--- conflicted
+++ resolved
@@ -305,12 +305,8 @@
 - `gdpr.purpose-one-treatment-interpretation` - option that allows to skip the Purpose one enforcement workflow.
 - `gdpr.vendorlist.default-timeout-ms` - default operation timeout for obtaining new vendor list.
 - `gdpr.vendorlist.vN.http-endpoint-template` - template string for vendor list url, where `{VERSION}` is used as version number placeholder.
-<<<<<<< HEAD
-=======
-- `gdpr.vendorlist.vN.http-default-timeout-ms` - default operation timeout for obtaining new vendor list.
 - `gdpr.vendorlist.vN.refresh-missing-list-period-ms` - time to wait between attempts to fetch vendor list version that previously was reported to be missing by origin. Default `3600000` (one hour).
 - `gdpr.vendorlist.vN.fallback-vendor-list-path` - location on the file system of the fallback vendor list that will be used in place of missing vendor list versions. Optional.
->>>>>>> 60a0b988
 - `gdpr.vendorlist.vN.cache-dir` - directory for local storage cache for vendor list. Should be with `WRITE` permissions for user application run from.
 
 ## CCPA
