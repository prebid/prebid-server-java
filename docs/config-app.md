
# Full list of application configuration options

This document describes all configuration properties available for Prebid Server.

## Spring
- `spring.main.banner-mode` - determine if the banner has to be printed on System.out (console), using the configured logger (log) or not at all (off).

This section can be extended against standard [Spring configuration](https://docs.spring.io/spring-boot/docs/current/reference/html/boot-features-spring-application.html) options.

## Vert.x
- `vertx.worker-pool-size` - set the maximum number of worker threads to be used by the Vert.x instance.
- `vertx.uploads-dir` - directory that Vert.x [BodyHandler](http://vertx.io/docs/apidocs/io/vertx/ext/web/handler/BodyHandler.html) will use to store multi-part file uploads. 
This parameter exists to allow to change the location of the directory Vert.x will create because it will and there is no way to make it not.
- `vertx.init-timeout-ms` - time to wait for asynchronous initialization steps completion before considering them stuck. When exceeded - exception is thrown and Prebid Server stops.
- `vertx.enable-per-client-endpoint-metrics` - enables HTTP client metrics per destination endpoint (`host:port`)

## Server
- `server.max-headers-size` - set the maximum length of all headers.
- `server.ssl` - enable SSL/TLS support.
- `server.jks-path` - path to the java keystore (if ssl is enabled).
- `server.jks-password` - password for the keystore (if ssl is enabled).
- `server.cpu-load-monitoring.measurement-interval-ms` - the CPU load monitoring interval (milliseconds)

## HTTP Server
- `server.max-headers-size` - set the maximum length of all headers, deprecated(use server.max-headers-size instead).
- `server.ssl` - enable SSL/TLS support, deprecated(use server.ssl instead).
- `server.jks-path` - path to the java keystore (if ssl is enabled), deprecated(use server.jks-path instead).
- `server.jks-password` - password for the keystore (if ssl is enabled), deprecated(use server.jks-password instead).
- `server.max-initial-line-length` - set the maximum length of the initial line
- `server.idle-timeout` - set the maximum time idle connections could exist before being reaped
- `server.enable-quickack` - enables the TCP_QUICKACK option - only with linux native transport.
- `server.enable-reuseport` - set the value of reuse port
- `server.http.server-instances` - how many http server instances should be created.
  This parameter affects how many CPU cores will be utilized by the application. Rough assumption - one http server instance will keep 1 CPU core busy.
- `server.http.enabled` - if set to `true` enables http server
- `server.http.port` - the port to listen on.

## Unix Domain Socket Server
- `server.unix-socket.server-instances` - how many http server instances should be created.
- `server.unix-socket.enabled` - if set to `true` enables unix socket server
- `server.unix-socket.path` - the path to unix socket to listen on.

## HTTP Client
- `http-client.max-pool-size` - set the maximum pool size for outgoing connections (per host).
- `http-client.idle-timeout-ms` - set the maximum time idle connections could exist before being reaped
- `http-client.pool-cleaner-period-ms` - set how often idle connections will be closed removed from pool
- `http-client.connect-timeout-ms` - set the connect timeout.
- `http-client.circuit-breaker.enabled` - if equals to `true` circuit breaker will be used to make http client more robust.
- `http-client.circuit-breaker.opening-threshold` - the number of failures before opening the circuit.
- `http-client.circuit-breaker.opening-interval-ms` - time interval for opening the circuit breaker if failures count reached.
- `http-client.circuit-breaker.closing-interval-ms` - time spent in open state before attempting to re-try.
- `http-client.circuit-breaker.idle-expire-hours` - idle time to clean the circuit breaker up.
- `http-client.use-compression` - if equals to `true` httpclient compression is enabled for requests (see [also](https://vertx.io/docs/apidocs/io/vertx/core/http/HttpClientOptions.html#setTryUseCompression-boolean-))
- `http-client.max-redirects` - set the maximum amount of HTTP redirections to follow. A value of 0 (the default) prevents redirections from being followed.
- `http-client.ssl` - enable SSL/TLS support.
- `http-client.jks-path` - path to the java keystore (if ssl is enabled).
- `http-client.jks-password` - password for the keystore (if ssl is enabled).

## Remote-file-syncer
Remote File Syncer can be related to particular entity like geolocation maxmind service etc.
Removes and downloads file again if depending service cant process probably corrupted file in the first start.

- `<SERVICE>.remote-file-syncer.download-url` - url to database file to download.
- `<SERVICE>.remote-file-syncer.save-filepath` - full path to the usable file, which will be consumed by internal service.
- `<SERVICE>.remote-file-syncer.tmp-filepath` - full path to the temporary file.
- `<SERVICE>.remote-file-syncer.retry-count` - how many times try to download.
- `<SERVICE>.remote-file-syncer.retry-interval-ms` - how long to wait between failed retries.
- `<SERVICE>.remote-file-syncer.retry.delay-millis` - initial time of how long to wait between failed retries.
- `<SERVICE>.remote-file-syncer.retry.max-delay-millis` - maximum allowed value for `delay-millis`.
- `<SERVICE>.remote-file-syncer.retry.factor` - factor for the `delay-millis` value, that will be applied after each failed retry to modify `delay-millis` value. 
- `<SERVICE>.remote-file-syncer.retry.jitter` - jitter (multiplicative) for `delay-millis` parameter.
- `<SERVICE>.remote-file-syncer.timeout-ms` - default operation timeout for obtaining database file.
- `<SERVICE>.remote-file-syncer.update-interval-ms` - time interval between updates of the usable file.
- `<SERVICE>.remote-file-syncer.http-client.connect-timeout-ms` - set the connect timeout.
- `<SERVICE>.remote-file-syncer.http-client.max-redirects` - set the maximum amount of HTTP redirections to follow. A value of 0 (the default) prevents redirections from being followed.

## General settings
- `host-id` - the  ID of node where prebid server deployed.
- `external-url` - the setting stands for external URL prebid server is reachable by, for example address of the load-balancer e.g. http://prebid.host.com.
- `admin.port` - the port to listen on administration requests.

## Default bid request
- `default-request.file.path` - path to a JSON file containing the default request

## Auction (OpenRTB)
- `auction.blocklisted-accounts` - comma separated list of blocklisted account IDs.
- `auction.blocklisted-apps` - comma separated list of blocklisted applications IDs, requests from which should not be processed.
- `auction.biddertmax.min` - minimum operation timeout for OpenRTB Auction requests.
- `auction.biddertmax.max` - maximum operation timeout for OpenRTB Auction requests.
- `auction.biddertmax.percent` - adjustment factor for `request.tmax` for bidders.
- `auction.tmax-upstream-response-time` - the amount of time that PBS needs to respond to the original caller.
- `auction.max-request-size` - set the maximum size in bytes of OpenRTB Auction request.
- `auction.stored-requests-timeout-ms` - timeout for stored requests fetching.
- `auction.ad-server-currency` - default currency for auction, if its value was not specified in request. Important note: PBS uses ISO-4217 codes for the representation of currencies.
- `auction.cache.expected-request-time-ms` - approximate value in milliseconds for Cache Service interacting.
- `auction.cache.only-winning-bids` - if equals to `true` only the winning bids would be cached. Has lower priority than request-specific flags.
- `auction.generate-bid-id` - whether to generate seatbid[].bid[].ext.prebid.bidid in the OpenRTB response.
- `auction.validations.banner-creative-max-size` - enables creative max size validation for banners. Possible values: `skip`, `enforce`, `warn`. Default is `skip`.
- `auction.validations.secure-markup` - enables secure markup validation. Possible values: `skip`, `enforce`, `warn`. Default is `skip`.
- `auction.host-schain-node` - defines global schain node that will be appended to `request.source.ext.schain.nodes` passed to bidders
- `auction.category-mapping-enabled` - if equals to `true` the category mapping feature will be active while auction.
- `auction.strict-app-site-dooh` - if set to `true`, it will reject requests that contain more than one of app/site/dooh. Defaults to `false`.

## Event
- `event.default-timeout-ms` - timeout for event notifications

## Timeout notification
- `auction.timeout-notification.timeout-ms` - HTTP timeout to use when sending notifications about bidder timeouts
- `auction.timeout-notification.log-result` - causes bidder timeout notification result to be logged
- `auction.timeout-notification.log-failure-only` - causes only bidder timeout notification failures to be logged
- `auction.timeout-notification.log-sampling-rate` - instructs apply sampling when logging bidder timeout notification results

## Video
- `video.stored-request-required` - flag forces to merge with stored request
- `video.stored-requests-timeout-ms` - timeout for stored requests fetching.
- `auction.blocklisted-accounts` - comma separated list of blocklisted account IDs.
- `auction.video.escape-log-cache-regex` - regex to remove from cache debug log xml.
- `auction.ad-server-currency` - default currency for video auction, if its value was not specified in request. Important note: PBS uses ISO-4217 codes for the representation of currencies.

## Setuid
- `setuid.default-timeout-ms` - default operation timeout for requests to `/setuid` endpoint.

## Cookie Sync
- `cookie-sync.default-timeout-ms` - default operation timeout for requests to `/cookie_sync` endpoint.
- `cookie-sync.coop-sync.default` - default value for coopSync when it missing in requests to `/cookie_sync` endpoint.
- `cookie-sync.pri` - lists of bidders prioritised in groups.
- `cookie-sync.default-limit` - default bidder limit, that is applied when limit parameter is not sent in the request and absent in account config
- `cookie-sync.max-limit` - default maximum possible limit value for the limit parameter, that is applied when maximum limit parameter is absent in account config

## Vtrack
- `vtrack.allow-unknown-bidder` - flag that allows servicing requests with bidders who were not configured in Prebid Server.
- `vtrack.modify-vast-for-unknown-bidder` - flag that allows modifying the VAST value and adding the impression tag to it, for bidders who were not configured in Prebid Server.
- `vtrack.default-timeout-ms` - a default timeout in ms for the vtrack request

## Adapters
- `adapters.*` - the section for bidder specific configuration options.

There are several typical keys:
- `adapters.<BIDDER_NAME>.enabled` - indicates the bidder should be active and ready for auction. By default all bidders are disabled.
- `adapters.<BIDDER_NAME>.endpoint` - the url for submitting bids.
- `adapters.<BIDDER_NAME>.pbs-enforces-ccpa` - indicates if PBS server provides CCPA support for bidder or bidder will handle it itself.
- `adapters.<BIDDER_NAME>.modifying-vast-xml-allowed` - indicates if PBS server is allowed to modify VAST creatives received from this bidder.
- `adapters.<BIDDER_NAME>.deprecated-names` - comma separated deprecated names of bidder.
- `adapters.<BIDDER_NAME>.meta-info.maintainer-email` - specifies maintainer e-mail address that will be shown in bidder info endpoint response.
- `adapters.<BIDDER_NAME>.meta-info.app-media-types` - specifies media types supported for app requests that will be shown in bidder info endpoint response.
- `adapters.<BIDDER_NAME>.meta-info.site-media-types` - specifies media types supported for site requests that will be shown in bidder info endpoint response.
- `adapters.<BIDDER_NAME>.meta-info.supported-vendors` - specifies viewability vendors supported by the bidder.
- `adapters.<BIDDER_NAME>.meta-info.vendor-id` - specifies TCF vendor ID.
- `adapters.<BIDDER_NAME>.usersync.url` - the url for synchronizing UIDs cookie.
- `adapters.<BIDDER_NAME>.usersync.redirect-url` - the redirect part of url for synchronizing UIDs cookie.
- `adapters.<BIDDER_NAME>.usersync.cookie-family-name` - the family name by which user ids within adapter's realm are stored in uidsCookie.
- `adapters.<BIDDER_NAME>.usersync.type` - usersync type (i.e. redirect, iframe).
- `adapters.<BIDDER_NAME>.usersync.support-cors` - flag signals if CORS supported by usersync.
- `adapters.<BIDDER_NAME>.debug.allow` - enables debug output in the auction response for the given bidder. Default `true`.

In addition, each bidder could have arbitrary aliases configured that will look and act very much the same as the bidder itself.
Aliases are configured by adding child configuration object at `adapters.<BIDDER_NAME>.aliases.<BIDDER_ALIAS>.`, aliases 
support the same configuration options that their bidder counterparts support except `aliases` (i.e. it's not possible 
to declare alias of an alias). Another restriction of aliases configuration is that they cannot declare support for media types 
not supported by their bidders (however aliases could narrow down media types they support). For example: if the bidder 
is written to not support native site requests, then an alias cannot magically decide to change that; however, if a bidder 
supports native site requests, and the alias does not want to for some reason, it has the ability to remove that support.

Also, each bidder could have its own bidder-specific options.

## Logging
- `logging.http-interaction.max-limit` - maximum value for the number of interactions to log in one take.
- `logging.change-level.max-duration-ms` - maximum duration (in milliseconds) for which logging level could be changed.
- `logging.sampling-rate` - a percentage of messages that are logged

## Currency Converter
- `currency-converter.external-rates.enabled` - if equals to `true` the currency conversion service will be enabled to fetch updated rates and convert bid currencies from external source. Also enables `/currency-rates` endpoint on admin port.
- `currency-converter.external-rates.url` - the url for Prebid.org’s currency file. [More details](http://prebid.org/dev-docs/modules/currency.html)
- `currency-converter.external-rates.default-timeout-ms` - default operation timeout for fetching currency rates.
- `currency-converter.external-rates.refresh-period-ms` - default refresh period for currency rates updates.
- `currency-converter.external-rates.stale-after-ms` - how old currency rates should be to become considered stale.
- `currency-converter.external-rates.stale-period-ms` - stale period after which the latest external currency rates get discarded.

## Admin Endpoints
- `admin-endpoints.version.enabled` - if equals to `true` the endpoint will be available.
- `admin-endpoints.version.path` - the server context path where the endpoint will be accessible.
- `admin-endpoints.version.on-application-port` - when equals to `false` endpoint will be bound to `admin.port`.
- `admin-endpoints.version.protected` - when equals to `true` endpoint will be protected by basic authentication configured in `admin-endpoints.credentials` 

- `admin-endpoints.currency-rates.enabled` - if equals to `true` the endpoint will be available.
- `admin-endpoints.currency-rates.path` - the server context path where the endpoint will be accessible.
- `admin-endpoints.currency-rates.on-application-port` - when equals to `false` endpoint will be bound to `admin.port`.
- `admin-endpoints.currency-rates.protected` - when equals to `true` endpoint will be protected by basic authentication configured in `admin-endpoints.credentials`

- `admin-endpoints.storedrequest.enabled` - if equals to `true` the endpoint will be available.
- `admin-endpoints.storedrequest.path` - the server context path where the endpoint will be accessible.
- `admin-endpoints.storedrequest.on-application-port` - when equals to `false` endpoint will be bound to `admin.port`.
- `admin-endpoints.storedrequest.protected` - when equals to `true` endpoint will be protected by basic authentication configured in `admin-endpoints.credentials` 

- `admin-endpoints.storedrequest-amp.enabled` - if equals to `true` the endpoint will be available.
- `admin-endpoints.storedrequest-amp.path` - the server context path where the endpoint will be accessible.
- `admin-endpoints.storedrequest-amp.on-application-port` - when equals to `false` endpoint will be bound to `admin.port`.
- `admin-endpoints.storedrequest-amp.protected` - when equals to `true` endpoint will be protected by basic authentication configured in `admin-endpoints.credentials` 

- `admin-endpoints.cache-invalidation.enabled` - if equals to `true` the endpoint will be available.
- `admin-endpoints.cache-invalidation.path` - the server context path where the endpoint will be accessible.
- `admin-endpoints.cache-invalidation.on-application-port` - when equals to `false` endpoint will be bound to `admin.port`.
- `admin-endpoints.cache-invalidation.protected` - when equals to `true` endpoint will be protected by basic authentication configured in `admin-endpoints.credentials`

- `admin-endpoints.logging-httpinteraction.enabled` - if equals to `true` the endpoint will be available.
- `admin-endpoints.logging-httpinteraction.path` - the server context path where the endpoint will be accessible.
- `admin-endpoints.logging-httpinteraction.on-application-port` - when equals to `false` endpoint will be bound to `admin.port`.
- `admin-endpoints.logging-httpinteraction.protected` - when equals to `true` endpoint will be protected by basic authentication configured in `admin-endpoints.credentials`

- `admin-endpoints.tracelog.enabled` - if equals to `true` the endpoint will be available.
- `admin-endpoints.tracelog.path` - the server context path where the endpoint will be accessible.
- `admin-endpoints.tracelog.on-application-port` - when equals to `false` endpoint will be bound to `admin.port`.
- `admin-endpoints.tracelog.protected` - when equals to `true` endpoint will be protected by basic authentication configured in `admin-endpoints.credentials`

- `admin-endpoints.collected-metrics.enabled` - if equals to `true` the endpoint will be available.
- `admin-endpoints.collected-metrics.path` - the server context path where the endpoint will be accessible.
- `admin-endpoints.collected-metrics.on-application-port` - when equals to `false` endpoint will be bound to `admin.port`.
- `admin-endpoints.collected-metrics.protected` - when equals to `true` endpoint will be protected by basic authentication configured in `admin-endpoints.credentials`

- `admin-endpoints.logging-changelevel.enabled` - if equals to `true` the endpoint will be available.
- `admin-endpoints.logging-changelevel.path` - the server context path where the endpoint will be accessible
- `admin-endpoints.logging-changelevel.on-application-port` - when equals to `false` endpoint will be bound to `admin.port`.
- `admin-endpoints.logging-changelevel.protected` - when equals to `true` endpoint will be protected by basic authentication configured in `admin-endpoints.credentials`

- `admin-endpoints.credentials` - user and password for access to admin endpoints if `admin-endpoints.[NAME].protected` is true`.

## Metrics
- `metrics.metricType` - set the type of metric counter for [Dropwizard Metrics](http://metrics.dropwizard.io). Can be `flushingCounter` (default), `counter` or `meter`.

So far metrics cannot be submitted simultaneously to many backends. Currently we support `graphite` and `influxdb`. 
Also, for debug purposes you can use `console` as metrics backend.

For `logback` backend type available next options:
- `metrics.logback.enabled` - if equals to `true` then logback reporter will be started.
- `metrics.logback.name` - name of logger element in the logback configuration file.
- `metrics.logback.interval` - interval in seconds between successive sending metrics.


For `graphite` backend type available next options:
- `metrics.graphite.enabled` - if equals to `true` then `graphite` will be used to submit metrics.
- `metrics.graphite.prefix` - the prefix of all metric names.
- `metrics.graphite.host` - the graphite host for sending statistics.
- `metrics.graphite.port` - the graphite port for sending statistics.
- `metrics.graphite.interval` - interval in seconds between successive sending metrics.

For `influxdb` backend type available next options:
- `metrics.influxdb.enabled` - if equals to `true` then `influxdb` will be used to submit metrics.
- `metrics.influxdb.prefix` - the prefix of all metric names.
- `metrics.influxdb.protocol` - external service destination protocol.
- `metrics.influxdb.host` - the influxDb host for sending metrics.
- `metrics.influxdb.port` - the influxDb port for sending metrics.
- `metrics.influxdb.database` - the influxDb database to write metrics.
- `metrics.influxdb.auth` - the authorization string to be used to connect to InfluxDb, of format `username:password`.
- `metrics.influxdb.connectTimeout` - the connect timeout.
- `metrics.influxdb.readTimeout` - the response timeout.
- `metrics.influxdb.interval` - interval in seconds between successive sending metrics.
- `metrics.influxdb.tags` - the influxDb tags, optional key-value metrics metadata.

For `console` backend type available next options:
- `metrics.console.enabled` - if equals to `true` then `console` will be used to submit metrics.
- `metrics.console.interval` - interval in seconds between successive sending metrics.

For `prometheus` backend type available next options:
- `metrics.prometheus.enabled` - if equals to `true` then prometheus reporter will be started
- `metrics.prometheus.port` - prometheus reporter port
- `metrics.prometheus.namespace` - optional namespace prefix for metrics
- `metrics.prometheus.subsystem` - optional subsystem prefix for metrics
- `metrics.prometheus.custom-labels-enabled` - If set to `true` it enables tags/labels for prometheus metrics instead of including them in the metrics path

It is possible to define how many account-level metrics will be submitted on per-account basis.
See [metrics documentation](metrics.md) for complete list of metrics submitted at each verbosity level.
- `metrics.accounts.default-verbosity` - verbosity for accounts not specified in next sections. Allowed values: `none, basic, detailed`. Default is `none`.
- `metrics.accounts.basic-verbosity` - a list of accounts for which only basic metrics will be submitted.
- `metrics.accounts.detailed-verbosity` - a list of accounts for which all metrics will be submitted. 

For `JVM` metrics
- `metrics.jmx.enabled` - if equals to `true` then `jvm.gc` and `jvm.memory` metrics will be submitted

## Cache
- `cache.scheme` - set the external Cache Service protocol: `http`, `https`, etc.
- `cache.host` - set the external Cache Service destination in format `host:port`.
- `cache.path` - set the external Cache Service path, for example `/cache`.
- `storage.pbc.enabled` - If set to true, this will allow storing modules’ data in third-party storage.
- `storage.pbc.path` - set the external Cache Service path for module caching, for example `/pbc-storage`.
- `pbc.api.key` - set the external Cache Service api key for secured calls.
- `cache.query` - appends to the cache path as query string params (used for legacy Auction requests).
- `cache.banner-ttl-seconds` - how long (in seconds) banner will be available via the external Cache Service.
- `cache.video-ttl-seconds` - how long (in seconds) video creative will be available via the external Cache Service.
- `cache.account.<ACCOUNT>.banner-ttl-seconds` - how long (in seconds) banner will be available in Cache Service 
for particular publisher account. Overrides `cache.banner-ttl-seconds` property.
- `cache.account.<ACCOUNT>.video-ttl-seconds` - how long (in seconds) video creative will be available in Cache Service 
for particular publisher account. Overrides `cache.video-ttl-seconds` property.
- `cache.default-ttl-seconds.{banner, video, audio, native}` - a default value how long (in seconds) a creative of the specific type will be available in Cache Service

## Application settings (account configuration, stored ad unit configurations, stored requests)
Preconfigured application settings can be obtained from multiple data sources consequently: 
1. Try to fetch from filesystem data source (if configured).
2. Try to fetch from database data source (if configured).
3. Try to fetch from http data source (if configured).

Warning! Application will not start in case of no one data source is defined and you'll get an exception in logs.

For filesystem data source available next options:
- `settings.filesystem.settings-filename` - location of file settings.
- `settings.filesystem.stored-requests-dir` - directory with stored requests.
- `settings.filesystem.stored-imps-dir` - directory with stored imps.
- `settings.filesystem.stored-responses-dir` - directory with stored responses.
- `settings.filesystem.categories-dir` - directory with categories.

For database data source available next options:
- `settings.database.type` - type of database to be used: `mysql` or `postgres`.
- `settings.database.host` - database destination host.
- `settings.database.port` - database destination port.
- `settings.database.dbname` - database name.
- `settings.database.user` - database user.
- `settings.database.password` - database password.
- `settings.database.pool-size` - set the initial/min/max pool size of database connections.
- `settings.database.idle-connection-timeout` - Set the idle timeout, time unit is seconds. Zero means don't timeout. This determines if a connection will timeout and be closed and get back to the pool if no data is received nor sent within the timeout.
- `settings.database.enable-prepared-statement-caching` - Enable caching of the prepared statements so that they can be reused. Defaults to `false`. Please be vary of the DB server limitations as cache instances is per-database-connection.
- `settings.database.max-prepared-statement-cache-size` - Set the maximum size of the prepared statement cache. Defaults to `256`. Has any effect only when `settings.database.enable-prepared-statement-caching` is set to `true`. Please note that the cache size is multiplied by `settings.database.pool-size`.  
- `settings.database.account-query` - the SQL query to fetch account.
- `settings.database.stored-requests-query` - the SQL query to fetch stored requests.
- `settings.database.amp-stored-requests-query` - the SQL query to fetch AMP stored requests.
- `settings.database.stored-responses-query` - the SQL query to fetch stored responses.
- `settings.database.circuit-breaker.enabled` - if equals to `true` circuit breaker will be used to make database client more robust.
- `settings.database.circuit-breaker.opening-threshold` - the number of failures before opening the circuit.
- `settings.database.circuit-breaker.opening-interval-ms` - time interval for opening the circuit breaker if failures count reached.
- `settings.database.circuit-breaker.closing-interval-ms` - time spent in open state before attempting to re-try.

For HTTP data source available next options:
- `settings.http.endpoint` - the url to fetch stored requests.
- `settings.http.amp-endpoint` - the url to fetch AMP stored requests.
- `settings.http.video-endpoint` - the url to fetch video stored requests.
- `settings.http.category-endpoint` - the url to fetch categories for long form video.

For account processing rules available next options:
- `settings.enforce-valid-account` - if equals to `true` then request without account id will be rejected with 401.
- `settings.generate-storedrequest-bidrequest-id` - overrides `bidrequest.id` in amp or app stored request with generated UUID if true. Default value is false. This flag can be overridden by setting `bidrequest.id` as `{{UUID}}` placeholder directly in stored request.

It is possible to specify default account configuration values that will be assumed if account config have them 
unspecified or missing at all. Example:
```yaml
settings:  
  default-account-config: >
    {
      "auction": {
        "default-integration": "pbjs"
        "events": {
          "enabled": true
        }
      },
      "privacy": {
        "gdpr": {
          "enabled": true
        }
      }
    }
```
See [application settings](application-settings.md) for full reference of available configuration parameters.

For caching available next options:
- `settings.in-memory-cache.ttl-seconds` - how long (in seconds) data will be available in LRU cache.
- `settings.in-memory-cache.cache-size` - the size of LRU cache.
- `settings.in-memory-cache.jitter-seconds` - jitter (in seconds) for `settings.in-memory-cache.ttl-seconds` parameter.
- `settings.in-memory-cache.notification-endpoints-enabled` - if equals to `true` two additional endpoints will be
available: [/storedrequests/openrtb2](endpoints/storedrequests/openrtb2.md) and [/storedrequests/amp](endpoints/storedrequests/amp.md).
- `settings.in-memory-cache.account-invalidation-enabled` - if equals to `true` additional admin protected endpoints will be
available: `/cache/invalidate?account={accountId}` which remove account from the cache.
- `settings.in-memory-cache.http-update.endpoint` - the url to fetch stored request updates.
- `settings.in-memory-cache.http-update.amp-endpoint` - the url to fetch AMP stored request updates.
- `settings.in-memory-cache.http-update.refresh-rate` - refresh period in ms for stored request updates.
- `settings.in-memory-cache.http-update.timeout` - timeout for obtaining stored request updates.
- `settings.in-memory-cache.database-update.init-query` - initial query for fetching all stored requests at the startup.
- `settings.in-memory-cache.database-update.update-query` - a query for periodical update of stored requests, that should
contain 'WHERE last_updated > ?' for MySQL and 'WHERE last_updated > $1' for Postgresql to fetch only the records that were updated since previous check.
- `settings.in-memory-cache.database-update.amp-init-query` - initial query for fetching all AMP stored requests at the startup.
- `settings.in-memory-cache.database-update.amp-update-query` - a query for periodical update of AMP stored requests, that should
contain 'WHERE last_updated > ?' for MySQL and 'WHERE last_updated > $1' for Postgresql to fetch only the records that were updated since previous check.
- `settings.in-memory-cache.database-update.refresh-rate` - refresh period in ms for stored request updates.
- `settings.in-memory-cache.database-update.timeout` - timeout for obtaining stored request updates.

For S3 storage configuration
- `settings.in-memory-cache.s3-update.refresh-rate` - refresh period in ms for stored request updates in S3
- `settings.s3.access-key-id` - an access key
- `settings.s3.secret-access-key` - a secret access key
- `settings.s3.region` - a region, AWS_GLOBAL by default
- `settings.s3.endpoint` - an endpoint
- `settings.s3.bucket` - a bucket name
- `settings.s3.force-path-style` - forces the S3 client to use path-style addressing for buckets.
- `settings.s3.accounts-dir` - a directory with stored accounts
- `settings.s3.stored-imps-dir` - a directory with stored imps
- `settings.s3.stored-requests-dir` - a directory with stored requests
- `settings.s3.stored-responses-dir` - a directory with stored responses

For targeting available next options:
- `settings.targeting.truncate-attr-chars` - set the max length for names of targeting keywords (0 means no truncation).

## Host Cookie
- `host-cookie.optout-cookie.name` - set the cookie name for optout checking.
- `host-cookie.optout-cookie.value` - set the cookie value for optout checking.
- `host-cookie.opt-out-url` - set the url for user redirect in case of opt out.
- `host-cookie.opt-in-url` - set the url for user redirect in case of opt in.
- `host-cookie.family` - set the family name value for host cookie.
- `host-cookie.cookie-name` - set the name value for host cookie.
- `host-cookie.domain` - set the domain value for host cookie.
- `host-cookie.ttl-days` - set the cookie ttl in days.
- `host-cookie.max-cookie-size-bytes` - a size limit for UIDs Cookie. Valid values are `0` (disabled) and `>500`.

## Google Recaptcha
- `recaptcha-url` - the url for Google Recaptcha service to submit user verification.
- `recaptcha-secret` - Google Recaptcha secret string given to certain domain account.

## Server status
- `status-response` - message returned by ApplicationChecker in /status endpoint when server is ready to serve requests.
If not defined in config all other Health Checkers would be disabled and endpoint will respond with 'No Content' (204) status with empty body.

## Health Check
- `health-check.database.enabled` - if equals to `true` the database health check will be enabled to periodically check database status.
- `health-check.database.refresh-period-ms` - the refresh period for database status updates.
- `health-check.geolocation.enabled` - if equals to `true` the geolocation service health check will be enabled to periodically check the status.
- `health-check.geolocation.refresh-period-ms` - the refresh period for geolocation service status updates.

## GDPR
- `gdpr.eea-countries` - comma separated list of countries in European Economic Area (EEA).
- `gdpr.default-value` - determines GDPR in scope default value (if no information in request and no geolocation data).
- `gdpr.host-vendor-id` - the organization running a cluster of Prebid Servers.
- `datacenter-region` - the datacenter region of a cluster of Prebid Servers
- `gdpr.enabled` - gdpr feature switch. Default `true`.
- `gdpr.purposes.pN.enforce-purpose` - define type of enforcement confirmation: `no`/`basic`/`full`. Default `full`
- `gdpr.purposes.pN.enforce-vendors` - if equals to `true`, user must give consent to use vendors. Purposes will be omitted. Default `true`
- `gdpr.purposes.pN.vendor-exceptions[]` - bidder names that will be treated opposite to `pN.enforce-vendors` value.
- `gdpr.special-features.sfN.enforce` - if equals to `true`, special feature will be enforced for purpose. Default `true`
- `gdpr.special-features.sfN.vendor-exceptions[]` - bidder names that will be treated opposite to `sfN.enforce` value.
- `gdpr.purpose-one-treatment-interpretation` - option that allows to skip the Purpose one enforcement workflow.
- `gdpr.vendorlist.default-timeout-ms` - default operation timeout for obtaining new vendor list.
- `gdpr.vendorlist.v2.http-endpoint-template` - template string for vendor list url version 2.
- `gdpr.vendorlist.v2.refresh-missing-list-period-ms` - time to wait between attempts to fetch vendor list version that previously was reported to be missing by origin. Default `3600000` (one hour).
- `gdpr.vendorlist.v2.fallback-vendor-list-path` - location on the file system of the fallback vendor list that will be used in place of missing vendor list versions. Optional.
- `gdpr.vendorlist.v2.deprecated` - Flag to show is this vendor list is deprecated or not.
- `gdpr.vendorlist.v2.cache-dir` - directory for local storage cache for vendor list. Should be with `WRITE` permissions for user application run from.

## CCPA
- `ccpa.enforce` - if equals to `true` enforces to check ccpa policy, otherwise ignore ccpa verification.

## LMT
- `lmt.enforce` - if equals to `true` enforces to check lmt policy, otherwise ignore lmt verification.

## Geo Location
- `geolocation.enabled` - if equals to `true` the geo location service will be used to determine the country for client request.
- `geolocation.circuit-breaker.enabled` - if equals to `true` circuit breaker will be used to make geo location client more robust.
- `geolocation.circuit-breaker.opening-threshold` - the number of failures before opening the circuit.
- `geolocation.circuit-breaker.opening-interval-ms` - time interval for opening the circuit breaker if failures count reached.
- `geolocation.circuit-breaker.closing-interval-ms` - time spent in open state before attempting to re-try.
- `geolocation.type` - set the geo location service provider, can be `maxmind` or custom provided by hosting company.
- `geolocation.maxmind` - section for [MaxMind](https://www.maxmind.com) configuration as geo location service provider.
- `geolocation.maxmind.remote-file-syncer` - use RemoteFileSyncer component for downloading/updating MaxMind database file. See [RemoteFileSyncer](#remote-file-syncer) section for its configuration.
- `geolocation.configurations[]` - a list of geo-lookup configurations for the `configuration` `geolocation.type`
- `geolocation.configurations[].address-pattern` - an address pattern for matching an IP to look up
- `geolocation.configurations[].geo-info.continent` - a continent to return on the `configuration` geo-lookup
- `geolocation.configurations[].geo-info.country` - a country to return on the `configuration` geo-lookup
- `geolocation.configurations[].geo-info.region` - a region to return on the `configuration` geo-lookup
- `geolocation.configurations[].geo-info.region-code` - a region code to return on the `configuration` geo-lookup
- `geolocation.configurations[].geo-info.city` - a city to return on the `configuration` geo-lookup
- `geolocation.configurations[].geo-info.metro-google` - a metro Google to return on the `configuration` geo-lookup
- `geolocation.configurations[].geo-info.metro-nielsen` - a metro Nielsen to return on the `configuration` geo-lookup
- `geolocation.configurations[].geo-info.zip` - a zip to return on the `configuration` geo-lookup
- `geolocation.configurations[].geo-info.connection-speed` - a connection-speed to return on the `configuration` geo-lookup
- `geolocation.configurations[].geo-info.lat` - a lat to return on the `configuration` geo-lookup
- `geolocation.configurations[].geo-info.lon` - a lon to return on the `configuration` geo-lookup
- `geolocation.configurations[].geo-info.time-zone` - a time zone to return on the `configuration` geo-lookup

## IPv6
- `ipv6.always-mask-right` - a bit mask for masking an IPv6 address of the device
- `ipv6.anon-left-mask-bits` - a bit mask for anonymizing an IPv6 address of the device
- `ipv6.private-networks` - a list of known private/local networks to skip masking of an IP address of the device

## Analytics
- `analytics.global.adapters` - Names of analytics adapters that will work for each request, except those disabled at the account level.

For the `pubstack` analytics adapter
- `analytics.pubstack.enabled` - if equals to `true` the Pubstack analytics module will be enabled. Default value is `false`. 
- `analytics.pubstack.endpoint` - url for reporting events and fetching configuration. 
- `analytics.pubstack.scopeid` - defined the scope provided by the Pubstack Support Team.
- `analytics.pubstack.configuration-refresh-delay-ms` - delay in milliseconds between remote config updates.
- `analytics.pubstack.timeout-ms` - timeout in milliseconds for report and fetch config requests.
- `analytics.pubstack.buffers.size-bytes` - threshold in bytes for buffer to send events. 
- `analytics.pubstack.buffers.count` - threshold in events count for buffer to send events
- `analytics.pubstack.buffers.report-ttl-ms` - max period between two reports.

<<<<<<< HEAD
For the `greenbids` analytics adapter
- `analytics.greenbids.enabled` - if equals to `true` the Greenbids analytics module will be enabled. Default value is `false`.
- `analytics.greenbids.analytics-server-version` - a server version to add to the event
- `analytics.greenbids.analytics-server` - url for reporting events
- `analytics.greenbids.timeout-ms` - timeout in milliseconds for report requests.
- `analytics.greenbids.exploratory-sampling-split` - a sampling rate for report requests
- `analytics.greenbids.default-sampling-rate` - a default sampling rate for report requests

For the `agma` analytics adapter
- `analytics.agma.enabled` - if equals to `true` the Agma analytics module will be enabled. Default value is `false`.
- `analytics.agma.endpoint.url` - url for reporting events
- `analytics.agma.endpoint.timeout-ms` - timeout in milliseconds for report requests.
- `analytics.agma.endpoint.gzip` - if equals to `true` the Agma analytics module enables gzip encoding. Default value is `false`.
- `analytics.agma.buffers.size-bytes` - threshold in bytes for buffer to send events.
- `analytics.agma.buffers.count` - threshold in events count for buffer to send events.
- `analytics.agma.buffers.timeout-ms` - max period between two reports.
- `analytics.agma.accounts[].code` - an account code to send with an event
- `analytics.agma.accounts[].publisher-id` - a publisher id to match an event to send
- `analytics.agma.accounts[].site-app-id` - a site or app id to match an event to send
=======
## Modules
- `hooks.admin.module-execution` - a key-value map, where a key is a module name and a value is a boolean, that defines whether modules hooks should/should not be always executed; if the module is not specified it is executed by default when it's present in the execution plan
- `settings.modules.require-config-to-invoke` - when enabled it requires a runtime config to exist for a module.
>>>>>>> a75e9247

## Debugging
- `debug.override-token` - special string token for overriding Prebid Server account and/or adapter debug information presence in the auction response.

To override (force enable) account and/or bidder adapter debug setting, a client must include `x-pbs-debug-override`
HTTP header in the auction call containing same token as in the `debug.override-token` property. This will make Prebid
Server ignore account `auction.debug-allow` and/or `adapters.<BIDDER_NAME>.debug.allow` properties.

## Privacy Sandbox
- `auction.privacysandbox.topicsdomain` - the list of Sec-Browsing-Topics for the Privacy Sandbox

## AMP
- `amp.custom-targeting` - a list of bidders that support custom targeting

## Hooks
- `hooks.host-execution-plan` - a host execution plan for modules
- `hooks.default-account-execution-plan` - a default account execution plan

## Price Floors Debug
- `price-floors.enabled` - enables price floors for account if true. Defaults to true.
- `price-floors.min-max-age-sec` - a price floors fetch data time to live in cache.
- `price-floors.min-period-sec` - a refresh period for fetching price floors data.
- `price-floors.min-timeout-ms` - a min timeout in ms for fetching price floors data.
- `price-floors.max-timeout-ms` - a max timeout in ms for fetching price floors data.<|MERGE_RESOLUTION|>--- conflicted
+++ resolved
@@ -488,7 +488,6 @@
 - `analytics.pubstack.buffers.count` - threshold in events count for buffer to send events
 - `analytics.pubstack.buffers.report-ttl-ms` - max period between two reports.
 
-<<<<<<< HEAD
 For the `greenbids` analytics adapter
 - `analytics.greenbids.enabled` - if equals to `true` the Greenbids analytics module will be enabled. Default value is `false`.
 - `analytics.greenbids.analytics-server-version` - a server version to add to the event
@@ -508,11 +507,10 @@
 - `analytics.agma.accounts[].code` - an account code to send with an event
 - `analytics.agma.accounts[].publisher-id` - a publisher id to match an event to send
 - `analytics.agma.accounts[].site-app-id` - a site or app id to match an event to send
-=======
+
 ## Modules
 - `hooks.admin.module-execution` - a key-value map, where a key is a module name and a value is a boolean, that defines whether modules hooks should/should not be always executed; if the module is not specified it is executed by default when it's present in the execution plan
 - `settings.modules.require-config-to-invoke` - when enabled it requires a runtime config to exist for a module.
->>>>>>> a75e9247
 
 ## Debugging
 - `debug.override-token` - special string token for overriding Prebid Server account and/or adapter debug information presence in the auction response.
