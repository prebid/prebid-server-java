--- conflicted
+++ resolved
@@ -53,10 +53,6 @@
 - `<SERVICE>.remote-file-syncer.http-client.connect-timeout-ms` - set the connect timeout.
 - `<SERVICE>.remote-file-syncer.http-client.max-redirects` - set the maximum amount of HTTP redirections to follow. A value of 0 (the default) prevents redirections from being followed.
 
-<<<<<<< HEAD
-## Default bid request
-- `default-request.file.path` - path to a JSON file containing the default request
-=======
 ## General settings
 - `host-id` - the  ID of node where prebid server deployed.
 - `external-url` - the setting stands for external URL prebid server is reachable by, for example address of the load-balancer e.g. http://prebid.host.com.
@@ -66,7 +62,9 @@
 - `default-timeout-ms` - this setting controls default timeout for /auction endpoint.
 - `max-timeout-ms` - this setting controls maximum timeout for /auction endpoint.
 - `timeout-adjustment-ms` - reduces timeout value passed in legacy Auction request so that Prebid Server can handle timeouts from adapters and respond to the request before it times out.
->>>>>>> 3f0ebe2a
+
+## Default bid request
+- `default-request.file.path` - path to a JSON file containing the default request
 
 ## Auction (OpenRTB)
 - `auction.blacklisted-accounts` - comma separated list of blacklisted account IDs.
