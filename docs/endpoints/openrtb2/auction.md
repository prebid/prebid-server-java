--- conflicted
+++ resolved
@@ -493,13 +493,6 @@
 #### Currency Support
 
 To set the desired 'ad server currency', use the standard OpenRTB `cur` attribute. Note that Prebid Server only looks at the first currency in the array.
-<<<<<<< HEAD
-```
-"cur": ["USD"]
-```
-
-If you want or need to define currency conversion rates (e.g. for currencies that your Prebid Server doesn't support), define ext.prebid.currency.rates. (Currently supported in PBS-Java only)
-=======
 
 ```
     "cur": ["USD"]
@@ -507,7 +500,6 @@
 
 If you want or need to define currency conversion rates (e.g. for currencies that your Prebid Server doesn't support),
 define ext.prebid.currency.rates. (Currently supported in PBS-Java only)
->>>>>>> 0ac5a893
 
 ```
 "ext": {
@@ -521,9 +513,6 @@
 }
 ```
 
-<<<<<<< HEAD
-If it exists, a rate defined in ext.prebid.currency.rates has the highest priority. If a currency rate doesn't exist in the request, the external file will be used.
-=======
 If it exists, a rate defined in ext.prebid.currency.rates has the highest priority.
 If a currency rate doesn't exist in the request, the external file will be used.
 
@@ -531,7 +520,6 @@
 
 Rewarded video is a way to incentivize users to watch ads by giving them 'points' for viewing an ad. A Prebid Server
 client can declare a given adunit as eligible for rewards by declaring `imp.ext.prebid.is_rewarded_inventory:1`.
->>>>>>> 0ac5a893
 
 #### Stored Responses
 
