--- conflicted
+++ resolved
@@ -116,10 +116,7 @@
 - `request.user.ext.digitrust` -- To support Digitrust support
 - `request.regs.ext.gdpr` and `request.user.ext.consent` -- To support GDPR
 - `request.site.ext.amp` -- To identify AMP as the request source
-<<<<<<< HEAD
 - `request.app.ext.source` and `request.app.ext.version` -- To support identifying the displaymanager/SDK in mobile apps. If given, we expect these to be strings.
-=======
->>>>>>> f98015c4
 
 #### Bid Adjustments
  
@@ -291,7 +288,7 @@
 
 For example, a request may return this in `response.ext`
 
- ``` 
+ ```
 {
   "errors": {
     "appnexus": [
@@ -302,7 +299,7 @@
     ],
     "rubicon": [
       {
-        "code": 1, 
+        "code": 1,
         "message: "The request exceeded the timeout allocated"
       }
     ]
@@ -311,7 +308,7 @@
 ```
 
  The codes currently defined are:
- 
+
  ```
 0   NoErrorCode
 1   TimeoutCode
