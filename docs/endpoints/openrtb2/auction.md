# Prebid Server Auction Endpoint

This document describes the behavior of the Prebid Server auction endpoint, including:

- Request/response formats
- OpenRTB extensions
- Debugging and performance tips
- How user syncing works
- Departures from OpenRTB

## `POST /openrtb2/auction`

This endpoint runs an auction with the given OpenRTB 2.5 bid request.

### Sample request

The following is a "hello world" request which fetches the [Prebid sample ad](http://prebid.org/examples/pbjs_demo.html).

```
{
  "id": "some-request-id",
  "site": {
    "page": "prebid.org"
  },
  "imp": [
    {
      "id": "some-impression-id",
      "banner": {
        "format": [
          {
            "w": 300,
            "h": 250
          },
          {
            "w": 300,
            "h": 600
          }
        ]
      },
      "ext": {
        "appnexus": {
          "placement_id": 10433394
        }
      }
    }
  ],
  "test": 1,
  "tmax": 500
}
```

### Sample Response

This endpoint will respond with either:

- An OpenRTB 2.5 BidResponse, or
- An HTTP 400 status code if the request is malformed

See below for a "hello world" response.

```
{
  "id": "some-request-id",
  "seatbid": [
    {
      "seat": "appnexus"
      "bid": [
        {
          "id": "4625436751433509010",
          "impid": "some-impression-id",
          "price": 0.5,
          "adm": "<script type=\"application/javascript\">...</script>",
          "adid": "29681110",
          "adomain": [
            "appnexus.com"
          ],
          "iurl": "http://nym1-ib.adnxs.com/cr?id=29681110",
          "cid": "958",
          "crid": "29681110",
          "w": 300,
          "h": 250,
          "ext": {
            "bidder": {
              "appnexus": {
                "brand_id": 1,
                "auction_id": 6127490747252133000,
                "bidder_id": 2
              }
            }
          }
        }
      ]
    }
  ]
}
```

### OpenRTB Extensions

#### Conventions

OpenRTB 2.5 permits exchanges to define their own extensions to any object from the spec.
These fall under the `ext` property of JSON objects.

If `ext` is defined on an object, Prebid Server uses the following conventions:

1. `ext` in "Request objects" uses `ext.prebid` and/or `ext.{anyBidderCode}`.
2. `ext` on "Response objects" uses `ext.prebid` and/or `ext.bidder`.
The only exception here is the top-level `BidResponse`, because it's bidder-independent.

`ext.{anyBidderCode}` and `ext.bidder` extensions are defined by bidders.
`ext.prebid` extensions are defined by Prebid Server.

Exceptions are made for DigiTrust and GDPR, so that we define `ext` according to the official recommendations.

#### Bid Adjustments
 
Bidders [are encouraged](../../developers/add-new-bidder.md) to make Net bids. However, there's no way for Prebid to enforce this.
If you find that some bidders use Gross bids, publishers can adjust for it with `request.ext.prebid.bidadjustmentfactors`:
 
 ```
 {
   "appnexus: 0.8,
   "rubicon": 0.7
 }
 ```
 
This may also be useful for publishers who want to account for different discrepancies with different bidders.

#### Targeting

Targeting refers to strings which are sent to the adserver to
[make header bidding possible](http://prebid.org/overview/intro.html#how-does-prebid-work).

`request.ext.prebid.targeting` is an optional property which causes Prebid Server
to set these params on the response at `response.seatbid[i].bid[j].ext.prebid.targeting`.

**Request format** (optional param `request.ext.prebid.targeting`)

```
{
<<<<<<< HEAD
  "pricegranularity": {
       "precision": 2,
       "ranges": [
           {
               "max":20.00,
               "increment":0.10 // This is equivalent to the deprecated "pricegranularity": "medium"
           }
       ]
   },
  "includewinners": false // Optional param defaulting to true
=======
  "pricegranularity": [
    {
      "precision": 2,
      "min": 0.0,
      "max": 20.0,
      "increment": 0.1      // Required property
    }
  ],
  "currency": {
    "rates": {
      "EUR": {
        "USD": 1.2406
      },
      "USD": {
        "EUR": 0.8110
      }
    }
  },
  "includewinners": false   // Optional param defaulting to true
>>>>>>> cdee155b
}
```
The list of price granularity ranges must be given in order of increasing `max` values. `max` and `precision` are required. If `precision` is omitted, it will default to `2`. If `min` is omitted, it will default to the previous `max`.

For backwards compatibility the following strings will also be allowed as price granularity definitions. There is no guarantee that these will be honored in the future. "One of ['low', 'med', 'high', 'auto', 'dense']"

`currency` is used for conversion between bid currency returned by bidder and adServer currency defined in request or prebid server configuration. If AdServer currency was not defined neither in request or config, prebid server will not fire request for bidders in such case. Currency support works in pair with custom price granularity, which should be defined for specific currency in request.  Important note: PBS uses ISO 4217 Codes for the representation of currencies.

**Response format** (returned in `bid.ext.prebid.targeting`)

```
{
  "hb_bidder_{bidderName}": "The seatbid.seat which contains this bid",
  "hb_size_{bidderName}": "A string like '300x250' using bid.w and bid.h for this bid",
  "hb_pb_{bidderName}": "The bid.cpm, rounded down based on the price granularity."
}
```

The winning bid for each `request.imp[i]` will also contain `hb_bidder`, `hb_size`, and `hb_pb`
(with _no_ {bidderName} suffix). To prevent these keys, set `request.ext.prebid.targeting.includeWinners` to false.

#### Cookie syncs

Each Bidder should receive their own ID in the `request.user.buyeruid` property.
Prebid Server has three ways to popualte this field. In order of priority:

1. If the request payload contains `request.user.buyeruid`, then that value will be sent to all Bidders.
In most cases, this is probably a bad idea.

2. The request payload can store a `buyeruid` for each Bidder by defining `request.user.ext.prebid.buyeruids` like so:

```
{
  "appnexus": "some-appnexus-id",
  "rubicon": "some-rubicon-id"
}
```

Prebid Server's core logic will preprocess the request so that each Bidder sees their own value in the `request.user.buyeruid` field.

3. Prebid Server will use its Cookie to map IDs for each Bidder.

If you're using [Prebid.js](https://github.com/prebid/Prebid.js), this is happening automatically.

If you're using another client, you can populate the Cookie of the Prebid Server host with User IDs
for each Bidder by using the `/cookie_sync` endpoint, and calling the URLs that it returns in the response.

#### Native Request

For each native request, the `assets` objects's `id` field must not be defined. Prebid Server will set this automatically, using the index of the asset in the array as the ID. 

#### Bidder Aliases

Requests can define Bidder aliases if they want to refer to a Bidder by a separate name.
This can be used to request bids from the same Bidder with different params. For example:

```
{
  "imp": [
    {
      "id": "some-impression-id",
      "video": {
        "mimes": ["video/mp4"]
      },
      "ext": {
        "appnexus: {
          "placement_id": 123
        },
        "districtm": {
          "placement_id": 456
        }
      }
    }
  ],
  "ext": {
    "prebid": {
      "aliases": {
        "districtm": "appnexus"
      }
    }
  }
}
```

For all intents and purposes, the alias will be treated as another Bidder. This new Bidder will behave exactly
like the original, except that the Response will contain seprate SeatBids, and any Targeting keys
will be formed using the alias' name.

If an alias overlaps with a core Bidder's name, then the alias will take precedence.
This prevents breaking API changes as new Bidders are added to the project.

For example, if the Request defines an alias like this:

```
{
  "aliases": {
    "appnexus": "rubicon"
  }
}
```

then any `imp.ext.appnexus` params will actually go to the **rubicon** adapter.
It will become impossible to fetch bids from Appnexus within that Request.

#### Bidder Response Times

`response.ext.responsetimemillis.{bidderName}` tells how long each bidder took to respond.
These can help quantify the performance impact of "the slowest bidder."

`response.ext.errors.{bidderName}` contains messages which describe why a request may be "suboptimal".
For example, suppose a `banner` and a `video` impression are offered to a bidder
which only supports `banner`.

In cases like these, the bidder can ignore the `video` impression and bid on the `banner` one.
However, the publisher can improve performance by only offering impressions which the bidder supports.

#### Debugging

`response.ext.debug.httpcalls.{bidder}` will be populated **only if** `request.test` **was set to 1**.

This contains info about every request and response sent by the bidder to its server.
It is only returned on `test` bids for performance reasons, but may be useful during debugging.

`response.ext.debug.resolvedrequest` will be populated **only if** `request.test` **was set to 1**.

This contains the request after the resolution of stored requests and implicit information (e.g. site domain, device user agent).

#### Stored Requests

`request.imp[i].ext.prebid.storedrequest` incorporates a [Stored Request](../../developers/stored-requests.md) from the server.

A typical `storedrequest` value looks like this:

```
{
  "id": "some-id"
}
```

For more information, see the docs for [Stored Requests](../../developers/stored-requests.md).

#### Cache bids

Bids can be temporarily cached on the server by sending the following data as `request.ext.prebid.cache`:

```
{
  "bids": {}
}
```

This property has no effect unless `request.ext.prebid.targeting` is also set in the request.
If present, Prebid Server will make a _best effort_ to include these extra `bid.ext.prebid.targeting` keys:

- `hb_cache_id`: On the highest overall Bid in each Imp.
- `hb_cache_id_{bidderName}`: On the highest Bid from {bidderName} in each Imp.

Clients _should not assume_ that these keys will exist, just because they were requested, though.
If they exist, the value will be a UUID which can be used to fetch Bid JSON from [Prebid Cache](https://github.com/prebid/prebid-cache-java).
They may not exist if the host company's cache is full, having connection problems, or other issues like that.

This is mainly intended for certain limited Prebid Mobile setups, where bids cannot be cached client-side.

#### GDPR

Prebid Server supports the IAB's GDPR recommendations, which can be found [here](https://iabtechlab.com/wp-content/uploads/2018/02/OpenRTB_Advisory_GDPR_2018-02.pdf).

This adds two optional properties:

- `request.user.ext.consent`: Is the consent string required by the IAB standards.
- `request.regs.ext.gdpr`: Is 0 if the caller believes that the user is *not* under GDPR, 1 if the user *is* under GDPR, and undefined if we're not certain.

These fields will be forwarded to each Bidder, so they can decide how to process them.


#### Viewability

`bidrequest.imp[i].metric` is now supported. `type` and `value` are mandatory fields. The vendor constant can be sent through `vendor`. Refer [Adding viewability support](../../developers/add-viewability-vendors.md)


### OpenRTB Differences

This section describes the ways in which Prebid Server **breaks** the OpenRTB spec.

#### Allowed Bidders

Prebid Server returns a 400 on requests which define `wseat` or `bseat`.
We may add support for these in the future, if there's compelling need.

Instead, an impression is only offered to a bidder if `bidrequest.imp[i].ext.{bidderName}` exists.

This supports publishers who want to sell different impressions to different bidders.

#### Deprecated Properties

This endpoint returns a 400 if the request contains deprecated properties (e.g. `imp.wmin`, `imp.hmax`).

The error message in the response should describe how to "fix" the request to make it legal.
If the message is unclear, please [log an issue](https://github.com/prebid/prebid-server-java/issues)
or [submit a pull request](https://github.com/prebid/prebid-server-java/pulls) to improve it.


### See also

- [The OpenRTB 2.5 spec](https://www.iab.com/wp-content/uploads/2016/03/OpenRTB-API-Specification-Version-2-5-FINAL.pdf)<|MERGE_RESOLUTION|>--- conflicted
+++ resolved
@@ -139,7 +139,6 @@
 
 ```
 {
-<<<<<<< HEAD
   "pricegranularity": {
        "precision": 2,
        "ranges": [
@@ -149,28 +148,17 @@
            }
        ]
    },
+   "currency": {
+       "rates": {
+         "EUR": {
+           "USD": 1.2406
+         },
+         "USD": {
+           "EUR": 0.8110
+         }
+       }
+     },
   "includewinners": false // Optional param defaulting to true
-=======
-  "pricegranularity": [
-    {
-      "precision": 2,
-      "min": 0.0,
-      "max": 20.0,
-      "increment": 0.1      // Required property
-    }
-  ],
-  "currency": {
-    "rates": {
-      "EUR": {
-        "USD": 1.2406
-      },
-      "USD": {
-        "EUR": 0.8110
-      }
-    }
-  },
-  "includewinners": false   // Optional param defaulting to true
->>>>>>> cdee155b
 }
 ```
 The list of price granularity ranges must be given in order of increasing `max` values. `max` and `precision` are required. If `precision` is omitted, it will default to `2`. If `min` is omitted, it will default to the previous `max`.
