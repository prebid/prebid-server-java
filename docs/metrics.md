--- conflicted
+++ resolved
@@ -89,17 +89,10 @@
 
 Following metrics are collected and submitted if account is configured with `detailed` verbosity:
 - `account.<account-id>.requests.type.(openrtb2-web,openrtb-app,amp,legacy)` - number of requests received from account with `<account-id>` broken down by type of incoming request
-<<<<<<< HEAD
+- `account.<account-id>.requests.rejected` - number of rejected requests caused by incorrect `accountId`
 - `account.<account-id>.adapter.<bidder-name>.request_time` - timer tracking how long did it take to make a request to `<bidder-name>` when incoming request was from `<account-id>` 
 - `account.<account-id>.adapter.<bidder-name>.bids_received` - number of bids received from `<bidder-name>` when incoming request was from `<account-id>`
 - `account.<account-id>.adapter.<bidder-name>.requests.(gotbids|nobid)` - number of requests made to `<bidder-name>` broken down by result status  when incoming request was from `<account-id>`
-- `account.<account-id>.requests.rejected` - number of rejected requests caused by incorrect `accountId` ([UnauthorizedAccountException.java](https://github.com/rubicon-project/prebid-server-java/blob/master/src/main/java/org/prebid/server/exception/UnauthorizedAccountException.java))
-=======
-- `account.<account-id>.<bidder-name>.request_time` - timer tracking how long did it take to make a request to `<bidder-name>` when incoming request was from `<account-id>` 
-- `account.<account-id>.<bidder-name>.bids_received` - number of bids received from `<bidder-name>` when incoming request was from `<account-id>`
-- `account.<account-id>.<bidder-name>.requests.(gotbids|nobid)` - number of requests made to `<bidder-name>` broken down by result status  when incoming request was from `<account-id>`
-- `account.<account-id>.requests.rejected` - number of rejected requests caused by incorrect `accountId`
->>>>>>> fa3ce162
 
 ## General Prebid Cache metrics
 - `prebid_cache.requests.ok` - timer tracking how long did successful cache requests take
