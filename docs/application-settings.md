--- conflicted
+++ resolved
@@ -104,14 +104,11 @@
           banner-creative-max-size: enforce
         events:
           enabled: true
-<<<<<<< HEAD
         price-floors:
           enabled: false
-=======
         debug-allow: true
       metrics:
         verbosity-level: basic
->>>>>>> 6e7c9eea
       privacy:
         ccpa:
           enabled: true
@@ -270,16 +267,13 @@
     "events": {
       "enabled": true
     },
-<<<<<<< HEAD
     "price-floors": {
       "enabled": false
-    }
-=======
+    },
     "debug-allow": true
   },
   "metrics": {
       "verbosity-level": "basic"
->>>>>>> 6e7c9eea
   },
   "privacy": {
     "ccpa": {
