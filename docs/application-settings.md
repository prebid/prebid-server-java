--- conflicted
+++ resolved
@@ -23,11 +23,8 @@
 - `truncate-target-attr` - Maximum targeting attributes size. Values between 1 and 255.
 - `default-integration` - Default integration to assume.
 - `analytics-config.auction-events.<channel>` - defines which channels are supported by analytics for this account
-<<<<<<< HEAD
+- `bid-validations.banner-creative-max-size` - Overrides creative max size validation for banners.
 - `status` - allows to mark account as `active` or `inactive`.
-=======
-- `bid-validations.banner-creative-max-size` - Overrides creative max size validation for banners.
->>>>>>> 3ce7df94
 
 ```
 Purpose   | Purpose goal                    | Purpose meaning for PBS (n\a - not affected)  
@@ -316,12 +313,6 @@
   "banner-creative-max-size": "enforce"
 }
 ```
-<<<<<<< HEAD
-SELECT uuid, price_granularity, banner_cache_ttl, video_cache_ttl, events_enabled, enforce_ccpa, tcf_config, analytics_sampling_factor, truncate_target_attr, default_integration, analytics_config, status 
-FROM accounts_account where uuid = ?
-LIMIT 1
-=======
->>>>>>> 3ce7df94
 
 
 Analytics configuration column format:
@@ -370,7 +361,7 @@
 
 ```sql
 SELECT uuid, price_granularity, banner_cache_ttl, video_cache_ttl, events_enabled, enforce_ccpa, tcf_config, 
-    analytics_sampling_factor, truncate_target_attr, default_integration, analytics_config, bid_validations 
+    analytics_sampling_factor, truncate_target_attr, default_integration, analytics_config, bid_validations, status 
 FROM accounts_account where uuid = %ACCOUNT_ID%
 LIMIT 1
 ```