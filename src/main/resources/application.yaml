spring:
  main:
    banner-mode: "off"
vertx:
  worker-pool-size: 20
  uploads-dir: file-uploads
  init-timeout-ms: 5000
  http-server-instances: 1
http:
  port: 8080
admin:
  port: 8060
http-client:
  max-pool-size: 10000
  connect-timeout-ms: 2500
external-url: http://localhost:8000
default-timeout-ms: 250
max-timeout-ms: 5000
auction:
  default-timeout-ms: 2000
  max-timeout-ms: 5000
  stored-requests-timeout-ms: 50
  expected-cache-time-ms: 10
  max-request-size: 262144
  currency-rates-refresh-period-ms: 900000
  currency-rates-url: http://currency.prebid.org/latest.json
amp:
  default-timeout-ms: 900
  timeout-adjustment-ms: 30
setuid:
  default-timeout-ms: 2000
cookie-sync:
  default-timeout-ms: 2000
adapters:
  adform:
    enabled: false
    endpoint: http://adx.adform.net/adx
    usersync-url: //cm.adform.net/cookie?redirect_url=
    pbs-enforces-gdpr: true
  adtelligent:
    enabled: false
    endpoint: http://hb.adtelligent.com/auction
    usersync-url: //sync.adtelligent.com/csync?t=p&ep=0&redir=
    pbs-enforces-gdpr: true
  appnexus:
    enabled: false
    endpoint: http://ib.adnxs.com/openrtb2
    usersync-url: //ib.adnxs.com/getuid?
    pbs-enforces-gdpr: true
  brightroll:
    enabled: false
    endpoint: http://east-bid.ybp.yahoo.com/bid/appnexuspbs
    usersync-url: http://east-bid.ybp.yahoo.com/sync/appnexuspbs?gdpr={{gdpr}}&euconsent={{gdpr_consent}}&url=
    pbs-enforces-gdpr: true
  conversant:
    enabled: false
    endpoint: http://api.hb.ad.cpe.dotomi.com/s2s/header/24
<<<<<<< HEAD
    usersync-url: prebid-match.dotomi.com/prebid/match?rurl=
    pbs-enforces-gdpr: true
=======
    usersync-url: //prebid-match.dotomi.com/prebid/match?rurl=
>>>>>>> 97bddf83
  eplanning:
    enabled: false
    endpoint: http://ads.us.e-planning.net/dsp/obr/1
    usersync-url: http://sync.e-planning.net/um?uid
    pbs-enforces-gdpr: true
  facebook:
    enabled: false
    endpoint: https://an.facebook.com/placementbid.ortb
    nonSecureEndpoint: http://an.facebook.com/placementbid.ortb
    pbs-enforces-gdpr: true
  indexexchange:
    enabled: false
    usersync-url: //ssum-sec.casalemedia.com/usermatchredir?s=184932&cb=https%3A%2F%2Fprebid.adnxs.com%2Fpbs%2Fv1%2Fsetuid%3Fbidder%3DindexExchange%26gdpr%3D{{gdpr}}%26gdpr_consent%3D{{gdpr_consent}}%26uid%3D
    pbs-enforces-gdpr: true
  lifestreet:
    enabled: false
    endpoint: https://prebid.s2s.lfstmedia.com/adrequest
    usersync-url: //ads.lfstmedia.com/idsync/137062?synced=1&ttl=1s&rurl=
    pbs-enforces-gdpr: true
  openx:
    enabled: false
    endpoint: http://rtb.openx.net/prebid
    usersync-url: https://rtb.openx.net/sync/prebid?r=
    pbs-enforces-gdpr: true
  pubmatic:
    enabled: false
    endpoint: http://hbopenbid.pubmatic.com/translator?source=prebid-server
    usersync-url: //ads.pubmatic.com/AdServer/js/user_sync.html?predirect=
    pbs-enforces-gdpr: true
  pulsepoint:
    enabled: false
    endpoint: http://bid.contextweb.com/header/s/ortb/prebid-s2s
    usersync-url: //bh.contextweb.com/rtset?pid=561205&ev=1&rurl=
    pbs-enforces-gdpr: true
  rubicon:
    enabled: false
    endpoint: http://exapi-us-east.rubiconproject.com/a/api/exchange.json
    usersync-url: https://pixel.rubiconproject.com/exchange/sync.php?p=prebid&gdpr={{gdpr}}&gdpr_consent={{gdpr_consent}}
    pbs-enforces-gdpr: true
  somoaudience:
    enabled: false
    endpoint: http://publisher-east.mobileadtrading.com/rtb/bid
    usersync-url: //publisher-east.mobileadtrading.com/usersync?ru=
    pbs-enforces-gdpr: true
  sovrn:
    enabled: false
    endpoint: http://ap.lijit.com/rtb/bid?src=prebid_server
    usersync-url: //ap.lijit.com/pixel?
    pbs-enforces-gdpr: true
metrics:
  metricType: flushingCounter
  accounts:
    default-verbosity: none
settings:
  database:
    pool-size: 20
  in-memory-cache:
    cache-size: 10000
    ttl-seconds: 360
    notification-endpoints-enabled: false
recaptcha-url: https://www.google.com/recaptcha/api/siteverify
recaptcha-secret: secret_value
host-cookie:
  opt-out-url: http://prebid.org/optout
  opt-in-url: http://prebid.org/optin
  ttl-days: 90
gdpr:
  default-value: 1
  eea-countries: at,bg,be,cy,cz,dk,ee,fi,fr,de,gr,hu,ie,it,lv,lt,lu,mt,nl,pl,pt,ro,sk,si,es,se,gb,is,no,li,ai,aw,pt,bm,aq,io,vg,ic,ky,fk,re,mw,gp,gf,yt,pf,tf,gl,pt,ms,an,bq,cw,sx,nc,pn,sh,pm,gs,tc,uk,wf
  vendorlist:
    http-endpoint-template: https://vendorlist.consensu.org/v-{VERSION}/vendorlist.json
    http-default-timeout-ms: 2000
  geolocation:
    enabled: false<|MERGE_RESOLUTION|>--- conflicted
+++ resolved
@@ -55,12 +55,8 @@
   conversant:
     enabled: false
     endpoint: http://api.hb.ad.cpe.dotomi.com/s2s/header/24
-<<<<<<< HEAD
-    usersync-url: prebid-match.dotomi.com/prebid/match?rurl=
+    usersync-url: //prebid-match.dotomi.com/prebid/match?rurl=
     pbs-enforces-gdpr: true
-=======
-    usersync-url: //prebid-match.dotomi.com/prebid/match?rurl=
->>>>>>> 97bddf83
   eplanning:
     enabled: false
     endpoint: http://ads.us.e-planning.net/dsp/obr/1
