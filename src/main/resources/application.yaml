spring:
  main:
    banner-mode: "off"
vertx:
  worker-pool-size: 20
  uploads-dir: file-uploads
  init-timeout-ms: 5000
  http-server-instances: 1
http:
  port: 8080
  max-headers-size: 16384
  ssl: false
  jks-path:
  jks-password:
admin:
  port: 8060
admin-endpoints:
  version:
    enabled: false
    path: /version
    on-application-port: false
    protected: true
  currency-rates:
    enabled: false
    path: /currency-rates
    on-application-port: false
    protected: true
  storedrequest:
    enabled: false
    path: /storedrequests/openrtb2
    on-application-port: false
    protected: true
  storedrequest-amp:
    enabled: false
    path: /storedrequests/amp
    on-application-port: false
    protected: true
  cache-invalidation:
    enabled: false
    path: /cache/invalidate
    on-application-port: false
    protected: true
  logging-httpinteraction:
    enabled: false
    path: /logging/httpinteraction
    on-application-port: false
    protected: true
http-client:
  max-pool-size: 4000
  connect-timeout-ms: 2500
  use-compression: false
  max-redirects: 0
  ssl: false
  jks-path:
  jks-password:
external-url: http://localhost:8080
host-id: localhost
datacenter-region: local
vendor: local
default-timeout-ms: 900
max-timeout-ms: 5000
timeout-adjustment-ms: 30
auction:
  blacklisted-accounts:
  blacklisted-apps:
  default-timeout-ms: 900
  max-timeout-ms: 5000
  timeout-adjustment-ms: 30
  stored-requests-timeout-ms: 50
  max-request-size: 262144
  id-generator-type: uuid
  generate-bid-id: false
  cache:
    expected-request-time-ms: 10
    only-winning-bids: false
video:
  stored-requests-timeout-ms: 90
amp:
  default-timeout-ms: 900
  max-timeout-ms: 5000
  timeout-adjustment-ms: 30
setuid:
  default-timeout-ms: 2000
vtrack:
  default-timeout-ms: 2000
  allow-unkonwn-bidder: true
cookie-sync:
  coop-sync:
    default: true
  default-timeout-ms: 2000
<<<<<<< HEAD
logger-level-modifier:
  enabled: false
logging:
  change-level:
    max-duration-ms: 60000
=======
logging:
  http-interaction:
    max-limit: 10000
>>>>>>> 3314ebf3
currency-converter:
  external-rates:
    enabled: true
    url: https://cdn.jsdelivr.net/gh/prebid/currency-file@1/latest.json
    default-timeout-ms: 4000
    refresh-period-ms: 900000
metrics:
  metricType: flushingCounter
  accounts:
    default-verbosity: none
settings:
  enforce-valid-account: false
  database:
    pool-size: 20
  in-memory-cache:
    cache-size: 10000
    ttl-seconds: 360
    notification-endpoints-enabled: false
    account-invalidation-enabled: true
  targeting:
    truncate-attr-chars: 20
recaptcha-url: https://www.google.com/recaptcha/api/siteverify
recaptcha-secret: secret_value
host-cookie:
  opt-out-url: http://prebid.org/optout
  opt-in-url: http://prebid.org/optin
  ttl-days: 90
  max-cookie-size-bytes: 0
gdpr:
  enabled: true
  default-value: 1
  eea-countries: at,bg,be,cy,cz,dk,ee,fi,fr,de,gr,hu,ie,it,lv,lt,lu,mt,nl,pl,pt,ro,sk,si,es,se,gb,is,no,li,ai,aw,pt,bm,aq,io,vg,ic,ky,fk,re,mw,gp,gf,yt,pf,tf,gl,pt,ms,an,bq,cw,sx,nc,pn,sh,pm,gs,tc,uk,wf
  vendorlist:
    v1:
      http-endpoint-template: https://vendorlist.consensu.org/v-{VERSION}/vendorlist.json
      http-default-timeout-ms: 2000
      refresh-missing-list-period-ms: 3600000
    v2:
      http-endpoint-template: https://vendorlist.consensu.org/v2/archives/vendor-list-v{VERSION}.json
      http-default-timeout-ms: 2000
      refresh-missing-list-period-ms: 3600000
  purposes:
    p1:
      enforce-purpose: full
      enforce-vendors: true
    p2:
      enforce-purpose: full
      enforce-vendors: true
    p3:
      enforce-purpose: full
      enforce-vendors: true
    p4:
      enforce-purpose: full
      enforce-vendors: true
    p5:
      enforce-purpose: full
      enforce-vendors: true
    p6:
      enforce-purpose: full
      enforce-vendors: true
    p7:
      enforce-purpose: full
      enforce-vendors: true
    p8:
      enforce-purpose: full
      enforce-vendors: true
    p9:
      enforce-purpose: full
      enforce-vendors: true
    p10:
      enforce-purpose: full
      enforce-vendors: true
  special-features:
    sf1:
      enforce: true
    sf2:
      enforce: true
  purpose-one-treatment-interpretation: ignore
ccpa:
  enforce: true
geolocation:
  enabled: false
  type: maxmind
  maxmind:
    remote-file-syncer:
      download-url: https://geolite.maxmind.com/download/geoip/database/GeoLite2-City.tar.gz
      save-filepath: /var/tmp/prebid/GeoLite2-City.tar.gz
      tmp-filepath: /var/tmp/prebid/tmp/GeoLite2-City.tar.gz
      retry-count: 3
      retry-interval-ms: 3000
      timeout-ms: 300000
      update-interval-ms: 0
      http-client:
        connect-timeout-ms: 2500
        max-redirects: 3
health-check:
  database:
    enabled: false
  geolocation:
    enabled: false
ipv6:
  always-mask-right: 64
  anon-left-mask-bits: 56
  private-networks: ::1/128, 2001:db8::/32, fc00::/7, fe80::/10, ff00::/8<|MERGE_RESOLUTION|>--- conflicted
+++ resolved
@@ -43,6 +43,11 @@
   logging-httpinteraction:
     enabled: false
     path: /logging/httpinteraction
+    on-application-port: false
+    protected: true
+  logging-changelevel:
+    enabled: false
+    path: /logging/changelevel
     on-application-port: false
     protected: true
 http-client:
@@ -88,17 +93,11 @@
   coop-sync:
     default: true
   default-timeout-ms: 2000
-<<<<<<< HEAD
-logger-level-modifier:
-  enabled: false
-logging:
-  change-level:
-    max-duration-ms: 60000
-=======
 logging:
   http-interaction:
     max-limit: 10000
->>>>>>> 3314ebf3
+  change-level:
+    max-duration-ms: 60000
 currency-converter:
   external-rates:
     enabled: true
