--- conflicted
+++ resolved
@@ -24,11 +24,8 @@
 max-timeout-ms: 5000
 timeout-adjustment-ms: 30
 auction:
-<<<<<<< HEAD
+  blacklisted-accounts:
   blacklisted-apps:
-=======
-  blacklisted-accounts:
->>>>>>> ddfdccb8
   default-timeout-ms: 900
   max-timeout-ms: 5000
   timeout-adjustment-ms: 30
