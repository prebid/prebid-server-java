adapters:
  brightroll:
    enabled: false
    endpoint: http://east-bid.ybp.yahoo.com/bid/rubiconpbs
    pbs-enforces-gdpr: true
    pbs-enforces-ccpa: true
    modifying-vast-xml-allowed: true
    deprecated-names:
    aliases:
    meta-info:
<<<<<<< HEAD
      maintainer-email: dsp-supply-prebid@verizonmedia.com
=======
      maintainer-email: x2@verizonmedia.com
>>>>>>> b19a55bf
      app-media-types:
        - banner
        - video
      site-media-types:
        - banner
        - video
      supported-vendors:
        - businessinsider
      vendor-id: 25
    accounts:
      - id: businessinsider
        badv:
          - 1smartpenny.com
          - advantagegold.com
          - beverlyhillsmd.com
          - beyonddiet.com
          - fisheradviser.com
          - fisherinvestments.com
          - fisherretirementtips.com
          - fool.com
          - freescore360.com
          - gruener-fisher.de
          - instantcheckmate.com
          - intercreditreport.com
          - king.com
          - ladyfitnessandhealth.com
          - ladyfitnessutah.com
          - livecellresearch.com
          - lowermybills.com
          - promeritumgroup.com
          - righttobear.com
          - slendertone.com
          - Squattypotty.com
          - thebeverlyhillsmdsolution.com
          - thecrux.com
          - thehornnews.com
          - ezmob.com
          - mediasmart.io
          - a4g.com
          - servedbyadbutler.com
          - adglobal.tech
          - adfyre.co
          - valo.ai
          - metanetwork.mobi
          - ato.mx
          - avazutracking.net
          - aztracking.net
          - avidadserver.com
          - avid-ad-server.com
          - avid-adserver.com
          - bidsopt.com
          - bo-rtb.com
          - bizzclick.com
          - aibidsrv.com
          - aibidauction.com
          - brightmountainads.com
          - bkserving.com
          - bucksense.io
          - ajillionmax.com
          - decenterads.com
          - digitaladsystems.com
          - dspbox.io
          - envisionx.co
          - fmlabsonline.com
          - gadmobe.com
          - g2trk.com
          - kds.media
          - media-servers.net
          - mediasmart.es
          - motionspots.com
          - nativeads.com
          - niutux.com
          - nuviad.com
          - oxonux.com
          - adx1.com
          - plt7.com
          - pltfrm.click
          - plf1.net
          - pfm.ninja
          - readywind.com
          - rklmstr.com
          - reklamdsp.com
          - revive-adserver.net
          - adp3.net
          - smrt-view.com
          - vabilitytech.com
          - bidderrtb.com
          - doyour.bid
          - dsptr.com
          - howto5.io
          - rtbadtrading.com
          - trading-rtbg.com
          - rtbsbengine.com
          - uuidksinc.net
          - rtbtradein.com
          - mobuppsrtb.com
          - vashoot.com
          - psdwc.com
          - cwkuki.com
          - waardex.com
          - webtradingspot.com
          - wapstart.ru
          - xapads.com
        bcat:
          - IAB7
          - IAB7-39
          - IAB7-44
          - IAB9-30
          - IAB11
          - IAB13-2
          - IAB14-1
          - IAB15-1
          - IAB15-5
          - IAB17-18
          - IAB18-1
          - IAB18-2
          - IAB7-19
          - IAB19-30
          - IAB23
          - IAB25-7
          - IAB26-1
          - IAB26-2
          - IAB26-3
          - IAB26-4
        imp_battr: [1, 3, 8, 9, 10, 13, 14, 17]
    usersync:
      url: https://pr-bh.ybp.yahoo.com/sync/rubiconprebidserver?gdpr={{gdpr}}&euconsent={{gdpr_consent}}&us_privacy={{us_privacy}}&url=
      redirect-url: /setuid?bidder=brightroll&gdpr={{gdpr}}&gdpr_consent={{gdpr_consent}}&us_privacy={{us_privacy}}&uid=${UID}
      cookie-family-name: brightroll
      type: redirect
      support-cors: false<|MERGE_RESOLUTION|>--- conflicted
+++ resolved
@@ -8,11 +8,7 @@
     deprecated-names:
     aliases:
     meta-info:
-<<<<<<< HEAD
       maintainer-email: dsp-supply-prebid@verizonmedia.com
-=======
-      maintainer-email: x2@verizonmedia.com
->>>>>>> b19a55bf
       app-media-types:
         - banner
         - video
