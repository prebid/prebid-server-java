--- conflicted
+++ resolved
@@ -1,16 +1,6 @@
 adapters:
   emxdigital:
     endpoint: https://hb.emxdgt.com
-<<<<<<< HEAD
-    pbs-enforces-gdpr: true
-    pbs-enforces-ccpa: true
-    modifying-vast-xml-allowed: true
-    deprecated-names:
-    aliases: {}
-    debug:
-      allowed: true
-=======
->>>>>>> b23bac74
     meta-info:
       maintainer-email: adops@emxdigital.com
       app-media-types:
