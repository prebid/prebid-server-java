--- conflicted
+++ resolved
@@ -1,16 +1,6 @@
 adapters:
   adkernel:
     endpoint: http://%s/hb?zone=%s
-<<<<<<< HEAD
-    pbs-enforces-gdpr: true
-    pbs-enforces-ccpa: true
-    modifying-vast-xml-allowed: true
-    deprecated-names:
-    aliases: {}
-    debug:
-      allowed: true
-=======
->>>>>>> b23bac74
     meta-info:
       maintainer-email: prebid-dev@adkernel.com
       app-media-types:
