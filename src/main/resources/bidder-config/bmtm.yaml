--- conflicted
+++ resolved
@@ -2,13 +2,6 @@
   bmtm:
     endpoint: https://one.elitebidder.com/api/pbs
     modifying-vast-xml-allowed: false
-<<<<<<< HEAD
-    deprecated-names:
-    aliases: {}
-    debug:
-      allowed: true
-=======
->>>>>>> b23bac74
     meta-info:
       maintainer-email: dev@brightmountainmedia.com
       app-media-types:
