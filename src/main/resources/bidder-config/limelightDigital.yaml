adapters:
  limelightDigital:
    endpoint: http://ads-pbs.ortb.net/openrtb/{{PublisherID}}?host={{Host}}
    aliases:
      filmzie:
        enabled: false
      iionads:
        enabled: false
        endpoint: http://ads-pbs.iionads.com/openrtb/{{PublisherID}}?host={{Host}}
        meta-info:
          vendor-id: 1358
      evtech:
        enabled: false
        endpoint: http://ads-pbs.direct.e-volution.ai/openrtb/{{PublisherID}}?host={{Host}}
        usersync:
          enabled: true
          cookie-family-name: evtech
          iframe:
            url: https://tracker.direct.e-volution.ai/sync.html?gdpr={{gdpr}}&consent={{gdpr_consent}}&us_privacy={{us_privacy}}&redirect={{redirect_url}}
            support-cors: false
            uid-macro: '{PLL_USER_ID}'
          redirect:
            url: https://tracker.direct.e-volution.ai/sync?gdpr={{gdpr}}&consent={{gdpr_consent}}&us_privacy={{us_privacy}}&redirect={{redirect_url}}
            support-cors: false
            uid-macro: '{PLL_USER_ID}'
      adsyield:
        enabled: false
        endpoint: http://ads-pbs.open-adsyield.com/openrtb/{{PublisherID}}?host={{Host}}
      greedygame:
        enabled: false
        endpoint: http://ads-pbs.rtb-greedygame.com/openrtb/{{PublisherID}}?host={{Host}}
      appstock:
        enabled: false
        endpoint: http://ads-pbs.pre.vr-tb.com/openrtb/{{PublisherID}}?host={{Host}}
      xtrmqb:
        enabled: false
        endpoint: http://ads-pbs.ortb.tech/openrtb/{{PublisherID}}?host={{Host}}
      embimedia:
        enabled: false
        endpoint: http://ads-pbs.bidder-embi.media/openrtb/{{PublisherID}}?host={{Host}}
      tgm:
        enabled: false
      streamlyn:
        enabled: false
        endpoint: http://rtba.bidsxchange.com/openrtb/{{PublisherID}}?host={{Host}}
<<<<<<< HEAD
      velonium:
        enabled: false
        endpoint: http://ads-pbs.adxvel.com/openrtb/{{PublisherID}}?host={{Host}}
=======
      streamvision:
        enabled: false
        endpoint: http://ads-pbs.adops.streamvisionmedia.com/openrtb/{{PublisherID}}?host={{Host}}
      orangeclickmedia:
        enabled: false
        endpoint: http://ads-pbs.scotty.orangeclickmedia.com/openrtb/{{PublisherID}}?host={{Host}}
>>>>>>> aaf25aa1
    meta-info:
      maintainer-email: engineering@project-limelight.com
      app-media-types:
        - banner
        - video
        - audio
        - native
      site-media-types:
        - banner
        - video
        - audio
        - native
      supported-vendors:
      vendor-id: 0<|MERGE_RESOLUTION|>--- conflicted
+++ resolved
@@ -43,18 +43,15 @@
       streamlyn:
         enabled: false
         endpoint: http://rtba.bidsxchange.com/openrtb/{{PublisherID}}?host={{Host}}
-<<<<<<< HEAD
-      velonium:
-        enabled: false
-        endpoint: http://ads-pbs.adxvel.com/openrtb/{{PublisherID}}?host={{Host}}
-=======
       streamvision:
         enabled: false
         endpoint: http://ads-pbs.adops.streamvisionmedia.com/openrtb/{{PublisherID}}?host={{Host}}
       orangeclickmedia:
         enabled: false
         endpoint: http://ads-pbs.scotty.orangeclickmedia.com/openrtb/{{PublisherID}}?host={{Host}}
->>>>>>> aaf25aa1
+      velonium:
+        enabled: false
+        endpoint: http://ads-pbs.adxvel.com/openrtb/{{PublisherID}}?host={{Host}}
     meta-info:
       maintainer-email: engineering@project-limelight.com
       app-media-types:
