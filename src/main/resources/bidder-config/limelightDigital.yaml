adapters:
  limelightDigital:
    endpoint: http://ads-pbs.ortb.net/openrtb/{{PublisherID}}?host={{Host}}
    aliases:
      filmzie:
        enabled: false
      iionads:
        enabled: false
        endpoint: http://ads-pbs.iionads.com/openrtb/{{PublisherID}}?host={{Host}}
      evtech:
        enabled: false
        endpoint: http://ads-pbs.direct.e-volution.ai/openrtb/{{PublisherID}}?host={{Host}}
        usersync:
          enabled: true
          cookie-family-name: evtech
          iframe:
            url: https://tracker.direct.e-volution.ai/sync.html?gdpr={{gdpr}}&consent={{gdpr_consent}}&us_privacy={{us_privacy}}&redirect={{redirect_url}}
            support-cors: false
            uid-macro: '{PLL_USER_ID}'
          redirect:
            url: https://tracker.direct.e-volution.ai/sync?gdpr={{gdpr}}&consent={{gdpr_consent}}&us_privacy={{us_privacy}}&redirect={{redirect_url}}
            support-cors: false
            uid-macro: '{PLL_USER_ID}'
      adsyield:
        enabled: false
        endpoint: http://ads-pbs.open-adsyield.com/openrtb/{{PublisherID}}?host={{Host}}
      greedygame:
        enabled: false
        endpoint: http://ads-pbs.rtb-greedygame.com/openrtb/{{PublisherID}}?host={{Host}}
      appstock:
        enabled: false
        endpoint: http://ads-pbs.pre.vr-tb.com/openrtb/{{PublisherID}}?host={{Host}}
      xtrmqb:
        enabled: false
        endpoint: http://ads-pbs.ortb.tech/openrtb/{{PublisherID}}?host={{Host}}
      embimedia:
        enabled: false
        endpoint: http://ads-pbs.bidder-embi.media/openrtb/{{PublisherID}}?host={{Host}}
      tgm:
        enabled: false
      streamlyn:
        enabled: false
        endpoint: http://rtba.bidsxchange.com/openrtb/{{PublisherID}}?host={{Host}}
<<<<<<< HEAD
      orangeclickmedia:
        enabled: false
        endpoint: http://ads-pbs.scotty.orangeclickmedia.com/openrtb/{{PublisherID}}?host={{Host}}
=======
      streamvision :
        enabled: false
        endpoint: http://ads-pbs.adops.streamvisionmedia.com/openrtb/{{PublisherID}}?host={{Host}}
>>>>>>> 2f92932a
    meta-info:
      maintainer-email: engineering@project-limelight.com
      app-media-types:
        - banner
        - video
        - audio
        - native
      site-media-types:
        - banner
        - video
        - audio
        - native
      supported-vendors:
      vendor-id: 0<|MERGE_RESOLUTION|>--- conflicted
+++ resolved
@@ -41,15 +41,12 @@
       streamlyn:
         enabled: false
         endpoint: http://rtba.bidsxchange.com/openrtb/{{PublisherID}}?host={{Host}}
-<<<<<<< HEAD
+      streamvision:
+        enabled: false
+        endpoint: http://ads-pbs.adops.streamvisionmedia.com/openrtb/{{PublisherID}}?host={{Host}}
       orangeclickmedia:
         enabled: false
         endpoint: http://ads-pbs.scotty.orangeclickmedia.com/openrtb/{{PublisherID}}?host={{Host}}
-=======
-      streamvision :
-        enabled: false
-        endpoint: http://ads-pbs.adops.streamvisionmedia.com/openrtb/{{PublisherID}}?host={{Host}}
->>>>>>> 2f92932a
     meta-info:
       maintainer-email: engineering@project-limelight.com
       app-media-types:
