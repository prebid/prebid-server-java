--- conflicted
+++ resolved
@@ -1,12 +1,9 @@
 adapters:
   sovrn:
     endpoint: http://ap.lijit.com/rtb/bid?src=prebid_server
-<<<<<<< HEAD
     endpoint-compression: gzip
+    modifying-vast-xml-allowed: true
     modifyingVastXmlAllowed: true
-=======
-    modifying-vast-xml-allowed: true
->>>>>>> e43cf2ad
     meta-info:
       maintainer-email: sovrnoss@sovrn.com
       app-media-types:
