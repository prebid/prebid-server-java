--- conflicted
+++ resolved
@@ -1,16 +1,6 @@
 adapters:
   smartyads:
     endpoint: http://{{Host}}.smartyads.com/bid?rtb_seat_id={{SourceId}}&secret_key={{AccountID}}
-<<<<<<< HEAD
-    pbs-enforces-gdpr: true
-    pbs-enforces-ccpa: true
-    modifying-vast-xml-allowed: true
-    deprecated-names:
-    aliases: {}
-    debug:
-      allowed: true
-=======
->>>>>>> b23bac74
     meta-info:
       maintainer-email: support@smartyads.com
       app-media-types:
