--- conflicted
+++ resolved
@@ -1,17 +1,6 @@
 adapters:
   conversant:
     endpoint: http://api.hb.ad.cpe.dotomi.com/s2s/header/24
-<<<<<<< HEAD
-    pbs-enforces-gdpr: true
-    pbs-enforces-ccpa: true
-    modifying-vast-xml-allowed: true
-    generate-bid-id: true
-    deprecated-names:
-    aliases: {}
-    debug:
-      allowed: true
-=======
->>>>>>> b23bac74
     meta-info:
       maintainer-email: CNVR_PublisherIntegration@conversantmedia.com
       app-media-types:
