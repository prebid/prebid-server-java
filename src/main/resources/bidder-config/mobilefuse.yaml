--- conflicted
+++ resolved
@@ -1,16 +1,6 @@
 adapters:
   mobilefuse:
     endpoint: http://mfx.mobilefuse.com/openrtb?pub_id=
-<<<<<<< HEAD
-    pbs-enforces-gdpr: true
-    pbs-enforces-ccpa: true
-    modifying-vast-xml-allowed: true
-    deprecated-names:
-    aliases: {}
-    debug:
-      allowed: true
-=======
->>>>>>> b23bac74
     meta-info:
       maintainer-email: prebid@mobilefuse.com
       app-media-types:
