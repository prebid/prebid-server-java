--- conflicted
+++ resolved
@@ -7,15 +7,12 @@
         meta-info:
           maintainer-email: publisher@adtarget.com.tr
         vendor-id: 779
-<<<<<<< HEAD
       admaticde:
         enabled: false
-=======
       yobee:
         enabled: false
         meta-info:
           maintainer-email: adops@yobee.it
->>>>>>> 628c6b79
     meta-info:
       maintainer-email: prebid@admatic.com.tr
       app-media-types:
