adapters:
  marsmedia:
<<<<<<< HEAD
    enabled: true
    endpoint: https://bid306.rtbsrv.com/bidder/?bid=f3xtet
=======
    enabled: false
    endpoint: https://bidd.rtbsrv.com/bidder/?bid=f3xtet
>>>>>>> b34d5a4d
    pbs-enforces-gdpr: true
    pbs-enforces-ccpa: true
    modifying-vast-xml-allowed: true
    deprecated-names:
    aliases: {}
    meta-info:
      maintainer-email: prebid@mars.media
      app-media-types:
        - banner
        - video
      site-media-types:
        - banner
        - video
      supported-vendors:
      vendor-id: 776
    usersync:
      url: https://dmp.rtbsrv.com/dmp/profiles/cm?p_id=179&gdpr={{gdpr}}&gdpr_consent={{gdpr_consent}}&us_privacy={{us_privacy}}&redirect=
      redirect-url: /setuid?bidder=marsmedia&gdpr={{gdpr}}&gdpr_consent={{gdpr_consent}}&us_privacy={{us_privacy}}&uid=${UUID}
      cookie-family-name: marsmedia
      type: redirect
      support-cors: false<|MERGE_RESOLUTION|>--- conflicted
+++ resolved
@@ -1,12 +1,7 @@
 adapters:
   marsmedia:
-<<<<<<< HEAD
-    enabled: true
-    endpoint: https://bid306.rtbsrv.com/bidder/?bid=f3xtet
-=======
     enabled: false
     endpoint: https://bidd.rtbsrv.com/bidder/?bid=f3xtet
->>>>>>> b34d5a4d
     pbs-enforces-gdpr: true
     pbs-enforces-ccpa: true
     modifying-vast-xml-allowed: true
