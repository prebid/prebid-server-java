adapters:
  generic:
    endpoint: https://
    aliases:
      genericAlias:
        enabled: false
<<<<<<< HEAD
      blue:
        enabled: false
        endpoint: https://prebid-us-east-1.getblue.io/?src=prebid
        meta-info:
          maintainer-email: prebid@getblue.io
          site-media-types:
            - banner
          app-media-types:
            - banner
          supported-vendors:
          vendor-id: 0
=======
      cwire:
        enabled: false
        endpoint: https://ortb.cwi.re/v1/bid
        modifying-vast-xml-allowed: false
        endpoint-compression: gzip
        meta-info:
          maintainer-email: devs@cwire.com
          site-media-types:
            - banner
          supported-vendors:
          vendor-id: 1081
>>>>>>> c490b5d5
    meta-info:
      maintainer-email: maintainer@example.com
      app-media-types:
        - banner
        - video
        - native
        - audio
      site-media-types:
        - banner
        - video
        - native
        - audio
      supported-vendors:
      vendor-id: 0<|MERGE_RESOLUTION|>--- conflicted
+++ resolved
@@ -4,7 +4,6 @@
     aliases:
       genericAlias:
         enabled: false
-<<<<<<< HEAD
       blue:
         enabled: false
         endpoint: https://prebid-us-east-1.getblue.io/?src=prebid
@@ -16,7 +15,6 @@
             - banner
           supported-vendors:
           vendor-id: 0
-=======
       cwire:
         enabled: false
         endpoint: https://ortb.cwi.re/v1/bid
@@ -28,7 +26,6 @@
             - banner
           supported-vendors:
           vendor-id: 1081
->>>>>>> c490b5d5
     meta-info:
       maintainer-email: maintainer@example.com
       app-media-types:
