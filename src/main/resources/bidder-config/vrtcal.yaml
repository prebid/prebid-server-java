adapters:
  vrtcal:
    endpoint: http://rtb.vrtcal.com/bidder_prebid.vap?ssp=1804
<<<<<<< HEAD
    pbs-enforces-gdpr: true
    pbs-enforces-ccpa: true
    modifying-vast-xml-allowed: true
    deprecated-names:
    aliases: {}
    debug:
      allowed: true
=======
>>>>>>> b23bac74
    meta-info:
      maintainer-email: support@vrtcal.com
      app-media-types:
        - banner
      site-media-types:
      supported-vendors:
      vendor-id: 706
    usersync:
      url:
      redirect-url:
      cookie-family-name: vrtcal
      type: redirect
      support-cors: false<|MERGE_RESOLUTION|>--- conflicted
+++ resolved
@@ -1,16 +1,6 @@
 adapters:
   vrtcal:
     endpoint: http://rtb.vrtcal.com/bidder_prebid.vap?ssp=1804
-<<<<<<< HEAD
-    pbs-enforces-gdpr: true
-    pbs-enforces-ccpa: true
-    modifying-vast-xml-allowed: true
-    deprecated-names:
-    aliases: {}
-    debug:
-      allowed: true
-=======
->>>>>>> b23bac74
     meta-info:
       maintainer-email: support@vrtcal.com
       app-media-types:
