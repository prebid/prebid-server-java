--- conflicted
+++ resolved
@@ -1,16 +1,6 @@
 adapters:
   advangelists:
     endpoint: http://nep.advangelists.com/xp/get?pubid={{PublisherID}}
-<<<<<<< HEAD
-    pbs-enforces-gdpr: true
-    pbs-enforces-ccpa: true
-    modifying-vast-xml-allowed: true
-    deprecated-names:
-    aliases: {}
-    debug:
-      allowed: true
-=======
->>>>>>> b23bac74
     meta-info:
       maintainer-email: prebid@advangelists.com
       app-media-types:
