--- conflicted
+++ resolved
@@ -21,12 +21,7 @@
       url:
       redirect-url:
       cookie-family-name: adtarget
-<<<<<<< HEAD
-      type: redirect
+      type: iframe
       support-cors: false
     debug:
-      allow: true
-=======
-      type: iframe
-      support-cors: false
->>>>>>> 422672ed
+      allow: true