adapters:
  e_volution:
    endpoint: http://service.e-volution.ai/pbserver
<<<<<<< HEAD
    pbs-enforces-gdpr: true
    pbs-enforces-ccpa: true
    modifying-vast-xml-allowed: true
    deprecated-names:
    aliases: {}
    debug:
      allowed: true
=======
>>>>>>> b23bac74
    meta-info:
      maintainer-email: admin@e-volution.ai
      app-media-types:
        - banner
        - video
        - native
      site-media-types:
        - banner
        - video
        - native
      supported-vendors:
      vendor-id: 957
    usersync:
      url: https://sync.e-volution.ai/pbserver?gdpr={{gdpr}}&gdpr_consent={{gdpr_consent}}&ccpa={{us_privacy}}&redirect=
      redirect-url: /setuid?bidder=e_volution&gdpr={{gdpr}}&gdpr_consent={{gdpr_consent}}&us_privacy={{us_privacy}}&uid=[UID]
      cookie-family-name: e_volution
      type: redirect
      support-cors: false<|MERGE_RESOLUTION|>--- conflicted
+++ resolved
@@ -1,16 +1,6 @@
 adapters:
   e_volution:
     endpoint: http://service.e-volution.ai/pbserver
-<<<<<<< HEAD
-    pbs-enforces-gdpr: true
-    pbs-enforces-ccpa: true
-    modifying-vast-xml-allowed: true
-    deprecated-names:
-    aliases: {}
-    debug:
-      allowed: true
-=======
->>>>>>> b23bac74
     meta-info:
       maintainer-email: admin@e-volution.ai
       app-media-types:
