adapters:
  adyoulike:
    endpoint: https://broker.omnitagjs.com/broker/bid?partnerId=19340f4f097d16f41f34fc0274981ca4
<<<<<<< HEAD
    pbs-enforces-gdpr: true
    pbs-enforces-ccpa: true
    modifying-vast-xml-allowed: true
    deprecated-names:
    aliases: {}
    debug:
      allowed: true
=======
>>>>>>> b23bac74
    meta-info:
      maintainer-email: core@adyoulike.com
      app-media-types:
      site-media-types:
        - banner
        - video
        - native
      supported-vendors:
      vendor-id: 259
    usersync:
      url: http://visitor.omnitagjs.com/visitor/bsync?uid=19340f4f097d16f41f34fc0274981ca4&name=PrebidServer&gdpr={{gdpr}}&gdpr_consent={{gdpr_consent}}&us_privacy={{us_privacy}}&url=
      redirect-url: /setuid?bidder=adyoulike&gdpr={{gdpr}}&gdpr_consent={{gdpr_consent}}&us_privacy={{us_privacy}}&uid=[BUYER_USERID]
      cookie-family-name: adyoulike
      type: redirect
      support-cors: false<|MERGE_RESOLUTION|>--- conflicted
+++ resolved
@@ -1,16 +1,6 @@
 adapters:
   adyoulike:
     endpoint: https://broker.omnitagjs.com/broker/bid?partnerId=19340f4f097d16f41f34fc0274981ca4
-<<<<<<< HEAD
-    pbs-enforces-gdpr: true
-    pbs-enforces-ccpa: true
-    modifying-vast-xml-allowed: true
-    deprecated-names:
-    aliases: {}
-    debug:
-      allowed: true
-=======
->>>>>>> b23bac74
     meta-info:
       maintainer-email: core@adyoulike.com
       app-media-types:
