--- conflicted
+++ resolved
@@ -1,20 +1,6 @@
 adapters:
   rubicon:
     endpoint: http://exapi-us-east.rubiconproject.com/a/api/exchange.json
-<<<<<<< HEAD
-    pbs-enforces-gdpr: true
-    pbs-enforces-ccpa: true
-    deprecated-names:
-    aliases: {}
-    debug:
-      allowed: true
-    modifying-vast-xml-allowed: true
-    generate-bid-id: false
-    XAPI:
-      Username:
-      Password:
-=======
->>>>>>> b23bac74
     meta-info:
       maintainer-email: header-bidding@rubiconproject.com
       app-media-types:
