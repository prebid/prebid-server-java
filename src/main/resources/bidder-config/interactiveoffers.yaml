adapters:
  interactiveoffers:
<<<<<<< HEAD
    endpoint: https://rtb.ioadx.com/bidRequest/?partnerId=d9e56d418c4825d466ee96c7a31bf1da6b62fa04
=======
    enabled: false
    endpoint: https://prebid-server.ioadx.com/bidRequest/?partnerId={{PartnerId}}
    pbs-enforces-gdpr: true
    pbs-enforces-ccpa: true
    modifying-vast-xml-allowed: true
    deprecated-names:
    aliases: {}
>>>>>>> 96878c82
    meta-info:
      maintainer-email: dev@interactiveoffers.com
      app-media-types:
        - banner
      site-media-types:
        - banner
      supported-vendors:
      vendor-id: 0
    usersync:
      url:
      redirect-url:
      cookie-family-name: interactiveoffers
      type: redirect
      support-cors: false<|MERGE_RESOLUTION|>--- conflicted
+++ resolved
@@ -1,16 +1,6 @@
 adapters:
   interactiveoffers:
-<<<<<<< HEAD
-    endpoint: https://rtb.ioadx.com/bidRequest/?partnerId=d9e56d418c4825d466ee96c7a31bf1da6b62fa04
-=======
-    enabled: false
     endpoint: https://prebid-server.ioadx.com/bidRequest/?partnerId={{PartnerId}}
-    pbs-enforces-gdpr: true
-    pbs-enforces-ccpa: true
-    modifying-vast-xml-allowed: true
-    deprecated-names:
-    aliases: {}
->>>>>>> 96878c82
     meta-info:
       maintainer-email: dev@interactiveoffers.com
       app-media-types:
