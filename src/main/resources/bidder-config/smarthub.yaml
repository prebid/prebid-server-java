adapters:
  smarthub:
    endpoint: https://prebid.attekmi.com/pbserver?partnerName={{Host}}&seat={{AccountID}}&token={{SourceId}}
    aliases:
      markapp:
        enabled: false
        endpoint: https://markapp-prebid.attekmi.com/pbserver/?seat={{AccountID}}&token={{SourceId}}
      jdpmedia:
        enabled: false
        endpoint: https://jdpmedia-prebid.attekmi.com/pbserver/?seat={{AccountID}}&token={{SourceId}}
      tredio:
        enabled: false
        endpoint: https://tredio-prebid.attekmi.com/pbserver/?seat={{AccountID}}&token={{SourceId}}
      vimayx:
        enabled: false
        endpoint: https://vimayx-prebid.attekmi.com/pbserver/?seat={{AccountID}}&token={{SourceId}}
      felixads:
        enabled: false
        endpoint: https://felixads-prebid.attekmi.com/pbserver/?seat={{AccountID}}&token={{SourceId}}
<<<<<<< HEAD
      jambojar:
        enabled: false
        endpoint: https://jambojar-prebid.attekmi.com/pbserver/?seat={{AccountID}}&token={{SourceId}}
=======
      adinify:
        enabled: false
        endpoint: https://adinify-prebid.attekmi.com/pbserver/?seat={{AccountID}}&token={{SourceId}}
>>>>>>> 124bc78b
      artechnology:
        enabled: false
        endpoint: https://artechnology-prebid.attekmi.com/pbserver/?seat={{AccountID}}&token={{SourceId}}
    meta-info:
      maintainer-email: prebid@attekmi.com
      app-media-types:
        - banner
        - video
        - native
      site-media-types:
        - banner
        - video
        - native
      supported-vendors:
      vendor-id: 0<|MERGE_RESOLUTION|>--- conflicted
+++ resolved
@@ -17,15 +17,12 @@
       felixads:
         enabled: false
         endpoint: https://felixads-prebid.attekmi.com/pbserver/?seat={{AccountID}}&token={{SourceId}}
-<<<<<<< HEAD
       jambojar:
         enabled: false
         endpoint: https://jambojar-prebid.attekmi.com/pbserver/?seat={{AccountID}}&token={{SourceId}}
-=======
       adinify:
         enabled: false
         endpoint: https://adinify-prebid.attekmi.com/pbserver/?seat={{AccountID}}&token={{SourceId}}
->>>>>>> 124bc78b
       artechnology:
         enabled: false
         endpoint: https://artechnology-prebid.attekmi.com/pbserver/?seat={{AccountID}}&token={{SourceId}}
