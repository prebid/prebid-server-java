--- conflicted
+++ resolved
@@ -1,16 +1,6 @@
 adapters:
   medianet:
     endpoint: https://prebid-adapter.media.net/rtb/pb/prebids2s?src={{PREBID_SERVER_ENDPOINT}}
-<<<<<<< HEAD
-    pbs-enforces-gdpr: true
-    pbs-enforces-ccpa: true
-    modifying-vast-xml-allowed: true
-    deprecated-names:
-    aliases: {}
-    debug:
-      allowed: true
-=======
->>>>>>> b23bac74
     meta-info:
       maintainer-email: prebid@media.net
       app-media-types:
