adapters:
  medianet:
    endpoint: https://prebid-adapter.media.net/rtb/pb/prebids2s?src={{PREBID_SERVER_ENDPOINT}}
<<<<<<< HEAD
=======
    ortb-version: "2.6"
>>>>>>> 3c63d78b
    endpoint-compression: gzip
    meta-info:
      maintainer-email: prebid@media.net
      app-media-types:
        - banner
        - video
        - native
      site-media-types:
        - banner
        - video
        - native
      supported-vendors:
      vendor-id: 142
    usersync:
      cookie-family-name: medianet
      redirect:
        url: https://hbx.media.net/cksync.php?cs=1&type=pbs&ovsid=setstatuscode&bidder=medianet&gdpr={{gdpr}}&gdpr_consent={{gdpr_consent}}&us_privacy={{us_privacy}}&gpp={{gpp}}&gpp_sid={{gpp_sid}}&redirect={{redirect_url}}
        support-cors: false
        uid-macro: '<vsid>'<|MERGE_RESOLUTION|>--- conflicted
+++ resolved
@@ -1,10 +1,7 @@
 adapters:
   medianet:
     endpoint: https://prebid-adapter.media.net/rtb/pb/prebids2s?src={{PREBID_SERVER_ENDPOINT}}
-<<<<<<< HEAD
-=======
     ortb-version: "2.6"
->>>>>>> 3c63d78b
     endpoint-compression: gzip
     meta-info:
       maintainer-email: prebid@media.net
