adapters:
  kidoz:
    endpoint: http://prebid-adapter.kidoz.net/openrtb2/auction?src=prebid-server
<<<<<<< HEAD
    pbs-enforces-gdpr: true
    pbs-enforces-ccpa: true
    modifying-vast-xml-allowed: true
    deprecated-names:
    aliases: {}
    debug:
      allowed: true
=======
>>>>>>> b23bac74
    meta-info:
      maintainer-email: prebid-support@kidoz.net
      app-media-types:
        - banner
        - video
      site-media-types:
        - banner
        - video
      supported-vendors:
      vendor-id: 0
    usersync:
      url:
      redirect-url:
      cookie-family-name: kidoz
      type: redirect
      support-cors: false<|MERGE_RESOLUTION|>--- conflicted
+++ resolved
@@ -1,16 +1,6 @@
 adapters:
   kidoz:
     endpoint: http://prebid-adapter.kidoz.net/openrtb2/auction?src=prebid-server
-<<<<<<< HEAD
-    pbs-enforces-gdpr: true
-    pbs-enforces-ccpa: true
-    modifying-vast-xml-allowed: true
-    deprecated-names:
-    aliases: {}
-    debug:
-      allowed: true
-=======
->>>>>>> b23bac74
     meta-info:
       maintainer-email: prebid-support@kidoz.net
       app-media-types:
