--- conflicted
+++ resolved
@@ -1,17 +1,6 @@
 adapters:
   criteo:
     endpoint: https://bidder.criteo.com/cdb?profileId=230
-<<<<<<< HEAD
-    pbs-enforces-gdpr: true
-    pbs-enforces-ccpa: true
-    modifying-vast-xml-allowed: true
-    generate-slot-id: true
-    deprecated-names:
-    aliases: {}
-    debug:
-      allowed: true
-=======
->>>>>>> b23bac74
     meta-info:
       maintainer-email: prebid@criteo.com
       app-media-types:
