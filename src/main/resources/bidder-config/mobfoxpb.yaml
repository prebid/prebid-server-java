--- conflicted
+++ resolved
@@ -1,16 +1,6 @@
 adapters:
   mobfoxpb:
     endpoint: http://bes.mobfox.com/?c=__route__&m=__method__&key=__key__
-<<<<<<< HEAD
-    pbs-enforces-gdpr: true
-    pbs-enforces-ccpa: true
-    modifying-vast-xml-allowed: true
-    deprecated-names:
-    aliases: {}
-    debug:
-      allowed: true
-=======
->>>>>>> b23bac74
     meta-info:
       maintainer-email: platform@mobfox.com
       app-media-types:
