--- conflicted
+++ resolved
@@ -1,16 +1,6 @@
 adapters:
   outbrain:
     endpoint: https://prebidtest.zemanta.com/api/bidder/prebidtest/bid/
-<<<<<<< HEAD
-    pbs-enforces-gdpr: true
-    pbs-enforces-ccpa: true
-    modifying-vast-xml-allowed: true
-    deprecated-names:
-    aliases: {}
-    debug:
-      allowed: true
-=======
->>>>>>> b23bac74
     meta-info:
       maintainer-email: prog-ops-team@outbrain.com
       app-media-types:
