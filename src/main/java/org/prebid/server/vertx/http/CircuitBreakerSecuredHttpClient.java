--- conflicted
+++ resolved
@@ -79,13 +79,8 @@
                                               String url,
                                               MultiMap headers,
                                               byte[] body,
-<<<<<<< HEAD
-                                              long timeoutMs) {
-
-=======
                                               long timeoutMs,
                                               long maxResponseSize) {
->>>>>>> 807706c1
         return circuitBreakerByName.computeIfAbsent(nameFrom(url), circuitBreakerCreator)
                 .execute(promise ->
                         httpClient.request(method, url, headers, body, timeoutMs, maxResponseSize)
