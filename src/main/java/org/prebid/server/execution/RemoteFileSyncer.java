package org.prebid.server.execution;

import io.vertx.core.AsyncResult;
import io.vertx.core.Future;
import io.vertx.core.Promise;
import io.vertx.core.Vertx;
import io.vertx.core.file.AsyncFile;
import io.vertx.core.file.CopyOptions;
import io.vertx.core.file.FileProps;
import io.vertx.core.file.FileSystem;
import io.vertx.core.file.FileSystemException;
import io.vertx.core.file.OpenOptions;
import io.vertx.core.http.HttpClient;
import io.vertx.core.http.HttpClientResponse;
import io.vertx.core.http.HttpHeaders;
import io.vertx.core.logging.Logger;
import io.vertx.core.logging.LoggerFactory;
import io.vertx.core.streams.Pump;
import org.apache.commons.lang3.StringUtils;
import org.prebid.server.exception.PreBidException;
import org.prebid.server.util.HttpUtil;

import java.nio.file.Files;
import java.nio.file.InvalidPathException;
import java.nio.file.Paths;
import java.util.Objects;
import java.util.concurrent.TimeoutException;

/**
 * Works with remote web resource.
 */
public class RemoteFileSyncer {

    private static final Logger logger = LoggerFactory.getLogger(RemoteFileSyncer.class);

    private final String downloadUrl;  // url to resource to be downloaded
    private final String saveFilePath; // full path on file system where downloaded file located
    private final String tmpFilePath; // full path on file system where tmp file located
    private final int retryCount; // how many times try to download
    private final long retryInterval; // how long to wait between failed retries
    private final long timeout;
    private final long updatePeriod;
    private final HttpClient httpClient;
    private final Vertx vertx;
    private final FileSystem fileSystem;

    private RemoteFileSyncer(String downloadUrl, String saveFilePath, String tmpFilePath, int retryCount,
                             long retryInterval, long timeout, long updatePeriod, HttpClient httpClient, Vertx vertx,
                             FileSystem fileSystem) {
        this.downloadUrl = downloadUrl;
        this.saveFilePath = saveFilePath;
        this.tmpFilePath = tmpFilePath;
        this.retryCount = retryCount;
        this.retryInterval = retryInterval;
        this.timeout = timeout;
        this.updatePeriod = updatePeriod;
        this.httpClient = httpClient;
        this.vertx = vertx;
        this.fileSystem = fileSystem;
    }

    public static RemoteFileSyncer create(String downloadUrl, String saveFilePath, String tmpFilePath, int retryCount,
                                          long retryInterval, long timeout, long updatePeriod, HttpClient httpClient,
                                          Vertx vertx, FileSystem fileSystem) {
        HttpUtil.validateUrl(downloadUrl);
        Objects.requireNonNull(saveFilePath);
        Objects.requireNonNull(tmpFilePath);
        Objects.requireNonNull(vertx);
        Objects.requireNonNull(httpClient);
        Objects.requireNonNull(fileSystem);

        createAndCheckWritePermissionsFor(fileSystem, saveFilePath);
        createAndCheckWritePermissionsFor(fileSystem, tmpFilePath);

        return new RemoteFileSyncer(downloadUrl, saveFilePath, tmpFilePath, retryCount, retryInterval, timeout,
                updatePeriod, httpClient, vertx, fileSystem);
    }

    /**
     * Creates if doesn't exists and checks write permissions for the given directory.
     */
    private static void createAndCheckWritePermissionsFor(FileSystem fileSystem, String filePath) {
        try {
            final String dirPath = Paths.get(filePath).getParent().toString();
            final FileProps props = fileSystem.existsBlocking(dirPath) ? fileSystem.propsBlocking(dirPath) : null;
            if (props == null || !props.isDirectory()) {
                fileSystem.mkdirsBlocking(dirPath);
            } else if (!Files.isWritable(Paths.get(dirPath))) {
                throw new PreBidException(String.format("No write permissions for directory: %s", dirPath));
            }
        } catch (FileSystemException | InvalidPathException e) {
            throw new PreBidException(String.format("Cannot create directory for file: %s", filePath), e);
        }
    }

    /**
     * Fetches remote file and executes given callback with filepath on finish.
     */
    public void syncForFilepath(RemoteFileProcessor remoteFileProcessor) {
        downloadIfNotExist(remoteFileProcessor).setHandler(syncResult -> handleSync(remoteFileProcessor, syncResult));
    }

<<<<<<< HEAD
    private Future<Void> downloadIfNotExist(RemoteFileProcessor fileProcessor) {
        final Promise<Void> promise = Promise.promise();
        fileSystem.exists(saveFilePath, existResult -> handleFileExisting(promise, existResult, fileProcessor));
        return promise.future();
    }

    private void handleFileExisting(Promise<Void> promise, AsyncResult<Boolean> existResult,
                                    RemoteFileProcessor fileProcessor) {
=======
    private Future<Boolean> downloadIfNotExist(RemoteFileProcessor fileProcessor) {
        final Future<Boolean> future = Future.future();
        checkFileExist(saveFilePath).setHandler(existResult ->
                handleFileExistingWithSync(existResult, fileProcessor, future));
        return future;
    }

    private Future<Boolean> checkFileExist(String filePath) {
        final Future<Boolean> result = Future.future();
        fileSystem.exists(filePath, async -> {
            if (async.succeeded()) {
                result.complete(async.result());
            } else {
                result.fail(String.format("Cant check if file exists %s", filePath));
            }
        });
        return result;
    }

    private void handleFileExistingWithSync(AsyncResult<Boolean> existResult, RemoteFileProcessor fileProcessor,
                                            Future<Boolean> future) {
>>>>>>> 7ed338f0
        if (existResult.succeeded()) {
            if (existResult.result()) {
                fileProcessor.setDataPath(saveFilePath)
                        .setHandler(serviceRespond -> handleServiceRespond(serviceRespond, promise));
            } else {
<<<<<<< HEAD
                tryDownload(promise);
=======
                syncRemoteFiles().setHandler(future);
>>>>>>> 7ed338f0
            }
        } else {
            promise.fail(existResult.cause());
        }
    }

<<<<<<< HEAD
    private void handleServiceRespond(AsyncResult<?> processResult, Promise<Void> promise) {
        if (processResult.failed()) {
            final Throwable cause = processResult.cause();
            cleanUp().setHandler(removalResult -> handleCorruptedFileRemoval(removalResult, promise, cause));
=======
    private void handleServiceRespond(AsyncResult<?> processResult, Future<Boolean> future) {
        if (processResult.failed()) {
            final Throwable cause = processResult.cause();
            cleanUp(saveFilePath).setHandler(removalResult -> handleCorruptedFileRemoval(removalResult, future, cause));
>>>>>>> 7ed338f0
        } else {
            future.complete(false);
            logger.info("Existing file {0} was successfully reused for service", saveFilePath);
        }
    }

<<<<<<< HEAD
    private void handleCorruptedFileRemoval(
            AsyncResult<Void> removalResult, Promise<Void> promise, Throwable serviceCause) {

=======
    private Future<Void> cleanUp(String filePath) {
        final Future<Void> future = Future.future();
        checkFileExist(filePath).setHandler(existResult -> handleFileExistsWithDelete(filePath, existResult, future));
        return future;
    }

    private void handleFileExistsWithDelete(String filePath, AsyncResult<Boolean> existResult, Future<Void> future) {
        if (existResult.succeeded()) {
            if (existResult.result()) {
                fileSystem.delete(filePath, future);
            } else {
                future.complete();
            }
        } else {
            future.fail(new PreBidException(String.format("Cant check if file exists %s", filePath)));
        }
    }

    private void handleCorruptedFileRemoval(AsyncResult<Void> removalResult, Future<Boolean> future,
                                            Throwable serviceCause) {
>>>>>>> 7ed338f0
        if (removalResult.failed()) {
            final Throwable cause = removalResult.cause();
            promise.fail(new PreBidException(
                    String.format("Corrupted file %s cant be deleted. Please check permission or delete manually.",
                            saveFilePath), cause));
        } else {
            logger.info("Existing file {0} cant be processed by service, try to download after removal",
                    serviceCause, saveFilePath);

<<<<<<< HEAD
            tryDownload(promise);
        }
    }

    private void tryDownload(Promise<Void> promise) {
        download().setHandler(downloadResult -> handleDownload(promise, downloadResult));
=======
            syncRemoteFiles().setHandler(future);
        }
    }

    private Future<Boolean> syncRemoteFiles() {
        return tryDownload()
                .compose(downloadResult -> swapFiles())
                .map(true);
    }

    private Future<Void> tryDownload() {
        final Future<Void> result = Future.future();
        cleanUp(tmpFilePath).setHandler(event -> handleTmpDelete(event, result));
        return result;
    }

    private void handleTmpDelete(AsyncResult<Void> tmpDeleteResult, Future<Void> result) {
        if (tmpDeleteResult.failed()) {
            result.fail(tmpDeleteResult.cause());
        } else {
            download().setHandler(downloadResult -> handleDownload(downloadResult, result));
        }
>>>>>>> 7ed338f0
    }

    private Future<Void> download() {
        final Promise<Void> promise = Promise.promise();
        final OpenOptions openOptions = new OpenOptions().setCreateNew(true);
<<<<<<< HEAD
        fileSystem.open(saveFilePath, openOptions, openResult -> handleFileOpenWithDownload(promise, openResult));
        return promise.future();
    }

    private void handleFileOpenWithDownload(Promise<Void> promise, AsyncResult<AsyncFile> openResult) {
        if (openResult.succeeded()) {
            final AsyncFile asyncFile = openResult.result();
            try {
                // .getNow is not working
                final HttpClientRequest httpClientRequest = httpClient
                        .getAbs(downloadUrl, response -> pumpFileFromRequest(response, asyncFile, promise));
                httpClientRequest.end();
=======
        fileSystem.open(tmpFilePath, openOptions, openResult -> handleFileOpenWithDownload(openResult, future));
        return future;
    }

    private void handleFileOpenWithDownload(AsyncResult<AsyncFile> openResult, Future<Void> future) {
        if (openResult.succeeded()) {
            final AsyncFile asyncFile = openResult.result();
            try {
                httpClient.getAbs(downloadUrl, response -> pumpFileFromRequest(response, asyncFile, future)).end();
>>>>>>> 7ed338f0
            } catch (Exception e) {
                promise.fail(e);
            }
        } else {
            promise.fail(openResult.cause());
        }
    }

<<<<<<< HEAD
    private void pumpFileFromRequest(
            HttpClientResponse httpClientResponse, AsyncFile asyncFile, Promise<Void> promise) {

        logger.info("Trying to download from {0}", downloadUrl);
=======
    private void pumpFileFromRequest(HttpClientResponse httpClientResponse, AsyncFile asyncFile, Future<Void> future) {
        logger.info("Trying to download file from {0}", downloadUrl);
>>>>>>> 7ed338f0
        httpClientResponse.pause();
        final Pump pump = Pump.pump(httpClientResponse, asyncFile);
        pump.start();
        httpClientResponse.resume();

<<<<<<< HEAD
        final long idTimer = setTimeoutTimer(asyncFile, promise, pump);

        httpClientResponse.endHandler(responseEndResult -> handleResponseEnd(asyncFile, promise, idTimer));
    }

    private long setTimeoutTimer(AsyncFile asyncFile, Promise<Void> promise, Pump pump) {
        return vertx.setTimer(timeout, timerId -> handleTimeout(asyncFile, promise, pump));
    }

    private void handleTimeout(AsyncFile asyncFile, Promise<Void> promise, Pump pump) {
=======
        final long idTimer = setTimeoutTimer(asyncFile, pump, future);

        httpClientResponse.endHandler(responseEndResult -> handleResponseEnd(asyncFile, idTimer, future));
    }

    private long setTimeoutTimer(AsyncFile asyncFile, Pump pump, Future<Void> future) {
        return vertx.setTimer(timeout, timerId -> handleTimeout(asyncFile, pump, future));
    }

    private void handleTimeout(AsyncFile asyncFile, Pump pump, Future<Void> future) {
>>>>>>> 7ed338f0
        pump.stop();
        asyncFile.close();
        if (!promise.future().isComplete()) {
            promise.fail(new TimeoutException("Timeout on download"));
        }
    }

<<<<<<< HEAD
    private void handleResponseEnd(AsyncFile asyncFile, Promise<Void> promise, long idTimer) {
=======
    private void handleResponseEnd(AsyncFile asyncFile, long idTimer, Future<Void> future) {
>>>>>>> 7ed338f0
        vertx.cancelTimer(idTimer);
        asyncFile.flush().close(promise);
    }

<<<<<<< HEAD
    private void handleDownload(Promise<Void> promise, AsyncResult<Void> downloadResult) {
=======
    private void handleDownload(AsyncResult<Void> downloadResult, Future<Void> future) {
>>>>>>> 7ed338f0
        if (downloadResult.failed()) {
            retryDownload(promise, retryInterval, retryCount);
        } else {
            promise.complete();
        }
    }

    private void retryDownload(Promise<Void> receivedPromise, long retryInterval, long retryCount) {
        logger.info("Set retry {0} to download from {1}. {2} retries left", retryInterval, downloadUrl, retryCount);
        vertx.setTimer(retryInterval, retryTimerId -> handleRetry(receivedPromise, retryInterval, retryCount));
    }

    private void handleRetry(Promise<Void> receivedPromise, long retryInterval, long retryCount) {
        if (retryCount > 0) {
            final long next = retryCount - 1;
<<<<<<< HEAD
            cleanUp().compose(aVoid -> download())
                    .setHandler(retryResult -> handleRetryResult(receivedPromise, retryInterval, next, retryResult));
        } else {
            cleanUp().setHandler(aVoid -> receivedPromise.fail(new PreBidException("File sync failed after retries")));
        }
    }

    private Future<Void> cleanUp() {
        final Promise<Void> promise = Promise.promise();
        fileSystem.exists(saveFilePath, existResult -> handleFileExistsWithDelete(promise, existResult));
        return promise.future();
    }

    private void handleFileExistsWithDelete(Promise<Void> promise, AsyncResult<Boolean> existResult) {
        if (existResult.succeeded()) {
            if (existResult.result()) {
                fileSystem.delete(saveFilePath, promise);
            } else {
                promise.complete();
            }
        } else {
            promise.fail(new PreBidException(String.format("Cant check if file exists %s", saveFilePath)));
        }
    }

    private void handleRetryResult(
            Promise<Void> promise, long retryInterval, long next, AsyncResult<Void> retryResult) {

=======
            cleanUp(tmpFilePath).compose(ignore -> download())
                    .setHandler(retryResult -> handleRetryResult(retryInterval, next, retryResult, receivedFuture));
        } else {
            cleanUp(tmpFilePath).setHandler(ignore -> receivedFuture.fail(new PreBidException(
                    String.format("File sync failed after %s retries", this.retryCount - retryCount))));
        }
    }

    private void handleRetryResult(long retryInterval, long next, AsyncResult<Void> retryResult, Future<Void> future) {
>>>>>>> 7ed338f0
        if (retryResult.succeeded()) {
            promise.complete();
        } else {
            retryDownload(promise, retryInterval, next);
        }
    }

    private Future<Void> swapFiles() {
        final Future<Void> result = Future.future();
        logger.info("Sync {0} to {1}", tmpFilePath, saveFilePath);

        final CopyOptions copyOptions = new CopyOptions().setReplaceExisting(true);
        fileSystem.move(tmpFilePath, saveFilePath, copyOptions, result);
        return result;
    }

    private void handleSync(RemoteFileProcessor remoteFileProcessor, AsyncResult<Boolean> syncResult) {
        if (syncResult.succeeded()) {
            if (syncResult.result()) {
                logger.info("Sync service for {0}", saveFilePath);
                remoteFileProcessor.setDataPath(saveFilePath)
                        .setHandler(this::logFileProcessStatus);
            } else {
                logger.info("Sync is not required for {0}", saveFilePath);
            }
        } else {
            logger.error("Cant sync file from {0}", syncResult.cause(), downloadUrl);
        }

        // setup new update regardless of the result
        if (updatePeriod > 0) {
            vertx.setTimer(updatePeriod, idUpdateNew -> configureAutoUpdates(remoteFileProcessor));
        }
    }

    private void logFileProcessStatus(AsyncResult<?> serviceRespond) {
        if (serviceRespond.succeeded()) {
            logger.info("Service successfully receive file {0}.", saveFilePath);
        } else {
            logger.error("Service cant process file {0} and still unavailable.", saveFilePath);
        }
    }

    private void configureAutoUpdates(RemoteFileProcessor remoteFileProcessor) {
        logger.info("Check for updated for {0}", saveFilePath);
        tryUpdate().setHandler(asyncUpdate -> {
            if (asyncUpdate.failed()) {
                logger.warn("File {0} update failed", asyncUpdate.cause(), saveFilePath);
            }
            handleSync(remoteFileProcessor, asyncUpdate);
        });
    }

    private Future<Boolean> tryUpdate() {
        return checkFileExist(saveFilePath)
                .compose(fileExists -> fileExists ? isNeedToUpdate() : Future.succeededFuture(true))
                .compose(needUpdate -> needUpdate ? syncRemoteFiles() : Future.succeededFuture(false));
    }

    private Future<Boolean> isNeedToUpdate() {
        final Future<Boolean> isNeedToUpdate = Future.future();
        httpClient.headAbs(downloadUrl, response -> checkNewVersion(response, isNeedToUpdate))
                .exceptionHandler(isNeedToUpdate::fail)
                .end();
        return isNeedToUpdate;
    }

    private void checkNewVersion(HttpClientResponse response, Future<Boolean> isNeedToUpdate) {
        final String contentLengthParameter = response.getHeader(HttpHeaders.CONTENT_LENGTH);
        if (StringUtils.isNumeric(contentLengthParameter) && !contentLengthParameter.equals("0")) {
            final long contentLength = Long.parseLong(contentLengthParameter);
            fileSystem.props(saveFilePath, filePropsResult -> {
                if (filePropsResult.succeeded()) {
                    isNeedToUpdate.complete(filePropsResult.result().size() != contentLength);
                } else {
                    isNeedToUpdate.fail(filePropsResult.cause());
                }
            });
        } else {
            isNeedToUpdate.fail(String.format("ContentLength is invalid: %s", contentLengthParameter));
        }
    }
}
<|MERGE_RESOLUTION|>--- conflicted
+++ resolved
@@ -100,97 +100,70 @@
         downloadIfNotExist(remoteFileProcessor).setHandler(syncResult -> handleSync(remoteFileProcessor, syncResult));
     }
 
-<<<<<<< HEAD
-    private Future<Void> downloadIfNotExist(RemoteFileProcessor fileProcessor) {
-        final Promise<Void> promise = Promise.promise();
-        fileSystem.exists(saveFilePath, existResult -> handleFileExisting(promise, existResult, fileProcessor));
-        return promise.future();
-    }
-
-    private void handleFileExisting(Promise<Void> promise, AsyncResult<Boolean> existResult,
-                                    RemoteFileProcessor fileProcessor) {
-=======
     private Future<Boolean> downloadIfNotExist(RemoteFileProcessor fileProcessor) {
-        final Future<Boolean> future = Future.future();
+        final Promise<Boolean> promise = Promise.promise();
         checkFileExist(saveFilePath).setHandler(existResult ->
-                handleFileExistingWithSync(existResult, fileProcessor, future));
-        return future;
+                handleFileExistingWithSync(existResult, fileProcessor, promise));
+        return promise.future();
     }
 
     private Future<Boolean> checkFileExist(String filePath) {
-        final Future<Boolean> result = Future.future();
+        final Promise<Boolean> promise = Promise.promise();
         fileSystem.exists(filePath, async -> {
             if (async.succeeded()) {
-                result.complete(async.result());
+                promise.complete(async.result());
             } else {
-                result.fail(String.format("Cant check if file exists %s", filePath));
+                promise.fail(String.format("Cant check if file exists %s", filePath));
             }
         });
-        return result;
+        return promise.future();
     }
 
     private void handleFileExistingWithSync(AsyncResult<Boolean> existResult, RemoteFileProcessor fileProcessor,
-                                            Future<Boolean> future) {
->>>>>>> 7ed338f0
+                                            Promise<Boolean> promise) {
         if (existResult.succeeded()) {
             if (existResult.result()) {
                 fileProcessor.setDataPath(saveFilePath)
                         .setHandler(serviceRespond -> handleServiceRespond(serviceRespond, promise));
             } else {
-<<<<<<< HEAD
-                tryDownload(promise);
-=======
-                syncRemoteFiles().setHandler(future);
->>>>>>> 7ed338f0
+                syncRemoteFiles().setHandler(promise);
             }
         } else {
             promise.fail(existResult.cause());
         }
     }
 
-<<<<<<< HEAD
-    private void handleServiceRespond(AsyncResult<?> processResult, Promise<Void> promise) {
+    private void handleServiceRespond(AsyncResult<?> processResult, Promise<Boolean> promise) {
         if (processResult.failed()) {
             final Throwable cause = processResult.cause();
-            cleanUp().setHandler(removalResult -> handleCorruptedFileRemoval(removalResult, promise, cause));
-=======
-    private void handleServiceRespond(AsyncResult<?> processResult, Future<Boolean> future) {
-        if (processResult.failed()) {
-            final Throwable cause = processResult.cause();
-            cleanUp(saveFilePath).setHandler(removalResult -> handleCorruptedFileRemoval(removalResult, future, cause));
->>>>>>> 7ed338f0
-        } else {
-            future.complete(false);
+            cleanUp(saveFilePath).setHandler(removalResult -> handleCorruptedFileRemoval(removalResult, promise,
+                    cause));
+        } else {
+            promise.complete(false);
             logger.info("Existing file {0} was successfully reused for service", saveFilePath);
         }
     }
 
-<<<<<<< HEAD
-    private void handleCorruptedFileRemoval(
-            AsyncResult<Void> removalResult, Promise<Void> promise, Throwable serviceCause) {
-
-=======
     private Future<Void> cleanUp(String filePath) {
-        final Future<Void> future = Future.future();
-        checkFileExist(filePath).setHandler(existResult -> handleFileExistsWithDelete(filePath, existResult, future));
-        return future;
-    }
-
-    private void handleFileExistsWithDelete(String filePath, AsyncResult<Boolean> existResult, Future<Void> future) {
+        final Promise<Void> promise = Promise.promise();
+        checkFileExist(filePath).setHandler(existResult -> handleFileExistsWithDelete(filePath, existResult, promise));
+        return promise.future();
+    }
+
+    private void handleFileExistsWithDelete(String filePath, AsyncResult<Boolean> existResult, Promise<Void> promise) {
         if (existResult.succeeded()) {
             if (existResult.result()) {
-                fileSystem.delete(filePath, future);
+                fileSystem.delete(filePath, promise);
             } else {
-                future.complete();
-            }
-        } else {
-            future.fail(new PreBidException(String.format("Cant check if file exists %s", filePath)));
-        }
-    }
-
-    private void handleCorruptedFileRemoval(AsyncResult<Void> removalResult, Future<Boolean> future,
-                                            Throwable serviceCause) {
->>>>>>> 7ed338f0
+                promise.complete();
+            }
+        } else {
+            promise.fail(new PreBidException(String.format("Cant check if file exists %s", filePath)));
+        }
+    }
+
+    private void handleCorruptedFileRemoval(
+            AsyncResult<Void> removalResult, Promise<Boolean> promise, Throwable serviceCause) {
         if (removalResult.failed()) {
             final Throwable cause = removalResult.cause();
             promise.fail(new PreBidException(
@@ -200,15 +173,7 @@
             logger.info("Existing file {0} cant be processed by service, try to download after removal",
                     serviceCause, saveFilePath);
 
-<<<<<<< HEAD
-            tryDownload(promise);
-        }
-    }
-
-    private void tryDownload(Promise<Void> promise) {
-        download().setHandler(downloadResult -> handleDownload(promise, downloadResult));
-=======
-            syncRemoteFiles().setHandler(future);
+            syncRemoteFiles().setHandler(promise);
         }
     }
 
@@ -219,47 +184,31 @@
     }
 
     private Future<Void> tryDownload() {
-        final Future<Void> result = Future.future();
-        cleanUp(tmpFilePath).setHandler(event -> handleTmpDelete(event, result));
-        return result;
-    }
-
-    private void handleTmpDelete(AsyncResult<Void> tmpDeleteResult, Future<Void> result) {
+        final Promise<Void> promise = Promise.promise();
+        cleanUp(tmpFilePath).setHandler(event -> handleTmpDelete(event, promise));
+        return promise.future();
+    }
+
+    private void handleTmpDelete(AsyncResult<Void> tmpDeleteResult, Promise<Void> promise) {
         if (tmpDeleteResult.failed()) {
-            result.fail(tmpDeleteResult.cause());
-        } else {
-            download().setHandler(downloadResult -> handleDownload(downloadResult, result));
-        }
->>>>>>> 7ed338f0
+            promise.fail(tmpDeleteResult.cause());
+        } else {
+            download().setHandler(downloadResult -> handleDownload(downloadResult, promise));
+        }
     }
 
     private Future<Void> download() {
         final Promise<Void> promise = Promise.promise();
         final OpenOptions openOptions = new OpenOptions().setCreateNew(true);
-<<<<<<< HEAD
-        fileSystem.open(saveFilePath, openOptions, openResult -> handleFileOpenWithDownload(promise, openResult));
-        return promise.future();
-    }
-
-    private void handleFileOpenWithDownload(Promise<Void> promise, AsyncResult<AsyncFile> openResult) {
+        fileSystem.open(tmpFilePath, openOptions, openResult -> handleFileOpenWithDownload(openResult, promise));
+        return promise.future();
+    }
+
+    private void handleFileOpenWithDownload(AsyncResult<AsyncFile> openResult, Promise<Void> promise) {
         if (openResult.succeeded()) {
             final AsyncFile asyncFile = openResult.result();
             try {
-                // .getNow is not working
-                final HttpClientRequest httpClientRequest = httpClient
-                        .getAbs(downloadUrl, response -> pumpFileFromRequest(response, asyncFile, promise));
-                httpClientRequest.end();
-=======
-        fileSystem.open(tmpFilePath, openOptions, openResult -> handleFileOpenWithDownload(openResult, future));
-        return future;
-    }
-
-    private void handleFileOpenWithDownload(AsyncResult<AsyncFile> openResult, Future<Void> future) {
-        if (openResult.succeeded()) {
-            final AsyncFile asyncFile = openResult.result();
-            try {
-                httpClient.getAbs(downloadUrl, response -> pumpFileFromRequest(response, asyncFile, future)).end();
->>>>>>> 7ed338f0
+                httpClient.getAbs(downloadUrl, response -> pumpFileFromRequest(response, asyncFile, promise)).end();
             } catch (Exception e) {
                 promise.fail(e);
             }
@@ -268,43 +217,25 @@
         }
     }
 
-<<<<<<< HEAD
     private void pumpFileFromRequest(
             HttpClientResponse httpClientResponse, AsyncFile asyncFile, Promise<Void> promise) {
 
-        logger.info("Trying to download from {0}", downloadUrl);
-=======
-    private void pumpFileFromRequest(HttpClientResponse httpClientResponse, AsyncFile asyncFile, Future<Void> future) {
         logger.info("Trying to download file from {0}", downloadUrl);
->>>>>>> 7ed338f0
         httpClientResponse.pause();
         final Pump pump = Pump.pump(httpClientResponse, asyncFile);
         pump.start();
         httpClientResponse.resume();
 
-<<<<<<< HEAD
-        final long idTimer = setTimeoutTimer(asyncFile, promise, pump);
-
-        httpClientResponse.endHandler(responseEndResult -> handleResponseEnd(asyncFile, promise, idTimer));
-    }
-
-    private long setTimeoutTimer(AsyncFile asyncFile, Promise<Void> promise, Pump pump) {
-        return vertx.setTimer(timeout, timerId -> handleTimeout(asyncFile, promise, pump));
-    }
-
-    private void handleTimeout(AsyncFile asyncFile, Promise<Void> promise, Pump pump) {
-=======
-        final long idTimer = setTimeoutTimer(asyncFile, pump, future);
-
-        httpClientResponse.endHandler(responseEndResult -> handleResponseEnd(asyncFile, idTimer, future));
-    }
-
-    private long setTimeoutTimer(AsyncFile asyncFile, Pump pump, Future<Void> future) {
-        return vertx.setTimer(timeout, timerId -> handleTimeout(asyncFile, pump, future));
-    }
-
-    private void handleTimeout(AsyncFile asyncFile, Pump pump, Future<Void> future) {
->>>>>>> 7ed338f0
+        final long idTimer = setTimeoutTimer(asyncFile, pump, promise);
+
+        httpClientResponse.endHandler(responseEndResult -> handleResponseEnd(asyncFile, idTimer, promise));
+    }
+
+    private long setTimeoutTimer(AsyncFile asyncFile, Pump pump, Promise<Void> promise) {
+        return vertx.setTimer(timeout, timerId -> handleTimeout(asyncFile, pump, promise));
+    }
+
+    private void handleTimeout(AsyncFile asyncFile, Pump pump, Promise<Void> promise) {
         pump.stop();
         asyncFile.close();
         if (!promise.future().isComplete()) {
@@ -312,20 +243,12 @@
         }
     }
 
-<<<<<<< HEAD
-    private void handleResponseEnd(AsyncFile asyncFile, Promise<Void> promise, long idTimer) {
-=======
-    private void handleResponseEnd(AsyncFile asyncFile, long idTimer, Future<Void> future) {
->>>>>>> 7ed338f0
+    private void handleResponseEnd(AsyncFile asyncFile, long idTimer, Promise<Void> promise) {
         vertx.cancelTimer(idTimer);
         asyncFile.flush().close(promise);
     }
 
-<<<<<<< HEAD
-    private void handleDownload(Promise<Void> promise, AsyncResult<Void> downloadResult) {
-=======
-    private void handleDownload(AsyncResult<Void> downloadResult, Future<Void> future) {
->>>>>>> 7ed338f0
+    private void handleDownload(AsyncResult<Void> downloadResult, Promise<Void> promise) {
         if (downloadResult.failed()) {
             retryDownload(promise, retryInterval, retryCount);
         } else {
@@ -341,46 +264,16 @@
     private void handleRetry(Promise<Void> receivedPromise, long retryInterval, long retryCount) {
         if (retryCount > 0) {
             final long next = retryCount - 1;
-<<<<<<< HEAD
-            cleanUp().compose(aVoid -> download())
-                    .setHandler(retryResult -> handleRetryResult(receivedPromise, retryInterval, next, retryResult));
-        } else {
-            cleanUp().setHandler(aVoid -> receivedPromise.fail(new PreBidException("File sync failed after retries")));
-        }
-    }
-
-    private Future<Void> cleanUp() {
-        final Promise<Void> promise = Promise.promise();
-        fileSystem.exists(saveFilePath, existResult -> handleFileExistsWithDelete(promise, existResult));
-        return promise.future();
-    }
-
-    private void handleFileExistsWithDelete(Promise<Void> promise, AsyncResult<Boolean> existResult) {
-        if (existResult.succeeded()) {
-            if (existResult.result()) {
-                fileSystem.delete(saveFilePath, promise);
-            } else {
-                promise.complete();
-            }
-        } else {
-            promise.fail(new PreBidException(String.format("Cant check if file exists %s", saveFilePath)));
-        }
-    }
-
-    private void handleRetryResult(
-            Promise<Void> promise, long retryInterval, long next, AsyncResult<Void> retryResult) {
-
-=======
             cleanUp(tmpFilePath).compose(ignore -> download())
-                    .setHandler(retryResult -> handleRetryResult(retryInterval, next, retryResult, receivedFuture));
-        } else {
-            cleanUp(tmpFilePath).setHandler(ignore -> receivedFuture.fail(new PreBidException(
+                    .setHandler(retryResult -> handleRetryResult(retryInterval, next, retryResult, receivedPromise));
+        } else {
+            cleanUp(tmpFilePath).setHandler(ignore -> receivedPromise.fail(new PreBidException(
                     String.format("File sync failed after %s retries", this.retryCount - retryCount))));
         }
     }
 
-    private void handleRetryResult(long retryInterval, long next, AsyncResult<Void> retryResult, Future<Void> future) {
->>>>>>> 7ed338f0
+    private void handleRetryResult(long retryInterval, long next, AsyncResult<Void> retryResult,
+                                   Promise<Void> promise) {
         if (retryResult.succeeded()) {
             promise.complete();
         } else {
@@ -389,12 +282,12 @@
     }
 
     private Future<Void> swapFiles() {
-        final Future<Void> result = Future.future();
+        final Promise<Void> promise = Promise.promise();
         logger.info("Sync {0} to {1}", tmpFilePath, saveFilePath);
 
         final CopyOptions copyOptions = new CopyOptions().setReplaceExisting(true);
-        fileSystem.move(tmpFilePath, saveFilePath, copyOptions, result);
-        return result;
+        fileSystem.move(tmpFilePath, saveFilePath, copyOptions, promise);
+        return promise.future();
     }
 
     private void handleSync(RemoteFileProcessor remoteFileProcessor, AsyncResult<Boolean> syncResult) {
@@ -441,14 +334,14 @@
     }
 
     private Future<Boolean> isNeedToUpdate() {
-        final Future<Boolean> isNeedToUpdate = Future.future();
+        final Promise<Boolean> isNeedToUpdate = Promise.promise();
         httpClient.headAbs(downloadUrl, response -> checkNewVersion(response, isNeedToUpdate))
                 .exceptionHandler(isNeedToUpdate::fail)
                 .end();
-        return isNeedToUpdate;
-    }
-
-    private void checkNewVersion(HttpClientResponse response, Future<Boolean> isNeedToUpdate) {
+        return isNeedToUpdate.future();
+    }
+
+    private void checkNewVersion(HttpClientResponse response, Promise<Boolean> isNeedToUpdate) {
         final String contentLengthParameter = response.getHeader(HttpHeaders.CONTENT_LENGTH);
         if (StringUtils.isNumeric(contentLengthParameter) && !contentLengthParameter.equals("0")) {
             final long contentLength = Long.parseLong(contentLengthParameter);
