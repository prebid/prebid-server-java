package org.prebid.server.analytics.reporter.greenbids;

import com.fasterxml.jackson.core.JsonProcessingException;
import com.fasterxml.jackson.databind.JsonNode;
import com.fasterxml.jackson.databind.node.ObjectNode;
import com.iab.openrtb.request.Banner;
import com.iab.openrtb.request.BidRequest;
import com.iab.openrtb.request.Device;
import com.iab.openrtb.request.Imp;
import com.iab.openrtb.request.Native;
import com.iab.openrtb.request.Site;
import com.iab.openrtb.request.Video;
import com.iab.openrtb.response.Bid;
import com.iab.openrtb.response.BidResponse;
import com.iab.openrtb.response.SeatBid;
import io.netty.handler.codec.http.HttpHeaderValues;
import io.vertx.core.Future;
import io.vertx.core.MultiMap;
import org.apache.commons.collections4.CollectionUtils;
import org.apache.commons.lang3.StringUtils;
import org.prebid.server.analytics.AnalyticsReporter;
import org.prebid.server.analytics.model.AmpEvent;
import org.prebid.server.analytics.model.AuctionEvent;
import org.prebid.server.analytics.reporter.greenbids.model.CommonMessage;
import org.prebid.server.analytics.reporter.greenbids.model.ExplorationResult;
import org.prebid.server.analytics.reporter.greenbids.model.ExtBanner;
import org.prebid.server.analytics.reporter.greenbids.model.GreenbidsAdUnit;
import org.prebid.server.analytics.reporter.greenbids.model.GreenbidsAnalyticsProperties;
import org.prebid.server.analytics.reporter.greenbids.model.GreenbidsBid;
import org.prebid.server.analytics.reporter.greenbids.model.GreenbidsConfig;
import org.prebid.server.analytics.reporter.greenbids.model.GreenbidsSource;
import org.prebid.server.analytics.reporter.greenbids.model.GreenbidsUnifiedCode;
import org.prebid.server.analytics.reporter.greenbids.model.MediaTypes;
import org.prebid.server.analytics.reporter.greenbids.model.Ortb2ImpExtResult;
import org.prebid.server.analytics.reporter.greenbids.model.Ortb2ImpResult;
import org.prebid.server.auction.model.AuctionContext;
import org.prebid.server.auction.model.BidRejectionTracker;
import org.prebid.server.exception.PreBidException;
import org.prebid.server.hooks.execution.model.ExecutionStatus;
import org.prebid.server.hooks.execution.model.GroupExecutionOutcome;
import org.prebid.server.hooks.execution.model.HookExecutionContext;
import org.prebid.server.hooks.execution.model.HookExecutionOutcome;
import org.prebid.server.hooks.execution.model.Stage;
import org.prebid.server.hooks.execution.model.StageExecutionOutcome;
import org.prebid.server.hooks.v1.analytics.Activity;
import org.prebid.server.hooks.v1.analytics.Result;
import org.prebid.server.hooks.v1.analytics.Tags;
import org.prebid.server.json.EncodeException;
import org.prebid.server.json.JacksonMapper;
import org.prebid.server.log.Logger;
import org.prebid.server.log.LoggerFactory;
import org.prebid.server.proto.openrtb.ext.request.ExtImpPrebid;
import org.prebid.server.proto.openrtb.ext.request.ExtRequest;
import org.prebid.server.proto.openrtb.ext.request.ExtRequestPrebid;
import org.prebid.server.proto.openrtb.ext.request.ExtStoredRequest;
import org.prebid.server.proto.openrtb.ext.response.seatnonbid.NonBid;
import org.prebid.server.proto.openrtb.ext.response.seatnonbid.SeatNonBid;
import org.prebid.server.settings.model.Account;
import org.prebid.server.settings.model.AccountAnalyticsConfig;
import org.prebid.server.util.HttpUtil;
import org.prebid.server.util.StreamUtil;
import org.prebid.server.version.PrebidVersionProvider;
import org.prebid.server.vertx.httpclient.HttpClient;
import org.prebid.server.vertx.httpclient.model.HttpClientResponse;

import java.time.Clock;
import java.util.Collection;
import java.util.Collections;
import java.util.List;
import java.util.Map;
import java.util.Objects;
import java.util.Optional;
import java.util.UUID;
import java.util.stream.Collectors;
import java.util.stream.Stream;

public class GreenbidsAnalyticsReporter implements AnalyticsReporter {

    private static final String BID_REQUEST_ANALYTICS_EXTENSION_NAME = "greenbids";
    private static final int RANGE_16_BIT_INTEGER_DIVISION_BASIS = 0x10000;
    private static final String ANALYTICS_REQUEST_ORIGIN_HEADER = "X-Request-Origin";
    private static final String PREBID_SERVER_HEADER_VALUE = "Prebid Server";
    private static final Logger logger = LoggerFactory.getLogger(GreenbidsAnalyticsReporter.class);

    private final GreenbidsAnalyticsProperties greenbidsAnalyticsProperties;
    private final JacksonMapper jacksonMapper;
    private final HttpClient httpClient;
    private final Clock clock;
    private final PrebidVersionProvider prebidVersionProvider;

    public GreenbidsAnalyticsReporter(
            GreenbidsAnalyticsProperties greenbidsAnalyticsProperties,
            JacksonMapper jacksonMapper,
            HttpClient httpClient,
            Clock clock,
            PrebidVersionProvider prebidVersionProvider) {
        this.greenbidsAnalyticsProperties = Objects.requireNonNull(greenbidsAnalyticsProperties);
        this.httpClient = Objects.requireNonNull(httpClient);
        this.clock = Objects.requireNonNull(clock);
        this.prebidVersionProvider = Objects.requireNonNull(prebidVersionProvider);
        this.jacksonMapper = Objects.requireNonNull(jacksonMapper);
    }

    @Override
    public <T> Future<Void> processEvent(T event) {
        final AuctionContext auctionContext;
        final BidResponse bidResponse;

        if (event instanceof AmpEvent ampEvent) {
            auctionContext = ampEvent.getAuctionContext();
            bidResponse = ampEvent.getBidResponse();
        } else if (event instanceof AuctionEvent auctionEvent) {
            auctionContext = auctionEvent.getAuctionContext();
            bidResponse = auctionEvent.getBidResponse();
        } else {
            return Future.failedFuture(new PreBidException("Unprocessable event received"));
        }

        if (bidResponse == null || auctionContext == null) {
            return Future.failedFuture(new PreBidException("Bid response or auction context cannot be null"));
        }

        final GreenbidsConfig greenbidsConfig = Optional.ofNullable(parseBidRequestExt(auctionContext))
                .orElseGet(() -> parseAccountConfig(auctionContext.getAccount()));

        if (greenbidsConfig == null) {
            return Future.succeededFuture();
        }

        final String billingId = UUID.randomUUID().toString();

        final Map<String, Ortb2ImpExtResult> analyticsResultFromAnalyticsTag = extractAnalyticsResultFromAnalyticsTag(
                auctionContext);

        final String greenbidsId = greenbidsId(analyticsResultFromAnalyticsTag);

        final double samplingRate = resolveSamplingRate(greenbidsConfig);

        if (!isSampled(samplingRate, greenbidsId)) {
            return Future.succeededFuture();
        }

        final String commonMessageJson;
        try {
            final CommonMessage commonMessage = createBidMessage(
                    auctionContext,
                    bidResponse,
                    greenbidsId,
                    billingId,
                    greenbidsConfig,
                    analyticsResultFromAnalyticsTag,
                    samplingRate);
            commonMessageJson = jacksonMapper.encodeToString(commonMessage);
        } catch (PreBidException e) {
            return Future.failedFuture(e);
        } catch (EncodeException e) {
            return Future.failedFuture(new PreBidException("Failed to encode as JSON: ", e));
        }

        final MultiMap headers = MultiMap.caseInsensitiveMultiMap()
                .add(HttpUtil.ACCEPT_HEADER, HttpHeaderValues.APPLICATION_JSON)
                .add(HttpUtil.CONTENT_TYPE_HEADER, HttpHeaderValues.APPLICATION_JSON)
                .add(ANALYTICS_REQUEST_ORIGIN_HEADER, PREBID_SERVER_HEADER_VALUE);

        Optional.ofNullable(auctionContext.getBidRequest())
                .map(BidRequest::getDevice)
                .map(Device::getUa)
                .ifPresent(userAgent -> headers.add(HttpUtil.USER_AGENT_HEADER, userAgent));

        final Future<HttpClientResponse> responseFuture = httpClient.post(
                greenbidsAnalyticsProperties.getAnalyticsServerUrl(),
                headers,
                commonMessageJson,
                greenbidsAnalyticsProperties.getTimeoutMs());

        return responseFuture.compose(this::processAnalyticServerResponse);
    }

    private GreenbidsConfig parseBidRequestExt(AuctionContext auctionContext) {
        return Optional.ofNullable(auctionContext)
                .map(AuctionContext::getBidRequest)
                .map(BidRequest::getExt)
                .map(ExtRequest::getPrebid)
                .map(ExtRequestPrebid::getAnalytics)
                .filter(this::isNotEmptyObjectNode)
                .map(analytics -> (ObjectNode) analytics.get(BID_REQUEST_ANALYTICS_EXTENSION_NAME))
                .map(this::toGreenbidsConfig)
                .orElse(null);
    }

    private boolean isNotEmptyObjectNode(JsonNode analytics) {
        return analytics != null && analytics.isObject() && !analytics.isEmpty();
    }

    private GreenbidsConfig parseAccountConfig(Account account) {
        return Optional.ofNullable(account)
                .map(Account::getAnalytics)
                .map(AccountAnalyticsConfig::getModules)
                .map(analyticsModules -> analyticsModules.get(name()))
                .map(this::toGreenbidsConfig)
                .orElse(null);
    }

    private GreenbidsConfig toGreenbidsConfig(ObjectNode adapterNode) {
        try {
            return jacksonMapper.mapper().treeToValue(adapterNode, GreenbidsConfig.class);
        } catch (JsonProcessingException e) {
            throw new PreBidException("Error decoding bid request analytics extension: " + e.getMessage(), e);
        }
    }

    private Map<String, Ortb2ImpExtResult> extractAnalyticsResultFromAnalyticsTag(AuctionContext auctionContext) {
        return Optional.ofNullable(auctionContext)
                .map(AuctionContext::getHookExecutionContext)
                .map(HookExecutionContext::getStageOutcomes)
                .map(stages -> stages.get(Stage.processed_auction_request))
                .stream()
                .flatMap(Collection::stream)
                .filter(stageExecutionOutcome -> "auction-request".equals(stageExecutionOutcome.getEntity()))
                .map(StageExecutionOutcome::getGroups)
                .flatMap(Collection::stream)
                .map(GroupExecutionOutcome::getHooks)
                .flatMap(Collection::stream)
                .filter(hook -> "greenbids-real-time-data".equals(hook.getHookId().getModuleCode()))
                .filter(hook -> hook.getStatus() == ExecutionStatus.success)
                .map(HookExecutionOutcome::getAnalyticsTags)
                .map(Tags::activities)
                .flatMap(Collection::stream)
                .filter(activity -> "greenbids-filter".equals(activity.name()))
                .map(Activity::results)
                .flatMap(Collection::stream)
                .map(this::parseAnalyticsResult)
                .flatMap(map -> map.entrySet().stream())
                .collect(Collectors.toMap(
                        Map.Entry::getKey,
                        Map.Entry::getValue,
                        (existing, replacement) -> existing));
    }

    private Map<String, Ortb2ImpExtResult> parseAnalyticsResult(Result result) {
        return Optional.ofNullable(result)
                .map(Result::values)
                .stream()
                .flatMap(valuesNode -> StreamUtil.asStream(valuesNode.fields()))
                .collect(Collectors.toMap(
                        Map.Entry::getKey,
                        entry -> parseOrtb2ImpExtResult(entry.getValue()),
                                (existing, replacement) -> existing));
    }

    private Ortb2ImpExtResult parseOrtb2ImpExtResult(JsonNode node) {
        try {
            return jacksonMapper.mapper().treeToValue(node, Ortb2ImpExtResult.class);
        } catch (JsonProcessingException e) {
            throw new PreBidException("Analytics result parsing error", e);
        }
    }

    private String greenbidsId(Map<String, Ortb2ImpExtResult> analyticsResultFromAnalyticsTag) {
        return Optional.ofNullable(analyticsResultFromAnalyticsTag)
                .map(Map::values)
                .map(Collection::stream)
                .flatMap(Stream::findFirst)
                .map(Ortb2ImpExtResult::getGreenbids)
                .map(ExplorationResult::getFingerprint)
                .orElseGet(() -> UUID.randomUUID().toString());
    }

    private double resolveSamplingRate(GreenbidsConfig greenbidsConfig) {
        final Double sampling = greenbidsConfig.getGreenbidsSampling();
        if (sampling == null) {
            logger.warn("Warning: Sampling rate is not defined in request. Set sampling at {}",
                    greenbidsAnalyticsProperties.getDefaultSamplingRate());
            return greenbidsAnalyticsProperties.getDefaultSamplingRate();
        }
        return sampling;
    }

    private Future<Void> processAnalyticServerResponse(HttpClientResponse response) {
        final int responseStatusCode = response.getStatusCode();
        if (responseStatusCode >= 200 && responseStatusCode < 300) {
            return Future.succeededFuture();
        }
        return Future.failedFuture(new PreBidException("Unexpected response status: " + response.getStatusCode()));
    }

    private boolean isSampled(Double samplingRate, String greenbidsId) {
        if (samplingRate < 0 || samplingRate > 1) {
            logger.warn("Warning: Sampling rate must be between 0 and 1");
            return true;
        }

        final double exploratorySamplingRate = samplingRate
                * greenbidsAnalyticsProperties.getExploratorySamplingSplit();
        final double throttledSamplingRate = samplingRate
                * (1.0 - greenbidsAnalyticsProperties.getExploratorySamplingSplit());

        final int hashInt = Integer.parseInt(
                greenbidsId.substring(greenbidsId.length() - 4), 16);
        final boolean isPrimarySampled = hashInt < exploratorySamplingRate * RANGE_16_BIT_INTEGER_DIVISION_BASIS;
        final boolean isExtraSampledOutOfExploration = hashInt >= (1 - throttledSamplingRate)
                * RANGE_16_BIT_INTEGER_DIVISION_BASIS;

        return isPrimarySampled || isExtraSampledOutOfExploration;
    }

    private CommonMessage createBidMessage(
            AuctionContext auctionContext,
            BidResponse bidResponse,
            String greenbidsId,
            String billingId,
            GreenbidsConfig greenbidsConfig,
            Map<String, Ortb2ImpExtResult> analyticsResultFromAnalyticsTag,
            Double samplingRate) {
        final Optional<BidRequest> bidRequest = Optional.ofNullable(auctionContext.getBidRequest());

        final List<Imp> imps = bidRequest
                .map(BidRequest::getImp)
                .filter(CollectionUtils::isNotEmpty)
                .orElseThrow(() -> new PreBidException("Impressions list should not be empty"));

        final long auctionElapsed = bidRequest
                .map(BidRequest::getExt)
                .map(ExtRequest::getPrebid)
                .map(ExtRequestPrebid::getAuctiontimestamp)
                .map(timestamp -> clock.millis() - timestamp).orElse(0L);

        final Map<String, Bid> seatsWithBids = getSeatsWithBids(bidResponse);

        final Map<String, NonBid> seatsWithNonBids = getSeatsWithNonBids(auctionContext);

        final List<GreenbidsAdUnit> adUnitsWithBidResponses = imps.stream().map(imp ->
                createAdUnit(
                        imp, seatsWithBids, seatsWithNonBids, bidResponse.getCur(), analyticsResultFromAnalyticsTag))
                .toList();

        final String auctionId = bidRequest
                .map(BidRequest::getId)
                .orElse(null);

        final String referrer = bidRequest
                .map(BidRequest::getSite)
                .map(Site::getPage)
                .orElse(null);

        final String pbuid = Optional.ofNullable(greenbidsConfig.getPbuid()).orElse(StringUtils.EMPTY);

        return CommonMessage.builder()
                        .version(greenbidsAnalyticsProperties.getAnalyticsServerVersion())
                        .auctionId(auctionId)
                        .referrer(referrer)
                        .sampling(samplingRate)
                        .prebidServer(prebidVersionProvider.getNameVersionRecord())
                        .greenbidsId(greenbidsId)
                        .pbuid(pbuid)
                        .billingId(billingId)
                        .adUnits(adUnitsWithBidResponses)
                        .auctionElapsed(auctionElapsed)
                        .build();
    }

    private static Map<String, Bid> getSeatsWithBids(BidResponse bidResponse) {
        return Stream.ofNullable(bidResponse.getSeatbid())
                .flatMap(Collection::stream)
                .filter(seatBid -> !seatBid.getBid().isEmpty())
                .collect(
                        Collectors.toMap(
                                SeatBid::getSeat,
                                seatBid -> seatBid.getBid().getFirst(),
                                (existing, replacement) -> existing));
    }

    private static Map<String, NonBid> getSeatsWithNonBids(AuctionContext auctionContext) {
        return auctionContext.getBidRejectionTrackers().entrySet().stream()
                .map(entry -> toSeatNonBid(entry.getKey(), entry.getValue()))
                .filter(seatNonBid -> !seatNonBid.getNonBid().isEmpty())
                .collect(
                        Collectors.toMap(
                                SeatNonBid::getSeat,
                                seatNonBid -> seatNonBid.getNonBid().getFirst(),
                                (existing, replacement) -> existing));
    }

    private static SeatNonBid toSeatNonBid(String bidder, BidRejectionTracker bidRejectionTracker) {
<<<<<<< HEAD
        final List<NonBid> nonBids = bidRejectionTracker.getRejectedImps().stream()
                .map(rejectedImp -> NonBid.of(rejectedImp.impId(), rejectedImp.reason()))
=======
        final List<NonBid> nonBids = bidRejectionTracker.getRejectedImps().entrySet().stream()
                .map(entry -> NonBid.of(entry.getKey(), entry.getValue().getRight()))
>>>>>>> 61a88872
                .toList();

        return SeatNonBid.of(bidder, nonBids);
    }

    private GreenbidsAdUnit createAdUnit(
            Imp imp,
            Map<String, Bid> seatsWithBids,
            Map<String, NonBid> seatsWithNonBids,
            String currency,
            Map<String, Ortb2ImpExtResult> analyticsResultFromAnalyticsTag) {
        final ExtBanner extBanner = getExtBanner(imp.getBanner());
        final Video video = imp.getVideo();
        final Native nativeObject = imp.getXNative();

        final MediaTypes mediaTypes = MediaTypes.of(extBanner, video, nativeObject);

        final ObjectNode impExt = imp.getExt();
        final String adUnitCode = imp.getId();

        final ExtImpPrebid impExtPrebid = Optional.ofNullable(impExt)
                .map(ext -> ext.get("prebid"))
                .map(this::extImpPrebid)
                .orElseThrow(() -> new PreBidException("imp.ext.prebid should not be empty"));

        final GreenbidsUnifiedCode greenbidsUnifiedCode = getGpid(impExt)
                .or(() -> getStoredRequestId(impExtPrebid))
                .orElseGet(() -> GreenbidsUnifiedCode.of(
                        adUnitCode, GreenbidsSource.AD_UNIT_CODE_SOURCE.getValue()));

        final List<GreenbidsBid> bids = extractBidders(
                imp.getId(), seatsWithBids, seatsWithNonBids, impExtPrebid, currency);

        final Ortb2ImpResult ortb2ImpResult = Optional.ofNullable(analyticsResultFromAnalyticsTag)
                .map(analyticsResult -> analyticsResult.get(imp.getId()))
                .map(Ortb2ImpResult::of)
                .orElse(null);

        return GreenbidsAdUnit.builder()
                .code(adUnitCode)
                .unifiedCode(greenbidsUnifiedCode)
                .mediaTypes(mediaTypes)
                .bids(bids)
                .ortb2ImpResult(ortb2ImpResult)
                .build();
    }

    private static ExtBanner getExtBanner(Banner banner) {
        if (banner == null) {
            return null;
        }

        final List<List<Integer>> sizes = Optional.ofNullable(banner.getFormat())
                .filter(formats -> !formats.isEmpty())
                .map(formats -> formats.stream()
                        .map(format -> List.of(format.getW(), format.getH()))
                        .collect(Collectors.toList()))
                .orElse(banner.getW() != null && banner.getH() != null
                        ? List.of(List.of(banner.getW(), banner.getH()))
                        : Collections.emptyList());

        return ExtBanner.builder()
                .sizes(sizes)
                .pos(banner.getPos())
                .name(banner.getId())
                .build();
    }

    private List<GreenbidsBid> extractBidders(
            String impId,
            Map<String, Bid> seatsWithBids,
            Map<String, NonBid> seatsWithNonBids,
            ExtImpPrebid impExtPrebid,
            String currency) {
        final ObjectNode bidders = impExtPrebid.getBidder();

        return Stream.concat(
                seatsWithBids.entrySet().stream()
                        .filter(entry -> entry.getValue().getImpid().equals(impId))
                        .map(entry -> GreenbidsBid.ofBid(
                                entry.getKey(), entry.getValue(), bidders.get(entry.getKey()), currency)),
                seatsWithNonBids.entrySet().stream()
                        .filter(entry -> entry.getValue().getImpId().equals(impId))
                        .map(entry -> GreenbidsBid.ofNonBid(
                                entry.getKey(), entry.getValue(), bidders.get(entry.getKey()), currency)))
                .toList();
    }

    private static Optional<GreenbidsUnifiedCode> getGpid(ObjectNode impExt) {
        return Optional.ofNullable(impExt)
                .map(ext -> ext.get("gpid"))
                .map(JsonNode::asText)
                .map(gpid ->
                        GreenbidsUnifiedCode.of(gpid, GreenbidsSource.GPID_SOURCE.getValue()));
    }

    private Optional<GreenbidsUnifiedCode> getStoredRequestId(ExtImpPrebid extImpPrebid) {
        return Optional.ofNullable(extImpPrebid.getStoredrequest())
                .map(ExtStoredRequest::getId)
                .map(storedRequestId ->
                        GreenbidsUnifiedCode.of(
                                storedRequestId, GreenbidsSource.STORED_REQUEST_ID_SOURCE.getValue()));
    }

    private ExtImpPrebid extImpPrebid(JsonNode extImpPrebid) {
        try {
            return jacksonMapper.mapper().treeToValue(extImpPrebid, ExtImpPrebid.class);
        } catch (JsonProcessingException e) {
            throw new PreBidException("Error decoding imp.ext.prebid: " + e.getMessage(), e);
        }
    }

    @Override
    public int vendorId() {
        return 0;
    }

    @Override
    public String name() {
        return "greenbids";
    }
}<|MERGE_RESOLUTION|>--- conflicted
+++ resolved
@@ -382,13 +382,8 @@
     }
 
     private static SeatNonBid toSeatNonBid(String bidder, BidRejectionTracker bidRejectionTracker) {
-<<<<<<< HEAD
         final List<NonBid> nonBids = bidRejectionTracker.getRejectedImps().stream()
-                .map(rejectedImp -> NonBid.of(rejectedImp.impId(), rejectedImp.reason()))
-=======
-        final List<NonBid> nonBids = bidRejectionTracker.getRejectedImps().entrySet().stream()
-                .map(entry -> NonBid.of(entry.getKey(), entry.getValue().getRight()))
->>>>>>> 61a88872
+                .map(rejectedImp -> NonBid.of(rejectedImp.impId(), rejectedImp.reason().getRight()))
                 .toList();
 
         return SeatNonBid.of(bidder, nonBids);
