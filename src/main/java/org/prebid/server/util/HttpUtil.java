package org.prebid.server.util;

import io.netty.handler.codec.http.HttpHeaderValues;
<<<<<<< HEAD
=======
import io.netty.handler.codec.http.HttpResponseStatus;
import io.netty.handler.codec.http.cookie.ServerCookieDecoder;
>>>>>>> 25fb0844
import io.vertx.core.MultiMap;
import io.vertx.core.http.Cookie;
import io.vertx.core.http.HttpHeaders;
import io.vertx.ext.web.RoutingContext;
import org.apache.commons.lang3.StringUtils;
import org.prebid.server.model.HttpRequestContext;

import java.io.UnsupportedEncodingException;
import java.net.MalformedURLException;
import java.net.URL;
import java.net.URLDecoder;
import java.net.URLEncoder;
import java.nio.charset.StandardCharsets;
import java.util.Collections;
import java.util.Map;
import java.util.stream.Collectors;

/**
 * This class consists of {@code static} utility methods for operating HTTP requests.
 */
public final class HttpUtil {

    public static final String APPLICATION_JSON_CONTENT_TYPE =
            HttpHeaderValues.APPLICATION_JSON + ";" + HttpHeaderValues.CHARSET + "="
                    + StandardCharsets.UTF_8.toString().toLowerCase();

    public static final CharSequence X_FORWARDED_FOR_HEADER = HttpHeaders.createOptimized("X-Forwarded-For");
    public static final CharSequence DNT_HEADER = HttpHeaders.createOptimized("DNT");
    public static final CharSequence X_REQUEST_AGENT_HEADER = HttpHeaders.createOptimized("X-Request-Agent");
    public static final CharSequence ORIGIN_HEADER = HttpHeaders.createOptimized("Origin");
    public static final CharSequence ACCEPT_HEADER = HttpHeaders.createOptimized("Accept");
    public static final CharSequence SEC_GPC_HEADER = HttpHeaders.createOptimized("Sec-GPC");
    public static final CharSequence CONTENT_TYPE_HEADER = HttpHeaders.createOptimized("Content-Type");
    public static final CharSequence X_REQUESTED_WITH_HEADER = HttpHeaders.createOptimized("X-Requested-With");
    public static final CharSequence REFERER_HEADER = HttpHeaders.createOptimized("Referer");
    public static final CharSequence USER_AGENT_HEADER = HttpHeaders.createOptimized("User-Agent");
    public static final CharSequence COOKIE_HEADER = HttpHeaders.createOptimized("Cookie");
    public static final CharSequence ACCEPT_LANGUAGE_HEADER = HttpHeaders.createOptimized("Accept-Language");
    public static final CharSequence SET_COOKIE_HEADER = HttpHeaders.createOptimized("Set-Cookie");
    public static final CharSequence AUTHORIZATION_HEADER = HttpHeaders.createOptimized("Authorization");
    public static final CharSequence DATE_HEADER = HttpHeaders.createOptimized("Date");
    public static final CharSequence CACHE_CONTROL_HEADER = HttpHeaders.createOptimized("Cache-Control");
    public static final CharSequence EXPIRES_HEADER = HttpHeaders.createOptimized("Expires");
    public static final CharSequence PRAGMA_HEADER = HttpHeaders.createOptimized("Pragma");
    public static final CharSequence LOCATION_HEADER = HttpHeaders.createOptimized("Location");
    public static final CharSequence CONNECTION_HEADER = HttpHeaders.createOptimized("Connection");
    public static final CharSequence ACCEPT_ENCODING_HEADER = HttpHeaders.createOptimized("Accept-Encoding");
    public static final CharSequence X_OPENRTB_VERSION_HEADER = HttpHeaders.createOptimized("x-openrtb-version");
    public static final CharSequence X_PREBID_HEADER = HttpHeaders.createOptimized("x-prebid");

    private HttpUtil() {
    }

    /**
     * Checks the input string for using as URL.
     */
    public static String validateUrl(String url) {
        try {
            return new URL(url).toString();
        } catch (MalformedURLException e) {
            throw new IllegalArgumentException(String.format("URL supplied is not valid: %s", url), e);
        }
    }

    /**
     * Returns encoded URL for the given value.
     * <p>
     * The result can be safety used as the query string.
     */
    public static String encodeUrl(String value) {
        try {
            return URLEncoder.encode(value, "UTF-8");
        } catch (UnsupportedEncodingException e) {
            throw new IllegalArgumentException(String.format("Cannot encode url: %s", value));
        }
    }

    /**
     * Returns decoded value if supplied is not null, otherwise returns null.
     */
    public static String decodeUrl(String value) {
        if (StringUtils.isBlank(value)) {
            return null;
        }
        try {
            return URLDecoder.decode(value, "UTF-8");
        } catch (UnsupportedEncodingException e) {
            throw new IllegalArgumentException(String.format("Cannot decode url: %s", value));
        }
    }

    /**
     * Creates general headers for request.
     */
    public static MultiMap headers() {
        return MultiMap.caseInsensitiveMultiMap()
                .add(CONTENT_TYPE_HEADER, APPLICATION_JSON_CONTENT_TYPE)
                .add(ACCEPT_HEADER, HttpHeaderValues.APPLICATION_JSON);
    }

    /**
     * Creates header from name and value, when value is not null or empty string.
     */
    public static void addHeaderIfValueIsNotEmpty(MultiMap headers, CharSequence headerName, CharSequence headerValue) {
        if (StringUtils.isNotEmpty(headerValue)) {
            headers.add(headerName, headerValue);
        }
    }

    public static String getHostFromUrl(String url) {
        if (StringUtils.isBlank(url)) {
            return null;
        }
        try {
            return new URL(url).getHost();
        } catch (MalformedURLException e) {
            return null;
        }
    }

<<<<<<< HEAD
    public static Map<String, String> cookiesAsMap(RoutingContext routingContext) {
        return routingContext.cookieMap().entrySet().stream()
=======
    public static Map<String, String> cookiesAsMap(HttpRequestContext httpRequest) {
        final String cookieHeader = httpRequest.getHeaders().get(HttpHeaders.COOKIE);
        if (cookieHeader == null) {
            return Collections.emptyMap();
        }

        return ServerCookieDecoder.STRICT.decode(cookieHeader).stream()
                .collect(Collectors.toMap(
                        io.netty.handler.codec.http.cookie.Cookie::name,
                        io.netty.handler.codec.http.cookie.Cookie::value));

    }

    public static Map<String, String> cookiesAsMap(RoutingContext context) {
        return context.cookieMap().entrySet().stream()
>>>>>>> 25fb0844
                .collect(Collectors.toMap(Map.Entry::getKey, entry -> entry.getValue().getValue()));
    }

    public static String toSetCookieHeaderValue(Cookie cookie) {
        return String.join("; ", cookie.encode(), "SameSite=None; Secure");
    }
}<|MERGE_RESOLUTION|>--- conflicted
+++ resolved
@@ -1,11 +1,7 @@
 package org.prebid.server.util;
 
 import io.netty.handler.codec.http.HttpHeaderValues;
-<<<<<<< HEAD
-=======
-import io.netty.handler.codec.http.HttpResponseStatus;
 import io.netty.handler.codec.http.cookie.ServerCookieDecoder;
->>>>>>> 25fb0844
 import io.vertx.core.MultiMap;
 import io.vertx.core.http.Cookie;
 import io.vertx.core.http.HttpHeaders;
@@ -126,10 +122,6 @@
         }
     }
 
-<<<<<<< HEAD
-    public static Map<String, String> cookiesAsMap(RoutingContext routingContext) {
-        return routingContext.cookieMap().entrySet().stream()
-=======
     public static Map<String, String> cookiesAsMap(HttpRequestContext httpRequest) {
         final String cookieHeader = httpRequest.getHeaders().get(HttpHeaders.COOKIE);
         if (cookieHeader == null) {
@@ -143,9 +135,8 @@
 
     }
 
-    public static Map<String, String> cookiesAsMap(RoutingContext context) {
-        return context.cookieMap().entrySet().stream()
->>>>>>> 25fb0844
+    public static Map<String, String> cookiesAsMap(RoutingContext routingContext) {
+        return routingContext.cookieMap().entrySet().stream()
                 .collect(Collectors.toMap(Map.Entry::getKey, entry -> entry.getValue().getValue()));
     }
 
