--- conflicted
+++ resolved
@@ -20,18 +20,13 @@
 import java.net.URLDecoder;
 import java.net.URLEncoder;
 import java.nio.charset.StandardCharsets;
-<<<<<<< HEAD
 import java.util.Arrays;
 import java.util.Collections;
 import java.util.HashSet;
 import java.util.List;
 import java.util.Map;
 import java.util.Set;
-=======
-import java.util.Collections;
-import java.util.Map;
 import java.util.function.Consumer;
->>>>>>> 29de0891
 import java.util.stream.Collectors;
 
 /**
@@ -68,11 +63,8 @@
     public static final CharSequence CONNECTION_HEADER = HttpHeaders.createOptimized("Connection");
     public static final CharSequence ACCEPT_ENCODING_HEADER = HttpHeaders.createOptimized("Accept-Encoding");
     public static final CharSequence X_OPENRTB_VERSION_HEADER = HttpHeaders.createOptimized("x-openrtb-version");
-<<<<<<< HEAD
+    public static final CharSequence X_PREBID_HEADER = HttpHeaders.createOptimized("x-prebid");
     private static final Set<String> SENSITIVE_HEADERS = new HashSet<>(Arrays.asList(AUTHORIZATION_HEADER.toString()));
-=======
-    public static final CharSequence X_PREBID_HEADER = HttpHeaders.createOptimized("x-prebid");
->>>>>>> 29de0891
 
     private HttpUtil() {
     }
