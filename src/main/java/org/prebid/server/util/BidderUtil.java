--- conflicted
+++ resolved
@@ -63,11 +63,7 @@
             final BigDecimal convertedPriceValue = floor.setScale(4, RoundingMode.HALF_EVEN).stripTrailingZeros();
 
             return convertedPriceValue.scale() < 0
-<<<<<<< HEAD
-                    ? convertedPriceValue.setScale(0, RoundingMode.UNNECESSARY)
-=======
                     ? convertedPriceValue.setScale(0, RoundingMode.HALF_EVEN)
->>>>>>> 1737e9ca
                     : convertedPriceValue;
         }
 
