package org.prebid.server.util;

<<<<<<< HEAD
import com.iab.openrtb.request.BidRequest;
import com.iab.openrtb.request.Imp;
import com.iab.openrtb.response.Bid;
import org.apache.commons.collections4.CollectionUtils;
import org.apache.commons.lang3.StringUtils;
import org.prebid.server.bidder.model.PriceFloorInfo;
=======
import org.apache.commons.lang3.StringUtils;
import org.prebid.server.bidder.model.Price;
>>>>>>> 90baabe5

import java.math.BigDecimal;
import java.util.List;
import java.util.Objects;

public class BidderUtil {

    private BidderUtil() {
    }

    public static boolean isValidPrice(BigDecimal price) {
        return price != null && price.compareTo(BigDecimal.ZERO) > 0;
    }

<<<<<<< HEAD
    public static PriceFloorInfo resolvePriceFloor(Bid bid, BidRequest bidRequest) {
        final String bidImpId = ObjectUtil.getIfNotNull(bid, Bid::getImpid);
        if (StringUtils.isEmpty(bidImpId)) {
            return null;
        }

        final List<Imp> imps = ObjectUtil.getIfNotNull(bidRequest, BidRequest::getImp);
        if (CollectionUtils.isEmpty(imps)) {
            return null;
        }

        return imps.stream()
                .filter(imp -> Objects.equals(bidImpId, imp.getId()))
                .findFirst()
                .map(BidderUtil::createFloorInfo)
                .orElse(null);
    }

    private static PriceFloorInfo createFloorInfo(Imp imp) {
        final BigDecimal floor = imp.getBidfloor();
        final String currency = imp.getBidfloorcur();

        return floor != null || currency != null
                ? PriceFloorInfo.of(floor, currency)
                : null;
=======
    public static boolean isValidPrice(Price price) {
        return isValidPrice(price.getValue()) && StringUtils.isNotBlank(price.getCurrency());
>>>>>>> 90baabe5
    }
}<|MERGE_RESOLUTION|>--- conflicted
+++ resolved
@@ -1,16 +1,12 @@
 package org.prebid.server.util;
 
-<<<<<<< HEAD
 import com.iab.openrtb.request.BidRequest;
 import com.iab.openrtb.request.Imp;
 import com.iab.openrtb.response.Bid;
 import org.apache.commons.collections4.CollectionUtils;
 import org.apache.commons.lang3.StringUtils;
+import org.prebid.server.bidder.model.Price;
 import org.prebid.server.bidder.model.PriceFloorInfo;
-=======
-import org.apache.commons.lang3.StringUtils;
-import org.prebid.server.bidder.model.Price;
->>>>>>> 90baabe5
 
 import java.math.BigDecimal;
 import java.util.List;
@@ -25,7 +21,10 @@
         return price != null && price.compareTo(BigDecimal.ZERO) > 0;
     }
 
-<<<<<<< HEAD
+    public static boolean isValidPrice(Price price) {
+        return isValidPrice(price.getValue()) && StringUtils.isNotBlank(price.getCurrency());
+    }
+
     public static PriceFloorInfo resolvePriceFloor(Bid bid, BidRequest bidRequest) {
         final String bidImpId = ObjectUtil.getIfNotNull(bid, Bid::getImpid);
         if (StringUtils.isEmpty(bidImpId)) {
@@ -51,9 +50,5 @@
         return floor != null || currency != null
                 ? PriceFloorInfo.of(floor, currency)
                 : null;
-=======
-    public static boolean isValidPrice(Price price) {
-        return isValidPrice(price.getValue()) && StringUtils.isNotBlank(price.getCurrency());
->>>>>>> 90baabe5
     }
 }