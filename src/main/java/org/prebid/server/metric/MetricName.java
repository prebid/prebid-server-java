--- conflicted
+++ resolved
@@ -54,21 +54,6 @@
     EVENT_UNKNOWN("unknown"),
 
     // request and adapter statuses
-<<<<<<< HEAD
-    OK,
-    FAILED,
-    NOBID,
-    GOTBIDS,
-    BADINPUT,
-    BLACKLISTED_ACCOUNT,
-    BLACKLISTED_APP,
-    BADSERVERRESPONSE,
-    FAILEDTOREQUESTBIDS,
-    TIMEOUT,
-    UNKNOWN_ERROR,
-    ERR,
-    NETWORKERR,
-=======
     ok,
     failed,
     nobid,
@@ -83,7 +68,6 @@
     unknown_error,
     err,
     networkerr,
->>>>>>> 43267f77
 
     // bids validation
     WARN,
