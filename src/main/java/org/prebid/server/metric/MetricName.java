package org.prebid.server.metric;

public enum MetricName {

    // connection
    CONNECTION_ACCEPT_ERRORS,

    // circuit breaker
    DB,
    GEO,
    HTTP,
    OPENED,
    EXISTING,

    // database
    DB_QUERY_TIME,

    // geo location
    GEOLOCATION_REQUESTS,
    GEOLOCATION_REQUEST_TIME,
    GEOLOCATION_SUCCESSFUL,
    GEOLOCATION_FAIL,

    // auction
    REQUESTS,
    APP_REQUESTS,
    NO_COOKIE_REQUESTS,
    REQUEST_TIME,
    PRICES,
    IMPS_REQUESTED,
    IMPS_BANNER,
    IMPS_VIDEO,
    IMPS_NATIVE,
    IMPS_AUDIO,
    BIDS_RECEIVED,
    ADM_BIDS_RECEIVED,
    NURL_BIDS_RECEIVED,

    // request types,
    OPENRTB2_WEB("openrtb2-web"),
    OPENRTB2_APP("openrtb2-app"),
    AMP,
    VIDEO,
    COOKIESYNC,
    SETUID,

    // event types
    EVENT_AUCTION("auction"),
    EVENT_AMP("amp"),
    EVENT_VIDEO("video"),
    EVENT_NOTIFICATION("event"),
    EVENT_COOKIE_SYNC("cookie_sync"),
    EVENT_SETUID("setuid"),
    EVENT_UNKNOWN("unknown"),

    // request and adapter statuses
    OK,
    FAILED,
    NOBID,
    GOTBIDS,
    BADINPUT,
    BLACKLISTED_ACCOUNT,
    BLACKLISTED_APP,
    BADSERVERRESPONSE,
    FAILEDTOREQUESTBIDS,
    TIMEOUT,
    BID_VALIDATION,
    UNKNOWN_ERROR,
    ERR,
    NETWORKERR,

    // bids validation
    WARN,

    // cookie sync
    COOKIE_SYNC_REQUESTS,
    OPT_OUTS,
    BAD_REQUESTS,
    SETS,
    GEN,
    MATCHES,
    BLOCKED,


    // tcf
    USERID_REMOVED,
    GEO_MASKED,
    REQUEST_BLOCKED,
    ANALYTICS_BLOCKED,

    // privacy
    COPPA,
    LMT,
    SPECIFIED,
    OPT_OUT("opt-out"),
    INVALID,
    IN_GEO("in-geo"),
    OUT_GEO("out-geo"),
    UNKNOWN_GEO("unknown-geo"),

    // vendor list
    MISSING,
    FALLBACK,

    // stored data
    STORED_REQUESTS_FOUND,
    STORED_REQUESTS_MISSING,
    STORED_IMPS_FOUND,
    STORED_IMPS_MISSING,

    // cache creative types
    JSON,
    XML,

    // account.*.requests.
<<<<<<< HEAD
    REJECTED,
=======
    rejected_by_invalid_account("rejected.invalid-account"),
    rejected_by_invalid_stored_impr("rejected.invalid-stored-impr"),
    rejected_by_invalid_stored_request("rejected.invalid-stored-request"),
>>>>>>> 69042cdb

    // currency rates
    STALE,

    // settings cache
    STORED_REQUEST("stored-request"),
    AMP_STORED_REQUEST("amp-stored-request"),
    ACCOUNT,
    INITIALIZE,
    UPDATE,
    HIT,
    MISS,

    // hooks
    CALL,
    SUCCESS,
    NOOP,
    REJECT,
    UNKNOWN,
    FAILURE,
    EXECUTION_ERROR("execution-error"),
    DURATION,

    // price-floors
    PRICE_FLOORS("price-floors"),

    // win notifications
    WIN_NOTIFICATIONS,
    WIN_REQUESTS,
    WIN_REQUEST_PREPARATION_FAILED,
    WIN_REQUEST_TIME,
    WIN_REQUEST_FAILED,
    WIN_REQUEST_SUCCESSFUL,

    // user details
    USER_DETAILS_REQUESTS,
    USER_DETAILS_REQUEST_PREPARATION_FAILED,
    USER_DETAILS_REQUEST_TIME,
    USER_DETAILS_REQUEST_FAILED,
    USER_DETAILS_REQUEST_SUCCESSFUL,

    // pg
    PLANNER_LINEITEMS_RECEIVED,
    PLANNER_REQUESTS,
    PLANNER_REQUEST_FAILED,
    PLANNER_REQUEST_SUCCESSFUL,
    PLANNER_REQUEST_TIME,
    DELIVERY_REQUESTS,
    DELIVERY_REQUEST_FAILED,
    DELIVERY_REQUEST_SUCCESSFUL,
    DELIVERY_REQUEST_TIME;


    private final String name;

    MetricName(String name) {
        this.name = name;
    }

    MetricName() {
        this.name = name();
    }

    @Override
    public String toString() {
        return name.toLowerCase();
    }
}<|MERGE_RESOLUTION|>--- conflicted
+++ resolved
@@ -113,13 +113,9 @@
     XML,
 
     // account.*.requests.
-<<<<<<< HEAD
-    REJECTED,
-=======
     rejected_by_invalid_account("rejected.invalid-account"),
     rejected_by_invalid_stored_impr("rejected.invalid-stored-impr"),
     rejected_by_invalid_stored_request("rejected.invalid-stored-request"),
->>>>>>> 69042cdb
 
     // currency rates
     STALE,
