--- conflicted
+++ resolved
@@ -111,13 +111,6 @@
     //account.*.requests.
     rejected,
 
-<<<<<<< HEAD
-    // settings cache
-    stored_request("stored-request"),
-    amp_stored_request("amp-stored-request"),
-    initialize,
-    update;
-=======
     //currency rates
     stale,
 
@@ -129,7 +122,6 @@
     update,
     hit,
     miss;
->>>>>>> 01a98245
 
     private final String name;
 
