package org.prebid.server.metric;

import com.codahale.metrics.MetricRegistry;
import com.iab.openrtb.request.Imp;
import org.prebid.server.bidder.BidderCatalog;
import org.prebid.server.metric.model.AccountMetricsVerbosityLevel;

import java.util.ArrayList;
import java.util.Collection;
import java.util.EnumMap;
import java.util.HashMap;
import java.util.List;
import java.util.Map;
import java.util.Objects;
import java.util.function.Function;
import java.util.stream.Collectors;

/**
 * Defines interface for submitting different kinds of metrics.
 */
public class Metrics extends UpdatableMetrics {

    private static final String METRICS_UNKNOWN_BIDDER = "UNKNOWN";

    private final AccountMetricsVerbosity accountMetricsVerbosity;
    private final BidderCatalog bidderCatalog;

    private final Function<MetricName, RequestStatusMetrics> requestMetricsCreator;
    private final Function<String, AccountMetrics> accountMetricsCreator;
    private final Function<String, AdapterMetrics> adapterMetricsCreator;
    private final Function<String, CircuitBreakerMetrics> circuitBreakerMetricsCreator;
    // not thread-safe maps are intentionally used here because it's harmless in this particular case - eventually
    // this all boils down to metrics lookup by underlying metric registry and that operation is guaranteed to be
    // thread-safe
    private final Map<MetricName, RequestStatusMetrics> requestMetrics;
    private final Map<String, AccountMetrics> accountMetrics;
    private final Map<String, AdapterMetrics> adapterMetrics;
    private final UserSyncMetrics userSyncMetrics;
    private final CookieSyncMetrics cookieSyncMetrics;
<<<<<<< HEAD
    private final Map<String, CircuitBreakerMetrics> circuitBreakerMetrics;
=======
    private final PrivacyMetrics privacyMetrics;
>>>>>>> 0ac5a893

    public Metrics(MetricRegistry metricRegistry, CounterType counterType, AccountMetricsVerbosity
            accountMetricsVerbosity, BidderCatalog bidderCatalog) {
        super(metricRegistry, counterType, MetricName::toString);

        this.accountMetricsVerbosity = Objects.requireNonNull(accountMetricsVerbosity);
        this.bidderCatalog = Objects.requireNonNull(bidderCatalog);

        requestMetricsCreator = requestType -> new RequestStatusMetrics(metricRegistry, counterType, requestType);
        accountMetricsCreator = account -> new AccountMetrics(metricRegistry, counterType, account);
        adapterMetricsCreator = adapterType -> new AdapterMetrics(metricRegistry, counterType, adapterType);
        circuitBreakerMetricsCreator = id -> new CircuitBreakerMetrics(metricRegistry, counterType, id);
        requestMetrics = new EnumMap<>(MetricName.class);
        accountMetrics = new HashMap<>();
        adapterMetrics = new HashMap<>();
        userSyncMetrics = new UserSyncMetrics(metricRegistry, counterType);
        cookieSyncMetrics = new CookieSyncMetrics(metricRegistry, counterType);
<<<<<<< HEAD
        circuitBreakerMetrics = new HashMap<>();
=======
        privacyMetrics = new PrivacyMetrics(metricRegistry, counterType);
>>>>>>> 0ac5a893
    }

    RequestStatusMetrics forRequestType(MetricName requestType) {
        return requestMetrics.computeIfAbsent(requestType, requestMetricsCreator);
    }

    AccountMetrics forAccount(String account) {
        return accountMetrics.computeIfAbsent(account, accountMetricsCreator);
    }

    AdapterMetrics forAdapter(String adapterType) {
        return adapterMetrics.computeIfAbsent(adapterType, adapterMetricsCreator);
    }

    UserSyncMetrics userSync() {
        return userSyncMetrics;
    }

    CookieSyncMetrics cookieSync() {
        return cookieSyncMetrics;
    }

<<<<<<< HEAD
    CircuitBreakerMetrics forCircuitBreaker(String id) {
        return circuitBreakerMetrics.computeIfAbsent(id, circuitBreakerMetricsCreator);
=======
    PrivacyMetrics privacy() {
        return privacyMetrics;
>>>>>>> 0ac5a893
    }

    public void updateSafariRequestsMetric(boolean isSafari) {
        if (isSafari) {
            incCounter(MetricName.safari_requests);
        }
    }

    public void updateAppAndNoCookieAndImpsRequestedMetrics(boolean isApp, boolean liveUidsPresent, boolean isSafari,
                                                            int numImps) {
        if (isApp) {
            incCounter(MetricName.app_requests);
        } else if (!liveUidsPresent) {
            incCounter(MetricName.no_cookie_requests);
            if (isSafari) {
                incCounter(MetricName.safari_no_cookie_requests);
            }
        }
        incCounter(MetricName.imps_requested, numImps);
    }

    public void updateImpTypesMetrics(Map<String, Long> countPerMediaType) {
        for (Map.Entry<String, Long> mediaTypeCount : countPerMediaType.entrySet()) {
            switch (mediaTypeCount.getKey()) {
                case "banner":
                    incCounter(MetricName.imps_banner, mediaTypeCount.getValue());
                    break;
                case "video":
                    incCounter(MetricName.imps_video, mediaTypeCount.getValue());
                    break;
                case "native":
                    incCounter(MetricName.imps_native, mediaTypeCount.getValue());
                    break;
                case "audio":
                    incCounter(MetricName.imps_audio, mediaTypeCount.getValue());
                    break;
                default:
                    // ignore unrecognized media types
                    break;
            }
        }
    }

    public void updateImpTypesMetrics(List<Imp> imps) {

        final Map<String, Long> mediaTypeToCount = imps.stream()
                .map(Metrics::getPresentMediaTypes)
                .flatMap(Collection::stream)
                .collect(Collectors.groupingBy(Function.identity(), Collectors.counting()));

        updateImpTypesMetrics(mediaTypeToCount);
    }

    private static List<String> getPresentMediaTypes(Imp imp) {
        final List<String> impMediaTypes = new ArrayList<>();

        if (imp.getBanner() != null) {
            impMediaTypes.add("banner");
        }
        if (imp.getVideo() != null) {
            impMediaTypes.add("video");
        }
        if (imp.getXNative() != null) {
            impMediaTypes.add("native");
        }
        if (imp.getAudio() != null) {
            impMediaTypes.add("audio");
        }

        return impMediaTypes;
    }

    public void updateRequestTimeMetric(long millis) {
        updateTimer(MetricName.request_time, millis);
    }

    public void updateRequestTypeMetric(MetricName requestType, MetricName requestStatus) {
        forRequestType(requestType).incCounter(requestStatus);
    }

    public void updateAccountRequestMetrics(String accountId, MetricName requestType) {
        final AccountMetricsVerbosityLevel verbosityLevel = accountMetricsVerbosity.forAccount(accountId);
        if (verbosityLevel.isAtLeast(AccountMetricsVerbosityLevel.basic)) {
            final AccountMetrics accountMetrics = forAccount(accountId);

            accountMetrics.incCounter(MetricName.requests);
            if (verbosityLevel.isAtLeast(AccountMetricsVerbosityLevel.detailed)) {
                accountMetrics.requestType(requestType).incCounter(MetricName.requests);
            }
        }
    }

    public void updateAccountRequestRejectedMetrics(String accountId) {
        final AccountMetrics accountMetrics = forAccount(accountId);
        accountMetrics.requests().incCounter(MetricName.rejected);
    }

    public void updateAdapterRequestTypeAndNoCookieMetrics(String bidder, MetricName requestType, boolean noCookie) {
        final AdapterMetrics adapterMetrics = forAdapter(resolveMetricsBidderName(bidder));

        adapterMetrics.requestType(requestType).incCounter(MetricName.requests);

        if (noCookie) {
            adapterMetrics.incCounter(MetricName.no_cookie_requests);
        }
    }

    private String resolveMetricsBidderName(String bidder) {
        if (bidderCatalog.isValidName(bidder)) {
            return bidder;
        }
        final String nameByAlias = bidderCatalog.nameByAlias(bidder);
        return nameByAlias != null ? nameByAlias : METRICS_UNKNOWN_BIDDER;
    }

    public void updateAdapterResponseTime(String bidder, String accountId, int responseTime) {
        final String metricsBidderName = resolveMetricsBidderName(bidder);
        final AdapterMetrics adapterMetrics = forAdapter(metricsBidderName);
        adapterMetrics.updateTimer(MetricName.request_time, responseTime);

        if (accountMetricsVerbosity.forAccount(accountId).isAtLeast(AccountMetricsVerbosityLevel.detailed)) {
            final AdapterMetrics accountAdapterMetrics = forAccount(accountId).forAdapter(metricsBidderName);
            accountAdapterMetrics.updateTimer(MetricName.request_time, responseTime);
        }
    }

    public void updateAdapterRequestNobidMetrics(String bidder, String accountId) {
        final String metricsBidderName = resolveMetricsBidderName(bidder);
        forAdapter(metricsBidderName).request().incCounter(MetricName.nobid);
        if (accountMetricsVerbosity.forAccount(accountId).isAtLeast(AccountMetricsVerbosityLevel.detailed)) {
            forAccount(accountId).forAdapter(metricsBidderName).request().incCounter(MetricName.nobid);
        }
    }

    public void updateAdapterRequestGotbidsMetrics(String bidder, String accountId) {
        final String metricsBidderName = resolveMetricsBidderName(bidder);
        forAdapter(metricsBidderName).request().incCounter(MetricName.gotbids);
        if (accountMetricsVerbosity.forAccount(accountId).isAtLeast(AccountMetricsVerbosityLevel.detailed)) {
            forAccount(accountId).forAdapter(metricsBidderName).request().incCounter(MetricName.gotbids);
        }
    }

    public void updateAdapterBidMetrics(String bidder, String accountId, long cpm, boolean isAdm, String bidType) {
        final String metricsBidderName = resolveMetricsBidderName(bidder);
        final AdapterMetrics adapterMetrics = forAdapter(metricsBidderName);
        adapterMetrics.updateHistogram(MetricName.prices, cpm);
        adapterMetrics.incCounter(MetricName.bids_received);
        adapterMetrics.forBidType(bidType)
                .incCounter(isAdm ? MetricName.adm_bids_received : MetricName.nurl_bids_received);

        if (accountMetricsVerbosity.forAccount(accountId).isAtLeast(AccountMetricsVerbosityLevel.detailed)) {
            final AdapterMetrics accountAdapterMetrics = forAccount(accountId).forAdapter(metricsBidderName);
            accountAdapterMetrics.updateHistogram(MetricName.prices, cpm);
            accountAdapterMetrics.incCounter(MetricName.bids_received);
        }
    }

    public void updateAdapterRequestErrorMetric(String bidder, MetricName errorMetric) {
        forAdapter(resolveMetricsBidderName(bidder)).request().incCounter(errorMetric);
    }

    public void updateUserSyncOptoutMetric() {
        userSync().incCounter(MetricName.opt_outs);
    }

    public void updateUserSyncBadRequestMetric() {
        userSync().incCounter(MetricName.bad_requests);
    }

    public void updateUserSyncSetsMetric(String bidder) {
        userSync().forBidder(bidder).incCounter(MetricName.sets);
    }

    public void updateUserSyncTcfBlockedMetric(String bidder) {
        userSync().forBidder(bidder).tcf().incCounter(MetricName.blocked);
    }

    public void updateCookieSyncRequestMetric() {
        incCounter(MetricName.cookie_sync_requests);
    }

    public void updateCookieSyncGenMetric(String bidder) {
        cookieSync().forBidder(bidder).incCounter(MetricName.gen);
    }

    public void updateCookieSyncMatchesMetric(String bidder) {
        cookieSync().forBidder(bidder).incCounter(MetricName.matches);
    }

    public void updateCookieSyncTcfBlockedMetric(String bidder) {
        cookieSync().forBidder(resolveMetricsBidderName(bidder)).tcf().incCounter(MetricName.blocked);
    }

    public void updateAuctionTcfMetrics(String bidder,
                                        MetricName requestType,
                                        boolean useridRemoved,
                                        boolean geoMasked,
                                        boolean requestBlocked,
                                        boolean analyticsBlocked) {

        final TcfMetrics tcf = forAdapter(bidder).requestType(requestType).tcf();

        if (useridRemoved) {
            tcf.incCounter(MetricName.userid_removed);
        }
        if (geoMasked) {
            tcf.incCounter(MetricName.geo_masked);
        }
        if (requestBlocked) {
            tcf.incCounter(MetricName.request_blocked);
        }
        if (analyticsBlocked) {
            tcf.incCounter(MetricName.analytics_blocked);
        }
    }

    public void updatePrivacyCoppaMetric() {
        privacy().incCounter(MetricName.coppa);
    }

    public void updatePrivacyLmtMetric() {
        privacy().incCounter(MetricName.lmt);
    }

    public void updatePrivacyCcpaMetrics(boolean isSpecified, boolean isEnforced) {
        if (isSpecified) {
            privacy().usp().incCounter(MetricName.specified);
        }
        if (isEnforced) {
            privacy().usp().incCounter(MetricName.opt_out);
        }
    }

    public void updatePrivacyTcfInvalidMetric() {
        privacy().tcf().incCounter(MetricName.invalid);
    }

    public void updatePrivacyTcfGeoMetric(int version, Boolean inEea) {
        final UpdatableMetrics versionMetrics;
        if (version == 2) {
            versionMetrics = privacy().tcf().v2();
        } else {
            versionMetrics = privacy().tcf().v1();
        }

        final MetricName metricName = inEea == null
                ? MetricName.unknown_geo
                : inEea ? MetricName.in_geo : MetricName.out_geo;
        versionMetrics.incCounter(metricName);
    }

    public void updateConnectionAcceptErrors() {
        incCounter(MetricName.connection_accept_errors);
    }

    public void updateDatabaseQueryTimeMetric(long millis) {
        updateTimer(MetricName.db_query_time, millis);
    }

    public void updateDatabaseCircuitBreakerMetric(boolean opened) {
        if (opened) {
            incCounter(MetricName.db_circuitbreaker_opened);
        } else {
            incCounter(MetricName.db_circuitbreaker_closed);
        }
    }

    public void updateHttpClientCircuitBreakerMetric(String id, boolean opened) {
        if (opened) {
            forCircuitBreaker(id).incCounter(MetricName.httpclient_circuitbreaker_opened);
        } else {
            forCircuitBreaker(id).incCounter(MetricName.httpclient_circuitbreaker_closed);
        }
    }

    public void updateGeoLocationMetric(boolean successful) {
        incCounter(MetricName.geolocation_requests);
        if (successful) {
            incCounter(MetricName.geolocation_successful);
        } else {
            incCounter(MetricName.geolocation_fail);
        }
    }

    public void updateGeoLocationCircuitBreakerMetric(boolean opened) {
        if (opened) {
            incCounter(MetricName.geolocation_circuitbreaker_opened);
        } else {
            incCounter(MetricName.geolocation_circuitbreaker_closed);
        }
    }

    public void updateStoredRequestMetric(boolean found) {
        if (found) {
            incCounter(MetricName.stored_requests_found);
        } else {
            incCounter(MetricName.stored_requests_missing);
        }
    }

    public void updateStoredImpsMetric(boolean found) {
        if (found) {
            incCounter(MetricName.stored_imps_found);
        } else {
            incCounter(MetricName.stored_imps_missing);
        }
    }

    public void updateCacheRequestSuccessTime(long timeElapsed) {
        updateTimer(MetricName.prebid_cache_request_success_time, timeElapsed);
    }

    public void updateCacheRequestFailedTime(long timeElapsed) {
        updateTimer(MetricName.prebid_cache_request_error_time, timeElapsed);
    }
}<|MERGE_RESOLUTION|>--- conflicted
+++ resolved
@@ -37,11 +37,8 @@
     private final Map<String, AdapterMetrics> adapterMetrics;
     private final UserSyncMetrics userSyncMetrics;
     private final CookieSyncMetrics cookieSyncMetrics;
-<<<<<<< HEAD
+    private final PrivacyMetrics privacyMetrics;
     private final Map<String, CircuitBreakerMetrics> circuitBreakerMetrics;
-=======
-    private final PrivacyMetrics privacyMetrics;
->>>>>>> 0ac5a893
 
     public Metrics(MetricRegistry metricRegistry, CounterType counterType, AccountMetricsVerbosity
             accountMetricsVerbosity, BidderCatalog bidderCatalog) {
@@ -59,11 +56,8 @@
         adapterMetrics = new HashMap<>();
         userSyncMetrics = new UserSyncMetrics(metricRegistry, counterType);
         cookieSyncMetrics = new CookieSyncMetrics(metricRegistry, counterType);
-<<<<<<< HEAD
+        privacyMetrics = new PrivacyMetrics(metricRegistry, counterType);
         circuitBreakerMetrics = new HashMap<>();
-=======
-        privacyMetrics = new PrivacyMetrics(metricRegistry, counterType);
->>>>>>> 0ac5a893
     }
 
     RequestStatusMetrics forRequestType(MetricName requestType) {
@@ -86,13 +80,12 @@
         return cookieSyncMetrics;
     }
 
-<<<<<<< HEAD
+    PrivacyMetrics privacy() {
+        return privacyMetrics;
+    }
+
     CircuitBreakerMetrics forCircuitBreaker(String id) {
         return circuitBreakerMetrics.computeIfAbsent(id, circuitBreakerMetricsCreator);
-=======
-    PrivacyMetrics privacy() {
-        return privacyMetrics;
->>>>>>> 0ac5a893
     }
 
     public void updateSafariRequestsMetric(boolean isSafari) {
