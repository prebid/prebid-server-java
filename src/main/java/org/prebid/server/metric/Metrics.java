package org.prebid.server.metric;

import com.codahale.metrics.MetricRegistry;
import com.iab.openrtb.request.Imp;
import org.prebid.server.activity.Activity;
import org.prebid.server.activity.ComponentType;
import org.prebid.server.activity.infrastructure.ActivityInfrastructure;
import org.prebid.server.hooks.execution.model.ExecutionAction;
import org.prebid.server.hooks.execution.model.ExecutionStatus;
import org.prebid.server.hooks.execution.model.Stage;
import org.prebid.server.metric.model.AccountMetricsVerbosityLevel;
import org.prebid.server.settings.model.Account;

import java.util.ArrayList;
import java.util.Collection;
import java.util.EnumMap;
import java.util.HashMap;
import java.util.List;
import java.util.Map;
import java.util.Objects;
import java.util.function.BooleanSupplier;
import java.util.function.Function;
import java.util.function.LongSupplier;
import java.util.stream.Collectors;

/**
 * Defines interface for submitting different kinds of metrics.
 */
public class Metrics extends UpdatableMetrics {

    private static final String ALL_REQUEST_BIDDERS = "all";

    private final AccountMetricsVerbosityResolver accountMetricsVerbosityResolver;
    private final Function<MetricName, RequestStatusMetrics> requestMetricsCreator;
    private final Function<String, AccountMetrics> accountMetricsCreator;
    private final Function<String, AdapterTypeMetrics> adapterMetricsCreator;
    private final Function<String, AnalyticsReporterMetrics> analyticMetricsCreator;
    private final Function<String, PriceFloorMetrics> priceFloorsMetricsCreator;
    private final Function<Integer, BidderCardinalityMetrics> bidderCardinalityMetricsCreator;
    private final Function<MetricName, CircuitBreakerMetrics> circuitBreakerMetricsCreator;
    private final Function<MetricName, SettingsCacheMetrics> settingsCacheMetricsCreator;
    // not thread-safe maps are intentionally used here because it's harmless in this particular case - eventually
    // this all boils down to metrics lookup by underlying metric registry and that operation is guaranteed to be
    // thread-safe
    private final RequestsMetrics requestsMetrics;
    private final Map<MetricName, RequestStatusMetrics> requestMetrics;
    private final Map<String, AccountMetrics> accountMetrics;
    private final Map<String, AdapterTypeMetrics> adapterMetrics;
    private final Map<String, AnalyticsReporterMetrics> analyticMetrics;
    private final Map<String, PriceFloorMetrics> priceFloorsMetrics;
    private final AlertsConfigMetrics alertsMetrics;
    private final Map<Integer, BidderCardinalityMetrics> bidderCardinailtyMetrics;
    private final UserSyncMetrics userSyncMetrics;
    private final CookieSyncMetrics cookieSyncMetrics;
    private final PrivacyMetrics privacyMetrics;
    private final Map<MetricName, CircuitBreakerMetrics> circuitBreakerMetrics;
    private final CacheMetrics cacheMetrics;
    private final TimeoutNotificationMetrics timeoutNotificationMetrics;
    private final CurrencyRatesMetrics currencyRatesMetrics;
    private final Map<MetricName, SettingsCacheMetrics> settingsCacheMetrics;
    private final HooksMetrics hooksMetrics;
    private final ProfileMetrics profileMetrics;

    public Metrics(MetricRegistry metricRegistry,
                   CounterType counterType,
                   AccountMetricsVerbosityResolver accountMetricsVerbosityResolver) {

        super(metricRegistry, counterType, MetricName::toString);

        this.accountMetricsVerbosityResolver = Objects.requireNonNull(accountMetricsVerbosityResolver);

        requestMetricsCreator = requestType -> new RequestStatusMetrics(metricRegistry, counterType, requestType);
        accountMetricsCreator = account -> new AccountMetrics(metricRegistry, counterType, account);
        adapterMetricsCreator = adapterType -> new AdapterTypeMetrics(metricRegistry, counterType, adapterType);
        bidderCardinalityMetricsCreator = cardinality -> new BidderCardinalityMetrics(
                metricRegistry, counterType, cardinality);
        analyticMetricsCreator = analyticCode -> new AnalyticsReporterMetrics(
                metricRegistry, counterType, analyticCode);
        priceFloorsMetricsCreator = moduleType -> new PriceFloorMetrics(
                metricRegistry, counterType, moduleType);
        circuitBreakerMetricsCreator = type -> new CircuitBreakerMetrics(metricRegistry, counterType, type);
        settingsCacheMetricsCreator = type -> new SettingsCacheMetrics(metricRegistry, counterType, type);

        requestsMetrics = new RequestsMetrics(metricRegistry, counterType);
        requestMetrics = new EnumMap<>(MetricName.class);
        accountMetrics = new HashMap<>();
        adapterMetrics = new HashMap<>();
        analyticMetrics = new HashMap<>();
        priceFloorsMetrics = new HashMap<>();
        alertsMetrics = new AlertsConfigMetrics(metricRegistry, counterType);
        bidderCardinailtyMetrics = new HashMap<>();
        userSyncMetrics = new UserSyncMetrics(metricRegistry, counterType);
        cookieSyncMetrics = new CookieSyncMetrics(metricRegistry, counterType);
        privacyMetrics = new PrivacyMetrics(metricRegistry, counterType);
        circuitBreakerMetrics = new HashMap<>();
        cacheMetrics = new CacheMetrics(metricRegistry, counterType);
        timeoutNotificationMetrics = new TimeoutNotificationMetrics(metricRegistry, counterType);
        currencyRatesMetrics = new CurrencyRatesMetrics(metricRegistry, counterType);
        settingsCacheMetrics = new HashMap<>();
        hooksMetrics = new HooksMetrics(metricRegistry, counterType);
        profileMetrics = new ProfileMetrics(metricRegistry, counterType);
    }

    RequestsMetrics requests() {
        return requestsMetrics;
    }

    RequestStatusMetrics forRequestType(MetricName requestType) {
        return requestMetrics.computeIfAbsent(requestType, requestMetricsCreator);
    }

    BidderCardinalityMetrics forBidderCardinality(int cardinality) {
        return bidderCardinailtyMetrics.computeIfAbsent(cardinality, bidderCardinalityMetricsCreator);
    }

    AccountMetrics forAccount(String accountId) {
        return accountMetrics.computeIfAbsent(accountId, accountMetricsCreator);
    }

    AdapterTypeMetrics forAdapter(String adapterType) {
        return adapterMetrics.computeIfAbsent(adapterType.toLowerCase(), adapterMetricsCreator);
    }

    AnalyticsReporterMetrics forAnalyticReporter(String analyticCode) {
        return analyticMetrics.computeIfAbsent(analyticCode, analyticMetricsCreator);
    }

    PriceFloorMetrics forPriceFloorFetch() {
        return priceFloorsMetrics.computeIfAbsent("fetch", priceFloorsMetricsCreator);
    }

    PriceFloorMetrics forPriceFloorGeneralErrors() {
        return priceFloorsMetrics.computeIfAbsent("general", priceFloorsMetricsCreator);
    }

    AlertsAccountConfigMetric configFailedForAccount(String accountId) {
        return alertsMetrics.accountConfig(accountId);
    }

    UserSyncMetrics userSync() {
        return userSyncMetrics;
    }

    CookieSyncMetrics cookieSync() {
        return cookieSyncMetrics;
    }

    PrivacyMetrics privacy() {
        return privacyMetrics;
    }

    CircuitBreakerMetrics forCircuitBreakerType(MetricName type) {
        return circuitBreakerMetrics.computeIfAbsent(type, circuitBreakerMetricsCreator);
    }

    CacheMetrics cache() {
        return cacheMetrics;
    }

    CurrencyRatesMetrics currencyRates() {
        return currencyRatesMetrics;
    }

    SettingsCacheMetrics forSettingsCacheType(MetricName type) {
        return settingsCacheMetrics.computeIfAbsent(type, settingsCacheMetricsCreator);
    }

    HooksMetrics hooks() {
        return hooksMetrics;
    }

    public void updateDebugRequestMetrics(boolean debugEnabled) {
        if (debugEnabled) {
            incCounter(MetricName.debug_requests);
        }
    }

    public void updateAppAndNoCookieAndImpsRequestedMetrics(boolean isApp, boolean liveUidsPresent, int numImps) {
        if (isApp) {
            incCounter(MetricName.app_requests);
        } else if (!liveUidsPresent) {
            incCounter(MetricName.no_cookie_requests);
        }
        incCounter(MetricName.imps_requested, numImps);
    }

    public void updateImpsDroppedMetric(int numImps) {
        incCounter(MetricName.imps_dropped, numImps);
    }

    public void updateImpTypesMetrics(List<Imp> imps) {

        final Map<String, Long> mediaTypeToCount = imps.stream()
                .map(Metrics::getPresentMediaTypes)
                .flatMap(Collection::stream)
                .collect(Collectors.groupingBy(Function.identity(), Collectors.counting()));

        updateImpTypesMetrics(mediaTypeToCount);
    }

    void updateImpTypesMetrics(Map<String, Long> countPerMediaType) {
        for (Map.Entry<String, Long> mediaTypeCount : countPerMediaType.entrySet()) {
            switch (mediaTypeCount.getKey()) {
                case "banner" -> incCounter(MetricName.imps_banner, mediaTypeCount.getValue());
                case "video" -> incCounter(MetricName.imps_video, mediaTypeCount.getValue());
                case "native" -> incCounter(MetricName.imps_native, mediaTypeCount.getValue());
                case "audio" -> incCounter(MetricName.imps_audio, mediaTypeCount.getValue());
                // ignore unrecognized media types
            }
        }
    }

    private static List<String> getPresentMediaTypes(Imp imp) {
        final List<String> impMediaTypes = new ArrayList<>();

        if (imp.getBanner() != null) {
            impMediaTypes.add("banner");
        }
        if (imp.getVideo() != null) {
            impMediaTypes.add("video");
        }
        if (imp.getXNative() != null) {
            impMediaTypes.add("native");
        }
        if (imp.getAudio() != null) {
            impMediaTypes.add("audio");
        }

        return impMediaTypes;
    }

    public void updateRequestTimeMetric(MetricName requestType, long millis) {
        updateTimer(requestType, millis);
    }

    public void updateRequestTypeMetric(MetricName requestType, MetricName requestStatus) {
        forRequestType(requestType).incCounter(requestStatus);
    }

    public void updateRequestBidderCardinalityMetric(int bidderCardinality) {
        forBidderCardinality(bidderCardinality).incCounter(MetricName.requests);
    }

    public void updateAccountRequestMetrics(Account account, MetricName requestType) {
        final AccountMetricsVerbosityLevel verbosityLevel = accountMetricsVerbosityResolver.forAccount(account);
        if (verbosityLevel.isAtLeast(AccountMetricsVerbosityLevel.basic)) {
            final AccountMetrics accountMetrics = forAccount(account.getId());

            accountMetrics.incCounter(MetricName.requests);

            if (verbosityLevel.isAtLeast(AccountMetricsVerbosityLevel.detailed)) {
                accountMetrics.requestType(requestType).incCounter(MetricName.requests);
            }
        }
    }

    public void updateAccountDebugRequestMetrics(Account account, boolean debugEnabled) {
        final AccountMetricsVerbosityLevel verbosityLevel = accountMetricsVerbosityResolver.forAccount(account);
        if (verbosityLevel.isAtLeast(AccountMetricsVerbosityLevel.detailed) && debugEnabled) {
            forAccount(account.getId()).incCounter(MetricName.debug_requests);
        }
    }

    public void updateAccountRequestRejectedByInvalidAccountMetrics(String accountId) {
        updateAccountRequestsMetrics(accountId, MetricName.rejected_by_invalid_account);
    }

    public void updateAccountRequestRejectedByInvalidStoredImpMetrics(String accountId) {
        updateAccountRequestsMetrics(accountId, MetricName.rejected_by_invalid_stored_impr);
    }

    public void updateAccountRequestRejectedByInvalidStoredRequestMetrics(String accountId) {
        updateAccountRequestsMetrics(accountId, MetricName.rejected_by_invalid_stored_request);
    }

    public void updateAccountRequestRejectedByFailedFetch(String accountId) {
        updateAccountRequestsMetrics(accountId, MetricName.rejected_by_account_fetch_failed);
    }

    private void updateAccountRequestsMetrics(String accountId, MetricName metricName) {
        forAccount(accountId).requests().incCounter(metricName);
    }

    public void updateAdapterRequestTypeAndNoCookieMetrics(String bidder, MetricName requestType, boolean noCookie) {
        final AdapterTypeMetrics adapterTypeMetrics = forAdapter(bidder);

        adapterTypeMetrics.requestType(requestType).incCounter(MetricName.requests);

        if (noCookie) {
            adapterTypeMetrics.incCounter(MetricName.no_cookie_requests);
        }
    }

    public void updateAdapterRequestBuyerUidScrubbedMetrics(String bidder, Account account) {
        forAdapter(bidder).request().incCounter(MetricName.buyeruid_scrubbed);
        if (accountMetricsVerbosityResolver.forAccount(account).isAtLeast(AccountMetricsVerbosityLevel.detailed)) {
            forAccount(account.getId()).adapter().forAdapter(bidder).request().incCounter(MetricName.buyeruid_scrubbed);
        }
    }

    public void updateAdapterResponseTime(String bidder, Account account, int responseTime) {
        final AdapterTypeMetrics adapterTypeMetrics = forAdapter(bidder);
        adapterTypeMetrics.updateTimer(MetricName.request_time, responseTime);

        if (accountMetricsVerbosityResolver.forAccount(account).isAtLeast(AccountMetricsVerbosityLevel.detailed)) {
            final AdapterTypeMetrics accountAdapterMetrics =
                    forAccount(account.getId()).adapter().forAdapter(bidder);
            accountAdapterMetrics.updateTimer(MetricName.request_time, responseTime);
        }
    }

    public void updateAdapterRequestNobidMetrics(String bidder, Account account) {
        forAdapter(bidder).request().incCounter(MetricName.nobid);
        if (accountMetricsVerbosityResolver.forAccount(account).isAtLeast(AccountMetricsVerbosityLevel.detailed)) {
            forAccount(account.getId()).adapter().forAdapter(bidder).request().incCounter(MetricName.nobid);
        }
    }

    public void updateAdapterRequestGotbidsMetrics(String bidder, Account account) {
        forAdapter(bidder).request().incCounter(MetricName.gotbids);
        if (accountMetricsVerbosityResolver.forAccount(account).isAtLeast(AccountMetricsVerbosityLevel.detailed)) {
            forAccount(account.getId()).adapter().forAdapter(bidder).request().incCounter(MetricName.gotbids);
        }
    }

    public void updateAdapterBidMetrics(String bidder, Account account, long cpm, boolean isAdm, String bidType) {
        final AdapterTypeMetrics adapterTypeMetrics = forAdapter(bidder);
        adapterTypeMetrics.updateHistogram(MetricName.prices, cpm);
        adapterTypeMetrics.incCounter(MetricName.bids_received);
        adapterTypeMetrics.forBidType(bidType)
                .incCounter(isAdm ? MetricName.adm_bids_received : MetricName.nurl_bids_received);

        if (accountMetricsVerbosityResolver.forAccount(account).isAtLeast(AccountMetricsVerbosityLevel.detailed)) {
            final AdapterTypeMetrics accountAdapterMetrics =
                    forAccount(account.getId()).adapter().forAdapter(bidder);
            accountAdapterMetrics.updateHistogram(MetricName.prices, cpm);
            accountAdapterMetrics.incCounter(MetricName.bids_received);
        }
    }

    public void updateAdapterRequestErrorMetric(String bidder, MetricName errorMetric) {
        forAdapter(bidder).request().incCounter(errorMetric);
    }

    public void updateDisabledBidderMetric(Account account) {
        incCounter(MetricName.disabled_bidder);
        if (accountMetricsVerbosityResolver.forAccount(account)
                .isAtLeast(AccountMetricsVerbosityLevel.detailed)) {
            forAccount(account.getId()).requests().incCounter(MetricName.disabled_bidder);
        }
    }

    public void updateUnknownBidderMetric(Account account) {
        incCounter(MetricName.unknown_bidder);
        if (accountMetricsVerbosityResolver.forAccount(account)
                .isAtLeast(AccountMetricsVerbosityLevel.detailed)) {
            forAccount(account.getId()).requests().incCounter(MetricName.unknown_bidder);
        }
    }

    public void updateAnalyticEventMetric(String analyticCode, MetricName eventType, MetricName result) {
        forAnalyticReporter(analyticCode).forEventType(eventType).incCounter(result);
    }

    public void updatePriceFloorFetchMetric(MetricName result) {
        forPriceFloorFetch().incCounter(result);
    }

    public void updatePriceFloorGeneralAlertsMetric(MetricName result) {
        forPriceFloorGeneralErrors().incCounter(result);
    }

    public void updateAlertsMetrics(MetricName metricName) {
        alertsMetrics.incCounter(metricName);
    }

    public void updateAlertsConfigFailed(String accountId, MetricName metricName) {
        configFailedForAccount(accountId).incCounter(metricName);
    }

    public void updateSizeValidationMetrics(String bidder, String accountId, MetricName type) {
        forAdapter(bidder).response().validation().size().incCounter(type);
        forAccount(accountId).response().validation().size().incCounter(type);
    }

    public void updateSecureValidationMetrics(String bidder, String accountId, MetricName type) {
        forAdapter(bidder).response().validation().secure().incCounter(type);
        forAccount(accountId).response().validation().secure().incCounter(type);
    }

    public void updateSeatValidationMetrics(String bidder) {
        forAdapter(bidder).response().validation().incCounter(MetricName.seat);
    }

    public void updateUserSyncOptoutMetric() {
        userSync().incCounter(MetricName.opt_outs);
    }

    public void updateUserSyncBadRequestMetric() {
        userSync().incCounter(MetricName.bad_requests);
    }

    public void updateUserSyncSetsMetric(String bidder) {
        userSync().forBidder(bidder).incCounter(MetricName.sets);
    }

    public void updateUserSyncTcfBlockedMetric(String bidder) {
        userSync().forBidder(bidder).tcf().incCounter(MetricName.blocked);
    }

    public void updateUserSyncSizeBlockedMetric(String cookieFamilyName) {
        userSync().forBidder(cookieFamilyName).incCounter(MetricName.sizeblocked);
    }

    public void updateUserSyncSizedOutMetric(String cookieFamilyName) {
        userSync().forBidder(cookieFamilyName).incCounter(MetricName.sizedout);
    }

    public void updateUserSyncTcfInvalidMetric(String bidder) {
        userSync().forBidder(bidder).tcf().incCounter(MetricName.invalid);
    }

    public void updateUserSyncTcfInvalidMetric() {
        updateUserSyncTcfInvalidMetric(ALL_REQUEST_BIDDERS);
    }

    public void updateCookieSyncFilteredMetric(String bidder) {
        cookieSync().forBidder(bidder).incCounter(MetricName.filtered);
    }

    public void updateCookieSyncRequestMetric() {
        incCounter(MetricName.cookie_sync_requests);
    }

    public void updateCookieSyncTcfBlockedMetric(String bidder) {
        cookieSync().forBidder(bidder).tcf().incCounter(MetricName.blocked);
    }

    public void updateAuctionTcfAndLmtMetrics(ActivityInfrastructure activityInfrastructure,
                                              String bidder,
                                              MetricName requestType,
                                              boolean userFpdRemoved,
                                              boolean userIdsRemoved,
                                              boolean geoMasked,
                                              boolean analyticsBlocked,
                                              boolean requestBlocked,
                                              boolean lmtEnabled) {

        final TcfMetrics tcf = forAdapter(bidder).requestType(requestType).tcf();

        if (lmtEnabled) {
            privacy().incCounter(MetricName.lmt);
        }

        if (userFpdRemoved || lmtEnabled) {
            activityInfrastructure.updateActivityMetrics(Activity.TRANSMIT_UFPD, ComponentType.BIDDER, bidder);
            if (userFpdRemoved) {
                tcf.incCounter(MetricName.userfpd_masked);
            }
        }
        if (userIdsRemoved || lmtEnabled) {
            activityInfrastructure.updateActivityMetrics(Activity.TRANSMIT_EIDS, ComponentType.BIDDER, bidder);
            if (userIdsRemoved) {
                tcf.incCounter(MetricName.userid_removed);
            }
        }
        if (geoMasked || lmtEnabled) {
            activityInfrastructure.updateActivityMetrics(Activity.TRANSMIT_GEO, ComponentType.BIDDER, bidder);
            if (geoMasked) {
                tcf.incCounter(MetricName.geo_masked);
            }
        }
        if (analyticsBlocked) {
            tcf.incCounter(MetricName.analytics_blocked);
        }
        if (requestBlocked) {
            activityInfrastructure.updateActivityMetrics(Activity.CALL_BIDDER, ComponentType.BIDDER, bidder);
            tcf.incCounter(MetricName.request_blocked);
        }
    }

    public void updatePrivacyCoppaMetric(ActivityInfrastructure activityInfrastructure, Iterable<String> bidders) {
        privacy().incCounter(MetricName.coppa);
        bidders.forEach(bidder -> {
            activityInfrastructure.updateActivityMetrics(Activity.TRANSMIT_UFPD, ComponentType.BIDDER, bidder);
            activityInfrastructure.updateActivityMetrics(Activity.TRANSMIT_EIDS, ComponentType.BIDDER, bidder);
            activityInfrastructure.updateActivityMetrics(Activity.TRANSMIT_GEO, ComponentType.BIDDER, bidder);
        });

    }

    public void updatePrivacyCcpaMetrics(ActivityInfrastructure activityInfrastructure,
                                         boolean isSpecified,
                                         boolean isEnforced,
                                         boolean isEnabled,
                                         Iterable<String> bidders) {

        if (isSpecified) {
            privacy().usp().incCounter(MetricName.specified);
        }
        if (isEnforced) {
            privacy().usp().incCounter(MetricName.opt_out);

            if (isEnabled) {
                bidders.forEach(bidder -> {
                    activityInfrastructure.updateActivityMetrics(Activity.TRANSMIT_UFPD, ComponentType.BIDDER, bidder);
                    activityInfrastructure.updateActivityMetrics(Activity.TRANSMIT_EIDS, ComponentType.BIDDER, bidder);
                    activityInfrastructure.updateActivityMetrics(Activity.TRANSMIT_GEO, ComponentType.BIDDER, bidder);
                });
            }
        }
    }

    public void updatePrivacyTcfMissingMetric() {
        privacy().tcf().incCounter(MetricName.missing);
    }

    public void updatePrivacyTcfInvalidMetric() {
        privacy().tcf().incCounter(MetricName.invalid);
    }

    public void updatePrivacyTcfRequestsMetric(int version) {
        final UpdatableMetrics versionMetrics = privacy().tcf().fromVersion(version);
        versionMetrics.incCounter(MetricName.requests);
    }

    public void updatePrivacyTcfGeoMetric(int version, Boolean inEea) {
        final UpdatableMetrics versionMetrics = privacy().tcf().fromVersion(version);

        final MetricName metricName = inEea == null
                ? MetricName.unknown_geo
                : inEea ? MetricName.in_geo : MetricName.out_geo;

        versionMetrics.incCounter(metricName);
    }

    public void updatePrivacyTcfVendorListMissingMetric(int version) {
        updatePrivacyTcfVendorListMetric(version, MetricName.missing);
    }

    public void updatePrivacyTcfVendorListOkMetric(int version) {
        updatePrivacyTcfVendorListMetric(version, MetricName.ok);
    }

    public void updatePrivacyTcfVendorListErrorMetric(int version) {
        updatePrivacyTcfVendorListMetric(version, MetricName.err);
    }

    public void updatePrivacyTcfVendorListFallbackMetric(int version) {
        updatePrivacyTcfVendorListMetric(version, MetricName.fallback);
    }

    private void updatePrivacyTcfVendorListMetric(int version, MetricName metricName) {
        final TcfMetrics tcfMetrics = privacy().tcf();
        tcfMetrics.fromVersion(version).vendorList().incCounter(metricName);
    }

    public void updateConnectionAcceptErrors() {
        incCounter(MetricName.connection_accept_errors);
    }

    public void updateDatabaseQueryTimeMetric(long millis) {
        updateTimer(MetricName.db_query_time, millis);
    }

    public void createDatabaseCircuitBreakerGauge(BooleanSupplier stateSupplier) {
        forCircuitBreakerType(MetricName.db)
                .createGauge(MetricName.opened, () -> stateSupplier.getAsBoolean() ? 1 : 0);
    }

    public void createHttpClientCircuitBreakerGauge(String name, BooleanSupplier stateSupplier) {
        forCircuitBreakerType(MetricName.http)
                .forName(name)
                .createGauge(MetricName.opened, () -> stateSupplier.getAsBoolean() ? 1 : 0);
    }

    public void removeHttpClientCircuitBreakerGauge(String name) {
        forCircuitBreakerType(MetricName.http).forName(name).removeMetric(MetricName.opened);
    }

    public void createHttpClientCircuitBreakerNumberGauge(LongSupplier numberSupplier) {
        forCircuitBreakerType(MetricName.http).createGauge(MetricName.existing, numberSupplier);
    }

    public void updateGeoLocationMetric(boolean successful) {
        incCounter(MetricName.geolocation_requests);
        if (successful) {
            incCounter(MetricName.geolocation_successful);
        } else {
            incCounter(MetricName.geolocation_fail);
        }
    }

    public void createGeoLocationCircuitBreakerGauge(BooleanSupplier stateSupplier) {
        forCircuitBreakerType(MetricName.geo)
                .createGauge(MetricName.opened, () -> stateSupplier.getAsBoolean() ? 1 : 0);
    }

    public void updateStoredRequestMetric(boolean found) {
        if (found) {
            incCounter(MetricName.stored_requests_found);
        } else {
            incCounter(MetricName.stored_requests_missing);
        }
    }

    public void updateStoredImpsMetric(boolean found) {
        if (found) {
            incCounter(MetricName.stored_imps_found);
        } else {
            incCounter(MetricName.stored_imps_missing);
        }
    }

    public void updateVtrackCacheReadRequestTime(long timeElapsed, MetricName metricName) {
        cache().vtrack().read().updateTimer(metricName, timeElapsed);
    }

    public void updateVtrackCacheWriteRequestTime(String accountId, long timeElapsed, MetricName metricName) {
        cache().vtrack().write().updateTimer(metricName, timeElapsed);
        forAccount(accountId).cache().vtrack().write().updateTimer(metricName, timeElapsed);
    }

<<<<<<< HEAD
=======
    public void updateVtrackCacheCreativeSize(String accountId, int creativeSize, MetricName creativeType) {
        cache().vtrack().creativeSize().updateHistogram(creativeType, creativeSize);
        forAccount(accountId).cache().vtrack().creativeSize().updateHistogram(creativeType, creativeSize);
    }

    public void updateVtrackCacheCreativeTtl(String accountId, Integer creativeTtl, MetricName creativeType) {
        cache().vtrack().creativeTtl().updateHistogram(creativeType, creativeTtl);
        forAccount(accountId).cache().vtrack().creativeTtl().updateHistogram(creativeType, creativeTtl);
    }

>>>>>>> c5fd12ae
    public void updateAuctionCacheRequestTime(String accountId, long timeElapsed, MetricName metricName) {
        cache().requests().updateTimer(metricName, timeElapsed);
        forAccount(accountId).cache().requests().updateTimer(metricName, timeElapsed);
    }

    public void updateCacheCreativeSize(String accountId, int creativeSize, MetricName creativeType) {
        cache().creativeSize().updateHistogram(creativeType, creativeSize);
        forAccount(accountId).cache().creativeSize().updateHistogram(creativeType, creativeSize);
    }

    public void updateCacheCreativeTtl(String accountId, Integer creativeTtl, MetricName creativeType) {
        cache().creativeTtl().updateHistogram(creativeType, creativeTtl);
        forAccount(accountId).cache().creativeTtl().updateHistogram(creativeType, creativeTtl);
    }

    public void updateTimeoutNotificationMetric(boolean success) {
        if (success) {
            timeoutNotificationMetrics.incCounter(MetricName.ok);
        } else {
            timeoutNotificationMetrics.incCounter(MetricName.failed);
        }
    }

    public void createCurrencyRatesGauge(BooleanSupplier stateSupplier) {
        currencyRates().createGauge(MetricName.stale, () -> stateSupplier.getAsBoolean() ? 1 : 0);
    }

    public void updateSettingsCacheRefreshTime(MetricName cacheType, MetricName refreshType, long timeElapsed) {
        forSettingsCacheType(cacheType).forRefreshType(refreshType).updateTimer(MetricName.db_query_time, timeElapsed);
    }

    public void updateSettingsCacheRefreshErrorMetric(MetricName cacheType, MetricName refreshType) {
        forSettingsCacheType(cacheType).forRefreshType(refreshType).incCounter(MetricName.err);
    }

    public void updateSettingsCacheEventMetric(MetricName cacheType, MetricName event) {
        forSettingsCacheType(cacheType).incCounter(event);
    }

    public void updateHooksMetrics(
            String moduleCode,
            Stage stage,
            String hookImplCode,
            ExecutionStatus status,
            Long executionTime,
            ExecutionAction action) {

        final HookImplMetrics hookImplMetrics = hooks().module(moduleCode).stage(stage).hookImpl(hookImplCode);

        if (action != ExecutionAction.no_invocation) {
            hookImplMetrics.incCounter(MetricName.call);
        }

        if (status == ExecutionStatus.success) {
            hookImplMetrics.success().incCounter(HookMetricMapper.fromAction(action));
        } else {
            hookImplMetrics.incCounter(HookMetricMapper.fromStatus(status));
        }

        if (action != ExecutionAction.no_invocation) {
            hookImplMetrics.updateTimer(MetricName.duration, executionTime);
        }

    }

    public void updateAccountHooksMetrics(
            Account account,
            String moduleCode,
            ExecutionStatus status,
            ExecutionAction action) {

        if (accountMetricsVerbosityResolver.forAccount(account).isAtLeast(AccountMetricsVerbosityLevel.detailed)) {
            final ModuleMetrics accountModuleMetrics = forAccount(account.getId()).hooks().module(moduleCode);

            if (action != ExecutionAction.no_invocation) {
                accountModuleMetrics.incCounter(MetricName.call);
            }

            if (status == ExecutionStatus.success) {
                accountModuleMetrics.success().incCounter(HookMetricMapper.fromAction(action));
            } else {
                accountModuleMetrics.incCounter(MetricName.failure);
            }
        }
    }

    public void updateAccountModuleDurationMetric(Account account, String moduleCode, Long executionTime) {
        if (accountMetricsVerbosityResolver.forAccount(account).isAtLeast(AccountMetricsVerbosityLevel.detailed)) {
            forAccount(account.getId()).hooks().module(moduleCode).updateTimer(MetricName.duration, executionTime);
        }
    }

    public void updateRequestsActivityDisallowedCount(Activity activity) {
        requests().activities().forActivity(activity).incCounter(MetricName.disallowed_count);
    }

    public void updateAccountActivityDisallowedCount(String account, Activity activity) {
        forAccount(account).activities().forActivity(activity).incCounter(MetricName.disallowed_count);
    }

    public void updateAdapterActivityDisallowedCount(String adapter, Activity activity) {
        forAdapter(adapter).activities().forActivity(activity).incCounter(MetricName.disallowed_count);
    }

    public void updateRequestsActivityProcessedRulesCount() {
        requests().activities().incCounter(MetricName.processed_rules_count);
    }

    public void updateAccountActivityProcessedRulesCount(String account) {
        forAccount(account).activities().incCounter(MetricName.processed_rules_count);
    }

    public void updateProfileMetric(MetricName metricName) {
        profileMetrics.incCounter(metricName);
    }

    public void updateAccountProfileMetric(String account, MetricName metricName) {
        forAccount(account).profiles().incCounter(metricName);
    }

    private static class HookMetricMapper {

        private static final EnumMap<ExecutionStatus, MetricName> STATUS_TO_METRIC =
                new EnumMap<>(ExecutionStatus.class);
        private static final EnumMap<ExecutionAction, MetricName> ACTION_TO_METRIC =
                new EnumMap<>(ExecutionAction.class);

        static {
            STATUS_TO_METRIC.put(ExecutionStatus.failure, MetricName.failure);
            STATUS_TO_METRIC.put(ExecutionStatus.timeout, MetricName.timeout);
            STATUS_TO_METRIC.put(ExecutionStatus.invocation_failure, MetricName.execution_error);
            STATUS_TO_METRIC.put(ExecutionStatus.execution_failure, MetricName.execution_error);

            ACTION_TO_METRIC.put(ExecutionAction.no_action, MetricName.noop);
            ACTION_TO_METRIC.put(ExecutionAction.update, MetricName.update);
            ACTION_TO_METRIC.put(ExecutionAction.reject, MetricName.reject);
            ACTION_TO_METRIC.put(ExecutionAction.no_invocation, MetricName.no_invocation);
        }

        static MetricName fromStatus(ExecutionStatus status) {
            return STATUS_TO_METRIC.getOrDefault(status, MetricName.unknown);
        }

        static MetricName fromAction(ExecutionAction action) {
            return ACTION_TO_METRIC.getOrDefault(action, MetricName.unknown);
        }
    }
}<|MERGE_RESOLUTION|>--- conflicted
+++ resolved
@@ -621,8 +621,6 @@
         forAccount(accountId).cache().vtrack().write().updateTimer(metricName, timeElapsed);
     }
 
-<<<<<<< HEAD
-=======
     public void updateVtrackCacheCreativeSize(String accountId, int creativeSize, MetricName creativeType) {
         cache().vtrack().creativeSize().updateHistogram(creativeType, creativeSize);
         forAccount(accountId).cache().vtrack().creativeSize().updateHistogram(creativeType, creativeSize);
@@ -633,7 +631,6 @@
         forAccount(accountId).cache().vtrack().creativeTtl().updateHistogram(creativeType, creativeTtl);
     }
 
->>>>>>> c5fd12ae
     public void updateAuctionCacheRequestTime(String accountId, long timeElapsed, MetricName metricName) {
         cache().requests().updateTimer(metricName, timeElapsed);
         forAccount(accountId).cache().requests().updateTimer(metricName, timeElapsed);
