package org.prebid.server.metric;

import com.codahale.metrics.MetricRegistry;
import com.iab.openrtb.request.Imp;
import org.prebid.server.bidder.BidderCatalog;
import org.prebid.server.metric.model.AccountMetricsVerbosityLevel;

import java.util.ArrayList;
import java.util.Collection;
import java.util.EnumMap;
import java.util.HashMap;
import java.util.List;
import java.util.Map;
import java.util.Objects;
import java.util.function.BooleanSupplier;
import java.util.function.Function;
import java.util.function.LongSupplier;
import java.util.stream.Collectors;

/**
 * Defines interface for submitting different kinds of metrics.
 */
public class Metrics extends UpdatableMetrics {

    private static final String METRICS_UNKNOWN_BIDDER = "UNKNOWN";

    private final AccountMetricsVerbosity accountMetricsVerbosity;
    private final BidderCatalog bidderCatalog;

    private final Function<MetricName, RequestStatusMetrics> requestMetricsCreator;
    private final Function<String, AccountMetrics> accountMetricsCreator;
    private final Function<String, AdapterMetrics> adapterMetricsCreator;
    private final Function<Integer, BidderCardinalityMetrics> bidderCardinalityMetricsCreator;
    private final Function<MetricName, CircuitBreakerMetrics> circuitBreakerMetricsCreator;
    // not thread-safe maps are intentionally used here because it's harmless in this particular case - eventually
    // this all boils down to metrics lookup by underlying metric registry and that operation is guaranteed to be
    // thread-safe
    private final Map<MetricName, RequestStatusMetrics> requestMetrics;
    private final Map<String, AccountMetrics> accountMetrics;
    private final Map<String, AdapterMetrics> adapterMetrics;
    private final Map<Integer, BidderCardinalityMetrics> bidderCardinailtyMetrics;
    private final UserSyncMetrics userSyncMetrics;
    private final CookieSyncMetrics cookieSyncMetrics;
    private final PrivacyMetrics privacyMetrics;
<<<<<<< HEAD
    private final Map<String, CircuitBreakerMetrics> circuitBreakerMetrics;
    private final TimeoutNotificationMetrics timeoutNotificationMetrics;
=======
    private final Map<MetricName, CircuitBreakerMetrics> circuitBreakerMetrics;
    private final CacheMetrics cacheMetrics;
>>>>>>> 3762664a

    public Metrics(MetricRegistry metricRegistry, CounterType counterType, AccountMetricsVerbosity
            accountMetricsVerbosity, BidderCatalog bidderCatalog) {
        super(metricRegistry, counterType, MetricName::toString);

        this.accountMetricsVerbosity = Objects.requireNonNull(accountMetricsVerbosity);
        this.bidderCatalog = Objects.requireNonNull(bidderCatalog);

        requestMetricsCreator = requestType -> new RequestStatusMetrics(metricRegistry, counterType, requestType);
        accountMetricsCreator = account -> new AccountMetrics(metricRegistry, counterType, account);
        adapterMetricsCreator = adapterType -> new AdapterMetrics(metricRegistry, counterType, adapterType);
        bidderCardinalityMetricsCreator = cardinality -> new BidderCardinalityMetrics(
                metricRegistry, counterType, cardinality);
        circuitBreakerMetricsCreator = type -> new CircuitBreakerMetrics(metricRegistry, counterType, type);
        requestMetrics = new EnumMap<>(MetricName.class);
        accountMetrics = new HashMap<>();
        adapterMetrics = new HashMap<>();
        bidderCardinailtyMetrics = new HashMap<>();
        userSyncMetrics = new UserSyncMetrics(metricRegistry, counterType);
        cookieSyncMetrics = new CookieSyncMetrics(metricRegistry, counterType);
        privacyMetrics = new PrivacyMetrics(metricRegistry, counterType);
        circuitBreakerMetrics = new HashMap<>();
<<<<<<< HEAD
        timeoutNotificationMetrics = new TimeoutNotificationMetrics(metricRegistry, counterType);
=======
        cacheMetrics = new CacheMetrics(metricRegistry, counterType);
>>>>>>> 3762664a
    }

    RequestStatusMetrics forRequestType(MetricName requestType) {
        return requestMetrics.computeIfAbsent(requestType, requestMetricsCreator);
    }

    BidderCardinalityMetrics forBidderCardinality(int cardinality) {
        return bidderCardinailtyMetrics.computeIfAbsent(cardinality, bidderCardinalityMetricsCreator);
    }

    AccountMetrics forAccount(String account) {
        return accountMetrics.computeIfAbsent(account, accountMetricsCreator);
    }

    AdapterMetrics forAdapter(String adapterType) {
        return adapterMetrics.computeIfAbsent(adapterType, adapterMetricsCreator);
    }

    UserSyncMetrics userSync() {
        return userSyncMetrics;
    }

    CookieSyncMetrics cookieSync() {
        return cookieSyncMetrics;
    }

    PrivacyMetrics privacy() {
        return privacyMetrics;
    }

    CircuitBreakerMetrics forCircuitBreakerType(MetricName type) {
        return circuitBreakerMetrics.computeIfAbsent(type, circuitBreakerMetricsCreator);
    }

    CacheMetrics cache() {
        return cacheMetrics;
    }

    public void updateSafariRequestsMetric(boolean isSafari) {
        if (isSafari) {
            incCounter(MetricName.safari_requests);
        }
    }

    public void updateAppAndNoCookieAndImpsRequestedMetrics(boolean isApp, boolean liveUidsPresent, boolean isSafari,
                                                            int numImps) {
        if (isApp) {
            incCounter(MetricName.app_requests);
        } else if (!liveUidsPresent) {
            incCounter(MetricName.no_cookie_requests);
            if (isSafari) {
                incCounter(MetricName.safari_no_cookie_requests);
            }
        }
        incCounter(MetricName.imps_requested, numImps);
    }

    public void updateImpTypesMetrics(Map<String, Long> countPerMediaType) {
        for (Map.Entry<String, Long> mediaTypeCount : countPerMediaType.entrySet()) {
            switch (mediaTypeCount.getKey()) {
                case "banner":
                    incCounter(MetricName.imps_banner, mediaTypeCount.getValue());
                    break;
                case "video":
                    incCounter(MetricName.imps_video, mediaTypeCount.getValue());
                    break;
                case "native":
                    incCounter(MetricName.imps_native, mediaTypeCount.getValue());
                    break;
                case "audio":
                    incCounter(MetricName.imps_audio, mediaTypeCount.getValue());
                    break;
                default:
                    // ignore unrecognized media types
                    break;
            }
        }
    }

    public void updateImpTypesMetrics(List<Imp> imps) {

        final Map<String, Long> mediaTypeToCount = imps.stream()
                .map(Metrics::getPresentMediaTypes)
                .flatMap(Collection::stream)
                .collect(Collectors.groupingBy(Function.identity(), Collectors.counting()));

        updateImpTypesMetrics(mediaTypeToCount);
    }

    private static List<String> getPresentMediaTypes(Imp imp) {
        final List<String> impMediaTypes = new ArrayList<>();

        if (imp.getBanner() != null) {
            impMediaTypes.add("banner");
        }
        if (imp.getVideo() != null) {
            impMediaTypes.add("video");
        }
        if (imp.getXNative() != null) {
            impMediaTypes.add("native");
        }
        if (imp.getAudio() != null) {
            impMediaTypes.add("audio");
        }

        return impMediaTypes;
    }

    public void updateRequestTimeMetric(long millis) {
        updateTimer(MetricName.request_time, millis);
    }

    public void updateRequestTypeMetric(MetricName requestType, MetricName requestStatus) {
        forRequestType(requestType).incCounter(requestStatus);
    }

    public void updateRequestBidderCardinalityMetric(int bidderCardinality) {
        forBidderCardinality(bidderCardinality).incCounter(MetricName.requests);
    }

    public void updateAccountRequestMetrics(String accountId, MetricName requestType) {
        final AccountMetricsVerbosityLevel verbosityLevel = accountMetricsVerbosity.forAccount(accountId);
        if (verbosityLevel.isAtLeast(AccountMetricsVerbosityLevel.basic)) {
            final AccountMetrics accountMetrics = forAccount(accountId);

            accountMetrics.incCounter(MetricName.requests);
            if (verbosityLevel.isAtLeast(AccountMetricsVerbosityLevel.detailed)) {
                accountMetrics.requestType(requestType).incCounter(MetricName.requests);
            }
        }
    }

    public void updateAccountRequestRejectedMetrics(String accountId) {
        final AccountMetrics accountMetrics = forAccount(accountId);
        accountMetrics.requests().incCounter(MetricName.rejected);
    }

    public void updateAdapterRequestTypeAndNoCookieMetrics(String bidder, MetricName requestType, boolean noCookie) {
        final AdapterMetrics adapterMetrics = forAdapter(resolveMetricsBidderName(bidder));

        adapterMetrics.requestType(requestType).incCounter(MetricName.requests);

        if (noCookie) {
            adapterMetrics.incCounter(MetricName.no_cookie_requests);
        }
    }

    public void updateAdapterResponseTime(String bidder, String accountId, int responseTime) {
        final String metricsBidderName = resolveMetricsBidderName(bidder);
        final AdapterMetrics adapterMetrics = forAdapter(metricsBidderName);
        adapterMetrics.updateTimer(MetricName.request_time, responseTime);

        if (accountMetricsVerbosity.forAccount(accountId).isAtLeast(AccountMetricsVerbosityLevel.detailed)) {
            final AdapterMetrics accountAdapterMetrics = forAccount(accountId).forAdapter(metricsBidderName);
            accountAdapterMetrics.updateTimer(MetricName.request_time, responseTime);
        }
    }

    public void updateAdapterRequestNobidMetrics(String bidder, String accountId) {
        final String metricsBidderName = resolveMetricsBidderName(bidder);
        forAdapter(metricsBidderName).request().incCounter(MetricName.nobid);
        if (accountMetricsVerbosity.forAccount(accountId).isAtLeast(AccountMetricsVerbosityLevel.detailed)) {
            forAccount(accountId).forAdapter(metricsBidderName).request().incCounter(MetricName.nobid);
        }
    }

    public void updateAdapterRequestGotbidsMetrics(String bidder, String accountId) {
        final String metricsBidderName = resolveMetricsBidderName(bidder);
        forAdapter(metricsBidderName).request().incCounter(MetricName.gotbids);
        if (accountMetricsVerbosity.forAccount(accountId).isAtLeast(AccountMetricsVerbosityLevel.detailed)) {
            forAccount(accountId).forAdapter(metricsBidderName).request().incCounter(MetricName.gotbids);
        }
    }

    public void updateAdapterBidMetrics(String bidder, String accountId, long cpm, boolean isAdm, String bidType) {
        final String metricsBidderName = resolveMetricsBidderName(bidder);
        final AdapterMetrics adapterMetrics = forAdapter(metricsBidderName);
        adapterMetrics.updateHistogram(MetricName.prices, cpm);
        adapterMetrics.incCounter(MetricName.bids_received);
        adapterMetrics.forBidType(bidType)
                .incCounter(isAdm ? MetricName.adm_bids_received : MetricName.nurl_bids_received);

        if (accountMetricsVerbosity.forAccount(accountId).isAtLeast(AccountMetricsVerbosityLevel.detailed)) {
            final AdapterMetrics accountAdapterMetrics = forAccount(accountId).forAdapter(metricsBidderName);
            accountAdapterMetrics.updateHistogram(MetricName.prices, cpm);
            accountAdapterMetrics.incCounter(MetricName.bids_received);
        }
    }

    public void updateAdapterRequestErrorMetric(String bidder, MetricName errorMetric) {
        forAdapter(resolveMetricsBidderName(bidder)).request().incCounter(errorMetric);
    }

    public void updateUserSyncOptoutMetric() {
        userSync().incCounter(MetricName.opt_outs);
    }

    public void updateUserSyncBadRequestMetric() {
        userSync().incCounter(MetricName.bad_requests);
    }

    public void updateUserSyncSetsMetric(String bidder) {
        userSync().forBidder(bidder).incCounter(MetricName.sets);
    }

    public void updateUserSyncTcfBlockedMetric(String bidder) {
        userSync().forBidder(bidder).tcf().incCounter(MetricName.blocked);
    }

    public void updateCookieSyncRequestMetric() {
        incCounter(MetricName.cookie_sync_requests);
    }

    public void updateCookieSyncGenMetric(String bidder) {
        cookieSync().forBidder(bidder).incCounter(MetricName.gen);
    }

    public void updateCookieSyncMatchesMetric(String bidder) {
        cookieSync().forBidder(bidder).incCounter(MetricName.matches);
    }

    public void updateCookieSyncTcfBlockedMetric(String bidder) {
        cookieSync().forBidder(resolveMetricsBidderName(bidder)).tcf().incCounter(MetricName.blocked);
    }

    public void updateAuctionTcfMetrics(String bidder,
                                        MetricName requestType,
                                        boolean useridRemoved,
                                        boolean geoMasked,
                                        boolean requestBlocked,
                                        boolean analyticsBlocked) {

        final TcfMetrics tcf = forAdapter(resolveMetricsBidderName(bidder)).requestType(requestType).tcf();

        if (useridRemoved) {
            tcf.incCounter(MetricName.userid_removed);
        }
        if (geoMasked) {
            tcf.incCounter(MetricName.geo_masked);
        }
        if (requestBlocked) {
            tcf.incCounter(MetricName.request_blocked);
        }
        if (analyticsBlocked) {
            tcf.incCounter(MetricName.analytics_blocked);
        }
    }

    public void updatePrivacyCoppaMetric() {
        privacy().incCounter(MetricName.coppa);
    }

    public void updatePrivacyLmtMetric() {
        privacy().incCounter(MetricName.lmt);
    }

    public void updatePrivacyCcpaMetrics(boolean isSpecified, boolean isEnforced) {
        if (isSpecified) {
            privacy().usp().incCounter(MetricName.specified);
        }
        if (isEnforced) {
            privacy().usp().incCounter(MetricName.opt_out);
        }
    }

    public void updatePrivacyTcfMissingMetric() {
        privacy().tcf().incCounter(MetricName.missing);
    }

    public void updatePrivacyTcfInvalidMetric() {
        privacy().tcf().incCounter(MetricName.invalid);
    }

    public void updatePrivacyTcfGeoMetric(int version, Boolean inEea) {
        final UpdatableMetrics versionMetrics = version == 2 ? privacy().tcf().v2() : privacy().tcf().v1();

        final MetricName metricName = inEea == null
                ? MetricName.unknown_geo
                : inEea ? MetricName.in_geo : MetricName.out_geo;

        versionMetrics.incCounter(metricName);
    }

    public void updatePrivacyTcfVendorListMissingMetric(int version) {
        updatePrivacyTcfVendorListMetric(version, MetricName.missing);
    }

    public void updatePrivacyTcfVendorListOkMetric(int version) {
        updatePrivacyTcfVendorListMetric(version, MetricName.ok);
    }

    public void updatePrivacyTcfVendorListErrorMetric(int version) {
        updatePrivacyTcfVendorListMetric(version, MetricName.err);
    }

    public void updatePrivacyTcfVendorListFallbackMetric(int version) {
        updatePrivacyTcfVendorListMetric(version, MetricName.fallback);
    }

    private void updatePrivacyTcfVendorListMetric(int version, MetricName metricName) {
        final TcfMetrics tcfMetrics = privacy().tcf();
        final TcfMetrics.TcfVersionMetrics tcfVersionMetrics = version == 2 ? tcfMetrics.v2() : tcfMetrics.v1();
        tcfVersionMetrics.vendorList().incCounter(metricName);
    }

    public void updateConnectionAcceptErrors() {
        incCounter(MetricName.connection_accept_errors);
    }

    public void updateDatabaseQueryTimeMetric(long millis) {
        updateTimer(MetricName.db_query_time, millis);
    }

    public void createDatabaseCircuitBreakerGauge(BooleanSupplier stateSupplier) {
        forCircuitBreakerType(MetricName.db)
                .createGauge(MetricName.opened, () -> stateSupplier.getAsBoolean() ? 1 : 0);
    }

    public void createHttpClientCircuitBreakerGauge(String name, BooleanSupplier stateSupplier) {
        forCircuitBreakerType(MetricName.http)
                .forName(name)
                .createGauge(MetricName.opened, () -> stateSupplier.getAsBoolean() ? 1 : 0);
    }

    public void removeHttpClientCircuitBreakerGauge(String name) {
        forCircuitBreakerType(MetricName.http).forName(name).removeMetric(MetricName.opened);
    }

    public void createHttpClientCircuitBreakerNumberGauge(LongSupplier numberSupplier) {
        forCircuitBreakerType(MetricName.http).createGauge(MetricName.existing, numberSupplier);
    }

    public void updateGeoLocationMetric(boolean successful) {
        incCounter(MetricName.geolocation_requests);
        if (successful) {
            incCounter(MetricName.geolocation_successful);
        } else {
            incCounter(MetricName.geolocation_fail);
        }
    }

    public void createGeoLocationCircuitBreakerGauge(BooleanSupplier stateSupplier) {
        forCircuitBreakerType(MetricName.geo)
                .createGauge(MetricName.opened, () -> stateSupplier.getAsBoolean() ? 1 : 0);
    }

    public void updateStoredRequestMetric(boolean found) {
        if (found) {
            incCounter(MetricName.stored_requests_found);
        } else {
            incCounter(MetricName.stored_requests_missing);
        }
    }

    public void updateStoredImpsMetric(boolean found) {
        if (found) {
            incCounter(MetricName.stored_imps_found);
        } else {
            incCounter(MetricName.stored_imps_missing);
        }
    }

    public void updateCacheRequestSuccessTime(String accountId, long timeElapsed) {
        cache().requests().updateTimer(MetricName.ok, timeElapsed);
        forAccount(accountId).cache().requests().updateTimer(MetricName.ok, timeElapsed);
    }

    public void updateCacheRequestFailedTime(String accountId, long timeElapsed) {
        cache().requests().updateTimer(MetricName.err, timeElapsed);
        forAccount(accountId).cache().requests().updateTimer(MetricName.err, timeElapsed);
    }

    public void updateCacheCreativeSize(String accountId, int creativeSize) {
        cache().updateHistogram(MetricName.creative_size, creativeSize);
        forAccount(accountId).cache().updateHistogram(MetricName.creative_size, creativeSize);
    }

    public void updateTimeoutNotificationMetric(boolean success) {
        if (success) {
            timeoutNotificationMetrics.incCounter(MetricName.ok);
        } else {
            timeoutNotificationMetrics.incCounter(MetricName.failed);
        }
    }

    private String resolveMetricsBidderName(String bidder) {
        return bidderCatalog.isValidName(bidder) ? bidder : METRICS_UNKNOWN_BIDDER;
    }
}<|MERGE_RESOLUTION|>--- conflicted
+++ resolved
@@ -42,13 +42,9 @@
     private final UserSyncMetrics userSyncMetrics;
     private final CookieSyncMetrics cookieSyncMetrics;
     private final PrivacyMetrics privacyMetrics;
-<<<<<<< HEAD
-    private final Map<String, CircuitBreakerMetrics> circuitBreakerMetrics;
-    private final TimeoutNotificationMetrics timeoutNotificationMetrics;
-=======
     private final Map<MetricName, CircuitBreakerMetrics> circuitBreakerMetrics;
     private final CacheMetrics cacheMetrics;
->>>>>>> 3762664a
+    private final TimeoutNotificationMetrics timeoutNotificationMetrics;
 
     public Metrics(MetricRegistry metricRegistry, CounterType counterType, AccountMetricsVerbosity
             accountMetricsVerbosity, BidderCatalog bidderCatalog) {
@@ -71,11 +67,8 @@
         cookieSyncMetrics = new CookieSyncMetrics(metricRegistry, counterType);
         privacyMetrics = new PrivacyMetrics(metricRegistry, counterType);
         circuitBreakerMetrics = new HashMap<>();
-<<<<<<< HEAD
+        cacheMetrics = new CacheMetrics(metricRegistry, counterType);
         timeoutNotificationMetrics = new TimeoutNotificationMetrics(metricRegistry, counterType);
-=======
-        cacheMetrics = new CacheMetrics(metricRegistry, counterType);
->>>>>>> 3762664a
     }
 
     RequestStatusMetrics forRequestType(MetricName requestType) {
