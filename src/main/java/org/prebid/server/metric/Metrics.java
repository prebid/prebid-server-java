package org.prebid.server.metric;

import com.codahale.metrics.MetricRegistry;
import com.iab.openrtb.request.Imp;
import org.prebid.server.metric.model.AccountMetricsVerbosityLevel;

import java.util.ArrayList;
import java.util.Collection;
import java.util.EnumMap;
import java.util.HashMap;
import java.util.List;
import java.util.Map;
import java.util.Objects;
import java.util.function.BooleanSupplier;
import java.util.function.Function;
import java.util.function.LongSupplier;
import java.util.stream.Collectors;

/**
 * Defines interface for submitting different kinds of metrics.
 */
public class Metrics extends UpdatableMetrics {

<<<<<<< HEAD
    private static final String METRICS_UNKNOWN_BIDDER = "UNKNOWN";
    private static final String ALL_REQUEST_BIDDERS = "all";

=======
>>>>>>> a3d95571
    private final AccountMetricsVerbosity accountMetricsVerbosity;

    private final Function<MetricName, RequestStatusMetrics> requestMetricsCreator;
    private final Function<String, AccountMetrics> accountMetricsCreator;
    private final Function<String, AdapterTypeMetrics> adapterMetricsCreator;
    private final Function<Integer, BidderCardinalityMetrics> bidderCardinalityMetricsCreator;
    private final Function<MetricName, CircuitBreakerMetrics> circuitBreakerMetricsCreator;
    private final Function<MetricName, SettingsCacheMetrics> settingsCacheMetricsCreator;
    // not thread-safe maps are intentionally used here because it's harmless in this particular case - eventually
    // this all boils down to metrics lookup by underlying metric registry and that operation is guaranteed to be
    // thread-safe
    private final Map<MetricName, RequestStatusMetrics> requestMetrics;
    private final Map<String, AccountMetrics> accountMetrics;
    private final Map<String, AdapterTypeMetrics> adapterMetrics;
    private final Map<Integer, BidderCardinalityMetrics> bidderCardinailtyMetrics;
    private final UserSyncMetrics userSyncMetrics;
    private final CookieSyncMetrics cookieSyncMetrics;
    private final PrivacyMetrics privacyMetrics;
    private final Map<MetricName, CircuitBreakerMetrics> circuitBreakerMetrics;
    private final CacheMetrics cacheMetrics;
    private final TimeoutNotificationMetrics timeoutNotificationMetrics;
    private final CurrencyRatesMetrics currencyRatesMetrics;
    private final Map<MetricName, SettingsCacheMetrics> settingsCacheMetrics;

    public Metrics(MetricRegistry metricRegistry, CounterType counterType,
                   AccountMetricsVerbosity accountMetricsVerbosity) {
        super(metricRegistry, counterType, MetricName::toString);

        this.accountMetricsVerbosity = Objects.requireNonNull(accountMetricsVerbosity);

        requestMetricsCreator = requestType -> new RequestStatusMetrics(metricRegistry, counterType, requestType);
        accountMetricsCreator = account -> new AccountMetrics(metricRegistry, counterType, account);
        adapterMetricsCreator = adapterType -> new AdapterTypeMetrics(metricRegistry, counterType, adapterType);
        bidderCardinalityMetricsCreator = cardinality -> new BidderCardinalityMetrics(
                metricRegistry, counterType, cardinality);
        circuitBreakerMetricsCreator = type -> new CircuitBreakerMetrics(metricRegistry, counterType, type);
        settingsCacheMetricsCreator = type -> new SettingsCacheMetrics(metricRegistry, counterType, type);
        requestMetrics = new EnumMap<>(MetricName.class);
        accountMetrics = new HashMap<>();
        adapterMetrics = new HashMap<>();
        bidderCardinailtyMetrics = new HashMap<>();
        userSyncMetrics = new UserSyncMetrics(metricRegistry, counterType);
        cookieSyncMetrics = new CookieSyncMetrics(metricRegistry, counterType);
        privacyMetrics = new PrivacyMetrics(metricRegistry, counterType);
        circuitBreakerMetrics = new HashMap<>();
        cacheMetrics = new CacheMetrics(metricRegistry, counterType);
        timeoutNotificationMetrics = new TimeoutNotificationMetrics(metricRegistry, counterType);
        currencyRatesMetrics = new CurrencyRatesMetrics(metricRegistry, counterType);
        settingsCacheMetrics = new HashMap<>();
    }

    RequestStatusMetrics forRequestType(MetricName requestType) {
        return requestMetrics.computeIfAbsent(requestType, requestMetricsCreator);
    }

    BidderCardinalityMetrics forBidderCardinality(int cardinality) {
        return bidderCardinailtyMetrics.computeIfAbsent(cardinality, bidderCardinalityMetricsCreator);
    }

    AccountMetrics forAccount(String account) {
        return accountMetrics.computeIfAbsent(account, accountMetricsCreator);
    }

    AdapterTypeMetrics forAdapter(String adapterType) {
        return adapterMetrics.computeIfAbsent(adapterType, adapterMetricsCreator);
    }

    UserSyncMetrics userSync() {
        return userSyncMetrics;
    }

    CookieSyncMetrics cookieSync() {
        return cookieSyncMetrics;
    }

    PrivacyMetrics privacy() {
        return privacyMetrics;
    }

    CircuitBreakerMetrics forCircuitBreakerType(MetricName type) {
        return circuitBreakerMetrics.computeIfAbsent(type, circuitBreakerMetricsCreator);
    }

    CacheMetrics cache() {
        return cacheMetrics;
    }

    CurrencyRatesMetrics currencyRates() {
        return currencyRatesMetrics;
    }

    SettingsCacheMetrics forSettingsCacheType(MetricName type) {
        return settingsCacheMetrics.computeIfAbsent(type, settingsCacheMetricsCreator);
    }

    public void updateAppAndNoCookieAndImpsRequestedMetrics(boolean isApp, boolean liveUidsPresent, int numImps) {
        if (isApp) {
            incCounter(MetricName.app_requests);
        } else if (!liveUidsPresent) {
            incCounter(MetricName.no_cookie_requests);
        }
        incCounter(MetricName.imps_requested, numImps);
    }

    public void updateImpTypesMetrics(List<Imp> imps) {

        final Map<String, Long> mediaTypeToCount = imps.stream()
                .map(Metrics::getPresentMediaTypes)
                .flatMap(Collection::stream)
                .collect(Collectors.groupingBy(Function.identity(), Collectors.counting()));

        updateImpTypesMetrics(mediaTypeToCount);
    }

    void updateImpTypesMetrics(Map<String, Long> countPerMediaType) {
        for (Map.Entry<String, Long> mediaTypeCount : countPerMediaType.entrySet()) {
            switch (mediaTypeCount.getKey()) {
                case "banner":
                    incCounter(MetricName.imps_banner, mediaTypeCount.getValue());
                    break;
                case "video":
                    incCounter(MetricName.imps_video, mediaTypeCount.getValue());
                    break;
                case "native":
                    incCounter(MetricName.imps_native, mediaTypeCount.getValue());
                    break;
                case "audio":
                    incCounter(MetricName.imps_audio, mediaTypeCount.getValue());
                    break;
                default:
                    // ignore unrecognized media types
                    break;
            }
        }
    }

    private static List<String> getPresentMediaTypes(Imp imp) {
        final List<String> impMediaTypes = new ArrayList<>();

        if (imp.getBanner() != null) {
            impMediaTypes.add("banner");
        }
        if (imp.getVideo() != null) {
            impMediaTypes.add("video");
        }
        if (imp.getXNative() != null) {
            impMediaTypes.add("native");
        }
        if (imp.getAudio() != null) {
            impMediaTypes.add("audio");
        }

        return impMediaTypes;
    }

    public void updateRequestTimeMetric(long millis) {
        updateTimer(MetricName.request_time, millis);
    }

    public void updateRequestTypeMetric(MetricName requestType, MetricName requestStatus) {
        forRequestType(requestType).incCounter(requestStatus);
    }

    public void updateRequestBidderCardinalityMetric(int bidderCardinality) {
        forBidderCardinality(bidderCardinality).incCounter(MetricName.requests);
    }

    public void updateAccountRequestMetrics(String accountId, MetricName requestType) {
        final AccountMetricsVerbosityLevel verbosityLevel = accountMetricsVerbosity.forAccount(accountId);
        if (verbosityLevel.isAtLeast(AccountMetricsVerbosityLevel.basic)) {
            final AccountMetrics accountMetrics = forAccount(accountId);

            accountMetrics.incCounter(MetricName.requests);
            if (verbosityLevel.isAtLeast(AccountMetricsVerbosityLevel.detailed)) {
                accountMetrics.requestType(requestType).incCounter(MetricName.requests);
            }
        }
    }

    public void updateAccountRequestRejectedMetrics(String accountId) {
        final AccountMetrics accountMetrics = forAccount(accountId);
        accountMetrics.requests().incCounter(MetricName.rejected);
    }

    public void updateAdapterRequestTypeAndNoCookieMetrics(String bidder, MetricName requestType, boolean noCookie) {
        final AdapterTypeMetrics adapterTypeMetrics = forAdapter(bidder);

        adapterTypeMetrics.requestType(requestType).incCounter(MetricName.requests);

        if (noCookie) {
            adapterTypeMetrics.incCounter(MetricName.no_cookie_requests);
        }
    }

    public void updateAdapterResponseTime(String bidder, String accountId, int responseTime) {
        final AdapterTypeMetrics adapterTypeMetrics = forAdapter(bidder);
        adapterTypeMetrics.updateTimer(MetricName.request_time, responseTime);

        if (accountMetricsVerbosity.forAccount(accountId).isAtLeast(AccountMetricsVerbosityLevel.detailed)) {
            final AdapterTypeMetrics accountAdapterMetrics =
                    forAccount(accountId).adapter().forAdapter(bidder);
            accountAdapterMetrics.updateTimer(MetricName.request_time, responseTime);
        }
    }

    public void updateAdapterRequestNobidMetrics(String bidder, String accountId) {
        forAdapter(bidder).request().incCounter(MetricName.nobid);
        if (accountMetricsVerbosity.forAccount(accountId).isAtLeast(AccountMetricsVerbosityLevel.detailed)) {
            forAccount(accountId).adapter().forAdapter(bidder).request().incCounter(MetricName.nobid);
        }
    }

    public void updateAdapterRequestGotbidsMetrics(String bidder, String accountId) {
        forAdapter(bidder).request().incCounter(MetricName.gotbids);
        if (accountMetricsVerbosity.forAccount(accountId).isAtLeast(AccountMetricsVerbosityLevel.detailed)) {
            forAccount(accountId).adapter().forAdapter(bidder).request().incCounter(MetricName.gotbids);
        }
    }

    public void updateAdapterBidMetrics(String bidder, String accountId, long cpm, boolean isAdm, String bidType) {
        final AdapterTypeMetrics adapterTypeMetrics = forAdapter(bidder);
        adapterTypeMetrics.updateHistogram(MetricName.prices, cpm);
        adapterTypeMetrics.incCounter(MetricName.bids_received);
        adapterTypeMetrics.forBidType(bidType)
                .incCounter(isAdm ? MetricName.adm_bids_received : MetricName.nurl_bids_received);

        if (accountMetricsVerbosity.forAccount(accountId).isAtLeast(AccountMetricsVerbosityLevel.detailed)) {
            final AdapterTypeMetrics accountAdapterMetrics =
                    forAccount(accountId).adapter().forAdapter(bidder);
            accountAdapterMetrics.updateHistogram(MetricName.prices, cpm);
            accountAdapterMetrics.incCounter(MetricName.bids_received);
        }
    }

    public void updateAdapterRequestErrorMetric(String bidder, MetricName errorMetric) {
        forAdapter(bidder).request().incCounter(errorMetric);
    }

    public void updateSizeValidationMetrics(String bidder, String accountId, MetricName type) {
        forAdapter(bidder).response().validation().size().incCounter(type);
        forAccount(accountId).response().validation().size().incCounter(type);
    }

    public void updateSecureValidationMetrics(String bidder, String accountId, MetricName type) {
        forAdapter(bidder).response().validation().secure().incCounter(type);
        forAccount(accountId).response().validation().secure().incCounter(type);
    }

    public void updateUserSyncOptoutMetric() {
        userSync().incCounter(MetricName.opt_outs);
    }

    public void updateUserSyncBadRequestMetric() {
        userSync().incCounter(MetricName.bad_requests);
    }

    public void updateUserSyncSetsMetric(String bidder) {
        userSync().forBidder(bidder).incCounter(MetricName.sets);
    }

    public void updateUserSyncTcfBlockedMetric(String bidder) {
        userSync().forBidder(bidder).tcf().incCounter(MetricName.blocked);
    }

    public void updateUserSyncTcfInvalidMetric(String bidder) {
        userSync().forBidder(bidder).tcf().incCounter(MetricName.invalid);
    }

    public void updateUserSyncTcfInvalidMetricForAllBidders() {
        userSync().forBidder(ALL_REQUEST_BIDDERS).tcf().incCounter(MetricName.invalid);
    }

    public void updateCookieSyncRequestMetric() {
        incCounter(MetricName.cookie_sync_requests);
    }

    public void updateCookieSyncGenMetric(String bidder) {
        cookieSync().forBidder(bidder).incCounter(MetricName.gen);
    }

    public void updateCookieSyncMatchesMetric(String bidder) {
        cookieSync().forBidder(bidder).incCounter(MetricName.matches);
    }

    public void updateCookieSyncTcfBlockedMetric(String bidder) {
        cookieSync().forBidder(bidder).tcf().incCounter(MetricName.blocked);
    }

    public void updateAuctionTcfMetrics(String bidder,
                                        MetricName requestType,
                                        boolean userIdRemoved,
                                        boolean geoMasked,
                                        boolean analyticsBlocked,
                                        boolean requestBlocked) {

        final TcfMetrics tcf = forAdapter(bidder).requestType(requestType).tcf();

        if (userIdRemoved) {
            tcf.incCounter(MetricName.userid_removed);
        }
        if (geoMasked) {
            tcf.incCounter(MetricName.geo_masked);
        }
        if (analyticsBlocked) {
            tcf.incCounter(MetricName.analytics_blocked);
        }
        if (requestBlocked) {
            tcf.incCounter(MetricName.request_blocked);
        }
    }

    public void updatePrivacyCoppaMetric() {
        privacy().incCounter(MetricName.coppa);
    }

    public void updatePrivacyLmtMetric() {
        privacy().incCounter(MetricName.lmt);
    }

    public void updatePrivacyCcpaMetrics(boolean isSpecified, boolean isEnforced) {
        if (isSpecified) {
            privacy().usp().incCounter(MetricName.specified);
        }
        if (isEnforced) {
            privacy().usp().incCounter(MetricName.opt_out);
        }
    }

    public void updatePrivacyTcfMissingMetric() {
        privacy().tcf().incCounter(MetricName.missing);
    }

    public void updatePrivacyTcfInvalidMetric() {
        privacy().tcf().incCounter(MetricName.invalid);
    }

    public void updatePrivacyTcfRequestsMetric(int version) {
        final UpdatableMetrics versionMetrics = version == 2 ? privacy().tcf().v2() : privacy().tcf().v1();
        versionMetrics.incCounter(MetricName.requests);
    }

    public void updatePrivacyTcfGeoMetric(int version, Boolean inEea) {
        final UpdatableMetrics versionMetrics = version == 2 ? privacy().tcf().v2() : privacy().tcf().v1();

        final MetricName metricName = inEea == null
                ? MetricName.unknown_geo
                : inEea ? MetricName.in_geo : MetricName.out_geo;

        versionMetrics.incCounter(metricName);
    }

    public void updatePrivacyTcfVendorListMissingMetric(int version) {
        updatePrivacyTcfVendorListMetric(version, MetricName.missing);
    }

    public void updatePrivacyTcfVendorListOkMetric(int version) {
        updatePrivacyTcfVendorListMetric(version, MetricName.ok);
    }

    public void updatePrivacyTcfVendorListErrorMetric(int version) {
        updatePrivacyTcfVendorListMetric(version, MetricName.err);
    }

    public void updatePrivacyTcfVendorListFallbackMetric(int version) {
        updatePrivacyTcfVendorListMetric(version, MetricName.fallback);
    }

    private void updatePrivacyTcfVendorListMetric(int version, MetricName metricName) {
        final TcfMetrics tcfMetrics = privacy().tcf();
        final TcfMetrics.TcfVersionMetrics tcfVersionMetrics = version == 2 ? tcfMetrics.v2() : tcfMetrics.v1();
        tcfVersionMetrics.vendorList().incCounter(metricName);
    }

    public void updateConnectionAcceptErrors() {
        incCounter(MetricName.connection_accept_errors);
    }

    public void updateDatabaseQueryTimeMetric(long millis) {
        updateTimer(MetricName.db_query_time, millis);
    }

    public void createDatabaseCircuitBreakerGauge(BooleanSupplier stateSupplier) {
        forCircuitBreakerType(MetricName.db)
                .createGauge(MetricName.opened, () -> stateSupplier.getAsBoolean() ? 1 : 0);
    }

    public void createHttpClientCircuitBreakerGauge(String name, BooleanSupplier stateSupplier) {
        forCircuitBreakerType(MetricName.http)
                .forName(name)
                .createGauge(MetricName.opened, () -> stateSupplier.getAsBoolean() ? 1 : 0);
    }

    public void removeHttpClientCircuitBreakerGauge(String name) {
        forCircuitBreakerType(MetricName.http).forName(name).removeMetric(MetricName.opened);
    }

    public void createHttpClientCircuitBreakerNumberGauge(LongSupplier numberSupplier) {
        forCircuitBreakerType(MetricName.http).createGauge(MetricName.existing, numberSupplier);
    }

    public void updateGeoLocationMetric(boolean successful) {
        incCounter(MetricName.geolocation_requests);
        if (successful) {
            incCounter(MetricName.geolocation_successful);
        } else {
            incCounter(MetricName.geolocation_fail);
        }
    }

    public void createGeoLocationCircuitBreakerGauge(BooleanSupplier stateSupplier) {
        forCircuitBreakerType(MetricName.geo)
                .createGauge(MetricName.opened, () -> stateSupplier.getAsBoolean() ? 1 : 0);
    }

    public void updateStoredRequestMetric(boolean found) {
        if (found) {
            incCounter(MetricName.stored_requests_found);
        } else {
            incCounter(MetricName.stored_requests_missing);
        }
    }

    public void updateStoredImpsMetric(boolean found) {
        if (found) {
            incCounter(MetricName.stored_imps_found);
        } else {
            incCounter(MetricName.stored_imps_missing);
        }
    }

    public void updateCacheRequestSuccessTime(String accountId, long timeElapsed) {
        cache().requests().updateTimer(MetricName.ok, timeElapsed);
        forAccount(accountId).cache().requests().updateTimer(MetricName.ok, timeElapsed);
    }

    public void updateCacheRequestFailedTime(String accountId, long timeElapsed) {
        cache().requests().updateTimer(MetricName.err, timeElapsed);
        forAccount(accountId).cache().requests().updateTimer(MetricName.err, timeElapsed);
    }

    public void updateCacheCreativeSize(String accountId, int creativeSize) {
        cache().updateHistogram(MetricName.creative_size, creativeSize);
        forAccount(accountId).cache().updateHistogram(MetricName.creative_size, creativeSize);
    }

    public void updateTimeoutNotificationMetric(boolean success) {
        if (success) {
            timeoutNotificationMetrics.incCounter(MetricName.ok);
        } else {
            timeoutNotificationMetrics.incCounter(MetricName.failed);
        }
    }

    public void createCurrencyRatesGauge(BooleanSupplier stateSupplier) {
        currencyRates().createGauge(MetricName.stale, () -> stateSupplier.getAsBoolean() ? 1 : 0);
    }

    public void updateSettingsCacheRefreshTime(MetricName cacheType, MetricName refreshType, long timeElapsed) {
        forSettingsCacheType(cacheType).forRefreshType(refreshType).updateTimer(MetricName.db_query_time, timeElapsed);
    }

    public void updateSettingsCacheRefreshErrorMetric(MetricName cacheType, MetricName refreshType) {
        forSettingsCacheType(cacheType).forRefreshType(refreshType).incCounter(MetricName.err);
    }

    public void updateSettingsCacheEventMetric(MetricName cacheType, MetricName event) {
        forSettingsCacheType(cacheType).incCounter(event);
    }
}<|MERGE_RESOLUTION|>--- conflicted
+++ resolved
@@ -21,12 +21,8 @@
  */
 public class Metrics extends UpdatableMetrics {
 
-<<<<<<< HEAD
-    private static final String METRICS_UNKNOWN_BIDDER = "UNKNOWN";
     private static final String ALL_REQUEST_BIDDERS = "all";
 
-=======
->>>>>>> a3d95571
     private final AccountMetricsVerbosity accountMetricsVerbosity;
 
     private final Function<MetricName, RequestStatusMetrics> requestMetricsCreator;
