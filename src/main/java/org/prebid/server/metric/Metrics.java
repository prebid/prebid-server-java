--- conflicted
+++ resolved
@@ -215,17 +215,10 @@
         forBidderCardinality(bidderCardinality).incCounter(MetricName.REQUESTS);
     }
 
-<<<<<<< HEAD
-    public void updateAccountRequestMetrics(String accountId, MetricName requestType) {
-        final AccountMetricsVerbosityLevel verbosityLevel = accountMetricsVerbosity.forAccount(accountId);
-        if (verbosityLevel.isAtLeast(AccountMetricsVerbosityLevel.BASIC)) {
-            final AccountMetrics accountMetrics = forAccount(accountId);
-=======
     public void updateAccountRequestMetrics(Account account, MetricName requestType) {
         final AccountMetricsVerbosityLevel verbosityLevel = accountMetricsVerbosityResolver.forAccount(account);
-        if (verbosityLevel.isAtLeast(AccountMetricsVerbosityLevel.basic)) {
+        if (verbosityLevel.isAtLeast(AccountMetricsVerbosityLevel.BASIC)) {
             final AccountMetrics accountMetrics = forAccount(account.getId());
->>>>>>> 6e7c9eea
 
             accountMetrics.incCounter(MetricName.REQUESTS);
             if (verbosityLevel.isAtLeast(AccountMetricsVerbosityLevel.DETAILED)) {
@@ -253,45 +246,24 @@
         final AdapterTypeMetrics adapterTypeMetrics = forAdapter(bidder);
         adapterTypeMetrics.updateTimer(MetricName.REQUEST_TIME, responseTime);
 
-<<<<<<< HEAD
-        if (accountMetricsVerbosity.forAccount(accountId).isAtLeast(AccountMetricsVerbosityLevel.DETAILED)) {
-            final AdapterTypeMetrics accountAdapterMetrics =
-                    forAccount(accountId).adapter().forAdapter(bidder);
-            accountAdapterMetrics.updateTimer(MetricName.REQUEST_TIME, responseTime);
-        }
-    }
-
-    public void updateAdapterRequestNobidMetrics(String bidder, String accountId) {
-        forAdapter(bidder).request().incCounter(MetricName.NOBID);
-        if (accountMetricsVerbosity.forAccount(accountId).isAtLeast(AccountMetricsVerbosityLevel.DETAILED)) {
-            forAccount(accountId).adapter().forAdapter(bidder).request().incCounter(MetricName.NOBID);
-        }
-    }
-
-    public void updateAdapterRequestGotbidsMetrics(String bidder, String accountId) {
-        forAdapter(bidder).request().incCounter(MetricName.GOTBIDS);
-        if (accountMetricsVerbosity.forAccount(accountId).isAtLeast(AccountMetricsVerbosityLevel.DETAILED)) {
-            forAccount(accountId).adapter().forAdapter(bidder).request().incCounter(MetricName.GOTBIDS);
-=======
-        if (accountMetricsVerbosityResolver.forAccount(account).isAtLeast(AccountMetricsVerbosityLevel.detailed)) {
+        if (accountMetricsVerbosityResolver.forAccount(account).isAtLeast(AccountMetricsVerbosityLevel.DETAILED)) {
             final AdapterTypeMetrics accountAdapterMetrics =
                     forAccount(account.getId()).adapter().forAdapter(bidder);
-            accountAdapterMetrics.updateTimer(MetricName.request_time, responseTime);
+            accountAdapterMetrics.updateTimer(MetricName.REQUEST_TIME, responseTime);
         }
     }
 
     public void updateAdapterRequestNobidMetrics(String bidder, Account account) {
-        forAdapter(bidder).request().incCounter(MetricName.nobid);
-        if (accountMetricsVerbosityResolver.forAccount(account).isAtLeast(AccountMetricsVerbosityLevel.detailed)) {
-            forAccount(account.getId()).adapter().forAdapter(bidder).request().incCounter(MetricName.nobid);
+        forAdapter(bidder).request().incCounter(MetricName.NOBID);
+        if (accountMetricsVerbosityResolver.forAccount(account).isAtLeast(AccountMetricsVerbosityLevel.DETAILED)) {
+            forAccount(account.getId()).adapter().forAdapter(bidder).request().incCounter(MetricName.NOBID);
         }
     }
 
     public void updateAdapterRequestGotbidsMetrics(String bidder, Account account) {
-        forAdapter(bidder).request().incCounter(MetricName.gotbids);
-        if (accountMetricsVerbosityResolver.forAccount(account).isAtLeast(AccountMetricsVerbosityLevel.detailed)) {
-            forAccount(account.getId()).adapter().forAdapter(bidder).request().incCounter(MetricName.gotbids);
->>>>>>> 6e7c9eea
+        forAdapter(bidder).request().incCounter(MetricName.GOTBIDS);
+        if (accountMetricsVerbosityResolver.forAccount(account).isAtLeast(AccountMetricsVerbosityLevel.DETAILED)) {
+            forAccount(account.getId()).adapter().forAdapter(bidder).request().incCounter(MetricName.GOTBIDS);
         }
     }
 
@@ -302,19 +274,11 @@
         adapterTypeMetrics.forBidType(bidType)
                 .incCounter(isAdm ? MetricName.ADM_BIDS_RECEIVED : MetricName.NURL_BIDS_RECEIVED);
 
-<<<<<<< HEAD
-        if (accountMetricsVerbosity.forAccount(accountId).isAtLeast(AccountMetricsVerbosityLevel.DETAILED)) {
+        if (accountMetricsVerbosityResolver.forAccount(account).isAtLeast(AccountMetricsVerbosityLevel.DETAILED)) {
             final AdapterTypeMetrics accountAdapterMetrics =
-                    forAccount(accountId).adapter().forAdapter(bidder);
+                    forAccount(account.getId()).adapter().forAdapter(bidder);
             accountAdapterMetrics.updateHistogram(MetricName.PRICES, cpm);
             accountAdapterMetrics.incCounter(MetricName.BIDS_RECEIVED);
-=======
-        if (accountMetricsVerbosityResolver.forAccount(account).isAtLeast(AccountMetricsVerbosityLevel.detailed)) {
-            final AdapterTypeMetrics accountAdapterMetrics =
-                    forAccount(account.getId()).adapter().forAdapter(bidder);
-            accountAdapterMetrics.updateHistogram(MetricName.prices, cpm);
-            accountAdapterMetrics.incCounter(MetricName.bids_received);
->>>>>>> 6e7c9eea
         }
     }
 
@@ -633,13 +597,8 @@
             ExecutionStatus status,
             ExecutionAction action) {
 
-<<<<<<< HEAD
-        if (accountMetricsVerbosity.forAccount(accountId).isAtLeast(AccountMetricsVerbosityLevel.DETAILED)) {
-            final ModuleMetrics accountModuleMetrics = forAccount(accountId).hooks().module(moduleCode);
-=======
-        if (accountMetricsVerbosityResolver.forAccount(account).isAtLeast(AccountMetricsVerbosityLevel.detailed)) {
+        if (accountMetricsVerbosityResolver.forAccount(account).isAtLeast(AccountMetricsVerbosityLevel.DETAILED)) {
             final ModuleMetrics accountModuleMetrics = forAccount(account.getId()).hooks().module(moduleCode);
->>>>>>> 6e7c9eea
 
             accountModuleMetrics.incCounter(MetricName.CALL);
             if (status == ExecutionStatus.SUCCESS) {
@@ -650,15 +609,9 @@
         }
     }
 
-<<<<<<< HEAD
-    public void updateAccountModuleDurationMetric(String accountId, String moduleCode, Long executionTime) {
-        if (accountMetricsVerbosity.forAccount(accountId).isAtLeast(AccountMetricsVerbosityLevel.DETAILED)) {
-            forAccount(accountId).hooks().module(moduleCode).updateTimer(MetricName.DURATION, executionTime);
-=======
     public void updateAccountModuleDurationMetric(Account account, String moduleCode, Long executionTime) {
-        if (accountMetricsVerbosityResolver.forAccount(account).isAtLeast(AccountMetricsVerbosityLevel.detailed)) {
-            forAccount(account.getId()).hooks().module(moduleCode).updateTimer(MetricName.duration, executionTime);
->>>>>>> 6e7c9eea
+        if (accountMetricsVerbosityResolver.forAccount(account).isAtLeast(AccountMetricsVerbosityLevel.DETAILED)) {
+            forAccount(account.getId()).hooks().module(moduleCode).updateTimer(MetricName.DURATION, executionTime);
         }
     }
 
