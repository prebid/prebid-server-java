--- conflicted
+++ resolved
@@ -46,10 +46,7 @@
     private final Map<MetricName, CircuitBreakerMetrics> circuitBreakerMetrics;
     private final CacheMetrics cacheMetrics;
     private final TimeoutNotificationMetrics timeoutNotificationMetrics;
-<<<<<<< HEAD
-=======
     private final CurrencyRatesMetrics currencyRatesMetrics;
->>>>>>> 01a98245
     private final Map<MetricName, SettingsCacheMetrics> settingsCacheMetrics;
 
     public Metrics(MetricRegistry metricRegistry, CounterType counterType,
@@ -78,10 +75,7 @@
         circuitBreakerMetrics = new HashMap<>();
         cacheMetrics = new CacheMetrics(metricRegistry, counterType);
         timeoutNotificationMetrics = new TimeoutNotificationMetrics(metricRegistry, counterType);
-<<<<<<< HEAD
-=======
         currencyRatesMetrics = new CurrencyRatesMetrics(metricRegistry, counterType);
->>>>>>> 01a98245
         settingsCacheMetrics = new HashMap<>();
     }
 
@@ -125,19 +119,8 @@
         return cacheMetrics;
     }
 
-<<<<<<< HEAD
-    SettingsCacheMetrics forSettingsCacheType(MetricName type) {
-        return settingsCacheMetrics.computeIfAbsent(type, settingsCacheMetricsCreator);
-    }
-
-    public void updateSafariRequestsMetric(boolean isSafari) {
-        if (isSafari) {
-            incCounter(MetricName.safari_requests);
-        }
-=======
     CurrencyRatesMetrics currencyRates() {
         return currencyRatesMetrics;
->>>>>>> 01a98245
     }
 
     SettingsCacheMetrics forSettingsCacheType(MetricName type) {
@@ -506,13 +489,10 @@
         }
     }
 
-<<<<<<< HEAD
-=======
     public void createCurrencyRatesGauge(BooleanSupplier stateSupplier) {
         currencyRates().createGauge(MetricName.stale, () -> stateSupplier.getAsBoolean() ? 1 : 0);
     }
 
->>>>>>> 01a98245
     public void updateSettingsCacheRefreshTime(MetricName cacheType, MetricName refreshType, long timeElapsed) {
         forSettingsCacheType(cacheType).forRefreshType(refreshType).updateTimer(MetricName.db_query_time, timeElapsed);
     }
@@ -521,12 +501,7 @@
         forSettingsCacheType(cacheType).forRefreshType(refreshType).incCounter(MetricName.err);
     }
 
-<<<<<<< HEAD
-    private String resolveMetricsBidderName(String bidder) {
-        return bidderCatalog.isValidName(bidder) ? bidder : METRICS_UNKNOWN_BIDDER;
-=======
     public void updateSettingsCacheEventMetric(MetricName cacheType, MetricName event) {
         forSettingsCacheType(cacheType).incCounter(event);
->>>>>>> 01a98245
     }
 }