package org.prebid.server.metric;

import com.codahale.metrics.MetricRegistry;
import com.iab.openrtb.request.Imp;
import org.prebid.server.hooks.execution.model.ExecutionAction;
import org.prebid.server.hooks.execution.model.ExecutionStatus;
import org.prebid.server.hooks.execution.model.Stage;
import org.prebid.server.metric.model.AccountMetricsVerbosityLevel;
import org.prebid.server.settings.model.Account;

import java.util.ArrayList;
import java.util.Collection;
import java.util.EnumMap;
import java.util.HashMap;
import java.util.List;
import java.util.Map;
import java.util.Objects;
import java.util.function.BooleanSupplier;
import java.util.function.Function;
import java.util.function.LongSupplier;
import java.util.stream.Collectors;

/**
 * Defines interface for submitting different kinds of metrics.
 */
public class Metrics extends UpdatableMetrics {

    private static final String ALL_REQUEST_BIDDERS = "all";

    private final AccountMetricsVerbosityResolver accountMetricsVerbosityResolver;

    private final Function<MetricName, RequestStatusMetrics> requestMetricsCreator;
    private final Function<String, AccountMetrics> accountMetricsCreator;
    private final Function<String, AdapterTypeMetrics> adapterMetricsCreator;
    private final Function<String, AnalyticsReporterMetrics> analyticMetricsCreator;
    private final Function<String, PriceFloorMetrics> priceFloorsMetricsCreator;
    private final Function<String, AlertsConfigMetrics> alertsMetricsCreator;
    private final Function<Integer, BidderCardinalityMetrics> bidderCardinalityMetricsCreator;
    private final Function<MetricName, CircuitBreakerMetrics> circuitBreakerMetricsCreator;
    private final Function<MetricName, SettingsCacheMetrics> settingsCacheMetricsCreator;
    // not thread-safe maps are intentionally used here because it's harmless in this particular case - eventually
    // this all boils down to metrics lookup by underlying metric registry and that operation is guaranteed to be
    // thread-safe
    private final Map<MetricName, RequestStatusMetrics> requestMetrics;
    private final Map<String, AccountMetrics> accountMetrics;
    private final Map<String, AdapterTypeMetrics> adapterMetrics;
    private final Map<String, AnalyticsReporterMetrics> analyticMetrics;
    private final Map<String, PriceFloorMetrics> priceFloorsMetrics;
    private final Map<String, AlertsConfigMetrics> alertsMetrics;
    private final Map<Integer, BidderCardinalityMetrics> bidderCardinailtyMetrics;
    private final UserSyncMetrics userSyncMetrics;
    private final CookieSyncMetrics cookieSyncMetrics;
    private final PrivacyMetrics privacyMetrics;
    private final Map<MetricName, CircuitBreakerMetrics> circuitBreakerMetrics;
    private final CacheMetrics cacheMetrics;
    private final TimeoutNotificationMetrics timeoutNotificationMetrics;
    private final CurrencyRatesMetrics currencyRatesMetrics;
    private final Map<MetricName, SettingsCacheMetrics> settingsCacheMetrics;
    private final HooksMetrics hooksMetrics;
    private final PgMetrics pgMetrics;

    public Metrics(MetricRegistry metricRegistry, CounterType counterType,
                   AccountMetricsVerbosityResolver accountMetricsVerbosityResolver) {
        super(metricRegistry, counterType, MetricName::toString);

        this.accountMetricsVerbosityResolver = Objects.requireNonNull(accountMetricsVerbosityResolver);

        requestMetricsCreator = requestType -> new RequestStatusMetrics(metricRegistry, counterType, requestType);
        accountMetricsCreator = account -> new AccountMetrics(metricRegistry, counterType, account);
        adapterMetricsCreator = adapterType -> new AdapterTypeMetrics(metricRegistry, counterType, adapterType);
        bidderCardinalityMetricsCreator = cardinality -> new BidderCardinalityMetrics(
                metricRegistry, counterType, cardinality);
        analyticMetricsCreator = analyticCode -> new AnalyticsReporterMetrics(
                metricRegistry, counterType, analyticCode);
        priceFloorsMetricsCreator = moduleType -> new PriceFloorMetrics(
                metricRegistry, counterType, moduleType);
        alertsMetricsCreator = account -> new AlertsConfigMetrics(
                metricRegistry, counterType, account);
        circuitBreakerMetricsCreator = type -> new CircuitBreakerMetrics(metricRegistry, counterType, type);
        settingsCacheMetricsCreator = type -> new SettingsCacheMetrics(metricRegistry, counterType, type);
        requestMetrics = new EnumMap<>(MetricName.class);
        accountMetrics = new HashMap<>();
        adapterMetrics = new HashMap<>();
        analyticMetrics = new HashMap<>();
        priceFloorsMetrics = new HashMap<>();
        alertsMetrics = new HashMap<>();
        bidderCardinailtyMetrics = new HashMap<>();
        userSyncMetrics = new UserSyncMetrics(metricRegistry, counterType);
        cookieSyncMetrics = new CookieSyncMetrics(metricRegistry, counterType);
        privacyMetrics = new PrivacyMetrics(metricRegistry, counterType);
        circuitBreakerMetrics = new HashMap<>();
        cacheMetrics = new CacheMetrics(metricRegistry, counterType);
        timeoutNotificationMetrics = new TimeoutNotificationMetrics(metricRegistry, counterType);
        currencyRatesMetrics = new CurrencyRatesMetrics(metricRegistry, counterType);
        settingsCacheMetrics = new HashMap<>();
        hooksMetrics = new HooksMetrics(metricRegistry, counterType);
        pgMetrics = new PgMetrics(metricRegistry, counterType);
    }

    RequestStatusMetrics forRequestType(MetricName requestType) {
        return requestMetrics.computeIfAbsent(requestType, requestMetricsCreator);
    }

    BidderCardinalityMetrics forBidderCardinality(int cardinality) {
        return bidderCardinailtyMetrics.computeIfAbsent(cardinality, bidderCardinalityMetricsCreator);
    }

    AccountMetrics forAccount(String accountId) {
        return accountMetrics.computeIfAbsent(accountId, accountMetricsCreator);
    }

    AdapterTypeMetrics forAdapter(String adapterType) {
        return adapterMetrics.computeIfAbsent(adapterType, adapterMetricsCreator);
    }

    AnalyticsReporterMetrics forAnalyticReporter(String analyticCode) {
        return analyticMetrics.computeIfAbsent(analyticCode, analyticMetricsCreator);
    }

    PriceFloorMetrics forPriceFloorFetch() {
        return priceFloorsMetrics.computeIfAbsent("fetch", priceFloorsMetricsCreator);
    }

<<<<<<< HEAD
=======
    PriceFloorMetrics forPriceFloorGeneralErrors() {
        return priceFloorsMetrics.computeIfAbsent("general", priceFloorsMetricsCreator);
    }

>>>>>>> 1737e9ca
    AlertsConfigMetrics configFailedForAccount(String accountId) {
        return alertsMetrics.computeIfAbsent(accountId, alertsMetricsCreator);
    }

    UserSyncMetrics userSync() {
        return userSyncMetrics;
    }

    PgMetrics pgMetrics() {
        return pgMetrics;
    }

    CookieSyncMetrics cookieSync() {
        return cookieSyncMetrics;
    }

    PrivacyMetrics privacy() {
        return privacyMetrics;
    }

    CircuitBreakerMetrics forCircuitBreakerType(MetricName type) {
        return circuitBreakerMetrics.computeIfAbsent(type, circuitBreakerMetricsCreator);
    }

    CacheMetrics cache() {
        return cacheMetrics;
    }

    CurrencyRatesMetrics currencyRates() {
        return currencyRatesMetrics;
    }

    SettingsCacheMetrics forSettingsCacheType(MetricName type) {
        return settingsCacheMetrics.computeIfAbsent(type, settingsCacheMetricsCreator);
    }

    HooksMetrics hooks() {
        return hooksMetrics;
    }

    public void updateAppAndNoCookieAndImpsRequestedMetrics(boolean isApp, boolean liveUidsPresent, int numImps) {
        if (isApp) {
            incCounter(MetricName.app_requests);
        } else if (!liveUidsPresent) {
            incCounter(MetricName.no_cookie_requests);
        }
        incCounter(MetricName.imps_requested, numImps);
    }

    public void updateImpTypesMetrics(List<Imp> imps) {

        final Map<String, Long> mediaTypeToCount = imps.stream()
                .map(Metrics::getPresentMediaTypes)
                .flatMap(Collection::stream)
                .collect(Collectors.groupingBy(Function.identity(), Collectors.counting()));

        updateImpTypesMetrics(mediaTypeToCount);
    }

    void updateImpTypesMetrics(Map<String, Long> countPerMediaType) {
        for (Map.Entry<String, Long> mediaTypeCount : countPerMediaType.entrySet()) {
            switch (mediaTypeCount.getKey()) {
                case "banner":
                    incCounter(MetricName.imps_banner, mediaTypeCount.getValue());
                    break;
                case "video":
                    incCounter(MetricName.imps_video, mediaTypeCount.getValue());
                    break;
                case "native":
                    incCounter(MetricName.imps_native, mediaTypeCount.getValue());
                    break;
                case "audio":
                    incCounter(MetricName.imps_audio, mediaTypeCount.getValue());
                    break;
                default:
                    // ignore unrecognized media types
                    break;
            }
        }
    }

    private static List<String> getPresentMediaTypes(Imp imp) {
        final List<String> impMediaTypes = new ArrayList<>();

        if (imp.getBanner() != null) {
            impMediaTypes.add("banner");
        }
        if (imp.getVideo() != null) {
            impMediaTypes.add("video");
        }
        if (imp.getXNative() != null) {
            impMediaTypes.add("native");
        }
        if (imp.getAudio() != null) {
            impMediaTypes.add("audio");
        }

        return impMediaTypes;
    }

    public void updateRequestTimeMetric(MetricName requestType, long millis) {
        updateTimer(requestType, millis);
    }

    public void updateRequestTypeMetric(MetricName requestType, MetricName requestStatus) {
        forRequestType(requestType).incCounter(requestStatus);
    }

    public void updateRequestBidderCardinalityMetric(int bidderCardinality) {
        forBidderCardinality(bidderCardinality).incCounter(MetricName.requests);
    }

    public void updateAccountRequestMetrics(Account account, MetricName requestType) {
        final AccountMetricsVerbosityLevel verbosityLevel = accountMetricsVerbosityResolver.forAccount(account);
        if (verbosityLevel.isAtLeast(AccountMetricsVerbosityLevel.basic)) {
            final AccountMetrics accountMetrics = forAccount(account.getId());

            accountMetrics.incCounter(MetricName.requests);
            if (verbosityLevel.isAtLeast(AccountMetricsVerbosityLevel.detailed)) {
                accountMetrics.requestType(requestType).incCounter(MetricName.requests);
            }
        }
    }

    public void updateAccountRequestRejectedMetrics(String accountId) {
        final AccountMetrics accountMetrics = forAccount(accountId);
        accountMetrics.requests().incCounter(MetricName.rejected);
    }

    public void updateAdapterRequestTypeAndNoCookieMetrics(String bidder, MetricName requestType, boolean noCookie) {
        final AdapterTypeMetrics adapterTypeMetrics = forAdapter(bidder);

        adapterTypeMetrics.requestType(requestType).incCounter(MetricName.requests);

        if (noCookie) {
            adapterTypeMetrics.incCounter(MetricName.no_cookie_requests);
        }
    }

    public void updateAdapterResponseTime(String bidder, Account account, int responseTime) {
        final AdapterTypeMetrics adapterTypeMetrics = forAdapter(bidder);
        adapterTypeMetrics.updateTimer(MetricName.request_time, responseTime);

        if (accountMetricsVerbosityResolver.forAccount(account).isAtLeast(AccountMetricsVerbosityLevel.detailed)) {
            final AdapterTypeMetrics accountAdapterMetrics =
                    forAccount(account.getId()).adapter().forAdapter(bidder);
            accountAdapterMetrics.updateTimer(MetricName.request_time, responseTime);
        }
    }

    public void updateAdapterRequestNobidMetrics(String bidder, Account account) {
        forAdapter(bidder).request().incCounter(MetricName.nobid);
        if (accountMetricsVerbosityResolver.forAccount(account).isAtLeast(AccountMetricsVerbosityLevel.detailed)) {
            forAccount(account.getId()).adapter().forAdapter(bidder).request().incCounter(MetricName.nobid);
        }
    }

    public void updateAdapterRequestGotbidsMetrics(String bidder, Account account) {
        forAdapter(bidder).request().incCounter(MetricName.gotbids);
        if (accountMetricsVerbosityResolver.forAccount(account).isAtLeast(AccountMetricsVerbosityLevel.detailed)) {
            forAccount(account.getId()).adapter().forAdapter(bidder).request().incCounter(MetricName.gotbids);
        }
    }

    public void updateAdapterBidMetrics(String bidder, Account account, long cpm, boolean isAdm, String bidType) {
        final AdapterTypeMetrics adapterTypeMetrics = forAdapter(bidder);
        adapterTypeMetrics.updateHistogram(MetricName.prices, cpm);
        adapterTypeMetrics.incCounter(MetricName.bids_received);
        adapterTypeMetrics.forBidType(bidType)
                .incCounter(isAdm ? MetricName.adm_bids_received : MetricName.nurl_bids_received);

        if (accountMetricsVerbosityResolver.forAccount(account).isAtLeast(AccountMetricsVerbosityLevel.detailed)) {
            final AdapterTypeMetrics accountAdapterMetrics =
                    forAccount(account.getId()).adapter().forAdapter(bidder);
            accountAdapterMetrics.updateHistogram(MetricName.prices, cpm);
            accountAdapterMetrics.incCounter(MetricName.bids_received);
        }
    }

    public void updateAdapterRequestErrorMetric(String bidder, MetricName errorMetric) {
        forAdapter(bidder).request().incCounter(errorMetric);
    }

    public void updateAnalyticEventMetric(String analyticCode, MetricName eventType, MetricName result) {
        forAnalyticReporter(analyticCode).forEventType(eventType).incCounter(result);
    }

    public void updatePriceFloorFetchMetric(MetricName result) {
        forPriceFloorFetch().incCounter(result);
    }

<<<<<<< HEAD
=======
    public void updatePriceFloorGeneralAlertsMetric(MetricName result) {
        forPriceFloorGeneralErrors().incCounter(result);
    }

>>>>>>> 1737e9ca
    public void updateAlertsConfigFailed(String accountId, MetricName metricName) {
        configFailedForAccount(accountId).incCounter(metricName);
    }

    public void updateSizeValidationMetrics(String bidder, String accountId, MetricName type) {
        forAdapter(bidder).response().validation().size().incCounter(type);
        forAccount(accountId).response().validation().size().incCounter(type);
    }

    public void updateSecureValidationMetrics(String bidder, String accountId, MetricName type) {
        forAdapter(bidder).response().validation().secure().incCounter(type);
        forAccount(accountId).response().validation().secure().incCounter(type);
    }

    public void updateUserSyncOptoutMetric() {
        userSync().incCounter(MetricName.opt_outs);
    }

    public void updateUserSyncBadRequestMetric() {
        userSync().incCounter(MetricName.bad_requests);
    }

    public void updateUserSyncSetsMetric(String bidder) {
        userSync().forBidder(bidder).incCounter(MetricName.sets);
    }

    public void updateUserSyncTcfBlockedMetric(String bidder) {
        userSync().forBidder(bidder).tcf().incCounter(MetricName.blocked);
    }

    public void updateUserSyncTcfInvalidMetric(String bidder) {
        userSync().forBidder(bidder).tcf().incCounter(MetricName.invalid);
    }

    public void updateUserSyncTcfInvalidMetric() {
        updateUserSyncTcfInvalidMetric(ALL_REQUEST_BIDDERS);
    }

    public void updateCookieSyncRequestMetric() {
        incCounter(MetricName.cookie_sync_requests);
    }

    public void updateCookieSyncGenMetric(String bidder) {
        cookieSync().forBidder(bidder).incCounter(MetricName.gen);
    }

    public void updateCookieSyncMatchesMetric(String bidder) {
        cookieSync().forBidder(bidder).incCounter(MetricName.matches);
    }

    public void updateCookieSyncTcfBlockedMetric(String bidder) {
        cookieSync().forBidder(bidder).tcf().incCounter(MetricName.blocked);
    }

    public void updateAuctionTcfMetrics(String bidder,
                                        MetricName requestType,
                                        boolean userIdRemoved,
                                        boolean geoMasked,
                                        boolean analyticsBlocked,
                                        boolean requestBlocked) {

        final TcfMetrics tcf = forAdapter(bidder).requestType(requestType).tcf();

        if (userIdRemoved) {
            tcf.incCounter(MetricName.userid_removed);
        }
        if (geoMasked) {
            tcf.incCounter(MetricName.geo_masked);
        }
        if (analyticsBlocked) {
            tcf.incCounter(MetricName.analytics_blocked);
        }
        if (requestBlocked) {
            tcf.incCounter(MetricName.request_blocked);
        }
    }

    public void updatePrivacyCoppaMetric() {
        privacy().incCounter(MetricName.coppa);
    }

    public void updatePrivacyLmtMetric() {
        privacy().incCounter(MetricName.lmt);
    }

    public void updatePrivacyCcpaMetrics(boolean isSpecified, boolean isEnforced) {
        if (isSpecified) {
            privacy().usp().incCounter(MetricName.specified);
        }
        if (isEnforced) {
            privacy().usp().incCounter(MetricName.opt_out);
        }
    }

    public void updatePrivacyTcfMissingMetric() {
        privacy().tcf().incCounter(MetricName.missing);
    }

    public void updatePrivacyTcfInvalidMetric() {
        privacy().tcf().incCounter(MetricName.invalid);
    }

    public void updatePrivacyTcfRequestsMetric(int version) {
        final UpdatableMetrics versionMetrics = privacy().tcf().fromVersion(version);
        versionMetrics.incCounter(MetricName.requests);
    }

    public void updatePrivacyTcfGeoMetric(int version, Boolean inEea) {
        final UpdatableMetrics versionMetrics = privacy().tcf().fromVersion(version);

        final MetricName metricName = inEea == null
                ? MetricName.unknown_geo
                : inEea ? MetricName.in_geo : MetricName.out_geo;

        versionMetrics.incCounter(metricName);
    }

    public void updatePrivacyTcfVendorListMissingMetric(int version) {
        updatePrivacyTcfVendorListMetric(version, MetricName.missing);
    }

    public void updatePrivacyTcfVendorListOkMetric(int version) {
        updatePrivacyTcfVendorListMetric(version, MetricName.ok);
    }

    public void updatePrivacyTcfVendorListErrorMetric(int version) {
        updatePrivacyTcfVendorListMetric(version, MetricName.err);
    }

    public void updatePrivacyTcfVendorListFallbackMetric(int version) {
        updatePrivacyTcfVendorListMetric(version, MetricName.fallback);
    }

    private void updatePrivacyTcfVendorListMetric(int version, MetricName metricName) {
        final TcfMetrics tcfMetrics = privacy().tcf();
        tcfMetrics.fromVersion(version).vendorList().incCounter(metricName);
    }

    public void updateConnectionAcceptErrors() {
        incCounter(MetricName.connection_accept_errors);
    }

    public void updateDatabaseQueryTimeMetric(long millis) {
        updateTimer(MetricName.db_query_time, millis);
    }

    public void createDatabaseCircuitBreakerGauge(BooleanSupplier stateSupplier) {
        forCircuitBreakerType(MetricName.db)
                .createGauge(MetricName.opened, () -> stateSupplier.getAsBoolean() ? 1 : 0);
    }

    public void createHttpClientCircuitBreakerGauge(String name, BooleanSupplier stateSupplier) {
        forCircuitBreakerType(MetricName.http)
                .forName(name)
                .createGauge(MetricName.opened, () -> stateSupplier.getAsBoolean() ? 1 : 0);
    }

    public void removeHttpClientCircuitBreakerGauge(String name) {
        forCircuitBreakerType(MetricName.http).forName(name).removeMetric(MetricName.opened);
    }

    public void createHttpClientCircuitBreakerNumberGauge(LongSupplier numberSupplier) {
        forCircuitBreakerType(MetricName.http).createGauge(MetricName.existing, numberSupplier);
    }

    public void updatePlannerRequestMetric(boolean successful) {
        pgMetrics().incCounter(MetricName.planner_requests);
        if (successful) {
            pgMetrics().incCounter(MetricName.planner_request_successful);
        } else {
            pgMetrics().incCounter(MetricName.planner_request_failed);
        }
    }

    public void updateDeliveryRequestMetric(boolean successful) {
        pgMetrics().incCounter(MetricName.delivery_requests);
        if (successful) {
            pgMetrics().incCounter(MetricName.delivery_request_successful);
        } else {
            pgMetrics().incCounter(MetricName.delivery_request_failed);
        }
    }

    public void updateWinEventRequestMetric(boolean successful) {
        incCounter(MetricName.win_requests);
        if (successful) {
            incCounter(MetricName.win_request_successful);
        } else {
            incCounter(MetricName.win_request_failed);
        }
    }

    public void updateUserDetailsRequestMetric(boolean successful) {
        incCounter(MetricName.user_details_requests);
        if (successful) {
            incCounter(MetricName.user_details_request_successful);
        } else {
            incCounter(MetricName.user_details_request_failed);
        }
    }

    public void updateWinRequestTime(long millis) {
        updateTimer(MetricName.win_request_time, millis);
    }

    public void updateLineItemsNumberMetric(long count) {
        pgMetrics().incCounter(MetricName.planner_lineitems_received, count);
    }

    public void updatePlannerRequestTime(long millis) {
        pgMetrics().updateTimer(MetricName.planner_request_time, millis);
    }

    public void updateDeliveryRequestTime(long millis) {
        pgMetrics().updateTimer(MetricName.delivery_request_time, millis);
    }

    public void updateGeoLocationMetric(boolean successful) {
        incCounter(MetricName.geolocation_requests);
        if (successful) {
            incCounter(MetricName.geolocation_successful);
        } else {
            incCounter(MetricName.geolocation_fail);
        }
    }

    public void createGeoLocationCircuitBreakerGauge(BooleanSupplier stateSupplier) {
        forCircuitBreakerType(MetricName.geo)
                .createGauge(MetricName.opened, () -> stateSupplier.getAsBoolean() ? 1 : 0);
    }

    public void updateStoredRequestMetric(boolean found) {
        if (found) {
            incCounter(MetricName.stored_requests_found);
        } else {
            incCounter(MetricName.stored_requests_missing);
        }
    }

    public void updateStoredImpsMetric(boolean found) {
        if (found) {
            incCounter(MetricName.stored_imps_found);
        } else {
            incCounter(MetricName.stored_imps_missing);
        }
    }

    public void updateCacheRequestSuccessTime(String accountId, long timeElapsed) {
        cache().requests().updateTimer(MetricName.ok, timeElapsed);
        forAccount(accountId).cache().requests().updateTimer(MetricName.ok, timeElapsed);
    }

    public void updateCacheRequestFailedTime(String accountId, long timeElapsed) {
        cache().requests().updateTimer(MetricName.err, timeElapsed);
        forAccount(accountId).cache().requests().updateTimer(MetricName.err, timeElapsed);
    }

    public void updateCacheCreativeSize(String accountId, int creativeSize, MetricName creativeType) {
        cache().creativeSize().updateHistogram(creativeType, creativeSize);
        forAccount(accountId).cache().creativeSize().updateHistogram(creativeType, creativeSize);
    }

    public void updateTimeoutNotificationMetric(boolean success) {
        if (success) {
            timeoutNotificationMetrics.incCounter(MetricName.ok);
        } else {
            timeoutNotificationMetrics.incCounter(MetricName.failed);
        }
    }

    public void createCurrencyRatesGauge(BooleanSupplier stateSupplier) {
        currencyRates().createGauge(MetricName.stale, () -> stateSupplier.getAsBoolean() ? 1 : 0);
    }

    public void updateSettingsCacheRefreshTime(MetricName cacheType, MetricName refreshType, long timeElapsed) {
        forSettingsCacheType(cacheType).forRefreshType(refreshType).updateTimer(MetricName.db_query_time, timeElapsed);
    }

    public void updateSettingsCacheRefreshErrorMetric(MetricName cacheType, MetricName refreshType) {
        forSettingsCacheType(cacheType).forRefreshType(refreshType).incCounter(MetricName.err);
    }

    public void updateSettingsCacheEventMetric(MetricName cacheType, MetricName event) {
        forSettingsCacheType(cacheType).incCounter(event);
    }

    public void updateHooksMetrics(
            String moduleCode,
            Stage stage,
            String hookImplCode,
            ExecutionStatus status,
            Long executionTime,
            ExecutionAction action) {

        final HookImplMetrics hookImplMetrics = hooks().module(moduleCode).stage(stage).hookImpl(hookImplCode);

        hookImplMetrics.incCounter(MetricName.call);
        if (status == ExecutionStatus.success) {
            hookImplMetrics.success().incCounter(HookMetricMapper.fromAction(action));
        } else {
            hookImplMetrics.incCounter(HookMetricMapper.fromStatus(status));
        }
        hookImplMetrics.updateTimer(MetricName.duration, executionTime);
    }

    public void updateAccountHooksMetrics(
            Account account,
            String moduleCode,
            ExecutionStatus status,
            ExecutionAction action) {

        if (accountMetricsVerbosityResolver.forAccount(account).isAtLeast(AccountMetricsVerbosityLevel.detailed)) {
            final ModuleMetrics accountModuleMetrics = forAccount(account.getId()).hooks().module(moduleCode);

            accountModuleMetrics.incCounter(MetricName.call);
            if (status == ExecutionStatus.success) {
                accountModuleMetrics.success().incCounter(HookMetricMapper.fromAction(action));
            } else {
                accountModuleMetrics.incCounter(MetricName.failure);
            }
        }
    }

    public void updateAccountModuleDurationMetric(Account account, String moduleCode, Long executionTime) {
        if (accountMetricsVerbosityResolver.forAccount(account).isAtLeast(AccountMetricsVerbosityLevel.detailed)) {
            forAccount(account.getId()).hooks().module(moduleCode).updateTimer(MetricName.duration, executionTime);
        }
    }

    private static class HookMetricMapper {

        private static final EnumMap<ExecutionStatus, MetricName> STATUS_TO_METRIC =
                new EnumMap<>(ExecutionStatus.class);
        private static final EnumMap<ExecutionAction, MetricName> ACTION_TO_METRIC =
                new EnumMap<>(ExecutionAction.class);

        static {
            STATUS_TO_METRIC.put(ExecutionStatus.failure, MetricName.failure);
            STATUS_TO_METRIC.put(ExecutionStatus.timeout, MetricName.timeout);
            STATUS_TO_METRIC.put(ExecutionStatus.invocation_failure, MetricName.execution_error);
            STATUS_TO_METRIC.put(ExecutionStatus.execution_failure, MetricName.execution_error);

            ACTION_TO_METRIC.put(ExecutionAction.no_action, MetricName.noop);
            ACTION_TO_METRIC.put(ExecutionAction.update, MetricName.update);
            ACTION_TO_METRIC.put(ExecutionAction.reject, MetricName.reject);
        }

        static MetricName fromStatus(ExecutionStatus status) {
            return STATUS_TO_METRIC.getOrDefault(status, MetricName.unknown);
        }

        static MetricName fromAction(ExecutionAction action) {
            return ACTION_TO_METRIC.getOrDefault(action, MetricName.unknown);
        }
    }

    public void updateWinNotificationMetric() {
        incCounter(MetricName.win_notifications);
    }

    public void updateWinRequestPreparationFailed() {
        incCounter(MetricName.win_request_preparation_failed);
    }

    public void updateUserDetailsRequestPreparationFailed() {
        incCounter(MetricName.user_details_request_preparation_failed);
    }
}<|MERGE_RESOLUTION|>--- conflicted
+++ resolved
@@ -121,13 +121,10 @@
         return priceFloorsMetrics.computeIfAbsent("fetch", priceFloorsMetricsCreator);
     }
 
-<<<<<<< HEAD
-=======
     PriceFloorMetrics forPriceFloorGeneralErrors() {
         return priceFloorsMetrics.computeIfAbsent("general", priceFloorsMetricsCreator);
     }
 
->>>>>>> 1737e9ca
     AlertsConfigMetrics configFailedForAccount(String accountId) {
         return alertsMetrics.computeIfAbsent(accountId, alertsMetricsCreator);
     }
@@ -319,13 +316,10 @@
         forPriceFloorFetch().incCounter(result);
     }
 
-<<<<<<< HEAD
-=======
     public void updatePriceFloorGeneralAlertsMetric(MetricName result) {
         forPriceFloorGeneralErrors().incCounter(result);
     }
 
->>>>>>> 1737e9ca
     public void updateAlertsConfigFailed(String accountId, MetricName metricName) {
         configFailedForAccount(accountId).incCounter(metricName);
     }
