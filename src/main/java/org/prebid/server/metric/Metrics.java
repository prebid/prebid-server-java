package org.prebid.server.metric;

import com.codahale.metrics.MetricRegistry;
import com.iab.openrtb.request.Imp;
import org.prebid.server.hooks.execution.model.ExecutionAction;
import org.prebid.server.hooks.execution.model.ExecutionStatus;
import org.prebid.server.hooks.execution.model.Stage;
import org.prebid.server.metric.model.AccountMetricsVerbosityLevel;
import org.prebid.server.settings.model.Account;

import java.util.ArrayList;
import java.util.Collection;
import java.util.EnumMap;
import java.util.HashMap;
import java.util.List;
import java.util.Map;
import java.util.Objects;
import java.util.function.BooleanSupplier;
import java.util.function.Function;
import java.util.function.LongSupplier;
import java.util.stream.Collectors;

/**
 * Defines interface for submitting different kinds of metrics.
 */
public class Metrics extends UpdatableMetrics {

    private static final String ALL_REQUEST_BIDDERS = "all";

    private final AccountMetricsVerbosityResolver accountMetricsVerbosityResolver;

    private final Function<MetricName, RequestStatusMetrics> requestMetricsCreator;
    private final Function<String, AccountMetrics> accountMetricsCreator;
    private final Function<String, AdapterTypeMetrics> adapterMetricsCreator;
    private final Function<String, AnalyticsReporterMetrics> analyticMetricsCreator;
    private final Function<String, PriceFloorMetrics> priceFloorsMetricsCreator;
    private final Function<String, AlertsConfigMetrics> alertsMetricsCreator;
    private final Function<Integer, BidderCardinalityMetrics> bidderCardinalityMetricsCreator;
    private final Function<MetricName, CircuitBreakerMetrics> circuitBreakerMetricsCreator;
    private final Function<MetricName, SettingsCacheMetrics> settingsCacheMetricsCreator;
    // not thread-safe maps are intentionally used here because it's harmless in this particular case - eventually
    // this all boils down to metrics lookup by underlying metric registry and that operation is guaranteed to be
    // thread-safe
    private final Map<MetricName, RequestStatusMetrics> requestMetrics;
    private final Map<String, AccountMetrics> accountMetrics;
    private final Map<String, AdapterTypeMetrics> adapterMetrics;
    private final Map<String, AnalyticsReporterMetrics> analyticMetrics;
    private final Map<String, PriceFloorMetrics> priceFloorsMetrics;
    private final Map<String, AlertsConfigMetrics> alertsMetrics;
    private final Map<Integer, BidderCardinalityMetrics> bidderCardinailtyMetrics;
    private final UserSyncMetrics userSyncMetrics;
    private final CookieSyncMetrics cookieSyncMetrics;
    private final PrivacyMetrics privacyMetrics;
    private final Map<MetricName, CircuitBreakerMetrics> circuitBreakerMetrics;
    private final CacheMetrics cacheMetrics;
    private final TimeoutNotificationMetrics timeoutNotificationMetrics;
    private final CurrencyRatesMetrics currencyRatesMetrics;
    private final Map<MetricName, SettingsCacheMetrics> settingsCacheMetrics;
    private final HooksMetrics hooksMetrics;
    private final PgMetrics pgMetrics;

    public Metrics(MetricRegistry metricRegistry, CounterType counterType,
                   AccountMetricsVerbosityResolver accountMetricsVerbosityResolver) {
        super(metricRegistry, counterType, MetricName::toString);

        this.accountMetricsVerbosityResolver = Objects.requireNonNull(accountMetricsVerbosityResolver);

        requestMetricsCreator = requestType -> new RequestStatusMetrics(metricRegistry, counterType, requestType);
        accountMetricsCreator = account -> new AccountMetrics(metricRegistry, counterType, account);
        adapterMetricsCreator = adapterType -> new AdapterTypeMetrics(metricRegistry, counterType, adapterType);
        bidderCardinalityMetricsCreator = cardinality -> new BidderCardinalityMetrics(
                metricRegistry, counterType, cardinality);
        analyticMetricsCreator = analyticCode -> new AnalyticsReporterMetrics(
                metricRegistry, counterType, analyticCode);
        priceFloorsMetricsCreator = moduleType -> new PriceFloorMetrics(
                metricRegistry, counterType, moduleType);
        alertsMetricsCreator = account -> new AlertsConfigMetrics(
                metricRegistry, counterType, account);
        circuitBreakerMetricsCreator = type -> new CircuitBreakerMetrics(metricRegistry, counterType, type);
        settingsCacheMetricsCreator = type -> new SettingsCacheMetrics(metricRegistry, counterType, type);
        requestMetrics = new EnumMap<>(MetricName.class);
        accountMetrics = new HashMap<>();
        adapterMetrics = new HashMap<>();
        analyticMetrics = new HashMap<>();
        priceFloorsMetrics = new HashMap<>();
        alertsMetrics = new HashMap<>();
        bidderCardinailtyMetrics = new HashMap<>();
        userSyncMetrics = new UserSyncMetrics(metricRegistry, counterType);
        cookieSyncMetrics = new CookieSyncMetrics(metricRegistry, counterType);
        privacyMetrics = new PrivacyMetrics(metricRegistry, counterType);
        circuitBreakerMetrics = new HashMap<>();
        cacheMetrics = new CacheMetrics(metricRegistry, counterType);
        timeoutNotificationMetrics = new TimeoutNotificationMetrics(metricRegistry, counterType);
        currencyRatesMetrics = new CurrencyRatesMetrics(metricRegistry, counterType);
        settingsCacheMetrics = new HashMap<>();
        hooksMetrics = new HooksMetrics(metricRegistry, counterType);
        pgMetrics = new PgMetrics(metricRegistry, counterType);
    }

    RequestStatusMetrics forRequestType(MetricName requestType) {
        return requestMetrics.computeIfAbsent(requestType, requestMetricsCreator);
    }

    BidderCardinalityMetrics forBidderCardinality(int cardinality) {
        return bidderCardinailtyMetrics.computeIfAbsent(cardinality, bidderCardinalityMetricsCreator);
    }

    AccountMetrics forAccount(String accountId) {
        return accountMetrics.computeIfAbsent(accountId, accountMetricsCreator);
    }

    AdapterTypeMetrics forAdapter(String adapterType) {
        return adapterMetrics.computeIfAbsent(adapterType, adapterMetricsCreator);
    }

    AnalyticsReporterMetrics forAnalyticReporter(String analyticCode) {
        return analyticMetrics.computeIfAbsent(analyticCode, analyticMetricsCreator);
    }

    PriceFloorMetrics forPriceFloorFetch() {
        return priceFloorsMetrics.computeIfAbsent("fetch", priceFloorsMetricsCreator);
    }

    PriceFloorMetrics forPriceFloorGeneralErrors() {
        return priceFloorsMetrics.computeIfAbsent("general", priceFloorsMetricsCreator);
    }

    AlertsConfigMetrics configFailedForAccount(String accountId) {
        return alertsMetrics.computeIfAbsent(accountId, alertsMetricsCreator);
    }

    UserSyncMetrics userSync() {
        return userSyncMetrics;
    }

    PgMetrics pgMetrics() {
        return pgMetrics;
    }

    CookieSyncMetrics cookieSync() {
        return cookieSyncMetrics;
    }

    PrivacyMetrics privacy() {
        return privacyMetrics;
    }

    CircuitBreakerMetrics forCircuitBreakerType(MetricName type) {
        return circuitBreakerMetrics.computeIfAbsent(type, circuitBreakerMetricsCreator);
    }

    CacheMetrics cache() {
        return cacheMetrics;
    }

    CurrencyRatesMetrics currencyRates() {
        return currencyRatesMetrics;
    }

    SettingsCacheMetrics forSettingsCacheType(MetricName type) {
        return settingsCacheMetrics.computeIfAbsent(type, settingsCacheMetricsCreator);
    }

    HooksMetrics hooks() {
        return hooksMetrics;
    }

    public void updateAppAndNoCookieAndImpsRequestedMetrics(boolean isApp, boolean liveUidsPresent, int numImps) {
        if (isApp) {
            incCounter(MetricName.APP_REQUESTS);
        } else if (!liveUidsPresent) {
            incCounter(MetricName.NO_COOKIE_REQUESTS);
        }
        incCounter(MetricName.IMPS_REQUESTED, numImps);
    }

    public void updateImpTypesMetrics(List<Imp> imps) {

        final Map<String, Long> mediaTypeToCount = imps.stream()
                .map(Metrics::getPresentMediaTypes)
                .flatMap(Collection::stream)
                .collect(Collectors.groupingBy(Function.identity(), Collectors.counting()));

        updateImpTypesMetrics(mediaTypeToCount);
    }

    void updateImpTypesMetrics(Map<String, Long> countPerMediaType) {
        for (Map.Entry<String, Long> mediaTypeCount : countPerMediaType.entrySet()) {
            switch (mediaTypeCount.getKey()) {
                case "banner":
                    incCounter(MetricName.IMPS_BANNER, mediaTypeCount.getValue());
                    break;
                case "video":
                    incCounter(MetricName.IMPS_VIDEO, mediaTypeCount.getValue());
                    break;
                case "native":
                    incCounter(MetricName.IMPS_NATIVE, mediaTypeCount.getValue());
                    break;
                case "audio":
                    incCounter(MetricName.IMPS_AUDIO, mediaTypeCount.getValue());
                    break;
                default:
                    // ignore unrecognized media types
                    break;
            }
        }
    }

    private static List<String> getPresentMediaTypes(Imp imp) {
        final List<String> impMediaTypes = new ArrayList<>();

        if (imp.getBanner() != null) {
            impMediaTypes.add("banner");
        }
        if (imp.getVideo() != null) {
            impMediaTypes.add("video");
        }
        if (imp.getXNative() != null) {
            impMediaTypes.add("native");
        }
        if (imp.getAudio() != null) {
            impMediaTypes.add("audio");
        }

        return impMediaTypes;
    }

    public void updateRequestTimeMetric(MetricName requestType, long millis) {
        updateTimer(requestType, millis);
    }

    public void updateRequestTypeMetric(MetricName requestType, MetricName requestStatus) {
        forRequestType(requestType).incCounter(requestStatus);
    }

    public void updateRequestBidderCardinalityMetric(int bidderCardinality) {
        forBidderCardinality(bidderCardinality).incCounter(MetricName.REQUESTS);
    }

    public void updateAccountRequestMetrics(Account account, MetricName requestType) {
        final AccountMetricsVerbosityLevel verbosityLevel = accountMetricsVerbosityResolver.forAccount(account);
        if (verbosityLevel.isAtLeast(AccountMetricsVerbosityLevel.BASIC)) {
            final AccountMetrics accountMetrics = forAccount(account.getId());

            accountMetrics.incCounter(MetricName.REQUESTS);
            if (verbosityLevel.isAtLeast(AccountMetricsVerbosityLevel.DETAILED)) {
                accountMetrics.requestType(requestType).incCounter(MetricName.REQUESTS);
            }
        }
    }

<<<<<<< HEAD
    public void updateAccountRequestRejectedMetrics(String accountId) {
        final AccountMetrics accountMetrics = forAccount(accountId);
        accountMetrics.requests().incCounter(MetricName.REJECTED);
=======
    public void updateAccountRequestRejectedByInvalidAccountMetrics(String accountId) {
        updateAccountRequestsMetrics(accountId, MetricName.rejected_by_invalid_account);
    }

    public void updateAccountRequestRejectedByInvalidStoredImpMetrics(String accountId) {
        updateAccountRequestsMetrics(accountId, MetricName.rejected_by_invalid_stored_impr);
    }

    public void updateAccountRequestRejectedByInvalidStoredRequestMetrics(String accountId) {
        updateAccountRequestsMetrics(accountId, MetricName.rejected_by_invalid_stored_request);
    }

    private void updateAccountRequestsMetrics(String accountId, MetricName metricName) {
        forAccount(accountId).requests().incCounter(metricName);
>>>>>>> 69042cdb
    }

    public void updateAdapterRequestTypeAndNoCookieMetrics(String bidder, MetricName requestType, boolean noCookie) {
        final AdapterTypeMetrics adapterTypeMetrics = forAdapter(bidder);

        adapterTypeMetrics.requestType(requestType).incCounter(MetricName.REQUESTS);

        if (noCookie) {
            adapterTypeMetrics.incCounter(MetricName.NO_COOKIE_REQUESTS);
        }
    }

    public void updateAdapterResponseTime(String bidder, Account account, int responseTime) {
        final AdapterTypeMetrics adapterTypeMetrics = forAdapter(bidder);
        adapterTypeMetrics.updateTimer(MetricName.REQUEST_TIME, responseTime);

        if (accountMetricsVerbosityResolver.forAccount(account).isAtLeast(AccountMetricsVerbosityLevel.DETAILED)) {
            final AdapterTypeMetrics accountAdapterMetrics =
                    forAccount(account.getId()).adapter().forAdapter(bidder);
            accountAdapterMetrics.updateTimer(MetricName.REQUEST_TIME, responseTime);
        }
    }

    public void updateAdapterRequestNobidMetrics(String bidder, Account account) {
        forAdapter(bidder).request().incCounter(MetricName.NOBID);
        if (accountMetricsVerbosityResolver.forAccount(account).isAtLeast(AccountMetricsVerbosityLevel.DETAILED)) {
            forAccount(account.getId()).adapter().forAdapter(bidder).request().incCounter(MetricName.NOBID);
        }
    }

    public void updateAdapterRequestGotbidsMetrics(String bidder, Account account) {
        forAdapter(bidder).request().incCounter(MetricName.GOTBIDS);
        if (accountMetricsVerbosityResolver.forAccount(account).isAtLeast(AccountMetricsVerbosityLevel.DETAILED)) {
            forAccount(account.getId()).adapter().forAdapter(bidder).request().incCounter(MetricName.GOTBIDS);
        }
    }

    public void updateAdapterBidMetrics(String bidder, Account account, long cpm, boolean isAdm, String bidType) {
        final AdapterTypeMetrics adapterTypeMetrics = forAdapter(bidder);
        adapterTypeMetrics.updateHistogram(MetricName.PRICES, cpm);
        adapterTypeMetrics.incCounter(MetricName.BIDS_RECEIVED);
        adapterTypeMetrics.forBidType(bidType)
                .incCounter(isAdm ? MetricName.ADM_BIDS_RECEIVED : MetricName.NURL_BIDS_RECEIVED);

        if (accountMetricsVerbosityResolver.forAccount(account).isAtLeast(AccountMetricsVerbosityLevel.DETAILED)) {
            final AdapterTypeMetrics accountAdapterMetrics =
                    forAccount(account.getId()).adapter().forAdapter(bidder);
            accountAdapterMetrics.updateHistogram(MetricName.PRICES, cpm);
            accountAdapterMetrics.incCounter(MetricName.BIDS_RECEIVED);
        }
    }

    public void updateAdapterRequestErrorMetric(String bidder, MetricName errorMetric) {
        forAdapter(bidder).request().incCounter(errorMetric);
    }

    public void updateAnalyticEventMetric(String analyticCode, MetricName eventType, MetricName result) {
        forAnalyticReporter(analyticCode).forEventType(eventType).incCounter(result);
    }

    public void updatePriceFloorFetchMetric(MetricName result) {
        forPriceFloorFetch().incCounter(result);
    }

    public void updatePriceFloorGeneralAlertsMetric(MetricName result) {
        forPriceFloorGeneralErrors().incCounter(result);
    }

    public void updateAlertsConfigFailed(String accountId, MetricName metricName) {
        configFailedForAccount(accountId).incCounter(metricName);
    }

    public void updateSizeValidationMetrics(String bidder, String accountId, MetricName type) {
        forAdapter(bidder).response().validation().size().incCounter(type);
        forAccount(accountId).response().validation().size().incCounter(type);
    }

    public void updateSecureValidationMetrics(String bidder, String accountId, MetricName type) {
        forAdapter(bidder).response().validation().secure().incCounter(type);
        forAccount(accountId).response().validation().secure().incCounter(type);
    }

    public void updateUserSyncOptoutMetric() {
        userSync().incCounter(MetricName.OPT_OUTS);
    }

    public void updateUserSyncBadRequestMetric() {
        userSync().incCounter(MetricName.BAD_REQUESTS);
    }

    public void updateUserSyncSetsMetric(String bidder) {
        userSync().forBidder(bidder).incCounter(MetricName.SETS);
    }

    public void updateUserSyncTcfBlockedMetric(String bidder) {
        userSync().forBidder(bidder).tcf().incCounter(MetricName.BLOCKED);
    }

    public void updateUserSyncTcfInvalidMetric(String bidder) {
        userSync().forBidder(bidder).tcf().incCounter(MetricName.INVALID);
    }

    public void updateUserSyncTcfInvalidMetric() {
        updateUserSyncTcfInvalidMetric(ALL_REQUEST_BIDDERS);
    }

    public void updateCookieSyncRequestMetric() {
        incCounter(MetricName.COOKIE_SYNC_REQUESTS);
    }

    public void updateCookieSyncGenMetric(String bidder) {
        cookieSync().forBidder(bidder).incCounter(MetricName.GEN);
    }

    public void updateCookieSyncMatchesMetric(String bidder) {
        cookieSync().forBidder(bidder).incCounter(MetricName.MATCHES);
    }

    public void updateCookieSyncTcfBlockedMetric(String bidder) {
        cookieSync().forBidder(bidder).tcf().incCounter(MetricName.BLOCKED);
    }

    public void updateAuctionTcfMetrics(String bidder,
                                        MetricName requestType,
                                        boolean userIdRemoved,
                                        boolean geoMasked,
                                        boolean analyticsBlocked,
                                        boolean requestBlocked) {

        final TcfMetrics tcf = forAdapter(bidder).requestType(requestType).tcf();

        if (userIdRemoved) {
            tcf.incCounter(MetricName.USERID_REMOVED);
        }
        if (geoMasked) {
            tcf.incCounter(MetricName.GEO_MASKED);
        }
        if (analyticsBlocked) {
            tcf.incCounter(MetricName.ANALYTICS_BLOCKED);
        }
        if (requestBlocked) {
            tcf.incCounter(MetricName.REQUEST_BLOCKED);
        }
    }

    public void updatePrivacyCoppaMetric() {
        privacy().incCounter(MetricName.COPPA);
    }

    public void updatePrivacyLmtMetric() {
        privacy().incCounter(MetricName.LMT);
    }

    public void updatePrivacyCcpaMetrics(boolean isSpecified, boolean isEnforced) {
        if (isSpecified) {
            privacy().usp().incCounter(MetricName.SPECIFIED);
        }
        if (isEnforced) {
            privacy().usp().incCounter(MetricName.OPT_OUT);
        }
    }

    public void updatePrivacyTcfMissingMetric() {
        privacy().tcf().incCounter(MetricName.MISSING);
    }

    public void updatePrivacyTcfInvalidMetric() {
        privacy().tcf().incCounter(MetricName.INVALID);
    }

    public void updatePrivacyTcfRequestsMetric(int version) {
        final UpdatableMetrics versionMetrics = privacy().tcf().fromVersion(version);
        versionMetrics.incCounter(MetricName.REQUESTS);
    }

    public void updatePrivacyTcfGeoMetric(int version, Boolean inEea) {
        final UpdatableMetrics versionMetrics = privacy().tcf().fromVersion(version);

        final MetricName metricName = inEea == null
                ? MetricName.UNKNOWN_GEO
                : inEea ? MetricName.IN_GEO : MetricName.OUT_GEO;

        versionMetrics.incCounter(metricName);
    }

    public void updatePrivacyTcfVendorListMissingMetric(int version) {
        updatePrivacyTcfVendorListMetric(version, MetricName.MISSING);
    }

    public void updatePrivacyTcfVendorListOkMetric(int version) {
        updatePrivacyTcfVendorListMetric(version, MetricName.OK);
    }

    public void updatePrivacyTcfVendorListErrorMetric(int version) {
        updatePrivacyTcfVendorListMetric(version, MetricName.ERR);
    }

    public void updatePrivacyTcfVendorListFallbackMetric(int version) {
        updatePrivacyTcfVendorListMetric(version, MetricName.FALLBACK);
    }

    private void updatePrivacyTcfVendorListMetric(int version, MetricName metricName) {
        final TcfMetrics tcfMetrics = privacy().tcf();
        tcfMetrics.fromVersion(version).vendorList().incCounter(metricName);
    }

    public void updateConnectionAcceptErrors() {
        incCounter(MetricName.CONNECTION_ACCEPT_ERRORS);
    }

    public void updateDatabaseQueryTimeMetric(long millis) {
        updateTimer(MetricName.DB_QUERY_TIME, millis);
    }

    public void createDatabaseCircuitBreakerGauge(BooleanSupplier stateSupplier) {
        forCircuitBreakerType(MetricName.DB)
                .createGauge(MetricName.OPENED, () -> stateSupplier.getAsBoolean() ? 1 : 0);
    }

    public void createHttpClientCircuitBreakerGauge(String name, BooleanSupplier stateSupplier) {
        forCircuitBreakerType(MetricName.HTTP)
                .forName(name)
                .createGauge(MetricName.OPENED, () -> stateSupplier.getAsBoolean() ? 1 : 0);
    }

    public void removeHttpClientCircuitBreakerGauge(String name) {
        forCircuitBreakerType(MetricName.HTTP).forName(name).removeMetric(MetricName.OPENED);
    }

    public void createHttpClientCircuitBreakerNumberGauge(LongSupplier numberSupplier) {
        forCircuitBreakerType(MetricName.HTTP).createGauge(MetricName.EXISTING, numberSupplier);
    }

    public void updatePlannerRequestMetric(boolean successful) {
        pgMetrics().incCounter(MetricName.PLANNER_REQUESTS);
        if (successful) {
            pgMetrics().incCounter(MetricName.PLANNER_REQUEST_SUCCESSFUL);
        } else {
            pgMetrics().incCounter(MetricName.PLANNER_REQUEST_FAILED);
        }
    }

    public void updateDeliveryRequestMetric(boolean successful) {
        pgMetrics().incCounter(MetricName.DELIVERY_REQUESTS);
        if (successful) {
            pgMetrics().incCounter(MetricName.DELIVERY_REQUEST_SUCCESSFUL);
        } else {
            pgMetrics().incCounter(MetricName.DELIVERY_REQUEST_FAILED);
        }
    }

    public void updateWinEventRequestMetric(boolean successful) {
        incCounter(MetricName.WIN_REQUESTS);
        if (successful) {
            incCounter(MetricName.WIN_REQUEST_SUCCESSFUL);
        } else {
            incCounter(MetricName.WIN_REQUEST_FAILED);
        }
    }

    public void updateUserDetailsRequestMetric(boolean successful) {
        incCounter(MetricName.USER_DETAILS_REQUESTS);
        if (successful) {
            incCounter(MetricName.USER_DETAILS_REQUEST_SUCCESSFUL);
        } else {
            incCounter(MetricName.USER_DETAILS_REQUEST_FAILED);
        }
    }

    public void updateWinRequestTime(long millis) {
        updateTimer(MetricName.WIN_REQUEST_TIME, millis);
    }

    public void updateLineItemsNumberMetric(long count) {
        pgMetrics().incCounter(MetricName.PLANNER_LINEITEMS_RECEIVED, count);
    }

    public void updatePlannerRequestTime(long millis) {
        pgMetrics().updateTimer(MetricName.PLANNER_REQUEST_TIME, millis);
    }

    public void updateDeliveryRequestTime(long millis) {
        pgMetrics().updateTimer(MetricName.DELIVERY_REQUEST_TIME, millis);
    }

    public void updateGeoLocationMetric(boolean successful) {
        incCounter(MetricName.GEOLOCATION_REQUESTS);
        if (successful) {
            incCounter(MetricName.GEOLOCATION_SUCCESSFUL);
        } else {
            incCounter(MetricName.GEOLOCATION_FAIL);
        }
    }

    public void createGeoLocationCircuitBreakerGauge(BooleanSupplier stateSupplier) {
        forCircuitBreakerType(MetricName.GEO)
                .createGauge(MetricName.OPENED, () -> stateSupplier.getAsBoolean() ? 1 : 0);
    }

    public void updateStoredRequestMetric(boolean found) {
        if (found) {
            incCounter(MetricName.STORED_REQUESTS_FOUND);
        } else {
            incCounter(MetricName.STORED_REQUESTS_MISSING);
        }
    }

    public void updateStoredImpsMetric(boolean found) {
        if (found) {
            incCounter(MetricName.STORED_IMPS_FOUND);
        } else {
            incCounter(MetricName.STORED_IMPS_MISSING);
        }
    }

    public void updateCacheRequestSuccessTime(String accountId, long timeElapsed) {
        cache().requests().updateTimer(MetricName.OK, timeElapsed);
        forAccount(accountId).cache().requests().updateTimer(MetricName.OK, timeElapsed);
    }

    public void updateCacheRequestFailedTime(String accountId, long timeElapsed) {
        cache().requests().updateTimer(MetricName.ERR, timeElapsed);
        forAccount(accountId).cache().requests().updateTimer(MetricName.ERR, timeElapsed);
    }

    public void updateCacheCreativeSize(String accountId, int creativeSize, MetricName creativeType) {
        cache().creativeSize().updateHistogram(creativeType, creativeSize);
        forAccount(accountId).cache().creativeSize().updateHistogram(creativeType, creativeSize);
    }

    public void updateTimeoutNotificationMetric(boolean success) {
        if (success) {
            timeoutNotificationMetrics.incCounter(MetricName.OK);
        } else {
            timeoutNotificationMetrics.incCounter(MetricName.FAILED);
        }
    }

    public void createCurrencyRatesGauge(BooleanSupplier stateSupplier) {
        currencyRates().createGauge(MetricName.STALE, () -> stateSupplier.getAsBoolean() ? 1 : 0);
    }

    public void updateSettingsCacheRefreshTime(MetricName cacheType, MetricName refreshType, long timeElapsed) {
        forSettingsCacheType(cacheType).forRefreshType(refreshType).updateTimer(MetricName.DB_QUERY_TIME, timeElapsed);
    }

    public void updateSettingsCacheRefreshErrorMetric(MetricName cacheType, MetricName refreshType) {
        forSettingsCacheType(cacheType).forRefreshType(refreshType).incCounter(MetricName.ERR);
    }

    public void updateSettingsCacheEventMetric(MetricName cacheType, MetricName event) {
        forSettingsCacheType(cacheType).incCounter(event);
    }

    public void updateHooksMetrics(
            String moduleCode,
            Stage stage,
            String hookImplCode,
            ExecutionStatus status,
            Long executionTime,
            ExecutionAction action) {

        final HookImplMetrics hookImplMetrics = hooks().module(moduleCode).stage(stage).hookImpl(hookImplCode);

        hookImplMetrics.incCounter(MetricName.CALL);
        if (status == ExecutionStatus.SUCCESS) {
            hookImplMetrics.success().incCounter(HookMetricMapper.fromAction(action));
        } else {
            hookImplMetrics.incCounter(HookMetricMapper.fromStatus(status));
        }
        hookImplMetrics.updateTimer(MetricName.DURATION, executionTime);
    }

    public void updateAccountHooksMetrics(
            Account account,
            String moduleCode,
            ExecutionStatus status,
            ExecutionAction action) {

        if (accountMetricsVerbosityResolver.forAccount(account).isAtLeast(AccountMetricsVerbosityLevel.DETAILED)) {
            final ModuleMetrics accountModuleMetrics = forAccount(account.getId()).hooks().module(moduleCode);

            accountModuleMetrics.incCounter(MetricName.CALL);
            if (status == ExecutionStatus.SUCCESS) {
                accountModuleMetrics.success().incCounter(HookMetricMapper.fromAction(action));
            } else {
                accountModuleMetrics.incCounter(MetricName.FAILURE);
            }
        }
    }

    public void updateAccountModuleDurationMetric(Account account, String moduleCode, Long executionTime) {
        if (accountMetricsVerbosityResolver.forAccount(account).isAtLeast(AccountMetricsVerbosityLevel.DETAILED)) {
            forAccount(account.getId()).hooks().module(moduleCode).updateTimer(MetricName.DURATION, executionTime);
        }
    }

    private static class HookMetricMapper {

        private static final EnumMap<ExecutionStatus, MetricName> STATUS_TO_METRIC =
                new EnumMap<>(ExecutionStatus.class);
        private static final EnumMap<ExecutionAction, MetricName> ACTION_TO_METRIC =
                new EnumMap<>(ExecutionAction.class);

        static {
            STATUS_TO_METRIC.put(ExecutionStatus.FAILURE, MetricName.FAILURE);
            STATUS_TO_METRIC.put(ExecutionStatus.TIMEOUT, MetricName.TIMEOUT);
            STATUS_TO_METRIC.put(ExecutionStatus.INVOCATION_FAILURE, MetricName.EXECUTION_ERROR);
            STATUS_TO_METRIC.put(ExecutionStatus.EXECUTION_FAILURE, MetricName.EXECUTION_ERROR);

            ACTION_TO_METRIC.put(ExecutionAction.NO_ACTION, MetricName.NOOP);
            ACTION_TO_METRIC.put(ExecutionAction.UPDATE, MetricName.UPDATE);
            ACTION_TO_METRIC.put(ExecutionAction.REJECT, MetricName.REJECT);
        }

        static MetricName fromStatus(ExecutionStatus status) {
            return STATUS_TO_METRIC.getOrDefault(status, MetricName.UNKNOWN);
        }

        static MetricName fromAction(ExecutionAction action) {
            return ACTION_TO_METRIC.getOrDefault(action, MetricName.UNKNOWN);
        }
    }

    public void updateWinNotificationMetric() {
        incCounter(MetricName.WIN_NOTIFICATIONS);
    }

    public void updateWinRequestPreparationFailed() {
        incCounter(MetricName.WIN_REQUEST_PREPARATION_FAILED);
    }

    public void updateUserDetailsRequestPreparationFailed() {
        incCounter(MetricName.USER_DETAILS_REQUEST_PREPARATION_FAILED);
    }
}<|MERGE_RESOLUTION|>--- conflicted
+++ resolved
@@ -249,11 +249,6 @@
         }
     }
 
-<<<<<<< HEAD
-    public void updateAccountRequestRejectedMetrics(String accountId) {
-        final AccountMetrics accountMetrics = forAccount(accountId);
-        accountMetrics.requests().incCounter(MetricName.REJECTED);
-=======
     public void updateAccountRequestRejectedByInvalidAccountMetrics(String accountId) {
         updateAccountRequestsMetrics(accountId, MetricName.rejected_by_invalid_account);
     }
@@ -268,7 +263,6 @@
 
     private void updateAccountRequestsMetrics(String accountId, MetricName metricName) {
         forAccount(accountId).requests().incCounter(metricName);
->>>>>>> 69042cdb
     }
 
     public void updateAdapterRequestTypeAndNoCookieMetrics(String bidder, MetricName requestType, boolean noCookie) {
