--- conflicted
+++ resolved
@@ -12,10 +12,10 @@
 import org.prebid.server.privacy.model.Privacy;
 import org.prebid.server.proto.openrtb.ext.request.ExtRegs;
 import org.prebid.server.proto.openrtb.ext.request.ExtUser;
+
+import java.util.List;
 import org.prebid.server.proto.request.CookieSyncRequest;
 import org.prebid.server.proto.request.PreBidRequest;
-
-import java.util.List;
 
 /**
  * GDPR-aware utilities
@@ -42,9 +42,6 @@
      * </ul><p>
      * And construct {@link Privacy} from them. Use default values in case of invalid value.
      */
-<<<<<<< HEAD
-    public Privacy validPrivacyFrom(Regs regs, User user, List<String> errors) {
-=======
     public Privacy validPrivacyFrom(BidRequest bidRequest) {
         return extractPrivacy(bidRequest.getRegs(), bidRequest.getUser());
     }
@@ -69,8 +66,7 @@
         return toValidPrivacy(gdpr, gdprConsent, null, null);
     }
 
-    private Privacy extractPrivacy(Regs regs, User user) {
->>>>>>> c5546f7a
+    private Privacy extractPrivacy(Regs regs, User user, List<String> errors) {
         final ExtRegs extRegs = regs != null ? regs.getExt() : null;
         final ExtUser extUser = user != null ? user.getExt() : null;
 
@@ -80,30 +76,18 @@
         final String usPrivacy = extRegs != null ? extRegs.getUsPrivacy() : null;
         final Integer coppa = regs != null ? regs.getCoppa() : null;
 
-<<<<<<< HEAD
-        return toValidPrivacy(gdpr, consent, usPrivacy, errors);
+        return toValidPrivacy(gdpr, consent, usPrivacy, coppa, errors);
     }
 
-    private static Privacy toValidPrivacy(String gdpr, String consent, String usPrivacy, List<String> errors) {
-=======
-        return toValidPrivacy(gdpr, consent, usPrivacy, coppa);
-    }
-
-    private static Privacy toValidPrivacy(String gdpr, String consent, String usPrivacy, Integer coppa) {
->>>>>>> c5546f7a
+    private static Privacy toValidPrivacy(String gdpr, String consent, String usPrivacy, Integer coppa, List<String> errors) {
         final String validGdpr = ObjectUtils.notEqual(gdpr, "1") && ObjectUtils.notEqual(gdpr, "0")
                 ? DEFAULT_GDPR_VALUE
                 : gdpr;
         final String validConsent = consent == null ? DEFAULT_CONSENT_VALUE : consent;
-<<<<<<< HEAD
-        final Ccpa validCCPA = usPrivacy == null ? DEFAULT_CCPA_VALUE : toValidCcpa(usPrivacy, errors);
-        return Privacy.of(validGdpr, validConsent, validCCPA);
-=======
-        final Ccpa validCcpa = usPrivacy == null ? DEFAULT_CCPA_VALUE : toValidCcpa(usPrivacy);
+        final Ccpa validCcpa = usPrivacy == null ? DEFAULT_CCPA_VALUE : toValidCcpa(usPrivacy, errors);
         final Integer validCoppa = coppa == null ? DEFAULT_COPPA_VALUE : coppa;
 
         return Privacy.of(validGdpr, validConsent, validCcpa, validCoppa);
->>>>>>> c5546f7a
     }
 
     private static Ccpa toValidCcpa(String usPrivacy, List<String> errors) {
