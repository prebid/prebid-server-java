--- conflicted
+++ resolved
@@ -79,16 +79,7 @@
                 errors);
     }
 
-<<<<<<< HEAD
-    private static Privacy toValidPrivacy(String gdpr,
-                                          String consent,
-                                          String usPrivacy,
-                                          Integer coppa,
-                                          List<String> errors) {
-
-=======
     public Privacy toValidPrivacy(String gdpr, String consent, String usPrivacy, Integer coppa, List<String> errors) {
->>>>>>> 9512ed1b
         final String validGdpr = ObjectUtils.notEqual(gdpr, "1") && ObjectUtils.notEqual(gdpr, "0")
                 ? DEFAULT_GDPR_VALUE
                 : gdpr;
