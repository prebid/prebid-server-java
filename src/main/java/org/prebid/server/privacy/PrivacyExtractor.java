--- conflicted
+++ resolved
@@ -53,15 +53,6 @@
                 .errors(errors).build();
     }
 
-<<<<<<< HEAD
-    @Deprecated
-    public Privacy validPrivacyFrom(PreBidRequest preBidRequest) {
-        final Privacy originPrivacy = extractOriginPrivacy(preBidRequest.getRegs(), preBidRequest.getUser());
-        return extractPrivacy(originPrivacy, null);
-    }
-
-=======
->>>>>>> 6ab41847
     public Privacy validPrivacyFrom(CookieSyncRequest request) {
         final Integer gdprAsInteger = request.getGdpr();
         final String gdpr = gdprAsInteger != null ? gdprAsInteger.toString() : null;
