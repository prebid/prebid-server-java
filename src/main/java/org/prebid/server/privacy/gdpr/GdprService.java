package org.prebid.server.privacy.gdpr;

import com.iab.gdpr.consent.VendorConsent;
import com.iab.gdpr.consent.VendorConsentDecoder;
import com.iab.gdpr.exception.VendorConsentParseException;
import io.vertx.core.Future;
import io.vertx.core.logging.Logger;
import io.vertx.core.logging.LoggerFactory;
import org.apache.commons.lang3.BooleanUtils;
import org.apache.commons.lang3.ObjectUtils;
import org.apache.commons.lang3.StringUtils;
import org.prebid.server.bidder.BidderCatalog;
import org.prebid.server.exception.InvalidRequestException;
import org.prebid.server.execution.Timeout;
import org.prebid.server.geolocation.GeoLocationService;
import org.prebid.server.geolocation.model.GeoInfo;
import org.prebid.server.metric.Metrics;
import org.prebid.server.privacy.gdpr.model.GdprInfoWithCountry;
import org.prebid.server.privacy.gdpr.model.GdprPurpose;
import org.prebid.server.privacy.gdpr.model.GdprResponse;
import org.prebid.server.privacy.gdpr.model.PrivacyEnforcementAction;
import org.prebid.server.privacy.gdpr.model.VendorPermission;
import org.prebid.server.privacy.gdpr.vendorlist.VendorListService;
import org.prebid.server.privacy.gdpr.vendorlist.proto.VendorListV1;
import org.prebid.server.privacy.gdpr.vendorlist.proto.VendorV1;

import java.util.ArrayList;
import java.util.Collection;
import java.util.HashMap;
import java.util.HashSet;
import java.util.List;
import java.util.Map;
import java.util.Objects;
import java.util.Set;
import java.util.function.BiFunction;
import java.util.function.Function;
import java.util.stream.Collectors;

/**
 * Service provides GDPR support.
 * <p>
 * For more information about GDPR, see https://gdpr.iab.com site.
 */
public class GdprService {

    private static final Logger logger = LoggerFactory.getLogger(GdprService.class);

    private static final String GDPR_ZERO = "0";
    private static final String GDPR_ONE = "1";

    private final List<String> eeaCountries;
    private final String gdprDefaultValue;
    private final GeoLocationService geoLocationService;
    private final Metrics metrics;
<<<<<<< HEAD
    private final VendorListService<VendorListV1, VendorV1> vendorListService;
=======
    private final VendorListService vendorListService;
>>>>>>> f17ae09f
    private BidderCatalog bidderCatalog;

    public GdprService(List<String> eeaCountries,
                       String gdprDefaultValue,
                       GeoLocationService geoLocationService,
                       Metrics metrics,
                       BidderCatalog bidderCatalog,
<<<<<<< HEAD
                       VendorListService<VendorListV1, VendorV1> vendorListService) {
=======
                       VendorListService vendorListService) {
>>>>>>> f17ae09f

        this.geoLocationService = geoLocationService;
        this.metrics = Objects.requireNonNull(metrics);
        this.eeaCountries = Objects.requireNonNull(eeaCountries);
        this.bidderCatalog = Objects.requireNonNull(bidderCatalog);
        this.vendorListService = Objects.requireNonNull(vendorListService);
        this.gdprDefaultValue = Objects.requireNonNull(gdprDefaultValue);
    }

    /**
     * Returns the verdict about enforcing of GDPR processing:
     * <p>
     * - If GDPR from request is valid - returns TRUE if it equals to 1, otherwise FALSE.
     * - If GDPR doesn't enforced by account - returns FALSE.
     * - If there are no GDPR enforced vendors - returns FALSE.
     */
    public boolean isGdprEnforced(String gdpr, Boolean isGdprEnforcedByAccount, Set<Integer> vendorIds) {
        return isValidGdpr(gdpr)
                ? gdpr.equals(GDPR_ONE)
                : ObjectUtils.defaultIfNull(isGdprEnforcedByAccount, !vendorIds.isEmpty());
    }

    /**
     * Implements "each vendor has all given purposes" checking strategy.
     * <p>
     * Returns {@link GdprResponse} which handles information about a map with Vendor ID as a key and GDPR result
     * [true/false] and country user comes from.
     */
    public Future<GdprResponse> resultByVendor(Set<GdprPurpose> purposes, Set<Integer> vendorIds, String gdpr,
                                               String gdprConsent, String ipAddress, Timeout timeout) {
        return toGdprInfo(gdpr, gdprConsent, ipAddress, timeout)
                .compose(gdprInfo -> toResultByVendor(gdprInfo, vendorIds,
                        purposesForVendorCheck(gdprInfo, purposes), GdprService::verdictForVendorHasAllGivenPurposes)
                        .map(vendorIdToResult ->
                                GdprResponse.of(inScope(gdprInfo), vendorIdToResult, gdprInfo.getCountry())));
    }

    /**
     * Implements "consent string has all vendor purposes" checking strategy.
     * <p>
     * Returns {@link GdprResponse} which handles information about a map with Vendor ID as a key and GDPR result
     * [true/false] and country user comes from.
     * <p>
     * GDPR purposes will be fetched from consent string.
     */
    public Future<GdprResponse> resultByVendor(Set<Integer> vendorIds, String gdpr,
                                               String gdprConsent, String ipAddress, Timeout timeout) {
        return toGdprInfo(gdpr, gdprConsent, ipAddress, timeout)
                .compose(gdprInfo -> toResultByVendor(gdprInfo, vendorIds,
                        purposesForConsentCheck(gdprInfo), GdprService::verdictForConsentHasAllVendorPurposes)
                        .map(vendorIdToResult ->
                                GdprResponse.of(inScope(gdprInfo), vendorIdToResult, gdprInfo.getCountry())));
    }

<<<<<<< HEAD
    // TODO if it appropriate to not block request for tcf 1.0 ?
=======
>>>>>>> f17ae09f
    private Collection<VendorPermission> toVendorPermission(Set<String> bidderNames, Set<Integer> vendorIds) {
        final Collection<Integer> foundVendorIds = new HashSet<>();
        final Collection<VendorPermission> vendorPermissions = new ArrayList<>();
        for (String bidderName : bidderNames) {
            final Integer vendorId = bidderCatalog.isActive(bidderName)
                    ? bidderCatalog.vendorIdByName(bidderName)
                    : null;
            foundVendorIds.add(vendorId);
<<<<<<< HEAD
            vendorPermissions.add(VendorPermission.of(vendorId, bidderName, restrictAllTcf1()));
=======
            vendorPermissions.add(VendorPermission.of(vendorId, bidderName, PrivacyEnforcementAction.restrictAll()));
>>>>>>> f17ae09f
        }

        vendorIds.stream()
                // this check only for illegal arguments...
                .filter(Objects::nonNull)
                .filter(vendorId -> !foundVendorIds.contains(vendorId))
<<<<<<< HEAD
                .map(vendorId -> VendorPermission.of(vendorId, null, restrictAllTcf1()))
=======
                .map(vendorId -> VendorPermission.of(vendorId, null, PrivacyEnforcementAction.restrictAll()))
>>>>>>> f17ae09f
                .forEach(vendorPermissions::add);

        return vendorPermissions;
    }

<<<<<<< HEAD
    public static PrivacyEnforcementAction restrictAllTcf1() {
        return PrivacyEnforcementAction.builder()
                .removeUserBuyerUid(true)
                .maskGeo(true)
                .maskDeviceIp(true)
                .maskDeviceInfo(true)
                .blockAnalyticsReport(false)
                .blockBidderRequest(false)
                .blockPixelSync(true)
                .build();
    }

=======
>>>>>>> f17ae09f
    // Migration
    public Future<Collection<VendorPermission>> resultFor(Set<GdprPurpose> purposes,
                                                          Set<Integer> vendorIds,
                                                          Set<String> bidderNames,
                                                          GdprInfoWithCountry<String> gdprInfo) {
        final GdprInfoWithCountry<VendorConsent> vendorConsentGdprInfo = toGdprInfo(gdprInfo);
        final Set<Integer> purposeIds = purposesForVendorCheck(vendorConsentGdprInfo, purposes);
        final Collection<VendorPermission> vendorPermissions = toVendorPermission(bidderNames, vendorIds);

        final Set<Integer> allVendorIds = vendorPermissions.stream()
                .map(VendorPermission::getVendorId)
                .filter(Objects::nonNull)
                .collect(Collectors.toSet());

        return toResultByVendor(vendorConsentGdprInfo, allVendorIds, purposeIds,
                GdprService::verdictForVendorHasAllGivenPurposes)
                .map(vendorIdToResult -> GdprResponse.of(inScope(vendorConsentGdprInfo), vendorIdToResult,
                        vendorConsentGdprInfo.getCountry()))
                .map(gdprResponse -> toVendorPermissions(gdprResponse.getVendorsToGdpr(), vendorPermissions));
    }

    /**
     * Returns purpose IDs from the given {@link GdprPurpose} collection or null if it is not needed by flow.
     */
    private Set<Integer> purposesForVendorCheck(GdprInfoWithCountry<VendorConsent> gdprInfo,
                                                Set<GdprPurpose> purposes) {
        return inScope(gdprInfo) && gdprInfo.getConsent() != null
                ? purposes.stream().map(GdprPurpose::getId).collect(Collectors.toSet())
                : null;
    }

    /**
     * Confirms vendor has all given purposes.
     */
    private static boolean verdictForVendorHasAllGivenPurposes(Set<Integer> givenPurposeIds, VendorV1 vendor) {
        return vendor.combinedPurposes().containsAll(givenPurposeIds);
    }

    /**
     * Returns purpose IDs from consent string or null if it is not needed by flow.
     */
    private Set<Integer> purposesForConsentCheck(GdprInfoWithCountry<VendorConsent> gdprInfo) {
        return inScope(gdprInfo) && gdprInfo.getConsent() != null
                ? getAllowedPurposeIdsFromConsent(gdprInfo.getConsent())
                : null;
    }

    /**
     * Confirms consent purposes (as superset) contains all vendor purposes (as subset).
     */
    private static Boolean verdictForConsentHasAllVendorPurposes(Set<Integer> consentPurposeIds, VendorV1 vendor) {
        return consentPurposeIds.containsAll(vendor.combinedPurposes());
    }

    private Future<Map<Integer, Boolean>> toResultByVendor(
            GdprInfoWithCountry<VendorConsent> gdprInfo, Set<Integer> vendorIds, Set<Integer> purposeIds,
<<<<<<< HEAD
            BiFunction<Set<Integer>, VendorV1, Boolean> verdictForVendor) {
=======
            BiFunction<Set<Integer>, Set<Integer>, Boolean> verdictForPurposes) {
>>>>>>> f17ae09f

        if (!inScope(gdprInfo)) {
            return sameResultFor(vendorIds, true); // allow all vendors
        }

        final VendorConsent vendorConsent = gdprInfo.getConsent();
        if (vendorConsent == null) {
            return sameResultFor(vendorIds, false); // consent is broken
        }

        final Set<Integer> allowedPurposeIds = getAllowedPurposeIdsFromConsent(vendorConsent);

        // consent string confirms user has allowed given purposes
        if (!allowedPurposeIds.containsAll(purposeIds)) {
            return sameResultFor(vendorIds, false);
        }

        return vendorListService.forVersion(vendorConsent.getVendorListVersion())
                .map(idToVendor -> toResult(idToVendor, vendorIds, vendorConsent, purposeIds, verdictForVendor));
    }

    /**
     * Retrieves allowed purpose ids from consent string. Throws {@link InvalidRequestException} in case of
     * gdpr sdk throws {@link ArrayIndexOutOfBoundsException} when consent string is not valid.
     */
    private static Set<Integer> getAllowedPurposeIdsFromConsent(VendorConsent vendorConsent) {
        try {
            return vendorConsent.getAllowedPurposeIds();
        } catch (ArrayIndexOutOfBoundsException e) {
            throw new InvalidRequestException(
                    "Error when retrieving allowed purpose ids in a reason of invalid consent string");
        }
    }

    /**
     * Creates the same result for all given vendors.
     */
    private static <T> Future<Map<T, Boolean>> sameResultFor(Set<T> vendorIds, boolean result) {
        return Future.succeededFuture(vendorIds.stream()
                .collect(Collectors.toMap(Function.identity(), id -> result)));
    }

    /**
     * Processes {@link VendorListService} response and returns GDPR result by vendor ID.
     */
    private static Map<Integer, Boolean> toResult(
            Map<Integer, VendorV1> idToVendor, Set<Integer> vendorIds, VendorConsent vendorConsent,
            Set<Integer> purposeIds, BiFunction<Set<Integer>, VendorV1, Boolean> verdictForVendor) {

        final Map<Integer, Boolean> result = new HashMap<>(vendorIds.size());
        for (Integer vendorId : vendorIds) {

            final VendorV1 vendor = idToVendor.get(vendorId);
            if (vendor == null) {
                result.put(vendorId, false);
                continue;
            }

            // confirm consent is allowed the vendor
            final boolean vendorIsAllowed = isVendorAllowed(vendorConsent, vendor);

            // confirm purposes
            final boolean purposesAreMatched = vendorIsAllowed && verdictForVendor.apply(purposeIds, vendor);

            result.put(vendorId, vendorIsAllowed && purposesAreMatched);
        }
        return result;
    }

    /**
     * Checks if vendorId is in list of allowed vendors in consent string. Throws {@link InvalidRequestException}
     * in case of gdpr sdk throws exception when consent string is not valid.
     */
<<<<<<< HEAD
    private static boolean isVendorAllowed(VendorConsent vendorConsent, VendorV1 vendor) {
=======
    private static boolean isVendorAllowed(VendorConsent vendorConsent,
                                           Map<Integer, Set<Integer>> vendorIdToPurposes,
                                           Integer vendorId) {
        if (vendorId == null || !vendorIdToPurposes.containsKey(vendorId)) {
            return false;
        }
>>>>>>> f17ae09f
        try {
            return vendorConsent.isVendorAllowed(vendor.getId());
        } catch (ArrayIndexOutOfBoundsException | VendorConsentParseException e) {
            throw new InvalidRequestException(
                    "Error when checking if vendor is allowed in a reason of invalid consent string");
        }
    }

    /**
     * Resolves GDPR internal flag and returns {@link GdprInfoWithCountry} model.
     */
    private Future<GdprInfoWithCountry<VendorConsent>> toGdprInfo(String gdpr,
                                                                  String gdprConsent,
                                                                  String ipAddress,
                                                                  Timeout timeout) {
        // from request param
        if (isValidGdpr(gdpr)) {
            return Future.succeededFuture(GdprInfoWithCountry.of(gdpr, vendorConsentFrom(gdpr, gdprConsent), null));
        }

        // from geo location
        if (ipAddress != null && geoLocationService != null) {
            return geoLocationService.lookup(ipAddress, timeout)
                    .map(GeoInfo::getCountry)
                    .map(resolvedCountry -> createGdprInfoWithCountry(gdprConsent, resolvedCountry))
                    .otherwise(exception -> updateMetricsAndReturnDefault(exception, gdprConsent));
        }

        // use default
        return Future.succeededFuture(defaultGdprInfoWithCountry(gdprConsent));
    }

    private GdprInfoWithCountry<VendorConsent> toGdprInfo(GdprInfoWithCountry<String> gdprInfo) {
        final String gdpr = gdprInfo.getGdpr();
        return GdprInfoWithCountry.of(gdpr, vendorConsentFrom(gdpr, gdprInfo.getConsent()), gdprInfo.getCountry());
    }

    private Collection<VendorPermission> toVendorPermissions(Map<Integer, Boolean> vendorsToPrivacy,
                                                             Collection<VendorPermission> vendorPermissions) {
        for (VendorPermission vendorPermission : vendorPermissions) {
            if (Objects.nonNull(vendorPermission.getVendorId())) {
                final Boolean isGdprAllowed = vendorsToPrivacy.get(vendorPermission.getVendorId());
                vendorPermission.getPrivacyEnforcementAction().setBlockPixelSync(BooleanUtils.isNotTrue(isGdprAllowed));
            }
        }

        return vendorPermissions;
    }

    /**
     * Checks GDPR flag has valid value.
     */
    private boolean isValidGdpr(String gdpr) {
        return gdpr != null && (gdpr.equals(GDPR_ZERO) || gdpr.equals(GDPR_ONE));
    }

    /**
     * Parses consent string to {@link VendorConsent} model. Returns null if:
     * <p>
     * - GDPR flag is not equal to 1
     * <p>
     * - consent string is missing
     * <p>
     * - parsing of consent string is failed
     */
    private VendorConsent vendorConsentFrom(String gdpr, String gdprConsent) {
        if (!Objects.equals(gdpr, GDPR_ONE) || StringUtils.isEmpty(gdprConsent)) {
            return null;
        }
        try {
            return VendorConsentDecoder.fromBase64String(gdprConsent);
        } catch (IllegalArgumentException | IllegalStateException e) {
            logger.warn("Parsing consent string failed with error: {0}", e.getMessage());
            return null;
        }
    }

    /**
     * Updates Geo {@link Metrics} and creates {@link GdprInfoWithCountry} which GDPR value depends on if country is
     * in eea list.
     */
    private GdprInfoWithCountry<VendorConsent> createGdprInfoWithCountry(String gdprConsent, String country) {
        metrics.updateGeoLocationMetric(true);
        final String gdpr = country == null ? gdprDefaultValue : eeaCountries.contains(country) ? GDPR_ONE : GDPR_ZERO;
        return GdprInfoWithCountry.of(gdpr, vendorConsentFrom(gdpr, gdprConsent), country);
    }

    /**
     * Updates Geo {@link Metrics} and returns default {@link GdprInfoWithCountry}.
     */
    private GdprInfoWithCountry<VendorConsent> updateMetricsAndReturnDefault(Throwable exception, String gdprConsent) {
        logger.info("Geolocation lookup failed", exception);
        metrics.updateGeoLocationMetric(false);
        return defaultGdprInfoWithCountry(gdprConsent);
    }

    /**
     * Creates default {@link GdprInfoWithCountry} with null country, default GDPR value and GDPR consent from request.
     */
    private GdprInfoWithCountry<VendorConsent> defaultGdprInfoWithCountry(String gdprConsent) {
        return GdprInfoWithCountry.of(gdprDefaultValue, vendorConsentFrom(gdprDefaultValue, gdprConsent), null);
    }

    /**
     * Determines if user is in GDPR scope.
     */
    private static boolean inScope(GdprInfoWithCountry<?> gdprInfo) {
        return Objects.equals(gdprInfo.getGdpr(), GDPR_ONE);
    }
}<|MERGE_RESOLUTION|>--- conflicted
+++ resolved
@@ -52,11 +52,7 @@
     private final String gdprDefaultValue;
     private final GeoLocationService geoLocationService;
     private final Metrics metrics;
-<<<<<<< HEAD
     private final VendorListService<VendorListV1, VendorV1> vendorListService;
-=======
-    private final VendorListService vendorListService;
->>>>>>> f17ae09f
     private BidderCatalog bidderCatalog;
 
     public GdprService(List<String> eeaCountries,
@@ -64,11 +60,7 @@
                        GeoLocationService geoLocationService,
                        Metrics metrics,
                        BidderCatalog bidderCatalog,
-<<<<<<< HEAD
                        VendorListService<VendorListV1, VendorV1> vendorListService) {
-=======
-                       VendorListService vendorListService) {
->>>>>>> f17ae09f
 
         this.geoLocationService = geoLocationService;
         this.metrics = Objects.requireNonNull(metrics);
@@ -123,10 +115,6 @@
                                 GdprResponse.of(inScope(gdprInfo), vendorIdToResult, gdprInfo.getCountry())));
     }
 
-<<<<<<< HEAD
-    // TODO if it appropriate to not block request for tcf 1.0 ?
-=======
->>>>>>> f17ae09f
     private Collection<VendorPermission> toVendorPermission(Set<String> bidderNames, Set<Integer> vendorIds) {
         final Collection<Integer> foundVendorIds = new HashSet<>();
         final Collection<VendorPermission> vendorPermissions = new ArrayList<>();
@@ -135,28 +123,19 @@
                     ? bidderCatalog.vendorIdByName(bidderName)
                     : null;
             foundVendorIds.add(vendorId);
-<<<<<<< HEAD
             vendorPermissions.add(VendorPermission.of(vendorId, bidderName, restrictAllTcf1()));
-=======
-            vendorPermissions.add(VendorPermission.of(vendorId, bidderName, PrivacyEnforcementAction.restrictAll()));
->>>>>>> f17ae09f
         }
 
         vendorIds.stream()
                 // this check only for illegal arguments...
                 .filter(Objects::nonNull)
                 .filter(vendorId -> !foundVendorIds.contains(vendorId))
-<<<<<<< HEAD
                 .map(vendorId -> VendorPermission.of(vendorId, null, restrictAllTcf1()))
-=======
-                .map(vendorId -> VendorPermission.of(vendorId, null, PrivacyEnforcementAction.restrictAll()))
->>>>>>> f17ae09f
                 .forEach(vendorPermissions::add);
 
         return vendorPermissions;
     }
 
-<<<<<<< HEAD
     public static PrivacyEnforcementAction restrictAllTcf1() {
         return PrivacyEnforcementAction.builder()
                 .removeUserBuyerUid(true)
@@ -169,8 +148,6 @@
                 .build();
     }
 
-=======
->>>>>>> f17ae09f
     // Migration
     public Future<Collection<VendorPermission>> resultFor(Set<GdprPurpose> purposes,
                                                           Set<Integer> vendorIds,
@@ -227,11 +204,7 @@
 
     private Future<Map<Integer, Boolean>> toResultByVendor(
             GdprInfoWithCountry<VendorConsent> gdprInfo, Set<Integer> vendorIds, Set<Integer> purposeIds,
-<<<<<<< HEAD
             BiFunction<Set<Integer>, VendorV1, Boolean> verdictForVendor) {
-=======
-            BiFunction<Set<Integer>, Set<Integer>, Boolean> verdictForPurposes) {
->>>>>>> f17ae09f
 
         if (!inScope(gdprInfo)) {
             return sameResultFor(vendorIds, true); // allow all vendors
@@ -305,16 +278,7 @@
      * Checks if vendorId is in list of allowed vendors in consent string. Throws {@link InvalidRequestException}
      * in case of gdpr sdk throws exception when consent string is not valid.
      */
-<<<<<<< HEAD
     private static boolean isVendorAllowed(VendorConsent vendorConsent, VendorV1 vendor) {
-=======
-    private static boolean isVendorAllowed(VendorConsent vendorConsent,
-                                           Map<Integer, Set<Integer>> vendorIdToPurposes,
-                                           Integer vendorId) {
-        if (vendorId == null || !vendorIdToPurposes.containsKey(vendorId)) {
-            return false;
-        }
->>>>>>> f17ae09f
         try {
             return vendorConsent.isVendorAllowed(vendor.getId());
         } catch (ArrayIndexOutOfBoundsException | VendorConsentParseException e) {
