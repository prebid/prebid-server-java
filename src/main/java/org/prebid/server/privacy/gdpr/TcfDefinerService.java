--- conflicted
+++ resolved
@@ -323,16 +323,11 @@
 
     private static TCString decodeTcString(String consentString) {
         try {
-<<<<<<< HEAD
-            return TCString.decode(consentString);
-=======
-            final String consent = gdprInfo.getConsent();
-            if (StringUtils.isBlank(consent)) {
+            if (StringUtils.isBlank(consentString)) {
                 return null;
             }
 
-            return TCString.decode(consent);
->>>>>>> cb92e50c
+            return TCString.decode(consentString);
         } catch (Throwable e) {
             logger.warn("Parsing consent string failed with error: {0}", e.getMessage());
             return null;
