--- conflicted
+++ resolved
@@ -15,10 +15,6 @@
 import org.prebid.server.privacy.gdpr.model.TCStringEmpty;
 import org.prebid.server.privacy.gdpr.model.TcfResponse;
 import org.prebid.server.privacy.gdpr.model.VendorPermission;
-<<<<<<< HEAD
-=======
-import org.prebid.server.settings.model.Account;
->>>>>>> 9db7d1f2
 import org.prebid.server.settings.model.AccountGdprConfig;
 import org.prebid.server.settings.model.GdprConfig;
 
@@ -62,21 +58,8 @@
         this.tcf2Service = Objects.requireNonNull(tcf2Service);
         this.eeaCountries = Objects.requireNonNull(eeaCountries);
         this.geoLocationService = geoLocationService;
-<<<<<<< HEAD
         this.bidderCatalog = bidderCatalog;
-        this.metrics = metrics;
-
-        checkForRequiredServices();
-    }
-
-    private void checkForRequiredServices() {
-        if (gdprEnabled) {
-            Objects.requireNonNull(gdprDefaultValue);
-            Objects.requireNonNull(gdprService);
-            Objects.requireNonNull(tcf2Service);
-            Objects.requireNonNull(eeaCountries);
-            Objects.requireNonNull(metrics);
-        }
+        this.metrics = Objects.requireNonNull(metrics);
     }
 
     // vendorIds and BidderNames can't contain null elements
@@ -97,22 +80,6 @@
                 (consentString, country) -> gdprService.resultFor(vendorIds, consentString)
                         .map(vendorPermissions -> createVendorIdTcfResponse(vendorPermissions, country)));
     }
-=======
-        this.metrics = Objects.requireNonNull(metrics);
-    }
-
-    // vendorIds and BidderNames can't contain null elements
-    public Future<TcfResponse> resultFor(Set<Integer> vendorIds,
-                                         Set<String> bidderNames,
-                                         String gdpr,
-                                         String gdprConsent,
-                                         String ipAddress,
-                                         Account account,
-                                         Timeout timeout) {
-        if (isGdprDisabled(gdprEnabled, account)) {
-            return allowAll(vendorIds, bidderNames, null);
-        }
->>>>>>> 9db7d1f2
 
     // vendorIds and BidderNames can't contain null elements
     public Future<TcfResponse<String>> resultForBidderNames(Set<String> bidderNames,
@@ -137,18 +104,6 @@
                         bidderNameResultFromGdpr(bidderNames, vendorIdResolver, consentString, country));
     }
 
-    private boolean isGdprDisabled(Boolean gdprEnabled, Account account) {
-        final Boolean legacyEnforcement = account == null ? null : account.getEnforceGdpr();
-        final AccountGdprConfig gdpr = account == null ? null : account.getGdpr();
-        final Boolean tcf2Enforcement = gdpr == null ? null : BooleanUtils.isNotFalse(gdpr.getEnabled());
-
-        if (legacyEnforcement == null && tcf2Enforcement == null) {
-            return BooleanUtils.isFalse(gdprEnabled);
-        }
-
-        return BooleanUtils.isFalse(tcf2Enforcement) || BooleanUtils.isFalse(legacyEnforcement);
-    }
-
     // vendorIds and BidderNames can't contain null elements
     public Future<TcfResponse<String>> resultForBidderNames(Set<String> bidderNames,
                                                             String gdpr,
