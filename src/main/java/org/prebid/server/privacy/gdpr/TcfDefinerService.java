package org.prebid.server.privacy.gdpr;

import com.iabtcf.decoder.TCString;
import io.vertx.core.Future;
import io.vertx.core.logging.Logger;
import io.vertx.core.logging.LoggerFactory;
import org.apache.commons.lang3.BooleanUtils;
import org.apache.commons.lang3.ObjectUtils;
import org.apache.commons.lang3.StringUtils;
<<<<<<< HEAD
import org.prebid.server.auction.model.RequestType;
=======
import org.prebid.server.auction.IpAddressHelper;
>>>>>>> c5546f7a
import org.prebid.server.bidder.BidderCatalog;
import org.prebid.server.execution.Timeout;
import org.prebid.server.geolocation.GeoLocationService;
import org.prebid.server.geolocation.model.GeoInfo;
<<<<<<< HEAD
import org.prebid.server.log.ConditionalLogger;
=======
import org.prebid.server.metric.MetricName;
>>>>>>> c5546f7a
import org.prebid.server.metric.Metrics;
import org.prebid.server.privacy.gdpr.model.PrivacyEnforcementAction;
import org.prebid.server.privacy.gdpr.model.RequestLogInfo;
import org.prebid.server.privacy.gdpr.model.TCStringEmpty;
import org.prebid.server.privacy.gdpr.model.TcfContext;
import org.prebid.server.privacy.gdpr.model.TcfResponse;
import org.prebid.server.privacy.gdpr.model.VendorPermission;
import org.prebid.server.privacy.model.Privacy;
import org.prebid.server.settings.model.AccountGdprConfig;
import org.prebid.server.settings.model.EnabledForRequestType;
import org.prebid.server.settings.model.GdprConfig;

import java.util.Collection;
import java.util.HashMap;
import java.util.Map;
import java.util.Objects;
import java.util.Set;
import java.util.function.BiFunction;
import java.util.function.Function;
import java.util.stream.Collectors;

public class TcfDefinerService {

    private static final Logger logger = LoggerFactory.getLogger(TcfDefinerService.class);
    private static final ConditionalLogger AMP_CORRUPT_CONSENT_LOGGER =
            new ConditionalLogger("amp_corrupt_consent", logger);
    private static final ConditionalLogger APP_CORRUPT_CONSENT_LOGGER =
            new ConditionalLogger("app_corrupt_consent", logger);
    private static final ConditionalLogger SITE_CORRUPT_CONSENT_LOGGER =
            new ConditionalLogger("site_corrupt_consent", logger);
    private static final ConditionalLogger UNDEFINED_CORRUPT_CONSENT_LOGGER =
            new ConditionalLogger("undefined_corrupt_consent", logger);

    private static final String GDPR_ZERO = "0";
    private static final String GDPR_ONE = "1";

    private final boolean gdprEnabled;
    private final String gdprDefaultValue;
    private final boolean consentStringMeansInScope;
    private final GdprService gdprService;
    private final Tcf2Service tcf2Service;
    private final Set<String> eeaCountries;
    private final GeoLocationService geoLocationService;
    private final BidderCatalog bidderCatalog;
    private final IpAddressHelper ipAddressHelper;
    private final Metrics metrics;

    public TcfDefinerService(GdprConfig gdprConfig,
                             Set<String> eeaCountries,
                             GdprService gdprService,
                             Tcf2Service tcf2Service,
                             GeoLocationService geoLocationService,
                             BidderCatalog bidderCatalog,
                             IpAddressHelper ipAddressHelper,
                             Metrics metrics) {

        this.gdprEnabled = gdprConfig != null && BooleanUtils.isNotFalse(gdprConfig.getEnabled());
        this.gdprDefaultValue = gdprConfig != null ? gdprConfig.getDefaultValue() : null;
        this.consentStringMeansInScope = gdprConfig != null
                && BooleanUtils.isTrue(gdprConfig.getConsentStringMeansInScope());
        this.gdprService = Objects.requireNonNull(gdprService);
        this.tcf2Service = Objects.requireNonNull(tcf2Service);
        this.eeaCountries = Objects.requireNonNull(eeaCountries);
        this.geoLocationService = geoLocationService;
        this.bidderCatalog = Objects.requireNonNull(bidderCatalog);
        this.ipAddressHelper = Objects.requireNonNull(ipAddressHelper);
        this.metrics = Objects.requireNonNull(metrics);
    }

<<<<<<< HEAD
    // vendorIds and BidderNames can't contain null elements
    public Future<TcfResponse<Integer>> resultForVendorIds(Set<Integer> vendorIds,
                                                           String gdpr,
                                                           String gdprConsent,
                                                           String ipAddress,
                                                           AccountGdprConfig accountGdprConfig,
                                                           RequestLogInfo requestLogInfo,
                                                           Timeout timeout) {
        return resultForInternal(
                gdpr,
                gdprConsent,
                ipAddress,
                accountGdprConfig,
                requestLogInfo,
                timeout,
=======
    public Future<TcfContext> resolveTcfContext(
            Privacy privacy,
            String country,
            String ipAddress,
            AccountGdprConfig accountGdprConfig,
            MetricName requestType,
            Timeout timeout) {

        if (!isGdprEnabled(accountGdprConfig, requestType)) {
            return Future.succeededFuture(TcfContext.empty());
        }

        return toTcfContext(privacy, country, ipAddress, timeout)
                .map(this::updateTcfGeoMetrics);
    }

    public Future<TcfContext> resolveTcfContext(
            Privacy privacy, String ipAddress, AccountGdprConfig accountGdprConfig, Timeout timeout) {

        return resolveTcfContext(privacy, null, ipAddress, accountGdprConfig, null, timeout);
    }

    public Future<TcfResponse<Integer>> resultForVendorIds(Set<Integer> vendorIds, TcfContext tcfContext) {
        return resultForInternal(
                tcfContext,
>>>>>>> c5546f7a
                country -> createAllowAllTcfResponse(vendorIds, country),
                (consentString, country) -> tcf2Service.permissionsFor(vendorIds, consentString)
                        .map(vendorPermissions -> createVendorIdTcfResponse(vendorPermissions, country)),
                (consentString, country) -> gdprService.resultFor(vendorIds, consentString)
                        .map(vendorPermissions -> createVendorIdTcfResponse(vendorPermissions, country)));
    }

    public Future<TcfResponse<String>> resultForBidderNames(Set<String> bidderNames,
                                                            VendorIdResolver vendorIdResolver,
<<<<<<< HEAD
                                                            String gdpr,
                                                            String gdprConsent,
                                                            String ipAddress,
                                                            AccountGdprConfig accountGdprConfig,
                                                            RequestLogInfo requestLogInfo,
                                                            Timeout timeout) {
        return resultForInternal(
                gdpr,
                gdprConsent,
                ipAddress,
                accountGdprConfig,
                requestLogInfo,
                timeout,
=======
                                                            TcfContext tcfContext,
                                                            AccountGdprConfig accountGdprConfig) {
        return resultForInternal(
                tcfContext,
>>>>>>> c5546f7a
                country -> createAllowAllTcfResponse(bidderNames, country),
                (consentString, country) ->
                        tcf2Service.permissionsFor(bidderNames, vendorIdResolver, consentString, accountGdprConfig)
                                .map(vendorPermissions -> createBidderNameTcfResponse(vendorPermissions, country)),
                (consentString, country) ->
                        bidderNameResultFromGdpr(bidderNames, vendorIdResolver, consentString, country));
    }

<<<<<<< HEAD
    // vendorIds and BidderNames can't contain null elements
    public Future<TcfResponse<String>> resultForBidderNames(Set<String> bidderNames,
                                                            String gdpr,
                                                            String gdprConsent,
                                                            String ipAddress,
                                                            AccountGdprConfig accountGdprConfig,
                                                            RequestLogInfo requestLogInfo,
                                                            Timeout timeout) {
        return resultForBidderNames(
                bidderNames,
                VendorIdResolver.of(bidderCatalog),
                gdpr,
                gdprConsent,
                ipAddress,
                accountGdprConfig,
                requestLogInfo,
                timeout);
    }

    private <T> Future<TcfResponse<T>> resultForInternal(
            String gdpr,
            String gdprConsent,
            String ipAddress,
            AccountGdprConfig accountGdprConfig,
            RequestLogInfo requestLogInfo,
            Timeout timeout,
=======
    public Future<TcfResponse<String>> resultForBidderNames(
            Set<String> bidderNames, TcfContext tcfContext, AccountGdprConfig accountGdprConfig) {

        return resultForBidderNames(bidderNames, VendorIdResolver.of(bidderCatalog), tcfContext, accountGdprConfig);
    }

    private <T> Future<TcfResponse<T>> resultForInternal(
            TcfContext tcfContext,
>>>>>>> c5546f7a
            Function<String, Future<TcfResponse<T>>> allowAllTcfResponseCreator,
            BiFunction<TCString, String, Future<TcfResponse<T>>> tcf2Strategy,
            BiFunction<String, String, Future<TcfResponse<T>>> gdprStrategy) {

        final GeoInfo geoInfo = tcfContext.getGeoInfo();
        final String country = geoInfo != null ? geoInfo.getCountry() : null;

        if (!inScope(tcfContext)) {
            return allowAllTcfResponseCreator.apply(country);
        }

<<<<<<< HEAD
        return toGdprInfo(gdpr, gdprConsent, ipAddress, timeout)
                .compose(gdprInfoWithCountry ->
                        dispatchToService(gdprInfoWithCountry, requestLogInfo, allowAllTcfResponseCreator, tcf2Strategy,
                                gdprStrategy));
=======
        final TCString consent = tcfContext.getConsent();

        return consent.getVersion() == 2
                ? tcf2Strategy.apply(consent, country)
                : gdprStrategy.apply(tcfContext.getConsentString(), country);
>>>>>>> c5546f7a
    }

    private boolean isGdprEnabled(AccountGdprConfig accountGdprConfig, MetricName requestType) {
        final Boolean accountGdprEnabled = accountGdprConfig != null ? accountGdprConfig.getEnabled() : null;
        if (requestType == null) {
            return ObjectUtils.firstNonNull(accountGdprEnabled, gdprEnabled);
        }

        final EnabledForRequestType enabledForRequestType = accountGdprConfig != null
                ? accountGdprConfig.getEnabledForRequestType()
                : null;

        final Boolean enabledForType = enabledForRequestType != null
                ? enabledForRequestType.isEnabledFor(requestType)
                : null;
        return ObjectUtils.firstNonNull(enabledForType, accountGdprEnabled, gdprEnabled);
    }

    private Future<TcfContext> toTcfContext(Privacy privacy, String country, String ipAddress, Timeout timeout) {
        final String consentString = privacy.getConsentString();
        final TCString consent = parseConsentString(consentString);
        final String effectiveIpAddress = maybeMaskIp(ipAddress, consent);

        if (consentStringMeansInScope && isConsentValid(consent)) {
            return Future.succeededFuture(TcfContext.builder()
                    .gdpr(GDPR_ONE)
                    .consentString(consentString)
                    .consent(consent)
                    .ipAddress(effectiveIpAddress)
                    .build());
        }

        final String gdpr = privacy.getGdpr();
        if (StringUtils.isNotEmpty(gdpr)) {
            return Future.succeededFuture(TcfContext.builder()
                    .gdpr(gdpr)
                    .consentString(consentString)
                    .consent(consent)
                    .ipAddress(effectiveIpAddress)
                    .build());
        }

        // from country
        if (country != null) {
            final Boolean inEea = isCountryInEea(country);

            return Future.succeededFuture(TcfContext.builder()
                    .gdpr(gdprFromGeo(inEea))
                    .consentString(consentString)
                    .consent(consent)
                    .inEea(inEea)
                    .ipAddress(effectiveIpAddress)
                    .build());
        }

        // from geo location
        if (ipAddress != null && geoLocationService != null) {
            return geoLocationService.lookup(effectiveIpAddress, timeout)
                    .map(resolvedGeoInfo -> tcfContextFromGeo(
                            resolvedGeoInfo, consentString, consent, effectiveIpAddress))
                    .otherwise(exception -> updateGeoFailedMetricAndReturnDefaultTcfContext(
                            exception, consentString, consent, effectiveIpAddress));
        }

        // use default
        return Future.succeededFuture(defaultTcfContext(consentString, consent, effectiveIpAddress));
    }

    private String maybeMaskIp(String ipAddress, TCString consent) {
        return shouldMaskIp(consent) ? ipAddressHelper.maskIpv4(ipAddress) : ipAddress;
    }

    private static boolean shouldMaskIp(TCString consent) {
        return isConsentValid(consent) && consent.getVersion() == 2 && !consent.getSpecialFeatureOptIns().contains(1);
    }

    private TcfContext tcfContextFromGeo(GeoInfo geoInfo, String consentString, TCString consent, String ipAddress) {
        metrics.updateGeoLocationMetric(true);

        final Boolean inEea = isCountryInEea(geoInfo.getCountry());

        return TcfContext.builder()
                .gdpr(gdprFromGeo(inEea))
                .consentString(consentString)
                .consent(consent)
                .geoInfo(geoInfo)
                .inEea(inEea)
                .ipAddress(ipAddress)
                .build();
    }

<<<<<<< HEAD
    private <T> Future<TcfResponse<T>> dispatchToService(
            GdprInfoWithCountry<String> gdprInfoWithCountry,
            RequestLogInfo requestLogInfo,
            Function<String, Future<TcfResponse<T>>> allowAllTcfResponseCreator,
            BiFunction<TCString, String, Future<TcfResponse<T>>> tcf2Strategy,
            BiFunction<String, String, Future<TcfResponse<T>>> gdprStrategy) {

        TCString tcString = decodeTcString(gdprInfoWithCountry, requestLogInfo);
=======
    private String gdprFromGeo(Boolean inEea) {
        return inEea == null
                ? gdprDefaultValue
                : inEea ? GDPR_ONE : GDPR_ZERO;
    }

    private Boolean isCountryInEea(String country) {
        return country != null ? eeaCountries.contains(country) : null;
    }
>>>>>>> c5546f7a

    private TcfContext updateGeoFailedMetricAndReturnDefaultTcfContext(
            Throwable exception, String consentString, TCString consent, String ipAddress) {

        final String message = String.format("Geolocation lookup failed: %s", exception.getMessage());
        logger.warn(message);
        logger.debug(message, exception);

        metrics.updateGeoLocationMetric(false);

        return defaultTcfContext(consentString, consent, ipAddress);
    }

    private TcfContext defaultTcfContext(String consentString, TCString consent, String ipAddress) {
        return TcfContext.builder()
                .gdpr(gdprDefaultValue)
                .consentString(consentString)
                .consent(consent)
                .ipAddress(ipAddress)
                .build();
    }

    private TcfContext updateTcfGeoMetrics(TcfContext tcfContext) {
        if (inScope(tcfContext)) {
            metrics.updatePrivacyTcfGeoMetric(tcfContext.getConsent().getVersion(), tcfContext.getInEea());
        }

        return tcfContext;
    }

    private <T> Future<TcfResponse<T>> createAllowAllTcfResponse(Set<T> keys, String country) {
        return Future.succeededFuture(TcfResponse.of(false, allowAll(keys), country));
    }

    private static TcfResponse<Integer> createVendorIdTcfResponse(
            Collection<VendorPermission> vendorPermissions, String country) {

        return TcfResponse.of(
                true,
                vendorPermissions.stream()
                        .collect(Collectors.toMap(
                                VendorPermission::getVendorId,
                                VendorPermission::getPrivacyEnforcementAction)),
                country);
    }

    private static TcfResponse<String> createBidderNameTcfResponse(
            Collection<VendorPermission> vendorPermissions, String country) {

        return TcfResponse.of(
                true,
                vendorPermissions.stream()
                        .collect(Collectors.toMap(
                                VendorPermission::getBidderName,
                                VendorPermission::getPrivacyEnforcementAction)),
                country);
    }

    private Future<TcfResponse<String>> bidderNameResultFromGdpr(
            Set<String> bidderNames, VendorIdResolver vendorIdResolver, String consentString, String country) {

        final Map<String, Integer> bidderToVendorId = resolveBidderToVendorId(bidderNames, vendorIdResolver);
        final Set<Integer> vendorIds = bidderToVendorId.values().stream()
                .filter(Objects::nonNull)
                .collect(Collectors.toSet());

        return gdprService.resultFor(vendorIds, consentString)
                .map(vendorPermissions -> gdprResponseToTcfResponse(vendorPermissions, bidderToVendorId, country));
    }

    private static Map<String, Integer> resolveBidderToVendorId(
            Set<String> bidderNames, VendorIdResolver vendorIdResolver) {

        final Map<String, Integer> bidderToVendorId = new HashMap<>();
        bidderNames.forEach(bidderName -> bidderToVendorId.put(bidderName, vendorIdResolver.resolve(bidderName)));
        return bidderToVendorId;
    }

    private static TcfResponse<String> gdprResponseToTcfResponse(Collection<VendorPermission> vendorPermissions,
                                                                 Map<String, Integer> bidderToVendorId,
                                                                 String country) {

        final Map<String, PrivacyEnforcementAction> bidderNameToAction = new HashMap<>();

        final Map<Integer, Set<String>> vendorIdToBidders = bidderToVendorId.entrySet().stream()
                .filter(entry -> entry.getValue() != null)
                .collect(Collectors.groupingBy(
                        Map.Entry::getValue,
                        Collectors.mapping(Map.Entry::getKey, Collectors.toSet())));

        for (final VendorPermission vendorPermission : vendorPermissions) {
            final Integer vendorId = vendorPermission.getVendorId();

            if (vendorIdToBidders.containsKey(vendorId)) {
                final PrivacyEnforcementAction action = vendorPermission.getPrivacyEnforcementAction();
                vendorIdToBidders.get(vendorId).forEach(bidderName -> bidderNameToAction.put(bidderName, action));
            }
        }

        // process bidders whose vendorIds weren't resolved
        bidderToVendorId.entrySet().stream()
                .filter(entry -> entry.getValue() == null)
                .map(Map.Entry::getKey)
                .forEach(bidder -> bidderNameToAction.put(bidder, restrictAllButAnalyticsAndAuction()));

        return TcfResponse.of(true, bidderNameToAction, country);
    }

    private static <T> Map<T, PrivacyEnforcementAction> allowAll(Collection<T> identifiers) {
        return identifiers.stream()
                .collect(Collectors.toMap(Function.identity(), ignored -> PrivacyEnforcementAction.allowAll()));
    }

    private static boolean inScope(TcfContext tcfContext) {
        return Objects.equals(tcfContext.getGdpr(), GDPR_ONE);
    }

<<<<<<< HEAD
    private static TCString decodeTcString(GdprInfoWithCountry<String> gdprInfo, RequestLogInfo requestLogInfo) {
        final String consent = gdprInfo.getConsent();
        try {
            if (StringUtils.isBlank(consent)) {
                return null;
            }
=======
    /**
     * Returns decoded {@link TCString} or {@link TCStringEmpty} in case of empty consent or error occurred.
     * <p>
     * Note: parsing TC string should not fail the entire request, but assume the user does not consent.
     */
    private TCString parseConsentString(String consentString) {
        if (StringUtils.isBlank(consentString)) {
            metrics.updatePrivacyTcfMissingMetric();
            return TCStringEmpty.create();
        }

        final TCString tcString = decodeTcString(consentString);
        if (tcString == null) {
            metrics.updatePrivacyTcfInvalidMetric();
            return TCStringEmpty.create();
        }

        return tcString;
    }
>>>>>>> c5546f7a

    private TCString decodeTcString(String consentString) {
        try {
            return TCString.decode(consentString);
        } catch (Throwable e) {
<<<<<<< HEAD
            logWarn(consent, e.getMessage(), requestLogInfo);
=======
            logger.info("Parsing consent string ''{0}'' failed: {1}", consentString, e.getMessage());
>>>>>>> c5546f7a
            return null;
        }
    }

<<<<<<< HEAD
    private static void logWarn(String consent, String message, RequestLogInfo requestLogInfo) {
        if (requestLogInfo == null) {
            final String exceptionMessage = String.format("Parsing consent string:\"%s\" failed for undefined type "
                    + "with exception %s", consent, message);
            UNDEFINED_CORRUPT_CONSENT_LOGGER.warn(exceptionMessage, 100);
            return;
        }

        switch (requestLogInfo.getRequestType()) {
            case AMP:
                AMP_CORRUPT_CONSENT_LOGGER.warn(
                        logMessage(consent, RequestType.AMP.toString(), requestLogInfo, message), 100);
                break;
            case APP:
                APP_CORRUPT_CONSENT_LOGGER.warn(
                        logMessage(consent, RequestType.APP.toString(), requestLogInfo, message), 100);
                break;
            case WEB:
                SITE_CORRUPT_CONSENT_LOGGER.warn(
                        logMessage(consent, RequestType.WEB.toString(), requestLogInfo, message), 100);
                break;
            case LEGACY:
            case VIDEO:
            default:
                UNDEFINED_CORRUPT_CONSENT_LOGGER.warn(
                        logMessage(consent, "video or legacy or sync or setuid", requestLogInfo, message), 100);
        }
    }

    private static String logMessage(String consent, String type, RequestLogInfo requestLogInfo, String message) {
        return String.format(
                "Parsing consent string: \"%s\" failed for: %s type for account id: %s with ref: %s with exception: %s",
                consent, type, requestLogInfo.getAccountId(), requestLogInfo.getRefUrl(), message);
=======
    public static boolean isConsentValid(TCString consent) {
        return consent != null && !(consent instanceof TCStringEmpty);
    }

    public static boolean isConsentStringValid(String consentString) {
        try {
            TCString.decode(consentString);
            return true;
        } catch (RuntimeException e) {
            return false;
        }
>>>>>>> c5546f7a
    }

    private static PrivacyEnforcementAction restrictAllButAnalyticsAndAuction() {
        return PrivacyEnforcementAction.builder()
                .removeUserIds(true)
                .maskGeo(true)
                .maskDeviceIp(true)
                .maskDeviceInfo(true)
                .blockAnalyticsReport(false)
                .blockBidderRequest(false)
                .blockPixelSync(true)
                .build();
    }
}<|MERGE_RESOLUTION|>--- conflicted
+++ resolved
@@ -7,23 +7,15 @@
 import org.apache.commons.lang3.BooleanUtils;
 import org.apache.commons.lang3.ObjectUtils;
 import org.apache.commons.lang3.StringUtils;
-<<<<<<< HEAD
-import org.prebid.server.auction.model.RequestType;
-=======
 import org.prebid.server.auction.IpAddressHelper;
->>>>>>> c5546f7a
 import org.prebid.server.bidder.BidderCatalog;
 import org.prebid.server.execution.Timeout;
 import org.prebid.server.geolocation.GeoLocationService;
 import org.prebid.server.geolocation.model.GeoInfo;
-<<<<<<< HEAD
 import org.prebid.server.log.ConditionalLogger;
-=======
 import org.prebid.server.metric.MetricName;
->>>>>>> c5546f7a
 import org.prebid.server.metric.Metrics;
 import org.prebid.server.privacy.gdpr.model.PrivacyEnforcementAction;
-import org.prebid.server.privacy.gdpr.model.RequestLogInfo;
 import org.prebid.server.privacy.gdpr.model.TCStringEmpty;
 import org.prebid.server.privacy.gdpr.model.TcfContext;
 import org.prebid.server.privacy.gdpr.model.TcfResponse;
@@ -90,23 +82,6 @@
         this.metrics = Objects.requireNonNull(metrics);
     }
 
-<<<<<<< HEAD
-    // vendorIds and BidderNames can't contain null elements
-    public Future<TcfResponse<Integer>> resultForVendorIds(Set<Integer> vendorIds,
-                                                           String gdpr,
-                                                           String gdprConsent,
-                                                           String ipAddress,
-                                                           AccountGdprConfig accountGdprConfig,
-                                                           RequestLogInfo requestLogInfo,
-                                                           Timeout timeout) {
-        return resultForInternal(
-                gdpr,
-                gdprConsent,
-                ipAddress,
-                accountGdprConfig,
-                requestLogInfo,
-                timeout,
-=======
     public Future<TcfContext> resolveTcfContext(
             Privacy privacy,
             String country,
@@ -132,7 +107,6 @@
     public Future<TcfResponse<Integer>> resultForVendorIds(Set<Integer> vendorIds, TcfContext tcfContext) {
         return resultForInternal(
                 tcfContext,
->>>>>>> c5546f7a
                 country -> createAllowAllTcfResponse(vendorIds, country),
                 (consentString, country) -> tcf2Service.permissionsFor(vendorIds, consentString)
                         .map(vendorPermissions -> createVendorIdTcfResponse(vendorPermissions, country)),
@@ -142,26 +116,10 @@
 
     public Future<TcfResponse<String>> resultForBidderNames(Set<String> bidderNames,
                                                             VendorIdResolver vendorIdResolver,
-<<<<<<< HEAD
-                                                            String gdpr,
-                                                            String gdprConsent,
-                                                            String ipAddress,
-                                                            AccountGdprConfig accountGdprConfig,
-                                                            RequestLogInfo requestLogInfo,
-                                                            Timeout timeout) {
-        return resultForInternal(
-                gdpr,
-                gdprConsent,
-                ipAddress,
-                accountGdprConfig,
-                requestLogInfo,
-                timeout,
-=======
                                                             TcfContext tcfContext,
                                                             AccountGdprConfig accountGdprConfig) {
         return resultForInternal(
                 tcfContext,
->>>>>>> c5546f7a
                 country -> createAllowAllTcfResponse(bidderNames, country),
                 (consentString, country) ->
                         tcf2Service.permissionsFor(bidderNames, vendorIdResolver, consentString, accountGdprConfig)
@@ -170,34 +128,6 @@
                         bidderNameResultFromGdpr(bidderNames, vendorIdResolver, consentString, country));
     }
 
-<<<<<<< HEAD
-    // vendorIds and BidderNames can't contain null elements
-    public Future<TcfResponse<String>> resultForBidderNames(Set<String> bidderNames,
-                                                            String gdpr,
-                                                            String gdprConsent,
-                                                            String ipAddress,
-                                                            AccountGdprConfig accountGdprConfig,
-                                                            RequestLogInfo requestLogInfo,
-                                                            Timeout timeout) {
-        return resultForBidderNames(
-                bidderNames,
-                VendorIdResolver.of(bidderCatalog),
-                gdpr,
-                gdprConsent,
-                ipAddress,
-                accountGdprConfig,
-                requestLogInfo,
-                timeout);
-    }
-
-    private <T> Future<TcfResponse<T>> resultForInternal(
-            String gdpr,
-            String gdprConsent,
-            String ipAddress,
-            AccountGdprConfig accountGdprConfig,
-            RequestLogInfo requestLogInfo,
-            Timeout timeout,
-=======
     public Future<TcfResponse<String>> resultForBidderNames(
             Set<String> bidderNames, TcfContext tcfContext, AccountGdprConfig accountGdprConfig) {
 
@@ -206,7 +136,6 @@
 
     private <T> Future<TcfResponse<T>> resultForInternal(
             TcfContext tcfContext,
->>>>>>> c5546f7a
             Function<String, Future<TcfResponse<T>>> allowAllTcfResponseCreator,
             BiFunction<TCString, String, Future<TcfResponse<T>>> tcf2Strategy,
             BiFunction<String, String, Future<TcfResponse<T>>> gdprStrategy) {
@@ -218,18 +147,11 @@
             return allowAllTcfResponseCreator.apply(country);
         }
 
-<<<<<<< HEAD
-        return toGdprInfo(gdpr, gdprConsent, ipAddress, timeout)
-                .compose(gdprInfoWithCountry ->
-                        dispatchToService(gdprInfoWithCountry, requestLogInfo, allowAllTcfResponseCreator, tcf2Strategy,
-                                gdprStrategy));
-=======
         final TCString consent = tcfContext.getConsent();
 
         return consent.getVersion() == 2
                 ? tcf2Strategy.apply(consent, country)
                 : gdprStrategy.apply(tcfContext.getConsentString(), country);
->>>>>>> c5546f7a
     }
 
     private boolean isGdprEnabled(AccountGdprConfig accountGdprConfig, MetricName requestType) {
@@ -321,16 +243,6 @@
                 .build();
     }
 
-<<<<<<< HEAD
-    private <T> Future<TcfResponse<T>> dispatchToService(
-            GdprInfoWithCountry<String> gdprInfoWithCountry,
-            RequestLogInfo requestLogInfo,
-            Function<String, Future<TcfResponse<T>>> allowAllTcfResponseCreator,
-            BiFunction<TCString, String, Future<TcfResponse<T>>> tcf2Strategy,
-            BiFunction<String, String, Future<TcfResponse<T>>> gdprStrategy) {
-
-        TCString tcString = decodeTcString(gdprInfoWithCountry, requestLogInfo);
-=======
     private String gdprFromGeo(Boolean inEea) {
         return inEea == null
                 ? gdprDefaultValue
@@ -340,7 +252,6 @@
     private Boolean isCountryInEea(String country) {
         return country != null ? eeaCountries.contains(country) : null;
     }
->>>>>>> c5546f7a
 
     private TcfContext updateGeoFailedMetricAndReturnDefaultTcfContext(
             Throwable exception, String consentString, TCString consent, String ipAddress) {
@@ -458,14 +369,6 @@
         return Objects.equals(tcfContext.getGdpr(), GDPR_ONE);
     }
 
-<<<<<<< HEAD
-    private static TCString decodeTcString(GdprInfoWithCountry<String> gdprInfo, RequestLogInfo requestLogInfo) {
-        final String consent = gdprInfo.getConsent();
-        try {
-            if (StringUtils.isBlank(consent)) {
-                return null;
-            }
-=======
     /**
      * Returns decoded {@link TCString} or {@link TCStringEmpty} in case of empty consent or error occurred.
      * <p>
@@ -485,22 +388,17 @@
 
         return tcString;
     }
->>>>>>> c5546f7a
 
     private TCString decodeTcString(String consentString) {
         try {
             return TCString.decode(consentString);
         } catch (Throwable e) {
-<<<<<<< HEAD
-            logWarn(consent, e.getMessage(), requestLogInfo);
-=======
+            // TODO   logWarn(consent, e.getMessage(), requestLogInfo);
             logger.info("Parsing consent string ''{0}'' failed: {1}", consentString, e.getMessage());
->>>>>>> c5546f7a
             return null;
         }
     }
 
-<<<<<<< HEAD
     private static void logWarn(String consent, String message, RequestLogInfo requestLogInfo) {
         if (requestLogInfo == null) {
             final String exceptionMessage = String.format("Parsing consent string:\"%s\" failed for undefined type "
@@ -534,7 +432,8 @@
         return String.format(
                 "Parsing consent string: \"%s\" failed for: %s type for account id: %s with ref: %s with exception: %s",
                 consent, type, requestLogInfo.getAccountId(), requestLogInfo.getRefUrl(), message);
-=======
+    }
+
     public static boolean isConsentValid(TCString consent) {
         return consent != null && !(consent instanceof TCStringEmpty);
     }
@@ -546,7 +445,6 @@
         } catch (RuntimeException e) {
             return false;
         }
->>>>>>> c5546f7a
     }
 
     private static PrivacyEnforcementAction restrictAllButAnalyticsAndAuction() {
