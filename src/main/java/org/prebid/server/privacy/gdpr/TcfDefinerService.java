--- conflicted
+++ resolved
@@ -85,23 +85,13 @@
         this.metrics = Objects.requireNonNull(metrics);
     }
 
-<<<<<<< HEAD
     public Future<TcfContext> resolveTcfContext(Privacy privacy,
                                                 String country,
                                                 String ipAddress,
                                                 AccountGdprConfig accountGdprConfig,
                                                 MetricName requestType,
+                                                RequestLogInfo requestLogInfo,
                                                 Timeout timeout) {
-=======
-    public Future<TcfContext> resolveTcfContext(
-            Privacy privacy,
-            String country,
-            String ipAddress,
-            AccountGdprConfig accountGdprConfig,
-            MetricName requestType,
-            RequestLogInfo requestLogInfo,
-            Timeout timeout) {
->>>>>>> 7bf95f18
 
         if (!isGdprEnabled(accountGdprConfig, requestType)) {
             return Future.succeededFuture(TcfContext.empty());
