package org.prebid.server.settings;

import io.vertx.core.Future;
import org.prebid.server.execution.Timeout;
import org.prebid.server.settings.model.Account;
import org.prebid.server.settings.helper.StoredDataFetcher;
import org.prebid.server.settings.model.StoredDataResult;
import org.prebid.server.settings.model.StoredResponseDataResult;

import java.util.Collections;
import java.util.HashMap;
import java.util.HashSet;
import java.util.List;
import java.util.ListIterator;
import java.util.Map;
import java.util.Objects;
import java.util.Set;
import java.util.function.BiFunction;

/**
 * Implements composite pattern for a list of {@link ApplicationSettings}.
 */
public class CompositeApplicationSettings implements ApplicationSettings {

    private Proxy proxy;

    public CompositeApplicationSettings(List<ApplicationSettings> delegates) {
        if (Objects.requireNonNull(delegates).isEmpty()) {
            throw new IllegalArgumentException("At least one application settings implementation required");
        }
        proxy = createProxy(delegates);
    }

    private static Proxy createProxy(List<ApplicationSettings> delegates) {
        Proxy proxy = null;

        final ListIterator<ApplicationSettings> iterator = delegates.listIterator(delegates.size());
        while (iterator.hasPrevious()) {
            proxy = new Proxy(iterator.previous(), proxy);
        }

        return proxy;
    }

    /**
     * Runs a process to get account by id from a chain of retrievers
     * and returns {@link Future&lt;{@link Account}&gt;}.
     */
    @Override
    public Future<Account> getAccountById(String accountId, Timeout timeout) {
        return proxy.getAccountById(accountId, timeout);
    }

    /**
     * Runs a process to get AdUnit config by id from a chain of retrievers
     * and returns {@link Future&lt;{@link String}&gt;}.
     */
    @Override
    public Future<String> getAdUnitConfigById(String adUnitConfigId, Timeout timeout) {
        return proxy.getAdUnitConfigById(adUnitConfigId, timeout);
    }

    /**
     * Runs a process to get stored requests by a collection of ids from a chain of retrievers
     * and returns {@link Future&lt;{@link StoredDataResult }&gt;}.
     */
    @Override
    public Future<StoredDataResult> getStoredData(String accountId, Set<String> requestIds, Set<String> impIds,
                                                  Timeout timeout) {
        return proxy.getStoredData(accountId, requestIds, impIds, timeout);
    }

    /**
     * Runs a process to get stored requests by a collection of amp ids from a chain of retrievers
     * and returns {@link Future&lt;{@link StoredDataResult }&gt;}.
     */
    @Override
    public Future<StoredDataResult> getAmpStoredData(String accountId, Set<String> requestIds, Set<String> impIds,
                                                     Timeout timeout) {
        return proxy.getAmpStoredData(accountId, requestIds, Collections.emptySet(), timeout);
    }

    @Override
    public Future<StoredDataResult> getVideoStoredData(String accountId, Set<String> requestIds, Set<String> impIds,
                                                       Timeout timeout) {
        return proxy.getVideoStoredData(accountId, requestIds, impIds, timeout);
    }

    @Override
    public Future<Map<String, String>> getCategories(String primaryAdServer, String publisher, Timeout timeout) {
        return proxy.getCategories(primaryAdServer, publisher, timeout);
    }

    /**
     * Runs a process to get stored responses by a collection of ids from a chain of retrievers
     * and returns {@link Future&lt;{@link StoredResponseDataResult }&gt;}.
     */
    @Override
    public Future<StoredResponseDataResult> getStoredResponses(Set<String> responseIds, Timeout timeout) {
        return proxy.getStoredResponses(responseIds, timeout);
    }

    /**
     * Decorates {@link ApplicationSettings} for a chain of retrievers.
     */
    private static class Proxy implements ApplicationSettings {

        private ApplicationSettings applicationSettings;
        private Proxy next;

        private Proxy(ApplicationSettings applicationSettings, Proxy next) {
            this.applicationSettings = applicationSettings;
            this.next = next;
        }

        @Override
        public Future<Account> getAccountById(String accountId, Timeout timeout) {
            return getConfig(accountId, timeout, applicationSettings::getAccountById,
                    next != null ? next::getAccountById : null);
        }

        @Override
        public Future<String> getAdUnitConfigById(String adUnitConfigId, Timeout timeout) {
            return getConfig(adUnitConfigId, timeout, applicationSettings::getAdUnitConfigById,
                    next != null ? next::getAdUnitConfigById : null);
        }

        private static <T> Future<T> getConfig(String key, Timeout timeout,
                                               BiFunction<String, Timeout, Future<T>> retriever,
                                               BiFunction<String, Timeout, Future<T>> nextRetriever) {
            return retriever.apply(key, timeout)
                    .recover(throwable -> nextRetriever != null
                            ? nextRetriever.apply(key, timeout)
                            : Future.failedFuture(throwable));
        }

        @Override
<<<<<<< HEAD
        public Future<Map<String, String>> getCategories(String primaryAdServer, String publisher, Timeout timeout) {
            return applicationSettings.getCategories(primaryAdServer, publisher, timeout)
                    .recover(throwable -> next != null
                            ? next.getCategories(primaryAdServer, publisher, timeout)
                            : Future.failedFuture(throwable));
        }

        @Override
        public Future<StoredDataResult> getStoredData(Set<String> requestIds, Set<String> impIds, Timeout timeout) {
            return getStoredRequests(requestIds, impIds, timeout, applicationSettings::getStoredData,
=======
        public Future<StoredDataResult> getStoredData(String accountId, Set<String> requestIds, Set<String> impIds,
                                                      Timeout timeout) {
            return getStoredRequests(accountId, requestIds, impIds, timeout, applicationSettings::getStoredData,
>>>>>>> 7867aeea
                    next != null ? next::getStoredData : null);
        }

        @Override
        public Future<StoredDataResult> getAmpStoredData(String accountId, Set<String> requestIds, Set<String> impIds,
                                                         Timeout timeout) {
            return getStoredRequests(accountId, requestIds, Collections.emptySet(), timeout,
                    applicationSettings::getAmpStoredData,
                    next != null ? next::getAmpStoredData : null);
        }

        @Override
        public Future<StoredDataResult> getVideoStoredData(String accountId, Set<String> requestIds, Set<String> impIds,
                                                           Timeout timeout) {
            return getStoredRequests(accountId, requestIds, impIds, timeout,
                    applicationSettings::getVideoStoredData, next != null ? next::getVideoStoredData : null);
        }

        @Override
        public Future<StoredResponseDataResult> getStoredResponses(Set<String> responseIds, Timeout timeout) {
            return getStoredResponses(responseIds, timeout, applicationSettings::getStoredResponses,
                    next != null ? next::getStoredResponses : null);
        }

        private static Future<StoredResponseDataResult> getStoredResponses(
                Set<String> responseIds, Timeout timeout,
                BiFunction<Set<String>, Timeout, Future<StoredResponseDataResult>> retriever,
                BiFunction<Set<String>, Timeout, Future<StoredResponseDataResult>> nextRetriever) {

            return retriever.apply(responseIds, timeout)
                    .compose(retrieverResult ->
                            nextRetriever == null || retrieverResult.getErrors().isEmpty()
                                    ? Future.succeededFuture(retrieverResult)
                                    : getRemainingStoredResponses(responseIds, timeout,
                                    retrieverResult.getStoredSeatBid(), nextRetriever));
        }

        private static Future<StoredDataResult> getStoredRequests(
                String accountId, Set<String> requestIds, Set<String> impIds, Timeout timeout,
                StoredDataFetcher<String, Set<String>, Set<String>, Timeout, Future<StoredDataResult>> retriever,
                StoredDataFetcher<String, Set<String>, Set<String>, Timeout, Future<StoredDataResult>> nextRetriever) {

            return retriever.apply(accountId, requestIds, impIds, timeout)
                    .compose(retrieverResult ->
                            nextRetriever == null || retrieverResult.getErrors().isEmpty()
                                    ? Future.succeededFuture(retrieverResult)
                                    : getRemainingStoredRequests(accountId, requestIds, impIds, timeout,
                                    retrieverResult.getStoredIdToRequest(), retrieverResult.getStoredIdToImp(),
                                    nextRetriever));
        }

        private static Future<StoredDataResult> getRemainingStoredRequests(
                String accountId, Set<String> requestIds, Set<String> impIds, Timeout timeout,
                Map<String, String> storedIdToRequest, Map<String, String> storedIdToImp,
                StoredDataFetcher<String, Set<String>, Set<String>, Timeout, Future<StoredDataResult>> retriever) {

            return retriever.apply(accountId, subtractSets(requestIds, storedIdToRequest.keySet()),
                    subtractSets(impIds, storedIdToImp.keySet()), timeout)
                    .map(result -> StoredDataResult.of(
                            combineMaps(storedIdToRequest, result.getStoredIdToRequest()),
                            combineMaps(storedIdToImp, result.getStoredIdToImp()),
                            result.getErrors()));
        }

        private static Future<StoredResponseDataResult> getRemainingStoredResponses(
                Set<String> responseIds, Timeout timeout, Map<String, String> storedSeatBids,
                BiFunction<Set<String>, Timeout, Future<StoredResponseDataResult>> retriever) {

            return retriever.apply(subtractSets(responseIds, storedSeatBids.keySet()), timeout)
                    .map(result -> StoredResponseDataResult.of(
                            combineMaps(storedSeatBids, result.getStoredSeatBid()),
                            result.getErrors()));
        }

        private static <T> Set<T> subtractSets(Set<T> first, Set<T> second) {
            final Set<T> remaining = new HashSet<>(first);
            remaining.removeAll(second);
            return remaining;
        }

        private static <K, V> Map<K, V> combineMaps(Map<K, V> first, Map<K, V> second) {
            final Map<K, V> combined = new HashMap<>(first.size() + second.size());
            combined.putAll(first);
            combined.putAll(second);
            return combined;
        }
    }
}<|MERGE_RESOLUTION|>--- conflicted
+++ resolved
@@ -135,7 +135,6 @@
         }
 
         @Override
-<<<<<<< HEAD
         public Future<Map<String, String>> getCategories(String primaryAdServer, String publisher, Timeout timeout) {
             return applicationSettings.getCategories(primaryAdServer, publisher, timeout)
                     .recover(throwable -> next != null
@@ -144,13 +143,9 @@
         }
 
         @Override
-        public Future<StoredDataResult> getStoredData(Set<String> requestIds, Set<String> impIds, Timeout timeout) {
-            return getStoredRequests(requestIds, impIds, timeout, applicationSettings::getStoredData,
-=======
         public Future<StoredDataResult> getStoredData(String accountId, Set<String> requestIds, Set<String> impIds,
                                                       Timeout timeout) {
             return getStoredRequests(accountId, requestIds, impIds, timeout, applicationSettings::getStoredData,
->>>>>>> 7867aeea
                     next != null ? next::getStoredData : null);
         }
 
