--- conflicted
+++ resolved
@@ -52,14 +52,11 @@
     /**
      * Fetches stored response by IDs.
      */
-<<<<<<< HEAD
-    Future<StoredDataResult> getVideoStoredData(Set<String> requestIds, Set<String> impIds, Timeout timeout);
+    Future<StoredResponseDataResult> getStoredResponses(Set<String> responseIds, Timeout timeout);
+
 
     /**
      * Fetches video category
      */
     Future<Map<String, String>> getCategories(String primaryAdServer, String publisher, Timeout timeout);
-=======
-    Future<StoredResponseDataResult> getStoredResponses(Set<String> responseIds, Timeout timeout);
->>>>>>> 7867aeea
 }