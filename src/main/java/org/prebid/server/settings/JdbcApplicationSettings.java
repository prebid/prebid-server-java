--- conflicted
+++ resolved
@@ -132,28 +132,12 @@
                 .compose(result -> failedIfNull(result, accountId, "Account"));
     }
 
-    /**
-<<<<<<< HEAD
-     * Runs a process to get AdUnit config by id from database
-     * and returns {@link Future&lt;{@link String}&gt;}.
-     */
-    @Override
-    public Future<String> getAdUnitConfigById(String adUnitConfigId, Timeout timeout) {
-        return jdbcClient.executeQuery("SELECT config FROM s2sconfig_config where uuid = ? LIMIT 1",
-                Collections.singletonList(adUnitConfigId),
-                result -> mapToModelOrError(result, row -> row.getString(0)),
-                timeout)
-                .compose(result -> failedIfNull(result, adUnitConfigId, "AdUnitConfig"));
-    }
-
     @Override
     public Future<Map<String, String>> getCategories(String primaryAdServer, String publisher, Timeout timeout) {
         return Future.failedFuture(new PreBidException("Not supported"));
     }
 
     /**
-=======
->>>>>>> a44b7001
      * Transforms the first row of {@link ResultSet} to required object or returns null.
      * <p>
      * Note: mapper should never throws exception in case of using
