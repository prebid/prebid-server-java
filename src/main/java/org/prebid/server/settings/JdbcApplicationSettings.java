--- conflicted
+++ resolved
@@ -108,14 +108,7 @@
      */
     @Override
     public Future<Account> getAccountById(String accountId, Timeout timeout) {
-<<<<<<< HEAD
         return jdbcClient.executeQuery(selectAccountQuery,
-=======
-        return jdbcClient.executeQuery("SELECT uuid, price_granularity, banner_cache_ttl, video_cache_ttl, "
-                        + "events_enabled, enforce_ccpa, tcf_config, analytics_sampling_factor, truncate_target_attr, "
-                        + "default_integration, analytics_config, bid_validations "
-                        + "FROM accounts_account where uuid = ? LIMIT 1",
->>>>>>> e8f6b8ff
                 Collections.singletonList(accountId),
                 result -> mapToModelOrError(result, row -> Account.builder()
                         .id(row.getString(0))
