--- conflicted
+++ resolved
@@ -97,13 +97,8 @@
     @Override
     public Future<Account> getAccountById(String accountId, Timeout timeout) {
         return jdbcClient.executeQuery("SELECT uuid, price_granularity, banner_cache_ttl, video_cache_ttl,"
-<<<<<<< HEAD
-                        + " events_enabled, enforce_gdpr, enforce_ccpa, tcf_config, analytics_sampling_factor"
-                        + " FROM accounts_account where uuid = ? LIMIT 1",
-=======
-                        + " events_enabled, tcf_config, analytics_sampling_factor FROM accounts_account"
+                        + " events_enabled, enforce_ccpa, tcf_config, analytics_sampling_factor FROM accounts_account"
                         + " where uuid = ? LIMIT 1",
->>>>>>> 96ff2f26
                 Collections.singletonList(accountId),
                 result -> mapToModelOrError(result, row -> Account.builder()
                         .id(row.getString(0))
@@ -111,15 +106,9 @@
                         .bannerCacheTtl(row.getInteger(2))
                         .videoCacheTtl(row.getInteger(3))
                         .eventsEnabled(row.getBoolean(4))
-<<<<<<< HEAD
-                        .enforceGdpr(row.getBoolean(5))
-                        .enforceCcpa(row.getBoolean(6))
-                        .gdpr(toAccountTcfConfig(row.getString(7)))
-                        .analyticsSamplingFactor(row.getInteger(8))
-=======
-                        .gdpr(toAccountTcfConfig(row.getString(5)))
-                        .analyticsSamplingFactor(row.getInteger(6))
->>>>>>> 96ff2f26
+                        .enforceCcpa(row.getBoolean(5))
+                        .gdpr(toAccountTcfConfig(row.getString(6)))
+                        .analyticsSamplingFactor(row.getInteger(7))
                         .build()),
                 timeout)
                 .compose(result -> failedIfNull(result, accountId, "Account"));
