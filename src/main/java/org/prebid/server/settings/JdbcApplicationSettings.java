package org.prebid.server.settings;

import io.vertx.core.Future;
import io.vertx.core.json.JsonArray;
import io.vertx.ext.sql.ResultSet;
import org.apache.commons.collections4.CollectionUtils;
import org.apache.commons.lang3.StringUtils;
import org.prebid.server.exception.PreBidException;
import org.prebid.server.execution.Timeout;
import org.prebid.server.json.DecodeException;
import org.prebid.server.json.JacksonMapper;
import org.prebid.server.settings.mapper.JdbcStoredDataResultMapper;
import org.prebid.server.settings.mapper.JdbcStoredResponseResultMapper;
import org.prebid.server.settings.model.Account;
import org.prebid.server.settings.model.AccountGdprConfig;
import org.prebid.server.settings.model.StoredDataResult;
import org.prebid.server.settings.model.StoredResponseDataResult;
import org.prebid.server.vertx.jdbc.JdbcClient;

import java.util.ArrayList;
import java.util.Collections;
import java.util.List;
import java.util.Objects;
import java.util.Set;
import java.util.function.Function;
import java.util.stream.Collectors;
import java.util.stream.IntStream;

/**
 * Implementation of {@link ApplicationSettings}.
 * <p>
 * Reads an application settings from the database source.
 * <p>
 * In order to enable caching and reduce latency for read operations {@link JdbcApplicationSettings}
 * can be decorated by {@link CachingApplicationSettings}.
 */
public class JdbcApplicationSettings implements ApplicationSettings {

    private static final String REQUEST_ID_PLACEHOLDER = "%REQUEST_ID_LIST%";
    private static final String IMP_ID_PLACEHOLDER = "%IMP_ID_LIST%";
    private static final String RESPONSE_ID_PLACEHOLDER = "%RESPONSE_ID_LIST%";

    private final JdbcClient jdbcClient;
    private final JacksonMapper mapper;

    /**
     * Query to select stored requests and imps by ids, for example:
     * <pre>
     * SELECT reqid, requestData, 'request' as dataType
     *   FROM stored_requests
     *   WHERE reqid in (%REQUEST_ID_LIST%)
     * UNION ALL
     * SELECT impid, impData, 'imp' as dataType
     *   FROM stored_imps
     *   WHERE impid in (%IMP_ID_LIST%)
     * </pre>
     */
    private final String selectQuery;

    /**
     * Query to select amp stored requests by ids, for example:
     * <pre>
     * SELECT reqid, requestData, 'request' as dataType
     *   FROM stored_requests
     *   WHERE reqid in (%REQUEST_ID_LIST%)
     * </pre>
     */
    private final String selectAmpQuery;

    /**
     * Query to select stored responses by ids, for example:
     * <pre>
     * SELECT respid, responseData
     *   FROM stored_responses
     *   WHERE respid in (%RESPONSE_ID_LIST%)
     * </pre>
     */
    private final String selectResponseQuery;

    public JdbcApplicationSettings(JdbcClient jdbcClient,
                                   JacksonMapper mapper,
                                   String selectQuery,
                                   String selectAmpQuery,
                                   String selectResponseQuery) {

        this.jdbcClient = Objects.requireNonNull(jdbcClient);
        this.mapper = Objects.requireNonNull(mapper);
        this.selectQuery = Objects.requireNonNull(selectQuery);
        this.selectAmpQuery = Objects.requireNonNull(selectAmpQuery);
        this.selectResponseQuery = Objects.requireNonNull(selectResponseQuery);
    }

    /**
     * Runs a process to get account by id from database
     * and returns {@link Future&lt;{@link Account}&gt;}.
     */
    @Override
    public Future<Account> getAccountById(String accountId, Timeout timeout) {
        return jdbcClient.executeQuery("SELECT uuid, price_granularity, banner_cache_ttl, video_cache_ttl,"
<<<<<<< HEAD
                        + " events_enabled, enforce_gdpr, tcf_config, analytics_sampling_factor, truncate_target_attr"
                        + " FROM accounts_account where uuid = ? LIMIT 1",
=======
                        + " events_enabled, enforce_ccpa, tcf_config, analytics_sampling_factor FROM accounts_account"
                        + " where uuid = ? LIMIT 1",
>>>>>>> 4755aa37
                Collections.singletonList(accountId),
                result -> mapToModelOrError(result, row -> Account.builder()
                        .id(row.getString(0))
                        .priceGranularity(row.getString(1))
                        .bannerCacheTtl(row.getInteger(2))
                        .videoCacheTtl(row.getInteger(3))
                        .eventsEnabled(row.getBoolean(4))
                        .enforceCcpa(row.getBoolean(5))
                        .gdpr(toAccountTcfConfig(row.getString(6)))
                        .analyticsSamplingFactor(row.getInteger(7))
                        .truncateTargetAttr(row.getInteger(8))
                        .build()),
                timeout)
                .compose(result -> failedIfNull(result, accountId, "Account"));
    }

    /**
     * Runs a process to get AdUnit config by id from database
     * and returns {@link Future&lt;{@link String}&gt;}.
     */
    @Override
    public Future<String> getAdUnitConfigById(String adUnitConfigId, Timeout timeout) {
        return jdbcClient.executeQuery("SELECT config FROM s2sconfig_config where uuid = ? LIMIT 1",
                Collections.singletonList(adUnitConfigId),
                result -> mapToModelOrError(result, row -> row.getString(0)),
                timeout)
                .compose(result -> failedIfNull(result, adUnitConfigId, "AdUnitConfig"));
    }

    /**
     * Transforms the first row of {@link ResultSet} to required object or returns null.
     * <p>
     * Note: mapper should never throws exception in case of using
     * {@link org.prebid.server.vertx.jdbc.CircuitBreakerSecuredJdbcClient}.
     */
    private <T> T mapToModelOrError(ResultSet result, Function<JsonArray, T> mapper) {
        return result != null && CollectionUtils.isNotEmpty(result.getResults())
                ? mapper.apply(result.getResults().get(0))
                : null;
    }

    /**
     * Returns succeeded {@link Future} if given value is not equal to NULL,
     * otherwise failed {@link Future} with {@link PreBidException}.
     */
    private static <T> Future<T> failedIfNull(T value, String id, String errorPrefix) {
        return value != null
                ? Future.succeededFuture(value)
                : Future.failedFuture(new PreBidException(String.format("%s not found: %s", errorPrefix, id)));
    }

    private AccountGdprConfig toAccountTcfConfig(String tcfConfig) {
        try {
            return tcfConfig != null ? mapper.decodeValue(tcfConfig, AccountGdprConfig.class) : null;
        } catch (DecodeException e) {
            throw new PreBidException(e.getMessage());
        }
    }

    /**
     * Runs a process to get stored requests by a collection of ids from database
     * and returns {@link Future&lt;{@link StoredDataResult }&gt;}.
     */
    @Override
    public Future<StoredDataResult> getStoredData(Set<String> requestIds, Set<String> impIds, Timeout timeout) {
        return fetchStoredData(selectQuery, requestIds, impIds, timeout);
    }

    /**
     * Runs a process to get stored responses by a collection of ids from database
     * and returns {@link Future&lt;{@link StoredResponseDataResult }&gt;}.
     */
    @Override
    public Future<StoredResponseDataResult> getStoredResponses(Set<String> responseIds, Timeout timeout) {
        final String queryResolvedWithParameters = selectResponseQuery.replaceAll(RESPONSE_ID_PLACEHOLDER,
                parameterHolders(responseIds.size()));

        final List<Object> idsQueryParameters = new ArrayList<>();
        IntStream.rangeClosed(1, StringUtils.countMatches(selectResponseQuery, RESPONSE_ID_PLACEHOLDER))
                .forEach(i -> idsQueryParameters.addAll(responseIds));

        return jdbcClient.executeQuery(queryResolvedWithParameters, idsQueryParameters,
                result -> JdbcStoredResponseResultMapper.map(result, responseIds), timeout);
    }

    /**
     * Runs a process to get stored requests by a collection of amp ids from database
     * and returns {@link Future&lt;{@link StoredDataResult }&gt;}.
     */
    @Override
    public Future<StoredDataResult> getAmpStoredData(Set<String> requestIds, Set<String> impIds, Timeout timeout) {
        return fetchStoredData(selectAmpQuery, requestIds, Collections.emptySet(), timeout);
    }

    /**
     * Runs a process to get stored requests by a collection of video ids from database
     * and returns {@link Future&lt;{@link StoredDataResult }&gt;}.
     */
    @Override
    public Future<StoredDataResult> getVideoStoredData(Set<String> requestIds, Set<String> impIds, Timeout timeout) {
        return fetchStoredData(selectQuery, requestIds, impIds, timeout);
    }

    /**
     * Fetches stored requests from database for the given query.
     */
    private Future<StoredDataResult> fetchStoredData(String query, Set<String> requestIds, Set<String> impIds,
                                                     Timeout timeout) {
        final Future<StoredDataResult> future;

        if (CollectionUtils.isEmpty(requestIds) && CollectionUtils.isEmpty(impIds)) {
            future = Future.succeededFuture(
                    StoredDataResult.of(Collections.emptyMap(), Collections.emptyMap(), Collections.emptyList()));
        } else {
            final List<Object> idsQueryParameters = new ArrayList<>();
            IntStream.rangeClosed(1, StringUtils.countMatches(query, REQUEST_ID_PLACEHOLDER))
                    .forEach(i -> idsQueryParameters.addAll(requestIds));
            IntStream.rangeClosed(1, StringUtils.countMatches(query, IMP_ID_PLACEHOLDER))
                    .forEach(i -> idsQueryParameters.addAll(impIds));

            final String parametrizedQuery = createParametrizedQuery(query, requestIds.size(), impIds.size());
            future = jdbcClient.executeQuery(parametrizedQuery, idsQueryParameters,
                    result -> JdbcStoredDataResultMapper.map(result, requestIds, impIds),
                    timeout);
        }

        return future;
    }

    /**
     * Creates parametrized query from query and variable templates, by replacing templateVariable
     * with appropriate number of "?" placeholders.
     */
    private static String createParametrizedQuery(String query, int requestIdsSize, int impIdsSize) {
        return query
                .replace(REQUEST_ID_PLACEHOLDER, parameterHolders(requestIdsSize))
                .replace(IMP_ID_PLACEHOLDER, parameterHolders(impIdsSize));
    }

    /**
     * Returns string for parametrized placeholder.
     */
    private static String parameterHolders(int paramsSize) {
        return paramsSize == 0
                ? "NULL"
                : IntStream.range(0, paramsSize).mapToObj(i -> "?").collect(Collectors.joining(","));
    }
}<|MERGE_RESOLUTION|>--- conflicted
+++ resolved
@@ -97,13 +97,8 @@
     @Override
     public Future<Account> getAccountById(String accountId, Timeout timeout) {
         return jdbcClient.executeQuery("SELECT uuid, price_granularity, banner_cache_ttl, video_cache_ttl,"
-<<<<<<< HEAD
-                        + " events_enabled, enforce_gdpr, tcf_config, analytics_sampling_factor, truncate_target_attr"
+                        + " events_enabled, enforce_ccpa, tcf_config, analytics_sampling_factor, truncate_target_attr"
                         + " FROM accounts_account where uuid = ? LIMIT 1",
-=======
-                        + " events_enabled, enforce_ccpa, tcf_config, analytics_sampling_factor FROM accounts_account"
-                        + " where uuid = ? LIMIT 1",
->>>>>>> 4755aa37
                 Collections.singletonList(accountId),
                 result -> mapToModelOrError(result, row -> Account.builder()
                         .id(row.getString(0))
