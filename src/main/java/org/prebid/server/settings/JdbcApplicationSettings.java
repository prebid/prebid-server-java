--- conflicted
+++ resolved
@@ -97,12 +97,8 @@
     @Override
     public Future<Account> getAccountById(String accountId, Timeout timeout) {
         return jdbcClient.executeQuery("SELECT uuid, price_granularity, banner_cache_ttl, video_cache_ttl,"
-<<<<<<< HEAD
-                        + " events_enabled, enforce_gdpr, enforce_ccpa, analytics_sampling_factor FROM accounts_account"
-=======
-                        + " events_enabled, enforce_gdpr, tcf_config, analytics_sampling_factor FROM accounts_account"
->>>>>>> efe162c7
-                        + " where uuid = ? LIMIT 1",
+                        + " events_enabled, enforce_gdpr, enforce_ccpa, tcf_config, analytics_sampling_factor"
+                        + " FROM accounts_account where uuid = ? LIMIT 1",
                 Collections.singletonList(accountId),
                 result -> mapToModelOrError(result, row -> Account.builder()
                         .id(row.getString(0))
@@ -111,12 +107,9 @@
                         .videoCacheTtl(row.getInteger(3))
                         .eventsEnabled(row.getBoolean(4))
                         .enforceGdpr(row.getBoolean(5))
-<<<<<<< HEAD
                         .enforceCcpa(row.getBoolean(6))
-=======
-                        .gdpr(toAccountTcfConfig(row.getString(6)))
->>>>>>> efe162c7
-                        .analyticsSamplingFactor(row.getInteger(7))
+                        .gdpr(toAccountTcfConfig(row.getString(7)))
+                        .analyticsSamplingFactor(row.getInteger(8))
                         .build()),
                 timeout)
                 .compose(result -> failedIfNull(result, accountId, "Account"));
