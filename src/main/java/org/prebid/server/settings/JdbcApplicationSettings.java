--- conflicted
+++ resolved
@@ -107,13 +107,7 @@
      */
     @Override
     public Future<Account> getAccountById(String accountId, Timeout timeout) {
-<<<<<<< HEAD
         return jdbcClient.executeQuery(selectAccountQuery,
-=======
-        return jdbcClient.executeQuery("SELECT uuid, price_granularity, banner_cache_ttl, video_cache_ttl,"
-                        + " events_enabled, enforce_ccpa, tcf_config, analytics_sampling_factor, truncate_target_attr,"
-                        + " default_integration, analytics_config FROM accounts_account where uuid = ? LIMIT 1",
->>>>>>> 97a682f3
                 Collections.singletonList(accountId),
                 result -> mapToModelOrError(result, row -> Account.builder()
                         .id(row.getString(0))
@@ -180,13 +174,9 @@
      * and returns {@link Future&lt;{@link StoredDataResult }&gt;}.
      */
     @Override
-<<<<<<< HEAD
-    public Future<StoredDataResult> getStoredData(Set<String> requestIds, Set<String> impIds, Timeout timeout) {
-        return fetchStoredData(selectStoredRequestsQuery, requestIds, impIds, timeout);
-=======
     public Future<StoredDataResult> getStoredData(String accountId, Set<String> requestIds, Set<String> impIds,
                                                   Timeout timeout) {
-        return fetchStoredData(selectQuery, accountId, requestIds, impIds, timeout);
+        return fetchStoredData(selectStoredRequestsQuery, accountId, requestIds, impIds, timeout);
     }
 
     /**
@@ -196,7 +186,7 @@
     @Override
     public Future<StoredDataResult> getAmpStoredData(String accountId, Set<String> requestIds, Set<String> impIds,
                                                      Timeout timeout) {
-        return fetchStoredData(selectAmpQuery, accountId, requestIds, Collections.emptySet(), timeout);
+        return fetchStoredData(selectAmpStoredRequestsQuery, accountId, requestIds, Collections.emptySet(), timeout);
     }
 
     /**
@@ -206,8 +196,7 @@
     @Override
     public Future<StoredDataResult> getVideoStoredData(String accountId, Set<String> requestIds, Set<String> impIds,
                                                        Timeout timeout) {
-        return fetchStoredData(selectQuery, accountId, requestIds, impIds, timeout);
->>>>>>> 97a682f3
+        return fetchStoredData(selectStoredRequestsQuery, accountId, requestIds, impIds, timeout);
     }
 
     /**
@@ -228,27 +217,6 @@
     }
 
     /**
-<<<<<<< HEAD
-     * Runs a process to get stored requests by a collection of amp ids from database
-     * and returns {@link Future&lt;{@link StoredDataResult }&gt;}.
-     */
-    @Override
-    public Future<StoredDataResult> getAmpStoredData(Set<String> requestIds, Set<String> impIds, Timeout timeout) {
-        return fetchStoredData(selectAmpStoredRequestsQuery, requestIds, Collections.emptySet(), timeout);
-    }
-
-    /**
-     * Runs a process to get stored requests by a collection of video ids from database
-     * and returns {@link Future&lt;{@link StoredDataResult }&gt;}.
-     */
-    @Override
-    public Future<StoredDataResult> getVideoStoredData(Set<String> requestIds, Set<String> impIds, Timeout timeout) {
-        return fetchStoredData(selectStoredRequestsQuery, requestIds, impIds, timeout);
-    }
-
-    /**
-=======
->>>>>>> 97a682f3
      * Fetches stored requests from database for the given query.
      */
     private Future<StoredDataResult> fetchStoredData(String query, String accountId, Set<String> requestIds,
