--- conflicted
+++ resolved
@@ -109,13 +109,8 @@
      */
     @Override
     public Future<Account> getAccountById(String accountId, Timeout timeout) {
-<<<<<<< HEAD
-        return jdbcClient.executeQuery("SELECT uuid, price_granularity, banner_cache_ttl, video_cache_ttl,"
-                        + " events_enabled, enforce_ccpa, tcf_config, analytics_sampling_factor, truncate_target_attr,"
-                        + " default_integration, analytics_config, status FROM accounts_account where uuid = ? LIMIT 1",
-=======
-        return jdbcClient.executeQuery(selectAccountQuery,
->>>>>>> 3ce7df94
+        return jdbcClient.executeQuery(
+                selectAccountQuery,
                 Collections.singletonList(accountId),
                 result -> mapToModelOrError(result, row -> Account.builder()
                         .id(row.getString(0))
@@ -129,11 +124,8 @@
                         .truncateTargetAttr(row.getInteger(8))
                         .defaultIntegration(row.getString(9))
                         .analyticsConfig(toModel(row.getString(10), AccountAnalyticsConfig.class))
-<<<<<<< HEAD
-                        .status(toAccountStatus(row.getString(11)))
-=======
                         .bidValidations(toModel(row.getString(11), AccountBidValidationConfig.class))
->>>>>>> 3ce7df94
+                        .status(toAccountStatus(row.getString(12)))
                         .build()),
                 timeout)
                 .compose(result -> failedIfNull(result, accountId, "Account"));
