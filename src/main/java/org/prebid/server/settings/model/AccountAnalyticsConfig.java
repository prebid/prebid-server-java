package org.prebid.server.settings.model;

import com.fasterxml.jackson.annotation.JsonAlias;
import com.fasterxml.jackson.databind.node.ObjectNode;
import lombok.Value;

import java.util.Map;

@Value(staticConstructor = "of")
public class AccountAnalyticsConfig {

    private static final Map<String, Boolean> FALLBACK_AUCTION_EVENTS;

    static {
        FALLBACK_AUCTION_EVENTS = Map.of(
                "web", false,
                "amp", true,
                "app", true);
    }

<<<<<<< HEAD
    @JsonAlias("auction-events")
=======
    @JsonProperty("allow-client-details")
    boolean allowClientDetails;

    @JsonProperty("auction-events")
>>>>>>> a2e376c1
    AccountAuctionEventConfig auctionEvents;

    Map<String, ObjectNode> modules;

    public static Map<String, Boolean> fallbackAuctionEvents() {
        return FALLBACK_AUCTION_EVENTS;
    }
}<|MERGE_RESOLUTION|>--- conflicted
+++ resolved
@@ -18,14 +18,10 @@
                 "app", true);
     }
 
-<<<<<<< HEAD
-    @JsonAlias("auction-events")
-=======
-    @JsonProperty("allow-client-details")
+    @JsonAlias("allow-client-details")
     boolean allowClientDetails;
 
-    @JsonProperty("auction-events")
->>>>>>> a2e376c1
+    @JsonAlias("auction-events")
     AccountAuctionEventConfig auctionEvents;
 
     Map<String, ObjectNode> modules;
