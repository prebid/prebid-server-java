--- conflicted
+++ resolved
@@ -61,10 +61,8 @@
 
     AccountBidRankingConfig ranking;
 
-<<<<<<< HEAD
-    AccountProfilesConfig profiles;
-=======
     @JsonAlias("impression-limit")
     Integer impressionLimit;
->>>>>>> 3bdbe211
+
+    AccountProfilesConfig profiles;
 }