--- conflicted
+++ resolved
@@ -37,10 +37,8 @@
     @JsonProperty("price-floors")
     AccountPriceFloorsConfig priceFloors;
 
-<<<<<<< HEAD
+    AccountTargetingConfig targeting;
+
     @JsonProperty("preferredmediatype")
     Map<String, MediaType> preferredMediaTypes;
-=======
-    AccountTargetingConfig targeting;
->>>>>>> 98fd4b33
 }