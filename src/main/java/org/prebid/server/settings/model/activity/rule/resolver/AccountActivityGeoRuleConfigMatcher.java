package org.prebid.server.settings.model.activity.rule.resolver;

import com.fasterxml.jackson.databind.JsonNode;
import org.prebid.server.settings.model.activity.rule.AccountActivityGeoRuleConfig;
import org.prebid.server.settings.model.activity.rule.AccountActivityRuleConfig;

public class AccountActivityGeoRuleConfigMatcher implements AccountActivityRuleConfigMatcher {

    @Override
    public boolean matches(JsonNode ruleNode) {
<<<<<<< HEAD
        return ruleNode != null && ruleNode.isObject()
                && (ruleNode.has("gppSid")
                || ruleNode.has("geo")
                || ruleNode.has("gpc"));
=======
        if (ruleNode == null || !ruleNode.isObject()) {
            return false;
        }

        final JsonNode conditionNode = ruleNode.get("condition");
        return conditionNode != null && conditionNode.isObject()
                && (conditionNode.has("gppSid") || conditionNode.has("geo"));
>>>>>>> 8b40c032
    }

    @Override
    public Class<? extends AccountActivityRuleConfig> type() {
        return AccountActivityGeoRuleConfig.class;
    }
}<|MERGE_RESOLUTION|>--- conflicted
+++ resolved
@@ -8,12 +8,6 @@
 
     @Override
     public boolean matches(JsonNode ruleNode) {
-<<<<<<< HEAD
-        return ruleNode != null && ruleNode.isObject()
-                && (ruleNode.has("gppSid")
-                || ruleNode.has("geo")
-                || ruleNode.has("gpc"));
-=======
         if (ruleNode == null || !ruleNode.isObject()) {
             return false;
         }
@@ -21,7 +15,6 @@
         final JsonNode conditionNode = ruleNode.get("condition");
         return conditionNode != null && conditionNode.isObject()
                 && (conditionNode.has("gppSid") || conditionNode.has("geo"));
->>>>>>> 8b40c032
     }
 
     @Override
