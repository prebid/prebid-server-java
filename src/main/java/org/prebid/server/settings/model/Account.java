--- conflicted
+++ resolved
@@ -17,13 +17,8 @@
 
     Boolean eventsEnabled;
 
-<<<<<<< HEAD
-    Boolean enforceGdpr;
-
     Boolean enforceCcpa;
 
-=======
->>>>>>> 96ff2f26
     AccountGdprConfig gdpr;
 
     Integer analyticsSamplingFactor;
