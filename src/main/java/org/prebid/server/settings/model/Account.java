--- conflicted
+++ resolved
@@ -25,13 +25,11 @@
 
     Integer truncateTargetAttr;
 
-<<<<<<< HEAD
-    Boolean preferDeals;
-=======
     String defaultIntegration;
 
     AccountAnalyticsConfig analyticsConfig;
->>>>>>> 39355cef
+
+    Boolean preferDeals;
 
     public static Account empty(String id) {
         return Account.builder()
