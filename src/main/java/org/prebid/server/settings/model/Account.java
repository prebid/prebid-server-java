--- conflicted
+++ resolved
@@ -3,6 +3,7 @@
 import com.fasterxml.jackson.annotation.JsonProperty;
 import lombok.Builder;
 import lombok.Value;
+import org.apache.commons.lang3.ObjectUtils;
 
 @Builder(toBuilder = true)
 @Value
@@ -10,7 +11,6 @@
 
     String id;
 
-<<<<<<< HEAD
     String priceGranularity;
 
     Integer bannerCacheTtl;
@@ -32,9 +32,12 @@
     Integer truncateTargetAttr;
 
     String defaultIntegration;
-=======
+
+    AccountAnalyticsConfig analyticsConfig;
+
+    AccountBidValidationConfig bidValidations;
+
     AccountStatus status;
->>>>>>> ac93bed5
 
     AccountAuctionConfig auction;
 
@@ -47,6 +50,26 @@
 
     AccountHooksConfiguration hooks;
 
+    public Account merge(Account another) {
+        return Account.builder()
+                .id(ObjectUtils.defaultIfNull(id, another.id))
+                .priceGranularity(ObjectUtils.defaultIfNull(priceGranularity, another.priceGranularity))
+                .bannerCacheTtl(ObjectUtils.defaultIfNull(bannerCacheTtl, another.bannerCacheTtl))
+                .videoCacheTtl(ObjectUtils.defaultIfNull(videoCacheTtl, another.videoCacheTtl))
+                .eventsEnabled(ObjectUtils.defaultIfNull(eventsEnabled, another.eventsEnabled))
+                .enforceCcpa(ObjectUtils.defaultIfNull(enforceCcpa, another.enforceCcpa))
+                .gdpr(ObjectUtils.defaultIfNull(gdpr, another.gdpr))
+                .analyticsSamplingFactor(ObjectUtils.defaultIfNull(
+                        analyticsSamplingFactor, another.analyticsSamplingFactor))
+                .truncateTargetAttr(ObjectUtils.defaultIfNull(truncateTargetAttr, another.truncateTargetAttr))
+                .defaultIntegration(ObjectUtils.defaultIfNull(defaultIntegration, another.defaultIntegration))
+                .analyticsConfig(ObjectUtils.defaultIfNull(analyticsConfig, another.analyticsConfig))
+                .bidValidations(ObjectUtils.defaultIfNull(bidValidations, another.bidValidations))
+                .status(ObjectUtils.defaultIfNull(status, another.status))
+                .cookieSync(ObjectUtils.defaultIfNull(cookieSync, another.cookieSync))
+                .build();
+    }
+
     public static Account empty(String id) {
         return Account.builder()
                 .id(id)
