--- conflicted
+++ resolved
@@ -35,12 +35,10 @@
 
     AccountStatus status;
 
-<<<<<<< HEAD
-    Boolean preferDeals;
-=======
     @JsonProperty("cookie-sync")
     AccountCookieSyncConfig cookieSync;
->>>>>>> 74f8437d
+
+    Boolean preferDeals;
 
     public Account merge(Account another) {
         return Account.builder()
@@ -58,11 +56,8 @@
                 .analyticsConfig(ObjectUtils.defaultIfNull(analyticsConfig, another.analyticsConfig))
                 .bidValidations(ObjectUtils.defaultIfNull(bidValidations, another.bidValidations))
                 .status(ObjectUtils.defaultIfNull(status, another.status))
-<<<<<<< HEAD
+                .cookieSync(ObjectUtils.defaultIfNull(cookieSync, another.cookieSync))
                 .preferDeals(ObjectUtils.defaultIfNull(preferDeals, another.preferDeals))
-=======
-                .cookieSync(ObjectUtils.defaultIfNull(cookieSync, another.cookieSync))
->>>>>>> 74f8437d
                 .build();
     }
 
