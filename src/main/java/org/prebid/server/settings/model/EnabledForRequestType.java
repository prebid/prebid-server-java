package org.prebid.server.settings.model;

import com.fasterxml.jackson.annotation.JsonAlias;
import lombok.AllArgsConstructor;
import lombok.Data;
import lombok.NoArgsConstructor;
import org.prebid.server.metric.MetricName;

@Data
@NoArgsConstructor
@AllArgsConstructor(staticName = "of")
public class EnabledForRequestType {

    @JsonAlias("web")
    Boolean pbjs;

    Boolean amp;

    Boolean app;

    Boolean video;

    /**
     * Tells if gdpr is enabled for request type defined in {@param requestType}.
     * Returns null if request type is unknown or null.
     */
    public Boolean isEnabledFor(MetricName requestType) {
        if (requestType == null) {
            return null;
        }
        switch (requestType) {
<<<<<<< HEAD
            case OPENRTB2_WEB:
                return web;
            case OPENRTB2_APP:
=======
            case openrtb2web:
                return pbjs;
            case openrtb2app:
>>>>>>> 4bbeb3f2
                return app;
            case AMP:
                return amp;
            case VIDEO:
                return video;
            default:
                return null;
        }
    }
}<|MERGE_RESOLUTION|>--- conflicted
+++ resolved
@@ -29,19 +29,13 @@
             return null;
         }
         switch (requestType) {
-<<<<<<< HEAD
-            case OPENRTB2_WEB:
-                return web;
-            case OPENRTB2_APP:
-=======
             case openrtb2web:
                 return pbjs;
             case openrtb2app:
->>>>>>> 4bbeb3f2
                 return app;
-            case AMP:
+            case amp:
                 return amp;
-            case VIDEO:
+            case video:
                 return video;
             default:
                 return null;
