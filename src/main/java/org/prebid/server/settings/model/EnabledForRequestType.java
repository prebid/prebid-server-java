--- conflicted
+++ resolved
@@ -29,15 +29,9 @@
             return null;
         }
         switch (requestType) {
-<<<<<<< HEAD
             case OPENRTB2_WEB:
-                return web;
+                return pbjs;
             case OPENRTB2_APP:
-=======
-            case openrtb2web:
-                return pbjs;
-            case openrtb2app:
->>>>>>> 43267f77
                 return app;
             case AMP:
                 return amp;
