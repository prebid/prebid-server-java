package org.prebid.server.settings;

import com.fasterxml.jackson.core.JsonProcessingException;
import com.fasterxml.jackson.core.type.TypeReference;
import com.fasterxml.jackson.databind.node.ObjectNode;
import io.netty.handler.codec.http.HttpResponseStatus;
import io.vertx.core.Future;
import org.apache.commons.collections4.CollectionUtils;
import org.apache.commons.collections4.MapUtils;
import org.apache.commons.lang3.StringUtils;
import org.apache.http.client.utils.URIBuilder;
import org.prebid.server.exception.PreBidException;
import org.prebid.server.execution.timeout.Timeout;
import org.prebid.server.json.DecodeException;
import org.prebid.server.json.JacksonMapper;
import org.prebid.server.log.Logger;
import org.prebid.server.log.LoggerFactory;
import org.prebid.server.settings.model.Account;
import org.prebid.server.settings.model.Category;
import org.prebid.server.settings.model.Profile;
import org.prebid.server.settings.model.StoredDataResult;
import org.prebid.server.settings.model.StoredDataType;
import org.prebid.server.settings.model.StoredResponseDataResult;
import org.prebid.server.settings.proto.response.HttpAccountsResponse;
import org.prebid.server.settings.proto.response.HttpFetcherResponse;
import org.prebid.server.util.HttpUtil;
import org.prebid.server.vertx.httpclient.HttpClient;
import org.prebid.server.vertx.httpclient.model.HttpClientResponse;

import java.net.URISyntaxException;
import java.util.ArrayList;
import java.util.Collections;
import java.util.HashMap;
import java.util.HashSet;
import java.util.List;
import java.util.Map;
import java.util.Objects;
import java.util.Set;
import java.util.concurrent.TimeoutException;
import java.util.stream.Collectors;
import java.util.stream.Stream;

/**
 * Implementation of {@link ApplicationSettings}.
 * <p>
 * Fetches an application settings from the service via HTTP protocol.
 * <p>
 * In order to enable caching and reduce latency for read operations {@link HttpApplicationSettings}
 * can be decorated by {@link CachingApplicationSettings}.
 * <p>
 * Expected the endpoint to satisfy the following API (URL is encoded):
 * <p>
 * GET {endpoint}?request-ids=["req1","req2"]&imp-ids=["imp1","imp2","imp3"]
 * <p>
 * or settings.http.rfc3986-compatible is set to true
 * <p>
 * * GET {endpoint}?request-id=req1&request-id=req2&imp-id=imp1&imp-id=imp2&imp-id=imp3
 * * <p>
 * This endpoint should return a payload like:
 * <pre>
 * {
 *   "requests": {
 *     "req1": { ... stored data for req1 ... },
 *     "req2": { ... stored data for req2 ... },
 *   },
 *   "imps": {
 *     "imp1": { ... stored data for imp1 ... },
 *     "imp2": { ... stored data for imp2 ... },
 *     "imp3": null // If imp3 is not found
 *   }
 * }
 * </pre>
 */
public class HttpApplicationSettings implements ApplicationSettings {

    private static final Logger logger = LoggerFactory.getLogger(HttpApplicationSettings.class);
    private static final TypeReference<Map<String, Category>> CATEGORY_RESPONSE_REFERENCE =
            new TypeReference<>() {
            };

    private final boolean isRfc3986Compatible;
    private final String endpoint;
    private final String ampEndpoint;
    private final String videoEndpoint;
    private final String categoryEndpoint;
    private final HttpClient httpClient;
    private final JacksonMapper mapper;

    public HttpApplicationSettings(boolean isRfc3986Compatible,
                                   String endpoint,
                                   String ampEndpoint,
                                   String videoEndpoint,
                                   String categoryEndpoint,
                                   HttpClient httpClient,
                                   JacksonMapper mapper) {

<<<<<<< HEAD
        this.httpClient = Objects.requireNonNull(httpClient);
        this.mapper = Objects.requireNonNull(mapper);
        this.endpoint = HttpUtil.validateUrl(Objects.requireNonNull(endpoint));
        this.ampEndpoint = HttpUtil.validateUrl(Objects.requireNonNull(ampEndpoint));
        this.videoEndpoint = HttpUtil.validateUrl(Objects.requireNonNull(videoEndpoint));
        this.categoryEndpoint = HttpUtil.validateUrl(Objects.requireNonNull(categoryEndpoint));
        this.isRfc3986Compatible = isRfc3986Compatible;
=======
        this.isRfc3986Compatible = isRfc3986Compatible;
        this.endpoint = HttpUtil.validateUrlSyntax(Objects.requireNonNull(endpoint));
        this.ampEndpoint = HttpUtil.validateUrlSyntax(Objects.requireNonNull(ampEndpoint));
        this.videoEndpoint = HttpUtil.validateUrlSyntax(Objects.requireNonNull(videoEndpoint));
        this.categoryEndpoint = HttpUtil.validateUrlSyntax(Objects.requireNonNull(categoryEndpoint));
        this.httpClient = Objects.requireNonNull(httpClient);
        this.mapper = Objects.requireNonNull(mapper);
>>>>>>> ae10a63c
    }

    @Override
    public Future<Account> getAccountById(String accountId, Timeout timeout) {
        return fetchAccountsByIds(Collections.singleton(accountId), timeout)
                .map(accounts -> accounts.stream()
                        .findFirst()
                        .orElseThrow(() ->
                                new PreBidException("Account with id : %s not found".formatted(accountId))));
    }

    private Future<Set<Account>> fetchAccountsByIds(Set<String> accountIds, Timeout timeout) {
        if (CollectionUtils.isEmpty(accountIds)) {
            return Future.succeededFuture(Collections.emptySet());
        }

        final long remainingTimeout = timeout.remaining();
        if (timeout.remaining() <= 0) {
            return Future.failedFuture(new TimeoutException("Timeout has been exceeded"));
        }

        return httpClient.get(accountsRequestUrlFrom(endpoint, accountIds), HttpUtil.headers(), remainingTimeout)
                .map(response -> processAccountsResponse(response, accountIds));
    }

    private String accountsRequestUrlFrom(String endpoint, Set<String> accountIds) {
        try {
            final URIBuilder uriBuilder = new URIBuilder(endpoint);
            if (!accountIds.isEmpty()) {
                if (isRfc3986Compatible) {
                    accountIds.forEach(accountId -> uriBuilder.addParameter("account-id", accountId));
                } else {
                    uriBuilder.addParameter("account-ids", "[\"%s\"]".formatted(joinIds(accountIds)));
                }
            }
            return uriBuilder.build().toString();
        } catch (URISyntaxException e) {
            throw new PreBidException("URL %s has bad syntax".formatted(endpoint));
        }
    }

    private Set<Account> processAccountsResponse(HttpClientResponse httpClientResponse, Set<String> accountIds) {
        final int statusCode = httpClientResponse.getStatusCode();
        if (statusCode != HttpResponseStatus.OK.code()) {
            throw new PreBidException("Error fetching accounts %s via http: unexpected response status %d"
                    .formatted(accountIds, statusCode));
        }

        final HttpAccountsResponse response;
        try {
            response = mapper.decodeValue(httpClientResponse.getBody(), HttpAccountsResponse.class);
        } catch (DecodeException e) {
            throw new PreBidException("Error fetching accounts %s via http: failed to parse response: %s"
                    .formatted(accountIds, e.getMessage()));
        }
        final Map<String, Account> accounts = response.getAccounts();

        return MapUtils.isNotEmpty(accounts) ? new HashSet<>(accounts.values()) : Collections.emptySet();
    }

    @Override
    public Future<StoredDataResult<String>> getStoredData(String accountId,
                                                          Set<String> requestIds,
                                                          Set<String> impIds,
                                                          Timeout timeout) {

        return fetchStoredData(endpoint, requestIds, impIds, timeout);
    }

    @Override
    public Future<StoredDataResult<String>> getAmpStoredData(String accountId,
                                                             Set<String> requestIds,
                                                             Set<String> impIds,
                                                             Timeout timeout) {

        return fetchStoredData(ampEndpoint, requestIds, Collections.emptySet(), timeout);
    }

    @Override
    public Future<StoredDataResult<String>> getVideoStoredData(String accountId,
                                                               Set<String> requestIds,
                                                               Set<String> impIds,
                                                               Timeout timeout) {

        return fetchStoredData(videoEndpoint, requestIds, impIds, timeout);
    }

    private Future<StoredDataResult<String>> fetchStoredData(String endpoint,
                                                             Set<String> requestIds,
                                                             Set<String> impIds,
                                                             Timeout timeout) {

        if (CollectionUtils.isEmpty(requestIds) && CollectionUtils.isEmpty(impIds)) {
            return Future.succeededFuture(
                    StoredDataResult.of(Collections.emptyMap(), Collections.emptyMap(), Collections.emptyList()));
        }

        final long remainingTimeout = timeout.remaining();
        if (remainingTimeout <= 0) {
            return failStoredDataResponse(new TimeoutException("Timeout has been exceeded"), requestIds, impIds);
        }

        return httpClient.get(storeRequestUrlFrom(endpoint, requestIds, impIds), HttpUtil.headers(), remainingTimeout)
                .map(response -> processStoredDataResponse(response, requestIds, impIds))
                .recover(exception -> failStoredDataResponse(exception, requestIds, impIds));
    }

    private static Future<StoredDataResult<String>> failStoredDataResponse(Throwable throwable,
                                                                           Set<String> requestIds,
                                                                           Set<String> impIds) {

        return Future.succeededFuture(toFailedStoredDataResult(requestIds, impIds, throwable.getMessage()));
    }

    private static StoredDataResult<String> toFailedStoredDataResult(Set<String> requestIds,
                                                                     Set<String> impIds,
                                                                     String errorMessageFormat,
                                                                     Object... args) {

        final String errorRequests = requestIds.isEmpty() ? "" : "stored requests for ids " + requestIds;
        final String separator = requestIds.isEmpty() || impIds.isEmpty() ? "" : " and ";
        final String errorImps = impIds.isEmpty() ? "" : "stored imps for ids " + impIds;

        final String error = "Error fetching %s%s%s via HTTP: %s"
                .formatted(errorRequests, separator, errorImps, errorMessageFormat.formatted(args));
        logger.info(error);

        return StoredDataResult.of(Collections.emptyMap(), Collections.emptyMap(), Collections.singletonList(error));
    }

    private String storeRequestUrlFrom(String endpoint, Set<String> requestIds, Set<String> impIds) {
        try {
            final URIBuilder uriBuilder = new URIBuilder(endpoint);
            if (!requestIds.isEmpty()) {
                if (isRfc3986Compatible) {
                    requestIds.forEach(requestId -> uriBuilder.addParameter("request-id", requestId));
                } else {
                    uriBuilder.addParameter("request-ids", "[\"%s\"]".formatted(joinIds(requestIds)));
                }
            }
            if (!impIds.isEmpty()) {
                if (isRfc3986Compatible) {
                    impIds.forEach(impId -> uriBuilder.addParameter("imp-id", impId));
                } else {
                    uriBuilder.addParameter("imp-ids", "[\"%s\"]".formatted(joinIds(impIds)));
                }
            }
            return uriBuilder.build().toString();
        } catch (URISyntaxException e) {
            throw new PreBidException("URL %s has bad syntax".formatted(endpoint));
        }
    }

    private StoredDataResult<String> processStoredDataResponse(HttpClientResponse httpClientResponse,
                                                               Set<String> requestIds,
                                                               Set<String> impIds) {

        final int statusCode = httpClientResponse.getStatusCode();
        if (statusCode != HttpResponseStatus.OK.code()) {
            return toFailedStoredDataResult(requestIds, impIds, "HTTP status code %d", statusCode);
        }

        final String body = httpClientResponse.getBody();
        final HttpFetcherResponse response;
        try {
            response = mapper.decodeValue(body, HttpFetcherResponse.class);
        } catch (DecodeException e) {
            return toFailedStoredDataResult(
                    requestIds, impIds, "parsing json failed for response: %s with message: %s", body, e.getMessage());
        }

        return parseResponse(requestIds, impIds, response);
    }

    private StoredDataResult<String> parseResponse(Set<String> requestIds,
                                                   Set<String> impIds,
                                                   HttpFetcherResponse response) {

        final List<String> errors = new ArrayList<>();

        final Map<String, String> storedIdToRequest =
                parseStoredDataOrAddError(requestIds, response.getRequests(), StoredDataType.request, errors);

        final Map<String, String> storedIdToImp =
                parseStoredDataOrAddError(impIds, response.getImps(), StoredDataType.imp, errors);

        return StoredDataResult.of(storedIdToRequest, storedIdToImp, errors);
    }

    private Map<String, String> parseStoredDataOrAddError(Set<String> ids,
                                                          Map<String, ObjectNode> storedData,
                                                          StoredDataType type,
                                                          List<String> errors) {

        final Map<String, String> result = new HashMap<>(ids.size());

        if (storedData != null) {
            for (Map.Entry<String, ObjectNode> entry : storedData.entrySet()) {
                final String id = entry.getKey();

                final String jsonAsString;
                try {
                    jsonAsString = mapper.mapper().writeValueAsString(entry.getValue());
                } catch (JsonProcessingException e) {
                    errors.add("Error parsing %s json for id: %s with message: %s".formatted(type, id, e.getMessage()));
                    continue;
                }

                result.put(id, jsonAsString);
            }
        }

        if (result.size() < ids.size()) {
            final Set<String> missedIds = new HashSet<>(ids);
            missedIds.removeAll(result.keySet());

            missedIds.forEach(id -> errors.add("Stored %s not found for id: %s".formatted(type, id)));
        }

        return result;
    }

    @Override
    public Future<StoredDataResult<Profile>> getProfiles(String accountId,
                                                         Set<String> requestIds,
                                                         Set<String> impIds,
                                                         Timeout timeout) {

        return Future.succeededFuture(StoredDataResult.of(
                Collections.emptyMap(),
                Collections.emptyMap(),
                Stream.concat(requestIds.stream(), impIds.stream())
                        .map(id -> "Profile not found for id: " + id)
                        .toList()));
    }

    @Override
    public Future<StoredResponseDataResult> getStoredResponses(Set<String> responseIds, Timeout timeout) {
        return Future.failedFuture(new PreBidException("Not supported"));
    }

    @Override
    public Future<Map<String, String>> getCategories(String primaryAdServer, String publisher, Timeout timeout) {
        final String url = StringUtils.isNotEmpty(publisher)
                ? "%s/%s/%s.json".formatted(categoryEndpoint, primaryAdServer, publisher)
                : "%s/%s.json".formatted(categoryEndpoint, primaryAdServer);

        final long remainingTimeout = timeout.remaining();
        if (remainingTimeout <= 0) {
            return Future.failedFuture(new TimeoutException(
                    "Failed to fetch categories from url '%s'. Reason: Timeout exceeded".formatted(url)));
        }

        return httpClient.get(url, remainingTimeout)
                .map(httpClientResponse -> processCategoryResponse(httpClientResponse, url));
    }

    private Map<String, String> processCategoryResponse(HttpClientResponse httpClientResponse, String url) {
        final int statusCode = httpClientResponse.getStatusCode();
        if (statusCode != 200) {
            throw makeFailedCategoryFetchException(url, "Response status code is '%d'".formatted(statusCode));
        }

        final String body = httpClientResponse.getBody();
        if (StringUtils.isEmpty(body)) {
            throw makeFailedCategoryFetchException(url, "Response body is null or empty");
        }

        final Map<String, Category> categories;
        try {
            categories = mapper.decodeValue(body, CATEGORY_RESPONSE_REFERENCE);
        } catch (DecodeException e) {
            throw makeFailedCategoryFetchException(url, "Failed to decode response body with error " + e.getMessage());
        }

        return categories.entrySet().stream()
                .filter(catToCategory -> catToCategory.getValue() != null)
                .collect(Collectors.toMap(
                        Map.Entry::getKey,
                        catToCategory -> catToCategory.getValue().getId()));
    }

    private PreBidException makeFailedCategoryFetchException(String url, String reason) {
        return new PreBidException("Failed to fetch categories from url '%s'. Reason: %s".formatted(url, reason));
    }

    private static String joinIds(Set<String> ids) {
        return String.join("\",\"", ids);
    }
}<|MERGE_RESOLUTION|>--- conflicted
+++ resolved
@@ -94,23 +94,13 @@
                                    HttpClient httpClient,
                                    JacksonMapper mapper) {
 
-<<<<<<< HEAD
-        this.httpClient = Objects.requireNonNull(httpClient);
-        this.mapper = Objects.requireNonNull(mapper);
+        this.isRfc3986Compatible = isRfc3986Compatible;
         this.endpoint = HttpUtil.validateUrl(Objects.requireNonNull(endpoint));
         this.ampEndpoint = HttpUtil.validateUrl(Objects.requireNonNull(ampEndpoint));
         this.videoEndpoint = HttpUtil.validateUrl(Objects.requireNonNull(videoEndpoint));
         this.categoryEndpoint = HttpUtil.validateUrl(Objects.requireNonNull(categoryEndpoint));
-        this.isRfc3986Compatible = isRfc3986Compatible;
-=======
-        this.isRfc3986Compatible = isRfc3986Compatible;
-        this.endpoint = HttpUtil.validateUrlSyntax(Objects.requireNonNull(endpoint));
-        this.ampEndpoint = HttpUtil.validateUrlSyntax(Objects.requireNonNull(ampEndpoint));
-        this.videoEndpoint = HttpUtil.validateUrlSyntax(Objects.requireNonNull(videoEndpoint));
-        this.categoryEndpoint = HttpUtil.validateUrlSyntax(Objects.requireNonNull(categoryEndpoint));
         this.httpClient = Objects.requireNonNull(httpClient);
         this.mapper = Objects.requireNonNull(mapper);
->>>>>>> ae10a63c
     }
 
     @Override
