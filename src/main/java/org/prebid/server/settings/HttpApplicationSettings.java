package org.prebid.server.settings;

import com.fasterxml.jackson.core.JsonProcessingException;
import com.fasterxml.jackson.core.type.TypeReference;
import com.fasterxml.jackson.databind.node.ObjectNode;
import io.netty.handler.codec.http.HttpResponseStatus;
import io.vertx.core.Future;
import org.apache.commons.collections4.CollectionUtils;
import org.apache.commons.collections4.MapUtils;
import org.apache.commons.lang3.StringUtils;
import org.apache.http.client.utils.URIBuilder;
import org.prebid.server.exception.PreBidException;
import org.prebid.server.execution.timeout.Timeout;
import org.prebid.server.json.DecodeException;
import org.prebid.server.json.JacksonMapper;
import org.prebid.server.log.Logger;
import org.prebid.server.log.LoggerFactory;
import org.prebid.server.settings.model.Account;
import org.prebid.server.settings.model.Category;
import org.prebid.server.settings.model.Profile;
import org.prebid.server.settings.model.StoredDataResult;
import org.prebid.server.settings.model.StoredDataType;
import org.prebid.server.settings.model.StoredResponseDataResult;
import org.prebid.server.settings.proto.response.HttpAccountsResponse;
import org.prebid.server.settings.proto.response.HttpFetcherResponse;
import org.prebid.server.util.HttpUtil;
import org.prebid.server.vertx.httpclient.HttpClient;
import org.prebid.server.vertx.httpclient.model.HttpClientResponse;

import java.net.URISyntaxException;
import java.util.ArrayList;
import java.util.Collections;
import java.util.HashMap;
import java.util.HashSet;
import java.util.List;
import java.util.Map;
import java.util.Objects;
import java.util.Set;
import java.util.concurrent.TimeoutException;
import java.util.stream.Collectors;

/**
 * Implementation of {@link ApplicationSettings}.
 * <p>
 * Fetches an application settings from the service via HTTP protocol.
 * <p>
 * In order to enable caching and reduce latency for read operations {@link HttpApplicationSettings}
 * can be decorated by {@link CachingApplicationSettings}.
 * <p>
 * Expected the endpoint to satisfy the following API (URL is encoded):
 * <p>
 * GET {endpoint}?request-ids=["req1","req2"]&imp-ids=["imp1","imp2","imp3"]
 * <p>
 * or settings.http.rfc3986-compatible is set to true
 * <p>
 *  * GET {endpoint}?request-id=req1&request-id=req2&imp-id=imp1&imp-id=imp2&imp-id=imp3
 *  * <p>
 * This endpoint should return a payload like:
 * <pre>
 * {
 *   "requests": {
 *     "req1": { ... stored data for req1 ... },
 *     "req2": { ... stored data for req2 ... },
 *   },
 *   "imps": {
 *     "imp1": { ... stored data for imp1 ... },
 *     "imp2": { ... stored data for imp2 ... },
 *     "imp3": null // If imp3 is not found
 *   }
 * }
 * </pre>
 */
public class HttpApplicationSettings implements ApplicationSettings {

    private static final Logger logger = LoggerFactory.getLogger(HttpApplicationSettings.class);
    private static final TypeReference<Map<String, Category>> CATEGORY_RESPONSE_REFERENCE =
            new TypeReference<>() {
            };

    private final String endpoint;
    private final String ampEndpoint;
    private final String videoEndpoint;
    private final String categoryEndpoint;
    private final HttpClient httpClient;
    private final JacksonMapper mapper;
    private final boolean isRfc3986Compatible;

    public HttpApplicationSettings(HttpClient httpClient,
                                   JacksonMapper mapper,
                                   String endpoint,
                                   String ampEndpoint,
                                   String videoEndpoint,
                                   String categoryEndpoint,
                                   boolean isRfc3986Compatible) {

<<<<<<< HEAD
    public HttpApplicationSettings(String endpoint,
                                   String ampEndpoint,
                                   String videoEndpoint,
                                   String categoryEndpoint,
                                   HttpClient httpClient,
                                   JacksonMapper mapper) {

        this.endpoint = HttpUtil.validateUrl(Objects.requireNonNull(endpoint));
        this.ampEndpoint = HttpUtil.validateUrl(Objects.requireNonNull(ampEndpoint));
        this.videoEndpoint = HttpUtil.validateUrl(Objects.requireNonNull(videoEndpoint));
        this.categoryEndpoint = HttpUtil.validateUrl(Objects.requireNonNull(categoryEndpoint));
        this.httpClient = Objects.requireNonNull(httpClient);
        this.mapper = Objects.requireNonNull(mapper);
=======
        this.httpClient = Objects.requireNonNull(httpClient);
        this.mapper = Objects.requireNonNull(mapper);
        this.endpoint = HttpUtil.validateUrlSyntax(Objects.requireNonNull(endpoint));
        this.ampEndpoint = HttpUtil.validateUrlSyntax(Objects.requireNonNull(ampEndpoint));
        this.videoEndpoint = HttpUtil.validateUrlSyntax(Objects.requireNonNull(videoEndpoint));
        this.categoryEndpoint = HttpUtil.validateUrlSyntax(Objects.requireNonNull(categoryEndpoint));
        this.isRfc3986Compatible = isRfc3986Compatible;
>>>>>>> 3bdbe211
    }

    @Override
    public Future<Account> getAccountById(String accountId, Timeout timeout) {
        return fetchAccountsByIds(Collections.singleton(accountId), timeout)
                .map(accounts -> accounts.stream()
                        .findFirst()
                        .orElseThrow(() ->
                                new PreBidException("Account with id : %s not found".formatted(accountId))));
    }

    private Future<Set<Account>> fetchAccountsByIds(Set<String> accountIds, Timeout timeout) {
        if (CollectionUtils.isEmpty(accountIds)) {
            return Future.succeededFuture(Collections.emptySet());
        }

        final long remainingTimeout = timeout.remaining();
        if (timeout.remaining() <= 0) {
            return Future.failedFuture(new TimeoutException("Timeout has been exceeded"));
        }

        return httpClient.get(accountsRequestUrlFrom(endpoint, accountIds), HttpUtil.headers(), remainingTimeout)
                .map(response -> processAccountsResponse(response, accountIds));
    }

    private String accountsRequestUrlFrom(String endpoint, Set<String> accountIds) {
        try {
            final URIBuilder uriBuilder = new URIBuilder(endpoint);
            if (!accountIds.isEmpty()) {
                if (isRfc3986Compatible) {
                    accountIds.forEach(accountId -> uriBuilder.addParameter("account-id", accountId));
                } else {
                    uriBuilder.addParameter("account-ids", "[\"%s\"]".formatted(joinIds(accountIds)));
                }
            }
            return uriBuilder.build().toString();
        } catch (URISyntaxException e) {
            throw new PreBidException("URL %s has bad syntax".formatted(endpoint));
        }
    }

    private Set<Account> processAccountsResponse(HttpClientResponse httpClientResponse, Set<String> accountIds) {
        final int statusCode = httpClientResponse.getStatusCode();
        if (statusCode != HttpResponseStatus.OK.code()) {
            throw new PreBidException("Error fetching accounts %s via http: unexpected response status %d"
                    .formatted(accountIds, statusCode));
        }

        final HttpAccountsResponse response;
        try {
            response = mapper.decodeValue(httpClientResponse.getBody(), HttpAccountsResponse.class);
        } catch (DecodeException e) {
            throw new PreBidException("Error fetching accounts %s via http: failed to parse response: %s"
                    .formatted(accountIds, e.getMessage()));
        }
        final Map<String, Account> accounts = response.getAccounts();

        return MapUtils.isNotEmpty(accounts) ? new HashSet<>(accounts.values()) : Collections.emptySet();
    }

    @Override
    public Future<StoredDataResult<String>> getStoredData(String accountId,
                                                          Set<String> requestIds,
                                                          Set<String> impIds,
                                                          Timeout timeout) {

        return fetchStoredData(endpoint, requestIds, impIds, timeout);
    }

    @Override
    public Future<StoredDataResult<String>> getAmpStoredData(String accountId,
                                                             Set<String> requestIds,
                                                             Set<String> impIds,
                                                             Timeout timeout) {

<<<<<<< HEAD
        return fetchStoredData(ampEndpoint, requestIds, impIds, timeout);
=======
    @Override
    public Future<StoredDataResult> getVideoStoredData(String accountId, Set<String> requestIds, Set<String> impIds,
                                                       Timeout timeout) {
        return fetchStoredData(videoEndpoint, requestIds, impIds, timeout);
    }

    /**
     * Not supported and returns failed result.
     */
    @Override
    public Future<StoredResponseDataResult> getStoredResponses(Set<String> responseIds, Timeout timeout) {
        return Future.failedFuture(new PreBidException("Not supported"));
>>>>>>> 3bdbe211
    }

    @Override
    public Future<StoredDataResult<String>> getVideoStoredData(String accountId,
                                                               Set<String> requestIds,
                                                               Set<String> impIds,
                                                               Timeout timeout) {

        return fetchStoredData(videoEndpoint, requestIds, impIds, timeout);
    }

    private Future<StoredDataResult<String>> fetchStoredData(String endpoint,
                                                             Set<String> requestIds,
                                                             Set<String> impIds,
                                                             Timeout timeout) {

        if (CollectionUtils.isEmpty(requestIds) && CollectionUtils.isEmpty(impIds)) {
            return Future.succeededFuture(
                    StoredDataResult.of(Collections.emptyMap(), Collections.emptyMap(), Collections.emptyList()));
        }

        final long remainingTimeout = timeout.remaining();
        if (remainingTimeout <= 0) {
            return failStoredDataResponse(new TimeoutException("Timeout has been exceeded"), requestIds, impIds);
        }

        return httpClient.get(storeRequestUrlFrom(endpoint, requestIds, impIds), HttpUtil.headers(), remainingTimeout)
                .map(response -> processStoredDataResponse(response, requestIds, impIds))
                .recover(exception -> failStoredDataResponse(exception, requestIds, impIds));
    }

<<<<<<< HEAD
    private static Future<StoredDataResult<String>> failStoredDataResponse(Throwable throwable,
                                                                           Set<String> requestIds,
                                                                           Set<String> impIds) {

        return Future.succeededFuture(toFailedStoredDataResult(requestIds, impIds, throwable.getMessage()));
    }

    private static StoredDataResult<String> toFailedStoredDataResult(Set<String> requestIds,
                                                                     Set<String> impIds,
                                                                     String errorMessageFormat,
                                                                     Object... args) {

        final String errorRequests = requestIds.isEmpty() ? "" : "stored requests for ids " + requestIds;
        final String separator = requestIds.isEmpty() || impIds.isEmpty() ? "" : " and ";
        final String errorImps = impIds.isEmpty() ? "" : "stored imps for ids " + impIds;

        final String error = "Error fetching %s%s%s via HTTP: %s"
                .formatted(errorRequests, separator, errorImps, errorMessageFormat.formatted(args));
        logger.info(error);

        return StoredDataResult.of(Collections.emptyMap(), Collections.emptyMap(), Collections.singletonList(error));
    }

    private static String storeRequestUrlFrom(String endpoint, Set<String> requestIds, Set<String> impIds) {
        final StringBuilder url = new StringBuilder(endpoint);
        url.append(endpoint.contains("?") ? "&" : "?");

        if (!requestIds.isEmpty()) {
            url.append("request-ids=[\"").append(joinIds(requestIds)).append("\"]");
        }

        if (!impIds.isEmpty()) {
=======
    private String storeRequestUrlFrom(String endpoint, Set<String> requestIds, Set<String> impIds) {
        try {
            final URIBuilder uriBuilder = new URIBuilder(endpoint);
>>>>>>> 3bdbe211
            if (!requestIds.isEmpty()) {
                if (isRfc3986Compatible) {
                    requestIds.forEach(requestId -> uriBuilder.addParameter("request-id", requestId));
                } else {
                    uriBuilder.addParameter("request-ids", "[\"%s\"]".formatted(joinIds(requestIds)));
                }
            }
            if (!impIds.isEmpty()) {
                if (isRfc3986Compatible) {
                    impIds.forEach(impId -> uriBuilder.addParameter("imp-id", impId));
                } else {
                    uriBuilder.addParameter("imp-ids", "[\"%s\"]".formatted(joinIds(impIds)));
                }
            }
            return uriBuilder.build().toString();
        } catch (URISyntaxException e) {
            throw new PreBidException("URL %s has bad syntax".formatted(endpoint));
        }
    }

    private StoredDataResult<String> processStoredDataResponse(HttpClientResponse httpClientResponse,
                                                               Set<String> requestIds,
                                                               Set<String> impIds) {

        final int statusCode = httpClientResponse.getStatusCode();
        if (statusCode != HttpResponseStatus.OK.code()) {
            return toFailedStoredDataResult(requestIds, impIds, "HTTP status code %d", statusCode);
        }

        final String body = httpClientResponse.getBody();
        final HttpFetcherResponse response;
        try {
            response = mapper.decodeValue(body, HttpFetcherResponse.class);
        } catch (DecodeException e) {
            return toFailedStoredDataResult(
                    requestIds, impIds, "parsing json failed for response: %s with message: %s", body, e.getMessage());
        }

        return parseResponse(requestIds, impIds, response);
    }

    private StoredDataResult<String> parseResponse(Set<String> requestIds, Set<String> impIds, HttpFetcherResponse response) {
        final List<String> errors = new ArrayList<>();

        final Map<String, String> storedIdToRequest =
                parseStoredDataOrAddError(requestIds, response.getRequests(), StoredDataType.request, errors);

        final Map<String, String> storedIdToImp =
                parseStoredDataOrAddError(impIds, response.getImps(), StoredDataType.imp, errors);

        return StoredDataResult.of(storedIdToRequest, storedIdToImp, errors);
    }

    private Map<String, String> parseStoredDataOrAddError(Set<String> ids,
                                                          Map<String, ObjectNode> storedData,
                                                          StoredDataType type,
                                                          List<String> errors) {

        final Map<String, String> result = new HashMap<>(ids.size());

        if (storedData != null) {
            for (Map.Entry<String, ObjectNode> entry : storedData.entrySet()) {
                final String id = entry.getKey();

                final String jsonAsString;
                try {
                    jsonAsString = mapper.mapper().writeValueAsString(entry.getValue());
                } catch (JsonProcessingException e) {
                    errors.add("Error parsing %s json for id: %s with message: %s".formatted(type, id, e.getMessage()));
                    continue;
                }

                result.put(id, jsonAsString);
            }
        }

        if (result.size() < ids.size()) {
            final Set<String> missedIds = new HashSet<>(ids);
            missedIds.removeAll(result.keySet());

            missedIds.forEach(id -> errors.add("Stored %s not found for id: %s".formatted(type, id)));
        }

        return result;
    }

    @Override
    public Future<StoredDataResult<Profile>> getProfiles(String accountId,
                                                         Set<String> requestIds,
                                                         Set<String> impIds,
                                                         Timeout timeout) {

        return Future.succeededFuture(StoredDataResult.of(
                Collections.emptyMap(),
                Collections.emptyMap(),
                Collections.emptyList()));
    }

    @Override
    public Future<StoredResponseDataResult> getStoredResponses(Set<String> responseIds, Timeout timeout) {
        return Future.failedFuture(new PreBidException("Not supported"));
    }

    @Override
    public Future<Map<String, String>> getCategories(String primaryAdServer, String publisher, Timeout timeout) {
        final String url = StringUtils.isNotEmpty(publisher)
                ? "%s/%s/%s.json".formatted(categoryEndpoint, primaryAdServer, publisher)
                : "%s/%s.json".formatted(categoryEndpoint, primaryAdServer);

        final long remainingTimeout = timeout.remaining();
        if (remainingTimeout <= 0) {
            return Future.failedFuture(new TimeoutException(
                    "Failed to fetch categories from url '%s'. Reason: Timeout exceeded".formatted(url)));
        }

        return httpClient.get(url, remainingTimeout)
                .map(httpClientResponse -> processCategoryResponse(httpClientResponse, url));
    }

    private Map<String, String> processCategoryResponse(HttpClientResponse httpClientResponse, String url) {
        final int statusCode = httpClientResponse.getStatusCode();
        if (statusCode != 200) {
            throw makeFailedCategoryFetchException(url, "Response status code is '%d'".formatted(statusCode));
        }

        final String body = httpClientResponse.getBody();
        if (StringUtils.isEmpty(body)) {
            throw makeFailedCategoryFetchException(url, "Response body is null or empty");
        }

        final Map<String, Category> categories;
        try {
            categories = mapper.decodeValue(body, CATEGORY_RESPONSE_REFERENCE);
        } catch (DecodeException e) {
            throw makeFailedCategoryFetchException(url, "Failed to decode response body with error " + e.getMessage());
        }

        return categories.entrySet().stream()
                .filter(catToCategory -> catToCategory.getValue() != null)
                .collect(Collectors.toMap(
                        Map.Entry::getKey,
                        catToCategory -> catToCategory.getValue().getId()));
    }

    private PreBidException makeFailedCategoryFetchException(String url, String reason) {
        return new PreBidException("Failed to fetch categories from url '%s'. Reason: %s".formatted(url, reason));
    }

    private static String joinIds(Set<String> ids) {
        return String.join("\",\"", ids);
    }
}<|MERGE_RESOLUTION|>--- conflicted
+++ resolved
@@ -53,8 +53,8 @@
  * <p>
  * or settings.http.rfc3986-compatible is set to true
  * <p>
- *  * GET {endpoint}?request-id=req1&request-id=req2&imp-id=imp1&imp-id=imp2&imp-id=imp3
- *  * <p>
+ * * GET {endpoint}?request-id=req1&request-id=req2&imp-id=imp1&imp-id=imp2&imp-id=imp3
+ * * <p>
  * This endpoint should return a payload like:
  * <pre>
  * {
@@ -77,45 +77,29 @@
             new TypeReference<>() {
             };
 
+    private final boolean isRfc3986Compatible;
     private final String endpoint;
     private final String ampEndpoint;
     private final String videoEndpoint;
     private final String categoryEndpoint;
     private final HttpClient httpClient;
     private final JacksonMapper mapper;
-    private final boolean isRfc3986Compatible;
-
-    public HttpApplicationSettings(HttpClient httpClient,
-                                   JacksonMapper mapper,
+
+    public HttpApplicationSettings(boolean isRfc3986Compatible,
                                    String endpoint,
-                                   String ampEndpoint,
-                                   String videoEndpoint,
-                                   String categoryEndpoint,
-                                   boolean isRfc3986Compatible) {
-
-<<<<<<< HEAD
-    public HttpApplicationSettings(String endpoint,
                                    String ampEndpoint,
                                    String videoEndpoint,
                                    String categoryEndpoint,
                                    HttpClient httpClient,
                                    JacksonMapper mapper) {
 
-        this.endpoint = HttpUtil.validateUrl(Objects.requireNonNull(endpoint));
-        this.ampEndpoint = HttpUtil.validateUrl(Objects.requireNonNull(ampEndpoint));
-        this.videoEndpoint = HttpUtil.validateUrl(Objects.requireNonNull(videoEndpoint));
-        this.categoryEndpoint = HttpUtil.validateUrl(Objects.requireNonNull(categoryEndpoint));
-        this.httpClient = Objects.requireNonNull(httpClient);
-        this.mapper = Objects.requireNonNull(mapper);
-=======
-        this.httpClient = Objects.requireNonNull(httpClient);
-        this.mapper = Objects.requireNonNull(mapper);
+        this.isRfc3986Compatible = isRfc3986Compatible;
         this.endpoint = HttpUtil.validateUrlSyntax(Objects.requireNonNull(endpoint));
         this.ampEndpoint = HttpUtil.validateUrlSyntax(Objects.requireNonNull(ampEndpoint));
         this.videoEndpoint = HttpUtil.validateUrlSyntax(Objects.requireNonNull(videoEndpoint));
         this.categoryEndpoint = HttpUtil.validateUrlSyntax(Objects.requireNonNull(categoryEndpoint));
-        this.isRfc3986Compatible = isRfc3986Compatible;
->>>>>>> 3bdbe211
+        this.httpClient = Objects.requireNonNull(httpClient);
+        this.mapper = Objects.requireNonNull(mapper);
     }
 
     @Override
@@ -191,22 +175,7 @@
                                                              Set<String> impIds,
                                                              Timeout timeout) {
 
-<<<<<<< HEAD
         return fetchStoredData(ampEndpoint, requestIds, impIds, timeout);
-=======
-    @Override
-    public Future<StoredDataResult> getVideoStoredData(String accountId, Set<String> requestIds, Set<String> impIds,
-                                                       Timeout timeout) {
-        return fetchStoredData(videoEndpoint, requestIds, impIds, timeout);
-    }
-
-    /**
-     * Not supported and returns failed result.
-     */
-    @Override
-    public Future<StoredResponseDataResult> getStoredResponses(Set<String> responseIds, Timeout timeout) {
-        return Future.failedFuture(new PreBidException("Not supported"));
->>>>>>> 3bdbe211
     }
 
     @Override
@@ -238,7 +207,6 @@
                 .recover(exception -> failStoredDataResponse(exception, requestIds, impIds));
     }
 
-<<<<<<< HEAD
     private static Future<StoredDataResult<String>> failStoredDataResponse(Throwable throwable,
                                                                            Set<String> requestIds,
                                                                            Set<String> impIds) {
@@ -262,20 +230,9 @@
         return StoredDataResult.of(Collections.emptyMap(), Collections.emptyMap(), Collections.singletonList(error));
     }
 
-    private static String storeRequestUrlFrom(String endpoint, Set<String> requestIds, Set<String> impIds) {
-        final StringBuilder url = new StringBuilder(endpoint);
-        url.append(endpoint.contains("?") ? "&" : "?");
-
-        if (!requestIds.isEmpty()) {
-            url.append("request-ids=[\"").append(joinIds(requestIds)).append("\"]");
-        }
-
-        if (!impIds.isEmpty()) {
-=======
     private String storeRequestUrlFrom(String endpoint, Set<String> requestIds, Set<String> impIds) {
         try {
             final URIBuilder uriBuilder = new URIBuilder(endpoint);
->>>>>>> 3bdbe211
             if (!requestIds.isEmpty()) {
                 if (isRfc3986Compatible) {
                     requestIds.forEach(requestId -> uriBuilder.addParameter("request-id", requestId));
@@ -317,7 +274,10 @@
         return parseResponse(requestIds, impIds, response);
     }
 
-    private StoredDataResult<String> parseResponse(Set<String> requestIds, Set<String> impIds, HttpFetcherResponse response) {
+    private StoredDataResult<String> parseResponse(Set<String> requestIds,
+                                                   Set<String> impIds,
+                                                   HttpFetcherResponse response) {
+
         final List<String> errors = new ArrayList<>();
 
         final Map<String, String> storedIdToRequest =
