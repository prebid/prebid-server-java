package org.prebid.server.settings;

import io.vertx.core.Future;
import org.apache.commons.lang3.StringUtils;
import org.prebid.server.exception.PreBidException;
import org.prebid.server.execution.Timeout;
import org.prebid.server.log.Logger;
import org.prebid.server.log.LoggerFactory;
import org.prebid.server.metric.MetricName;
import org.prebid.server.metric.Metrics;
import org.prebid.server.settings.helper.StoredDataFetcher;
import org.prebid.server.settings.helper.StoredItemResolver;
import org.prebid.server.settings.model.Account;
import org.prebid.server.settings.model.StoredDataResult;
import org.prebid.server.settings.model.StoredItem;
import org.prebid.server.settings.model.StoredResponseDataResult;

import java.util.Collections;
import java.util.HashMap;
import java.util.HashSet;
import java.util.Map;
import java.util.Objects;
import java.util.Set;
import java.util.function.BiFunction;
import java.util.function.Consumer;

/**
 * Adds caching functionality for {@link ApplicationSettings} implementation.
 */
public class CachingApplicationSettings implements ApplicationSettings {

    private static final Logger logger = LoggerFactory.getLogger(CachingApplicationSettings.class);

    private final ApplicationSettings delegate;

    private final Map<String, Account> accountCache;
    private final Map<String, String> accountToErrorCache;
    private final Map<String, String> adServerPublisherToErrorCache;
    private final Map<String, Map<String, String>> categoryConfigCache;
    private final SettingsCache cache;
    private final SettingsCache ampCache;
    private final SettingsCache videoCache;
    private final Metrics metrics;

    public CachingApplicationSettings(ApplicationSettings delegate,
                                      SettingsCache cache,
                                      SettingsCache ampCache,
                                      SettingsCache videoCache,
                                      Metrics metrics,
                                      int ttl,
                                      int size,
                                      int jitter) {

        if (ttl <= 0 || size <= 0) {
            throw new IllegalArgumentException("ttl and size must be positive");
        }
        if (jitter < 0 || jitter >= ttl) {
            throw new IllegalArgumentException("jitter must match the inequality: 0 <= jitter < ttl");
        }

        this.delegate = Objects.requireNonNull(delegate);
        this.accountCache = SettingsCache.createCache(ttl, size, jitter);
        this.accountToErrorCache = SettingsCache.createCache(ttl, size, jitter);
        this.adServerPublisherToErrorCache = SettingsCache.createCache(ttl, size, jitter);
        this.categoryConfigCache = SettingsCache.createCache(ttl, size, jitter);
        this.cache = Objects.requireNonNull(cache);
        this.ampCache = Objects.requireNonNull(ampCache);
        this.videoCache = Objects.requireNonNull(videoCache);
        this.metrics = Objects.requireNonNull(metrics);
    }

    /**
     * Retrieves account from cache or delegates it to original fetcher.
     */
    @Override
    public Future<Account> getAccountById(String accountId, Timeout timeout) {
        return getFromCacheOrDelegate(
                accountCache,
                accountToErrorCache,
                StringUtils.isBlank(accountId) ? StringUtils.EMPTY : accountId,
                timeout,
                delegate::getAccountById,
                event -> metrics.updateSettingsCacheEventMetric(MetricName.account, event));
    }

    /**
     * Retrieves stored data from cache or delegates it to original fetcher.
     */
    @Override
    public Future<StoredDataResult> getStoredData(String accountId,
                                                  Set<String> requestIds,
                                                  Set<String> impIds,
                                                  Timeout timeout) {

        return getFromCacheOrDelegate(cache, accountId, requestIds, impIds, timeout, delegate::getStoredData);
    }

    /**
     * Retrieves amp stored data from cache or delegates it to original fetcher.
     */
    @Override
    public Future<StoredDataResult> getAmpStoredData(String accountId,
                                                     Set<String> requestIds,
                                                     Set<String> impIds,
                                                     Timeout timeout) {

        return getFromCacheOrDelegate(ampCache, accountId, requestIds, impIds, timeout, delegate::getAmpStoredData);
    }

    @Override
    public Future<StoredDataResult> getVideoStoredData(String accountId,
                                                       Set<String> requestIds,
                                                       Set<String> impIds,
                                                       Timeout timeout) {

        return getFromCacheOrDelegate(videoCache, accountId, requestIds, impIds, timeout, delegate::getVideoStoredData);
    }

    /**
     * Delegates stored response retrieve to original fetcher, as caching is not supported fot stored response.
     */
    @Override
    public Future<StoredResponseDataResult> getStoredResponses(Set<String> responseIds, Timeout timeout) {
        return delegate.getStoredResponses(responseIds, timeout);
    }

    @Override
    public Future<Map<String, String>> getCategories(String primaryAdServer, String publisher, Timeout timeout) {
        final String compoundKey = StringUtils.isNotBlank(publisher)
                ? "%s_%s".formatted(primaryAdServer, publisher)
                : primaryAdServer;

        return getFromCacheOrDelegate(categoryConfigCache, adServerPublisherToErrorCache, compoundKey, timeout,
                (key, timeoutParam) -> delegate.getCategories(primaryAdServer, publisher, timeout),
                CachingApplicationSettings::noOp);
    }

    private static <T> Future<T> getFromCacheOrDelegate(Map<String, T> cache,
                                                        Map<String, String> accountToErrorCache,
                                                        String key,
                                                        Timeout timeout,
                                                        BiFunction<String, Timeout, Future<T>> retriever,
                                                        Consumer<MetricName> metricUpdater) {

        final T cachedValue = cache.get(key);
        if (cachedValue != null) {
            metricUpdater.accept(MetricName.hit);

            return Future.succeededFuture(cachedValue);
        }

        metricUpdater.accept(MetricName.miss);

        final String preBidExceptionMessage = accountToErrorCache.get(key);
        if (preBidExceptionMessage != null) {
            return Future.failedFuture(new PreBidException(preBidExceptionMessage));
        }

        return retriever.apply(key, timeout)
                .map(value -> {
                    cache.put(key, value);
                    return value;
                })
                .recover(throwable -> cacheAndReturnFailedFuture(throwable, key, accountToErrorCache));
    }

    /**
     * Retrieves stored data from cache and collects ids which were absent. For absent ids makes look up to original
     * source, combines results and updates cache with missed stored item. In case when origin source returns failed
     * {@link Future} propagates its result to caller. In successive call return {@link Future&lt;StoredDataResult&gt;}
     * with all found stored items and error from origin source id call was made.
     */
    private static Future<StoredDataResult> getFromCacheOrDelegate(
            SettingsCache cache,
            String accountId,
            Set<String> requestIds,
            Set<String> impIds,
            Timeout timeout,
            StoredDataFetcher<String, Set<String>, Set<String>, Timeout, Future<StoredDataResult>> retriever) {

        // empty string account ID doesn't make sense
        final String normalizedAccountId = StringUtils.stripToNull(accountId);

        // search in cache
        final Map<String, Set<StoredItem>> requestCache = cache.getRequestCache();
        final Map<String, Set<StoredItem>> impCache = cache.getImpCache();

        final Set<String> missedRequestIds = new HashSet<>();
        final Map<String, String> storedIdToRequest = getFromCacheOrAddMissedIds(normalizedAccountId, requestIds,
                requestCache, missedRequestIds);

        final Set<String> missedImpIds = new HashSet<>();
        final Map<String, String> storedIdToImp = getFromCacheOrAddMissedIds(normalizedAccountId, impIds, impCache,
                missedImpIds);

        if (missedRequestIds.isEmpty() && missedImpIds.isEmpty()) {
            return Future.succeededFuture(
                    StoredDataResult.of(storedIdToRequest, storedIdToImp, Collections.emptyList()));
        }

        // delegate call to original source for missed ids and update cache with it
        return retriever.apply(normalizedAccountId, missedRequestIds, missedImpIds, timeout).map(result -> {
            final Map<String, String> storedIdToRequestFromDelegate = result.getStoredIdToRequest();
            storedIdToRequest.putAll(storedIdToRequestFromDelegate);
            for (Map.Entry<String, String> entry : storedIdToRequestFromDelegate.entrySet()) {
                cache.saveRequestCache(normalizedAccountId, entry.getKey(), entry.getValue());
            }

            final Map<String, String> storedIdToImpFromDelegate = result.getStoredIdToImp();
            storedIdToImp.putAll(storedIdToImpFromDelegate);
            for (Map.Entry<String, String> entry : storedIdToImpFromDelegate.entrySet()) {
                cache.saveImpCache(normalizedAccountId, entry.getKey(), entry.getValue());
            }

            return StoredDataResult.of(storedIdToRequest, storedIdToImp, result.getErrors());
        });
    }

    private static <T> Future<T> cacheAndReturnFailedFuture(Throwable throwable,
                                                            String key,
                                                            Map<String, String> cache) {

        if (throwable instanceof PreBidException) {
            cache.put(key, throwable.getMessage());
        }

        return Future.failedFuture(throwable);
    }

    private static Map<String, String> getFromCacheOrAddMissedIds(String accountId,
                                                                  Set<String> ids,
                                                                  Map<String, Set<StoredItem>> cache,
                                                                  Set<String> missedIds) {

        final Map<String, String> idToStoredItem = new HashMap<>(ids.size());

        for (String id : ids) {
            try {
                final StoredItem resolvedStoredItem = StoredItemResolver.resolve(null, accountId, id, cache.get(id));
                idToStoredItem.put(id, resolvedStoredItem.getData());
            } catch (PreBidException e) {
                missedIds.add(id);
            }
        }

        return idToStoredItem;
    }

    public void invalidateAccountCache(String accountId) {
        accountCache.remove(accountId);
        accountToErrorCache.remove(accountId);
        logger.debug("Account with id {} was invalidated", accountId);
    }

<<<<<<< HEAD
    public void invalidateAllAccountCache() {
        accountCache.clear();
        accountToErrorCache.clear();
        logger.debug("All accounts cache were invalidated");
    }

=======
>>>>>>> 6160015f
    private static <ANY> void noOp(ANY any) {
    }
}<|MERGE_RESOLUTION|>--- conflicted
+++ resolved
@@ -252,15 +252,6 @@
         logger.debug("Account with id {} was invalidated", accountId);
     }
 
-<<<<<<< HEAD
-    public void invalidateAllAccountCache() {
-        accountCache.clear();
-        accountToErrorCache.clear();
-        logger.debug("All accounts cache were invalidated");
-    }
-
-=======
->>>>>>> 6160015f
     private static <ANY> void noOp(ANY any) {
     }
 }