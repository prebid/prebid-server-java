--- conflicted
+++ resolved
@@ -246,12 +246,11 @@
         logger.debug("Account with id {0} was invalidated", accountId);
     }
 
-<<<<<<< HEAD
-    private static <ANY> void noOp(ANY any) {
-=======
     public void invalidateAllAccountCache() {
         accountCache.clear();
         logger.debug("All accounts cache were invalidated");
->>>>>>> b23bac74
+    }
+
+    private static <ANY> void noOp(ANY any) {
     }
 }