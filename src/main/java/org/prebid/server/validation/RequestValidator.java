--- conflicted
+++ resolved
@@ -83,33 +83,21 @@
     private static final String DOCUMENTATION = "https://iabtechlab.com/wp-content/uploads/2016/07/"
             + "OpenRTB-Native-Ads-Specification-Final-1.2.pdf";
 
-    private final List<String> blacklistedApps;
     private final BidderCatalog bidderCatalog;
     private final BidderParamValidator bidderParamValidator;
-<<<<<<< HEAD
     private final JacksonMapper mapper;
-=======
->>>>>>> 5a860e84
 
     /**
      * Constructs a RequestValidator that will use the BidderParamValidator passed in order to validate all critical
      * properties of bidRequest.
      */
-<<<<<<< HEAD
-    public RequestValidator(List<String> blacklistedApps,
-                            BidderCatalog bidderCatalog,
+    public RequestValidator(BidderCatalog bidderCatalog,
                             BidderParamValidator bidderParamValidator,
                             JacksonMapper mapper) {
 
-        this.blacklistedApps = Objects.requireNonNull(blacklistedApps);
         this.bidderCatalog = Objects.requireNonNull(bidderCatalog);
         this.bidderParamValidator = Objects.requireNonNull(bidderParamValidator);
         this.mapper = Objects.requireNonNull(mapper);
-=======
-    public RequestValidator(BidderCatalog bidderCatalog, BidderParamValidator bidderParamValidator) {
-        this.bidderCatalog = Objects.requireNonNull(bidderCatalog);
-        this.bidderParamValidator = Objects.requireNonNull(bidderParamValidator);
->>>>>>> 5a860e84
     }
 
     /**
