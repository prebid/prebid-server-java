package org.prebid.server.validation;

import com.fasterxml.jackson.core.JsonProcessingException;
import com.fasterxml.jackson.databind.JsonNode;
import com.fasterxml.jackson.databind.node.ObjectNode;
import com.iab.openrtb.request.Asset;
import com.iab.openrtb.request.Audio;
import com.iab.openrtb.request.Banner;
import com.iab.openrtb.request.BidRequest;
import com.iab.openrtb.request.DataObject;
import com.iab.openrtb.request.Device;
import com.iab.openrtb.request.EventTracker;
import com.iab.openrtb.request.Format;
import com.iab.openrtb.request.ImageObject;
import com.iab.openrtb.request.Imp;
import com.iab.openrtb.request.Metric;
import com.iab.openrtb.request.Native;
import com.iab.openrtb.request.Pmp;
import com.iab.openrtb.request.Regs;
import com.iab.openrtb.request.Request;
import com.iab.openrtb.request.Site;
import com.iab.openrtb.request.TitleObject;
import com.iab.openrtb.request.User;
import com.iab.openrtb.request.Video;
import com.iab.openrtb.request.VideoObject;
import com.iab.openrtb.request.ntv.ContextSubType;
import com.iab.openrtb.request.ntv.ContextType;
import com.iab.openrtb.request.ntv.DataAssetType;
import com.iab.openrtb.request.ntv.EventTrackingMethod;
import com.iab.openrtb.request.ntv.EventType;
import com.iab.openrtb.request.ntv.PlacementType;
import com.iab.openrtb.request.ntv.Protocol;
import org.apache.commons.collections4.CollectionUtils;
import org.apache.commons.collections4.MapUtils;
import org.apache.commons.lang3.ObjectUtils;
import org.apache.commons.lang3.StringUtils;
import org.prebid.server.bidder.BidderCatalog;
import org.prebid.server.json.JacksonMapper;
import org.prebid.server.proto.openrtb.ext.request.ExtDevice;
import org.prebid.server.proto.openrtb.ext.request.ExtDeviceInt;
import org.prebid.server.proto.openrtb.ext.request.ExtDevicePrebid;
import org.prebid.server.proto.openrtb.ext.request.ExtGranularityRange;
import org.prebid.server.proto.openrtb.ext.request.ExtMediaTypePriceGranularity;
import org.prebid.server.proto.openrtb.ext.request.ExtPriceGranularity;
import org.prebid.server.proto.openrtb.ext.request.ExtRegs;
import org.prebid.server.proto.openrtb.ext.request.ExtRequest;
import org.prebid.server.proto.openrtb.ext.request.ExtRequestPrebid;
import org.prebid.server.proto.openrtb.ext.request.ExtRequestPrebidSchain;
import org.prebid.server.proto.openrtb.ext.request.ExtRequestTargeting;
import org.prebid.server.proto.openrtb.ext.request.ExtSite;
import org.prebid.server.proto.openrtb.ext.request.ExtUser;
import org.prebid.server.proto.openrtb.ext.request.ExtUserEid;
import org.prebid.server.proto.openrtb.ext.request.ExtUserEidUid;
import org.prebid.server.proto.openrtb.ext.request.ExtUserPrebid;
import org.prebid.server.proto.openrtb.ext.response.BidType;
import org.prebid.server.validation.model.ValidationResult;

import java.io.IOException;
import java.math.BigDecimal;
import java.util.ArrayList;
import java.util.Collections;
import java.util.HashMap;
import java.util.HashSet;
import java.util.Iterator;
import java.util.List;
import java.util.Locale;
import java.util.Map;
import java.util.Objects;
import java.util.Set;
import java.util.stream.Collectors;
import java.util.stream.Stream;

/**
 * A component that validates {@link BidRequest} objects for openrtb2 auction endpoint.
 * Validations are processed by the validate method and returns {@link ValidationResult}.
 */
public class RequestValidator {

    private static final String PREBID_EXT = "prebid";
<<<<<<< HEAD
    private static final String CONTEXT_EXT = "context";
    private static final String SKADN_EXT = "skadn";
=======
    private static final String BIDDER_EXT = "bidder";

>>>>>>> f08035a2
    private static final Locale LOCALE = Locale.US;

    private static final String DOCUMENTATION = "https://iabtechlab.com/wp-content/uploads/2016/07/"
            + "OpenRTB-Native-Ads-Specification-Final-1.2.pdf";

    private final BidderCatalog bidderCatalog;
    private final BidderParamValidator bidderParamValidator;
    private final JacksonMapper mapper;

    /**
     * Constructs a RequestValidator that will use the BidderParamValidator passed in order to validate all critical
     * properties of bidRequest.
     */
    public RequestValidator(BidderCatalog bidderCatalog,
                            BidderParamValidator bidderParamValidator,
                            JacksonMapper mapper) {

        this.bidderCatalog = Objects.requireNonNull(bidderCatalog);
        this.bidderParamValidator = Objects.requireNonNull(bidderParamValidator);
        this.mapper = Objects.requireNonNull(mapper);
    }

    /**
     * Validates the {@link BidRequest} against a list of validation checks, however, reports only one problem
     * at a time.
     */
    public ValidationResult validate(BidRequest bidRequest) {
        try {
            if (StringUtils.isBlank(bidRequest.getId())) {
                throw new ValidationException("request missing required field: \"id\"");
            }

            if (bidRequest.getTmax() != null && bidRequest.getTmax() < 0L) {
                throw new ValidationException("request.tmax must be nonnegative. Got %s", bidRequest.getTmax());
            }

            validateCur(bidRequest.getCur());

            final ExtRequest extRequest = bidRequest.getExt();

            final ExtRequestPrebid extRequestPrebid = extRequest != null ? extRequest.getPrebid() : null;

            Map<String, String> aliases = Collections.emptyMap();

            if (extRequestPrebid != null) {
                final ExtRequestTargeting targeting = extRequestPrebid.getTargeting();
                if (targeting != null) {
                    validateTargeting(targeting);
                }
                aliases = ObjectUtils.defaultIfNull(extRequestPrebid.getAliases(), Collections.emptyMap());
                validateAliases(aliases);
                validateBidAdjustmentFactors(
                        ObjectUtils.defaultIfNull(extRequestPrebid.getBidadjustmentfactors(), Collections.emptyMap()),
                        aliases);
                validateSchains(extRequestPrebid.getSchains());
            }

            if (CollectionUtils.isEmpty(bidRequest.getImp())) {
                throw new ValidationException("request.imp must contain at least one element");
            }

            final List<Imp> imps = bidRequest.getImp();
            final List<String> errors = new ArrayList<>();
            final Map<String, Integer> uniqueImps = new HashMap<>();
            for (int i = 0; i < imps.size(); i++) {
                String impId = imps.get(i).getId();
                if (uniqueImps.get(impId) != null) {
                    errors.add(String.format(
                            "request.imp[%d].id and request.imp[%d].id are both \"%s\". Imp IDs must be unique.",
                            uniqueImps.get(impId), i, impId));
                }

                uniqueImps.put(impId, i);
            }

            if (CollectionUtils.isNotEmpty(errors)) {
                throw new ValidationException(String.join(System.lineSeparator(), errors));
            }

            for (int index = 0; index < bidRequest.getImp().size(); index++) {
                validateImp(bidRequest.getImp().get(index), aliases, index);
            }

            if ((bidRequest.getSite() == null && bidRequest.getApp() == null)
                    || (bidRequest.getSite() != null && bidRequest.getApp() != null)) {

                throw new ValidationException("request.site or request.app must be defined, but not both");
            }
            validateSite(bidRequest.getSite());
            validateDevice(bidRequest.getDevice());
            validateUser(bidRequest.getUser(), aliases);
            validateRegs(bidRequest.getRegs());
        } catch (ValidationException e) {
            return ValidationResult.error(e.getMessage());
        }
        return ValidationResult.success();
    }

    /**
     * Validates request.cur field.
     */
    private void validateCur(List<String> currencies) throws ValidationException {
        if (CollectionUtils.isEmpty(currencies)) {
            throw new ValidationException(
                    "currency was not defined either in request.cur or in configuration field adServerCurrency");
        }
    }

    private void validateBidAdjustmentFactors(Map<String, BigDecimal> adjustmentFactors, Map<String, String> aliases)
            throws ValidationException {

        for (Map.Entry<String, BigDecimal> bidderAdjustment : adjustmentFactors.entrySet()) {
            final String bidder = bidderAdjustment.getKey();

            if (isUnknownBidderOrAlias(bidder, aliases)) {
                throw new ValidationException(
                        "request.ext.prebid.bidadjustmentfactors.%s is not a known bidder or alias", bidder);
            }

            final BigDecimal adjustmentFactor = bidderAdjustment.getValue();
            if (adjustmentFactor.compareTo(BigDecimal.ZERO) <= 0) {
                throw new ValidationException(
                        "request.ext.prebid.bidadjustmentfactors.%s must be a positive number. Got %s",
                        bidder, format(adjustmentFactor));
            }
        }
    }

    private void validateSchains(List<ExtRequestPrebidSchain> schains) throws ValidationException {
        if (schains == null) {
            return;
        }

        final Set<String> schainBidders = new HashSet<>();
        for (final ExtRequestPrebidSchain schain : schains) {
            if (schain == null) {
                continue;
            }

            final List<String> bidders = schain.getBidders();
            if (bidders == null) {
                continue;
            }

            for (final String bidder : bidders) {
                if (schainBidders.contains(bidder)) {
                    throw new ValidationException(
                            "request.ext.prebid.schains contains multiple schains for bidder %s; "
                                    + "it must contain no more than one per bidder.",
                            bidder);
                }

                schainBidders.add(bidder);
            }
        }
    }

    private boolean isUnknownBidderOrAlias(String bidder, Map<String, String> aliases) {
        return !bidderCatalog.isValidName(bidder) && !aliases.containsKey(bidder);
    }

    private static String format(BigDecimal value) {
        return String.format(LOCALE, "%f", value);
    }

    /**
     * Validates {@link ExtRequestTargeting}.
     */
    private void validateTargeting(ExtRequestTargeting extRequestTargeting) throws ValidationException {
        final JsonNode pricegranularity = extRequestTargeting.getPricegranularity();
        if (pricegranularity != null && !pricegranularity.isNull()) {
            validateExtPriceGranularity(pricegranularity, null);
        }
        validateMediaTypePriceGranularity(extRequestTargeting.getMediatypepricegranularity());

        final Boolean includeWinners = extRequestTargeting.getIncludewinners();
        final Boolean includeBidderKeys = extRequestTargeting.getIncludebidderkeys();
        if (Objects.equals(includeWinners, false) && Objects.equals(includeBidderKeys, false)) {
            throw new ValidationException("ext.prebid.targeting: At least one of includewinners or includebidderkeys"
                    + " must be enabled to enable targeting support");
        }
    }

    /**
     * Validates {@link ExtPriceGranularity}.
     */
    private void validateExtPriceGranularity(JsonNode priceGranularity, BidType type)
            throws ValidationException {
        final ExtPriceGranularity extPriceGranularity;
        try {
            extPriceGranularity = mapper.mapper().treeToValue(priceGranularity, ExtPriceGranularity.class);
        } catch (JsonProcessingException e) {
            throw new ValidationException(String.format("Error while parsing request.ext.prebid.targeting.%s",
                    type == null ? "pricegranularity" : "mediatypepricegranularity." + type));
        }

        final Integer precision = extPriceGranularity.getPrecision();
        if (precision != null && precision < 0) {
            throw new ValidationException(String.format("%srice granularity error: precision must be non-negative",
                    type == null ? "P" : StringUtils.capitalize(type.name()) + " p"));
        }
        validateGranularityRanges(extPriceGranularity.getRanges());
    }

    /**
     * Validates {@link ExtMediaTypePriceGranularity} if it's present.
     */
    private void validateMediaTypePriceGranularity(ExtMediaTypePriceGranularity mediaTypePriceGranularity)
            throws ValidationException {
        if (mediaTypePriceGranularity != null) {
            final ObjectNode banner = mediaTypePriceGranularity.getBanner();
            final ObjectNode video = mediaTypePriceGranularity.getVideo();
            final ObjectNode xNative = mediaTypePriceGranularity.getXNative();
            final boolean isBannerNull = banner == null || banner.isNull();
            final boolean isVideoNull = video == null || video.isNull();
            final boolean isNativeNull = xNative == null || xNative.isNull();
            if (isBannerNull && isVideoNull && isNativeNull) {
                throw new ValidationException(
                        "Media type price granularity error: must have at least one media type present");
            }
            if (!isBannerNull) {
                validateExtPriceGranularity(banner, BidType.banner);
            }
            if (!isVideoNull) {
                validateExtPriceGranularity(video, BidType.video);
            }
            if (!isNativeNull) {
                validateExtPriceGranularity(xNative, BidType.xNative);
            }
        }
    }

    /**
     * Validates list of {@link ExtRequestTargeting}s as set of ranges.
     */
    private static void validateGranularityRanges(List<ExtGranularityRange> ranges) throws ValidationException {
        if (CollectionUtils.isEmpty(ranges)) {
            throw new ValidationException("Price granularity error: empty granularity definition supplied");
        }

        final Iterator<ExtGranularityRange> rangeIterator = ranges.iterator();
        ExtGranularityRange range = rangeIterator.next();
        validateGranularityRangeIncrement(range);

        while (rangeIterator.hasNext()) {
            final ExtGranularityRange nextGranularityRange = rangeIterator.next();
            if (range.getMax().compareTo(nextGranularityRange.getMax()) > 0) {
                throw new ValidationException(
                        "Price granularity error: range list must be ordered with increasing \"max\"");
            }
            validateGranularityRangeIncrement(nextGranularityRange);
            range = nextGranularityRange;
        }
    }

    /**
     * Validates {@link ExtGranularityRange}s increment.
     */
    private static void validateGranularityRangeIncrement(ExtGranularityRange range)
            throws ValidationException {
        if (range.getIncrement().compareTo(BigDecimal.ZERO) <= 0) {
            throw new ValidationException("Price granularity error: increment must be a nonzero positive number");
        }
    }

    /**
     * Validates aliases. Throws {@link ValidationException} in cases when alias points to invalid bidder or when alias
     * is equals to itself.
     */
    private void validateAliases(Map<String, String> aliases) throws ValidationException {
        for (final Map.Entry<String, String> aliasToBidder : aliases.entrySet()) {
            final String alias = aliasToBidder.getKey();
            final String coreBidder = aliasToBidder.getValue();
            if (!bidderCatalog.isValidName(coreBidder)) {
                throw new ValidationException(String.format(
                        "request.ext.prebid.aliases.%s refers to unknown bidder: %s", alias, coreBidder));
            }
            if (alias.equals(coreBidder)) {
                throw new ValidationException(String.format("request.ext.prebid.aliases.%s defines a no-op alias. "
                        + "Choose a different alias, or remove this entry", alias));
            }
        }
    }

    private void validateSite(Site site) throws ValidationException {
        if (site != null) {
            if (StringUtils.isBlank(site.getId()) && StringUtils.isBlank(site.getPage())) {
                throw new ValidationException(
                        "request.site should include at least one of request.site.id or request.site.page");
            }

            final ExtSite siteExt = site.getExt();
            if (siteExt != null) {
                final Integer amp = siteExt.getAmp();
                if (amp != null && (amp < 0 || amp > 1)) {
                    throw new ValidationException("request.site.ext.amp must be either 1, 0, or undefined");
                }
            }
        }
    }

    private void validateDevice(Device device) throws ValidationException {
        final ExtDevice extDevice = device != null ? device.getExt() : null;
        if (extDevice != null) {
            final ExtDevicePrebid extDevicePrebid = extDevice.getPrebid();
            final ExtDeviceInt interstitial = extDevicePrebid != null ? extDevicePrebid.getInterstitial() : null;
            if (interstitial != null) {
                validateInterstitial(interstitial);
            }
        }
    }

    private void validateInterstitial(ExtDeviceInt interstitial) throws ValidationException {
        final Integer minWidthPerc = interstitial.getMinWidthPerc();
        if (minWidthPerc == null || minWidthPerc < 0 || minWidthPerc > 100) {
            throw new ValidationException(
                    "request.device.ext.prebid.interstitial.minwidthperc must be a number between 0 and 100");
        }
        final Integer minHeightPerc = interstitial.getMinHeightPerc();
        if (minHeightPerc == null || minHeightPerc < 0 || minHeightPerc > 100) {
            throw new ValidationException(
                    "request.device.ext.prebid.interstitial.minheightperc must be a number between 0 and 100");
        }
    }

    private void validateUser(User user, Map<String, String> aliases) throws ValidationException {
        if (user != null && user.getExt() != null) {
            final ExtUser extUser = user.getExt();

            final ExtUserPrebid prebid = extUser.getPrebid();
            if (prebid != null) {
                final Map<String, String> buyerUids = prebid.getBuyeruids();
                if (MapUtils.isEmpty(buyerUids)) {
                    throw new ValidationException("request.user.ext.prebid requires a \"buyeruids\" property "
                            + "with at least one ID defined. If none exist, then request.user.ext.prebid"
                            + " should not be defined");
                }

                for (String bidder : buyerUids.keySet()) {
                    if (isUnknownBidderOrAlias(bidder, aliases)) {
                        throw new ValidationException("request.user.ext.%s is neither a known bidder "
                                + "name nor an alias in request.ext.prebid.aliases", bidder);
                    }
                }
            }

            final List<ExtUserEid> eids = extUser.getEids();
            if (eids != null) {
                if (eids.isEmpty()) {
                    throw new ValidationException(
                            "request.user.ext.eids must contain at least one element or be undefined");
                }
                for (int index = 0; index < eids.size(); index++) {
                    final ExtUserEid eid = eids.get(index);
                    if (StringUtils.isBlank(eid.getSource())) {
                        throw new ValidationException(
                                "request.user.ext.eids[%d] missing required field: \"source\"", index);
                    }
                    final String eidId = eid.getId();
                    final List<ExtUserEidUid> eidUids = eid.getUids();
                    if (eidId == null && eidUids == null) {
                        throw new ValidationException(
                                "request.user.ext.eids[%d] must contain either \"id\" or \"uids\" field", index);
                    }
                    if (eidId == null) {
                        if (eidUids.isEmpty()) {
                            throw new ValidationException(
                                    "request.user.ext.eids[%d].uids must contain at least one element "
                                            + "or be undefined", index);
                        }
                        for (int uidsIndex = 0; uidsIndex < eidUids.size(); uidsIndex++) {
                            final ExtUserEidUid uid = eidUids.get(uidsIndex);
                            if (StringUtils.isBlank(uid.getId())) {
                                throw new ValidationException(
                                        "request.user.ext.eids[%d].uids[%d] missing required field: \"id\"", index,
                                        uidsIndex);
                            }
                        }
                    }
                }
                final Set<String> uniqueSources = eids.stream()
                        .map(ExtUserEid::getSource)
                        .collect(Collectors.toSet());
                if (eids.size() != uniqueSources.size()) {
                    throw new ValidationException("request.user.ext.eids must contain unique sources");
                }
            }
        }
    }

    /**
     * Validates {@link Regs}. Throws {@link ValidationException} in case if {@link ExtRegs} is present in
     * bidrequest.regs.ext and its gdpr value has different value to 0 or 1.
     */
    private void validateRegs(Regs regs) throws ValidationException {
        final ExtRegs extRegs = regs != null ? regs.getExt() : null;
        final Integer gdpr = extRegs != null ? extRegs.getGdpr() : null;
        if (gdpr != null && gdpr != 0 && gdpr != 1) {
            throw new ValidationException("request.regs.ext.gdpr must be either 0 or 1");
        }
    }

    private void validateImp(Imp imp, Map<String, String> aliases, int index) throws ValidationException {
        if (StringUtils.isBlank(imp.getId())) {
            throw new ValidationException("request.imp[%d] missing required field: \"id\"", index);
        }
        if (imp.getMetric() != null && !imp.getMetric().isEmpty()) {
            validateMetrics(imp.getMetric(), index);
        }
        if (imp.getBanner() == null && imp.getVideo() == null && imp.getAudio() == null && imp.getXNative() == null) {
            throw new ValidationException(
                    "request.imp[%d] must contain at least one of \"banner\", \"video\", \"audio\", or \"native\"",
                    index);
        }

        validateBanner(imp.getBanner(), index);
        validateVideoMimes(imp.getVideo(), index);
        validateAudioMimes(imp.getAudio(), index);
        fillAndValidateNative(imp.getXNative(), index);
        validatePmp(imp.getPmp(), index);
        validateImpExt(imp.getExt(), aliases, index);
    }

    private void fillAndValidateNative(Native xNative, int impIndex) throws ValidationException {
        if (xNative == null) {
            return;
        }

        final Request nativeRequest = parseNativeRequest(xNative.getRequest(), impIndex);

        validateNativeContextTypes(nativeRequest.getContext(), nativeRequest.getContextsubtype(), impIndex);
        validateNativePlacementType(nativeRequest.getPlcmttype(), impIndex);
        final List<Asset> updatedAssets = validateAndGetUpdatedNativeAssets(nativeRequest.getAssets(), impIndex);
        validateNativeEventTrackers(nativeRequest.getEventtrackers(), impIndex);

        // modifier was added to reduce memory consumption on updating bidRequest.imp[i].native.request object
        xNative.setRequest(toEncodedRequest(nativeRequest, updatedAssets));
    }

    private Request parseNativeRequest(String rawStringNativeRequest, int impIndex) throws ValidationException {
        if (StringUtils.isBlank(rawStringNativeRequest)) {
            throw new ValidationException("request.imp[%d].native contains empty request value", impIndex);
        }
        try {
            return mapper.mapper().readValue(rawStringNativeRequest, Request.class);
        } catch (IOException e) {
            throw new ValidationException("Error while parsing request.imp[%d].native.request", impIndex);
        }
    }

    private void validateNativeContextTypes(Integer context, Integer contextSubType, int index)
            throws ValidationException {

        final int type = context != null ? context : 0;
        if (type == 0) {
            return;
        }

        if (type < ContextType.CONTENT.getValue() || type > ContextType.PRODUCT.getValue()) {
            throw new ValidationException(
                    "request.imp[%d].native.request.context is invalid. See " + documentationOnPage(39), index);
        }

        final int subType = contextSubType != null ? contextSubType : 0;
        if (subType < 0) {
            throw new ValidationException(
                    "request.imp[%d].native.request.contextsubtype is invalid. See " + documentationOnPage(39), index);
        }

        if (subType == 0) {
            return;
        }

        if (subType >= 100) {
            throw new ValidationException(
                    "request.imp[%d].native.request.contextsubtype is invalid. See " + documentationOnPage(39), index);
        }

        if (subType >= ContextSubType.GENERAL.getValue() && subType <= ContextSubType.USER_GENERATED.getValue()
                && type != ContextType.CONTENT.getValue()) {
            throw new ValidationException(
                    "request.imp[%d].native.request.context is %d, but contextsubtype is %d. This is an invalid "
                            + "combination. See " + documentationOnPage(39), index, context, contextSubType);
        }

        if (subType >= ContextSubType.SOCIAL.getValue() && subType <= ContextSubType.CHAT.getValue()
                && type != ContextType.SOCIAL.getValue()) {
            throw new ValidationException(
                    "request.imp[%d].native.request.context is %d, but contextsubtype is %d. This is an invalid "
                            + "combination. See " + documentationOnPage(39), index, context, contextSubType);
        }

        if (subType >= ContextSubType.SELLING.getValue() && subType <= ContextSubType.PRODUCT_REVIEW.getValue()
                && type != ContextType.PRODUCT.getValue()) {
            throw new ValidationException(
                    "request.imp[%d].native.request.context is %d, but contextsubtype is %d. This is an invalid "
                            + "combination. See " + documentationOnPage(39), index, context, contextSubType);
        }
    }

    private void validateNativePlacementType(Integer placementType, int index) throws ValidationException {
        final int type = placementType != null ? placementType : 0;
        if (type == 0) {
            return;
        }

        if (type < PlacementType.FEED.getValue() || type > PlacementType.RECOMMENDATION_WIDGET.getValue()) {
            throw new ValidationException(
                    "request.imp[%d].native.request.plcmttype is invalid. See " + documentationOnPage(40), index, type);
        }
    }

    private List<Asset> validateAndGetUpdatedNativeAssets(List<Asset> assets, int impIndex) throws ValidationException {
        if (CollectionUtils.isEmpty(assets)) {
            throw new ValidationException(
                    "request.imp[%d].native.request.assets must be an array containing at least one object", impIndex);
        }

        final List<Asset> updatedAssets = new ArrayList<>();
        for (int i = 0; i < assets.size(); i++) {
            final Asset asset = assets.get(i);
            validateNativeAsset(asset, impIndex, i);

            final Asset updatedAsset = asset.getId() != null ? asset : asset.toBuilder().id(i).build();
            final boolean hasAssetWithId = updatedAssets.stream()
                    .map(Asset::getId)
                    .anyMatch(id -> id.equals(updatedAsset.getId()));

            if (hasAssetWithId) {
                throw new ValidationException("request.imp[%d].native.request.assets[%d].id is already being used by "
                        + "another asset. Each asset ID must be unique.", impIndex, i);
            }

            updatedAssets.add(updatedAsset);
        }
        return updatedAssets;
    }

    private void validateNativeAsset(Asset asset, int impIndex, int assetIndex) throws ValidationException {
        final TitleObject title = asset.getTitle();
        final ImageObject image = asset.getImg();
        final VideoObject video = asset.getVideo();
        final DataObject data = asset.getData();

        final long assetsCount = Stream.of(title, image, video, data)
                .filter(Objects::nonNull)
                .count();

        if (assetsCount > 1) {
            throw new ValidationException(
                    "request.imp[%d].native.request.assets[%d] must define at most one of {title, img, video, data}",
                    impIndex, assetIndex);
        }

        validateNativeAssetTitle(title, impIndex, assetIndex);
        validateNativeAssetVideo(video, impIndex, assetIndex);
        validateNativeAssetData(data, impIndex, assetIndex);
    }

    private void validateNativeAssetTitle(TitleObject title, int impIndex, int assetIndex) throws ValidationException {
        if (title != null && (title.getLen() == null || title.getLen() < 1)) {
            throw new ValidationException(
                    "request.imp[%d].native.request.assets[%d].title.len must be a positive integer",
                    impIndex, assetIndex);
        }
    }

    private void validateNativeAssetData(DataObject data, int impIndex, int assetIndex) throws ValidationException {
        if (data == null || data.getType() == null) {
            return;
        }

        final Integer type = data.getType();
        if (type < DataAssetType.SPONSORED.getValue() || type > DataAssetType.CTA_TEXT.getValue()) {
            throw new ValidationException(
                    "request.imp[%d].native.request.assets[%d].data.type must in the range [1, 12]. Got %d",
                    impIndex, assetIndex, type);
        }
    }

    private void validateNativeAssetVideo(VideoObject video, int impIndex, int assetIndex) throws ValidationException {
        if (video == null) {
            return;
        }

        if (CollectionUtils.isEmpty(video.getMimes())) {
            throw new ValidationException("request.imp[%d].native.request.assets[%d].video.mimes must be an "
                    + "array with at least one MIME type", impIndex, assetIndex);
        }

        if (video.getMinduration() == null || video.getMinduration() < 1) {
            throw new ValidationException(
                    "request.imp[%d].native.request.assets[%d].video.minduration must be a positive integer",
                    impIndex, assetIndex);
        }

        if (video.getMaxduration() == null || video.getMaxduration() < 1) {
            throw new ValidationException(
                    "request.imp[%d].native.request.assets[%d].video.maxduration must be a positive integer",
                    impIndex, assetIndex);
        }

        validateNativeVideoProtocols(video.getProtocols(), impIndex, assetIndex);
    }

    private void validateNativeVideoProtocols(List<Integer> protocols, int impIndex, int assetIndex)
            throws ValidationException {
        if (CollectionUtils.isEmpty(protocols)) {
            throw new ValidationException(
                    "request.imp[%d].native.request.assets[%d].video.protocols must be an array with at least"
                            + " one element", impIndex, assetIndex);
        }

        for (int i = 0; i < protocols.size(); i++) {
            validateNativeVideoProtocol(protocols.get(i), impIndex, assetIndex, i);
        }
    }

    private void validateNativeVideoProtocol(Integer protocol, int impIndex, int assetIndex, int protocolIndex)
            throws ValidationException {
        if (protocol < Protocol.VAST10.getValue() || protocol > Protocol.DAAST10_WRAPPER.getValue()) {
            throw new ValidationException(
                    "request.imp[%d].native.request.assets[%d].video.protocols[%d] must be in the range [1, 10]."
                            + " Got %d", impIndex, assetIndex, protocolIndex, protocol);
        }
    }

    private void validateNativeEventTrackers(List<EventTracker> eventTrackers, int impIndex)
            throws ValidationException {

        if (CollectionUtils.isNotEmpty(eventTrackers)) {
            for (int eventTrackerIndex = 0; eventTrackerIndex < eventTrackers.size(); eventTrackerIndex++) {
                validateNativeEventTracker(eventTrackers.get(eventTrackerIndex), impIndex, eventTrackerIndex);
            }
        }
    }

    private void validateNativeEventTracker(EventTracker eventTracker, int impIndex, int eventIndex)
            throws ValidationException {
        if (eventTracker != null) {
            final int event = eventTracker.getEvent() != null ? eventTracker.getEvent() : 0;

            if (event != 0 && (event < EventType.IMPRESSION.getValue()
                    || event > EventType.VIEWABLE_VIDEO50.getValue())) {
                throw new ValidationException(
                        "request.imp[%d].native.request.eventtrackers[%d].event is invalid. See section 7.6: "
                                + documentationOnPage(43), impIndex, eventIndex
                );
            }

            final List<Integer> methods = eventTracker.getMethods();

            if (CollectionUtils.isEmpty(methods)) {
                throw new ValidationException(
                        "request.imp[%d].native.request.eventtrackers[%d].method is required. See section 7.7: "
                                + documentationOnPage(43), impIndex, eventIndex
                );
            }

            for (int methodIndex = 0; methodIndex < methods.size(); methodIndex++) {
                int method = methods.get(methodIndex) != null ? methods.get(methodIndex) : 0;
                if (method < EventTrackingMethod.IMAGE.getValue()
                        || method > EventTrackingMethod.JS.getValue()) {
                    throw new ValidationException(
                            "request.imp[%d].native.request.eventtrackers[%d].methods[%d] is invalid. See section 7.7: "
                                    + documentationOnPage(43), impIndex, eventIndex, methodIndex
                    );
                }
            }
        }
    }

    private static String documentationOnPage(int page) {
        return String.format("%s#page=%d", DOCUMENTATION, page);
    }

    private String toEncodedRequest(Request nativeRequest, List<Asset> updatedAssets) {
        try {
            return mapper.mapper().writeValueAsString(nativeRequest.toBuilder().assets(updatedAssets).build());
        } catch (JsonProcessingException e) {
            throw new IllegalArgumentException("Error while marshaling native request to the string", e);
        }
    }

    private void validateImpExt(ObjectNode ext, Map<String, String> aliases, int impIndex) throws ValidationException {
        validateImpExtPrebid(childAsObjectNode(ext, PREBID_EXT), aliases, impIndex);
    }

    private void validateImpExtPrebid(ObjectNode extPrebid, Map<String, String> aliases, int impIndex)
            throws ValidationException {

        if (extPrebid == null || extPrebid.size() < 1) {
            throw new ValidationException(
                    "request.imp[%d].ext.prebid must be non-empty object", impIndex);
        }

        validateImpExtPrebidBidder(extPrebid, aliases, impIndex);
    }

    private void validateImpExtPrebidBidder(ObjectNode extPrebid, Map<String, String> aliases, int impIndex)
            throws ValidationException {

        final JsonNode extPrebidBidder = extPrebid.get(BIDDER_EXT);

        if (extPrebidBidder == null) {
            return;
        }

        if (!extPrebidBidder.isObject()) {
            throw new ValidationException("request.imp[%d].ext.prebid.bidder must be object", impIndex);
        }

        final Iterator<Map.Entry<String, JsonNode>> bidderExtensions = extPrebidBidder.fields();
        while (bidderExtensions.hasNext()) {
            final Map.Entry<String, JsonNode> bidderExtension = bidderExtensions.next();
            final String bidder = bidderExtension.getKey();
<<<<<<< HEAD
            if (isNotSpecialImpExtField(bidder)) {
                validateImpBidderExtName(impIndex, bidderExtension, aliases.getOrDefault(bidder, bidder));
            }
=======
            validateImpBidderExtName(impIndex, bidderExtension, aliases.getOrDefault(bidder, bidder));
>>>>>>> f08035a2
        }
    }

    private void validateImpBidderExtName(int impIndex, Map.Entry<String, JsonNode> bidderExtension, String bidderName)
            throws ValidationException {
        if (bidderCatalog.isValidName(bidderName)) {
            final Set<String> messages = bidderParamValidator.validate(bidderName, bidderExtension.getValue());
            if (!messages.isEmpty()) {
                throw new ValidationException("request.imp[%d].ext.prebid.bidder.%s failed validation.\n%s", impIndex,
                        bidderName, String.join("\n", messages));
            }
        } else if (!bidderCatalog.isDeprecatedName(bidderName) && !bidderCatalog.isAlias(bidderName)) {
            throw new ValidationException(
                    "request.imp[%d].ext.prebid.bidder contains unknown bidder: %s", impIndex, bidderName);
        }
    }

    private void validatePmp(Pmp pmp, int impIndex) throws ValidationException {
        if (pmp != null && pmp.getDeals() != null) {
            for (int dealIndex = 0; dealIndex < pmp.getDeals().size(); dealIndex++) {
                if (StringUtils.isBlank(pmp.getDeals().get(dealIndex).getId())) {
                    throw new ValidationException("request.imp[%d].pmp.deals[%d] missing required field: \"id\"",
                            impIndex, dealIndex);
                }
            }
        }
    }

    private void validateBanner(Banner banner, int impIndex) throws ValidationException {
        if (banner != null) {
            final Integer width = banner.getW();
            final Integer height = banner.getH();
            final boolean hasWidth = hasPositiveValue(width);
            final boolean hasHeight = hasPositiveValue(height);
            final boolean hasSize = hasWidth && hasHeight;

            final List<Format> format = banner.getFormat();
            if (CollectionUtils.isEmpty(format) && !hasSize) {
                throw new ValidationException("request.imp[%d].banner has no sizes. Define \"w\" and \"h\", "
                        + "or include \"format\" elements", impIndex);
            }

            if (width != null && height != null && !hasSize) {
                throw new ValidationException("Request imp[%d].banner must define a valid"
                        + " \"h\" and \"w\" properties", impIndex);
            }

            if (format != null) {
                for (int formatIndex = 0; formatIndex < format.size(); formatIndex++) {
                    validateFormat(format.get(formatIndex), impIndex, formatIndex);
                }
            }
        }
    }

    private void validateFormat(Format format, int impIndex, int formatIndex) throws ValidationException {
        final boolean usesH = hasPositiveValue(format.getH());
        final boolean usesW = hasPositiveValue(format.getW());
        final boolean usesWmin = hasPositiveValue(format.getWmin());
        final boolean usesWratio = hasPositiveValue(format.getWratio());
        final boolean usesHratio = hasPositiveValue(format.getHratio());
        final boolean usesHW = usesH || usesW;
        final boolean usesRatios = usesWmin || usesWratio || usesHratio;

        if (usesHW && usesRatios) {
            throw new ValidationException("Request imp[%d].banner.format[%d] should define *either*"
                    + " {w, h} *or* {wmin, wratio, hratio}, but not both. If both are valid, send two \"format\" "
                    + "objects in the request", impIndex, formatIndex);
        }

        if (!usesHW && !usesRatios) {
            throw new ValidationException("Request imp[%d].banner.format[%d] should define *either*"
                    + " {w, h} (for static size requirements) *or* {wmin, wratio, hratio} (for flexible sizes) "
                    + "to be non-zero positive", impIndex, formatIndex);
        }

        if (usesHW && (!usesH || !usesW)) {
            throw new ValidationException("Request imp[%d].banner.format[%d] must define a valid"
                    + " \"h\" and \"w\" properties", impIndex, formatIndex);
        }

        if (usesRatios && (!usesWmin || !usesWratio || !usesHratio)) {
            throw new ValidationException("Request imp[%d].banner.format[%d] must define a valid"
                    + " \"wmin\", \"wratio\", and \"hratio\" properties", impIndex, formatIndex);
        }
    }

    private void validateVideoMimes(Video video, int impIndex) throws ValidationException {
        if (video != null) {
            validateMimes(video.getMimes(),
                    "request.imp[%d].video.mimes must contain at least one supported MIME type", impIndex);
        }
    }

    private void validateAudioMimes(Audio audio, int impIndex) throws ValidationException {
        if (audio != null) {
            validateMimes(audio.getMimes(),
                    "request.imp[%d].audio.mimes must contain at least one supported MIME type", impIndex);
        }
    }

    private void validateMimes(List<String> mimes, String msg, int index) throws ValidationException {
        if (CollectionUtils.isEmpty(mimes)) {
            throw new ValidationException(msg, index);
        }
    }

    private void validateMetrics(List<Metric> metrics, int impIndex) throws ValidationException {
        for (int i = 0; i < metrics.size(); i++) {
            if (metrics.get(i).getType() == null || metrics.get(i).getType().isEmpty()) {
                throw new ValidationException("Missing request.imp[%d].metric[%d].type", impIndex, i);
            }

            if (metrics.get(i).getValue() < 0.0 || metrics.get(i).getValue() > 1.0) {
                throw new ValidationException("request.imp[%d].metric[%d].value must be in the range [0.0, 1.0]",
                        impIndex, i);
            }
        }
    }

<<<<<<< HEAD
    private static boolean isNotSpecialImpExtField(String field) {
        return !Objects.equals(field, PREBID_EXT)
                && !Objects.equals(field, CONTEXT_EXT)
                && !Objects.equals(field, SKADN_EXT);
=======
    private ObjectNode childAsObjectNode(ObjectNode parent, String fieldName) {
        final JsonNode child = parent != null ? parent.get(fieldName) : null;

        return isObjectNode(child) ? (ObjectNode) child : null;
    }

    private static boolean isObjectNode(JsonNode node) {
        return node != null && node.isObject();
>>>>>>> f08035a2
    }

    private static boolean hasPositiveValue(Integer value) {
        return value != null && value > 0;
    }
}<|MERGE_RESOLUTION|>--- conflicted
+++ resolved
@@ -77,13 +77,8 @@
 public class RequestValidator {
 
     private static final String PREBID_EXT = "prebid";
-<<<<<<< HEAD
-    private static final String CONTEXT_EXT = "context";
-    private static final String SKADN_EXT = "skadn";
-=======
     private static final String BIDDER_EXT = "bidder";
 
->>>>>>> f08035a2
     private static final Locale LOCALE = Locale.US;
 
     private static final String DOCUMENTATION = "https://iabtechlab.com/wp-content/uploads/2016/07/"
@@ -800,13 +795,7 @@
         while (bidderExtensions.hasNext()) {
             final Map.Entry<String, JsonNode> bidderExtension = bidderExtensions.next();
             final String bidder = bidderExtension.getKey();
-<<<<<<< HEAD
-            if (isNotSpecialImpExtField(bidder)) {
-                validateImpBidderExtName(impIndex, bidderExtension, aliases.getOrDefault(bidder, bidder));
-            }
-=======
             validateImpBidderExtName(impIndex, bidderExtension, aliases.getOrDefault(bidder, bidder));
->>>>>>> f08035a2
         }
     }
 
@@ -927,12 +916,6 @@
         }
     }
 
-<<<<<<< HEAD
-    private static boolean isNotSpecialImpExtField(String field) {
-        return !Objects.equals(field, PREBID_EXT)
-                && !Objects.equals(field, CONTEXT_EXT)
-                && !Objects.equals(field, SKADN_EXT);
-=======
     private ObjectNode childAsObjectNode(ObjectNode parent, String fieldName) {
         final JsonNode child = parent != null ? parent.get(fieldName) : null;
 
@@ -941,7 +924,6 @@
 
     private static boolean isObjectNode(JsonNode node) {
         return node != null && node.isObject();
->>>>>>> f08035a2
     }
 
     private static boolean hasPositiveValue(Integer value) {
