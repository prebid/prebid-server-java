package org.prebid.server.validation;

import com.fasterxml.jackson.core.JsonProcessingException;
import com.fasterxml.jackson.databind.JsonNode;
import com.fasterxml.jackson.databind.node.ObjectNode;
import com.iab.openrtb.request.Asset;
import com.iab.openrtb.request.Audio;
import com.iab.openrtb.request.Banner;
import com.iab.openrtb.request.BidRequest;
import com.iab.openrtb.request.DataObject;
import com.iab.openrtb.request.Device;
import com.iab.openrtb.request.EventTracker;
import com.iab.openrtb.request.Format;
import com.iab.openrtb.request.ImageObject;
import com.iab.openrtb.request.Imp;
import com.iab.openrtb.request.Metric;
import com.iab.openrtb.request.Native;
import com.iab.openrtb.request.Pmp;
import com.iab.openrtb.request.Regs;
import com.iab.openrtb.request.Request;
import com.iab.openrtb.request.Site;
import com.iab.openrtb.request.TitleObject;
import com.iab.openrtb.request.User;
import com.iab.openrtb.request.Video;
import com.iab.openrtb.request.VideoObject;
import com.iab.openrtb.request.ntv.ContextSubType;
import com.iab.openrtb.request.ntv.ContextType;
import com.iab.openrtb.request.ntv.DataAssetType;
import com.iab.openrtb.request.ntv.EventTrackingMethod;
import com.iab.openrtb.request.ntv.EventType;
import com.iab.openrtb.request.ntv.PlacementType;
import com.iab.openrtb.request.ntv.Protocol;
import org.apache.commons.collections4.CollectionUtils;
import org.apache.commons.collections4.MapUtils;
import org.apache.commons.lang3.ObjectUtils;
import org.apache.commons.lang3.StringUtils;
import org.prebid.server.bidder.BidderCatalog;
import org.prebid.server.exception.PreBidException;
import org.prebid.server.json.JacksonMapper;
import org.prebid.server.privacy.ccpa.Ccpa;
import org.prebid.server.privacy.gdpr.TcfDefinerService;
import org.prebid.server.proto.openrtb.ext.request.ExtDevice;
import org.prebid.server.proto.openrtb.ext.request.ExtDeviceInt;
import org.prebid.server.proto.openrtb.ext.request.ExtDevicePrebid;
import org.prebid.server.proto.openrtb.ext.request.ExtGranularityRange;
import org.prebid.server.proto.openrtb.ext.request.ExtMediaTypePriceGranularity;
import org.prebid.server.proto.openrtb.ext.request.ExtPriceGranularity;
import org.prebid.server.proto.openrtb.ext.request.ExtRegs;
import org.prebid.server.proto.openrtb.ext.request.ExtRequest;
import org.prebid.server.proto.openrtb.ext.request.ExtRequestPrebid;
import org.prebid.server.proto.openrtb.ext.request.ExtRequestTargeting;
import org.prebid.server.proto.openrtb.ext.request.ExtSite;
import org.prebid.server.proto.openrtb.ext.request.ExtUser;
import org.prebid.server.proto.openrtb.ext.request.ExtUserDigiTrust;
import org.prebid.server.proto.openrtb.ext.request.ExtUserEid;
import org.prebid.server.proto.openrtb.ext.request.ExtUserEidUid;
import org.prebid.server.proto.openrtb.ext.request.ExtUserPrebid;
import org.prebid.server.proto.openrtb.ext.response.BidType;
import org.prebid.server.validation.model.ValidationResult;

import java.io.IOException;
import java.math.BigDecimal;
import java.util.ArrayList;
import java.util.Collections;
import java.util.HashMap;
import java.util.HashSet;
import java.util.Iterator;
import java.util.List;
import java.util.Locale;
import java.util.Map;
import java.util.Objects;
import java.util.Set;
import java.util.stream.Stream;

/**
 * A component that validates {@link BidRequest} objects for openrtb2 auction endpoint.
 * Validations are processed by the validate method and returns {@link ValidationResult}.
 */
public class RequestValidator {

    private static final String PREBID_EXT = "prebid";
    private static final String CONTEXT_EXT = "context";
    private static final Locale LOCALE = Locale.US;
    private static final String DOCUMENTATION = "https://iabtechlab.com/wp-content/uploads/2016/07/"
            + "OpenRTB-Native-Ads-Specification-Final-1.2.pdf";

    private final BidderCatalog bidderCatalog;
    private final BidderParamValidator bidderParamValidator;
    private final JacksonMapper mapper;

    /**
     * Constructs a RequestValidator that will use the BidderParamValidator passed in order to validate all critical
     * properties of bidRequest.
     */
    public RequestValidator(BidderCatalog bidderCatalog,
                            BidderParamValidator bidderParamValidator,
                            JacksonMapper mapper) {

        this.bidderCatalog = Objects.requireNonNull(bidderCatalog);
        this.bidderParamValidator = Objects.requireNonNull(bidderParamValidator);
        this.mapper = Objects.requireNonNull(mapper);
    }

    /**
     * Validates the {@link BidRequest} against a list of validation checks, however, reports only one problem
     * at a time.
     */
    public ValidationResult validate(BidRequest bidRequest) {
        final List<String> warnings = new ArrayList<>();
        try {
            if (StringUtils.isBlank(bidRequest.getId())) {
                throw new ValidationException("request missing required field: \"id\"");
            }

            if (bidRequest.getTmax() != null && bidRequest.getTmax() < 0L) {
                throw new ValidationException("request.tmax must be nonnegative. Got %s", bidRequest.getTmax());
            }

            validateCur(bidRequest.getCur());

            final ExtRequest extRequest = bidRequest.getExt();

            final ExtRequestPrebid extRequestPrebid = extRequest != null ? extRequest.getPrebid() : null;

            Map<String, String> aliases = Collections.emptyMap();

            if (extRequestPrebid != null) {
                final ExtRequestTargeting targeting = extRequestPrebid.getTargeting();
                if (targeting != null) {
                    validateTargeting(targeting);
                }
                aliases = ObjectUtils.defaultIfNull(extRequestPrebid.getAliases(), Collections.emptyMap());
                validateAliases(aliases);
                validateBidAdjustmentFactors(
                        ObjectUtils.defaultIfNull(extRequestPrebid.getBidadjustmentfactors(), Collections.emptyMap()),
                        aliases);
            }

            if (CollectionUtils.isEmpty(bidRequest.getImp())) {
                throw new ValidationException("request.imp must contain at least one element");
            }

            final List<Imp> imps = bidRequest.getImp();
            final List<String> errors = new ArrayList<>();
            final Map<String, Integer> uniqueImps = new HashMap<>();
            for (int i = 0; i < imps.size(); i++) {
                String impId = imps.get(i).getId();
                if (uniqueImps.get(impId) != null) {
                    errors.add(String.format(
                            "request.imp[%d].id and request.imp[%d].id are both \"%s\". Imp IDs must be unique.",
                            uniqueImps.get(impId), i, impId));
                }

                uniqueImps.put(impId, i);
            }

            if (CollectionUtils.isNotEmpty(errors)) {
                throw new ValidationException(String.join(System.lineSeparator(), errors));
            }

            for (int index = 0; index < bidRequest.getImp().size(); index++) {
                validateImp(bidRequest.getImp().get(index), aliases, index);
            }

            if ((bidRequest.getSite() == null && bidRequest.getApp() == null)
                    || (bidRequest.getSite() != null && bidRequest.getApp() != null)) {

                throw new ValidationException("request.site or request.app must be defined, but not both");
            }
            validateSite(bidRequest.getSite());
            validateDevice(bidRequest.getDevice());
<<<<<<< HEAD
            validateUser(bidRequest.getUser(), aliases, warnings);
            validateRegs(bidRequest.getRegs(), warnings);
        } catch (ValidationException ex) {
            return ValidationResult.error(ex.getMessage());
=======
            validateUser(bidRequest.getUser(), aliases);
            validateRegs(bidRequest.getRegs());
        } catch (ValidationException e) {
            return ValidationResult.error(e.getMessage());
>>>>>>> 7867aeea
        }
        return warnings.isEmpty() ? ValidationResult.success() : ValidationResult.warning(warnings);
    }

    /**
     * Validates request.cur field.
     */
    private void validateCur(List<String> currencies) throws ValidationException {
        if (CollectionUtils.isEmpty(currencies)) {
            throw new ValidationException(
                    "currency was not defined either in request.cur or in configuration field adServerCurrency");
        }
    }

    private void validateBidAdjustmentFactors(Map<String, BigDecimal> adjustmentFactors, Map<String, String> aliases)
            throws ValidationException {

        for (Map.Entry<String, BigDecimal> bidderAdjustment : adjustmentFactors.entrySet()) {
            final String bidder = bidderAdjustment.getKey();

            if (isUnknownBidderOrAlias(bidder, aliases)) {
                throw new ValidationException(
                        "request.ext.prebid.bidadjustmentfactors.%s is not a known bidder or alias", bidder);
            }

            final BigDecimal adjustmentFactor = bidderAdjustment.getValue();
            if (adjustmentFactor.compareTo(BigDecimal.ZERO) <= 0) {
                throw new ValidationException(
                        "request.ext.prebid.bidadjustmentfactors.%s must be a positive number. Got %s",
                        bidder, format(adjustmentFactor));
            }
        }
    }

    private boolean isUnknownBidderOrAlias(String bidder, Map<String, String> aliases) {
        return !bidderCatalog.isValidName(bidder) && !aliases.containsKey(bidder);
    }

    private static String format(BigDecimal value) {
        return String.format(LOCALE, "%f", value);
    }

    /**
     * Validates {@link ExtRequestTargeting}.
     */
    private void validateTargeting(ExtRequestTargeting extRequestTargeting) throws ValidationException {
        final JsonNode pricegranularity = extRequestTargeting.getPricegranularity();
        if (pricegranularity != null && !pricegranularity.isNull()) {
            validateExtPriceGranularity(pricegranularity, null);
        }
        validateMediaTypePriceGranularity(extRequestTargeting.getMediatypepricegranularity());

        final Boolean includeWinners = extRequestTargeting.getIncludewinners();
        final Boolean includeBidderKeys = extRequestTargeting.getIncludebidderkeys();
        if (Objects.equals(includeWinners, false) && Objects.equals(includeBidderKeys, false)) {
            throw new ValidationException("ext.prebid.targeting: At least one of includewinners or includebidderkeys"
                    + " must be enabled to enable targeting support");
        }
    }

    /**
     * Validates {@link ExtPriceGranularity}.
     */
    private void validateExtPriceGranularity(JsonNode priceGranularity, BidType type)
            throws ValidationException {
        final ExtPriceGranularity extPriceGranularity;
        try {
            extPriceGranularity = mapper.mapper().treeToValue(priceGranularity, ExtPriceGranularity.class);
        } catch (JsonProcessingException e) {
            throw new ValidationException(String.format("Error while parsing request.ext.prebid.targeting.%s",
                    type == null ? "pricegranularity" : "mediatypepricegranularity." + type));
        }

        final Integer precision = extPriceGranularity.getPrecision();
        if (precision != null && precision < 0) {
            throw new ValidationException(String.format("%srice granularity error: precision must be non-negative",
                    type == null ? "P" : StringUtils.capitalize(type.name()) + " p"));
        }
        validateGranularityRanges(extPriceGranularity.getRanges());
    }

    /**
     * Validates {@link ExtMediaTypePriceGranularity} if it's present.
     */
    private void validateMediaTypePriceGranularity(ExtMediaTypePriceGranularity mediaTypePriceGranularity)
            throws ValidationException {
        if (mediaTypePriceGranularity != null) {
            final ObjectNode banner = mediaTypePriceGranularity.getBanner();
            final ObjectNode video = mediaTypePriceGranularity.getVideo();
            final ObjectNode xNative = mediaTypePriceGranularity.getXNative();
            final boolean isBannerNull = banner == null || banner.isNull();
            final boolean isVideoNull = video == null || video.isNull();
            final boolean isNativeNull = xNative == null || xNative.isNull();
            if (isBannerNull && isVideoNull && isNativeNull) {
                throw new ValidationException(
                        "Media type price granularity error: must have at least one media type present");
            }
            if (!isBannerNull) {
                validateExtPriceGranularity(banner, BidType.banner);
            }
            if (!isVideoNull) {
                validateExtPriceGranularity(video, BidType.video);
            }
            if (!isNativeNull) {
                validateExtPriceGranularity(xNative, BidType.xNative);
            }
        }
    }

    /**
     * Validates list of {@link ExtRequestTargeting}s as set of ranges.
     */
    private static void validateGranularityRanges(List<ExtGranularityRange> ranges) throws ValidationException {
        if (CollectionUtils.isEmpty(ranges)) {
            throw new ValidationException("Price granularity error: empty granularity definition supplied");
        }

        final Iterator<ExtGranularityRange> rangeIterator = ranges.iterator();
        ExtGranularityRange range = rangeIterator.next();
        validateGranularityRangeIncrement(range);

        while (rangeIterator.hasNext()) {
            final ExtGranularityRange nextGranularityRange = rangeIterator.next();
            if (range.getMax().compareTo(nextGranularityRange.getMax()) > 0) {
                throw new ValidationException(
                        "Price granularity error: range list must be ordered with increasing \"max\"");
            }
            validateGranularityRangeIncrement(nextGranularityRange);
            range = nextGranularityRange;
        }
    }

    /**
     * Validates {@link ExtGranularityRange}s increment.
     */
    private static void validateGranularityRangeIncrement(ExtGranularityRange range)
            throws ValidationException {
        if (range.getIncrement().compareTo(BigDecimal.ZERO) <= 0) {
            throw new ValidationException("Price granularity error: increment must be a nonzero positive number");
        }
    }

    /**
     * Validates aliases. Throws {@link ValidationException} in cases when alias points to invalid bidder or when alias
     * is equals to itself.
     */
    private void validateAliases(Map<String, String> aliases) throws ValidationException {
        for (final Map.Entry<String, String> aliasToBidder : aliases.entrySet()) {
            final String alias = aliasToBidder.getKey();
            final String coreBidder = aliasToBidder.getValue();
            if (!bidderCatalog.isValidName(coreBidder)) {
                throw new ValidationException(String.format(
                        "request.ext.prebid.aliases.%s refers to unknown bidder: %s", alias, coreBidder));
            }
            if (alias.equals(coreBidder)) {
                throw new ValidationException(String.format("request.ext.prebid.aliases.%s defines a no-op alias. "
                        + "Choose a different alias, or remove this entry", alias));
            }
        }
    }

    private void validateSite(Site site) throws ValidationException {
        if (site != null) {
            if (StringUtils.isBlank(site.getId()) && StringUtils.isBlank(site.getPage())) {
                throw new ValidationException(
                        "request.site should include at least one of request.site.id or request.site.page");
            }

            final ExtSite siteExt = site.getExt();
            if (siteExt != null) {
                final Integer amp = siteExt.getAmp();
                if (amp != null && (amp < 0 || amp > 1)) {
                    throw new ValidationException("request.site.ext.amp must be either 1, 0, or undefined");
                }
            }
        }
    }

    private void validateDevice(Device device) throws ValidationException {
        final ExtDevice extDevice = device != null ? device.getExt() : null;
        if (extDevice != null) {
            final ExtDevicePrebid extDevicePrebid = extDevice.getPrebid();
            final ExtDeviceInt interstitial = extDevicePrebid != null ? extDevicePrebid.getInterstitial() : null;
            if (interstitial != null) {
                validateInterstitial(interstitial);
            }
        }
    }

    private void validateInterstitial(ExtDeviceInt interstitial) throws ValidationException {
        final Integer minWidthPerc = interstitial.getMinWidthPerc();
        if (minWidthPerc == null || minWidthPerc < 0 || minWidthPerc > 100) {
            throw new ValidationException(
                    "request.device.ext.prebid.interstitial.minwidthperc must be a number between 0 and 100");
        }
        final Integer minHeightPerc = interstitial.getMinHeightPerc();
        if (minHeightPerc == null || minHeightPerc < 0 || minHeightPerc > 100) {
            throw new ValidationException(
                    "request.device.ext.prebid.interstitial.minheightperc must be a number between 0 and 100");
        }
    }

    private void validateUser(User user, Map<String, String> aliases, List<String> warnings)
            throws ValidationException {
        if (user != null && user.getExt() != null) {
            final ExtUser extUser = user.getExt();

            final ExtUserPrebid prebid = extUser.getPrebid();
            if (prebid != null) {
                final Map<String, String> buyerUids = prebid.getBuyeruids();
                if (MapUtils.isEmpty(buyerUids)) {
                    throw new ValidationException("request.user.ext.prebid requires a \"buyeruids\" property "
                            + "with at least one ID defined. If none exist, then request.user.ext.prebid"
                            + " should not be defined");
                }

                for (String bidder : buyerUids.keySet()) {
                    if (isUnknownBidderOrAlias(bidder, aliases)) {
                        throw new ValidationException("request.user.ext.%s is neither a known bidder "
                                + "name nor an alias in request.ext.prebid.aliases", bidder);
                    }
                }
            }

            final ExtUserDigiTrust digitrust = extUser.getDigitrust();
            if (digitrust != null && digitrust.getPref() != null && digitrust.getPref() != 0) {
                throw new ValidationException("request.user contains a digitrust object that is not valid");
            }

            final String tcfConsent = extUser.getConsent();
            if (StringUtils.isNotBlank(tcfConsent) && !TcfDefinerService.isGdprConsentValid(tcfConsent)) {
                warnings.add(String.format("Tcf consent string has invalid format: %s", tcfConsent));
            }

            final List<ExtUserEid> eids = extUser.getEids();
            if (eids != null) {
                if (eids.isEmpty()) {
                    throw new ValidationException(
                            "request.user.ext.eids must contain at least one element or be undefined");
                }
                final Set<String> uniqueSources = new HashSet<>(eids.size());
                for (int index = 0; index < eids.size(); index++) {
                    final ExtUserEid eid = eids.get(index);
                    if (StringUtils.isBlank(eid.getSource())) {
                        throw new ValidationException(
                                "request.user.ext.eids[%d] missing required field: \"source\"", index);
                    }
                    final String eidId = eid.getId();
                    final List<ExtUserEidUid> eidUids = eid.getUids();
                    if (eidId == null && eidUids == null) {
                        throw new ValidationException(
                                "request.user.ext.eids[%d] must contain either \"id\" or \"uids\" field", index);
                    }
                    if (eidId == null) {
                        if (eidUids.isEmpty()) {
                            throw new ValidationException(
                                    "request.user.ext.eids[%d].uids must contain at least one element "
                                            + "or be undefined", index);
                        }
                        for (int uidsIndex = 0; uidsIndex < eidUids.size(); uidsIndex++) {
                            final ExtUserEidUid uid = eidUids.get(uidsIndex);
                            if (StringUtils.isBlank(uid.getId())) {
                                throw new ValidationException(
                                        "request.user.ext.eids[%d].uids[%d] missing required field: \"id\"", index,
                                        uidsIndex);
                            }
                        }
                    }
                    uniqueSources.add(eid.getSource());
                }

                if (eids.size() != uniqueSources.size()) {
                    throw new ValidationException("request.user.ext.eids must contain unique sources");
                }
            }
        }
    }

    /**
     * Validates {@link Regs}. Throws {@link ValidationException} in case if {@link ExtRegs} is present in
     * bidrequest.regs.ext and its gdpr value has different value to 0 or 1.
     */
    private void validateRegs(Regs regs, List<String> warnings) throws ValidationException {
        final ExtRegs extRegs = regs != null ? regs.getExt() : null;
        final Integer gdpr = extRegs != null ? extRegs.getGdpr() : null;
        if (gdpr != null && gdpr != 0 && gdpr != 1) {
            throw new ValidationException("request.regs.ext.gdpr must be either 0 or 1");
        }

        final String usPrivacy = extRegs != null ? extRegs.getUsPrivacy() : null;
        if (StringUtils.isNotBlank(usPrivacy)) {
            try {
                Ccpa.validateUsPrivacy(usPrivacy);
            } catch (PreBidException ex) {
                warnings.add(String.format("CCPA usPrivacy value `%s` failed validation with a reason: %s", usPrivacy,
                        ex.getMessage()));
            }
        }
    }

    private void validateImp(Imp imp, Map<String, String> aliases, int index) throws ValidationException {
        if (StringUtils.isBlank(imp.getId())) {
            throw new ValidationException("request.imp[%d] missing required field: \"id\"", index);
        }
        if (imp.getMetric() != null && !imp.getMetric().isEmpty()) {
            validateMetrics(imp.getMetric(), index);
        }
        if (imp.getBanner() == null && imp.getVideo() == null && imp.getAudio() == null && imp.getXNative() == null) {
            throw new ValidationException(
                    "request.imp[%d] must contain at least one of \"banner\", \"video\", \"audio\", or \"native\"",
                    index);
        }

        validateBanner(imp.getBanner(), index);
        validateVideoMimes(imp.getVideo(), index);
        validateAudioMimes(imp.getAudio(), index);
        fillAndValidateNative(imp.getXNative(), index);
        validatePmp(imp.getPmp(), index);
        validateImpExt(imp.getExt(), aliases, index);
    }

    private void fillAndValidateNative(Native xNative, int impIndex) throws ValidationException {
        if (xNative == null) {
            return;
        }

        final Request nativeRequest = parseNativeRequest(xNative.getRequest(), impIndex);

        validateNativeContextTypes(nativeRequest.getContext(), nativeRequest.getContextsubtype(), impIndex);
        validateNativePlacementType(nativeRequest.getPlcmttype(), impIndex);
        final List<Asset> updatedAssets = validateAndGetUpdatedNativeAssets(nativeRequest.getAssets(), impIndex);
        validateNativeEventTrackers(nativeRequest.getEventtrackers(), impIndex);

        // modifier was added to reduce memory consumption on updating bidRequest.imp[i].native.request object
        xNative.setRequest(toEncodedRequest(nativeRequest, updatedAssets));
    }

    private Request parseNativeRequest(String rawStringNativeRequest, int impIndex) throws ValidationException {
        if (StringUtils.isBlank(rawStringNativeRequest)) {
            throw new ValidationException("request.imp.[%d].ext.native contains empty request value", impIndex);
        }
        try {
            return mapper.mapper().readValue(rawStringNativeRequest, Request.class);
        } catch (IOException e) {
            throw new ValidationException("Error while parsing request.imp.[%d].ext.native.request", impIndex);
        }
    }

    private void validateNativeContextTypes(Integer context, Integer contextSubType, int index)
            throws ValidationException {

        final int type = context != null ? context : 0;
        if (type == 0) {
            return;
        }

        if (type < ContextType.CONTENT.getValue() || type > ContextType.PRODUCT.getValue()) {
            throw new ValidationException(
                    "request.imp[%d].native.request.context is invalid. See " + documentationOnPage(39), index);
        }

        final int subType = contextSubType != null ? contextSubType : 0;
        if (subType < 0) {
            throw new ValidationException(
                    "request.imp[%d].native.request.contextsubtype is invalid. See " + documentationOnPage(39), index);
        }

        if (subType == 0) {
            return;
        }

        if (subType >= 100) {
            throw new ValidationException(
                    "request.imp[%d].native.request.contextsubtype is invalid. See " + documentationOnPage(39), index);
        }

        if (subType >= ContextSubType.GENERAL.getValue() && subType <= ContextSubType.USER_GENERATED.getValue()
                && type != ContextType.CONTENT.getValue()) {
            throw new ValidationException(
                    "request.imp[%d].native.request.context is %d, but contextsubtype is %d. This is an invalid "
                            + "combination. See " + documentationOnPage(39), index, context, contextSubType);
        }

        if (subType >= ContextSubType.SOCIAL.getValue() && subType <= ContextSubType.CHAT.getValue()
                && type != ContextType.SOCIAL.getValue()) {
            throw new ValidationException(
                    "request.imp[%d].native.request.context is %d, but contextsubtype is %d. This is an invalid "
                            + "combination. See " + documentationOnPage(39), index, context, contextSubType);
        }

        if (subType >= ContextSubType.SELLING.getValue() && subType <= ContextSubType.PRODUCT_REVIEW.getValue()
                && type != ContextType.PRODUCT.getValue()) {
            throw new ValidationException(
                    "request.imp[%d].native.request.context is %d, but contextsubtype is %d. This is an invalid "
                            + "combination. See " + documentationOnPage(39), index, context, contextSubType);
        }
    }

    private void validateNativePlacementType(Integer placementType, int index) throws ValidationException {
        final int type = placementType != null ? placementType : 0;
        if (type == 0) {
            return;
        }

        if (type < PlacementType.FEED.getValue() || type > PlacementType.RECOMMENDATION_WIDGET.getValue()) {
            throw new ValidationException(
                    "request.imp[%d].native.request.plcmttype is invalid. See " + documentationOnPage(40), index, type);
        }
    }

    private List<Asset> validateAndGetUpdatedNativeAssets(List<Asset> assets, int impIndex) throws ValidationException {
        if (CollectionUtils.isEmpty(assets)) {
            throw new ValidationException(
                    "request.imp[%d].native.request.assets must be an array containing at least one object", impIndex);
        }

        final List<Asset> updatedAssets = new ArrayList<>();
        for (int i = 0; i < assets.size(); i++) {
            final Asset asset = assets.get(i);
            validateNativeAsset(asset, impIndex, i);

            final Asset updatedAsset = asset.getId() != null ? asset : asset.toBuilder().id(i).build();
            final boolean hasAssetWithId = updatedAssets.stream()
                    .map(Asset::getId)
                    .anyMatch(id -> id.equals(updatedAsset.getId()));

            if (hasAssetWithId) {
                throw new ValidationException("request.imp[%d].native.request.assets[%d].id is already being used by "
                        + "another asset. Each asset ID must be unique.", impIndex, i);
            }

            updatedAssets.add(updatedAsset);
        }
        return updatedAssets;
    }

    private void validateNativeAsset(Asset asset, int impIndex, int assetIndex) throws ValidationException {
        final TitleObject title = asset.getTitle();
        final ImageObject image = asset.getImg();
        final VideoObject video = asset.getVideo();
        final DataObject data = asset.getData();

        final long assetsCount = Stream.of(title, image, video, data)
                .filter(Objects::nonNull)
                .count();

        if (assetsCount > 1) {
            throw new ValidationException(
                    "request.imp[%d].native.request.assets[%d] must define at most one of {title, img, video, data}",
                    impIndex, assetIndex);
        }

        validateNativeAssetTitle(title, impIndex, assetIndex);
        validateNativeAssetVideo(video, impIndex, assetIndex);
        validateNativeAssetData(data, impIndex, assetIndex);
    }

    private void validateNativeAssetTitle(TitleObject title, int impIndex, int assetIndex) throws ValidationException {
        if (title != null && (title.getLen() == null || title.getLen() < 1)) {
            throw new ValidationException(
                    "request.imp[%d].native.request.assets[%d].title.len must be a positive integer",
                    impIndex, assetIndex);
        }
    }

    private void validateNativeAssetData(DataObject data, int impIndex, int assetIndex) throws ValidationException {
        if (data == null || data.getType() == null) {
            return;
        }

        final Integer type = data.getType();
        if (type < DataAssetType.SPONSORED.getValue() || type > DataAssetType.CTA_TEXT.getValue()) {
            throw new ValidationException(
                    "request.imp[%d].native.request.assets[%d].data.type must in the range [1, 12]. Got %d",
                    impIndex, assetIndex, type);
        }
    }

    private void validateNativeAssetVideo(VideoObject video, int impIndex, int assetIndex) throws ValidationException {
        if (video == null) {
            return;
        }

        if (CollectionUtils.isEmpty(video.getMimes())) {
            throw new ValidationException("request.imp[%d].native.request.assets[%d].video.mimes must be an "
                    + "array with at least one MIME type", impIndex, assetIndex);
        }

        if (video.getMinduration() == null || video.getMinduration() < 1) {
            throw new ValidationException(
                    "request.imp[%d].native.request.assets[%d].video.minduration must be a positive integer",
                    impIndex, assetIndex);
        }

        if (video.getMaxduration() == null || video.getMaxduration() < 1) {
            throw new ValidationException(
                    "request.imp[%d].native.request.assets[%d].video.maxduration must be a positive integer",
                    impIndex, assetIndex);
        }

        validateNativeVideoProtocols(video.getProtocols(), impIndex, assetIndex);
    }

    private void validateNativeVideoProtocols(List<Integer> protocols, int impIndex, int assetIndex)
            throws ValidationException {
        if (CollectionUtils.isEmpty(protocols)) {
            throw new ValidationException(
                    "request.imp[%d].native.request.assets[%d].video.protocols must be an array with at least"
                            + " one element", impIndex, assetIndex);
        }

        for (int i = 0; i < protocols.size(); i++) {
            validateNativeVideoProtocol(protocols.get(i), impIndex, assetIndex, i);
        }
    }

    private void validateNativeVideoProtocol(Integer protocol, int impIndex, int assetIndex, int protocolIndex)
            throws ValidationException {
        if (protocol < Protocol.VAST10.getValue() || protocol > Protocol.DAAST10_WRAPPER.getValue()) {
            throw new ValidationException(
                    "request.imp[%d].native.request.assets[%d].video.protocols[%d] must be in the range [1, 10]."
                            + " Got %d", impIndex, assetIndex, protocolIndex, protocol);
        }
    }

    private void validateNativeEventTrackers(List<EventTracker> eventTrackers, int impIndex)
            throws ValidationException {

        if (CollectionUtils.isNotEmpty(eventTrackers)) {
            for (int eventTrackerIndex = 0; eventTrackerIndex < eventTrackers.size(); eventTrackerIndex++) {
                validateNativeEventTracker(eventTrackers.get(eventTrackerIndex), impIndex, eventTrackerIndex);
            }
        }
    }

    private void validateNativeEventTracker(EventTracker eventTracker, int impIndex, int eventIndex)
            throws ValidationException {
        if (eventTracker != null) {
            final int event = eventTracker.getEvent() != null ? eventTracker.getEvent() : 0;

            if (event != 0 && (event < EventType.IMPRESSION.getValue()
                    || event > EventType.VIEWABLE_VIDEO50.getValue())) {
                throw new ValidationException(
                        "request.imp[%d].native.request.eventtrackers[%d].event is invalid. See section 7.6: "
                                + documentationOnPage(43), impIndex, eventIndex
                );
            }

            final List<Integer> methods = eventTracker.getMethods();

            if (CollectionUtils.isEmpty(methods)) {
                throw new ValidationException(
                        "request.imp[%d].native.request.eventtrackers[%d].method is required. See section 7.7: "
                                + documentationOnPage(43), impIndex, eventIndex
                );
            }

            for (int methodIndex = 0; methodIndex < methods.size(); methodIndex++) {
                int method = methods.get(methodIndex) != null ? methods.get(methodIndex) : 0;
                if (method < EventTrackingMethod.IMAGE.getValue()
                        || method > EventTrackingMethod.JS.getValue()) {
                    throw new ValidationException(
                            "request.imp[%d].native.request.eventtrackers[%d].methods[%d] is invalid. See section 7.7: "
                                    + documentationOnPage(43), impIndex, eventIndex, methodIndex
                    );
                }
            }
        }
    }

    private static String documentationOnPage(int page) {
        return String.format("%s#page=%d", DOCUMENTATION, page);
    }

    private String toEncodedRequest(Request nativeRequest, List<Asset> updatedAssets) {
        try {
            return mapper.mapper().writeValueAsString(nativeRequest.toBuilder().assets(updatedAssets).build());
        } catch (JsonProcessingException e) {
            throw new IllegalArgumentException("Error while marshaling native request to the string", e);
        }
    }

    private void validateImpExt(ObjectNode ext, Map<String, String> aliases, int impIndex) throws ValidationException {
        if (ext == null || ext.size() < 1) {
            throw new ValidationException("request.imp[%d].ext must contain at least one bidder", impIndex);
        }

        final Iterator<Map.Entry<String, JsonNode>> bidderExtensions = ext.fields();
        while (bidderExtensions.hasNext()) {
            final Map.Entry<String, JsonNode> bidderExtension = bidderExtensions.next();
            final String bidder = bidderExtension.getKey();
            if (!Objects.equals(bidder, PREBID_EXT) && !Objects.equals(bidder, CONTEXT_EXT)) {
                validateImpBidderExtName(impIndex, bidderExtension, aliases.getOrDefault(bidder, bidder));
            }
        }
    }

    private void validateImpBidderExtName(int impIndex, Map.Entry<String, JsonNode> bidderExtension, String bidderName)
            throws ValidationException {
        if (bidderCatalog.isValidName(bidderName)) {
            final Set<String> messages = bidderParamValidator.validate(bidderName, bidderExtension.getValue());
            if (!messages.isEmpty()) {
                throw new ValidationException("request.imp[%d].ext.%s failed validation.\n%s", impIndex,
                        bidderName, String.join("\n", messages));
            }
        } else if (!bidderCatalog.isDeprecatedName(bidderName) && !bidderCatalog.isAlias(bidderName)) {
            throw new ValidationException(
                    "request.imp[%d].ext contains unknown bidder: %s", impIndex, bidderName);
        }
    }

    private void validatePmp(Pmp pmp, int impIndex) throws ValidationException {
        if (pmp != null && pmp.getDeals() != null) {
            for (int dealIndex = 0; dealIndex < pmp.getDeals().size(); dealIndex++) {
                if (StringUtils.isBlank(pmp.getDeals().get(dealIndex).getId())) {
                    throw new ValidationException("request.imp[%d].pmp.deals[%d] missing required field: \"id\"",
                            impIndex, dealIndex);
                }
            }
        }
    }

    private void validateBanner(Banner banner, int impIndex) throws ValidationException {
        if (banner != null) {
            final Integer width = banner.getW();
            final Integer height = banner.getH();
            final boolean hasWidth = hasPositiveValue(width);
            final boolean hasHeight = hasPositiveValue(height);
            final boolean hasSize = hasWidth && hasHeight;

            final List<Format> format = banner.getFormat();
            if (CollectionUtils.isEmpty(format) && !hasSize) {
                throw new ValidationException("request.imp[%d].banner has no sizes. Define \"w\" and \"h\", "
                        + "or include \"format\" elements", impIndex);
            }

            if (width != null && height != null && !hasSize) {
                throw new ValidationException("Request imp[%d].banner must define a valid"
                        + " \"h\" and \"w\" properties", impIndex);
            }

            if (format != null) {
                for (int formatIndex = 0; formatIndex < format.size(); formatIndex++) {
                    validateFormat(format.get(formatIndex), impIndex, formatIndex);
                }
            }
        }
    }

    private void validateFormat(Format format, int impIndex, int formatIndex) throws ValidationException {
        final boolean usesH = hasPositiveValue(format.getH());
        final boolean usesW = hasPositiveValue(format.getW());
        final boolean usesWmin = hasPositiveValue(format.getWmin());
        final boolean usesWratio = hasPositiveValue(format.getWratio());
        final boolean usesHratio = hasPositiveValue(format.getHratio());
        final boolean usesHW = usesH || usesW;
        final boolean usesRatios = usesWmin || usesWratio || usesHratio;

        if (usesHW && usesRatios) {
            throw new ValidationException("Request imp[%d].banner.format[%d] should define *either*"
                    + " {w, h} *or* {wmin, wratio, hratio}, but not both. If both are valid, send two \"format\" "
                    + "objects in the request", impIndex, formatIndex);
        }

        if (!usesHW && !usesRatios) {
            throw new ValidationException("Request imp[%d].banner.format[%d] should define *either*"
                    + " {w, h} (for static size requirements) *or* {wmin, wratio, hratio} (for flexible sizes) "
                    + "to be non-zero positive", impIndex, formatIndex);
        }

        if (usesHW && (!usesH || !usesW)) {
            throw new ValidationException("Request imp[%d].banner.format[%d] must define a valid"
                    + " \"h\" and \"w\" properties", impIndex, formatIndex);
        }

        if (usesRatios && (!usesWmin || !usesWratio || !usesHratio)) {
            throw new ValidationException("Request imp[%d].banner.format[%d] must define a valid"
                    + " \"wmin\", \"wratio\", and \"hratio\" properties", impIndex, formatIndex);
        }
    }

    private void validateVideoMimes(Video video, int impIndex) throws ValidationException {
        if (video != null) {
            validateMimes(video.getMimes(),
                    "request.imp[%d].video.mimes must contain at least one supported MIME type", impIndex);
        }
    }

    private void validateAudioMimes(Audio audio, int impIndex) throws ValidationException {
        if (audio != null) {
            validateMimes(audio.getMimes(),
                    "request.imp[%d].audio.mimes must contain at least one supported MIME type", impIndex);
        }
    }

    private void validateMimes(List<String> mimes, String msg, int index) throws ValidationException {
        if (CollectionUtils.isEmpty(mimes)) {
            throw new ValidationException(msg, index);
        }
    }

    private void validateMetrics(List<Metric> metrics, int impIndex) throws ValidationException {
        for (int i = 0; i < metrics.size(); i++) {
            if (metrics.get(i).getType() == null || metrics.get(i).getType().isEmpty()) {
                throw new ValidationException("Missing request.imp[%d].metric[%d].type", impIndex, i);
            }

            if (metrics.get(i).getValue() < 0.0 || metrics.get(i).getValue() > 1.0) {
                throw new ValidationException("request.imp[%d].metric[%d].value must be in the range [0.0, 1.0]",
                        impIndex, i);
            }
        }
    }

    private static boolean hasPositiveValue(Integer value) {
        return value != null && value > 0;
    }
}<|MERGE_RESOLUTION|>--- conflicted
+++ resolved
@@ -169,17 +169,10 @@
             }
             validateSite(bidRequest.getSite());
             validateDevice(bidRequest.getDevice());
-<<<<<<< HEAD
             validateUser(bidRequest.getUser(), aliases, warnings);
             validateRegs(bidRequest.getRegs(), warnings);
-        } catch (ValidationException ex) {
-            return ValidationResult.error(ex.getMessage());
-=======
-            validateUser(bidRequest.getUser(), aliases);
-            validateRegs(bidRequest.getRegs());
         } catch (ValidationException e) {
             return ValidationResult.error(e.getMessage());
->>>>>>> 7867aeea
         }
         return warnings.isEmpty() ? ValidationResult.success() : ValidationResult.warning(warnings);
     }
@@ -410,7 +403,7 @@
             }
 
             final String tcfConsent = extUser.getConsent();
-            if (StringUtils.isNotBlank(tcfConsent) && !TcfDefinerService.isGdprConsentValid(tcfConsent)) {
+            if (StringUtils.isNotBlank(tcfConsent) && !TcfDefinerService.isConsentStringValid(tcfConsent)) {
                 warnings.add(String.format("Tcf consent string has invalid format: %s", tcfConsent));
             }
 
