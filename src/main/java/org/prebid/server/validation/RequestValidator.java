--- conflicted
+++ resolved
@@ -140,11 +140,7 @@
                 }
                 aliases = ObjectUtils.defaultIfNull(extRequestPrebid.getAliases(), Collections.emptyMap());
                 validateAliases(aliases);
-<<<<<<< HEAD
-                validateAliasesGVLIDs(extRequestPrebid, aliases);
-=======
                 validateAliasesGvlIds(extRequestPrebid, aliases);
->>>>>>> 79cc4024
                 validateBidAdjustmentFactors(extRequestPrebid.getBidadjustmentfactors(), aliases);
                 validateExtBidPrebidData(extRequestPrebid.getData(), aliases);
                 validateSchains(extRequestPrebid.getSchains());
@@ -204,26 +200,6 @@
         }
     }
 
-<<<<<<< HEAD
-    private void validateAliasesGVLIDs(ExtRequestPrebid extRequestPrebid,
-                                       Map<String, String> aliases) throws ValidationException {
-
-        final Map<String, Integer> aliasgvlids = extRequestPrebid.getAliasgvlids() != null
-                ? extRequestPrebid.getAliasgvlids()
-                : Collections.emptyMap();
-
-        for (Map.Entry<String, Integer> aliasgvlid : aliasgvlids.entrySet()) {
-
-            if (!aliases.containsKey(aliasgvlid.getKey())) {
-                throw new ValidationException("request.ext.prebid.aliasgvlids. vendorId %s refers to"
-                        + " unknown bidder alias: %s", aliasgvlid.getKey(), aliasgvlid.getValue());
-            }
-
-            if (aliasgvlid.getValue() < 1) {
-                throw new ValidationException("request.ext.prebid.aliasgvlids. "
-                        + "Invalid vendorId %s for alias: %s. Choose a different vendorId, or "
-                        + "remove this entry.", aliasgvlid.getKey(), aliasgvlid.getValue());
-=======
     private void validateAliasesGvlIds(ExtRequestPrebid extRequestPrebid,
                                        Map<String, String> aliases) throws ValidationException {
 
@@ -240,7 +216,6 @@
                 throw new ValidationException("request.ext.prebid.aliasgvlids. "
                         + "Invalid vendorId %s for alias: %s. Choose a different vendorId, or "
                         + "remove this entry.", aliasToGvlId.getValue(), aliasToGvlId.getKey());
->>>>>>> 79cc4024
             }
         }
     }
