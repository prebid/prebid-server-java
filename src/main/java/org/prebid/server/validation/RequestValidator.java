--- conflicted
+++ resolved
@@ -53,7 +53,6 @@
 import org.prebid.server.proto.openrtb.ext.request.ExtUserEidUid;
 import org.prebid.server.proto.openrtb.ext.request.ExtUserPrebid;
 import org.prebid.server.proto.openrtb.ext.response.BidType;
-import org.prebid.server.util.StreamUtil;
 import org.prebid.server.validation.model.ValidationResult;
 
 import java.io.IOException;
@@ -176,7 +175,7 @@
         } catch (ValidationException e) {
             return ValidationResult.error(e.getMessage());
         }
-        return warnings.isEmpty() ? ValidationResult.success() : ValidationResult.warning(warnings);
+        return ValidationResult.success(warnings);
     }
 
     /**
@@ -502,11 +501,7 @@
         validateAudioMimes(imp.getAudio(), index);
         fillAndValidateNative(imp.getXNative(), index);
         validatePmp(imp.getPmp(), index);
-        try {
-            validateImpExt(imp.getExt(), aliases, index);
-        } catch (ValidationException ex) {
-            warnings.add(String.format("WARNING: %s", ex.getMessage()));
-        }
+        validateImpExt(imp.getExt(), aliases, index, warnings);
     }
 
     private void fillAndValidateNative(Native xNative, int impIndex) throws ValidationException {
@@ -770,21 +765,13 @@
         }
     }
 
-    private void validateImpExt(ObjectNode ext, Map<String, String> aliases, int impIndex) throws ValidationException {
-<<<<<<< HEAD
-        if (ext == null) {
-            throw new ValidationException("request.imp[%d].ext must be defined", impIndex);
-        }
-
-        searchAndDropInvalidBidders(ext, aliases, impIndex);
-
-        if (StreamUtil.asStream(ext.fieldNames()).noneMatch(RequestValidator::isNotContextOrPrebidExt)) {
-            throw new ValidationException("request.imp[%d].ext must contain at least one valid bidder", impIndex);
-=======
-        validateImpExtPrebid(childAsObjectNode(ext, PREBID_EXT), aliases, impIndex);
-    }
-
-    private void validateImpExtPrebid(ObjectNode extPrebid, Map<String, String> aliases, int impIndex)
+    private void validateImpExt(ObjectNode ext, Map<String, String> aliases, int impIndex,
+                                List<String> warnings) throws ValidationException {
+        validateImpExtPrebid(childAsObjectNode(ext, PREBID_EXT), aliases, impIndex, warnings);
+    }
+
+    private void validateImpExtPrebid(ObjectNode extPrebid, Map<String, String> aliases, int impIndex,
+                                      List<String> warnings)
             throws ValidationException {
 
         if (extPrebid == null || extPrebid.size() < 1) {
@@ -792,39 +779,18 @@
                     "request.imp[%d].ext.prebid must be non-empty object", impIndex);
         }
 
-        validateImpExtPrebidBidder(extPrebid, aliases, impIndex);
-    }
-
-    private void validateImpExtPrebidBidder(ObjectNode extPrebid, Map<String, String> aliases, int impIndex)
-            throws ValidationException {
+        validateImpExtPrebidBidder(extPrebid, aliases, impIndex, warnings);
+    }
+
+    private void validateImpExtPrebidBidder(ObjectNode extPrebid, Map<String, String> aliases, int impIndex,
+                                            List<String> warnings) throws ValidationException {
 
         final JsonNode extPrebidBidder = extPrebid.get(BIDDER_EXT);
 
         if (extPrebidBidder == null) {
             return;
->>>>>>> 86f9821a
-        }
-    }
-
-<<<<<<< HEAD
-    private void searchAndDropInvalidBidders(ObjectNode ext, Map<String, String> aliases, int impIndex)
-            throws ValidationException {
-        final Iterator<Map.Entry<String, JsonNode>> bidderExtensions = ext.fields();
-        while (bidderExtensions.hasNext()) {
-            final Map.Entry<String, JsonNode> bidderExtension = bidderExtensions.next();
-            final String bidder = bidderExtension.getKey();
-            if (isNotContextOrPrebidExt(bidder)) {
-                try {
-                    validateImpBidderExtName(impIndex, bidderExtension.getValue(),
-                            aliases.getOrDefault(bidder, bidder));
-                } catch (ValidationException ex) {
-                    bidderExtensions.remove();
-                    throw new ValidationException("Bidder '%s' was ignored for request.imp[%d] for a reason"
-                            + " : %s", bidder, impIndex, ex.getMessage());
-
-                }
-            }
-=======
+        }
+
         if (!extPrebidBidder.isObject()) {
             throw new ValidationException("request.imp[%d].ext.prebid.bidder must be object", impIndex);
         }
@@ -833,19 +799,25 @@
         while (bidderExtensions.hasNext()) {
             final Map.Entry<String, JsonNode> bidderExtension = bidderExtensions.next();
             final String bidder = bidderExtension.getKey();
-            validateImpBidderExtName(impIndex, bidderExtension, aliases.getOrDefault(bidder, bidder));
->>>>>>> 86f9821a
-        }
-    }
-
-    private static boolean isNotContextOrPrebidExt(String bidder) {
-        return !Objects.equals(bidder, PREBID_EXT) && !Objects.equals(bidder, CONTEXT_EXT);
-    }
-
-    private void validateImpBidderExtName(int impIndex, JsonNode extension, String bidderName)
-            throws ValidationException {
+            try {
+                validateImpBidderExtName(impIndex, bidderExtension, aliases.getOrDefault(bidder, bidder));
+            } catch (ValidationException ex) {
+                bidderExtensions.remove();
+                warnings.add(String.format("WARNING: request.imp[%d].ext.prebid.%s was dropped with a reason: %s",
+                        impIndex, bidder, ex.getMessage()));
+            }
+        }
+
+        if (extPrebidBidder.size() == 0) {
+            warnings.add(String.format("WARNING: request.imp[%d].ext must contain at least one valid bidder",
+                    impIndex));
+        }
+    }
+
+    private void validateImpBidderExtName(int impIndex, Map.Entry<String, JsonNode> bidderExtension,
+                                          String bidderName) throws ValidationException {
         if (bidderCatalog.isValidName(bidderName)) {
-            final Set<String> messages = bidderParamValidator.validate(bidderName, extension);
+            final Set<String> messages = bidderParamValidator.validate(bidderName, bidderExtension.getValue());
             if (!messages.isEmpty()) {
                 throw new ValidationException("request.imp[%d].ext.prebid.bidder.%s failed validation.\n%s", impIndex,
                         bidderName, String.join("\n", messages));
