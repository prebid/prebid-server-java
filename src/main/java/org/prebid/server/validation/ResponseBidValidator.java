package org.prebid.server.validation;

import com.fasterxml.jackson.core.JsonProcessingException;
import com.fasterxml.jackson.databind.JsonNode;
import com.iab.openrtb.request.Banner;
import com.iab.openrtb.request.BidRequest;
import com.iab.openrtb.request.Deal;
import com.iab.openrtb.request.Format;
import com.iab.openrtb.request.Imp;
import com.iab.openrtb.request.Pmp;
import com.iab.openrtb.request.Site;
import com.iab.openrtb.response.Bid;
import io.vertx.core.logging.Logger;
import io.vertx.core.logging.LoggerFactory;
import org.apache.commons.collections4.CollectionUtils;
import org.apache.commons.collections4.ListUtils;
import org.apache.commons.lang3.ObjectUtils;
import org.apache.commons.lang3.StringUtils;
import org.prebid.server.auction.BidderAliases;
import org.prebid.server.auction.model.AuctionContext;
import org.prebid.server.bidder.model.BidderBid;
import org.prebid.server.json.JacksonMapper;
import org.prebid.server.log.ConditionalLogger;
import org.prebid.server.metric.MetricName;
import org.prebid.server.metric.Metrics;
import org.prebid.server.proto.openrtb.ext.request.ExtDeal;
import org.prebid.server.proto.openrtb.ext.request.ExtDealLine;
import org.prebid.server.proto.openrtb.ext.response.BidType;
import org.prebid.server.settings.model.Account;
import org.prebid.server.settings.model.AccountAuctionConfig;
import org.prebid.server.settings.model.AccountBidValidationConfig;
import org.prebid.server.settings.model.BidValidationEnforcement;
import org.prebid.server.util.DealUtil;
import org.prebid.server.validation.model.ValidationResult;

import java.util.ArrayList;
import java.util.Collection;
import java.util.Collections;
import java.util.Currency;
import java.util.List;
import java.util.Objects;
import java.util.Set;
import java.util.function.Consumer;
import java.util.stream.Collectors;
import java.util.stream.Stream;

/**
 * Validator for response {@link Bid} object.
 */
public class ResponseBidValidator {

    private static final Logger logger = LoggerFactory.getLogger(ResponseBidValidator.class);
    private static final ConditionalLogger UNRELATED_BID_LOGGER = new ConditionalLogger("not_matched_bid", logger);
    private static final ConditionalLogger SECURE_CREATIVE_LOGGER = new ConditionalLogger("secure_creatives_validation",
            logger);
    private static final ConditionalLogger CREATIVE_SIZE_LOGGER = new ConditionalLogger("creative_size_validation",
            logger);
    private static final double LOG_SAMPLING_RATE = 0.01;

    private static final String[] INSECURE_MARKUP_MARKERS = {"http:", "http%3A"};
    private static final String[] SECURE_MARKUP_MARKERS = {"https:", "https%3A"};

    private static final String PREBID_EXT = "prebid";
    private static final String BIDDER_EXT = "bidder";

    private static final String DEALS_ONLY = "dealsonly";

    private final BidValidationEnforcement bannerMaxSizeEnforcement;
    private final BidValidationEnforcement secureMarkupEnforcement;
    private final Metrics metrics;

    private final JacksonMapper mapper;
    private final boolean dealsEnabled;

    public ResponseBidValidator(BidValidationEnforcement bannerMaxSizeEnforcement,
                                BidValidationEnforcement secureMarkupEnforcement,
                                Metrics metrics,
                                JacksonMapper mapper,
                                boolean dealsEnabled) {

        this.bannerMaxSizeEnforcement = Objects.requireNonNull(bannerMaxSizeEnforcement);
        this.secureMarkupEnforcement = Objects.requireNonNull(secureMarkupEnforcement);
        this.metrics = Objects.requireNonNull(metrics);

        this.mapper = Objects.requireNonNull(mapper);
        this.dealsEnabled = dealsEnabled;
    }

    public ValidationResult validate(BidderBid bidderBid,
                                     String bidder,
                                     AuctionContext auctionContext,
                                     BidderAliases aliases) {

        final Bid bid = bidderBid.getBid();
        final BidRequest bidRequest = auctionContext.getBidRequest();
        final Account account = auctionContext.getAccount();
        final List<String> warnings = new ArrayList<>();

        try {
            validateCommonFields(bid, bidder, account.getId());
            validateTypeSpecific(bidderBid, bidder);
            validateCurrency(bidderBid.getBidCurrency());

            final Imp correspondingImp = findCorrespondingImp(bid, bidRequest);
            if (bidderBid.getType() == BidType.banner) {
                warnings.addAll(validateBannerFields(bid, bidder, bidRequest, account, correspondingImp, aliases));
            }

            if (dealsEnabled) {
                validateDealsFor(bidderBid, auctionContext.getBidRequest(), bidder, aliases, warnings);
            }

            warnings.addAll(validateSecureMarkup(bid, bidder, bidRequest, account, correspondingImp, aliases));
        } catch (ValidationException e) {
            return ValidationResult.error(warnings, e.getMessage());
        }
        return ValidationResult.success(warnings);
    }

    private void validateCommonFields(Bid bid, String bidder, String accountId) throws ValidationException {
        if (bid == null) {
            metrics.updateEmptyBidValidationMetrics(bidder, accountId);
            throw new ValidationException("Empty bid object submitted");
        }

        final String bidId = bid.getId();
        if (StringUtils.isBlank(bidId)) {
            metrics.updateBidIdValidationMetrics(bidder, accountId);
            throw new ValidationException("Bid missing required field 'id'");
        }

        if (StringUtils.isBlank(bid.getImpid())) {
            metrics.updateImpIdValidationMetrics(bidder, accountId);
            throw new ValidationException("Bid \"%s\" missing required field 'impid'", bidId);
        }

<<<<<<< HEAD
        final BigDecimal price = bid.getPrice();
        if (price == null) {
            metrics.updatePriceEmptyValidationMetrics(bidder, accountId);
            throw new ValidationException("Bid \"%s\" does not contain a 'price'", bidId);
        }

        if (price.compareTo(BigDecimal.ZERO) < 0) {
            metrics.updatePriceNegativeValidationMetrics(bidder, accountId);
            throw new ValidationException("Bid \"%s\" `price `has negative value", bidId);
        }

        if (price.compareTo(BigDecimal.ZERO) == 0 && StringUtils.isBlank(bid.getDealid())) {
            metrics.updatePriceZeroNonDealValidationMetrics(bidder, accountId);
            throw new ValidationException("Non deal bid \"%s\" has 0 price", bidId);
        }

=======
>>>>>>> e8b899e9
        if (StringUtils.isEmpty(bid.getCrid())) {
            metrics.updateCridValidationMetrics(bidder, accountId);
            throw new ValidationException("Bid \"%s\" missing creative ID", bidId);
        }
    }

    private void validateTypeSpecific(BidderBid bidderBid, String bidder) throws ValidationException {
        final Bid bid = bidderBid.getBid();
        final boolean isVastSpecificAbsent = bid.getAdm() == null && bid.getNurl() == null;

        if (Objects.equals(bidderBid.getType(), BidType.video) && isVastSpecificAbsent) {
            metrics.updateAdapterRequestErrorMetric(bidder, MetricName.badserverresponse);
            throw new ValidationException("Bid \"%s\" with video type missing adm and nurl", bid.getId());
        }
    }

    private static void validateCurrency(String currency) throws ValidationException {
        try {
            if (StringUtils.isNotBlank(currency)) {
                Currency.getInstance(currency);
            }
        } catch (IllegalArgumentException e) {
            throw new ValidationException("BidResponse currency \"%s\" is not valid", currency);
        }
    }

    private static Imp findCorrespondingImp(Bid bid, BidRequest bidRequest) throws ValidationException {
        return bidRequest.getImp().stream()
                .filter(imp -> Objects.equals(imp.getId(), bid.getImpid()))
                .findFirst()
                .orElseThrow(() -> exceptionAndLogOnePercent(
                        String.format("Bid \"%s\" has no corresponding imp in request", bid.getId())));
    }

    private static ValidationException exceptionAndLogOnePercent(String message) {
        UNRELATED_BID_LOGGER.warn(message, 0.01);
        return new ValidationException(message);
    }

    private List<String> validateBannerFields(Bid bid,
                                              String bidder,
                                              BidRequest bidRequest,
                                              Account account,
                                              Imp correspondingImp,
                                              BidderAliases aliases) throws ValidationException {

        final BidValidationEnforcement bannerMaxSizeEnforcement = effectiveBannerMaxSizeEnforcement(account);
        if (bannerMaxSizeEnforcement != BidValidationEnforcement.skip) {
            final Format maxSize = maxSizeForBanner(correspondingImp);

            if (bannerSizeIsNotValid(bid, maxSize)) {
                final String accountId = account.getId();
                final String message = String.format(
                        "BidResponse validation `%s`: bidder `%s` response triggers creative size validation for bid "
                                + "%s, account=%s, referrer=%s, max imp size='%dx%d', bid response size='%dx%d'",
                        bannerMaxSizeEnforcement, bidder, bid.getId(), accountId, getReferer(bidRequest),
                        maxSize.getW(), maxSize.getH(), bid.getW(), bid.getH());

                return singleWarningOrValidationException(
                        bannerMaxSizeEnforcement,
                        metricName -> metrics.updateSizeValidationMetrics(
                                aliases.resolveBidder(bidder), accountId, metricName),
                        CREATIVE_SIZE_LOGGER, message);
            }
        }
        return Collections.emptyList();
    }

    private BidValidationEnforcement effectiveBannerMaxSizeEnforcement(Account account) {
        final AccountAuctionConfig accountAuctionConfig = account.getAuction();
        final AccountBidValidationConfig validationConfig =
                accountAuctionConfig != null ? accountAuctionConfig.getBidValidations() : null;
        final BidValidationEnforcement accountBannerMaxSizeEnforcement =
                validationConfig != null ? validationConfig.getBannerMaxSizeEnforcement() : null;

        return ObjectUtils.defaultIfNull(accountBannerMaxSizeEnforcement, bannerMaxSizeEnforcement);
    }

    private static Format maxSizeForBanner(Imp imp) {
        int maxW = 0;
        int maxH = 0;
        for (final Format size : bannerFormats(imp)) {
            maxW = Math.max(maxW, size.getW());
            maxH = Math.max(maxH, size.getH());
        }
        return Format.builder().w(maxW).h(maxH).build();
    }

    private static List<Format> bannerFormats(Imp imp) {
        final Banner banner = imp.getBanner();
        final List<Format> formats = banner != null ? banner.getFormat() : null;
        return ListUtils.emptyIfNull(formats);
    }

    private static boolean bannerSizeIsNotValid(Bid bid, Format maxSize) {
        final Integer bidW = bid.getW();
        final Integer bidH = bid.getH();
        return bidW == null || bidW > maxSize.getW()
                || bidH == null || bidH > maxSize.getH();
    }

    private List<String> validateSecureMarkup(Bid bid,
                                              String bidder,
                                              BidRequest bidRequest,
                                              Account account,
                                              Imp correspondingImp,
                                              BidderAliases aliases) throws ValidationException {

        if (secureMarkupEnforcement == BidValidationEnforcement.skip) {
            return Collections.emptyList();
        }

        final String accountId = account.getId();
        final String referer = getReferer(bidRequest);
        final String adm = bid.getAdm();

        if (isImpSecure(correspondingImp) && markupIsNotSecure(adm)) {
            final String message = String.format("BidResponse validation `%s`: bidder `%s` response triggers secure"
                            + " creative validation for bid %s, account=%s, referrer=%s, adm=%s",
                    secureMarkupEnforcement, bidder, bid.getId(), accountId, referer, adm);
            return singleWarningOrValidationException(
                    secureMarkupEnforcement,
                    metricName -> metrics.updateSecureValidationMetrics(
                            aliases.resolveBidder(bidder), accountId, metricName),
                    SECURE_CREATIVE_LOGGER, message);
        }

        return Collections.emptyList();
    }

    private static boolean isImpSecure(Imp imp) {
        return Objects.equals(imp.getSecure(), 1);
    }

    private static boolean markupIsNotSecure(String adm) {
        return StringUtils.containsAny(adm, INSECURE_MARKUP_MARKERS)
                || !StringUtils.containsAny(adm, SECURE_MARKUP_MARKERS);
    }

    private static List<String> singleWarningOrValidationException(BidValidationEnforcement enforcement,
                                                                   Consumer<MetricName> metricsRecorder,
                                                                   ConditionalLogger conditionalLogger,
                                                                   String message) throws ValidationException {
        switch (enforcement) {
            case enforce:
                metricsRecorder.accept(MetricName.err);
                conditionalLogger.warn(message, LOG_SAMPLING_RATE);
                throw new ValidationException(message);
            case warn:
                metricsRecorder.accept(MetricName.warn);
                conditionalLogger.warn(message, LOG_SAMPLING_RATE);
                return Collections.singletonList(message);
            default:
                throw new IllegalStateException(String.format("Unexpected enforcement: %s", enforcement));
        }
    }

    private static String getReferer(BidRequest bidRequest) {
        final Site site = bidRequest.getSite();
        return site != null ? site.getPage() : "unknown";
    }

    private void validateDealsFor(BidderBid bidderBid,
                                  BidRequest bidRequest,
                                  String bidder,
                                  BidderAliases aliases,
                                  List<String> warnings) throws ValidationException {

        final Bid bid = bidderBid.getBid();
        final String bidId = bid.getId();

        final Imp imp = bidRequest.getImp().stream()
                .filter(curImp -> Objects.equals(curImp.getId(), bid.getImpid()))
                .findFirst()
                .orElseThrow(() -> new ValidationException("Bid \"%s\" has no corresponding imp in request", bidId));

        final String dealId = bid.getDealid();

        if (isDealsOnlyImp(imp, bidder) && dealId == null) {
            throw new ValidationException("Bid \"%s\" missing required field 'dealid'", bidId);
        }

        if (dealId != null) {
            final Set<String> dealIdsFromImp = getDealIdsFromImp(imp, bidder, aliases);
            if (CollectionUtils.isNotEmpty(dealIdsFromImp) && !dealIdsFromImp.contains(dealId)) {
                warnings.add(String.format("WARNING: Bid \"%s\" has 'dealid' not present in corresponding imp in"
                                + " request. 'dealid' in bid: '%s', deal Ids in imp: '%s'",
                        bidId, dealId, String.join(",", dealIdsFromImp)));
            }
            if (bidderBid.getType() == BidType.banner) {
                if (imp.getBanner() == null) {
                    throw new ValidationException("Bid \"%s\" has banner media type but corresponding imp in request "
                            + "is missing 'banner' object", bidId);
                }

                final List<Format> bannerFormats = getBannerFormats(imp);
                if (bidSizeNotInFormats(bid, bannerFormats)) {
                    throw new ValidationException("Bid \"%s\" has 'w' and 'h' not supported by corresponding imp in "
                            + "request. Bid dimensions: '%dx%d', formats in imp: '%s'", bidId, bid.getW(), bid.getH(),
                            formatSizes(bannerFormats));
                }

                if (isPgDeal(imp, dealId)) {
                    validateIsInLineItemSizes(bid, bidId, imp);
                }
            }
        }
    }

    private void validateIsInLineItemSizes(Bid bid, String bidId, Imp imp) throws ValidationException {
        final List<Format> lineItemSizes = getLineItemSizes(imp);
        if (bidSizeNotInFormats(bid, lineItemSizes)) {
            throw new ValidationException("Bid \"%s\" has 'w' and 'h' not matched to Line Item. Bid "
                    + "dimensions: '%dx%d', Line Item sizes: '%s'", bidId, bid.getW(), bid.getH(),
                    formatSizes(lineItemSizes));
        }
    }

    private static boolean isDealsOnlyImp(Imp imp, String bidder) {
        final JsonNode dealsOnlyNode = bidderParamsFromImp(imp).path(bidder).path(DEALS_ONLY);
        return dealsOnlyNode.isBoolean() && dealsOnlyNode.asBoolean();
    }

    private static JsonNode bidderParamsFromImp(Imp imp) {
        return imp.getExt().path(PREBID_EXT).path(BIDDER_EXT);
    }

    private Set<String> getDealIdsFromImp(Imp imp, String bidder, BidderAliases aliases) {
        return getDeals(imp)
                .filter(Objects::nonNull)
                .filter(deal -> DealUtil.isBidderHasDeal(bidder, dealExt(deal.getExt()), aliases))
                .map(Deal::getId)
                .filter(Objects::nonNull)
                .collect(Collectors.toSet());
    }

    private static Stream<Deal> getDeals(Imp imp) {
        final Pmp pmp = imp.getPmp();
        return pmp != null ? pmp.getDeals().stream() : Stream.empty();
    }

    private static boolean bidSizeNotInFormats(Bid bid, List<Format> formats) {
        return formats.stream()
                .noneMatch(format -> sizesEqual(bid, format));
    }

    private static boolean sizesEqual(Bid bid, Format format) {
        return Objects.equals(format.getH(), bid.getH()) && Objects.equals(format.getW(), bid.getW());
    }

    private static List<Format> getBannerFormats(Imp imp) {
        return ListUtils.emptyIfNull(imp.getBanner().getFormat());
    }

    private List<Format> getLineItemSizes(Imp imp) {
        return getDeals(imp)
                .map(Deal::getExt)
                .filter(Objects::nonNull)
                .map(this::dealExt)
                .filter(Objects::nonNull)
                .map(ExtDeal::getLine)
                .filter(Objects::nonNull)
                .map(ExtDealLine::getSizes)
                .filter(Objects::nonNull)
                .flatMap(Collection::stream)
                .filter(Objects::nonNull)
                .collect(Collectors.toList());
    }

    private boolean isPgDeal(Imp imp, String dealId) {
        return getDeals(imp)
                .filter(Objects::nonNull)
                .filter(deal -> Objects.equals(deal.getId(), dealId))
                .map(Deal::getExt)
                .filter(Objects::nonNull)
                .map(this::dealExt)
                .filter(Objects::nonNull)
                .map(ExtDeal::getLine)
                .filter(Objects::nonNull)
                .map(ExtDealLine::getLineItemId)
                .anyMatch(Objects::nonNull);
    }

    private ExtDeal dealExt(JsonNode ext) {
        try {
            return mapper.mapper().treeToValue(ext, ExtDeal.class);
        } catch (JsonProcessingException e) {
            logger.warn("Error decoding deal.ext: {0}", e, e.getMessage());
            return null;
        }
    }

    private static String formatSizes(List<Format> lineItemSizes) {
        return lineItemSizes.stream()
                .map(format -> String.format("%dx%d", format.getW(), format.getH()))
                .collect(Collectors.joining(","));
    }
}<|MERGE_RESOLUTION|>--- conflicted
+++ resolved
@@ -33,6 +33,7 @@
 import org.prebid.server.util.DealUtil;
 import org.prebid.server.validation.model.ValidationResult;
 
+import java.math.BigDecimal;
 import java.util.ArrayList;
 import java.util.Collection;
 import java.util.Collections;
@@ -134,7 +135,6 @@
             throw new ValidationException("Bid \"%s\" missing required field 'impid'", bidId);
         }
 
-<<<<<<< HEAD
         final BigDecimal price = bid.getPrice();
         if (price == null) {
             metrics.updatePriceEmptyValidationMetrics(bidder, accountId);
@@ -151,8 +151,6 @@
             throw new ValidationException("Non deal bid \"%s\" has 0 price", bidId);
         }
 
-=======
->>>>>>> e8b899e9
         if (StringUtils.isEmpty(bid.getCrid())) {
             metrics.updateCridValidationMetrics(bidder, accountId);
             throw new ValidationException("Bid \"%s\" missing creative ID", bidId);
