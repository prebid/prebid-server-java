package org.prebid.server.validation;

import com.iab.openrtb.request.Banner;
import com.iab.openrtb.request.BidRequest;
import com.iab.openrtb.request.Format;
import com.iab.openrtb.request.Imp;
import com.iab.openrtb.response.Bid;
import org.apache.commons.collections4.ListUtils;
import org.apache.commons.lang3.ObjectUtils;
import org.apache.commons.lang3.StringUtils;
import org.prebid.server.auction.BidderAliases;
import org.prebid.server.auction.model.AuctionContext;
import org.prebid.server.bidder.model.BidderBid;
<<<<<<< HEAD
import org.prebid.server.proto.openrtb.ext.response.BidType;
=======
import org.prebid.server.metric.MetricName;
import org.prebid.server.metric.Metrics;
import org.prebid.server.proto.openrtb.ext.response.BidType;
import org.prebid.server.settings.model.Account;
import org.prebid.server.settings.model.AccountBidValidationConfig;
import org.prebid.server.settings.model.BidValidationEnforcement;
>>>>>>> 3ce7df94
import org.prebid.server.validation.model.ValidationResult;

import java.math.BigDecimal;
import java.util.ArrayList;
import java.util.Collections;
import java.util.Currency;
<<<<<<< HEAD
import java.util.Objects;
=======
import java.util.List;
import java.util.Objects;
import java.util.function.Consumer;
>>>>>>> 3ce7df94

/**
 * Validator for response {@link Bid} object.
 */
public class ResponseBidValidator {

    private static final String[] INSECURE_MARKUP_MARKERS = {"http:", "http%3A"};
    private static final String[] SECURE_MARKUP_MARKERS = {"https:", "https%3A"};

    private final BidValidationEnforcement bannerMaxSizeEnforcement;
    private final BidValidationEnforcement secureMarkupEnforcement;
    private final Metrics metrics;

    public ResponseBidValidator(BidValidationEnforcement bannerMaxSizeEnforcement,
                                BidValidationEnforcement secureMarkupEnforcement,
                                Metrics metrics) {

        this.bannerMaxSizeEnforcement = Objects.requireNonNull(bannerMaxSizeEnforcement);
        this.secureMarkupEnforcement = Objects.requireNonNull(secureMarkupEnforcement);
        this.metrics = Objects.requireNonNull(metrics);
    }

    public ValidationResult validate(
            BidderBid bidderBid, String bidder, AuctionContext auctionContext, BidderAliases aliases) {

        final List<String> warnings = new ArrayList<>();

        try {
<<<<<<< HEAD
            validateFieldsFor(bidderBid.getBid());
            validateTypeSpecific(bidderBid);
=======
            validateCommonFields(bidderBid.getBid());
>>>>>>> 3ce7df94
            validateCurrency(bidderBid.getBidCurrency());

            if (bidderBid.getType() == BidType.banner) {
                warnings.addAll(validateBannerFields(bidderBid, bidder, auctionContext, aliases));
            }

            warnings.addAll(validateSecureMarkup(bidderBid, bidder, auctionContext, aliases));
        } catch (ValidationException e) {
            return ValidationResult.error(warnings, e.getMessage());
        }
        return ValidationResult.success(warnings);
    }

    private static void validateCommonFields(Bid bid) throws ValidationException {
        if (bid == null) {
            throw new ValidationException("Empty bid object submitted.");
        }

        final String bidId = bid.getId();
        if (StringUtils.isBlank(bidId)) {
            throw new ValidationException("Bid missing required field 'id'");
        }

        if (StringUtils.isBlank(bid.getImpid())) {
            throw new ValidationException("Bid \"%s\" missing required field 'impid'", bidId);
        }

        final BigDecimal price = bid.getPrice();
        if (price == null) {
            throw new ValidationException("Bid \"%s\" does not contain a 'price'", bidId);
        }

        if (price.compareTo(BigDecimal.ZERO) < 0) {
            throw new ValidationException("Bid \"%s\" `price `has negative value", bidId);
        }

        if (price.compareTo(BigDecimal.ZERO) == 0 && StringUtils.isBlank(bid.getDealid())) {
            throw new ValidationException("Non deal bid \"%s\" has 0 price", bidId);
        }

        if (StringUtils.isEmpty(bid.getCrid())) {
            throw new ValidationException("Bid \"%s\" missing creative ID", bidId);
        }
    }

    private static void validateTypeSpecific(BidderBid bidderBid) throws ValidationException {
        final Bid bid = bidderBid.getBid();
        final boolean isVastSpecificAbsent = bid.getAdm() == null && bid.getNurl() == null;
        if (Objects.equals(bidderBid.getType(), BidType.video) && isVastSpecificAbsent) {
            throw new ValidationException("Bid \"%s\" with video type missing adm and nurl", bid.getId());
        }
    }

    private static void validateCurrency(String currency) {
        try {
            if (StringUtils.isNotBlank(currency)) {
                Currency.getInstance(currency);
            }
        } catch (IllegalArgumentException e) {
            throw new IllegalArgumentException(String.format("BidResponse currency is not valid: %s", currency), e);
        }
    }

    private List<String> validateBannerFields(BidderBid bidderBid,
                                              String bidder,
                                              AuctionContext auctionContext,
                                              BidderAliases aliases) throws ValidationException {

        final Bid bid = bidderBid.getBid();
        final Account account = auctionContext.getAccount();

        final BidValidationEnforcement bannerMaxSizeEnforcement = effectiveBannerMaxSizeEnforcement(account);
        if (bannerMaxSizeEnforcement != BidValidationEnforcement.skip
                && bannerSizeIsNotValid(bid, auctionContext.getBidRequest())) {

            return singleWarningOrValidationException(
                    bannerMaxSizeEnforcement,
                    metricName -> metrics.updateSizeValidationMetrics(
                            aliases.resolveBidder(bidder), account.getId(), metricName),
                    "Bid \"%s\" has 'w' and 'h' that are not valid. Bid dimensions: '%dx%d'",
                    bid.getId(), bid.getW(), bid.getH());
        }

        return Collections.emptyList();
    }

    private BidValidationEnforcement effectiveBannerMaxSizeEnforcement(Account account) {
        final AccountBidValidationConfig validationConfig = account.getBidValidations();
        final BidValidationEnforcement accountBannerMaxSizeEnforcement =
                validationConfig != null ? validationConfig.getBannerMaxSizeEnforcement() : null;

        return ObjectUtils.defaultIfNull(accountBannerMaxSizeEnforcement, bannerMaxSizeEnforcement);
    }

    private static boolean bannerSizeIsNotValid(Bid bid, BidRequest bidRequest) throws ValidationException {
        final Format maxSize = maxSizeForBanner(bid, bidRequest);
        final Integer bidW = bid.getW();
        final Integer bidH = bid.getH();

        return bidW == null || bidW > maxSize.getW()
                || bidH == null || bidH > maxSize.getH();
    }

    private static Format maxSizeForBanner(Bid bid, BidRequest bidRequest) throws ValidationException {
        int maxW = 0;
        int maxH = 0;
        for (final Format size : bannerFormats(bid, bidRequest)) {
            maxW = Math.max(0, size.getW());
            maxH = Math.max(0, size.getH());
        }

        return Format.builder().w(maxW).h(maxH).build();
    }

    private static List<Format> bannerFormats(Bid bid, BidRequest bidRequest) throws ValidationException {
        final Imp imp = findCorrespondingImp(bidRequest, bid);
        final Banner banner = imp.getBanner();

        return ListUtils.emptyIfNull(banner != null ? banner.getFormat() : null);
    }

    private List<String> validateSecureMarkup(BidderBid bidderBid,
                                              String bidder,
                                              AuctionContext auctionContext,
                                              BidderAliases aliases) throws ValidationException {

        if (secureMarkupEnforcement == BidValidationEnforcement.skip) {
            return Collections.emptyList();
        }

        final Bid bid = bidderBid.getBid();
        final Imp imp = findCorrespondingImp(auctionContext.getBidRequest(), bidderBid.getBid());

        if (isImpSecure(imp) && markupIsNotSecure(bid)) {
            return singleWarningOrValidationException(
                    secureMarkupEnforcement,
                    metricName -> metrics.updateSecureValidationMetrics(
                            aliases.resolveBidder(bidder), auctionContext.getAccount().getId(), metricName),
                    "Bid \"%s\" has insecure creative but should be in secure context",
                    bid.getId());
        }

        return Collections.emptyList();
    }

    private static Imp findCorrespondingImp(BidRequest bidRequest, Bid bid) throws ValidationException {
        return bidRequest.getImp().stream()
                .filter(curImp -> Objects.equals(curImp.getId(), bid.getImpid()))
                .findFirst()
                .orElseThrow(() -> new ValidationException(
                        "Bid \"%s\" has no corresponding imp in request", bid.getId()));
    }

    public static boolean isImpSecure(Imp imp) {
        return Objects.equals(imp.getSecure(), 1);
    }

    private static boolean markupIsNotSecure(Bid bid) {
        final String adm = bid.getAdm();

        return StringUtils.containsAny(adm, INSECURE_MARKUP_MARKERS)
                || !StringUtils.containsAny(adm, SECURE_MARKUP_MARKERS);
    }

    private static List<String> singleWarningOrValidationException(BidValidationEnforcement enforcement,
                                                                   Consumer<MetricName> metricsRecorder,
                                                                   String message,
                                                                   Object... args) throws ValidationException {

        switch (enforcement) {
            case enforce:
                metricsRecorder.accept(MetricName.err);
                throw new ValidationException(message, args);
            case warn:
                metricsRecorder.accept(MetricName.warn);
                return Collections.singletonList(String.format(message, args));
            default:
                throw new IllegalStateException(String.format("Unexpected enforcement: %s", enforcement));
        }
    }
}<|MERGE_RESOLUTION|>--- conflicted
+++ resolved
@@ -11,29 +11,23 @@
 import org.prebid.server.auction.BidderAliases;
 import org.prebid.server.auction.model.AuctionContext;
 import org.prebid.server.bidder.model.BidderBid;
-<<<<<<< HEAD
 import org.prebid.server.proto.openrtb.ext.response.BidType;
-=======
 import org.prebid.server.metric.MetricName;
 import org.prebid.server.metric.Metrics;
 import org.prebid.server.proto.openrtb.ext.response.BidType;
 import org.prebid.server.settings.model.Account;
 import org.prebid.server.settings.model.AccountBidValidationConfig;
 import org.prebid.server.settings.model.BidValidationEnforcement;
->>>>>>> 3ce7df94
 import org.prebid.server.validation.model.ValidationResult;
 
 import java.math.BigDecimal;
 import java.util.ArrayList;
 import java.util.Collections;
 import java.util.Currency;
-<<<<<<< HEAD
-import java.util.Objects;
-=======
 import java.util.List;
 import java.util.Objects;
 import java.util.function.Consumer;
->>>>>>> 3ce7df94
+import java.util.Objects;
 
 /**
  * Validator for response {@link Bid} object.
@@ -62,12 +56,8 @@
         final List<String> warnings = new ArrayList<>();
 
         try {
-<<<<<<< HEAD
-            validateFieldsFor(bidderBid.getBid());
+            validateCommonFields(bidderBid.getBid());
             validateTypeSpecific(bidderBid);
-=======
-            validateCommonFields(bidderBid.getBid());
->>>>>>> 3ce7df94
             validateCurrency(bidderBid.getBidCurrency());
 
             if (bidderBid.getType() == BidType.banner) {
