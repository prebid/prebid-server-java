package org.prebid.server.deals;

import com.fasterxml.jackson.databind.JsonNode;
import com.iab.openrtb.request.BidRequest;
import com.iab.openrtb.request.Imp;
import com.iab.openrtb.request.User;
import io.vertx.core.logging.Logger;
import io.vertx.core.logging.LoggerFactory;
import org.apache.commons.collections4.CollectionUtils;
import org.apache.commons.collections4.ListUtils;
import org.apache.commons.lang3.StringUtils;
import org.prebid.server.auction.BidderAliases;
import org.prebid.server.auction.model.AuctionContext;
import org.prebid.server.bidder.BidderCatalog;
import org.prebid.server.currency.CurrencyConversionService;
import org.prebid.server.deals.events.ApplicationEventService;
import org.prebid.server.deals.lineitem.DeliveryPlan;
import org.prebid.server.deals.lineitem.LineItem;
import org.prebid.server.deals.model.MatchLineItemsResult;
import org.prebid.server.deals.model.TxnLog;
import org.prebid.server.deals.proto.DeliverySchedule;
import org.prebid.server.deals.proto.LineItemMetaData;
import org.prebid.server.deals.proto.Price;
import org.prebid.server.deals.targeting.TargetingDefinition;
import org.prebid.server.exception.TargetingSyntaxException;
import org.prebid.server.log.CriteriaLogManager;
import org.prebid.server.proto.openrtb.ext.request.ExtRequest;
import org.prebid.server.proto.openrtb.ext.request.ExtRequestPrebid;
import org.prebid.server.proto.openrtb.ext.request.ExtUser;
import org.prebid.server.proto.openrtb.ext.response.ExtTraceDeal.Category;
import org.prebid.server.util.StreamUtil;

import java.math.BigDecimal;
import java.time.Clock;
import java.time.ZonedDateTime;
import java.time.format.DateTimeFormatter;
import java.time.format.DateTimeFormatterBuilder;
import java.util.ArrayList;
import java.util.Collection;
import java.util.Collections;
import java.util.Comparator;
import java.util.HashSet;
import java.util.List;
import java.util.Map;
import java.util.Objects;
import java.util.Optional;
import java.util.Set;
import java.util.concurrent.ConcurrentHashMap;
import java.util.stream.Collectors;

/**
 * Works with {@link LineItem} related information.
 */
public class LineItemService {

    private static final Logger logger = LoggerFactory.getLogger(LineItemService.class);

    private static final DateTimeFormatter UTC_MILLIS_FORMATTER = new DateTimeFormatterBuilder()
            .appendPattern("yyyy-MM-dd'T'HH:mm:ss.SSS'Z'")
            .toFormatter();

    private static final String PREBID_EXT = "prebid";
    private static final String BIDDER_EXT = "bidder";
    private static final String ACTIVE = "active";

    private final Comparator<LineItem> lineItemComparator = Comparator
            .comparing(LineItem::getHighestUnspentTokensClass)
            .thenComparing(LineItem::getRelativePriority)
            .thenComparing(LineItem::getCpm, Comparator.reverseOrder());

    private final int maxDealsPerBidder;
    private final TargetingService targetingService;
    private final BidderCatalog bidderCatalog;
    private final CurrencyConversionService conversionService;
    protected final ApplicationEventService applicationEventService;
    private final String adServerCurrency;
    private final Clock clock;
    private final CriteriaLogManager criteriaLogManager;

    protected final Map<String, LineItem> idToLineItems;
    protected volatile boolean isPlannerResponsive;

    public LineItemService(int maxDealsPerBidder,
                           TargetingService targetingService,
                           BidderCatalog bidderCatalog,
                           CurrencyConversionService conversionService,
                           ApplicationEventService applicationEventService,
                           String adServerCurrency,
                           Clock clock,
                           CriteriaLogManager criteriaLogManager) {

        this.maxDealsPerBidder = maxDealsPerBidder;
        this.targetingService = Objects.requireNonNull(targetingService);
        this.bidderCatalog = Objects.requireNonNull(bidderCatalog);
        this.conversionService = Objects.requireNonNull(conversionService);
        this.applicationEventService = Objects.requireNonNull(applicationEventService);
        this.adServerCurrency = Objects.requireNonNull(adServerCurrency);
        this.clock = Objects.requireNonNull(clock);
        this.criteriaLogManager = Objects.requireNonNull(criteriaLogManager);

        idToLineItems = new ConcurrentHashMap<>();
    }

    /**
     * Returns {@link LineItem} by its id.
     */
    public LineItem getLineItemById(String lineItemId) {
        return idToLineItems.get(lineItemId);
    }

    /**
     * Returns true when account has at least one active {@link LineItem}.
     */
    public boolean accountHasDeals(AuctionContext auctionContext) {
        return accountHasDeals(auctionContext.getAccount().getId(), ZonedDateTime.now(clock));
    }

    /**
     * Returns true when account has at least one active {@link LineItem} in the given time.
     */
    public boolean accountHasDeals(String account, ZonedDateTime now) {
        return StringUtils.isNotEmpty(account)
                && idToLineItems.values().stream().anyMatch(lineItem -> Objects.equals(lineItem.getAccountId(), account)
                && lineItem.isActive(now));
    }

    /**
     * Finds among active Line Items those matching Imp of the OpenRTB2 request
     * taking into account Line Items’ targeting and delivery progress.
     */
    public MatchLineItemsResult findMatchingLineItems(AuctionContext auctionContext, Imp imp) {
        final ZonedDateTime now = ZonedDateTime.now(clock);
        return findMatchingLineItems(auctionContext, imp, now);
    }

    /**
     * Finds among active Line Items those matching Imp of the OpenRTB2 request
     * taking into account Line Items’ targeting and delivery progress by the given time.
     */
    protected MatchLineItemsResult findMatchingLineItems(AuctionContext auctionContext, Imp imp, ZonedDateTime now) {
        final BidderAliases aliases = aliases(auctionContext.getBidRequest());
        final List<LineItem> matchedLineItems =
                getPreMatchedLineItems(auctionContext.getAccount().getId(), imp, aliases).stream()
                        .filter(lineItem -> isTargetingMatched(lineItem, imp, auctionContext))
                        .collect(Collectors.toList());

        return MatchLineItemsResult.of(postProcessMatchedLineItems(matchedLineItems, auctionContext, imp, now));
    }

    public void updateIsPlannerResponsive(boolean isPlannerResponsive) {
        this.isPlannerResponsive = isPlannerResponsive;
    }

    /**
     * Updates metadata, starts tracking new {@link LineItem}s and {@link DeliverySchedule}s
     * and remove from tracking expired.
     */
    public void updateLineItems(List<LineItemMetaData> planResponse, boolean isPlannerResponsive) {
        updateLineItems(planResponse, isPlannerResponsive, ZonedDateTime.now(clock));
    }

    public void updateLineItems(List<LineItemMetaData> planResponse, boolean isPlannerResponsive, ZonedDateTime now) {
        this.isPlannerResponsive = isPlannerResponsive;
        if (isPlannerResponsive) {
            final List<LineItemMetaData> lineItemsMetaData = ListUtils.emptyIfNull(planResponse).stream()
                    .filter(lineItemMetaData -> !isExpired(now, lineItemMetaData.getEndTimeStamp()))
                    .filter(lineItemMetaData -> Objects.equals(lineItemMetaData.getStatus(), ACTIVE))
                    .collect(Collectors.toList());

            removeInactiveLineItems(planResponse, now);
            lineItemsMetaData.forEach(lineItemMetaData -> updateLineItem(lineItemMetaData, now));
        }
    }

    public void invalidateLineItemsByIds(List<String> lineItemIds) {
        idToLineItems.entrySet().removeIf(stringLineItemEntry -> lineItemIds.contains(stringLineItemEntry.getKey()));
        logger.info("Line Items with ids {0} were removed", String.join(", ", lineItemIds));
    }

    public void invalidateLineItems() {
        final String lineItemsToRemove = String.join(", ", idToLineItems.keySet());
        idToLineItems.clear();
        logger.info("Line Items with ids {0} were removed", lineItemsToRemove);
    }

    private boolean isExpired(ZonedDateTime now, ZonedDateTime endTime) {
        return now.isAfter(endTime);
    }

    private void removeInactiveLineItems(List<LineItemMetaData> planResponse, ZonedDateTime now) {
        final Set<String> lineItemsToRemove = ListUtils.emptyIfNull(planResponse).stream()
                .filter(lineItemMetaData -> !Objects.equals(lineItemMetaData.getStatus(), ACTIVE)
                        || isExpired(now, lineItemMetaData.getEndTimeStamp()))
                .map(LineItemMetaData::getLineItemId)
                .collect(Collectors.toSet());

        idToLineItems.entrySet().stream()
                .filter(entry -> isExpired(now, entry.getValue().getEndTimeStamp()))
                .map(Map.Entry::getKey)
                .collect(Collectors.toCollection(() -> lineItemsToRemove));

        if (CollectionUtils.isNotEmpty(lineItemsToRemove)) {
            logger.info("Line Items {0} were dropped as expired or inactive", String.join(", ", lineItemsToRemove));
        }
        idToLineItems.entrySet().removeIf(entry -> lineItemsToRemove.contains(entry.getKey()));
    }

    protected Collection<LineItem> getLineItems() {
        return idToLineItems.values();
    }

    protected Set<String> getLineItemIds() {
        return idToLineItems.keySet();
    }

    protected void updateLineItem(LineItemMetaData lineItemMetaData, ZonedDateTime now) {
        final TargetingDefinition targetingDefinition = makeTargeting(lineItemMetaData);
        final Price normalizedPrice = normalizedPrice(lineItemMetaData);

        idToLineItems.compute(lineItemMetaData.getLineItemId(), (id, li) -> li != null
                ? li.withUpdatedMetadata(lineItemMetaData, normalizedPrice, targetingDefinition, li.getReadyAt(), now)
                : LineItem.of(lineItemMetaData, normalizedPrice, targetingDefinition, now));
    }

    public void advanceToNextPlan(ZonedDateTime now) {
        final Collection<LineItem> lineItems = idToLineItems.values();
        for (LineItem lineItem : lineItems) {
            lineItem.advanceToNextPlan(now, isPlannerResponsive);
        }
        applicationEventService.publishDeliveryUpdateEvent();
    }

    /**
     * Creates {@link TargetingDefinition} from {@link LineItemMetaData} targeting json node.
     */
    private TargetingDefinition makeTargeting(LineItemMetaData lineItemMetaData) {
        TargetingDefinition targetingDefinition;
        try {
            targetingDefinition = targetingService.parseTargetingDefinition(lineItemMetaData.getTargeting(),
                    lineItemMetaData.getLineItemId());
        } catch (TargetingSyntaxException e) {
            criteriaLogManager.log(logger, lineItemMetaData.getAccountId(), lineItemMetaData.getSource(),
                    lineItemMetaData.getLineItemId(),
                    String.format("Line item targeting parsing failed with a reason: %s", e.getMessage()),
                    logger::warn);
            targetingDefinition = null;
        }
        return targetingDefinition;
    }

    /**
     * Returns {@link Price} with converted lineItem cpm to adServerCurrency.
     */
    private Price normalizedPrice(LineItemMetaData lineItemMetaData) {
        final Price price = lineItemMetaData.getPrice();
        if (price == null) {
            return null;
        }

        final String receivedCur = price.getCurrency();
        if (StringUtils.equals(adServerCurrency, receivedCur)) {
            return price;
        }
        final BigDecimal updatedCpm = conversionService
                .convertCurrency(price.getCpm(), Collections.emptyMap(), adServerCurrency, receivedCur, null);

        return Price.of(updatedCpm, adServerCurrency);
    }

    /**
     * Checks if bidder is valid against configured bidders in {@link BidderCatalog} or aliases.
     */
    private boolean isValidActiveBidder(String bidder, BidderAliases aliases) {
        return !bidderCatalog.isDeprecatedName(bidder)
                && bidderCatalog.isValidName(aliases.resolveBidder(bidder));
    }

    /**
     * Returns true if collection of bidder codes contains bidder or it's alias value.
     */
    private boolean containBidderCodeConsideringAliases(List<String> bidders,
                                                        String bidder,
                                                        BidderAliases aliases) {

        return bidders.contains(bidder)
                || bidders.contains(aliases.resolveBidder(bidder))
                || bidders.stream().map(aliases::resolveBidder).anyMatch(bidder::equals);
    }

    /**
     * Return {@link List<LineItem>} matched to {@link Imp} bidders considering aliases.
     */
    private List<LineItem> getPreMatchedLineItems(String accountId, Imp imp, BidderAliases aliases) {
        if (StringUtils.isBlank(accountId)) {
            return Collections.emptyList();
        }

        final List<LineItem> accountsLineItems = idToLineItems.values().stream()
                .filter(lineItem -> lineItem.getAccountId().equals(accountId))
                .collect(Collectors.toList());

        if (accountsLineItems.isEmpty()) {
            criteriaLogManager.log(logger, accountId,
                    String.format("There are no line items for account %s", accountId), logger::debug);
            return Collections.emptyList();
        }

        final List<String> bidders = StreamUtil.asStream(bidderParamsFromImp(imp).fieldNames())
                .filter(bidder -> isValidActiveBidder(bidder, aliases))
                .distinct()
                .collect(Collectors.toList());

        return accountsLineItems.stream()
                .filter(lineItem -> containBidderCodeConsideringAliases(bidders, lineItem.getSource(), aliases))
                .collect(Collectors.toList());
    }

    private static JsonNode bidderParamsFromImp(Imp imp) {
        return imp.getExt().get(PREBID_EXT).get(BIDDER_EXT);
    }

    private BidderAliases aliases(BidRequest bidRequest) {
        final ExtRequest requestExt = bidRequest.getExt();
        final ExtRequestPrebid prebid = requestExt != null ? requestExt.getPrebid() : null;
        final Map<String, String> aliases = prebid != null ? prebid.getAliases() : null;
        final Map<String, Integer> aliasgvlids = prebid != null ? prebid.getAliasgvlids() : null;

        return BidderAliases.of(aliases, aliasgvlids, bidderCatalog);
    }

    /**
     * Returns true if {@link LineItem}s {@link TargetingDefinition} matches to {@link Imp}.
     * <p>
     * Updates deep debug log with matching information.
     */
    private boolean isTargetingMatched(LineItem lineItem, Imp imp, AuctionContext auctionContext) {
        final TargetingDefinition targetingDefinition = lineItem.getTargetingDefinition();
        final String accountId = auctionContext.getAccount().getId();
        final String source = lineItem.getSource();
        final String lineItemId = lineItem.getLineItemId();
        if (targetingDefinition == null) {
            deepDebug(auctionContext, Category.TARGETING,
                    String.format("Line Item %s targeting was not defined or has incorrect format",
                            lineItemId), accountId, source, lineItemId);
            return false;
        }

        final boolean matched = targetingService.matchesTargeting(auctionContext, imp,
                lineItem.getTargetingDefinition());
        if (matched) {
            deepDebug(auctionContext, Category.TARGETING,
                    String.format("Line Item %s targeting matched imp with id %s", lineItemId, imp.getId()),
                    accountId, source, lineItemId);
        } else {
            deepDebug(auctionContext, Category.TARGETING,
                    String.format("Line Item %s targeting did not match imp with id %s", lineItemId, imp.getId()),
                    accountId, source, lineItemId);
        }
        return matched;
    }

    /**
     * Filters {@link LineItem}s by next parameters: fcaps, readyAt, limit per bidder, same deal line items.
     */
    private List<LineItem> postProcessMatchedLineItems(List<LineItem> lineItems, AuctionContext auctionContext, Imp imp,
                                                       ZonedDateTime now) {
        final TxnLog txnLog = auctionContext.getTxnLog();
        final BidRequest bidRequest = auctionContext.getBidRequest();
        final User user = bidRequest.getUser();
        final ExtUser extUser = user.getExt();

        return lineItems.stream()
                .peek(lineItem -> txnLog.lineItemsMatchedWholeTargeting().add(lineItem.getLineItemId()))
                .filter(lineItem -> isNotFrequencyCapped(extUser.getFcapIds(), lineItem, auctionContext, txnLog))
                .filter(lineItem -> planHasTokensIfPresent(lineItem, auctionContext))
                .filter(lineItem -> isReadyAtInPast(now, lineItem, auctionContext, txnLog))
                .peek(lineItem -> txnLog.lineItemsReadyToServe().add(lineItem.getLineItemId()))
                .collect(Collectors.groupingBy(LineItem::getSource))
                .values().stream()
                .map(valueAsLineItems -> filterLineItemPerBidder(valueAsLineItems, auctionContext, imp))
                .filter(CollectionUtils::isNotEmpty)
                .peek(lineItemsForBidder -> recordInTxnSentToBidderAsTopMatch(txnLog, lineItemsForBidder))
                .flatMap(Collection::stream)
                .peek(lineItem -> txnLog.lineItemsSentToBidder().get(lineItem.getSource())
                        .add(lineItem.getLineItemId()))
                .collect(Collectors.toList());
    }

    private boolean planHasTokensIfPresent(LineItem lineItem, AuctionContext auctionContext) {
        final DeliveryPlan deliveryPlan = lineItem.getActiveDeliveryPlan();
        if (deliveryPlan == null) {
            return true;
        }
        boolean hasUnspentTokens = deliveryPlan.getDeliveryTokens().stream()
                .anyMatch(deliveryToken -> deliveryToken.getTotal() - deliveryToken.getSpent().sum() > 0);
        if (!hasUnspentTokens) {
            final String lineItemId = lineItem.getLineItemId();
            final String lineItemSource = lineItem.getSource();
            auctionContext.getTxnLog().lineItemsPacingDeferred().add(lineItemId);
            deepDebug(auctionContext, Category.PACING, String.format("Matched Line Item %s for bidder %s does not"
                            + " have unspent tokens to be served", lineItemId, lineItemSource),
                    auctionContext.getAccount().getId(), lineItemSource, lineItemId);
        }
        return hasUnspentTokens;
    }

    private boolean isReadyAtInPast(ZonedDateTime now, LineItem lineItem, AuctionContext auctionContext,
                                    TxnLog txnLog) {
        final ZonedDateTime readyAt = lineItem.getReadyAt();
        final boolean ready = readyAt != null && (readyAt.isEqual(now) || readyAt.isBefore(now));
        final String accountId = auctionContext.getAccount().getId();
        final String lineItemSource = lineItem.getSource();
        final String lineItemId = lineItem.getLineItemId();

        if (ready) {
            deepDebug(auctionContext, Category.PACING, String.format("Matched Line Item %s for bidder %s ready to "
                            + "serve. relPriority %d", lineItemId, lineItemSource, lineItem.getRelativePriority()),
                    accountId, lineItemSource, lineItemId);
        } else {
            txnLog.lineItemsPacingDeferred().add(lineItemId);
<<<<<<< HEAD
            deepDebug(auctionContext, Category.PACING, String.format("Matched Line Item %s for bidder %s not ready to"
                            + " serve. Will be ready at %s, current time is %s", lineItemId, lineItemSource,
                    readyAt != null ? UTC_MILLIS_FORMATTER.format(readyAt) : "never", UTC_MILLIS_FORMATTER.format(now)),
                    accountId, lineItemSource, lineItemId);
=======
            deepDebug(
                    auctionContext,
                    Category.pacing,
                    String.format(
                            "Matched Line Item %s for bidder %s not ready to serve."
                                    + " Will be ready at %s, current time is %s",
                            lineItemId,
                            lineItemSource,
                            readyAt != null ? UTC_MILLIS_FORMATTER.format(readyAt) : "never",
                            UTC_MILLIS_FORMATTER.format(now)),
                    accountId,
                    lineItemSource,
                    lineItemId);
>>>>>>> 6e7c9eea
        }

        return ready;
    }

    /**
     * Returns false if {@link LineItem} has fcaps defined and either
     * - one of them present in the list of fcaps reached
     * - list of fcaps reached is null which means that calling User Data Store failed
     * <p>
     * Otherwise returns true
     * <p>
     * Has side effect - records discarded line item id in the transaction log
     */
    private boolean isNotFrequencyCapped(List<String> frequencyCappedByIds, LineItem lineItem,
                                         AuctionContext auctionContext, TxnLog txnLog) {
        if (CollectionUtils.isEmpty(lineItem.getFcapIds())) {
            return true;
        }

        final String lineItemId = lineItem.getLineItemId();
        final String accountId = auctionContext.getAccount().getId();
        final String lineItemSource = lineItem.getSource();

        if (frequencyCappedByIds == null) {
            txnLog.lineItemsMatchedTargetingFcapLookupFailed().add(lineItemId);
            final String message = String.format("Failed to match fcap for Line Item %s bidder %s in a reason of bad "
                    + "response from user data service", lineItemId, lineItemSource);
            deepDebug(auctionContext, Category.PACING, message, accountId, lineItemSource, lineItemId);
            criteriaLogManager.log(logger, lineItem.getAccountId(), lineItem.getSource(), lineItemId,
                    String.format("Failed to match fcap for lineItem %s in a reason of bad response from user"
                            + " data service", lineItemId), logger::debug);

            return false;
        } else if (!frequencyCappedByIds.isEmpty()) {
            final Optional<String> fcapIdOptional = lineItem.getFcapIds().stream()
                    .filter(frequencyCappedByIds::contains).findFirst();
            if (fcapIdOptional.isPresent()) {
                final String fcapId = fcapIdOptional.get();
                txnLog.lineItemsMatchedTargetingFcapped().add(lineItemId);
                final String message = String.format("Matched Line Item %s for bidder %s is "
                        + "frequency capped by fcap id %s.", lineItemId, lineItemSource, fcapId);
                deepDebug(auctionContext, Category.PACING, message, accountId, lineItemSource, lineItemId);
                criteriaLogManager.log(logger, lineItem.getAccountId(), lineItem.getSource(), lineItemId,
                        message, logger::debug);
                return false;
            }
        }

        return true;
    }

    /**
     * Filters {@link LineItem} with the same deal id and cuts {@link List<LineItem>} by maxDealsPerBidder value.
     */
    private List<LineItem> filterLineItemPerBidder(List<LineItem> lineItems, AuctionContext auctionContext, Imp imp) {
        final List<LineItem> sortedLineItems = new ArrayList<>(lineItems);
        Collections.shuffle(sortedLineItems);
        sortedLineItems.sort(lineItemComparator);

        final List<LineItem> filteredLineItems = uniqueBySentToBidderAsTopMatch(sortedLineItems, auctionContext, imp);
        updateLostToLineItems(filteredLineItems, auctionContext.getTxnLog());

        final Set<String> dealIds = new HashSet<>();
        final List<LineItem> resolvedLineItems = new ArrayList<>();
        for (final LineItem lineItem : filteredLineItems) {
            final String dealId = lineItem.getDealId();
            if (!dealIds.contains(dealId)) {
                dealIds.add(dealId);
                resolvedLineItems.add(lineItem);
            }
        }
        return resolvedLineItems.size() > maxDealsPerBidder
                ? cutLineItemsToDealMaxNumber(resolvedLineItems)
                : resolvedLineItems;
    }

    /**
     * Removes from consideration any line items that have already been sent to bidder as the TopMatch
     * in a previous impression for auction.
     */
    private List<LineItem> uniqueBySentToBidderAsTopMatch(List<LineItem> lineItems, AuctionContext auctionContext,
                                                          Imp imp) {
        final TxnLog txnLog = auctionContext.getTxnLog();
        final Set<String> topMatchedLineItems = txnLog.lineItemsSentToBidderAsTopMatch().values().stream()
                .flatMap(Collection::stream)
                .collect(Collectors.toSet());

        final List<LineItem> result = new ArrayList<>(lineItems);
        for (LineItem lineItem : lineItems) {
            final String lineItemId = lineItem.getLineItemId();
            if (!topMatchedLineItems.contains(lineItemId)) {
                return result;
            }
            result.remove(lineItem);
            deepDebug(auctionContext, Category.CLEANUP, String.format(
                    "LineItem %s was dropped from imp with id %s because it was top match in another imp",
                    lineItemId, imp.getId()), auctionContext.getAccount().getId(), lineItem.getSource(), lineItemId);
        }
        return result;
    }

    private List<LineItem> cutLineItemsToDealMaxNumber(List<LineItem> resolvedLineItems) {
        resolvedLineItems.subList(maxDealsPerBidder, resolvedLineItems.size())
                .forEach(lineItem -> criteriaLogManager.log(logger, lineItem.getAccountId(), lineItem.getSource(),
                        lineItem.getLineItemId(),
                        String.format("LineItem %s was dropped by max deal per bidder limit %s",
                                lineItem.getLineItemId(), maxDealsPerBidder), logger::debug));
        return resolvedLineItems.subList(0, maxDealsPerBidder);
    }

    private void updateLostToLineItems(List<LineItem> lineItems, TxnLog txnLog) {
        for (int i = 1; i < lineItems.size(); i++) {
            final LineItem lineItem = lineItems.get(i);
            final Set<String> lostTo = lineItems.subList(0, i).stream()
                    .map(LineItem::getLineItemId)
                    .collect(Collectors.toSet());
            txnLog.lostMatchingToLineItems().put(lineItem.getLineItemId(), lostTo);
        }
    }

    private void deepDebug(AuctionContext auctionContext, Category category, String message, String accountId,
                           String bidder, String lineItemId) {
        criteriaLogManager.log(logger, accountId, bidder, lineItemId, message, logger::debug);
        auctionContext.getDeepDebugLog().add(lineItemId, category, () -> message);
    }

    private static void recordInTxnSentToBidderAsTopMatch(TxnLog txnLog, List<LineItem> lineItemsForBidder) {
        final LineItem topLineItem = lineItemsForBidder.get(0);
        txnLog.lineItemsSentToBidderAsTopMatch()
                .get(topLineItem.getSource())
                .add(topLineItem.getLineItemId());
    }
}<|MERGE_RESOLUTION|>--- conflicted
+++ resolved
@@ -418,15 +418,9 @@
                     accountId, lineItemSource, lineItemId);
         } else {
             txnLog.lineItemsPacingDeferred().add(lineItemId);
-<<<<<<< HEAD
-            deepDebug(auctionContext, Category.PACING, String.format("Matched Line Item %s for bidder %s not ready to"
-                            + " serve. Will be ready at %s, current time is %s", lineItemId, lineItemSource,
-                    readyAt != null ? UTC_MILLIS_FORMATTER.format(readyAt) : "never", UTC_MILLIS_FORMATTER.format(now)),
-                    accountId, lineItemSource, lineItemId);
-=======
             deepDebug(
                     auctionContext,
-                    Category.pacing,
+                    Category.PACING,
                     String.format(
                             "Matched Line Item %s for bidder %s not ready to serve."
                                     + " Will be ready at %s, current time is %s",
@@ -437,7 +431,6 @@
                     accountId,
                     lineItemSource,
                     lineItemId);
->>>>>>> 6e7c9eea
         }
 
         return ready;
