package org.prebid.server.deals;

import com.fasterxml.jackson.core.JsonProcessingException;
import com.fasterxml.jackson.databind.JsonNode;
import com.fasterxml.jackson.databind.node.ObjectNode;
import com.iab.openrtb.request.Deal;
import com.iab.openrtb.request.Imp;
import com.iab.openrtb.request.Pmp;
import org.apache.commons.collections4.CollectionUtils;
import org.prebid.server.auction.BidderAliases;
import org.prebid.server.auction.model.AuctionContext;
import org.prebid.server.json.JacksonMapper;
import org.prebid.server.proto.openrtb.ext.request.ExtDeal;
import org.prebid.server.proto.openrtb.ext.request.ExtDealLine;
import org.prebid.server.util.StreamUtil;

import java.util.Iterator;
import java.util.List;
import java.util.Map;
import java.util.Objects;
import java.util.Set;
import java.util.stream.Collectors;

public class DealsProcessor {

    private static final String PREBID_EXT = "prebid";
    private static final String BIDDER_EXT = "bidder";
    private static final String PG_DEALS_ONLY = "pgdealsonly";

    private final JacksonMapper mapper;

    public DealsProcessor(JacksonMapper mapper) {
        this.mapper = Objects.requireNonNull(mapper);
    }

    public Imp removePgDealsOnlyBiddersWithoutDeals(AuctionContext auctionContext,
                                                    Imp imp,
                                                    BidderAliases aliases) {

        final Set<String> pgDealsOnlyBiddersToRemove = getPgDealsOnlyBiddersToRemove(imp, aliases);
        if (CollectionUtils.isNotEmpty(pgDealsOnlyBiddersToRemove)) {
            final Imp resolvedImp = removeBidders(imp, pgDealsOnlyBiddersToRemove);
            logBidderExclusion(auctionContext, imp, pgDealsOnlyBiddersToRemove);

            if (!hasBidder(resolvedImp)) {
                return null;
            }
            return resolvedImp;
        }

        return imp;
    }

    private Set<String> getPgDealsOnlyBiddersToRemove(Imp imp, BidderAliases aliases) {
        final Pmp pmp = imp.getPmp();
        final List<Deal> deals = pmp != null ? pmp.getDeals() : null;

        final Set<String> pgDealsOnlyBidders = findPgDealsOnlyBidders(imp);
        final Set<String> biddersWithDeals = CollectionUtils.emptyIfNull(deals).stream()
                .filter(Objects::nonNull)
                .map(Deal::getExt)
                .map(this::parseExt)
                .filter(Objects::nonNull)
                .map(ExtDeal::getLine)
                .map(ExtDealLine::getBidder)
                .filter(Objects::nonNull)
                .collect(Collectors.toSet());

        if (CollectionUtils.isEmpty(biddersWithDeals)) {
            return pgDealsOnlyBidders;
        }

        return pgDealsOnlyBidders.stream()
                .filter(bidder -> !biddersWithDeals.contains(bidder))
                .filter(bidder -> !biddersWithDeals.contains(aliases.resolveBidder(bidder)))
                .collect(Collectors.toSet());
    }

    private static Set<String> findPgDealsOnlyBidders(Imp imp) {
        return StreamUtil.asStream(bidderNodesFromImp(imp))
                .filter(bidderNode -> isPgDealsOnlyBidder(bidderNode.getValue()))
                .map(Map.Entry::getKey)
                .collect(Collectors.toSet());
    }

    private ExtDeal parseExt(ObjectNode node) {
        if (node == null) {
            return null;
        }
        try {
            return mapper.mapper().treeToValue(node, ExtDeal.class);
        } catch (JsonProcessingException e) {
            return null;
        }
    }

    private static Iterator<Map.Entry<String, JsonNode>> bidderNodesFromImp(Imp imp) {
        return bidderParamsFromImpExt(imp.getExt()).fields();
    }

    private static JsonNode bidderParamsFromImpExt(ObjectNode ext) {
        return ext.path(PREBID_EXT).path(BIDDER_EXT);
    }

    private static boolean isPgDealsOnlyBidder(JsonNode bidder) {
        final JsonNode pgDealsOnlyNode = bidder.path(PG_DEALS_ONLY);
        return pgDealsOnlyNode.isBoolean() && pgDealsOnlyNode.asBoolean();
    }

    private static Imp removeBidders(Imp imp, Set<String> bidders) {
        final ObjectNode modifiedExt = imp.getExt().deepCopy();
        final ObjectNode extPrebidBidder = (ObjectNode) bidderParamsFromImpExt(modifiedExt);

        bidders.forEach(extPrebidBidder::remove);

        return imp.toBuilder().ext(modifiedExt).build();
    }

    private static void logBidderExclusion(AuctionContext auctionContext,
                                           Imp imp,
                                           Set<String> pgDealsOnlyBiddersToRemove) {

        auctionContext.getDebugWarnings().add(String.format(
                "Not calling %s bidders for impression %s due to %s flag and no available PG line items.",
                String.join(", ", pgDealsOnlyBiddersToRemove), imp.getId(), PG_DEALS_ONLY));
    }

    private static boolean hasBidder(Imp imp) {
        return bidderNodesFromImp(imp).hasNext();
    }
<<<<<<< HEAD

    /**
     * Checks if bidder is deals only.
     */
    private static boolean isDealsOnlyBidder(JsonNode bidder) {
        final JsonNode dealsOnlyNode = bidder.get(DEALS_ONLY);
        return dealsOnlyNode != null && dealsOnlyNode.isBoolean() && dealsOnlyNode.asBoolean();
    }

    /**
     * Removes bidders from {@link Imp}.
     */
    private static ObjectNode removeBidders(Imp imp, Set<String> bidders) {
        final ObjectNode modifiedExt = imp.getExt().deepCopy();
        final ObjectNode extPrebidBidder = (ObjectNode) modifiedExt.get(PREBID_EXT).get(BIDDER_EXT);

        bidders.forEach(extPrebidBidder::remove);

        return modifiedExt;
    }

    private static void logBidderOrImpExclusion(AuctionContext auctionContext, Imp imp,
                                                Set<String> dealsOnlyBiddersToRemove, String messageTemplate) {
        auctionContext.getDeepDebugLog().add(null, Category.CLEANUP, () ->
                String.format(messageTemplate, String.join(", ", dealsOnlyBiddersToRemove), imp.getId()));
    }
=======
>>>>>>> 6e7c9eea
}<|MERGE_RESOLUTION|>--- conflicted
+++ resolved
@@ -128,33 +128,4 @@
     private static boolean hasBidder(Imp imp) {
         return bidderNodesFromImp(imp).hasNext();
     }
-<<<<<<< HEAD
-
-    /**
-     * Checks if bidder is deals only.
-     */
-    private static boolean isDealsOnlyBidder(JsonNode bidder) {
-        final JsonNode dealsOnlyNode = bidder.get(DEALS_ONLY);
-        return dealsOnlyNode != null && dealsOnlyNode.isBoolean() && dealsOnlyNode.asBoolean();
-    }
-
-    /**
-     * Removes bidders from {@link Imp}.
-     */
-    private static ObjectNode removeBidders(Imp imp, Set<String> bidders) {
-        final ObjectNode modifiedExt = imp.getExt().deepCopy();
-        final ObjectNode extPrebidBidder = (ObjectNode) modifiedExt.get(PREBID_EXT).get(BIDDER_EXT);
-
-        bidders.forEach(extPrebidBidder::remove);
-
-        return modifiedExt;
-    }
-
-    private static void logBidderOrImpExclusion(AuctionContext auctionContext, Imp imp,
-                                                Set<String> dealsOnlyBiddersToRemove, String messageTemplate) {
-        auctionContext.getDeepDebugLog().add(null, Category.CLEANUP, () ->
-                String.format(messageTemplate, String.join(", ", dealsOnlyBiddersToRemove), imp.getId()));
-    }
-=======
->>>>>>> 6e7c9eea
 }