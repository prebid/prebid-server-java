--- conflicted
+++ resolved
@@ -93,66 +93,36 @@
         final String path = category.path();
 
         switch (type) {
-<<<<<<< HEAD
             case DOMAIN:
-                return ObjectUtils.defaultIfNull(
+                return lookupResult(
                         getIfNotNull(bidRequest.getSite(), Site::getDomain),
                         getIfNotNull(getIfNotNull(bidRequest.getSite(), Site::getPublisher), Publisher::getDomain));
             case PUBLISHER_DOMAIN:
-                return getIfNotNull(getIfNotNull(bidRequest.getSite(), Site::getPublisher), Publisher::getDomain);
+                return lookupResult(
+                        getIfNotNull(getIfNotNull(bidRequest.getSite(), Site::getPublisher), Publisher::getDomain));
             case REFERRER:
-                return getIfNotNull(bidRequest.getSite(), Site::getPage);
+                return lookupResult(getIfNotNull(bidRequest.getSite(), Site::getPage));
             case APP_BUNDLE:
-                return getIfNotNull(bidRequest.getApp(), App::getBundle);
+                return lookupResult(getIfNotNull(bidRequest.getApp(), App::getBundle));
             case ADSLOT:
-                return getFirstNonNullStringFromImpExt(
-                        "context.data.pbadslot",
-                        "context.data.adserver.adslot",
-                        "data.pbadslot",
-                        "data.adserver.adslot");
-            case DEVICE_GEO_EXT:
-                return getValueFrom(geoExt, category, RequestContext::nodeToString);
-            case DEVICE_EXT:
-                return getValueFrom(deviceExt, category, RequestContext::nodeToString);
-            case BIDDER_PARAM:
-                return impBidderAttributeReader.readFromExt(imp, category, RequestContext::nodeToString);
-            case USER_FIRST_PARTY_DATA:
-                return userAttributeReader.read(bidRequest.getUser(), category,
-                        RequestContext::nodeToString, String.class);
-            case SITE_FIRST_PARTY_DATA:
-                return getSiteFirstPartyData(category, RequestContext::nodeToString);
-=======
-            case domain:
-                return lookupResult(
-                        getIfNotNull(bidRequest.getSite(), Site::getDomain),
-                        getIfNotNull(getIfNotNull(bidRequest.getSite(), Site::getPublisher), Publisher::getDomain));
-            case publisherDomain:
-                return lookupResult(
-                        getIfNotNull(getIfNotNull(bidRequest.getSite(), Site::getPublisher), Publisher::getDomain));
-            case referrer:
-                return lookupResult(getIfNotNull(bidRequest.getSite(), Site::getPage));
-            case appBundle:
-                return lookupResult(getIfNotNull(bidRequest.getApp(), App::getBundle));
-            case adslot:
                 return lookupResult(
                         impReader.readFromExt(imp, "context.data.pbadslot", RequestContext::nodeToString),
                         impReader.readFromExt(imp, "context.data.adserver.adslot", RequestContext::nodeToString),
                         impReader.readFromExt(imp, "data.pbadslot", RequestContext::nodeToString),
                         impReader.readFromExt(imp, "data.adserver.adslot", RequestContext::nodeToString));
-            case deviceGeoExt:
+            case DEVICE_GEO_EXT:
                 final Geo geo = getIfNotNull(bidRequest.getDevice(), Device::getGeo);
                 return lookupResult(geoReader.readFromExt(geo, path, RequestContext::nodeToString));
-            case deviceExt:
+            case DEVICE_EXT:
                 return lookupResult(
                         deviceReader.readFromExt(bidRequest.getDevice(), path, RequestContext::nodeToString));
-            case bidderParam:
+            case BIDDER_PARAM:
                 return lookupResult(
                         impReader.readFromExt(imp, EXT_PREBID_BIDDER + path, RequestContext::nodeToString));
-            case userFirstPartyData:
+            case USER_FIRST_PARTY_DATA:
                 return userReader.read(bidRequest.getUser(), path, RequestContext::nodeToString, String.class);
-            case siteFirstPartyData:
+            case SITE_FIRST_PARTY_DATA:
                 return getSiteFirstPartyData(path, RequestContext::nodeToString);
->>>>>>> 43267f77
             default:
                 return LookupResult.empty();
         }
@@ -163,46 +133,28 @@
         final String path = category.path();
 
         switch (type) {
-<<<<<<< HEAD
             case PAGE_POSITION:
-                return getIfNotNull(getIfNotNull(imp, Imp::getBanner), Banner::getPos);
+                return lookupResult(getIfNotNull(getIfNotNull(imp, Imp::getBanner), Banner::getPos));
             case DOW:
-                return getIntegerFromUserExt("time.userdow");
-            case HOUR:
-                return getIntegerFromUserExt("time.userhour");
-            case DEVICE_GEO_EXT:
-                return getValueFrom(geoExt, category, RequestContext::nodeToInteger);
-            case BIDDER_PARAM:
-                return impBidderAttributeReader.readFromExt(imp, category, RequestContext::nodeToInteger);
-            case USER_FIRST_PARTY_DATA:
-                return userAttributeReader.read(bidRequest.getUser(), category,
-                        RequestContext::nodeToInteger, Integer.class);
-            case SITE_FIRST_PARTY_DATA:
-                return getSiteFirstPartyData(category, RequestContext::nodeToInteger);
-=======
-            case pagePosition:
-                return lookupResult(getIfNotNull(getIfNotNull(imp, Imp::getBanner), Banner::getPos));
-            case dow:
                 return lookupResult(
                         getIfNotNull(
                                 getIfNotNull(getIfNotNull(bidRequest.getUser(), User::getExt), ExtUser::getTime),
                                 ExtUserTime::getUserdow));
-            case hour:
+            case HOUR:
                 return lookupResult(
                         getIfNotNull(
                                 getIfNotNull(getIfNotNull(bidRequest.getUser(), User::getExt), ExtUser::getTime),
                                 ExtUserTime::getUserhour));
-            case deviceGeoExt:
+            case DEVICE_GEO_EXT:
                 final Geo geo = getIfNotNull(bidRequest.getDevice(), Device::getGeo);
                 return lookupResult(geoReader.readFromExt(geo, path, RequestContext::nodeToInteger));
-            case bidderParam:
+            case BIDDER_PARAM:
                 return lookupResult(
                         impReader.readFromExt(imp, EXT_PREBID_BIDDER + path, RequestContext::nodeToInteger));
-            case userFirstPartyData:
+            case USER_FIRST_PARTY_DATA:
                 return userReader.read(bidRequest.getUser(), path, RequestContext::nodeToInteger, Integer.class);
-            case siteFirstPartyData:
+            case SITE_FIRST_PARTY_DATA:
                 return getSiteFirstPartyData(path, RequestContext::nodeToInteger);
->>>>>>> 43267f77
             default:
                 return LookupResult.empty();
         }
@@ -213,32 +165,18 @@
         final String path = category.path();
 
         switch (type) {
-<<<<<<< HEAD
             case MEDIA_TYPE:
-                return getMediaTypes();
+                return lookupResult(getMediaTypes());
             case BIDDER_PARAM:
-                return impBidderAttributeReader.readFromExt(imp, category, RequestContext::nodeToListOfStrings);
+                return lookupResult(
+                        impReader.readFromExt(imp, EXT_PREBID_BIDDER + path, RequestContext::nodeToListOfStrings));
             case USER_SEGMENT:
-                return getSegments(category);
+                return lookupResult(getSegments(category));
             case USER_FIRST_PARTY_DATA:
-                return userAttributeReader.readFromExt(bidRequest.getUser(), category,
-                        RequestContext::nodeToListOfStrings);
+                return lookupResult(
+                        userReader.readFromExt(bidRequest.getUser(), path, RequestContext::nodeToListOfStrings));
             case SITE_FIRST_PARTY_DATA:
-                return getSiteFirstPartyData(category, RequestContext::nodeToListOfStrings);
-=======
-            case mediaType:
-                return lookupResult(getMediaTypes());
-            case bidderParam:
-                return lookupResult(
-                        impReader.readFromExt(imp, EXT_PREBID_BIDDER + path, RequestContext::nodeToListOfStrings));
-            case userSegment:
-                return lookupResult(getSegments(category));
-            case userFirstPartyData:
-                return lookupResult(
-                        userReader.readFromExt(bidRequest.getUser(), path, RequestContext::nodeToListOfStrings));
-            case siteFirstPartyData:
                 return getSiteFirstPartyData(path, RequestContext::nodeToListOfStrings);
->>>>>>> 43267f77
             default:
                 return LookupResult.empty();
         }
@@ -249,24 +187,14 @@
         final String path = category.path();
 
         switch (type) {
-<<<<<<< HEAD
             case BIDDER_PARAM:
-                return impBidderAttributeReader.readFromExt(imp, category, RequestContext::nodeToListOfIntegers);
+                return lookupResult(
+                        impReader.readFromExt(imp, EXT_PREBID_BIDDER + path, RequestContext::nodeToListOfIntegers));
             case USER_FIRST_PARTY_DATA:
-                return userAttributeReader.readFromExt(bidRequest.getUser(), category,
-                        RequestContext::nodeToListOfIntegers);
+                return lookupResult(
+                        userReader.readFromExt(bidRequest.getUser(), path, RequestContext::nodeToListOfIntegers));
             case SITE_FIRST_PARTY_DATA:
-                return getSiteFirstPartyData(category, RequestContext::nodeToListOfIntegers);
-=======
-            case bidderParam:
-                return lookupResult(
-                        impReader.readFromExt(imp, EXT_PREBID_BIDDER + path, RequestContext::nodeToListOfIntegers));
-            case userFirstPartyData:
-                return lookupResult(
-                        userReader.readFromExt(bidRequest.getUser(), path, RequestContext::nodeToListOfIntegers));
-            case siteFirstPartyData:
                 return getSiteFirstPartyData(path, RequestContext::nodeToListOfIntegers);
->>>>>>> 43267f77
             default:
                 return LookupResult.empty();
         }
