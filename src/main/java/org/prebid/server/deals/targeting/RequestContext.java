package org.prebid.server.deals.targeting;

import com.fasterxml.jackson.databind.JsonNode;
import com.fasterxml.jackson.databind.node.ObjectNode;
import com.iab.openrtb.request.App;
import com.iab.openrtb.request.Banner;
import com.iab.openrtb.request.BidRequest;
import com.iab.openrtb.request.Data;
import com.iab.openrtb.request.Device;
import com.iab.openrtb.request.Format;
import com.iab.openrtb.request.Geo;
import com.iab.openrtb.request.Imp;
import com.iab.openrtb.request.Publisher;
import com.iab.openrtb.request.Segment;
import com.iab.openrtb.request.Site;
import com.iab.openrtb.request.User;
import org.apache.commons.collections4.ListUtils;
import org.apache.commons.lang3.StringUtils;
import org.apache.commons.lang3.exception.ExceptionUtils;
import org.prebid.server.deals.model.TxnLog;
import org.prebid.server.deals.targeting.model.GeoLocation;
import org.prebid.server.deals.targeting.model.LookupResult;
import org.prebid.server.deals.targeting.model.Size;
import org.prebid.server.deals.targeting.syntax.TargetingCategory;
import org.prebid.server.exception.TargetingSyntaxException;
import org.prebid.server.json.JacksonMapper;
import org.prebid.server.proto.openrtb.ext.FlexibleExtension;
import org.prebid.server.proto.openrtb.ext.request.ExtApp;
import org.prebid.server.proto.openrtb.ext.request.ExtSite;
import org.prebid.server.proto.openrtb.ext.request.ExtUser;
import org.prebid.server.proto.openrtb.ext.request.ExtUserTime;
import org.prebid.server.util.StreamUtil;

import java.beans.BeanInfo;
import java.beans.FeatureDescriptor;
import java.beans.IntrospectionException;
import java.beans.Introspector;
import java.beans.PropertyDescriptor;
import java.lang.reflect.InvocationTargetException;
import java.util.ArrayList;
import java.util.Arrays;
import java.util.Collections;
import java.util.List;
import java.util.Map;
import java.util.Objects;
import java.util.Set;
import java.util.function.Function;
import java.util.stream.Collectors;
import java.util.stream.Stream;

public class RequestContext {

    private static final String EXT_PREBID_BIDDER = "prebid.bidder.";
    private static final String EXT_CONTEXT_DATA = "context.data.";

    private final BidRequest bidRequest;
    private final Imp imp;
    private final TxnLog txnLog;

    private final AttributeReader<Imp> impReader;
    private final AttributeReader<Geo> geoReader;
    private final AttributeReader<Device> deviceReader;
    private final AttributeReader<User> userReader;
    private final AttributeReader<Site> siteReader;
    private final AttributeReader<App> appReader;

    public RequestContext(BidRequest bidRequest, Imp imp, TxnLog txnLog, JacksonMapper mapper) {
        this.bidRequest = Objects.requireNonNull(bidRequest);
        this.imp = Objects.requireNonNull(imp);
        this.txnLog = Objects.requireNonNull(txnLog);

        impReader = AttributeReader.forImp();
        geoReader = AttributeReader.forGeo(getExtNode(
                bidRequest.getDevice(),
                device -> getIfNotNull(getIfNotNull(device, Device::getGeo), Geo::getExt),
                mapper));
        deviceReader = AttributeReader.forDevice(getExtNode(bidRequest.getDevice(), Device::getExt, mapper));
        userReader = AttributeReader.forUser();
        siteReader = AttributeReader.forSite();
        appReader = AttributeReader.forApp();
    }

    private static <T> ObjectNode getExtNode(T target,
                                             Function<T, FlexibleExtension> extExtractor,
                                             JacksonMapper mapper) {

        final FlexibleExtension ext = target != null ? extExtractor.apply(target) : null;
        return ext != null ? (ObjectNode) mapper.mapper().valueToTree(ext) : null;
    }

    public LookupResult<String> lookupString(TargetingCategory category) {
        final TargetingCategory.Type type = category.type();
        final String path = category.path();

        switch (type) {
            case DOMAIN:
                return lookupResult(
                        getIfNotNull(bidRequest.getSite(), Site::getDomain),
                        getIfNotNull(getIfNotNull(bidRequest.getSite(), Site::getPublisher), Publisher::getDomain));
            case PUBLISHER_DOMAIN:
                return lookupResult(
                        getIfNotNull(getIfNotNull(bidRequest.getSite(), Site::getPublisher), Publisher::getDomain));
            case REFERRER:
                return lookupResult(getIfNotNull(bidRequest.getSite(), Site::getPage));
            case APP_BUNDLE:
                return lookupResult(getIfNotNull(bidRequest.getApp(), App::getBundle));
            case ADSLOT:
                return lookupResult(
                        impReader.readFromExt(imp, "context.data.pbadslot", RequestContext::nodeToString),
                        impReader.readFromExt(imp, "context.data.adserver.adslot", RequestContext::nodeToString),
                        impReader.readFromExt(imp, "data.pbadslot", RequestContext::nodeToString),
                        impReader.readFromExt(imp, "data.adserver.adslot", RequestContext::nodeToString));
            case DEVICE_GEO_EXT:
                final Geo geo = getIfNotNull(bidRequest.getDevice(), Device::getGeo);
                return lookupResult(geoReader.readFromExt(geo, path, RequestContext::nodeToString));
            case DEVICE_EXT:
                return lookupResult(
                        deviceReader.readFromExt(bidRequest.getDevice(), path, RequestContext::nodeToString));
            case BIDDER_PARAM:
                return lookupResult(
                        impReader.readFromExt(imp, EXT_PREBID_BIDDER + path, RequestContext::nodeToString));
            case USER_FIRST_PARTY_DATA:
                return userReader.read(bidRequest.getUser(), path, RequestContext::nodeToString, String.class);
            case SITE_FIRST_PARTY_DATA:
                return getSiteFirstPartyData(path, RequestContext::nodeToString);
            default:
                return LookupResult.empty();
        }
    }

    public LookupResult<Integer> lookupInteger(TargetingCategory category) {
        final TargetingCategory.Type type = category.type();
        final String path = category.path();

        switch (type) {
            case PAGE_POSITION:
                return lookupResult(getIfNotNull(getIfNotNull(imp, Imp::getBanner), Banner::getPos));
            case DOW:
                return lookupResult(
                        getIfNotNull(
                                getIfNotNull(getIfNotNull(bidRequest.getUser(), User::getExt), ExtUser::getTime),
                                ExtUserTime::getUserdow));
            case HOUR:
                return lookupResult(
                        getIfNotNull(
                                getIfNotNull(getIfNotNull(bidRequest.getUser(), User::getExt), ExtUser::getTime),
                                ExtUserTime::getUserhour));
            case DEVICE_GEO_EXT:
                final Geo geo = getIfNotNull(bidRequest.getDevice(), Device::getGeo);
                return lookupResult(geoReader.readFromExt(geo, path, RequestContext::nodeToInteger));
            case BIDDER_PARAM:
                return lookupResult(
                        impReader.readFromExt(imp, EXT_PREBID_BIDDER + path, RequestContext::nodeToInteger));
            case USER_FIRST_PARTY_DATA:
                return userReader.read(bidRequest.getUser(), path, RequestContext::nodeToInteger, Integer.class);
            case SITE_FIRST_PARTY_DATA:
                return getSiteFirstPartyData(path, RequestContext::nodeToInteger);
            default:
                return LookupResult.empty();
        }
    }

    public LookupResult<List<String>> lookupStrings(TargetingCategory category) {
        final TargetingCategory.Type type = category.type();
        final String path = category.path();

        switch (type) {
            case MEDIA_TYPE:
                return lookupResult(getMediaTypes());
            case BIDDER_PARAM:
                return lookupResult(
                        impReader.readFromExt(imp, EXT_PREBID_BIDDER + path, RequestContext::nodeToListOfStrings));
            case USER_SEGMENT:
                return lookupResult(getSegments(category));
<<<<<<< HEAD
            case USER_FIRST_PARTY_DATA:
                return lookupResult(
                        userReader.readFromExt(bidRequest.getUser(), path, RequestContext::nodeToListOfStrings));
            case SITE_FIRST_PARTY_DATA:
=======
            case userFirstPartyData:
                final User user = bidRequest.getUser();
                return lookupResult(
                        listOfNonNulls(userReader.readFromObject(user, path, String.class)),
                        userReader.readFromExt(user, path, RequestContext::nodeToListOfStrings));
            case siteFirstPartyData:
>>>>>>> 9a30a968
                return getSiteFirstPartyData(path, RequestContext::nodeToListOfStrings);
            default:
                return LookupResult.empty();
        }
    }

    public LookupResult<List<Integer>> lookupIntegers(TargetingCategory category) {
        final TargetingCategory.Type type = category.type();
        final String path = category.path();

        switch (type) {
            case BIDDER_PARAM:
                return lookupResult(
                        impReader.readFromExt(imp, EXT_PREBID_BIDDER + path, RequestContext::nodeToListOfIntegers));
<<<<<<< HEAD
            case USER_FIRST_PARTY_DATA:
                return lookupResult(
                        userReader.readFromExt(bidRequest.getUser(), path, RequestContext::nodeToListOfIntegers));
            case SITE_FIRST_PARTY_DATA:
=======
            case userFirstPartyData:
                final User user = bidRequest.getUser();
                return lookupResult(
                        listOfNonNulls(userReader.readFromObject(user, path, Integer.class)),
                        userReader.readFromExt(user, path, RequestContext::nodeToListOfIntegers));
            case siteFirstPartyData:
>>>>>>> 9a30a968
                return getSiteFirstPartyData(path, RequestContext::nodeToListOfIntegers);
            default:
                return LookupResult.empty();
        }
    }

    public LookupResult<List<Size>> lookupSizes(TargetingCategory category) {
        final TargetingCategory.Type type = category.type();
        if (type != TargetingCategory.Type.SIZE) {
            throw new TargetingSyntaxException(
                    String.format("Unexpected category for fetching sizes for: %s", type));
        }

        final List<Format> formats = getIfNotNull(getIfNotNull(imp, Imp::getBanner), Banner::getFormat);
        final List<Size> sizes = ListUtils.emptyIfNull(formats).stream()
                .map(format -> Size.of(format.getW(), format.getH()))
                .collect(Collectors.toList());

        return !sizes.isEmpty() ? LookupResult.ofValue(sizes) : LookupResult.empty();
    }

    public GeoLocation lookupGeoLocation(TargetingCategory category) {
        final TargetingCategory.Type type = category.type();
        if (type != TargetingCategory.Type.LOCATION) {
            throw new TargetingSyntaxException(
                    String.format("Unexpected category for fetching geo location for: %s", type));
        }

        final Geo geo = getIfNotNull(getIfNotNull(bidRequest, BidRequest::getDevice), Device::getGeo);
        final Float lat = getIfNotNull(geo, Geo::getLat);
        final Float lon = getIfNotNull(geo, Geo::getLon);

        return lat != null && lon != null ? GeoLocation.of(lat, lon) : null;
    }

    public TxnLog txnLog() {
        return txnLog;
    }

    @SafeVarargs
    private static <T> LookupResult<T> lookupResult(T... candidates) {
        return LookupResult.of(listOfNonNulls(candidates));
    }

    @SafeVarargs
    private static <T> List<T> listOfNonNulls(T... candidates) {
        return Stream.of(candidates)
                .filter(Objects::nonNull)
                .collect(Collectors.toList());
    }

    private static <S, T> T getIfNotNull(S source, Function<S, T> getter) {
        return source != null ? getter.apply(source) : null;
    }

    private List<String> getMediaTypes() {
        final List<String> mediaTypes = new ArrayList<>();
        if (imp.getBanner() != null) {
            mediaTypes.add("banner");
        }
        if (imp.getVideo() != null) {
            mediaTypes.add("video");
        }
        if (imp.getXNative() != null) {
            mediaTypes.add("native");
        }
        return mediaTypes;
    }

    private <T> LookupResult<T> getSiteFirstPartyData(String path, Function<JsonNode, T> valueExtractor) {
        return lookupResult(
                impReader.readFromExt(imp, EXT_CONTEXT_DATA + path, valueExtractor),
                siteReader.readFromExt(bidRequest.getSite(), path, valueExtractor),
                appReader.readFromExt(bidRequest.getApp(), path, valueExtractor));
    }

    private List<String> getSegments(TargetingCategory category) {
        final List<Data> userData = getIfNotNull(bidRequest.getUser(), User::getData);

        final List<String> segments = ListUtils.emptyIfNull(userData)
                .stream()
                .filter(Objects::nonNull)
                .filter(data -> Objects.equals(data.getId(), category.path()))
                .flatMap(data -> ListUtils.emptyIfNull(data.getSegment()).stream())
                .map(Segment::getId)
                .filter(Objects::nonNull)
                .collect(Collectors.toList());

        return !segments.isEmpty() ? segments : null;
    }

    private static String toJsonPointer(String path) {
        return Arrays.stream(path.split("\\."))
                .collect(Collectors.joining("/", "/", StringUtils.EMPTY));
    }

    private static String nodeToString(JsonNode node) {
        return node.isTextual() ? node.asText() : null;
    }

    private static Integer nodeToInteger(JsonNode node) {
        return node.isInt() ? node.asInt() : null;
    }

    private static List<String> nodeToListOfStrings(JsonNode node) {
        final Function<JsonNode, String> valueExtractor = RequestContext::nodeToString;
        return node.isTextual()
                ? Collections.singletonList(valueExtractor.apply(node))
                : nodeToList(node, valueExtractor);
    }

    private static List<Integer> nodeToListOfIntegers(JsonNode node) {
        final Function<JsonNode, Integer> valueExtractor = RequestContext::nodeToInteger;
        return node.isInt()
                ? Collections.singletonList(valueExtractor.apply(node))
                : nodeToList(node, valueExtractor);
    }

    private static <T> List<T> nodeToList(JsonNode node, Function<JsonNode, T> valueExtractor) {
        if (!node.isArray()) {
            return null;
        }

        return StreamUtil.asStream(node.spliterator())
                .map(valueExtractor)
                .filter(Objects::nonNull)
                .collect(Collectors.toList());
    }

    private static class AttributeReader<T> {

        private static final Set<Class<?>> SUPPORTED_PROPERTY_TYPES = Set.of(String.class, Integer.class, int.class);

        private final Map<String, PropertyDescriptor> properties;
        private final Function<T, JsonNode> extPathExtractor;

        private AttributeReader(Class<T> type, Function<T, JsonNode> extPathExtractor) {
            this.properties = supportedBeanProperties(type);
            this.extPathExtractor = extPathExtractor;
        }

        public static AttributeReader<Imp> forImp() {
            return new AttributeReader<>(
                    Imp.class,
                    imp -> getIfNotNull(imp, Imp::getExt));
        }

        public static AttributeReader<Geo> forGeo(ObjectNode geoExt) {
            return new AttributeReader<>(
                    Geo.class,
                    ignored -> geoExt);
        }

        public static AttributeReader<Device> forDevice(ObjectNode deviceExt) {
            return new AttributeReader<>(
                    Device.class,
                    ignored -> deviceExt);
        }

        public static AttributeReader<User> forUser() {
            return new AttributeReader<>(
                    User.class,
                    user -> getIfNotNull(getIfNotNull(user, User::getExt), ExtUser::getData));
        }

        public static AttributeReader<Site> forSite() {
            return new AttributeReader<>(
                    Site.class,
                    site -> getIfNotNull(getIfNotNull(site, Site::getExt), ExtSite::getData));
        }

        public static AttributeReader<App> forApp() {
            return new AttributeReader<>(
                    App.class,
                    app -> getIfNotNull(getIfNotNull(app, App::getExt), ExtApp::getData));
        }

        public <A> LookupResult<A> read(T target,
                                        String path,
                                        Function<JsonNode, A> valueExtractor,
                                        Class<A> attributeType) {

            return lookupResult(
                    // look in the object itself
                    readFromObject(target, path, attributeType),
                    // then examine ext if value not found on top level or if it is nested attribute
                    readFromExt(target, path, valueExtractor));
        }

        public <A> A readFromObject(T target, String path, Class<A> attributeType) {
            return isTopLevelAttribute(path)
                    ? getIfNotNull(target, user -> readProperty(user, path, attributeType))
                    : null;
        }

        public <A> A readFromExt(T target, String path, Function<JsonNode, A> valueExtractor) {
            final JsonNode extPath = getIfNotNull(target, extPathExtractor);
            final JsonNode value = getIfNotNull(extPath, node -> node.at(toJsonPointer(path)));
            return getIfNotNull(value, valueExtractor);
        }

        private boolean isTopLevelAttribute(String path) {
            return !path.contains(".");
        }

        private static Map<String, PropertyDescriptor> supportedBeanProperties(Class<?> beanClass) {
            try {
                final BeanInfo beanInfo = Introspector.getBeanInfo(beanClass, Object.class);
                return Arrays.stream(beanInfo.getPropertyDescriptors())
                        .filter(descriptor -> SUPPORTED_PROPERTY_TYPES.contains(descriptor.getPropertyType()))
                        .collect(Collectors.toMap(FeatureDescriptor::getName, Function.identity()));
            } catch (IntrospectionException e) {
                return ExceptionUtils.rethrow(e);
            }
        }

        @SuppressWarnings("unchecked")
        private <A> A readProperty(T target, String path, Class<A> attributeType) {
            final PropertyDescriptor descriptor = properties.get(path);

            if (descriptor != null && descriptor.getPropertyType().equals(attributeType)) {
                try {
                    return (A) descriptor.getReadMethod().invoke(target);
                } catch (IllegalAccessException | InvocationTargetException e) {
                    // just ignore
                }
            }

            return null;
        }
    }
}<|MERGE_RESOLUTION|>--- conflicted
+++ resolved
@@ -172,19 +172,12 @@
                         impReader.readFromExt(imp, EXT_PREBID_BIDDER + path, RequestContext::nodeToListOfStrings));
             case USER_SEGMENT:
                 return lookupResult(getSegments(category));
-<<<<<<< HEAD
             case USER_FIRST_PARTY_DATA:
-                return lookupResult(
-                        userReader.readFromExt(bidRequest.getUser(), path, RequestContext::nodeToListOfStrings));
-            case SITE_FIRST_PARTY_DATA:
-=======
-            case userFirstPartyData:
                 final User user = bidRequest.getUser();
                 return lookupResult(
                         listOfNonNulls(userReader.readFromObject(user, path, String.class)),
                         userReader.readFromExt(user, path, RequestContext::nodeToListOfStrings));
-            case siteFirstPartyData:
->>>>>>> 9a30a968
+            case SITE_FIRST_PARTY_DATA:
                 return getSiteFirstPartyData(path, RequestContext::nodeToListOfStrings);
             default:
                 return LookupResult.empty();
@@ -199,19 +192,12 @@
             case BIDDER_PARAM:
                 return lookupResult(
                         impReader.readFromExt(imp, EXT_PREBID_BIDDER + path, RequestContext::nodeToListOfIntegers));
-<<<<<<< HEAD
             case USER_FIRST_PARTY_DATA:
-                return lookupResult(
-                        userReader.readFromExt(bidRequest.getUser(), path, RequestContext::nodeToListOfIntegers));
-            case SITE_FIRST_PARTY_DATA:
-=======
-            case userFirstPartyData:
                 final User user = bidRequest.getUser();
                 return lookupResult(
                         listOfNonNulls(userReader.readFromObject(user, path, Integer.class)),
                         userReader.readFromExt(user, path, RequestContext::nodeToListOfIntegers));
-            case siteFirstPartyData:
->>>>>>> 9a30a968
+            case SITE_FIRST_PARTY_DATA:
                 return getSiteFirstPartyData(path, RequestContext::nodeToListOfIntegers);
             default:
                 return LookupResult.empty();
