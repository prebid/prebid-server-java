--- conflicted
+++ resolved
@@ -136,17 +136,11 @@
             case BIDDER_PARAM:
                 return lookupResult(
                         impReader.readFromExt(imp, EXT_PREBID_BIDDER + path, RequestContext::nodeToString));
-<<<<<<< HEAD
             case USER_FIRST_PARTY_DATA:
-                return userReader.read(bidRequest.getUser(), path, RequestContext::nodeToString, String.class);
-            case SITE_FIRST_PARTY_DATA:
-=======
-            case userFirstPartyData:
                 return userReader.read(bidRequest.getUser(), path, RequestContext::nodeToString, String.class)
                         .orElse(getFirstPartyDataFromRequestExt(
                                 ExtBidderConfigOrtb::getUser, path, RequestContext::nodeToString));
-            case siteFirstPartyData:
->>>>>>> 69042cdb
+            case SITE_FIRST_PARTY_DATA:
                 return getSiteFirstPartyData(path, RequestContext::nodeToString);
             default:
                 return LookupResult.empty();
@@ -176,17 +170,11 @@
             case BIDDER_PARAM:
                 return lookupResult(
                         impReader.readFromExt(imp, EXT_PREBID_BIDDER + path, RequestContext::nodeToInteger));
-<<<<<<< HEAD
             case USER_FIRST_PARTY_DATA:
-                return userReader.read(bidRequest.getUser(), path, RequestContext::nodeToInteger, Integer.class);
-            case SITE_FIRST_PARTY_DATA:
-=======
-            case userFirstPartyData:
                 return userReader.read(bidRequest.getUser(), path, RequestContext::nodeToInteger, Integer.class)
                         .orElse(getFirstPartyDataFromRequestExt(
                                 ExtBidderConfigOrtb::getUser, path, RequestContext::nodeToInteger));
-            case siteFirstPartyData:
->>>>>>> 69042cdb
+            case SITE_FIRST_PARTY_DATA:
                 return getSiteFirstPartyData(path, RequestContext::nodeToInteger);
             default:
                 return LookupResult.empty();
@@ -209,15 +197,10 @@
                 final User user = bidRequest.getUser();
                 return lookupResult(
                         listOfNonNulls(userReader.readFromObject(user, path, String.class)),
-<<<<<<< HEAD
-                        userReader.readFromExt(user, path, RequestContext::nodeToListOfStrings));
-            case SITE_FIRST_PARTY_DATA:
-=======
                         userReader.readFromExt(user, path, RequestContext::nodeToListOfStrings))
                         .orElse(getFirstPartyDataFromRequestExt(
                                 ExtBidderConfigOrtb::getUser, path, RequestContext::nodeToListOfStrings));
-            case siteFirstPartyData:
->>>>>>> 69042cdb
+            case SITE_FIRST_PARTY_DATA:
                 return getSiteFirstPartyData(path, RequestContext::nodeToListOfStrings);
             default:
                 return LookupResult.empty();
@@ -236,15 +219,10 @@
                 final User user = bidRequest.getUser();
                 return lookupResult(
                         listOfNonNulls(userReader.readFromObject(user, path, Integer.class)),
-<<<<<<< HEAD
-                        userReader.readFromExt(user, path, RequestContext::nodeToListOfIntegers));
-            case SITE_FIRST_PARTY_DATA:
-=======
                         userReader.readFromExt(user, path, RequestContext::nodeToListOfIntegers))
                         .orElse(getFirstPartyDataFromRequestExt(
                                 ExtBidderConfigOrtb::getUser, path, RequestContext::nodeToListOfIntegers));
-            case siteFirstPartyData:
->>>>>>> 69042cdb
+            case SITE_FIRST_PARTY_DATA:
                 return getSiteFirstPartyData(path, RequestContext::nodeToListOfIntegers);
             default:
                 return LookupResult.empty();
