--- conflicted
+++ resolved
@@ -89,13 +89,8 @@
      */
     private void populatesLatestCurrencyRates() {
         httpClient.get(currencyServerUrl, defaultTimeout)
-<<<<<<< HEAD
-                .compose(this::processResponse)
-                .compose(this::updateCurrencyRates)
-=======
-                .map(CurrencyConversionService::processResponse)
+                .map(this::processResponse)
                 .map(this::updateCurrencyRates)
->>>>>>> 0307690b
                 .recover(CurrencyConversionService::failResponse);
     }
 
@@ -104,11 +99,7 @@
      * and creates {@link Future} with {@link CurrencyConversionRates} from body content
      * or throws {@link PreBidException} in case of errors.
      */
-<<<<<<< HEAD
-    private Future<CurrencyConversionRates> processResponse(HttpClientResponse response) {
-=======
-    private static CurrencyConversionRates processResponse(HttpClientResponse response) {
->>>>>>> 0307690b
+    private CurrencyConversionRates processResponse(HttpClientResponse response) {
         final int statusCode = response.getStatusCode();
         if (statusCode != 200) {
             throw new PreBidException(String.format("HTTP status code %d", statusCode));
@@ -116,11 +107,7 @@
 
         final String body = response.getBody();
         try {
-<<<<<<< HEAD
-            currencyConversionRates = mapper.mapper().readValue(body, CurrencyConversionRates.class);
-=======
-            return Json.mapper.readValue(body, CurrencyConversionRates.class);
->>>>>>> 0307690b
+            return mapper.mapper().readValue(body, CurrencyConversionRates.class);
         } catch (IOException e) {
             throw new PreBidException(String.format("Cannot parse response: %s", body), e);
         }
