--- conflicted
+++ resolved
@@ -110,11 +110,7 @@
         final Map<String, Map<String, BigDecimal>> receivedCurrencyRates = currencyConversionRates.getConversions();
         if (receivedCurrencyRates != null) {
             externalCurrencyRates = receivedCurrencyRates;
-<<<<<<< HEAD
             lastUpdated = now();
-=======
-            lastUpdated = ZonedDateTime.now(externalConversionProperties.getClock());
->>>>>>> 7867aeea
         }
 
         return null;
