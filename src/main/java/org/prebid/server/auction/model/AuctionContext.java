package org.prebid.server.auction.model;

import com.fasterxml.jackson.annotation.JsonIgnore;
import com.iab.openrtb.request.BidRequest;
import io.vertx.ext.web.RoutingContext;
import lombok.Builder;
import lombok.Value;
import org.prebid.server.cache.model.DebugHttpCall;
import org.prebid.server.cookie.UidsCookie;
import org.prebid.server.execution.Timeout;
import org.prebid.server.geolocation.model.GeoInfo;
import org.prebid.server.metric.MetricName;
import org.prebid.server.privacy.model.PrivacyContext;
import org.prebid.server.settings.model.Account;

import java.util.List;
import java.util.Map;

@Builder(toBuilder = true)
@Value
public class AuctionContext {

    @JsonIgnore
    RoutingContext routingContext;

    @JsonIgnore
    UidsCookie uidsCookie;

    BidRequest bidRequest;

    @JsonIgnore
    Timeout timeout;

    Account account;

    MetricName requestTypeMetric;

    List<String> prebidErrors;

<<<<<<< HEAD
    PrivacyContext privacyContext;

    GeoInfo geoInfo;
=======
    Map<String, List<DebugHttpCall>> debugHttpCalls;
>>>>>>> adcc86cd
}<|MERGE_RESOLUTION|>--- conflicted
+++ resolved
@@ -37,11 +37,9 @@
 
     List<String> prebidErrors;
 
-<<<<<<< HEAD
+    Map<String, List<DebugHttpCall>> debugHttpCalls;
+
     PrivacyContext privacyContext;
 
     GeoInfo geoInfo;
-=======
-    Map<String, List<DebugHttpCall>> debugHttpCalls;
->>>>>>> adcc86cd
 }