--- conflicted
+++ resolved
@@ -119,29 +119,15 @@
         involvedImpIds.forEach(impId -> reject(RejectedImp.of(impId, reason)));
     }
 
-<<<<<<< HEAD
     public Set<RejectedImp> getRejectedImps() {
         final Set<RejectedImp> rejectedImpIds = new HashSet<>();
-=======
-    public Map<String, Pair<String, BidRejectionReason>> getRejectedImps() {
-        final Map<String, Pair<String, BidRejectionReason>> rejectedImpIds = new HashMap<>();
->>>>>>> 61a88872
         for (String impId : involvedImpIds) {
             final Set<String> succeededBids = succeededBidsIds.getOrDefault(impId, Collections.emptySet());
             if (succeededBids.isEmpty()) {
                 if (rejectedBids.containsKey(impId)) {
-<<<<<<< HEAD
                     rejectedImpIds.add(RejectedImp.of(impId, rejectedBids.get(impId).getFirst().reason()));
                 } else {
                     rejectedImpIds.add(RejectedImp.of(impId, BidRejectionReason.NO_BID));
-=======
-                    final Pair<BidderBid, BidRejectionReason> rejected = rejectedBids.get(impId).getFirst();
-                    final String seat = Optional.ofNullable(rejected.getLeft()).map(BidderBid::getSeat).orElse(bidder);
-                    final BidRejectionReason bidRejectionReason = rejected.getRight();
-                    rejectedImpIds.put(impId, Pair.of(seat, bidRejectionReason));
-                } else {
-                    rejectedImpIds.put(impId, Pair.of(bidder, BidRejectionReason.NO_BID));
->>>>>>> 61a88872
                 }
             }
         }
