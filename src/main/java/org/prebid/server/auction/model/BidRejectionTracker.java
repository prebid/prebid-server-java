package org.prebid.server.auction.model;

import com.iab.openrtb.response.Bid;
import org.apache.commons.lang3.tuple.Pair;
import org.prebid.server.bidder.model.BidderBid;
import org.prebid.server.log.ConditionalLogger;
import org.prebid.server.log.Logger;
import org.prebid.server.log.LoggerFactory;
import org.prebid.server.util.MapUtil;

import java.util.ArrayList;
import java.util.Collection;
import java.util.Collections;
import java.util.HashMap;
import java.util.HashSet;
import java.util.List;
import java.util.Map;
import java.util.Objects;
import java.util.Optional;
import java.util.Set;

public class BidRejectionTracker {

    private static final Logger logger = LoggerFactory.getLogger(BidRejectionTracker.class);

    private static final ConditionalLogger BID_REJECTIONS_LOGGER =
            new ConditionalLogger("multiple-bid-rejections", logger);

    private static final String MULTIPLE_REJECTIONS_WARNING_TEMPLATE =
            "Warning: bidder %s on imp %s responded with multiple nonbid reasons.";

    private static final String INCONSISTENT_RESPONSES_WARNING_TEMPLATE =
            "Warning: Inconsistent responses from bidder %s on imp %s: both bids and nonbids.";

    private final double logSamplingRate;
    private final String bidder;
    private final Set<String> involvedImpIds;
    private final Map<String, Set<String>> succeededBidsIds;
    private final Map<String, List<Pair<BidderBid, BidRejectionReason>>> rejectedBids;

    public BidRejectionTracker(String bidder, Set<String> involvedImpIds, double logSamplingRate) {
        this.bidder = bidder;
        this.involvedImpIds = new HashSet<>(involvedImpIds);
        this.logSamplingRate = logSamplingRate;

        succeededBidsIds = new HashMap<>();
        rejectedBids = new HashMap<>();
    }

    /**
     * Restores ONLY imps from rejection, rejected bids are preserved for analytics.
     * A bid can be rejected only once.
     */
    public void succeed(Collection<BidderBid> bids) {
        bids.stream()
                .map(BidderBid::getBid)
                .filter(Objects::nonNull)
                .forEach(this::succeed);
    }

    private void succeed(Bid bid) {
        final String bidId = bid.getId();
        final String impId = bid.getImpid();
        if (involvedImpIds.contains(impId)) {
            succeededBidsIds.computeIfAbsent(impId, key -> new HashSet<>()).add(bidId);
            if (rejectedBids.containsKey(impId)) {
                BID_REJECTIONS_LOGGER.warn(
                        INCONSISTENT_RESPONSES_WARNING_TEMPLATE.formatted(bidder, impId),
                        logSamplingRate);
            }
        }
    }

    public void restoreFromRejection(Collection<BidderBid> bids) {
        succeed(bids);
    }

    public void rejectBids(Collection<BidderBid> bidderBids, BidRejectionReason reason) {
        bidderBids.forEach(bidderBid -> rejectBid(bidderBid, reason));
    }

    public void rejectBid(BidderBid bidderBid, BidRejectionReason reason) {
        final Bid bid = bidderBid.getBid();
        final String impId = bid.getImpid();

        reject(impId, bidderBid, reason);
    }

    private void reject(String impId, BidderBid bid, BidRejectionReason reason) {
        if (involvedImpIds.contains(impId)) {
            if (rejectedBids.containsKey(impId)) {
                BID_REJECTIONS_LOGGER.warn(
                        MULTIPLE_REJECTIONS_WARNING_TEMPLATE.formatted(bidder, impId), logSamplingRate);
            }

            rejectedBids.computeIfAbsent(impId, key -> new ArrayList<>()).add(Pair.of(bid, reason));

            if (succeededBidsIds.containsKey(impId)) {
                final String bidId = Optional.ofNullable(bid).map(BidderBid::getBid).map(Bid::getId).orElse(null);
                final Set<String> succeededBids = succeededBidsIds.get(impId);
                final boolean removed = bidId == null || succeededBids.remove(bidId);
                if (removed && !succeededBids.isEmpty()) {
                    BID_REJECTIONS_LOGGER.warn(
                            INCONSISTENT_RESPONSES_WARNING_TEMPLATE.formatted(bidder, impId),
                            logSamplingRate);
                }
            }
        }
    }

    public void rejectImps(Collection<String> impIds, BidRejectionReason reason) {
        impIds.forEach(impId -> rejectImp(impId, reason));
    }

    public void rejectImp(String impId, BidRejectionReason reason) {
        if (reason.getValue() >= 300) {
            throw new IllegalArgumentException("The non-bid code 300 and higher assumes "
                    + "that there is a rejected bid that shouldn't be lost");
        }
        reject(impId, null, reason);
    }

    public void rejectAllImps(BidRejectionReason reason) {
        involvedImpIds.forEach(impId -> rejectImp(impId, reason));
    }

<<<<<<< HEAD
    /**
     * If an impression has at least one valid bid, it's not considered rejected.
     * If no valid bids are returned for the impression, only the first one rejected reason will be returned
     */
=======
>>>>>>> 85208f5b
    public Map<String, BidRejectionReason> getRejectedImps() {
        final Map<String, BidRejectionReason> rejectedImpIds = new HashMap<>();
        for (String impId : involvedImpIds) {
            final Set<String> succeededBids = succeededBidsIds.getOrDefault(impId, Collections.emptySet());
            if (succeededBids.isEmpty()) {
                if (rejectedBids.containsKey(impId)) {
                    rejectedImpIds.put(impId, rejectedBids.get(impId).getFirst().getRight());
                } else {
                    rejectedImpIds.put(impId, BidRejectionReason.NO_BID);
                }
            }
        }

        return rejectedImpIds;
    }

<<<<<<< HEAD
    /**
     * Bid is absent for the non-bid code from 0 to 299
     */
=======
>>>>>>> 85208f5b
    public Map<String, List<Pair<BidderBid, BidRejectionReason>>> getRejectedBids() {
        final Map<String, List<Pair<BidderBid, BidRejectionReason>>> missingImpIds = new HashMap<>();
        for (String impId : involvedImpIds) {
            final Set<String> succeededBids = succeededBidsIds.getOrDefault(impId, Collections.emptySet());
            if (succeededBids.isEmpty() && !rejectedBids.containsKey(impId)) {
                missingImpIds.computeIfAbsent(impId, key -> new ArrayList<>())
                        .add(Pair.of(null, BidRejectionReason.NO_BID));
            }
        }

        return MapUtil.merge(missingImpIds, rejectedBids);
    }
}<|MERGE_RESOLUTION|>--- conflicted
+++ resolved
@@ -47,10 +47,6 @@
         rejectedBids = new HashMap<>();
     }
 
-    /**
-     * Restores ONLY imps from rejection, rejected bids are preserved for analytics.
-     * A bid can be rejected only once.
-     */
     public void succeed(Collection<BidderBid> bids) {
         bids.stream()
                 .map(BidderBid::getBid)
@@ -124,13 +120,6 @@
         involvedImpIds.forEach(impId -> rejectImp(impId, reason));
     }
 
-<<<<<<< HEAD
-    /**
-     * If an impression has at least one valid bid, it's not considered rejected.
-     * If no valid bids are returned for the impression, only the first one rejected reason will be returned
-     */
-=======
->>>>>>> 85208f5b
     public Map<String, BidRejectionReason> getRejectedImps() {
         final Map<String, BidRejectionReason> rejectedImpIds = new HashMap<>();
         for (String impId : involvedImpIds) {
@@ -147,12 +136,6 @@
         return rejectedImpIds;
     }
 
-<<<<<<< HEAD
-    /**
-     * Bid is absent for the non-bid code from 0 to 299
-     */
-=======
->>>>>>> 85208f5b
     public Map<String, List<Pair<BidderBid, BidRejectionReason>>> getRejectedBids() {
         final Map<String, List<Pair<BidderBid, BidRejectionReason>>> missingImpIds = new HashMap<>();
         for (String impId : involvedImpIds) {
