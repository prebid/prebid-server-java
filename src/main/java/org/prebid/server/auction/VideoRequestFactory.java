package org.prebid.server.auction;

import com.iab.openrtb.request.App;
import com.iab.openrtb.request.BidRequest;
import com.iab.openrtb.request.Device;
import com.iab.openrtb.request.Publisher;
import com.iab.openrtb.request.Site;
import com.iab.openrtb.request.video.BidRequestVideo;
import com.iab.openrtb.request.video.Pod;
import com.iab.openrtb.request.video.PodError;
import com.iab.openrtb.request.video.Podconfig;
import io.vertx.core.Future;
import io.vertx.core.buffer.Buffer;
import io.vertx.ext.web.RoutingContext;
import org.apache.commons.collections4.CollectionUtils;
import org.apache.commons.lang3.ObjectUtils;
import org.apache.commons.lang3.StringUtils;
import org.prebid.server.auction.model.AuctionContext;
import org.prebid.server.auction.model.WithPodErrors;
import org.prebid.server.exception.InvalidRequestException;
import org.prebid.server.json.DecodeException;
import org.prebid.server.json.JacksonMapper;
import org.prebid.server.metric.MetricName;
import org.prebid.server.proto.openrtb.ext.request.ExtPublisher;
import org.prebid.server.proto.openrtb.ext.request.ExtPublisherPrebid;
import org.prebid.server.util.HttpUtil;

import java.util.ArrayList;
import java.util.Collections;
import java.util.List;
import java.util.Objects;
import java.util.Set;
import java.util.stream.Collectors;

public class VideoRequestFactory {

    private final int maxRequestSize;
    private final boolean enforceStoredRequest;

    private final VideoStoredRequestProcessor storedRequestProcessor;
    private final AuctionRequestFactory auctionRequestFactory;
    private final TimeoutResolver timeoutResolver;
    private final JacksonMapper mapper;

    public VideoRequestFactory(int maxRequestSize,
                               boolean enforceStoredRequest,
                               VideoStoredRequestProcessor storedRequestProcessor,
                               AuctionRequestFactory auctionRequestFactory,
                               TimeoutResolver timeoutResolver,
                               JacksonMapper mapper) {

        this.enforceStoredRequest = enforceStoredRequest;
        this.maxRequestSize = maxRequestSize;
        this.storedRequestProcessor = Objects.requireNonNull(storedRequestProcessor);
        this.auctionRequestFactory = Objects.requireNonNull(auctionRequestFactory);
        this.timeoutResolver = Objects.requireNonNull(timeoutResolver);
        this.mapper = Objects.requireNonNull(mapper);
    }

    /**
     * Creates {@link AuctionContext} and {@link List} of {@link PodError} based on {@link RoutingContext}.
     */
    public Future<WithPodErrors<AuctionContext>> fromRequest(RoutingContext routingContext, long startTime) {

        final BidRequestVideo incomingBidRequest;
        try {
            incomingBidRequest = parseRequest(routingContext);
        } catch (InvalidRequestException e) {
            return Future.failedFuture(e);
        }

        final String storedRequestId = incomingBidRequest.getStoredrequestid();
        if (StringUtils.isBlank(storedRequestId) && enforceStoredRequest) {
            return Future.failedFuture(new InvalidRequestException("Unable to find required stored request id"));
        }

        final Set<String> podConfigIds = podConfigIds(incomingBidRequest);
        final List<String> errors = new ArrayList<>();
        return createBidRequest(routingContext, incomingBidRequest, storedRequestId, podConfigIds, errors)
                .compose(bidRequestToPodError -> auctionRequestFactory.toAuctionContext(
                        routingContext,
                        bidRequestToPodError.getData(),
                        MetricName.video,
                        errors,
                        startTime,
                        timeoutResolver)
                        .map(auctionContext -> WithPodErrors.of(auctionContext, bidRequestToPodError.getPodErrors())));
    }

    /**
     * Extracts publisher id either from {@link BidRequestVideo}.app.publisher
     * or {@link BidRequestVideo}.site.publisher. If neither is present returns empty string.
     */
    private String accountIdFrom(BidRequestVideo bidRequestVideo) {
        final App app = bidRequestVideo.getApp();
        final Publisher appPublisher = app != null ? app.getPublisher() : null;
        final Site site = bidRequestVideo.getSite();
        final Publisher sitePublisher = site != null ? site.getPublisher() : null;

        final Publisher publisher = ObjectUtils.defaultIfNull(appPublisher, sitePublisher);
        final String publisherId = publisher != null ? resolvePublisherId(publisher) : null;
        return ObjectUtils.defaultIfNull(publisherId, StringUtils.EMPTY);
    }

    /**
     * Resolves what value should be used as a publisher id - either taken from publisher.ext.parentAccount
     * or publisher.id in this respective priority.
     */
    private String resolvePublisherId(Publisher publisher) {
        final String parentAccountId = parentAccountIdFromExtPublisher(publisher.getExt());
        return ObjectUtils.defaultIfNull(parentAccountId, publisher.getId());
    }

    /**
     * Parses publisher.ext and returns parentAccount value from it. Returns null if any parsing error occurs.
     */
    private String parentAccountIdFromExtPublisher(ExtPublisher extPublisher) {
        final ExtPublisherPrebid extPublisherPrebid = extPublisher != null ? extPublisher.getPrebid() : null;
        return extPublisherPrebid != null ? StringUtils.stripToNull(extPublisherPrebid.getParentAccount()) : null;
    }

    /**
     * Parses request body to {@link BidRequestVideo}.
     * <p>
     * Throws {@link InvalidRequestException} if body is empty, exceeds max request size or couldn't be deserialized.
     */
    private BidRequestVideo parseRequest(RoutingContext context) {
        final Buffer body = context.getBody();
        if (body == null) {
            throw new InvalidRequestException("Incoming request has no body");
        }

        if (body.length() > maxRequestSize) {
            throw new InvalidRequestException(
                    String.format("Request size exceeded max size of %d bytes.", maxRequestSize));
        }

        try {
            final BidRequestVideo bidRequestVideo = mapper.decodeValue(body, BidRequestVideo.class);
            return insertDeviceUa(context, bidRequestVideo);
        } catch (DecodeException e) {
            throw new InvalidRequestException(e.getMessage());
        }
    }

    private BidRequestVideo insertDeviceUa(RoutingContext context, BidRequestVideo bidRequestVideo) {
        final Device device = bidRequestVideo.getDevice();
        final String deviceUa = device != null ? device.getUa() : null;
        if (StringUtils.isBlank(deviceUa)) {
            final String userAgentHeader = context.request().getHeader(HttpUtil.USER_AGENT_HEADER);
            if (StringUtils.isEmpty(userAgentHeader)) {
                throw new InvalidRequestException("Device.UA and User-Agent Header is not presented");
            }
            final Device.DeviceBuilder deviceBuilder = device == null ? Device.builder() : device.toBuilder();

            return bidRequestVideo.toBuilder()
                    .device(deviceBuilder
                            .ua(userAgentHeader)
                            .build())
                    .build();
        }
        return bidRequestVideo;
    }

    private static Set<String> podConfigIds(BidRequestVideo incomingBidRequest) {
        final Podconfig podconfig = incomingBidRequest.getPodconfig();
        if (podconfig != null && CollectionUtils.isNotEmpty(podconfig.getPods())) {
            return podconfig.getPods().stream()
                    .map(Pod::getConfigId)
                    .filter(Objects::nonNull)
                    .map(String::valueOf)
                    .collect(Collectors.toSet());
        } else {
            return Collections.emptySet();
        }
    }

    private Future<WithPodErrors<BidRequest>> createBidRequest(RoutingContext routingContext,
                                                               BidRequestVideo bidRequestVideo,
                                                               String storedVideoId,
<<<<<<< HEAD
                                                               Set<String> podConfigIds,
                                                               List<String> errors) {
        return storedRequestProcessor.processVideoRequest(storedVideoId, podConfigIds, bidRequestVideo)
=======
                                                               Set<String> podConfigIds) {

        return storedRequestProcessor.processVideoRequest(
                accountIdFrom(bidRequestVideo), storedVideoId, podConfigIds, bidRequestVideo)
>>>>>>> 86f9821a
                .map(bidRequestToErrors -> fillImplicitParameters(routingContext, bidRequestToErrors))
                .map(bidRequestToErrors -> validateRequest(bidRequestToErrors, errors));
    }

    private WithPodErrors<BidRequest> validateRequest(WithPodErrors<BidRequest> requestToPodErrors,
                                                      List<String> errors) {
        final BidRequest bidRequest = auctionRequestFactory.validateRequest(requestToPodErrors.getData(), errors);
        return WithPodErrors.of(bidRequest, requestToPodErrors.getPodErrors());
    }

    private WithPodErrors<BidRequest> fillImplicitParameters(RoutingContext routingContext,
                                                             WithPodErrors<BidRequest> bidRequestToErrors) {
        final BidRequest bidRequest = auctionRequestFactory
                .fillImplicitParameters(bidRequestToErrors.getData(), routingContext, timeoutResolver);
        return WithPodErrors.of(bidRequest, bidRequestToErrors.getPodErrors());
    }
}<|MERGE_RESOLUTION|>--- conflicted
+++ resolved
@@ -178,16 +178,10 @@
     private Future<WithPodErrors<BidRequest>> createBidRequest(RoutingContext routingContext,
                                                                BidRequestVideo bidRequestVideo,
                                                                String storedVideoId,
-<<<<<<< HEAD
                                                                Set<String> podConfigIds,
                                                                List<String> errors) {
-        return storedRequestProcessor.processVideoRequest(storedVideoId, podConfigIds, bidRequestVideo)
-=======
-                                                               Set<String> podConfigIds) {
-
-        return storedRequestProcessor.processVideoRequest(
-                accountIdFrom(bidRequestVideo), storedVideoId, podConfigIds, bidRequestVideo)
->>>>>>> 86f9821a
+        return storedRequestProcessor.processVideoRequest(accountIdFrom(bidRequestVideo), storedVideoId, podConfigIds,
+                bidRequestVideo)
                 .map(bidRequestToErrors -> fillImplicitParameters(routingContext, bidRequestToErrors))
                 .map(bidRequestToErrors -> validateRequest(bidRequestToErrors, errors));
     }
