package org.prebid.server.auction;

import io.vertx.core.logging.Logger;
import io.vertx.core.logging.LoggerFactory;
import org.apache.commons.lang3.StringUtils;
import org.prebid.server.exception.PreBidException;
import org.prebid.server.proto.openrtb.ext.request.ExtPriceGranularity;
import org.prebid.server.proto.response.Bid;

import java.math.BigDecimal;
import java.util.ArrayList;
import java.util.Collections;
import java.util.HashMap;
import java.util.List;
import java.util.Map;
import java.util.Set;
import java.util.stream.Collectors;

/**
 * Used throughout Prebid to create targeting keys as keys which can be used in an ad server like DFP.
 * Clients set the values we assign on the request to the ad server, where they can be substituted like macros into
 * Creatives.
 * <p>
 * Removing one of these, or changing the semantics of what we store there, will probably break the
 * line item setups for many publishers.
 * <p>
 * These are especially important to Prebid Mobile. It's much more cumbersome for a Mobile App to update code
 * than it is for a website. As a result, they rely heavily on these targeting keys so that any changes can
 * be made on Prebid Server and the Ad Server's line items.
 */
public class TargetingKeywordsCreator {

    private static final Logger logger = LoggerFactory.getLogger(TargetingKeywordsCreator.class);

    /**
     * Exists to support the Prebid Universal Creative. If it exists, the only legal value is mobile-app.
     * It will exist only if the incoming bidRequest defiend request.app instead of request.site.
     */
    private static final String HB_ENV_KEY = "hb_env";
    /**
     * Used as a value for HB_ENV_KEY.
     */
    private static final String HB_ENV_APP_VALUE = "mobile-app";
    /**
     * Name of the Bidder. For example, "appnexus" or "rubicon".
     */
    private static final String HB_BIDDER_KEY = "hb_bidder";
    /**
     * Respects rounded CPM value.
     */
    private static final String HB_PB_KEY = "hb_pb";
    /**
     * Describes the size in format: [Width]x[Height].
     */
    private static final String HB_SIZE_KEY = "hb_size";
    /**
     * Stores the UUID which can be used to fetch the bid data from prebid cache.
     * Callers should *never* assume that this exists, since the call to the cache may always fail.
     */
    private static final String HB_CACHE_ID_KEY = "hb_cache_id";
    /**
     * Stores the UUID which can be used to fetch the video XML data from prebid cache.
     * Callers should *never* assume that this exists, since the call to the cache may always fail.
     */
    private static final String HB_VAST_ID_KEY = "hb_uuid";
    /**
     * Stores the deal ID for the given bid.
     */
    private static final String HB_DEAL_KEY = "hb_deal";
    /**
     * Stores protocol, host and port for cache service endpoint.
     */
    private static final String HB_CACHE_HOST_KEY = "hb_cache_host";
    /**
     * Stores http path for cache service endpoint.
     */
    private static final String HB_CACHE_PATH_KEY = "hb_cache_path";

    private final PriceGranularity priceGranularity;
    private final boolean includeWinners;
    private final boolean includeBidderKeys;
    private final boolean isApp;
    private final int truncateAttrChars;
    private final String cacheHost;
    private final String cachePath;
    private final TargetingKeywordsResolver resolver;

    private TargetingKeywordsCreator(PriceGranularity priceGranularity,
                                     boolean includeWinners,
                                     boolean includeBidderKeys,
                                     boolean isApp,
                                     int truncateAttrChars,
                                     String cacheHost,
                                     String cachePath,
                                     TargetingKeywordsResolver resolver) {

        this.priceGranularity = priceGranularity;
        this.includeWinners = includeWinners;
        this.includeBidderKeys = includeBidderKeys;
        this.isApp = isApp;
        this.truncateAttrChars = truncateAttrChars;
        this.cacheHost = cacheHost;
        this.cachePath = cachePath;
        this.resolver = resolver;
    }

    /**
     * Creates {@link TargetingKeywordsCreator} for the given params.
     */
    public static TargetingKeywordsCreator create(ExtPriceGranularity extPriceGranularity,
                                                  boolean includeWinners,
                                                  boolean includeBidderKeys,
                                                  boolean isApp,
                                                  int truncateAttrChars,
                                                  String cacheHost,
                                                  String cachePath,
                                                  TargetingKeywordsResolver resolver) {

        return new TargetingKeywordsCreator(
                PriceGranularity.createFromExtPriceGranularity(extPriceGranularity),
                includeWinners,
                includeBidderKeys,
                isApp,
                truncateAttrChars,
                cacheHost,
                cachePath,
                resolver);
    }

    /**
     * Creates {@link TargetingKeywordsCreator} for string price granularity representation.
     */
    public static TargetingKeywordsCreator create(String stringPriceGranularity,
                                                  boolean includeWinners,
                                                  boolean includeBidderKeys,
                                                  boolean isApp,
                                                  int truncateAttrChars) {

        return new TargetingKeywordsCreator(
                convertToCustomPriceGranularity(stringPriceGranularity),
                includeWinners,
                includeBidderKeys,
                isApp,
                truncateAttrChars,
                null,
                null,
                null);
    }

    /**
     * Converts string price granularity value to custom view.
     * In case of invalid string value returns null. In case of null, returns default custom value.
     */
    private static PriceGranularity convertToCustomPriceGranularity(String stringPriceGranularity) {
        if (stringPriceGranularity == null) {
            return PriceGranularity.DEFAULT;
        }

        try {
            return PriceGranularity.createFromString(stringPriceGranularity);
        } catch (PreBidException e) {
            logger.error("Price range granularity error: ''{0}'' is not a recognized granularity",
                    stringPriceGranularity);
        }
        return null;
    }

    /**
     * Creates map of keywords for the given {@link Bid}.
     */
    public Map<String, String> makeFor(Bid bid, boolean winningBid) {
        return truncateKeys(makeFor(
                bid.getBidder(),
                winningBid,
                bid.getPrice(),
                StringUtils.EMPTY,
                bid.getWidth(),
                bid.getHeight(),
                bid.getCacheId(),
                null,
                bid.getDealId()));
    }

    /**
     * Creates map of keywords for the given {@link com.iab.openrtb.response.Bid}.
     */
    Map<String, String> makeFor(com.iab.openrtb.response.Bid bid,
                                String bidder,
                                boolean winningBid,
                                String cacheId,
                                String vastCacheId) {
<<<<<<< HEAD
=======

>>>>>>> b7698bef
        final Map<String, String> keywords = makeFor(
                bidder,
                winningBid,
                bid.getPrice(),
                "0.0",
                bid.getW(),
                bid.getH(),
                cacheId,
                vastCacheId,
                bid.getDealid());

        if (resolver == null) {
            return truncateKeys(keywords);
        }

        final Map<String, String> augmentedKeywords = new HashMap<>(keywords);
        augmentedKeywords.putAll(resolver.resolve(bid, bidder));

        return truncateKeys(augmentedKeywords);
    }

    /**
     * Common method for creating targeting keywords.
     */
<<<<<<< HEAD
    private Map<String, String> makeFor(String bidder,
                                        boolean winningBid,
                                        BigDecimal price,
                                        String defaultCpm,
                                        Integer width,
                                        Integer height,
                                        String cacheId,
                                        String vastCacheId,
                                        String dealId) {
=======
    private Map<String, String> makeFor(
            String bidder,
            boolean winningBid,
            BigDecimal price,
            String defaultCpm,
            Integer width,
            Integer height,
            String cacheId,
            String vastCacheId,
            String dealId) {
>>>>>>> b7698bef

        final KeywordMap keywordMap = new KeywordMap(bidder, winningBid, includeWinners, includeBidderKeys,
                Collections.emptySet());

        final String roundedCpm = isPriceGranularityValid() ? CpmRange.fromCpm(price, priceGranularity) : defaultCpm;
        keywordMap.put(HB_PB_KEY, roundedCpm);

        keywordMap.put(HB_BIDDER_KEY, bidder);

        final String hbSize = sizeFrom(width, height);
        if (hbSize != null) {
            keywordMap.put(HB_SIZE_KEY, hbSize);
        }
        if (StringUtils.isNotBlank(cacheId)) {
            keywordMap.put(HB_CACHE_ID_KEY, cacheId);
        }
        if (StringUtils.isNotBlank(vastCacheId)) {
            keywordMap.put(HB_VAST_ID_KEY, vastCacheId);
        }
        if ((StringUtils.isNotBlank(vastCacheId) || StringUtils.isNotBlank(cacheId))
                && (cacheHost != null && cachePath != null)) {
            keywordMap.put(HB_CACHE_HOST_KEY, cacheHost);
            keywordMap.put(HB_CACHE_PATH_KEY, cachePath);
        }
        if (StringUtils.isNotBlank(dealId)) {
            keywordMap.put(HB_DEAL_KEY, dealId);
        }
        if (isApp) {
            keywordMap.put(HB_ENV_KEY, HB_ENV_APP_VALUE);
        }

        return keywordMap.asMap();
    }

    /**
     * Checks price granularity value is defined.
     */
    private boolean isPriceGranularityValid() {
        return priceGranularity != null;
    }

    /**
     * Composes size from width and height params.
     *
     * @return null if at least one parameter is missing or equals to 0.
     */
    private static String sizeFrom(Integer width, Integer height) {
        return width != null && width != 0 && height != null && height != 0
                ? String.format("%sx%s", width, height)
                : null;
    }

    private Map<String, String> truncateKeys(Map<String, String> keyValues) {
        return truncateAttrChars > 0
                ? keyValues.entrySet().stream()
                .collect(Collectors.toMap(keyValue -> truncateKey(keyValue.getKey()), Map.Entry::getValue))
                : keyValues;
    }

    private String truncateKey(String key) {
        return key.length() > truncateAttrChars
                ? key.substring(0, truncateAttrChars)
                : key;
    }

    /**
     * Helper for targeting keywords.
     * <p>
     * Brings a convenient way for creating keywords regarding to bidder and winning bid flag.
     */
    private static class KeywordMap {

        private final String bidder;
        private final boolean winningBid;
        private final boolean includeWinners;
        private final boolean includeBidderKeys;
        private final Set<String> excludedBidderKeys;

        private final Map<String, String> keywords;

        KeywordMap(String bidder, boolean winningBid, boolean includeWinners, boolean includeBidderKeys,
                   Set<String> excludedBidderKeys) {
            this.bidder = bidder;
            this.winningBid = winningBid;
            this.includeWinners = includeWinners;
            this.includeBidderKeys = includeBidderKeys;
            this.excludedBidderKeys = excludedBidderKeys;

            this.keywords = new HashMap<>();
        }

        void put(String prefix, String value) {
            createKeys(prefix).forEach(key -> keywords.put(key, value));
        }

        private List<String> createKeys(String prefix) {
            final List<String> keys = new ArrayList<>(2);
            if (includeBidderKeys && !excludedBidderKeys.contains(prefix)) {
                keys.add(String.format("%s_%s", prefix, bidder));
            }
            // For the top bid, we want to put additional keys apart from bidder-suffixed
            if (winningBid && includeWinners) {
                keys.add(prefix);
            }
            return keys;
        }

        private Map<String, String> asMap() {
            return keywords;
        }
    }
}<|MERGE_RESOLUTION|>--- conflicted
+++ resolved
@@ -189,10 +189,7 @@
                                 boolean winningBid,
                                 String cacheId,
                                 String vastCacheId) {
-<<<<<<< HEAD
-=======
-
->>>>>>> b7698bef
+
         final Map<String, String> keywords = makeFor(
                 bidder,
                 winningBid,
@@ -217,7 +214,6 @@
     /**
      * Common method for creating targeting keywords.
      */
-<<<<<<< HEAD
     private Map<String, String> makeFor(String bidder,
                                         boolean winningBid,
                                         BigDecimal price,
@@ -227,18 +223,6 @@
                                         String cacheId,
                                         String vastCacheId,
                                         String dealId) {
-=======
-    private Map<String, String> makeFor(
-            String bidder,
-            boolean winningBid,
-            BigDecimal price,
-            String defaultCpm,
-            Integer width,
-            Integer height,
-            String cacheId,
-            String vastCacheId,
-            String dealId) {
->>>>>>> b7698bef
 
         final KeywordMap keywordMap = new KeywordMap(bidder, winningBid, includeWinners, includeBidderKeys,
                 Collections.emptySet());
