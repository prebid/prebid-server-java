package org.prebid.server.auction;

import com.fasterxml.jackson.core.JsonProcessingException;
import com.fasterxml.jackson.core.type.TypeReference;
import com.fasterxml.jackson.databind.JsonNode;
import com.fasterxml.jackson.databind.node.ObjectNode;
import com.iab.openrtb.request.BidRequest;
import com.iab.openrtb.request.DataObject;
import com.iab.openrtb.request.ImageObject;
import com.iab.openrtb.request.Imp;
import com.iab.openrtb.request.Native;
import com.iab.openrtb.request.Request;
import com.iab.openrtb.request.Video;
import com.iab.openrtb.response.Asset;
import com.iab.openrtb.response.Bid;
import com.iab.openrtb.response.BidResponse;
import com.iab.openrtb.response.Response;
import com.iab.openrtb.response.SeatBid;
import io.vertx.core.Future;
import org.apache.commons.collections4.CollectionUtils;
import org.apache.commons.collections4.ListUtils;
import org.apache.commons.collections4.MapUtils;
import org.apache.commons.lang3.BooleanUtils;
import org.apache.commons.lang3.ObjectUtils;
import org.apache.commons.lang3.StringUtils;
import org.prebid.server.auction.model.AuctionContext;
import org.prebid.server.auction.model.BidRequestCacheInfo;
import org.prebid.server.auction.model.BidderResponse;
import org.prebid.server.auction.model.CategoryMappingResult;
import org.prebid.server.bidder.BidderCatalog;
import org.prebid.server.bidder.model.BidderBid;
import org.prebid.server.bidder.model.BidderError;
import org.prebid.server.bidder.model.BidderSeatBid;
import org.prebid.server.cache.CacheService;
import org.prebid.server.cache.model.CacheContext;
import org.prebid.server.cache.model.CacheIdInfo;
import org.prebid.server.cache.model.CacheServiceResult;
import org.prebid.server.cache.model.DebugHttpCall;
import org.prebid.server.events.EventsContext;
import org.prebid.server.events.EventsService;
import org.prebid.server.exception.InvalidRequestException;
import org.prebid.server.exception.PreBidException;
import org.prebid.server.execution.Timeout;
import org.prebid.server.json.DecodeException;
import org.prebid.server.json.JacksonMapper;
import org.prebid.server.proto.openrtb.ext.ExtPrebid;
import org.prebid.server.proto.openrtb.ext.request.ExtImp;
import org.prebid.server.proto.openrtb.ext.request.ExtImpPrebid;
import org.prebid.server.proto.openrtb.ext.request.ExtMediaTypePriceGranularity;
import org.prebid.server.proto.openrtb.ext.request.ExtOptions;
import org.prebid.server.proto.openrtb.ext.request.ExtPriceGranularity;
import org.prebid.server.proto.openrtb.ext.request.ExtRequest;
import org.prebid.server.proto.openrtb.ext.request.ExtRequestPrebid;
import org.prebid.server.proto.openrtb.ext.request.ExtRequestPrebidChannel;
import org.prebid.server.proto.openrtb.ext.request.ExtRequestTargeting;
import org.prebid.server.proto.openrtb.ext.response.BidType;
import org.prebid.server.proto.openrtb.ext.response.CacheAsset;
import org.prebid.server.proto.openrtb.ext.response.Events;
import org.prebid.server.proto.openrtb.ext.response.ExtBidPrebid;
import org.prebid.server.proto.openrtb.ext.response.ExtBidPrebidVideo;
import org.prebid.server.proto.openrtb.ext.response.ExtBidResponse;
import org.prebid.server.proto.openrtb.ext.response.ExtBidResponsePrebid;
import org.prebid.server.proto.openrtb.ext.response.ExtBidderError;
import org.prebid.server.proto.openrtb.ext.response.ExtHttpCall;
import org.prebid.server.proto.openrtb.ext.response.ExtResponseCache;
import org.prebid.server.proto.openrtb.ext.response.ExtResponseDebug;
import org.prebid.server.settings.model.Account;
import org.prebid.server.settings.model.AccountAnalyticsConfig;
import org.prebid.server.settings.model.VideoStoredDataResult;

import java.math.BigDecimal;
import java.time.Clock;
import java.util.ArrayList;
import java.util.Collection;
import java.util.Collections;
import java.util.Comparator;
import java.util.EnumMap;
import java.util.HashMap;
import java.util.HashSet;
import java.util.Iterator;
import java.util.List;
import java.util.Map;
import java.util.Objects;
import java.util.Set;
import java.util.UUID;
import java.util.function.Function;
import java.util.stream.Collectors;
import java.util.stream.Stream;
import java.util.stream.StreamSupport;

public class BidResponseCreator {

    private static final TypeReference<ExtPrebid<ExtBidPrebid, ObjectNode>> EXT_PREBID_TYPE_REFERENCE =
            new TypeReference<ExtPrebid<ExtBidPrebid, ObjectNode>>() {
            };

    private static final String CACHE = "cache";
    private static final String PREBID_EXT = "prebid";

    private final CacheService cacheService;
    private final CategoryMapper categoryMapper;
    private final BidderCatalog bidderCatalog;
    private final EventsService eventsService;
    private final StoredRequestProcessor storedRequestProcessor;
    private final boolean generateBidId;
    private final int truncateAttrChars;
    private final Clock clock;
    private final JacksonMapper mapper;

    private final String cacheHost;
    private final String cachePath;
    private final String cacheAssetUrlTemplate;

    public BidResponseCreator(CacheService cacheService,
                              CategoryMapper categoryMapper,
                              BidderCatalog bidderCatalog,
                              EventsService eventsService,
                              StoredRequestProcessor storedRequestProcessor,
                              boolean generateBidId,
                              int truncateAttrChars,
                              Clock clock,
                              JacksonMapper mapper) {

        this.cacheService = Objects.requireNonNull(cacheService);
        this.categoryMapper = Objects.requireNonNull(categoryMapper);
        this.bidderCatalog = Objects.requireNonNull(bidderCatalog);
        this.eventsService = Objects.requireNonNull(eventsService);
        this.storedRequestProcessor = Objects.requireNonNull(storedRequestProcessor);
        this.generateBidId = generateBidId;
        this.truncateAttrChars = validateTruncateAttrChars(truncateAttrChars);
        this.clock = Objects.requireNonNull(clock);
        this.mapper = Objects.requireNonNull(mapper);

        cacheHost = Objects.requireNonNull(cacheService.getEndpointHost());
        cachePath = Objects.requireNonNull(cacheService.getEndpointPath());
        cacheAssetUrlTemplate = Objects.requireNonNull(cacheService.getCachedAssetURLTemplate());
    }

    /**
     * Creates an OpenRTB {@link BidResponse} from the bids supplied by the bidder,
     * including processing of winning bids with cache IDs.
     */
    Future<BidResponse> create(List<BidderResponse> bidderResponses,
                               AuctionContext auctionContext,
                               BidRequestCacheInfo cacheInfo,
                               boolean debugEnabled) {

        final long auctionTimestamp = auctionTimestamp(auctionContext);
        final BidRequest bidRequest = auctionContext.getBidRequest();

        if (isEmptyBidderResponses(bidderResponses)) {
            return Future.succeededFuture(BidResponse.builder()
                    .id(bidRequest.getId())
                    .cur(bidRequest.getCur().get(0))
                    .nbr(0) // signal "Unknown Error"
                    .seatbid(Collections.emptyList())
                    .ext(mapper.mapper().valueToTree(toExtBidResponse(
                            bidderResponses,
                            auctionContext,
                            CacheServiceResult.empty(),
                            VideoStoredDataResult.empty(),
                            auctionTimestamp,
                            debugEnabled,
                            null)))
                    .build());
        }

<<<<<<< HEAD
        final ExtRequestTargeting targeting = targeting(auctionContext.getBidRequest());

        final Future<CategoryMappingResult> categoryMappingResultFuture =
                targeting != null && targeting.getIncludebrandcategory() != null
                        ? categoryMapper.applyCategoryMapping(bidderResponses, targeting, auctionContext.getTimeout())
                        : Future.succeededFuture(CategoryMappingResult.of(null, bidderResponses, null));

        return categoryMappingResultFuture
=======
        final ExtRequestTargeting targeting = targeting(bidRequest);
        return categoryMapper.createCategoryMapping(bidderResponses, bidRequest, targeting)
>>>>>>> aa11f35e
                .map(categoryMappingResult -> updateWithCategoryErrors(categoryMappingResult, auctionContext))
                .compose(categoryMappingResult -> cacheBidsAndCreateResponse(
                        categoryMappingResult.getBidderResponses(),
                        auctionContext,
                        categoryMappingResult.getBiddersToBidsCategories(),
                        cacheInfo,
                        auctionTimestamp,
                        targeting,
                        debugEnabled));
    }

    private static CategoryMappingResult updateWithCategoryErrors(CategoryMappingResult categoryMappingResult,
                                                                  AuctionContext auctionContext) {
        auctionContext.getPrebidErrors().addAll(CollectionUtils.emptyIfNull(categoryMappingResult.getErrors()));
        return categoryMappingResult;
    }

    private static int validateTruncateAttrChars(int truncateAttrChars) {
        if (truncateAttrChars < 0 || truncateAttrChars > 255) {
            throw new IllegalArgumentException("truncateAttrChars must be between 0 and 255");
        }

        return truncateAttrChars;
    }

    /**
     * Checks whether bidder responses are empty or contain no bids.
     */
    private static boolean isEmptyBidderResponses(List<BidderResponse> bidderResponses) {
        return bidderResponses.isEmpty() || bidderResponses.stream()
                .map(bidderResponse -> bidderResponse.getSeatBid().getBids())
                .allMatch(CollectionUtils::isEmpty);
    }

    private Future<BidResponse> cacheBidsAndCreateResponse(List<BidderResponse> bidderResponses,
                                                           AuctionContext auctionContext,
                                                           Map<String, Map<String, String>> biddersToBidsCategories,
                                                           BidRequestCacheInfo cacheInfo,
                                                           long auctionTimestamp,
                                                           ExtRequestTargeting targeting,
                                                           boolean debugEnabled) {

        final BidRequest bidRequest = auctionContext.getBidRequest();

        bidderResponses.forEach(BidResponseCreator::removeRedundantBids);
        final Set<Bid> winningBids = newOrEmptySet(targeting);
        final Set<Bid> winningBidsByBidder = newOrEmptySet(targeting);

        // determine winning bids only if targeting is present
        if (targeting != null) {
            populateWinningBids(bidderResponses, winningBids, winningBidsByBidder);
        }

        final Set<Bid> bidsToCache = cacheInfo.isShouldCacheWinningBidsOnly()
                ? winningBids
                : bidderResponses.stream().flatMap(BidResponseCreator::getBids).collect(Collectors.toSet());

        final EventsContext eventsContext = EventsContext.builder()
                .enabledForAccount(eventsEnabledForAccount(auctionContext))
                .enabledForRequest(eventsEnabledForRequest(auctionContext))
                .auctionTimestamp(auctionTimestamp)
                .integration(integrationFrom(auctionContext))
                .build();

        return toBidsWithCacheIds(
                bidderResponses,
                bidsToCache,
                biddersToBidsCategories,
                auctionContext,
                cacheInfo,
                eventsContext)
                .compose(cacheResult -> videoStoredDataResult(bidRequest.getImp(), auctionContext.getTimeout())
                        .map(videoStoredDataResult -> toBidResponse(
                                bidderResponses,
                                auctionContext,
                                targeting,
                                winningBids,
                                winningBidsByBidder,
                                cacheInfo,
                                cacheResult,
                                videoStoredDataResult,
                                eventsContext,
                                auctionTimestamp,
                                debugEnabled)));
    }

    private static ExtRequestTargeting targeting(BidRequest bidRequest) {
        final ExtRequest requestExt = bidRequest.getExt();
        final ExtRequestPrebid prebid = requestExt != null ? requestExt.getPrebid() : null;
        return prebid != null ? prebid.getTargeting() : null;
    }

    /**
     * Extracts auction timestamp from {@link ExtRequest} or get it from {@link Clock} if it is null.
     */
    private long auctionTimestamp(AuctionContext auctionContext) {
        final ExtRequest requestExt = auctionContext.getBidRequest().getExt();
        final ExtRequestPrebid prebid = requestExt != null ? requestExt.getPrebid() : null;
        final Long auctionTimestamp = prebid != null ? prebid.getAuctiontimestamp() : null;
        return auctionTimestamp != null ? auctionTimestamp : clock.millis();
    }

    /**
     * Returns {@link ExtBidResponse} object, populated with response time, errors and debug info (if requested)
     * from all bidders.
     */
    private ExtBidResponse toExtBidResponse(List<BidderResponse> bidderResponses,
                                            AuctionContext auctionContext,
                                            CacheServiceResult cacheResult,
                                            VideoStoredDataResult videoStoredDataResult,
                                            long auctionTimestamp,
                                            boolean debugEnabled,
                                            Map<String, List<ExtBidderError>> bidErrors) {

        final BidRequest bidRequest = auctionContext.getBidRequest();

        final ExtResponseDebug extResponseDebug = debugEnabled
                ? ExtResponseDebug.of(toExtHttpCalls(bidderResponses, cacheResult), bidRequest)
                : null;
        final Map<String, List<ExtBidderError>> errors =
                toExtBidderErrors(bidderResponses, auctionContext, cacheResult, videoStoredDataResult, bidErrors);
        final Map<String, Integer> responseTimeMillis = toResponseTimes(bidderResponses, cacheResult);

        return ExtBidResponse.of(extResponseDebug, errors, responseTimeMillis, bidRequest.getTmax(), null,
                ExtBidResponsePrebid.of(auctionTimestamp));
    }

    private static void removeRedundantBids(BidderResponse bidderResponse) {
        final List<BidderBid> responseBidderBids = bidderResponse.getSeatBid().getBids();
        final Map<String, List<BidderBid>> impIdToBidderBid = responseBidderBids.stream()
                .collect(Collectors.groupingBy(bidderBid -> bidderBid.getBid().getImpid()));

        final List<BidderBid> mostValuableBids = impIdToBidderBid.values().stream()
                .map(BidResponseCreator::mostValuableBid)
                .collect(Collectors.toList());

        responseBidderBids.retainAll(mostValuableBids);
    }

    private static BidderBid mostValuableBid(List<BidderBid> bidderBids) {
        if (bidderBids.size() == 1) {
            return bidderBids.get(0);
        }

        final List<BidderBid> dealBidderBids = bidderBids.stream()
                .filter(bidderBid -> StringUtils.isNotBlank(bidderBid.getBid().getDealid()))
                .collect(Collectors.toList());

        List<BidderBid> processedBidderBids = dealBidderBids.isEmpty() ? bidderBids : dealBidderBids;

        return processedBidderBids.stream()
                .max(Comparator.comparing(bidderBid -> bidderBid.getBid().getPrice(), Comparator.naturalOrder()))
                .orElse(bidderBids.get(0));
    }

    /**
     * Returns new {@link HashSet} in case of existing keywordsCreator or empty collection if null.
     */
    private static Set<Bid> newOrEmptySet(ExtRequestTargeting targeting) {
        return targeting != null ? new HashSet<>() : Collections.emptySet();
    }

    /**
     * Populates 2 input sets:
     * <p>
     * - winning bids for each impId (ad unit code) through all bidder responses.
     * <br>
     * - winning bids for each impId but for separate bidder.
     * <p>
     * Winning bid is the one with the highest price.
     */
    private static void populateWinningBids(List<BidderResponse> bidderResponses, Set<Bid> winningBids,
                                            Set<Bid> winningBidsByBidder) {
        final Map<String, Bid> winningBidsMap = new HashMap<>(); // impId -> Bid
        final Map<String, Map<String, Bid>> winningBidsByBidderMap = new HashMap<>(); // impId -> [bidder -> Bid]

        for (BidderResponse bidderResponse : bidderResponses) {
            final String bidder = bidderResponse.getBidder();

            for (BidderBid bidderBid : bidderResponse.getSeatBid().getBids()) {
                final Bid bid = bidderBid.getBid();

                tryAddWinningBid(bid, winningBidsMap);
                tryAddWinningBidByBidder(bid, bidder, winningBidsByBidderMap);
            }
        }

        winningBids.addAll(winningBidsMap.values());

        final List<Bid> bidsByBidder = winningBidsByBidderMap.values().stream()
                .flatMap(bidsByBidderMap -> bidsByBidderMap.values().stream())
                .collect(Collectors.toList());
        winningBidsByBidder.addAll(bidsByBidder);
    }

    /**
     * Tries to add a winning bid for each impId.
     */
    private static void tryAddWinningBid(Bid bid, Map<String, Bid> winningBids) {
        final String impId = bid.getImpid();

        if (!winningBids.containsKey(impId) || bid.getPrice().compareTo(winningBids.get(impId).getPrice()) > 0) {
            winningBids.put(impId, bid);
        }
    }

    /**
     * Tries to add a winning bid for each impId for separate bidder.
     */
    private static void tryAddWinningBidByBidder(Bid bid, String bidder,
                                                 Map<String, Map<String, Bid>> winningBidsByBidder) {
        final String impId = bid.getImpid();

        if (!winningBidsByBidder.containsKey(impId)) {
            final Map<String, Bid> bidsByBidder = new HashMap<>();
            bidsByBidder.put(bidder, bid);

            winningBidsByBidder.put(impId, bidsByBidder);
        } else {
            final Map<String, Bid> bidsByBidder = winningBidsByBidder.get(impId);

            if (!bidsByBidder.containsKey(bidder)
                    || bid.getPrice().compareTo(bidsByBidder.get(bidder).getPrice()) > 0) {
                bidsByBidder.put(bidder, bid);
            }
        }
    }

    private static Stream<Bid> getBids(BidderResponse bidderResponse) {
        return Stream.of(bidderResponse)
                .map(BidderResponse::getSeatBid)
                .filter(Objects::nonNull)
                .map(BidderSeatBid::getBids)
                .filter(Objects::nonNull)
                .flatMap(Collection::stream)
                .map(BidderBid::getBid);
    }

    /**
     * Corresponds cacheId (or null if not present) to each {@link Bid}.
     */
    private Future<CacheServiceResult> toBidsWithCacheIds(List<BidderResponse> bidderResponses,
                                                          Set<Bid> bidsToCache,
                                                          Map<String, Map<String, String>> biddersToBidsCategories,
                                                          AuctionContext auctionContext,
                                                          BidRequestCacheInfo cacheInfo,
                                                          EventsContext eventsContext) {

        if (!cacheInfo.isDoCaching()) {
            return Future.succeededFuture(CacheServiceResult.of(null, null, toMapBidsWithEmptyCacheIds(bidsToCache)));
        }

        // do not submit bids with zero price to prebid cache
        final List<Bid> bidsWithNonZeroPrice = bidsToCache.stream()
                .filter(bid -> bid.getPrice().compareTo(BigDecimal.ZERO) > 0)
                .collect(Collectors.toList());

        final boolean shouldCacheVideoBids = cacheInfo.isShouldCacheVideoBids();

        final Map<String, List<String>> bidderToVideoBidIdsToModify =
                shouldCacheVideoBids && eventsEnabledForAccount(auctionContext)
                        ? getBidderAndVideoBidIdsToModify(bidderResponses, auctionContext.getBidRequest().getImp())
                        : Collections.emptyMap();
        final Map<String, List<String>> bidderToBidIds = bidderResponses.stream()
                .collect(Collectors.toMap(BidderResponse::getBidder, bidderResponse -> getBids(bidderResponse)
                        .map(Bid::getId)
                        .collect(Collectors.toList())));

        final CacheContext cacheContext = CacheContext.builder()
                .cacheBidsTtl(cacheInfo.getCacheBidsTtl())
                .cacheVideoBidsTtl(cacheInfo.getCacheVideoBidsTtl())
                .shouldCacheBids(cacheInfo.isShouldCacheBids())
                .shouldCacheVideoBids(shouldCacheVideoBids)
                .bidderToVideoBidIdsToModify(bidderToVideoBidIdsToModify)
                .bidderToBidIds(bidderToBidIds)
                .biddersToBidsCategories(biddersToBidsCategories)
                .build();

        return cacheService.cacheBidsOpenrtb(bidsWithNonZeroPrice, auctionContext, cacheContext, eventsContext)
                .map(cacheResult -> addNotCachedBids(cacheResult, bidsToCache));
    }

    private Map<String, List<String>> getBidderAndVideoBidIdsToModify(List<BidderResponse> bidderResponses,
                                                                      List<Imp> imps) {

        return bidderResponses.stream()
                .filter(bidderResponse -> bidderCatalog.isModifyingVastXmlAllowed(bidderResponse.getBidder()))
                .collect(Collectors.toMap(BidderResponse::getBidder, bidderResponse -> getBids(bidderResponse)
                        .filter(bid -> isVideoBid(bid, imps))
                        .map(Bid::getId)
                        .collect(Collectors.toList())));
    }

    private static boolean isVideoBid(Bid bid, List<Imp> imps) {
        return imps.stream()
                .filter(imp -> imp.getVideo() != null)
                .map(Imp::getId)
                .anyMatch(impId -> bid.getImpid().equals(impId));
    }

    /**
     * Creates a map with {@link Bid} as a key and null as a value.
     */
    private static Map<Bid, CacheIdInfo> toMapBidsWithEmptyCacheIds(Set<Bid> bids) {
        return bids.stream()
                .collect(Collectors.toMap(Function.identity(), ignored -> CacheIdInfo.empty()));
    }

    /**
     * Adds bids with no cache id info.
     */
    private static CacheServiceResult addNotCachedBids(CacheServiceResult cacheResult, Set<Bid> bids) {
        final Map<Bid, CacheIdInfo> bidToCacheIdInfo = cacheResult.getCacheBids();

        if (bids.size() > bidToCacheIdInfo.size()) {
            final Map<Bid, CacheIdInfo> updatedBidToCacheIdInfo = new HashMap<>(bidToCacheIdInfo);
            for (Bid bid : bids) {
                if (!updatedBidToCacheIdInfo.containsKey(bid)) {
                    updatedBidToCacheIdInfo.put(bid, CacheIdInfo.empty());
                }
            }
            return CacheServiceResult.of(cacheResult.getHttpCall(), cacheResult.getError(), updatedBidToCacheIdInfo);
        }
        return cacheResult;
    }

    private static Map<String, List<ExtHttpCall>> toExtHttpCalls(List<BidderResponse> bidderResponses,
                                                                 CacheServiceResult cacheResult) {
        final Map<String, List<ExtHttpCall>> bidderHttpCalls = bidderResponses.stream()
                .collect(Collectors.toMap(BidderResponse::getBidder,
                        bidderResponse -> ListUtils.emptyIfNull(bidderResponse.getSeatBid().getHttpCalls())));

        final DebugHttpCall httpCall = cacheResult.getHttpCall();
        final ExtHttpCall cacheExtHttpCall = httpCall != null ? toExtHttpCall(httpCall) : null;
        final Map<String, List<ExtHttpCall>> cacheHttpCalls = cacheExtHttpCall != null
                ? Collections.singletonMap(CACHE, Collections.singletonList(cacheExtHttpCall))
                : Collections.emptyMap();

        final Map<String, List<ExtHttpCall>> httpCalls = new HashMap<>();
        httpCalls.putAll(bidderHttpCalls);
        httpCalls.putAll(cacheHttpCalls);
        return httpCalls.isEmpty() ? null : httpCalls;
    }

    private static ExtHttpCall toExtHttpCall(DebugHttpCall debugHttpCall) {
        return ExtHttpCall.builder()
                .uri(debugHttpCall.getRequestUri())
                .requestbody(debugHttpCall.getRequestBody())
                .status(debugHttpCall.getResponseStatus())
                .responsebody(debugHttpCall.getResponseBody())
                .build();
    }

    private Map<String, List<ExtBidderError>> toExtBidderErrors(List<BidderResponse> bidderResponses,
                                                                AuctionContext auctionContext,
                                                                CacheServiceResult cacheResult,
                                                                VideoStoredDataResult videoStoredDataResult,
                                                                Map<String, List<ExtBidderError>> bidErrors) {
        final BidRequest bidRequest = auctionContext.getBidRequest();
        final Map<String, List<ExtBidderError>> errors = new HashMap<>();

        errors.putAll(extractBidderErrors(bidderResponses));
        errors.putAll(extractDeprecatedBiddersErrors(bidRequest));
        errors.putAll(extractPrebidErrors(cacheResult, videoStoredDataResult, auctionContext));
        if (MapUtils.isNotEmpty(bidErrors)) {
            addBidErrors(errors, bidErrors);
        }

        return errors.isEmpty() ? null : errors;
    }

    /**
     * Returns a map with bidder name as a key and list of {@link ExtBidderError}s as a value.
     */
    private static Map<String, List<ExtBidderError>> extractBidderErrors(List<BidderResponse> bidderResponses) {
        return bidderResponses.stream()
                .filter(bidderResponse -> CollectionUtils.isNotEmpty(bidderResponse.getSeatBid().getErrors()))
                .collect(Collectors.toMap(BidderResponse::getBidder,
                        bidderResponse -> errorsDetails(bidderResponse.getSeatBid().getErrors())));
    }

    /**
     * Maps a list of {@link BidderError} to a list of {@link ExtBidderError}s.
     */
    private static List<ExtBidderError> errorsDetails(List<BidderError> errors) {
        return errors.stream()
                .map(bidderError -> ExtBidderError.of(bidderError.getType().getCode(), bidderError.getMessage()))
                .collect(Collectors.toList());
    }

    /**
     * Returns a map with deprecated bidder name as a key and list of {@link ExtBidderError}s as a value.
     */
    private Map<String, List<ExtBidderError>> extractDeprecatedBiddersErrors(BidRequest bidRequest) {
        return bidRequest.getImp().stream()
                .filter(imp -> imp.getExt() != null)
                .flatMap(imp -> asStream(imp.getExt().fieldNames()))
                .distinct()
                .filter(bidderCatalog::isDeprecatedName)
                .collect(Collectors.toMap(Function.identity(),
                        bidder -> Collections.singletonList(ExtBidderError.of(BidderError.Type.bad_input.getCode(),
                                bidderCatalog.errorForDeprecatedName(bidder)))));
    }

    /**
     * Returns a singleton map with "prebid" as a key and list of {@link ExtBidderError}s cache errors as a value.
     */
    private static Map<String, List<ExtBidderError>> extractPrebidErrors(CacheServiceResult cacheResult,
                                                                         VideoStoredDataResult videoStoredDataResult,
                                                                         AuctionContext auctionContext) {
        final List<ExtBidderError> cacheErrors = extractCacheErrors(cacheResult);
        final List<ExtBidderError> storedErrors = extractStoredErrors(videoStoredDataResult);
        final List<ExtBidderError> contextErrors = extractContextErrors(auctionContext);
        if (cacheErrors.isEmpty() && storedErrors.isEmpty() && contextErrors.isEmpty()) {
            return Collections.emptyMap();
        }

        final List<ExtBidderError> collectedErrors = Stream.concat(contextErrors.stream(),
                Stream.concat(storedErrors.stream(), cacheErrors.stream()))
                .collect(Collectors.toList());
        return Collections.singletonMap(PREBID_EXT, collectedErrors);
    }

    /**
     * Returns a list of {@link ExtBidderError}s of cache errors.
     */
    private static List<ExtBidderError> extractCacheErrors(CacheServiceResult cacheResult) {
        final Throwable error = cacheResult.getError();
        if (error != null) {
            final ExtBidderError extBidderError = ExtBidderError.of(BidderError.Type.generic.getCode(),
                    error.getMessage());
            return Collections.singletonList(extBidderError);
        }
        return Collections.emptyList();
    }

    /**
     * Returns a list of {@link ExtBidderError}s of stored request errors.
     */
    private static List<ExtBidderError> extractStoredErrors(VideoStoredDataResult videoStoredDataResult) {
        final List<String> errors = videoStoredDataResult.getErrors();
        if (CollectionUtils.isNotEmpty(errors)) {
            return errors.stream()
                    .map(message -> ExtBidderError.of(BidderError.Type.generic.getCode(), message))
                    .collect(Collectors.toList());
        }
        return Collections.emptyList();
    }

    /**
     * Returns a list of {@link ExtBidderError}s of auction context prebid errors.
     */
    private static List<ExtBidderError> extractContextErrors(AuctionContext auctionContext) {
        return auctionContext.getPrebidErrors().stream()
                .map(message -> ExtBidderError.of(BidderError.Type.generic.getCode(), message))
                .collect(Collectors.toList());
    }

    /**
     * Adds bid errors: if value by key exists - add errors to its list, otherwise - add an entry.
     */
    private static void addBidErrors(Map<String, List<ExtBidderError>> errors,
                                     Map<String, List<ExtBidderError>> bidErrors) {
        for (Map.Entry<String, List<ExtBidderError>> errorEntry : bidErrors.entrySet()) {
            final List<ExtBidderError> extBidderErrors = errors.get(errorEntry.getKey());
            if (extBidderErrors != null) {
                extBidderErrors.addAll(errorEntry.getValue());
            } else {
                errors.put(errorEntry.getKey(), errorEntry.getValue());
            }
        }
    }

    private static <T> Stream<T> asStream(Iterator<T> iterator) {
        final Iterable<T> iterable = () -> iterator;
        return StreamSupport.stream(iterable.spliterator(), false);
    }

    /**
     * Returns a map with response time by bidders and cache.
     */
    private static Map<String, Integer> toResponseTimes(List<BidderResponse> bidderResponses,
                                                        CacheServiceResult cacheResult) {
        final Map<String, Integer> responseTimeMillis = bidderResponses.stream()
                .collect(Collectors.toMap(BidderResponse::getBidder, BidderResponse::getResponseTime));

        final DebugHttpCall debugHttpCall = cacheResult.getHttpCall();
        final Integer cacheResponseTime = debugHttpCall != null ? debugHttpCall.getResponseTimeMillis() : null;
        if (cacheResponseTime != null) {
            responseTimeMillis.put(CACHE, cacheResponseTime);
        }
        return responseTimeMillis;
    }

    /**
     * Returns {@link BidResponse} based on list of {@link BidderResponse}s and {@link CacheServiceResult}.
     */
    private BidResponse toBidResponse(List<BidderResponse> bidderResponses,
                                      AuctionContext auctionContext,
                                      ExtRequestTargeting targeting,
                                      Set<Bid> winningBids,
                                      Set<Bid> winningBidsByBidder,
                                      BidRequestCacheInfo cacheInfo,
                                      CacheServiceResult cacheResult,
                                      VideoStoredDataResult videoStoredDataResult,
                                      EventsContext eventsContext,
                                      long auctionTimestamp,
                                      boolean debugEnabled) {

        final BidRequest bidRequest = auctionContext.getBidRequest();
        final Account account = auctionContext.getAccount();

        final Map<String, List<ExtBidderError>> bidErrors = new HashMap<>();
        final List<SeatBid> seatBids = bidderResponses.stream()
                .filter(bidderResponse -> !bidderResponse.getSeatBid().getBids().isEmpty())
                .map(bidderResponse -> toSeatBid(
                        bidderResponse,
                        targeting,
                        bidRequest,
                        winningBids,
                        winningBidsByBidder,
                        cacheInfo,
                        cacheResult.getCacheBids(),
                        videoStoredDataResult,
                        account,
                        bidErrors,
                        eventsContext))
                .collect(Collectors.toList());

        final ExtBidResponse extBidResponse = toExtBidResponse(
                bidderResponses,
                auctionContext,
                cacheResult,
                videoStoredDataResult,
                auctionTimestamp,
                debugEnabled,
                bidErrors);

        return BidResponse.builder()
                .id(bidRequest.getId())
                .cur(bidRequest.getCur().get(0))
                .seatbid(seatBids)
                .ext(mapper.mapper().valueToTree(extBidResponse))
                .build();
    }

    private Future<VideoStoredDataResult> videoStoredDataResult(List<Imp> imps, Timeout timeout) {
        final List<String> errors = new ArrayList<>();
        final List<Imp> storedVideoInjectableImps = new ArrayList<>();
        for (Imp imp : imps) {
            try {
                if (checkEchoVideoAttrs(imp)) {
                    storedVideoInjectableImps.add(imp);
                }
            } catch (InvalidRequestException e) {
                errors.add(e.getMessage());
            }
        }

        return storedRequestProcessor.videoStoredDataResult(storedVideoInjectableImps, errors, timeout)
                .otherwise(throwable -> VideoStoredDataResult.of(Collections.emptyMap(),
                        Collections.singletonList(throwable.getMessage())));
    }

    /**
     * Checks if imp.ext.prebid.options.echovideoattrs equals true.
     */
    private boolean checkEchoVideoAttrs(Imp imp) {
        if (imp.getExt() != null) {
            try {
                final ExtImp extImp = mapper.mapper().treeToValue(imp.getExt(), ExtImp.class);
                final ExtImpPrebid prebid = extImp.getPrebid();
                final ExtOptions options = prebid != null ? prebid.getOptions() : null;
                final Boolean echoVideoAttrs = options != null ? options.getEchoVideoAttrs() : null;
                return BooleanUtils.toBoolean(echoVideoAttrs);
            } catch (JsonProcessingException e) {
                throw new InvalidRequestException(String.format(
                        "Incorrect Imp extension format for Imp with id %s: %s", imp.getId(), e.getMessage()));
            }
        }
        return false;
    }

    /**
     * Creates an OpenRTB {@link SeatBid} for a bidder. It will contain all the bids supplied by a bidder and a "bidder"
     * extension field populated.
     */
    private SeatBid toSeatBid(BidderResponse bidderResponse,
                              ExtRequestTargeting targeting,
                              BidRequest bidRequest,
                              Set<Bid> winningBids,
                              Set<Bid> winningBidsByBidder,
                              BidRequestCacheInfo cacheInfo,
                              Map<Bid, CacheIdInfo> cachedBids,
                              VideoStoredDataResult videoStoredDataResult,
                              Account account,
                              Map<String, List<ExtBidderError>> bidErrors,
                              EventsContext eventsContext) {

        final String bidder = bidderResponse.getBidder();

        final List<Bid> bids = bidderResponse.getSeatBid().getBids().stream()
                .map(bidderBid -> toBid(
                        bidderBid,
                        bidder,
                        targeting,
                        bidRequest,
                        winningBids,
                        winningBidsByBidder,
                        cacheInfo,
                        cachedBids,
                        videoStoredDataResult.getImpIdToStoredVideo(),
                        account,
                        eventsContext,
                        bidErrors))
                .filter(Objects::nonNull)
                .collect(Collectors.toList());

        return SeatBid.builder()
                .seat(bidder)
                .bid(bids)
                .group(0) // prebid cannot support roadblocking
                .build();
    }

    /**
     * Returns an OpenRTB {@link Bid} with "prebid" and "bidder" extension fields populated.
     */
    private Bid toBid(BidderBid bidderBid,
                      String bidder,
                      ExtRequestTargeting targeting,
                      BidRequest bidRequest,
                      Set<Bid> winningBids,
                      Set<Bid> winningBidsByBidder,
                      BidRequestCacheInfo cacheInfo,
                      Map<Bid, CacheIdInfo> bidsWithCacheIds,
                      Map<String, Video> impIdToStoredVideo,
                      Account account,
                      EventsContext eventsContext,
                      Map<String, List<ExtBidderError>> bidErrors) {

        final Bid bid = bidderBid.getBid();
        final BidType bidType = bidderBid.getType();

        // preliminary variables are needed because bid is changing below, so we can lost it in winning bids sets
        final boolean isWinningBid = winningBids.contains(bid);
        final boolean isWinningBidByBidder = winningBidsByBidder.contains(bid);

        final CacheIdInfo cacheIdInfo = bidsWithCacheIds.get(bid);
        final String cacheId = cacheIdInfo != null ? cacheIdInfo.getCacheId() : null;
        final String videoCacheId = cacheIdInfo != null ? cacheIdInfo.getVideoCacheId() : null;

        if ((videoCacheId != null && !cacheInfo.isReturnCreativeVideoBids())
                || (cacheId != null && !cacheInfo.isReturnCreativeBids())) {
            bid.setAdm(null);
        }

        final boolean isApp = bidRequest.getApp() != null;
        if (isApp && bidType.equals(BidType.xNative) && bid.getAdm() != null) {
            try {
                addNativeMarkup(bid, bidRequest.getImp());
            } catch (PreBidException e) {
                bidErrors.putIfAbsent(bidder, new ArrayList<>());
                bidErrors.get(bidder)
                        .add(ExtBidderError.of(BidderError.Type.bad_server_response.getCode(), e.getMessage()));
                return null;
            }
        }

        final Map<String, String> targetingKeywords;
        if (targeting != null && isWinningBidByBidder) {
            final TargetingKeywordsCreator keywordsCreator = resolveKeywordsCreator(bidType, targeting, isApp,
                    bidRequest, account);

            targetingKeywords = keywordsCreator.makeFor(bid, bidder, isWinningBid, cacheId, videoCacheId);
        } else {
            targetingKeywords = null;
        }

        final CacheAsset bids = cacheId != null ? toCacheAsset(cacheId) : null;
        final CacheAsset vastXml = videoCacheId != null ? toCacheAsset(videoCacheId) : null;
        final ExtResponseCache cache = bids != null || vastXml != null ? ExtResponseCache.of(bids, vastXml) : null;

        final String generatedBidId = generateBidId ? UUID.randomUUID().toString() : null;
        final String eventBidId = ObjectUtils.defaultIfNull(generatedBidId, bid.getId());
        final Video storedVideo = impIdToStoredVideo.get(bid.getImpid());
        final Events events = createEvents(bidder, account, eventBidId, eventsContext);
        final ExtBidPrebidVideo extBidPrebidVideo = getExtBidPrebidVideo(bid.getExt());

        final ExtBidPrebid extBidPrebid = ExtBidPrebid.builder()
                .bidid(generatedBidId)
                .type(bidType)
                .targeting(targetingKeywords)
                .cache(cache)
                .storedRequestAttributes(storedVideo)
                .events(events)
                .video(extBidPrebidVideo)
                .build();

        final ExtPrebid<ExtBidPrebid, ObjectNode> bidExt = ExtPrebid.of(extBidPrebid, bid.getExt());
        bid.setExt(mapper.mapper().valueToTree(bidExt));

        return bid;
    }

    private void addNativeMarkup(Bid bid, List<Imp> imps) {
        final Response nativeMarkup;
        try {
            nativeMarkup = mapper.decodeValue(bid.getAdm(), Response.class);
        } catch (DecodeException e) {
            throw new PreBidException(e.getMessage());
        }

        final List<Asset> responseAssets = nativeMarkup.getAssets();
        if (CollectionUtils.isNotEmpty(responseAssets)) {
            final Native nativeImp = imps.stream()
                    .filter(imp -> imp.getId().equals(bid.getImpid()) && imp.getXNative() != null)
                    .findFirst()
                    .map(Imp::getXNative)
                    .orElseThrow(() -> new PreBidException("Could not find native imp"));

            final Request nativeRequest;
            try {
                nativeRequest = mapper.mapper().readValue(nativeImp.getRequest(), Request.class);
            } catch (JsonProcessingException e) {
                throw new PreBidException(e.getMessage());
            }

            responseAssets.forEach(asset -> setAssetTypes(asset, nativeRequest.getAssets()));
            bid.setAdm(mapper.encode(nativeMarkup));
        }
    }

    private static void setAssetTypes(Asset responseAsset, List<com.iab.openrtb.request.Asset> requestAssets) {
        if (responseAsset.getImg() != null) {
            final ImageObject img = getAssetById(responseAsset.getId(), requestAssets).getImg();
            final Integer type = img != null ? img.getType() : null;
            if (type != null) {
                responseAsset.getImg().setType(type);
            } else {
                throw new PreBidException(String.format("Response has an Image asset with ID:%s present that doesn't "
                        + "exist in the request", responseAsset.getId()));
            }
        }
        if (responseAsset.getData() != null) {
            final DataObject data = getAssetById(responseAsset.getId(), requestAssets).getData();
            final Integer type = data != null ? data.getType() : null;
            if (type != null) {
                responseAsset.getData().setType(type);
            } else {
                throw new PreBidException(String.format("Response has a Data asset with ID:%s present that doesn't "
                        + "exist in the request", responseAsset.getId()));
            }
        }
    }

    private static com.iab.openrtb.request.Asset getAssetById(int assetId,
                                                              List<com.iab.openrtb.request.Asset> requestAssets) {
        return requestAssets.stream()
                .filter(asset -> asset.getId() == assetId)
                .findFirst()
                .orElse(com.iab.openrtb.request.Asset.EMPTY);
    }

    private Events createEvents(String bidder,
                                Account account,
                                String eventBidId,
                                EventsContext eventsContext) {

        return eventsContext.isEnabledForAccount() && eventsContext.isEnabledForRequest()
                ? eventsService.createEvent(
                eventBidId,
                bidder,
                account.getId(),
                eventsContext.getAuctionTimestamp(),
                eventsContext.getIntegration())
                : null;
    }

    private static boolean eventsEnabledForAccount(AuctionContext auctionContext) {
        return BooleanUtils.isTrue(auctionContext.getAccount().getEventsEnabled());
    }

    private static boolean eventsEnabledForRequest(AuctionContext auctionContext) {
        return eventsEnabledForChannel(auctionContext) || eventsAllowedByRequest(auctionContext);
    }

    private static boolean eventsEnabledForChannel(AuctionContext auctionContext) {
        final AccountAnalyticsConfig analyticsConfig = ObjectUtils.defaultIfNull(
                auctionContext.getAccount().getAnalyticsConfig(), AccountAnalyticsConfig.fallback());
        final Map<String, Boolean> channelConfig = analyticsConfig.getAuctionEvents();

        final String channelFromRequest = channelFromRequest(auctionContext.getBidRequest());

        return MapUtils.emptyIfNull(channelConfig).entrySet().stream()
                .filter(entry -> StringUtils.equalsIgnoreCase(channelFromRequest, entry.getKey()))
                .findFirst()
                .map(entry -> BooleanUtils.isTrue(entry.getValue()))
                .orElse(Boolean.FALSE);
    }

    private static String channelFromRequest(BidRequest bidRequest) {
        final ExtRequest requestExt = bidRequest.getExt();
        final ExtRequestPrebid prebid = requestExt != null ? requestExt.getPrebid() : null;
        final ExtRequestPrebidChannel channel = prebid != null ? prebid.getChannel() : null;

        return channel != null ? channel.getName() : null;
    }

    private static boolean eventsAllowedByRequest(AuctionContext auctionContext) {
        final ExtRequest requestExt = auctionContext.getBidRequest().getExt();
        final ExtRequestPrebid prebid = requestExt != null ? requestExt.getPrebid() : null;

        return prebid != null && prebid.getEvents() != null;
    }

    private TargetingKeywordsCreator resolveKeywordsCreator(BidType bidType,
                                                            ExtRequestTargeting targeting,
                                                            boolean isApp,
                                                            BidRequest bidRequest,
                                                            Account account) {
        final Map<BidType, TargetingKeywordsCreator> keywordsCreatorByBidType =
                keywordsCreatorByBidType(targeting, isApp, bidRequest, account);

        return keywordsCreatorByBidType.getOrDefault(bidType, keywordsCreator(targeting, isApp, bidRequest, account));
    }

    /**
     * Extracts targeting keywords settings from the bid request and creates {@link TargetingKeywordsCreator}
     * instance if it is present.
     */
    private TargetingKeywordsCreator keywordsCreator(
            ExtRequestTargeting targeting, boolean isApp, BidRequest bidRequest, Account account) {

        final JsonNode priceGranularityNode = targeting.getPricegranularity();
        return priceGranularityNode == null || priceGranularityNode.isNull()
                ? null
                : createKeywordsCreator(targeting, isApp, priceGranularityNode, bidRequest, account);
    }

    /**
     * Returns a map of {@link BidType} to correspondent {@link TargetingKeywordsCreator}
     * extracted from {@link ExtRequestTargeting} if it exists.
     */
    private Map<BidType, TargetingKeywordsCreator> keywordsCreatorByBidType(ExtRequestTargeting targeting,
                                                                            boolean isApp,
                                                                            BidRequest bidRequest,
                                                                            Account account) {

        final ExtMediaTypePriceGranularity mediaTypePriceGranularity = targeting.getMediatypepricegranularity();

        if (mediaTypePriceGranularity == null) {
            return Collections.emptyMap();
        }

        final Map<BidType, TargetingKeywordsCreator> result = new EnumMap<>(BidType.class);

        final ObjectNode banner = mediaTypePriceGranularity.getBanner();
        final boolean isBannerNull = banner == null || banner.isNull();
        if (!isBannerNull) {
            result.put(BidType.banner, createKeywordsCreator(targeting, isApp, banner, bidRequest, account));
        }

        final ObjectNode video = mediaTypePriceGranularity.getVideo();
        final boolean isVideoNull = video == null || video.isNull();
        if (!isVideoNull) {
            result.put(BidType.video, createKeywordsCreator(targeting, isApp, video, bidRequest, account));
        }

        final ObjectNode xNative = mediaTypePriceGranularity.getXNative();
        final boolean isNativeNull = xNative == null || xNative.isNull();
        if (!isNativeNull) {
            result.put(BidType.xNative, createKeywordsCreator(targeting, isApp, xNative, bidRequest, account));
        }

        return result;
    }

    private TargetingKeywordsCreator createKeywordsCreator(ExtRequestTargeting targeting,
                                                           boolean isApp,
                                                           JsonNode priceGranularity,
                                                           BidRequest bidRequest,
                                                           Account account) {

        return TargetingKeywordsCreator.create(
                parsePriceGranularity(priceGranularity),
                targeting.getIncludewinners(),
                targeting.getIncludebidderkeys(),
                isApp,
                resolveTruncateAttrChars(targeting, account),
                cacheHost,
                cachePath,
                TargetingKeywordsResolver.create(bidRequest, mapper));
    }

    /**
     * Returns max targeting keyword length.
     */
    private int resolveTruncateAttrChars(ExtRequestTargeting targeting, Account account) {
        return ObjectUtils.firstNonNull(
                truncateAttrCharsOrNull(targeting.getTruncateattrchars()),
                truncateAttrCharsOrNull(account.getTruncateTargetAttr()),
                truncateAttrChars);
    }

    private static Integer truncateAttrCharsOrNull(Integer value) {
        return value != null && value >= 0 && value <= 255 ? value : null;
    }

    /**
     * Parse {@link JsonNode} to {@link List} of {@link ExtPriceGranularity}.
     * <p>
     * Throws {@link PreBidException} in case of errors during decoding price granularity.
     */
    private ExtPriceGranularity parsePriceGranularity(JsonNode priceGranularity) {
        try {
            return mapper.mapper().treeToValue(priceGranularity, ExtPriceGranularity.class);
        } catch (JsonProcessingException e) {
            throw new PreBidException(String.format("Error decoding bidRequest.prebid.targeting.pricegranularity: %s",
                    e.getMessage()), e);
        }
    }

    /**
     * Creates {@link CacheAsset} for the given cache ID.
     */
    private CacheAsset toCacheAsset(String cacheId) {
        return CacheAsset.of(cacheAssetUrlTemplate.concat(cacheId), cacheId);
    }

    private String integrationFrom(AuctionContext auctionContext) {
        final ExtRequest extRequest = auctionContext.getBidRequest().getExt();
        final ExtRequestPrebid prebid = extRequest == null ? null : extRequest.getPrebid();

        return prebid != null ? prebid.getIntegration() : null;
    }

    /**
     * Creates {@link ExtBidPrebidVideo} from bid extension.
     */
    private ExtBidPrebidVideo getExtBidPrebidVideo(ObjectNode bidExt) {
        final ExtPrebid<ExtBidPrebid, ObjectNode> extPrebid = mapper.mapper()
                .convertValue(bidExt, EXT_PREBID_TYPE_REFERENCE);
        final ExtBidPrebid extBidPrebid = extPrebid != null ? extPrebid.getPrebid() : null;
        return extBidPrebid != null ? extBidPrebid.getVideo() : null;
    }
}<|MERGE_RESOLUTION|>--- conflicted
+++ resolved
@@ -165,19 +165,8 @@
                     .build());
         }
 
-<<<<<<< HEAD
-        final ExtRequestTargeting targeting = targeting(auctionContext.getBidRequest());
-
-        final Future<CategoryMappingResult> categoryMappingResultFuture =
-                targeting != null && targeting.getIncludebrandcategory() != null
-                        ? categoryMapper.applyCategoryMapping(bidderResponses, targeting, auctionContext.getTimeout())
-                        : Future.succeededFuture(CategoryMappingResult.of(null, bidderResponses, null));
-
-        return categoryMappingResultFuture
-=======
         final ExtRequestTargeting targeting = targeting(bidRequest);
-        return categoryMapper.createCategoryMapping(bidderResponses, bidRequest, targeting)
->>>>>>> aa11f35e
+        return categoryMapper.createCategoryMapping(bidderResponses, bidRequest, targeting, auctionContext.getTimeout())
                 .map(categoryMappingResult -> updateWithCategoryErrors(categoryMappingResult, auctionContext))
                 .compose(categoryMappingResult -> cacheBidsAndCreateResponse(
                         categoryMappingResult.getBidderResponses(),
