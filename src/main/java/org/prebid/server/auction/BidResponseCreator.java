package org.prebid.server.auction;

import com.fasterxml.jackson.core.JsonProcessingException;
import com.fasterxml.jackson.databind.JsonNode;
import com.fasterxml.jackson.databind.node.ObjectNode;
import com.iab.openrtb.request.BidRequest;
import com.iab.openrtb.request.DataObject;
import com.iab.openrtb.request.ImageObject;
import com.iab.openrtb.request.Imp;
import com.iab.openrtb.request.Native;
import com.iab.openrtb.request.Request;
import com.iab.openrtb.request.Video;
import com.iab.openrtb.response.Asset;
import com.iab.openrtb.response.Bid;
import com.iab.openrtb.response.BidResponse;
import com.iab.openrtb.response.Response;
import com.iab.openrtb.response.SeatBid;
import io.vertx.core.CompositeFuture;
import io.vertx.core.Future;
import org.apache.commons.collections4.CollectionUtils;
import org.apache.commons.collections4.ListUtils;
import org.apache.commons.collections4.MapUtils;
import org.apache.commons.lang3.BooleanUtils;
import org.apache.commons.lang3.ObjectUtils;
import org.apache.commons.lang3.StringUtils;
import org.prebid.server.auction.model.AuctionContext;
<<<<<<< HEAD
import org.prebid.server.auction.model.AuctionParticipation;
=======
import org.prebid.server.auction.model.BidInfo;
>>>>>>> 48ceeca9
import org.prebid.server.auction.model.BidRequestCacheInfo;
import org.prebid.server.auction.model.BidderResponse;
import org.prebid.server.auction.model.BidderResponseInfo;
import org.prebid.server.auction.model.MultiBidConfig;
import org.prebid.server.auction.model.TargetingInfo;
import org.prebid.server.bidder.BidderCatalog;
import org.prebid.server.bidder.model.BidderBid;
import org.prebid.server.bidder.model.BidderError;
import org.prebid.server.bidder.model.BidderSeatBid;
import org.prebid.server.bidder.model.BidderSeatBidInfo;
import org.prebid.server.cache.CacheService;
import org.prebid.server.cache.model.CacheContext;
import org.prebid.server.cache.model.CacheInfo;
import org.prebid.server.cache.model.CacheServiceResult;
import org.prebid.server.cache.model.DebugHttpCall;
import org.prebid.server.deals.model.DeepDebugLog;
import org.prebid.server.deals.model.TxnLog;
import org.prebid.server.events.EventsContext;
import org.prebid.server.events.EventsService;
import org.prebid.server.exception.InvalidRequestException;
import org.prebid.server.exception.PreBidException;
import org.prebid.server.execution.Timeout;
import org.prebid.server.hooks.execution.HookStageExecutor;
import org.prebid.server.hooks.execution.model.HookStageExecutionResult;
import org.prebid.server.hooks.v1.bidder.BidderResponsePayload;
import org.prebid.server.identity.IdGenerator;
import org.prebid.server.identity.IdGeneratorType;
import org.prebid.server.json.DecodeException;
import org.prebid.server.json.JacksonMapper;
import org.prebid.server.proto.openrtb.ext.request.ExtDealLine;
import org.prebid.server.proto.openrtb.ext.request.ExtImp;
import org.prebid.server.proto.openrtb.ext.request.ExtImpPrebid;
import org.prebid.server.proto.openrtb.ext.request.ExtMediaTypePriceGranularity;
import org.prebid.server.proto.openrtb.ext.request.ExtOptions;
import org.prebid.server.proto.openrtb.ext.request.ExtPriceGranularity;
import org.prebid.server.proto.openrtb.ext.request.ExtRequest;
import org.prebid.server.proto.openrtb.ext.request.ExtRequestPrebid;
import org.prebid.server.proto.openrtb.ext.request.ExtRequestPrebidChannel;
import org.prebid.server.proto.openrtb.ext.request.ExtRequestTargeting;
import org.prebid.server.proto.openrtb.ext.response.BidType;
import org.prebid.server.proto.openrtb.ext.response.CacheAsset;
import org.prebid.server.proto.openrtb.ext.response.Events;
import org.prebid.server.proto.openrtb.ext.response.ExtBidPrebid;
import org.prebid.server.proto.openrtb.ext.response.ExtBidPrebidVideo;
import org.prebid.server.proto.openrtb.ext.response.ExtBidResponse;
import org.prebid.server.proto.openrtb.ext.response.ExtBidResponsePrebid;
import org.prebid.server.proto.openrtb.ext.response.ExtBidderError;
import org.prebid.server.proto.openrtb.ext.response.ExtDebugPgmetrics;
import org.prebid.server.proto.openrtb.ext.response.ExtDebugTrace;
import org.prebid.server.proto.openrtb.ext.response.ExtHttpCall;
import org.prebid.server.proto.openrtb.ext.response.ExtResponseCache;
import org.prebid.server.proto.openrtb.ext.response.ExtResponseDebug;
import org.prebid.server.proto.openrtb.ext.response.ExtTraceDeal;
import org.prebid.server.settings.model.Account;
import org.prebid.server.settings.model.AccountAnalyticsConfig;
import org.prebid.server.settings.model.AccountAuctionConfig;
import org.prebid.server.settings.model.AccountEventsConfig;
import org.prebid.server.settings.model.VideoStoredDataResult;
import org.prebid.server.util.LineItemUtil;
import org.prebid.server.vast.VastModifier;

import java.math.BigDecimal;
import java.time.Clock;
import java.util.ArrayList;
import java.util.Collection;
import java.util.Collections;
import java.util.EnumMap;
import java.util.HashMap;
import java.util.HashSet;
import java.util.Iterator;
import java.util.List;
import java.util.Map;
import java.util.Objects;
import java.util.Set;
import java.util.function.Function;
import java.util.stream.Collectors;
import java.util.stream.Stream;
import java.util.stream.StreamSupport;

public class BidResponseCreator {

    private static final String CACHE = "cache";
    private static final String PREBID_EXT = "prebid";
    private static final Integer DEFAULT_BID_LIMIT_MIN = 1;

    private final CacheService cacheService;
    private final BidderCatalog bidderCatalog;
    private final VastModifier vastModifier;
    private final EventsService eventsService;
    private final StoredRequestProcessor storedRequestProcessor;
    private final IdGenerator bidIdGenerator;
    private final HookStageExecutor hookStageExecutor;
    private final int truncateAttrChars;
    private final Clock clock;
    private final JacksonMapper mapper;

    private final String cacheHost;
    private final String cachePath;
    private final String cacheAssetUrlTemplate;
    private final WinningBidComparatorFactory winningBidComparatorFactory;

    public BidResponseCreator(CacheService cacheService,
                              BidderCatalog bidderCatalog,
                              VastModifier vastModifier,
                              EventsService eventsService,
                              StoredRequestProcessor storedRequestProcessor,
                              WinningBidComparatorFactory winningBidComparatorFactory,
                              IdGenerator bidIdGenerator,
                              HookStageExecutor hookStageExecutor,
                              int truncateAttrChars,
                              Clock clock,
                              JacksonMapper mapper) {

        this.cacheService = Objects.requireNonNull(cacheService);
        this.bidderCatalog = Objects.requireNonNull(bidderCatalog);
        this.vastModifier = Objects.requireNonNull(vastModifier);
        this.eventsService = Objects.requireNonNull(eventsService);
        this.storedRequestProcessor = Objects.requireNonNull(storedRequestProcessor);
        this.winningBidComparatorFactory = Objects.requireNonNull(winningBidComparatorFactory);
        this.bidIdGenerator = Objects.requireNonNull(bidIdGenerator);
        this.hookStageExecutor = Objects.requireNonNull(hookStageExecutor);
        this.truncateAttrChars = validateTruncateAttrChars(truncateAttrChars);
        this.clock = Objects.requireNonNull(clock);
        this.mapper = Objects.requireNonNull(mapper);

        cacheHost = Objects.requireNonNull(cacheService.getEndpointHost());
        cachePath = Objects.requireNonNull(cacheService.getEndpointPath());
        cacheAssetUrlTemplate = Objects.requireNonNull(cacheService.getCachedAssetURLTemplate());
    }

    private static int validateTruncateAttrChars(int truncateAttrChars) {
        if (truncateAttrChars < 0 || truncateAttrChars > 255) {
            throw new IllegalArgumentException("truncateAttrChars must be between 0 and 255");
        }
        return truncateAttrChars;
    }

    /**
     * Creates an OpenRTB {@link BidResponse} from the bids supplied by the bidder,
     * including processing of winning bids with cache IDs.
     */
    Future<BidResponse> create(List<AuctionParticipation> auctionParticipations,
                               AuctionContext auctionContext,
                               BidRequestCacheInfo cacheInfo,
                               Map<String, MultiBidConfig> bidderToMultiBids) {

        final List<Imp> imps = auctionContext.getBidRequest().getImp();
        final EventsContext eventsContext = createEventsContext(auctionContext);

        return videoStoredDataResult(auctionContext)
                .compose(videoStoredDataResult -> {
                    final List<BidderResponse> modifiedBidderResponses =
                            updateBids(bidderResponses, videoStoredDataResult, auctionContext, eventsContext, imps);

                    return invokeProcessedBidderResponseHooks(modifiedBidderResponses, auctionContext)
                            .map(updatedBidderResponses -> toBidderResponseInfos(updatedBidderResponses, imps))
                            .compose(bidderResponseInfos -> cacheBidsAndCreateResponse(
                                    bidderResponseInfos,
                                    auctionContext,
                                    cacheInfo,
                                    bidderToMultiBids,
                                    videoStoredDataResult,
                                    eventsContext));
                });
    }

<<<<<<< HEAD
        final long auctionTimestamp = auctionTimestamp(auctionContext);
        final List<BidderResponse> bidderResponses = auctionParticipations.stream()
                .filter(auctionParticipation -> !auctionParticipation.isRequestBlocked())
                .map(AuctionParticipation::getBidderResponse)
                .collect(Collectors.toList());

        if (isEmptyBidderResponses(bidderResponses)) {
            final BidRequest bidRequest = auctionContext.getBidRequest();
            final ExtBidResponse extBidResponse = toExtBidResponse(
                    bidderResponses,
                    auctionContext,
                    CacheServiceResult.empty(),
                    VideoStoredDataResult.empty(),
                    auctionTimestamp,
                    debugEnabled,
                    null);

            return Future.succeededFuture(BidResponse.builder()
                    .id(bidRequest.getId())
                    .cur(bidRequest.getCur().get(0))
                    .nbr(0) // signal "Unknown Error"
                    .seatbid(Collections.emptyList())
                    .ext(mapper.mapper().valueToTree(extBidResponse))
                    .build());
=======
    private List<BidderResponse> updateBids(List<BidderResponse> bidderResponses,
                                            VideoStoredDataResult videoStoredDataResult,
                                            AuctionContext auctionContext,
                                            EventsContext eventsContext,
                                            List<Imp> imps) {

        final List<BidderResponse> result = new ArrayList<>();
        for (final BidderResponse bidderResponse : bidderResponses) {
            final String bidder = bidderResponse.getBidder();

            final List<BidderBid> modifiedBidderBids = new ArrayList<>();
            final BidderSeatBid seatBid = bidderResponse.getSeatBid();
            for (final BidderBid bidderBid : seatBid.getBids()) {
                final Bid receivedBid = bidderBid.getBid();
                final BidType bidType = bidderBid.getType();

                final Imp correspondingImp = correspondingImp(receivedBid, imps);
                final ExtDealLine extDealLine = LineItemUtil.extDealLineFrom(receivedBid, correspondingImp, mapper);
                final String lineItemId = extDealLine != null ? extDealLine.getLineItemId() : null;

                final Bid modifiedBid = updateBid(
                        receivedBid, bidType, bidder, videoStoredDataResult, auctionContext, eventsContext, lineItemId);
                modifiedBidderBids.add(bidderBid.with(modifiedBid));
            }

            final BidderSeatBid modifiedSeatBid = seatBid.with(modifiedBidderBids);
            result.add(bidderResponse.with(modifiedSeatBid));
>>>>>>> 48ceeca9
        }
        return result;
    }

    private Bid updateBid(Bid bid,
                          BidType bidType,
                          String bidder,
                          VideoStoredDataResult videoStoredDataResult,
                          AuctionContext auctionContext,
                          EventsContext eventsContext,
                          String lineItemId) {

        final Account account = auctionContext.getAccount();
        final List<String> debugWarnings = auctionContext.getDebugWarnings();

        final String generatedBidId = bidIdGenerator.getType() != IdGeneratorType.none
                ? bidIdGenerator.generateId()
                : null;
        final String effectiveBidId = ObjectUtils.defaultIfNull(generatedBidId, bid.getId());

        return bid.toBuilder()
                .adm(updateBidAdm(bid,
                        bidType,
                        bidder,
                        account,
                        eventsContext,
                        effectiveBidId,
                        debugWarnings,
                        lineItemId))
                .ext(updateBidExt(
                        bid,
                        bidType,
                        bidder,
                        account,
                        videoStoredDataResult,
                        eventsContext,
                        generatedBidId,
                        effectiveBidId,
                        lineItemId))
                .build();
    }

    private String updateBidAdm(
            Bid bid,
            BidType bidType,
            String bidder,
            Account account,
            EventsContext eventsContext,
            String effectiveBidId,
            List<String> debugWarnings,
            String lineItemId) {

        final String bidAdm = bid.getAdm();
        return BidType.video.equals(bidType)
                ? vastModifier.createBidVastXml(
                bidder,
                bidAdm,
                bid.getNurl(),
                effectiveBidId,
                account.getId(),
                eventsContext,
                debugWarnings,
                lineItemId)
                : bidAdm;
    }

    private ObjectNode updateBidExt(Bid bid,
                                    BidType bidType,
                                    String bidder,
                                    Account account,
                                    VideoStoredDataResult videoStoredDataResult,
                                    EventsContext eventsContext,
                                    String generatedBidId,
                                    String effectiveBidId,
                                    String lineItemId) {

        final ExtBidPrebid updatedExtBidPrebid = updateBidExtPrebid(
                bid,
                bidType,
                bidder,
                account,
                videoStoredDataResult,
                eventsContext,
                generatedBidId,
                effectiveBidId,
                lineItemId);
        final ObjectNode existingBidExt = bid.getExt();

        final ObjectNode updatedBidExt = mapper.mapper().createObjectNode();

        if (existingBidExt != null && !existingBidExt.isEmpty()) {
            updatedBidExt.setAll(existingBidExt);
        }

        updatedBidExt.set(PREBID_EXT, mapper.mapper().valueToTree(updatedExtBidPrebid));

        return updatedBidExt;
    }

    private ExtBidPrebid updateBidExtPrebid(
            Bid bid,
            BidType bidType,
            String bidder,
            Account account,
            VideoStoredDataResult videoStoredDataResult,
            EventsContext eventsContext,
            String generatedBidId,
            String effectiveBidId,
            String lineItemId) {

        final Video storedVideo = videoStoredDataResult.getImpIdToStoredVideo().get(bid.getImpid());
        final Events events = createEvents(bidder, account, effectiveBidId, eventsContext, lineItemId);
        final ExtBidPrebidVideo extBidPrebidVideo = getExtBidPrebidVideo(bid.getExt());

        final ExtBidPrebid extBidPrebid = getExtPrebid(bid.getExt());
        final ExtBidPrebid.ExtBidPrebidBuilder extBidPrebidBuilder = extBidPrebid != null
                ? extBidPrebid.toBuilder()
                : ExtBidPrebid.builder();

        return extBidPrebidBuilder
                .bidid(generatedBidId)
                .type(bidType)
                .storedRequestAttributes(storedVideo)
                .events(events)
                .video(extBidPrebidVideo)
                .build();
    }

    private JsonNode getAndRemoveProperty(String propertyName, ObjectNode node) {
        final JsonNode property = node.get(propertyName);
        node.remove(propertyName);

        return property;
    }

    /**
     * Checks whether bidder responses are empty or contain no bids.
     */
    private static boolean isEmptyBidderResponses(List<BidderResponseInfo> bidderResponseInfos) {
        return bidderResponseInfos.isEmpty() || bidderResponseInfos.stream()
                .map(bidderResponseInfo -> bidderResponseInfo.getSeatBid().getBidsInfos())
                .allMatch(CollectionUtils::isEmpty);
    }

    private List<BidderResponseInfo> toBidderResponseInfos(List<BidderResponse> bidderResponses, List<Imp> imps) {
        final List<BidderResponseInfo> result = new ArrayList<>();
        for (final BidderResponse bidderResponse : bidderResponses) {
            final String bidder = bidderResponse.getBidder();

            final List<BidInfo> bidInfos = new ArrayList<>();
            final BidderSeatBid seatBid = bidderResponse.getSeatBid();

            for (final BidderBid bidderBid : seatBid.getBids()) {
                final Bid bid = bidderBid.getBid();
                final BidType type = bidderBid.getType();
                final BidInfo bidInfo = toBidInfo(bid, type, imps, bidder);
                bidInfos.add(bidInfo);
            }

            final BidderSeatBidInfo bidderSeatBidInfo = BidderSeatBidInfo.of(
                    bidInfos,
                    seatBid.getHttpCalls(),
                    seatBid.getErrors());

            result.add(BidderResponseInfo.of(bidder, bidderSeatBidInfo, bidderResponse.getResponseTime()));
        }

        return result;
    }

    private BidInfo toBidInfo(Bid bid, BidType type, List<Imp> imps, String bidder) {
        final Imp correspondingImp = correspondingImp(bid, imps);
        final ExtDealLine extDealLine = LineItemUtil.extDealLineFrom(bid, correspondingImp, mapper);
        final String lineItemId = extDealLine != null ? extDealLine.getLineItemId() : null;
        return BidInfo.builder()
                .bid(bid)
                .bidType(type)
                .bidder(bidder)
                .correspondingImp(correspondingImp)
                .lineItemId(lineItemId)
                .build();
    }

    private static Imp correspondingImp(Bid bid, List<Imp> imps) {
        final String impId = bid.getImpid();
        return imps.stream()
                .filter(imp -> Objects.equals(impId, imp.getId()))
                .findFirst()
                // Should never occur. See ResponseBidValidator
                .orElseThrow(
                        () -> new PreBidException(String.format("Bid with impId %s doesn't have matched imp", impId)));
    }

    private Future<List<BidderResponse>> invokeProcessedBidderResponseHooks(List<BidderResponse> bidderResponses,
                                                                            AuctionContext auctionContext) {

        return CompositeFuture.join(bidderResponses.stream()
                .map(bidderResponse -> hookStageExecutor
                        .executeProcessedBidderResponseStage(bidderResponse, auctionContext)
                        .map(stageResult -> rejectBidderResponseOrProceed(stageResult, bidderResponse)))
                .collect(Collectors.toList()))
                .map(CompositeFuture::list);
    }

    private static BidderResponse rejectBidderResponseOrProceed(
            HookStageExecutionResult<BidderResponsePayload> stageResult,
            BidderResponse bidderResponse) {

        final List<BidderBid> bids =
                stageResult.isShouldReject() ? Collections.emptyList() : stageResult.getPayload().bids();

        return bidderResponse
                .with(bidderResponse.getSeatBid()
                        .with(bids));
    }

    private Future<BidResponse> cacheBidsAndCreateResponse(List<BidderResponseInfo> bidderResponses,
                                                           AuctionContext auctionContext,
                                                           BidRequestCacheInfo cacheInfo,
                                                           Map<String, MultiBidConfig> bidderToMultiBids,
                                                           VideoStoredDataResult videoStoredDataResult,
                                                           EventsContext eventsContext) {

        final BidRequest bidRequest = auctionContext.getBidRequest();
        if (isEmptyBidderResponses(bidderResponses)) {
            return Future.succeededFuture(BidResponse.builder()
                    .id(bidRequest.getId())
                    .cur(bidRequest.getCur().get(0))
                    .nbr(0) // signal "Unknown Error"
                    .seatbid(Collections.emptyList())
                    .ext(toExtBidResponse(
                            bidderResponses,
                            auctionContext,
                            CacheServiceResult.empty(),
                            VideoStoredDataResult.empty(),
                            eventsContext.getAuctionTimestamp(),
                            null))
                    .build());
        }

        final ExtRequestTargeting targeting = targeting(bidRequest);
        final TxnLog txnLog = auctionContext.getTxnLog();

        final List<BidderResponseInfo> bidderResponseInfos =
                toBidderResponseWithTargetingBidInfos(bidderResponses, bidderToMultiBids, preferDeals(targeting),
                        txnLog);

        final Set<BidInfo> bidInfos = bidderResponseInfos.stream()
                .map(BidderResponseInfo::getSeatBid)
                .map(BidderSeatBidInfo::getBidsInfos)
                .filter(CollectionUtils::isNotEmpty)
                .flatMap(Collection::stream)
                .collect(Collectors.toSet());

        final Set<BidInfo> winningBidInfos = targeting == null
                ? null
                : bidInfos.stream()
                .filter(bidInfo -> bidInfo.getTargetingInfo().isWinningBid())
                .collect(Collectors.toSet());

        updateSentToClientTxnLog(txnLog, bidInfos);

        final Set<BidInfo> bidsToCache = cacheInfo.isShouldCacheWinningBidsOnly() ? winningBidInfos : bidInfos;

        return cacheBids(bidsToCache, auctionContext, cacheInfo, eventsContext)
                .map(cacheResult -> toBidResponse(
                        bidderResponseInfos,
                        auctionContext,
                        targeting,
                        cacheInfo,
                        cacheResult,
                        videoStoredDataResult,
                        eventsContext));
    }

    private static ExtRequestTargeting targeting(BidRequest bidRequest) {
        final ExtRequest requestExt = bidRequest.getExt();
        final ExtRequestPrebid prebid = requestExt != null ? requestExt.getPrebid() : null;
        return prebid != null ? prebid.getTargeting() : null;
    }

    private static boolean preferDeals(ExtRequestTargeting targeting) {
        return BooleanUtils.toBooleanDefaultIfNull(targeting != null ? targeting.getPreferdeals() : null, false);
    }

    private List<BidderResponseInfo> toBidderResponseWithTargetingBidInfos(
            List<BidderResponseInfo> bidderResponses,
            Map<String, MultiBidConfig> bidderToMultiBids,
            boolean preferDeals,
            TxnLog txnLog) {

        final Map<BidderResponseInfo, List<BidInfo>> bidderResponseToReducedBidInfos = bidderResponses.stream()
                .collect(Collectors.toMap(
                        Function.identity(),
                        bidderResponse -> toSortedMultiBidInfo(bidderResponse, bidderToMultiBids, preferDeals)));

        final Map<String, Map<String, List<BidInfo>>> impIdToBidderToBidInfos = bidderResponseToReducedBidInfos.values()
                .stream()
                .flatMap(Collection::stream)
                .collect(Collectors.groupingBy(
                        bidInfo -> bidInfo.getCorrespondingImp().getId(),
                        Collectors.groupingBy(BidInfo::getBidder)));

        // Best bids from bidders for imp
        final Set<BidInfo> winningBids = new HashSet<>();
        // All bids from bidder for imp
        final Set<BidInfo> winningBidsByBidder = new HashSet<>();

        for (final Map<String, List<BidInfo>> bidderToBidInfos : impIdToBidderToBidInfos.values()) {

            bidderToBidInfos.values().forEach(winningBidsByBidder::addAll);

            bidderToBidInfos.values().stream()
                    .flatMap(Collection::stream)
                    .max(winningBidComparatorFactory.create(preferDeals))
                    .ifPresent(winningBids::add);
        }

        final Map<String, Set<String>> impIdToLineItemIds = impIdToBidderToBidInfos.entrySet().stream()
                .collect(Collectors.toMap(
                        Map.Entry::getKey,
                        impIdToBidderToBidInfoEntry -> toLineItemIds(impIdToBidderToBidInfoEntry.getValue().values())));

        updateTopMatchAndLostAuctionLineItemsMetric(winningBids, txnLog, impIdToLineItemIds);

        return bidderResponseToReducedBidInfos.entrySet().stream()
                .map(responseToBidInfos -> injectBidInfoWithTargeting(
                        responseToBidInfos.getKey(),
                        responseToBidInfos.getValue(),
                        bidderToMultiBids,
                        winningBids,
                        winningBidsByBidder))
                .collect(Collectors.toList());
    }

    private List<BidInfo> toSortedMultiBidInfo(BidderResponseInfo bidderResponse,
                                               Map<String, MultiBidConfig> bidderToMultiBids,
                                               boolean preferDeals) {

        final List<BidInfo> bidInfos = bidderResponse.getSeatBid().getBidsInfos();
        final Map<String, List<BidInfo>> impIdToBidInfos = bidInfos.stream()
                .collect(Collectors.groupingBy(bidInfo -> bidInfo.getCorrespondingImp().getId()));

        final MultiBidConfig multiBid = bidderToMultiBids.get(bidderResponse.getBidder());
        final Integer bidLimit = multiBid != null ? multiBid.getMaxBids() : DEFAULT_BID_LIMIT_MIN;

        return impIdToBidInfos.values().stream()
                .map(infos -> sortReducedBidInfo(infos, bidLimit, preferDeals))
                .flatMap(Collection::stream)
                .collect(Collectors.toList());
    }

    private List<BidInfo> sortReducedBidInfo(List<BidInfo> bidInfos, int limit, boolean preferDeals) {
        return bidInfos.stream()
                .sorted(winningBidComparatorFactory.create(preferDeals).reversed())
                .limit(limit)
                .collect(Collectors.toList());
    }

    private static Set<String> toLineItemIds(Collection<List<BidInfo>> bidInfos) {
        return bidInfos.stream()
                .flatMap(Collection::stream)
                .map(BidInfo::getLineItemId)
                .filter(Objects::nonNull)
                .collect(Collectors.toSet());
    }

    /**
     * Updates sent to client as top match and auction lost to line item metric.
     */
    private static void updateTopMatchAndLostAuctionLineItemsMetric(Set<BidInfo> winningBidInfos,
                                                                    TxnLog txnLog,
                                                                    Map<String, Set<String>> impToLineItemIds) {
        for (BidInfo winningBidInfo : winningBidInfos) {
            final String winningLineItemId = winningBidInfo.getLineItemId();
            if (winningLineItemId != null) {
                txnLog.lineItemSentToClientAsTopMatch().add(winningLineItemId);

                final String impIdOfWinningBid = winningBidInfo.getBid().getImpid();
                impToLineItemIds.get(impIdOfWinningBid).stream()
                        .filter(lineItemId -> !Objects.equals(lineItemId, winningLineItemId))
                        .forEach(lineItemId -> txnLog.lostAuctionToLineItems().get(lineItemId).add(winningLineItemId));
            }
        }
    }

    private BidderResponseInfo injectBidInfoWithTargeting(BidderResponseInfo bidderResponseInfo,
                                                          List<BidInfo> bidderBidInfos,
                                                          Map<String, MultiBidConfig> bidderToMultiBids,
                                                          Set<BidInfo> winningBids,
                                                          Set<BidInfo> winningBidsByBidder) {

        final String bidder = bidderResponseInfo.getBidder();
        final List<BidInfo> bidInfosWithTargeting = toBidInfoWithTargeting(bidderBidInfos, bidder, bidderToMultiBids,
                winningBids, winningBidsByBidder);

        final BidderSeatBidInfo seatBid = bidderResponseInfo.getSeatBid();
        final BidderSeatBidInfo modifiedSeatBid = seatBid.with(bidInfosWithTargeting);
        return bidderResponseInfo.with(modifiedSeatBid);
    }

    private List<BidInfo> toBidInfoWithTargeting(List<BidInfo> bidderBidInfos,
                                                 String bidder,
                                                 Map<String, MultiBidConfig> bidderToMultiBids,
                                                 Set<BidInfo> winningBids,
                                                 Set<BidInfo> winningBidsByBidder) {

        final Map<String, List<BidInfo>> impIdToBidInfos = bidderBidInfos.stream()
                .collect(Collectors.groupingBy(bidInfo -> bidInfo.getCorrespondingImp().getId()));

        return impIdToBidInfos.values().stream()
                .map(bidInfos -> injectTargeting(bidInfos, bidder, bidderToMultiBids, winningBids, winningBidsByBidder))
                .flatMap(Collection::stream)
                .collect(Collectors.toList());
    }

    private List<BidInfo> injectTargeting(List<BidInfo> bidderImpIdBidInfos,
                                          String bidder,
                                          Map<String, MultiBidConfig> bidderToMultiBids,
                                          Set<BidInfo> winningBids,
                                          Set<BidInfo> winningBidsByBidder) {

        final List<BidInfo> result = new ArrayList<>();

        final MultiBidConfig multiBid = bidderToMultiBids.get(bidder);
        final String bidderCodePrefix = multiBid != null ? multiBid.getTargetBidderCodePrefix() : null;

        final int multiBidSize = bidderImpIdBidInfos.size();
        for (int i = 0; i < multiBidSize; i++) {
            // first bid have highest value and can't be extra bid.
            final boolean isFirstBid = i == 0;
            final String targetingBidderCode = isFirstBid
                    ? bidder
                    : bidderCodePrefix == null ? null : String.format("%s%s", bidderCodePrefix, i + 1);

            final BidInfo bidInfo = bidderImpIdBidInfos.get(i);
            final TargetingInfo targetingInfo = TargetingInfo.builder()
                    .isTargetingEnabled(targetingBidderCode != null)
                    .isBidderWinningBid(winningBidsByBidder.contains(bidInfo))
                    .isWinningBid(winningBids.contains(bidInfo))
                    .isAddTargetBidderCode(targetingBidderCode != null && multiBidSize > 1)
                    .bidderCode(targetingBidderCode)
                    .build();

            final BidInfo modifiedBidInfo = bidInfo.toBuilder().targetingInfo(targetingInfo).build();
            result.add(modifiedBidInfo);
        }

        return result;
    }

    /**
     * Increments sent to client metrics for each bid with deal.
     */
    private void updateSentToClientTxnLog(TxnLog txnLog, Set<BidInfo> bidInfos) {
        bidInfos.stream()
                .map(BidInfo::getLineItemId)
                .filter(Objects::nonNull)
                .forEach(lineItemId -> txnLog.lineItemsSentToClient().add(lineItemId));
    }

    /**
     * Returns {@link ExtBidResponse} object, populated with response time, errors and debug info (if requested)
     * from all bidders.
     */
    private ExtBidResponse toExtBidResponse(List<BidderResponseInfo> bidderResponseInfos,
                                            AuctionContext auctionContext,
                                            CacheServiceResult cacheResult,
                                            VideoStoredDataResult videoStoredDataResult,
                                            long auctionTimestamp,
                                            Map<String, List<ExtBidderError>> bidErrors) {

        final BidRequest bidRequest = auctionContext.getBidRequest();
        final boolean debugEnabled = auctionContext.getDebugContext().isDebugEnabled();

        final ExtResponseDebug extResponseDebug =
                toExtResponseDebug(bidderResponseInfos, auctionContext, cacheResult, debugEnabled);
        final Map<String, List<ExtBidderError>> errors =
                toExtBidderErrors(bidderResponseInfos, auctionContext, cacheResult, videoStoredDataResult, bidErrors);
        final Map<String, List<ExtBidderError>> warnings = debugEnabled
                ? toExtBidderWarnings(auctionContext)
                : null;
        final Map<String, Integer> responseTimeMillis = toResponseTimes(bidderResponseInfos, cacheResult);

        return ExtBidResponse.builder()
                .debug(extResponseDebug)
                .errors(errors)
                .warnings(warnings)
                .responsetimemillis(responseTimeMillis)
                .tmaxrequest(bidRequest.getTmax())
                .prebid(ExtBidResponsePrebid.of(auctionTimestamp, null))
                .build();
    }

    private ExtResponseDebug toExtResponseDebug(List<BidderResponseInfo> bidderResponseInfos,
                                                AuctionContext auctionContext,
                                                CacheServiceResult cacheResult,
                                                boolean debugEnabled) {
        final DeepDebugLog deepDebugLog = auctionContext.getDeepDebugLog();

        final Map<String, List<ExtHttpCall>> httpCalls = debugEnabled
                ? toExtHttpCalls(bidderResponseInfos, cacheResult, auctionContext.getDebugHttpCalls())
                : null;
        final BidRequest bidRequest = debugEnabled ? auctionContext.getBidRequest() : null;
        final ExtDebugPgmetrics extDebugPgmetrics = debugEnabled ? toExtDebugPgmetrics(
                auctionContext.getTxnLog()) : null;
        final ExtDebugTrace extDebugTrace = deepDebugLog.isDeepDebugEnabled() ? toExtDebugTrace(deepDebugLog) : null;

        return httpCalls == null && bidRequest == null && extDebugPgmetrics == null && extDebugTrace == null
                ? null
                : ExtResponseDebug.of(httpCalls, bidRequest, extDebugPgmetrics, extDebugTrace);
    }

    /**
     * Corresponds cacheId (or null if not present) to each {@link Bid}.
     */
    private Future<CacheServiceResult> cacheBids(Set<BidInfo> bidsToCache,
                                                 AuctionContext auctionContext,
                                                 BidRequestCacheInfo cacheInfo,
                                                 EventsContext eventsContext) {
        if (!cacheInfo.isDoCaching()) {
            return Future.succeededFuture(CacheServiceResult.of(null, null, toMapBidsWithEmptyCacheIds(bidsToCache)));
        }

        // do not submit non deals bids with zero price to prebid cache
        final List<BidInfo> bidsValidToBeCached = bidsToCache.stream()
                .filter(BidResponseCreator::isValidForCaching)
                .collect(Collectors.toList());

        final CacheContext cacheContext = CacheContext.builder()
                .cacheBidsTtl(cacheInfo.getCacheBidsTtl())
                .cacheVideoBidsTtl(cacheInfo.getCacheVideoBidsTtl())
                .shouldCacheBids(cacheInfo.isShouldCacheBids())
                .shouldCacheVideoBids(cacheInfo.isShouldCacheVideoBids())
                .build();

        return cacheService.cacheBidsOpenrtb(bidsValidToBeCached, auctionContext, cacheContext, eventsContext)
                .map(cacheResult -> addNotCachedBids(cacheResult, bidsToCache));
    }

    private static boolean isValidForCaching(BidInfo bidInfo) {
        final Bid bid = bidInfo.getBid();
        final BigDecimal price = bid.getPrice();
        return bid.getDealid() != null ? price.compareTo(BigDecimal.ZERO) >= 0 : price.compareTo(BigDecimal.ZERO) > 0;
    }

    /**
     * Creates a map with {@link Bid} as a key and null as a value.
     */
    private static Map<Bid, CacheInfo> toMapBidsWithEmptyCacheIds(Set<BidInfo> bids) {
        return bids.stream()
                .map(BidInfo::getBid)
                .collect(Collectors.toMap(Function.identity(), ignored -> CacheInfo.empty()));
    }

    /**
     * Adds bids with no cache id info.
     */
    private static CacheServiceResult addNotCachedBids(CacheServiceResult cacheResult, Set<BidInfo> bidInfos) {
        final Map<Bid, CacheInfo> bidToCacheId = cacheResult.getCacheBids();

        if (bidInfos.size() > bidToCacheId.size()) {
            final Map<Bid, CacheInfo> updatedBidToCacheInfo = new HashMap<>(bidToCacheId);
            for (BidInfo bidInfo : bidInfos) {
                final Bid bid = bidInfo.getBid();
                if (!updatedBidToCacheInfo.containsKey(bid)) {
                    updatedBidToCacheInfo.put(bid, CacheInfo.empty());
                }
            }
            return CacheServiceResult.of(cacheResult.getHttpCall(), cacheResult.getError(), updatedBidToCacheInfo);
        }
        return cacheResult;
    }

    private static Map<String, List<ExtHttpCall>> toExtHttpCalls(List<BidderResponseInfo> bidderResponses,
                                                                 CacheServiceResult cacheResult,
                                                                 Map<String, List<DebugHttpCall>> contextHttpCalls) {
        final Map<String, List<ExtHttpCall>> bidderHttpCalls = bidderResponses.stream()
                .collect(Collectors.toMap(
                        BidderResponseInfo::getBidder,
                        bidderResponse -> ListUtils.emptyIfNull(bidderResponse.getSeatBid().getHttpCalls())));

        final DebugHttpCall httpCall = cacheResult.getHttpCall();
        final ExtHttpCall cacheExtHttpCall = httpCall != null ? toExtHttpCall(httpCall) : null;
        final Map<String, List<ExtHttpCall>> cacheHttpCalls = cacheExtHttpCall != null
                ? Collections.singletonMap(CACHE, Collections.singletonList(cacheExtHttpCall))
                : Collections.emptyMap();

        final Map<String, List<ExtHttpCall>> contextExtHttpCalls = contextHttpCalls.entrySet().stream()
                .collect(Collectors.toMap(Map.Entry::getKey, serviceToHttpCall -> serviceToHttpCall.getValue().stream()
                        .map(BidResponseCreator::toExtHttpCall)
                        .collect(Collectors.toList())));

        final Map<String, List<ExtHttpCall>> httpCalls = new HashMap<>();
        httpCalls.putAll(bidderHttpCalls);
        httpCalls.putAll(cacheHttpCalls);
        httpCalls.putAll(contextExtHttpCalls);
        return httpCalls.isEmpty() ? null : httpCalls;
    }

    private static ExtHttpCall toExtHttpCall(DebugHttpCall debugHttpCall) {
        return ExtHttpCall.builder()
                .uri(debugHttpCall.getRequestUri())
                .requestbody(debugHttpCall.getRequestBody())
                .status(debugHttpCall.getResponseStatus())
                .responsebody(debugHttpCall.getResponseBody())
                .requestheaders(debugHttpCall.getRequestHeaders())
                .build();
    }

    private static ExtDebugPgmetrics toExtDebugPgmetrics(TxnLog txnLog) {
        final ExtDebugPgmetrics extDebugPgmetrics = ExtDebugPgmetrics.builder()
                .matchedDomainTargeting(nullIfEmpty(txnLog.lineItemsMatchedDomainTargeting()))
                .matchedWholeTargeting(nullIfEmpty(txnLog.lineItemsMatchedWholeTargeting()))
                .matchedTargetingFcapped(nullIfEmpty(txnLog.lineItemsMatchedTargetingFcapped()))
                .matchedTargetingFcapLookupFailed(nullIfEmpty(txnLog.lineItemsMatchedTargetingFcapLookupFailed()))
                .readyToServe(nullIfEmpty(txnLog.lineItemsReadyToServe()))
                .pacingDeferred(nullIfEmpty(txnLog.lineItemsPacingDeferred()))
                .sentToBidder(nullIfEmpty(txnLog.lineItemsSentToBidder()))
                .sentToBidderAsTopMatch(nullIfEmpty(txnLog.lineItemsSentToBidderAsTopMatch()))
                .receivedFromBidder(nullIfEmpty(txnLog.lineItemsReceivedFromBidder()))
                .responseInvalidated(nullIfEmpty(txnLog.lineItemsResponseInvalidated()))
                .sentToClient(nullIfEmpty(txnLog.lineItemsSentToClient()))
                .sentToClientAsTopMatch(nullIfEmpty(txnLog.lineItemSentToClientAsTopMatch()))
                .build();
        return extDebugPgmetrics.equals(ExtDebugPgmetrics.EMPTY) ? null : extDebugPgmetrics;
    }

    private static ExtDebugTrace toExtDebugTrace(DeepDebugLog deepDebugLog) {
        final List<ExtTraceDeal> entries = deepDebugLog.entries();
        final List<ExtTraceDeal> dealsTrace = entries.stream()
                .filter(extTraceDeal -> StringUtils.isEmpty(extTraceDeal.getLineItemId()))
                .collect(Collectors.toList());
        final Map<String, List<ExtTraceDeal>> lineItemsTrace = entries.stream()
                .filter(extTraceDeal -> StringUtils.isNotEmpty(extTraceDeal.getLineItemId()))
                .collect(Collectors.groupingBy(ExtTraceDeal::getLineItemId, Collectors.toList()));
        return CollectionUtils.isNotEmpty(entries)
                ? ExtDebugTrace.of(CollectionUtils.isEmpty(dealsTrace) ? null : dealsTrace,
                MapUtils.isEmpty(lineItemsTrace) ? null : lineItemsTrace)
                : null;
    }

    private Map<String, List<ExtBidderError>> toExtBidderErrors(List<BidderResponseInfo> bidderResponses,
                                                                AuctionContext auctionContext,
                                                                CacheServiceResult cacheResult,
                                                                VideoStoredDataResult videoStoredDataResult,
                                                                Map<String, List<ExtBidderError>> bidErrors) {
        final Map<String, List<ExtBidderError>> errors = new HashMap<>();

        errors.putAll(extractBidderErrors(bidderResponses));
        errors.putAll(extractDeprecatedBiddersErrors(auctionContext.getBidRequest()));
        errors.putAll(extractPrebidErrors(videoStoredDataResult, auctionContext));
        errors.putAll(extractCacheErrors(cacheResult));
        if (MapUtils.isNotEmpty(bidErrors)) {
            addBidErrors(errors, bidErrors);
        }

        return errors.isEmpty() ? null : errors;
    }

    /**
     * Returns a map with bidder name as a key and list of {@link ExtBidderError}s as a value.
     */
    private static Map<String, List<ExtBidderError>> extractBidderErrors(
            Collection<BidderResponseInfo> bidderResponses) {

        return bidderResponses.stream()
                .filter(bidderResponse -> CollectionUtils.isNotEmpty(bidderResponse.getSeatBid().getErrors()))
                .collect(Collectors.toMap(BidderResponseInfo::getBidder,
                        bidderResponse -> errorsDetails(bidderResponse.getSeatBid().getErrors())));
    }

    /**
     * Maps a list of {@link BidderError} to a list of {@link ExtBidderError}s.
     */
    private static List<ExtBidderError> errorsDetails(List<BidderError> errors) {
        return errors.stream()
                .map(bidderError -> ExtBidderError.of(bidderError.getType().getCode(), bidderError.getMessage()))
                .collect(Collectors.toList());
    }

    /**
     * Returns a map with deprecated bidder name as a key and list of {@link ExtBidderError}s as a value.
     */
    private Map<String, List<ExtBidderError>> extractDeprecatedBiddersErrors(BidRequest bidRequest) {
        return bidRequest.getImp().stream()
                .filter(imp -> imp.getExt() != null)
                .flatMap(imp -> asStream(imp.getExt().fieldNames()))
                .distinct()
                .filter(bidderCatalog::isDeprecatedName)
                .collect(Collectors.toMap(Function.identity(),
                        bidder -> Collections.singletonList(ExtBidderError.of(BidderError.Type.bad_input.getCode(),
                                bidderCatalog.errorForDeprecatedName(bidder)))));
    }

    /**
     * Returns a singleton map with "prebid" as a key and list of {@link ExtBidderError}s errors as a value.
     */
    private static Map<String, List<ExtBidderError>> extractPrebidErrors(VideoStoredDataResult videoStoredDataResult,
                                                                         AuctionContext auctionContext) {
        final List<ExtBidderError> storedErrors = extractStoredErrors(videoStoredDataResult);
        final List<ExtBidderError> contextErrors = extractContextErrors(auctionContext);
        if (storedErrors.isEmpty() && contextErrors.isEmpty()) {
            return Collections.emptyMap();
        }

        final List<ExtBidderError> collectedErrors = Stream.concat(contextErrors.stream(), storedErrors.stream())
                .collect(Collectors.toList());
        return Collections.singletonMap(PREBID_EXT, collectedErrors);
    }

    /**
     * Returns a list of {@link ExtBidderError}s of stored request errors.
     */
    private static List<ExtBidderError> extractStoredErrors(VideoStoredDataResult videoStoredDataResult) {
        final List<String> errors = videoStoredDataResult.getErrors();
        if (CollectionUtils.isNotEmpty(errors)) {
            return errors.stream()
                    .map(message -> ExtBidderError.of(BidderError.Type.generic.getCode(), message))
                    .collect(Collectors.toList());
        }
        return Collections.emptyList();
    }

    /**
     * Returns a list of {@link ExtBidderError}s of auction context prebid errors.
     */
    private static List<ExtBidderError> extractContextErrors(AuctionContext auctionContext) {
        return auctionContext.getPrebidErrors().stream()
                .map(message -> ExtBidderError.of(BidderError.Type.generic.getCode(), message))
                .collect(Collectors.toList());
    }

    /**
     * Returns a singleton map with "cache" as a key and list of {@link ExtBidderError}s cache errors as a value.
     */
    private static Map<String, List<ExtBidderError>> extractCacheErrors(CacheServiceResult cacheResult) {
        final Throwable error = cacheResult.getError();
        if (error != null) {
            final ExtBidderError extBidderError = ExtBidderError.of(BidderError.Type.generic.getCode(),
                    error.getMessage());
            return Collections.singletonMap(CACHE, Collections.singletonList(extBidderError));
        }
        return Collections.emptyMap();
    }

    /**
     * Adds bid errors: if value by key exists - add errors to its list, otherwise - add an entry.
     */
    private static void addBidErrors(Map<String, List<ExtBidderError>> errors,
                                     Map<String, List<ExtBidderError>> bidErrors) {
        for (Map.Entry<String, List<ExtBidderError>> errorEntry : bidErrors.entrySet()) {
            final List<ExtBidderError> extBidderErrors = errors.get(errorEntry.getKey());
            if (extBidderErrors != null) {
                extBidderErrors.addAll(errorEntry.getValue());
            } else {
                errors.put(errorEntry.getKey(), errorEntry.getValue());
            }
        }
    }

    private Map<String, List<ExtBidderError>> toExtBidderWarnings(AuctionContext auctionContext) {
        final Map<String, List<ExtBidderError>> warnings = new HashMap<>(extractContextWarnings(auctionContext));

        return warnings.isEmpty() ? null : warnings;
    }

    private static Map<String, List<ExtBidderError>> extractContextWarnings(AuctionContext auctionContext) {
        final List<ExtBidderError> contextWarnings = auctionContext.getDebugWarnings().stream()
                .map(message -> ExtBidderError.of(BidderError.Type.generic.getCode(), message))
                .collect(Collectors.toList());

        return contextWarnings.isEmpty()
                ? Collections.emptyMap()
                : Collections.singletonMap(PREBID_EXT, contextWarnings);
    }

    private static <T> Stream<T> asStream(Iterator<T> iterator) {
        final Iterable<T> iterable = () -> iterator;
        return StreamSupport.stream(iterable.spliterator(), false);
    }

    /**
     * Returns a map with response time by bidders and cache.
     */
    private static Map<String, Integer> toResponseTimes(Collection<BidderResponseInfo> bidderResponses,
                                                        CacheServiceResult cacheResult) {
        final Map<String, Integer> responseTimeMillis = bidderResponses.stream()
                .collect(Collectors.toMap(BidderResponseInfo::getBidder, BidderResponseInfo::getResponseTime));

        final DebugHttpCall debugHttpCall = cacheResult.getHttpCall();
        final Integer cacheResponseTime = debugHttpCall != null ? debugHttpCall.getResponseTimeMillis() : null;
        if (cacheResponseTime != null) {
            responseTimeMillis.put(CACHE, cacheResponseTime);
        }
        return responseTimeMillis;
    }

    /**
     * Returns {@link BidResponse} based on list of {@link BidderResponse}s and {@link CacheServiceResult}.
     */
    private BidResponse toBidResponse(List<BidderResponseInfo> bidderResponseInfos,
                                      AuctionContext auctionContext,
                                      ExtRequestTargeting targeting,
                                      BidRequestCacheInfo requestCacheInfo,
                                      CacheServiceResult cacheResult,
                                      VideoStoredDataResult videoStoredDataResult,
                                      EventsContext eventsContext) {

        final BidRequest bidRequest = auctionContext.getBidRequest();
        final Account account = auctionContext.getAccount();

        final Map<String, List<ExtBidderError>> bidErrors = new HashMap<>();
        final List<SeatBid> seatBids = bidderResponseInfos.stream()
                .map(BidderResponseInfo::getSeatBid)
                .map(BidderSeatBidInfo::getBidsInfos)
                .filter(CollectionUtils::isNotEmpty)
                .map(bidInfos -> toSeatBid(
                        bidInfos,
                        targeting,
                        bidRequest,
                        requestCacheInfo,
                        cacheResult.getCacheBids(),
                        account,
                        bidErrors))
                .collect(Collectors.toList());

        final Long auctionTimestamp = eventsContext.getAuctionTimestamp();
        final ExtBidResponse extBidResponse = toExtBidResponse(
                bidderResponseInfos,
                auctionContext,
                cacheResult,
                videoStoredDataResult,
                auctionTimestamp,
                bidErrors);

        return BidResponse.builder()
                .id(bidRequest.getId())
                .cur(bidRequest.getCur().get(0))
                .seatbid(seatBids)
                .ext(extBidResponse)
                .build();
    }

    private Future<VideoStoredDataResult> videoStoredDataResult(AuctionContext auctionContext) {
        final List<Imp> imps = auctionContext.getBidRequest().getImp();
        final String accountId = auctionContext.getAccount().getId();
        final Timeout timeout = auctionContext.getTimeout();

        final List<String> errors = new ArrayList<>();
        final List<Imp> storedVideoInjectableImps = new ArrayList<>();

        for (Imp imp : imps) {
            try {
                if (checkEchoVideoAttrs(imp)) {
                    storedVideoInjectableImps.add(imp);
                }
            } catch (InvalidRequestException e) {
                errors.add(e.getMessage());
            }
        }

        return storedRequestProcessor.videoStoredDataResult(accountId, storedVideoInjectableImps, errors, timeout)
                .otherwise(throwable -> VideoStoredDataResult.of(Collections.emptyMap(),
                        Collections.singletonList(throwable.getMessage())));
    }

    /**
     * Checks if imp.ext.prebid.options.echovideoattrs equals true.
     */
    private boolean checkEchoVideoAttrs(Imp imp) {
        if (imp.getExt() != null) {
            try {
                final ExtImp extImp = mapper.mapper().treeToValue(imp.getExt(), ExtImp.class);
                final ExtImpPrebid prebid = extImp.getPrebid();
                final ExtOptions options = prebid != null ? prebid.getOptions() : null;
                final Boolean echoVideoAttrs = options != null ? options.getEchoVideoAttrs() : null;
                return BooleanUtils.toBoolean(echoVideoAttrs);
            } catch (JsonProcessingException e) {
                throw new InvalidRequestException(String.format(
                        "Incorrect Imp extension format for Imp with id %s: %s", imp.getId(), e.getMessage()));
            }
        }
        return false;
    }

    /**
     * Creates an OpenRTB {@link SeatBid} for a bidder. It will contain all the bids supplied by a bidder and a "bidder"
     * extension field populated.
     */
    private SeatBid toSeatBid(List<BidInfo> bidInfos,
                              ExtRequestTargeting targeting,
                              BidRequest bidRequest,
                              BidRequestCacheInfo requestCacheInfo,
                              Map<Bid, CacheInfo> bidToCacheInfo,
                              Account account,
                              Map<String, List<ExtBidderError>> bidErrors) {

        final String bidder = bidInfos.stream()
                .map(BidInfo::getBidder)
                .findFirst()
                // Should never occur
                .orElseThrow(() -> new IllegalArgumentException("Bidder was not defined for bidInfo"));

        final List<Bid> bids = bidInfos.stream()
                .map(bidInfo -> injectAdmWithCacheInfo(
                        bidInfo,
                        requestCacheInfo,
                        bidToCacheInfo,
                        bidErrors))
                .filter(Objects::nonNull)
                .map(bidInfo -> toBid(
                        bidInfo,
                        targeting,
                        bidRequest,
                        account))
                .filter(Objects::nonNull)
                .collect(Collectors.toList());

        return SeatBid.builder()
                .seat(bidder)
                .bid(bids)
                .group(0) // prebid cannot support roadblocking
                .build();
    }

    private BidInfo injectAdmWithCacheInfo(BidInfo bidInfo,
                                           BidRequestCacheInfo requestCacheInfo,
                                           Map<Bid, CacheInfo> bidsWithCacheIds,
                                           Map<String, List<ExtBidderError>> bidErrors) {

        final Bid bid = bidInfo.getBid();
        final BidType bidType = bidInfo.getBidType();
        final String bidder = bidInfo.getBidder();
        final Imp correspondingImp = bidInfo.getCorrespondingImp();

        final CacheInfo cacheInfo = bidsWithCacheIds.get(bid);
        final String cacheId = cacheInfo != null ? cacheInfo.getCacheId() : null;
        final String videoCacheId = cacheInfo != null ? cacheInfo.getVideoCacheId() : null;

        String modifiedBidAdm = bid.getAdm();
        if ((videoCacheId != null && !requestCacheInfo.isReturnCreativeVideoBids())
                || (cacheId != null && !requestCacheInfo.isReturnCreativeBids())) {
            modifiedBidAdm = null;
        }

        if (bidType.equals(BidType.xNative) && modifiedBidAdm != null) {
            try {
                modifiedBidAdm = createNativeMarkup(modifiedBidAdm, correspondingImp);
            } catch (PreBidException e) {
                bidErrors.computeIfAbsent(bidder, ignored -> new ArrayList<>())
                        .add(ExtBidderError.of(BidderError.Type.bad_server_response.getCode(), e.getMessage()));
                return null;
            }
        }

        final Bid modifiedBid = bid.toBuilder().adm(modifiedBidAdm).build();
        return bidInfo.toBuilder()
                .bid(modifiedBid)
                .cacheInfo(cacheInfo)
                .build();
    }

    /**
     * Returns an OpenRTB {@link Bid} with "prebid" and "bidder" extension fields populated.
     */
    private Bid toBid(BidInfo bidInfo, ExtRequestTargeting targeting, BidRequest bidRequest, Account account) {
        final TargetingInfo targetingInfo = bidInfo.getTargetingInfo();
        final BidType bidType = bidInfo.getBidType();
        final Bid bid = bidInfo.getBid();

        final CacheInfo cacheInfo = bidInfo.getCacheInfo();
        final String cacheId = cacheInfo != null ? cacheInfo.getCacheId() : null;
        final String videoCacheId = cacheInfo != null ? cacheInfo.getVideoCacheId() : null;

        final boolean isApp = bidRequest.getApp() != null;

        final Map<String, String> targetingKeywords;
        final String bidderCode = targetingInfo.getBidderCode();
        if (targeting != null && targetingInfo.isTargetingEnabled() && targetingInfo.isBidderWinningBid()) {
            final TargetingKeywordsCreator keywordsCreator = resolveKeywordsCreator(bidType, targeting, isApp,
                    bidRequest, account);

            final boolean isWinningBid = targetingInfo.isWinningBid();
            targetingKeywords = keywordsCreator.makeFor(bid, bidderCode, isWinningBid, cacheId,
                    bidType.getName(), videoCacheId);
        } else {
            targetingKeywords = null;
        }

        final CacheAsset bids = cacheId != null ? toCacheAsset(cacheId) : null;
        final CacheAsset vastXml = videoCacheId != null ? toCacheAsset(videoCacheId) : null;
        final ExtResponseCache cache = bids != null || vastXml != null ? ExtResponseCache.of(bids, vastXml) : null;

        final ObjectNode originalBidExt = bid.getExt();
        final ExtBidPrebid extBidPrebid = getExtPrebid(originalBidExt);
        final ExtBidPrebid.ExtBidPrebidBuilder extBidPrebidBuilder = extBidPrebid != null
                ? extBidPrebid.toBuilder()
                : ExtBidPrebid.builder();

        final ExtBidPrebid updatedExtBidPrebid = extBidPrebidBuilder
                .targeting(targetingKeywords)
                .targetBidderCode(targetingInfo.isAddTargetBidderCode() ? bidderCode : null)
                .cache(cache)
                .build();

        final ObjectNode updatedBidExt =
                originalBidExt != null ? originalBidExt.deepCopy() : mapper.mapper().createObjectNode();
        updatedBidExt.set(PREBID_EXT, mapper.mapper().valueToTree(updatedExtBidPrebid));

        final Integer ttl = cacheInfo != null ? ObjectUtils.max(cacheInfo.getTtl(), cacheInfo.getVideoTtl()) : null;

        return bid.toBuilder()
                .ext(updatedBidExt)
                .exp(ttl)
                .build();
    }

    private String createNativeMarkup(String bidAdm, Imp correspondingImp) {
        final Response nativeMarkup;
        try {
            nativeMarkup = mapper.decodeValue(bidAdm, Response.class);
        } catch (DecodeException e) {
            throw new PreBidException(e.getMessage());
        }

        final List<Asset> responseAssets = nativeMarkup.getAssets();
        if (CollectionUtils.isNotEmpty(responseAssets)) {
            final Native nativeImp = correspondingImp != null ? correspondingImp.getXNative() : null;
            if (nativeImp == null) {
                throw new PreBidException("Could not find native imp");
            }

            final Request nativeRequest;
            try {
                nativeRequest = mapper.mapper().readValue(nativeImp.getRequest(), Request.class);
            } catch (JsonProcessingException e) {
                throw new PreBidException(e.getMessage());
            }

            responseAssets.forEach(asset -> setAssetTypes(asset, nativeRequest.getAssets()));
            return mapper.encode(nativeMarkup);
        }

        return bidAdm;
    }

    private static void setAssetTypes(Asset responseAsset, List<com.iab.openrtb.request.Asset> requestAssets) {
        if (responseAsset.getImg() != null) {
            final ImageObject img = getAssetById(responseAsset.getId(), requestAssets).getImg();
            final Integer type = img != null ? img.getType() : null;
            if (type != null) {
                responseAsset.getImg().setType(type);
            } else {
                throw new PreBidException(String.format("Response has an Image asset with ID:%s present that doesn't "
                        + "exist in the request", responseAsset.getId()));
            }
        }
        if (responseAsset.getData() != null) {
            final DataObject data = getAssetById(responseAsset.getId(), requestAssets).getData();
            final Integer type = data != null ? data.getType() : null;
            if (type != null) {
                responseAsset.getData().setType(type);
            } else {
                throw new PreBidException(String.format("Response has a Data asset with ID:%s present that doesn't "
                        + "exist in the request", responseAsset.getId()));
            }
        }
    }

    private static com.iab.openrtb.request.Asset getAssetById(int assetId,
                                                              List<com.iab.openrtb.request.Asset> requestAssets) {
        return requestAssets.stream()
                .filter(asset -> asset.getId() == assetId)
                .findFirst()
                .orElse(com.iab.openrtb.request.Asset.EMPTY);
    }

    private EventsContext createEventsContext(AuctionContext auctionContext) {
        return EventsContext.builder()
                .auctionId(auctionContext.getBidRequest().getId())
                .enabledForAccount(eventsEnabledForAccount(auctionContext))
                .enabledForRequest(eventsEnabledForRequest(auctionContext))
                .auctionTimestamp(auctionTimestamp(auctionContext))
                .integration(integrationFrom(auctionContext))
                .build();
    }

    private static boolean eventsEnabledForAccount(AuctionContext auctionContext) {
        final AccountAuctionConfig accountAuctionConfig = auctionContext.getAccount().getAuction();
        final AccountEventsConfig accountEventsConfig =
                accountAuctionConfig != null ? accountAuctionConfig.getEvents() : null;
        final Boolean accountEventsEnabled = accountEventsConfig != null ? accountEventsConfig.getEnabled() : null;

        return BooleanUtils.isTrue(accountEventsEnabled);
    }

    private static boolean eventsEnabledForRequest(AuctionContext auctionContext) {
        return eventsEnabledForChannel(auctionContext) || eventsAllowedByRequest(auctionContext);
    }

    private static boolean eventsEnabledForChannel(AuctionContext auctionContext) {
        final AccountAnalyticsConfig analyticsConfig = auctionContext.getAccount().getAnalytics();
        final Map<String, Boolean> channelConfig = ObjectUtils.defaultIfNull(
                analyticsConfig != null ? analyticsConfig.getAuctionEvents() : null,
                AccountAnalyticsConfig.fallbackAuctionEvents());

        final String channelFromRequest = channelFromRequest(auctionContext.getBidRequest());

        return MapUtils.emptyIfNull(channelConfig).entrySet().stream()
                .filter(entry -> StringUtils.equalsIgnoreCase(channelFromRequest, entry.getKey()))
                .findFirst()
                .map(entry -> BooleanUtils.isTrue(entry.getValue()))
                .orElse(Boolean.FALSE);
    }

    private static String channelFromRequest(BidRequest bidRequest) {
        final ExtRequest requestExt = bidRequest.getExt();
        final ExtRequestPrebid prebid = requestExt != null ? requestExt.getPrebid() : null;
        final ExtRequestPrebidChannel channel = prebid != null ? prebid.getChannel() : null;

        return channel != null ? channel.getName() : null;
    }

    private static boolean eventsAllowedByRequest(AuctionContext auctionContext) {
        final ExtRequest requestExt = auctionContext.getBidRequest().getExt();
        final ExtRequestPrebid prebid = requestExt != null ? requestExt.getPrebid() : null;

        return prebid != null && prebid.getEvents() != null;
    }

    /**
     * Extracts auction timestamp from {@link ExtRequest} or get it from {@link Clock} if it is null.
     */
    private long auctionTimestamp(AuctionContext auctionContext) {
        final ExtRequest requestExt = auctionContext.getBidRequest().getExt();
        final ExtRequestPrebid prebid = requestExt != null ? requestExt.getPrebid() : null;
        final Long auctionTimestamp = prebid != null ? prebid.getAuctiontimestamp() : null;
        return auctionTimestamp != null ? auctionTimestamp : clock.millis();
    }

    private static String integrationFrom(AuctionContext auctionContext) {
        final ExtRequest extRequest = auctionContext.getBidRequest().getExt();
        final ExtRequestPrebid prebid = extRequest == null ? null : extRequest.getPrebid();

        return prebid != null ? prebid.getIntegration() : null;
    }

    private Events createEvents(String bidder,
                                Account account,
                                String bidId,
                                EventsContext eventsContext,
                                String lineItemId) {

        if (!eventsContext.isEnabledForAccount()) {
            return null;
        }

        return eventsContext.isEnabledForRequest() || StringUtils.isNotEmpty(lineItemId)
                ? eventsService.createEvent(
                bidId,
                bidder,
                account.getId(),
                lineItemId,
                eventsContext.isEnabledForRequest(),
                eventsContext)
                : null;
    }

    private TargetingKeywordsCreator resolveKeywordsCreator(BidType bidType,
                                                            ExtRequestTargeting targeting,
                                                            boolean isApp,
                                                            BidRequest bidRequest,
                                                            Account account) {
        final Map<BidType, TargetingKeywordsCreator> keywordsCreatorByBidType =
                keywordsCreatorByBidType(targeting, isApp, bidRequest, account);

        return keywordsCreatorByBidType.getOrDefault(bidType, keywordsCreator(targeting, isApp, bidRequest, account));
    }

    /**
     * Extracts targeting keywords settings from the bid request and creates {@link TargetingKeywordsCreator}
     * instance if it is present.
     */
    private TargetingKeywordsCreator keywordsCreator(ExtRequestTargeting targeting,
                                                     boolean isApp,
                                                     BidRequest bidRequest,
                                                     Account account) {

        final JsonNode priceGranularityNode = targeting.getPricegranularity();
        return priceGranularityNode == null || priceGranularityNode.isNull()
                ? null
                : createKeywordsCreator(targeting, isApp, priceGranularityNode, bidRequest, account);
    }

    /**
     * Returns a map of {@link BidType} to correspondent {@link TargetingKeywordsCreator}
     * extracted from {@link ExtRequestTargeting} if it exists.
     */
    private Map<BidType, TargetingKeywordsCreator> keywordsCreatorByBidType(ExtRequestTargeting targeting,
                                                                            boolean isApp,
                                                                            BidRequest bidRequest,
                                                                            Account account) {

        final ExtMediaTypePriceGranularity mediaTypePriceGranularity = targeting.getMediatypepricegranularity();
        if (mediaTypePriceGranularity == null) {
            return Collections.emptyMap();
        }

        final Map<BidType, TargetingKeywordsCreator> result = new EnumMap<>(BidType.class);

        final ObjectNode banner = mediaTypePriceGranularity.getBanner();
        final boolean isBannerNull = banner == null || banner.isNull();
        if (!isBannerNull) {
            result.put(BidType.banner, createKeywordsCreator(targeting, isApp, banner, bidRequest, account));
        }

        final ObjectNode video = mediaTypePriceGranularity.getVideo();
        final boolean isVideoNull = video == null || video.isNull();
        if (!isVideoNull) {
            result.put(BidType.video, createKeywordsCreator(targeting, isApp, video, bidRequest, account));
        }

        final ObjectNode xNative = mediaTypePriceGranularity.getXNative();
        final boolean isNativeNull = xNative == null || xNative.isNull();
        if (!isNativeNull) {
            result.put(BidType.xNative, createKeywordsCreator(targeting, isApp, xNative, bidRequest, account));
        }

        return result;
    }

    private TargetingKeywordsCreator createKeywordsCreator(ExtRequestTargeting targeting,
                                                           boolean isApp,
                                                           JsonNode priceGranularity,
                                                           BidRequest bidRequest,
                                                           Account account) {

        return TargetingKeywordsCreator.create(
                parsePriceGranularity(priceGranularity),
                targeting.getIncludewinners(),
                targeting.getIncludebidderkeys(),
                BooleanUtils.isTrue(targeting.getIncludeformat()),
                isApp,
                resolveTruncateAttrChars(targeting, account),
                cacheHost,
                cachePath,
                TargetingKeywordsResolver.create(bidRequest, mapper));
    }

    /**
     * Returns max targeting keyword length.
     */
    private int resolveTruncateAttrChars(ExtRequestTargeting targeting, Account account) {
        final AccountAuctionConfig accountAuctionConfig = account.getAuction();
        final Integer accountTruncateTargetAttr =
                accountAuctionConfig != null ? accountAuctionConfig.getTruncateTargetAttr() : null;

        return ObjectUtils.firstNonNull(
                truncateAttrCharsOrNull(targeting.getTruncateattrchars()),
                truncateAttrCharsOrNull(accountTruncateTargetAttr),
                truncateAttrChars);
    }

    private static Integer truncateAttrCharsOrNull(Integer value) {
        return value != null && value >= 0 && value <= 255 ? value : null;
    }

    /**
     * Parse {@link JsonNode} to {@link List} of {@link ExtPriceGranularity}.
     * <p>
     * Throws {@link PreBidException} in case of errors during decoding price granularity.
     */
    private ExtPriceGranularity parsePriceGranularity(JsonNode priceGranularity) {
        try {
            return mapper.mapper().treeToValue(priceGranularity, ExtPriceGranularity.class);
        } catch (JsonProcessingException e) {
            throw new PreBidException(String.format("Error decoding bidRequest.prebid.targeting.pricegranularity: %s",
                    e.getMessage()), e);
        }
    }

    /**
     * Creates {@link CacheAsset} for the given cache ID.
     */
    private CacheAsset toCacheAsset(String cacheId) {
        return CacheAsset.of(cacheAssetUrlTemplate.concat(cacheId), cacheId);
    }

    private static <T> Set<T> nullIfEmpty(Set<T> set) {
        if (set.isEmpty()) {
            return null;
        }
        return Collections.unmodifiableSet(set);
    }

    private static <K, V> Map<K, V> nullIfEmpty(Map<K, V> map) {
        if (map.isEmpty()) {
            return null;
        }
        return Collections.unmodifiableMap(map);
    }

    /**
     * Creates {@link ExtBidPrebidVideo} from bid extension.
     */
    private ExtBidPrebidVideo getExtBidPrebidVideo(ObjectNode bidExt) {
        final ExtBidPrebid extBidPrebid = getExtPrebid(bidExt);

        return extBidPrebid != null ? extBidPrebid.getVideo() : null;
    }

    private ExtBidPrebid getExtPrebid(ObjectNode bidExt) {
        if (bidExt == null || !bidExt.hasNonNull(PREBID_EXT)) {
            return null;
        }

        return mapper.mapper().convertValue(bidExt.get(PREBID_EXT), ExtBidPrebid.class);
    }
}<|MERGE_RESOLUTION|>--- conflicted
+++ resolved
@@ -24,11 +24,8 @@
 import org.apache.commons.lang3.ObjectUtils;
 import org.apache.commons.lang3.StringUtils;
 import org.prebid.server.auction.model.AuctionContext;
-<<<<<<< HEAD
 import org.prebid.server.auction.model.AuctionParticipation;
-=======
 import org.prebid.server.auction.model.BidInfo;
->>>>>>> 48ceeca9
 import org.prebid.server.auction.model.BidRequestCacheInfo;
 import org.prebid.server.auction.model.BidderResponse;
 import org.prebid.server.auction.model.BidderResponseInfo;
@@ -178,6 +175,11 @@
         final List<Imp> imps = auctionContext.getBidRequest().getImp();
         final EventsContext eventsContext = createEventsContext(auctionContext);
 
+        final List<BidderResponse> bidderResponses = auctionParticipations.stream()
+                .filter(auctionParticipation -> !auctionParticipation.isRequestBlocked())
+                .map(AuctionParticipation::getBidderResponse)
+                .collect(Collectors.toList());
+
         return videoStoredDataResult(auctionContext)
                 .compose(videoStoredDataResult -> {
                     final List<BidderResponse> modifiedBidderResponses =
@@ -195,32 +197,6 @@
                 });
     }
 
-<<<<<<< HEAD
-        final long auctionTimestamp = auctionTimestamp(auctionContext);
-        final List<BidderResponse> bidderResponses = auctionParticipations.stream()
-                .filter(auctionParticipation -> !auctionParticipation.isRequestBlocked())
-                .map(AuctionParticipation::getBidderResponse)
-                .collect(Collectors.toList());
-
-        if (isEmptyBidderResponses(bidderResponses)) {
-            final BidRequest bidRequest = auctionContext.getBidRequest();
-            final ExtBidResponse extBidResponse = toExtBidResponse(
-                    bidderResponses,
-                    auctionContext,
-                    CacheServiceResult.empty(),
-                    VideoStoredDataResult.empty(),
-                    auctionTimestamp,
-                    debugEnabled,
-                    null);
-
-            return Future.succeededFuture(BidResponse.builder()
-                    .id(bidRequest.getId())
-                    .cur(bidRequest.getCur().get(0))
-                    .nbr(0) // signal "Unknown Error"
-                    .seatbid(Collections.emptyList())
-                    .ext(mapper.mapper().valueToTree(extBidResponse))
-                    .build());
-=======
     private List<BidderResponse> updateBids(List<BidderResponse> bidderResponses,
                                             VideoStoredDataResult videoStoredDataResult,
                                             AuctionContext auctionContext,
@@ -248,7 +224,6 @@
 
             final BidderSeatBid modifiedSeatBid = seatBid.with(modifiedBidderBids);
             result.add(bidderResponse.with(modifiedSeatBid));
->>>>>>> 48ceeca9
         }
         return result;
     }
