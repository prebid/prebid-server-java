package org.prebid.server.auction;

import com.fasterxml.jackson.core.JsonProcessingException;
import com.fasterxml.jackson.core.type.TypeReference;
import com.fasterxml.jackson.databind.JsonNode;
import com.fasterxml.jackson.databind.node.ObjectNode;
import com.iab.openrtb.request.BidRequest;
import com.iab.openrtb.request.DataObject;
import com.iab.openrtb.request.ImageObject;
import com.iab.openrtb.request.Imp;
import com.iab.openrtb.request.Native;
import com.iab.openrtb.request.Request;
import com.iab.openrtb.request.Video;
import com.iab.openrtb.response.Asset;
import com.iab.openrtb.response.Bid;
import com.iab.openrtb.response.BidResponse;
import com.iab.openrtb.response.Response;
import com.iab.openrtb.response.SeatBid;
import io.vertx.core.Future;
import org.apache.commons.collections4.CollectionUtils;
import org.apache.commons.collections4.ListUtils;
import org.apache.commons.collections4.MapUtils;
import org.apache.commons.lang3.BooleanUtils;
import org.apache.commons.lang3.ObjectUtils;
import org.apache.commons.lang3.StringUtils;
import org.prebid.server.auction.model.AuctionContext;
import org.prebid.server.auction.model.BidInfo;
import org.prebid.server.auction.model.BidRequestCacheInfo;
import org.prebid.server.auction.model.BidderResponse;
import org.prebid.server.auction.model.BidderResponseInfo;
import org.prebid.server.auction.model.MultiBidConfig;
import org.prebid.server.auction.model.TargetingInfo;
import org.prebid.server.bidder.BidderCatalog;
import org.prebid.server.bidder.model.BidderBid;
import org.prebid.server.bidder.model.BidderError;
import org.prebid.server.bidder.model.BidderSeatBid;
import org.prebid.server.bidder.model.BidderSeatBidInfo;
import org.prebid.server.cache.CacheService;
import org.prebid.server.cache.model.CacheContext;
import org.prebid.server.cache.model.CacheInfo;
import org.prebid.server.cache.model.CacheServiceResult;
import org.prebid.server.cache.model.DebugHttpCall;
import org.prebid.server.events.EventsContext;
import org.prebid.server.events.EventsService;
import org.prebid.server.exception.InvalidRequestException;
import org.prebid.server.exception.PreBidException;
import org.prebid.server.execution.Timeout;
import org.prebid.server.identity.IdGenerator;
import org.prebid.server.identity.IdGeneratorType;
import org.prebid.server.json.DecodeException;
import org.prebid.server.json.JacksonMapper;
import org.prebid.server.proto.openrtb.ext.ExtPrebid;
import org.prebid.server.proto.openrtb.ext.request.ExtImp;
import org.prebid.server.proto.openrtb.ext.request.ExtImpPrebid;
import org.prebid.server.proto.openrtb.ext.request.ExtImpTargeting;
import org.prebid.server.proto.openrtb.ext.request.ExtMediaTypePriceGranularity;
import org.prebid.server.proto.openrtb.ext.request.ExtOptions;
import org.prebid.server.proto.openrtb.ext.request.ExtPriceGranularity;
import org.prebid.server.proto.openrtb.ext.request.ExtRequest;
import org.prebid.server.proto.openrtb.ext.request.ExtRequestPrebid;
import org.prebid.server.proto.openrtb.ext.request.ExtRequestPrebidChannel;
import org.prebid.server.proto.openrtb.ext.request.ExtRequestTargeting;
import org.prebid.server.proto.openrtb.ext.response.BidType;
import org.prebid.server.proto.openrtb.ext.response.CacheAsset;
import org.prebid.server.proto.openrtb.ext.response.Events;
import org.prebid.server.proto.openrtb.ext.response.ExtBidPrebid;
import org.prebid.server.proto.openrtb.ext.response.ExtBidPrebidVideo;
import org.prebid.server.proto.openrtb.ext.response.ExtBidResponse;
import org.prebid.server.proto.openrtb.ext.response.ExtBidResponsePrebid;
import org.prebid.server.proto.openrtb.ext.response.ExtBidderError;
import org.prebid.server.proto.openrtb.ext.response.ExtHttpCall;
import org.prebid.server.proto.openrtb.ext.response.ExtResponseCache;
import org.prebid.server.proto.openrtb.ext.response.ExtResponseDebug;
import org.prebid.server.settings.model.Account;
import org.prebid.server.settings.model.AccountAnalyticsConfig;
import org.prebid.server.settings.model.VideoStoredDataResult;
import org.prebid.server.vast.VastModifier;

import java.math.BigDecimal;
import java.time.Clock;
import java.util.ArrayList;
import java.util.Collection;
import java.util.Collections;
import java.util.EnumMap;
import java.util.HashMap;
import java.util.HashSet;
import java.util.Iterator;
import java.util.List;
import java.util.Map;
import java.util.Objects;
import java.util.Set;
import java.util.function.Function;
import java.util.stream.Collectors;
import java.util.stream.Stream;
import java.util.stream.StreamSupport;

public class BidResponseCreator {

    private static final TypeReference<ExtPrebid<ExtBidPrebid, ObjectNode>> EXT_PREBID_TYPE_REFERENCE =
            new TypeReference<ExtPrebid<ExtBidPrebid, ObjectNode>>() {
            };

    private static final String CACHE = "cache";
    private static final String PREBID_EXT = "prebid";
    private static final String ORIGINAL_BID_CPM = "origbidcpm";
    private static final String ORIGINAL_BID_CURRENCY = "origbidcur";
    private static final String SKADN_PROPERTY = "skadn";
    private static final Integer DEFAULT_BID_LIMIT_MIN = 1;

    private final CacheService cacheService;
    private final BidderCatalog bidderCatalog;
    private final VastModifier vastModifier;
    private final EventsService eventsService;
    private final StoredRequestProcessor storedRequestProcessor;
    private final IdGenerator bidIdGenerator;
    private final int truncateAttrChars;
    private final Clock clock;
    private final JacksonMapper mapper;

    private final String cacheHost;
    private final String cachePath;
    private final String cacheAssetUrlTemplate;
    private final WinningBidComparatorFactory winningBidComparatorFactory;

    public BidResponseCreator(CacheService cacheService,
                              BidderCatalog bidderCatalog,
                              VastModifier vastModifier,
                              EventsService eventsService,
                              StoredRequestProcessor storedRequestProcessor,
                              WinningBidComparatorFactory winningBidComparatorFactory,
                              IdGenerator bidIdGenerator,
                              int truncateAttrChars,
                              Clock clock,
                              JacksonMapper mapper) {

        this.cacheService = Objects.requireNonNull(cacheService);
        this.bidderCatalog = Objects.requireNonNull(bidderCatalog);
        this.vastModifier = Objects.requireNonNull(vastModifier);
        this.eventsService = Objects.requireNonNull(eventsService);
        this.storedRequestProcessor = Objects.requireNonNull(storedRequestProcessor);
        this.winningBidComparatorFactory = Objects.requireNonNull(winningBidComparatorFactory);
        this.bidIdGenerator = Objects.requireNonNull(bidIdGenerator);
        this.truncateAttrChars = validateTruncateAttrChars(truncateAttrChars);
        this.clock = Objects.requireNonNull(clock);
        this.mapper = Objects.requireNonNull(mapper);

        cacheHost = Objects.requireNonNull(cacheService.getEndpointHost());
        cachePath = Objects.requireNonNull(cacheService.getEndpointPath());
        cacheAssetUrlTemplate = Objects.requireNonNull(cacheService.getCachedAssetURLTemplate());
    }

    private static int validateTruncateAttrChars(int truncateAttrChars) {
        if (truncateAttrChars < 0 || truncateAttrChars > 255) {
            throw new IllegalArgumentException("truncateAttrChars must be between 0 and 255");
        }
        return truncateAttrChars;
    }

    /**
     * Creates an OpenRTB {@link BidResponse} from the bids supplied by the bidder,
     * including processing of winning bids with cache IDs.
     */
    Future<BidResponse> create(List<BidderResponse> bidderResponses,
                               AuctionContext auctionContext,
                               BidRequestCacheInfo cacheInfo,
                               Map<String, MultiBidConfig> bidderToMultiBids,
                               boolean debugEnabled) {
        final BidRequest bidRequest = auctionContext.getBidRequest();
        final List<Imp> imps = bidRequest.getImp();
        final long auctionTimestamp = auctionTimestamp(auctionContext);
        final Account account = auctionContext.getAccount();

        final EventsContext eventsContext = EventsContext.builder()
                .enabledForAccount(eventsEnabledForAccount(auctionContext))
                .enabledForRequest(eventsEnabledForRequest(auctionContext))
                .auctionTimestamp(auctionTimestamp)
                .integration(integrationFrom(auctionContext))
                .build();

        final List<BidderResponse> modifiedBidderResponses = updateBids(bidderResponses, account, eventsContext);

        final List<BidderResponseInfo> bidderResponseInfos = toBidderResponseInfos(modifiedBidderResponses, imps);

        if (isEmptyBidderResponses(bidderResponseInfos)) {
            return Future.succeededFuture(BidResponse.builder()
                    .id(bidRequest.getId())
                    .cur(bidRequest.getCur().get(0))
                    .nbr(0) // signal "Unknown Error"
                    .seatbid(Collections.emptyList())
                    .ext(mapper.mapper().valueToTree(toExtBidResponse(
                            bidderResponseInfos,
                            auctionContext,
                            CacheServiceResult.empty(),
                            VideoStoredDataResult.empty(),
                            auctionTimestamp,
                            debugEnabled,
                            null)))
                    .build());
        }

        return cacheBidsAndCreateResponse(
                bidderResponseInfos,
                auctionContext,
                cacheInfo,
                bidderToMultiBids,
                eventsContext,
                debugEnabled);
    }

    private List<BidderResponse> updateBids(List<BidderResponse> bidderResponses,
                                            Account account,
                                            EventsContext eventsContext) {
        final List<BidderResponse> result = new ArrayList<>();
        for (BidderResponse bidderResponse : bidderResponses) {
            final String bidder = bidderResponse.getBidder();

            final List<BidderBid> modifiedBidderBids = new ArrayList<>();
            final BidderSeatBid seatBid = bidderResponse.getSeatBid();
            for (BidderBid bidderBid : seatBid.getBids()) {
                final Bid receivedBid = bidderBid.getBid();
                final BidType bidType = bidderBid.getType();
                final Bid modifiedBid = updateBid(receivedBid, bidType, bidder, account, eventsContext);
                modifiedBidderBids.add(bidderBid.with(modifiedBid));
            }

            final BidderSeatBid modifiedSeatBid = seatBid.with(modifiedBidderBids);
            result.add(bidderResponse.with(modifiedSeatBid));
        }
        return result;
    }

    private Bid updateBid(Bid bid,
                          BidType bidType,
                          String bidder,
                          Account account,
                          EventsContext eventsContext) {
        final String generatedBidId = bidIdGenerator.getType() != IdGeneratorType.none
                ? bidIdGenerator.generateId()
                : null;

        return bid.toBuilder()
                .adm(updateBidAdm(bid, bidType, bidder, account, eventsContext, generatedBidId))
                .ext(updateBidExt(bid, generatedBidId))
                .build();
    }

    private String updateBidAdm(Bid bid,
                                BidType bidType,
                                String bidder,
                                Account account,
                                EventsContext eventsContext,
                                String generatedBidId) {
        final String bidAdm = bid.getAdm();
        return BidType.video.equals(bidType)
                ? vastModifier.createBidVastXml(
                bidder,
                bidAdm,
                bid.getNurl(),
                ObjectUtils.defaultIfNull(generatedBidId, bid.getId()),
                account.getId(),
                eventsContext)
                : bidAdm;
    }

    private ObjectNode updateBidExt(Bid bid, String generatedBidId) {
        final ObjectNode bidExt = bid.getExt();
        if (generatedBidId == null) {
            return bidExt;
        }

        final ExtPrebid<ExtBidPrebid, ObjectNode> extPrebid = getExtPrebid(bidExt);
        final ExtBidPrebid extBidPrebid = extPrebid != null ? extPrebid.getPrebid() : null;
        final ExtBidPrebid.ExtBidPrebidBuilder extBidPrebidBuilder = extBidPrebid != null
                ? extBidPrebid.toBuilder()
                : ExtBidPrebid.builder();

        final ExtBidPrebid modifiedExtBidPrebid = extBidPrebidBuilder
                .bidid(generatedBidId)
                .build();

        final ObjectNode existingBidExt = bidExt != null ? bidExt : mapper.mapper().createObjectNode();
        return existingBidExt.set(PREBID_EXT, mapper.mapper().valueToTree(modifiedExtBidPrebid));
    }

    /**
     * Checks whether bidder responses are empty or contain no bids.
     */
    private static boolean isEmptyBidderResponses(List<BidderResponseInfo> bidderResponseInfos) {
        return bidderResponseInfos.isEmpty() || bidderResponseInfos.stream()
                .map(bidderResponseInfo -> bidderResponseInfo.getSeatBid().getBidsInfos())
                .allMatch(CollectionUtils::isEmpty);
    }

    private List<BidderResponseInfo> toBidderResponseInfos(List<BidderResponse> bidderResponses, List<Imp> imps) {
        final List<BidderResponseInfo> result = new ArrayList<>();
        for (BidderResponse bidderResponse : bidderResponses) {
            final String bidder = bidderResponse.getBidder();

            final List<BidInfo> bidInfos = new ArrayList<>();
            final BidderSeatBid seatBid = bidderResponse.getSeatBid();

            for (BidderBid bidderBid : seatBid.getBids()) {
                final Bid bid = bidderBid.getBid();
                final BidType type = bidderBid.getType();
                final BidInfo bidInfo = toBidInfo(bid, type, imps, bidder);
                bidInfos.add(bidInfo);
            }

            final BidderSeatBidInfo bidderSeatBidInfo = BidderSeatBidInfo.of(
                    bidInfos,
                    seatBid.getHttpCalls(),
                    seatBid.getErrors());

            result.add(BidderResponseInfo.of(bidder, bidderSeatBidInfo, bidderResponse.getResponseTime()));
        }

        return result;
    }

    private BidInfo toBidInfo(Bid bid, BidType type, List<Imp> imps, String bidder) {
        return BidInfo.builder()
                .bid(bid)
                .bidType(type)
                .bidder(bidder)
                .correspondingImp(correspondingImp(bid, imps))
                .build();
    }

    private static Imp correspondingImp(Bid bid, List<Imp> imps) {
        final String impId = bid.getImpid();
        return imps.stream()
                .filter(imp -> Objects.equals(impId, imp.getId()))
                .findFirst()
                // Should never occur. See ResponseBidValidator
                .orElseThrow(
                        () -> new PreBidException(String.format("Bid with impId %s doesn't have matched imp", impId)));
    }

    private Future<BidResponse> cacheBidsAndCreateResponse(List<BidderResponseInfo> bidderResponses,
                                                           AuctionContext auctionContext,
                                                           BidRequestCacheInfo cacheInfo,
                                                           Map<String, MultiBidConfig> bidderToMultiBids,
                                                           EventsContext eventsContext,
                                                           boolean debugEnabled) {
<<<<<<< HEAD
        final BidRequest bidRequest = auctionContext.getBidRequest();
        final ExtRequestTargeting targeting = targeting(bidRequest);

        final List<Imp> imps = bidRequest.getImp();
        final boolean accountPreferDeals = isPreferDeals(auctionContext.getAccount(), targeting);
        final Map<BidderResponse, List<TargetingBidInfo>> bidderResponseToTargetingBidInfos =
                toBidderResponseWithTargetingBidInfos(bidderResponses, imps, bidderToMultiBids, accountPreferDeals);

        final Set<BidInfo> bidInfos = bidderResponseToTargetingBidInfos.values().stream()
=======
        final List<BidderResponseInfo> bidderResponseInfos =
                toBidderResponseWithTargetingBidInfos(bidderResponses, bidderToMultiBids);

        final Set<BidInfo> bidInfos = bidderResponseInfos.stream()
                .map(BidderResponseInfo::getSeatBid)
                .map(BidderSeatBidInfo::getBidsInfos)
>>>>>>> 2147e59e
                .filter(CollectionUtils::isNotEmpty)
                .flatMap(Collection::stream)
                .collect(Collectors.toSet());

<<<<<<< HEAD
        final Set<BidInfo> winningBidInfos = targeting == null
                ? null
                : bidderResponseToTargetingBidInfos.values().stream()
                .flatMap(Collection::stream)
                .filter(TargetingBidInfo::isWinningBid)
                .map(TargetingBidInfo::getBidInfo)
=======
        final BidRequest bidRequest = auctionContext.getBidRequest();
        final ExtRequestTargeting targeting = targeting(bidRequest);

        final Set<BidInfo> winningBidInfos = targeting == null
                ? null
                : bidInfos.stream()
                .filter(bidInfo -> bidInfo.getTargetingInfo().isWinningBid())
>>>>>>> 2147e59e
                .collect(Collectors.toSet());

        final Set<BidInfo> bidsToCache = cacheInfo.isShouldCacheWinningBidsOnly() ? winningBidInfos : bidInfos;

        return cacheBids(bidsToCache, auctionContext, cacheInfo, eventsContext)
                .compose(cacheResult -> videoStoredDataResult(auctionContext)
                        .map(videoStoredDataResult -> toBidResponse(
                                bidderResponseInfos,
                                auctionContext,
                                targeting,
                                cacheInfo,
                                cacheResult,
                                videoStoredDataResult,
                                eventsContext,
                                debugEnabled)));
    }

    private static ExtRequestTargeting targeting(BidRequest bidRequest) {
        final ExtRequest requestExt = bidRequest.getExt();
        final ExtRequestPrebid prebid = requestExt != null ? requestExt.getPrebid() : null;
        return prebid != null ? prebid.getTargeting() : null;
    }

<<<<<<< HEAD
    private boolean isPreferDeals(Account account, ExtRequestTargeting targeting) {
        final Boolean requestPreferDeals = targeting != null ? targeting.getPreferdeals() : null;
        final Boolean accountPreferDeals = account.getPreferDeals();
        return requestPreferDeals != null
                ? requestPreferDeals
                : BooleanUtils.toBooleanDefaultIfNull(accountPreferDeals, false);
    }

    private Map<BidderResponse, List<TargetingBidInfo>> toBidderResponseWithTargetingBidInfos(
            List<BidderResponse> bidderResponses,
            List<Imp> imps,
            Map<String, MultiBidConfig> bidderToMultiBids,
            boolean accountPreferDeals) {
        final Map<String, Boolean> impsPreferDeals = extractDealsPreferenceByImp(imps, accountPreferDeals);
        final Map<BidderResponse, List<BidInfo>> bidderResponseToReducedBidInfos = bidderResponses.stream()
                .collect(Collectors.toMap(
                        Function.identity(),
                        bidderResponse -> toSortedMultiBidInfo(bidderResponse, imps, bidderToMultiBids,
                                impsPreferDeals)));
=======
    private List<BidderResponseInfo> toBidderResponseWithTargetingBidInfos(
            List<BidderResponseInfo> bidderResponses,
            Map<String, MultiBidConfig> bidderToMultiBids) {

        final Map<BidderResponseInfo, List<BidInfo>> bidderResponseToReducedBidInfos = bidderResponses.stream()
                .collect(Collectors.toMap(
                        Function.identity(),
                        bidderResponse -> toSortedMultiBidInfo(bidderResponse, bidderToMultiBids)));
>>>>>>> 2147e59e

        final Map<String, Map<String, List<BidInfo>>> impIdToBidderToBidInfos = bidderResponseToReducedBidInfos.values()
                .stream()
                .flatMap(Collection::stream)
                .collect(Collectors.groupingBy(
                        bidInfo -> bidInfo.getCorrespondingImp().getId(),
                        Collectors.groupingBy(BidInfo::getBidder)));

        // Best bids from bidders for imp
        final Set<BidInfo> winningBids = new HashSet<>();
        // All bids from bidder for imp
        final Set<BidInfo> winningBidsByBidder = new HashSet<>();

        for (Map.Entry<String, Map<String, List<BidInfo>>> impIdBidderToBidInfos : impIdToBidderToBidInfos.entrySet()) {
            final String impId = impIdBidderToBidInfos.getKey();
            final Map<String, List<BidInfo>> bidderToBidInfos = impIdBidderToBidInfos.getValue();

            bidderToBidInfos.values().forEach(winningBidsByBidder::addAll);

            bidderToBidInfos.values().stream()
                    .flatMap(Collection::stream)
                    .max(winningBidComparatorFactory.create(impsPreferDeals.get(impId)))
                    .ifPresent(winningBids::add);
        }

        return bidderResponseToReducedBidInfos.entrySet().stream()
                .map(responseToBidInfos -> injectBidInfoWithTargeting(
                        responseToBidInfos.getKey(),
                        responseToBidInfos.getValue(),
                        bidderToMultiBids,
                        winningBids,
                        winningBidsByBidder
                ))
                .collect(Collectors.toList());
    }

<<<<<<< HEAD
    private Map<String, Boolean> extractDealsPreferenceByImp(List<Imp> imps, boolean preferDeals) {
        return imps.stream()
                .collect(Collectors.toMap(Imp::getId,
                        imp -> preferDeals(extractImpPreferDeal(imp), preferDeals)));
    }

    private Boolean extractImpPreferDeal(Imp imp) {
        final ExtImp extImp;
        try {
            extImp = mapper.mapper().treeToValue(imp.getExt(), ExtImp.class);
        } catch (JsonProcessingException e) {
            throw new InvalidRequestException(String.format(
                    "Incorrect Imp extension format for Imp with id %s: %s", imp.getId(), e.getMessage()));
        }
        final ExtImpTargeting extImpTargeting = extImp.getTargeting();
        return extImpTargeting != null ? extImpTargeting.getPreferDeals() : null;
    }

    private static boolean preferDeals(Boolean impPreferDeals, boolean accountPreferDeals) {
        return impPreferDeals != null ? impPreferDeals : accountPreferDeals;
    }

    private List<BidInfo> toSortedMultiBidInfo(BidderResponse bidderResponse,
                                               List<Imp> imps,
                                               Map<String, MultiBidConfig> bidderToMultiBids,
                                               Map<String, Boolean> impsPreferDeals) {
        final List<BidInfo> bidInfos = toBidInfo(bidderResponse, imps);
=======
    private List<BidInfo> toSortedMultiBidInfo(BidderResponseInfo bidderResponse,
                                               Map<String, MultiBidConfig> bidderToMultiBids) {
        final List<BidInfo> bidInfos = bidderResponse.getSeatBid().getBidsInfos();
>>>>>>> 2147e59e
        final Map<String, List<BidInfo>> impIdToBidInfos = bidInfos.stream()
                .collect(Collectors.groupingBy(bidInfo -> bidInfo.getCorrespondingImp().getId()));

        final MultiBidConfig multiBid = bidderToMultiBids.get(bidderResponse.getBidder());
        final Integer bidLimit = multiBid != null ? multiBid.getMaxBids() : DEFAULT_BID_LIMIT_MIN;

        return impIdToBidInfos.entrySet().stream()
                .map(impIdBidInfos -> sortReducedBidInfo(impIdBidInfos.getValue(), bidLimit,
                        impsPreferDeals.get(impIdBidInfos.getKey())))
                .flatMap(Collection::stream)
                .collect(Collectors.toList());
    }

<<<<<<< HEAD
    private List<BidInfo> toBidInfo(BidderResponse bidderResponse, List<Imp> imps) {
        return Stream.of(bidderResponse)
                .map(BidderResponse::getSeatBid)
                .filter(Objects::nonNull)
                .map(BidderSeatBid::getBids)
                .filter(Objects::nonNull)
                .flatMap(Collection::stream)
                .map(bidderBid -> toBidInfo(bidderBid.getBid(), bidderBid.getType(), imps, bidderResponse.getBidder()))
                .collect(Collectors.toList());
    }

    private BidInfo toBidInfo(Bid bid, BidType type, List<Imp> imps, String bidder) {
        return BidInfo.builder()
                .generatedBidId(bidIdGenerator.getType() != IdGeneratorType.none ? bidIdGenerator.generateId() : null)
                .bid(bid)
                .bidType(type)
                .bidder(bidder)
                .correspondingImp(correspondingImp(bid, imps))
                .build();
    }

    private static Imp correspondingImp(Bid bid, List<Imp> imps) {
        final String impId = bid.getImpid();
        return imps.stream()
                .filter(imp -> Objects.equals(impId, imp.getId()))
                .findFirst()
                // Should never occur. See ResponseBidValidator
                .orElseThrow(
                        () -> new PreBidException(String.format("Bid with impId %s doesn't have matched imp", impId)));
    }

    private List<BidInfo> sortReducedBidInfo(List<BidInfo> bidInfos, int limit, boolean preferDeals) {
=======
    private List<BidInfo> sortReducedBidInfo(List<BidInfo> bidInfos, int limit) {
>>>>>>> 2147e59e
        return bidInfos.stream()
                .sorted(winningBidComparatorFactory.create(preferDeals).reversed())
                .limit(limit)
                .collect(Collectors.toList());
    }

    private BidderResponseInfo injectBidInfoWithTargeting(BidderResponseInfo bidderResponseInfo,
                                                          List<BidInfo> bidderBidInfos,
                                                          Map<String, MultiBidConfig> bidderToMultiBids,
                                                          Set<BidInfo> winningBids,
                                                          Set<BidInfo> winningBidsByBidder) {
        final String bidder = bidderResponseInfo.getBidder();
        final List<BidInfo> bidInfosWithTargeting = toBidInfoWithTargeting(bidderBidInfos, bidder, bidderToMultiBids,
                winningBids, winningBidsByBidder);

        final BidderSeatBidInfo seatBid = bidderResponseInfo.getSeatBid();
        final BidderSeatBidInfo modifiedSeatBid = seatBid.with(bidInfosWithTargeting);
        return bidderResponseInfo.with(modifiedSeatBid);
    }

    private List<BidInfo> toBidInfoWithTargeting(List<BidInfo> bidderBidInfos,
                                                 String bidder,
                                                 Map<String, MultiBidConfig> bidderToMultiBids,
                                                 Set<BidInfo> winningBids,
                                                 Set<BidInfo> winningBidsByBidder) {
        final Map<String, List<BidInfo>> impIdToBidInfos = bidderBidInfos.stream()
                .collect(Collectors.groupingBy(bidInfo -> bidInfo.getCorrespondingImp().getId()));

        return impIdToBidInfos.values().stream()
                .map(bidInfos -> injectTargeting(bidInfos, bidder, bidderToMultiBids, winningBids, winningBidsByBidder))
                .flatMap(Collection::stream)
                .collect(Collectors.toList());
    }

    private List<BidInfo> injectTargeting(List<BidInfo> bidderImpIdBidInfos,
                                          String bidder,
                                          Map<String, MultiBidConfig> bidderToMultiBids,
                                          Set<BidInfo> winningBids,
                                          Set<BidInfo> winningBidsByBidder) {
        final List<BidInfo> result = new ArrayList<>();

        final MultiBidConfig multiBid = bidderToMultiBids.get(bidder);
        final String bidderCodePrefix = multiBid != null ? multiBid.getTargetBidderCodePrefix() : null;

        final int multiBidSize = bidderImpIdBidInfos.size();
        for (int i = 0; i < multiBidSize; i++) {
            // first bid have highest value and can't be extra bid.
            final boolean isFirstBid = i == 0;
            final String targetingBidderCode = isFirstBid
                    ? bidder
                    : bidderCodePrefix == null ? null : String.format("%s%s", bidderCodePrefix, i + 1);

            final BidInfo bidInfo = bidderImpIdBidInfos.get(i);
            final TargetingInfo targetingInfo = TargetingInfo.builder()
                    .isTargetingEnabled(targetingBidderCode != null)
                    .isBidderWinningBid(winningBidsByBidder.contains(bidInfo))
                    .isWinningBid(winningBids.contains(bidInfo))
                    .isAddTargetBidderCode(targetingBidderCode != null && multiBidSize > 1)
                    .bidderCode(targetingBidderCode)
                    .build();

            final BidInfo modifiedBidInfo = bidInfo.toBuilder().targetingInfo(targetingInfo).build();
            result.add(modifiedBidInfo);
        }

        return result;
    }

    /**
     * Extracts auction timestamp from {@link ExtRequest} or get it from {@link Clock} if it is null.
     */
    private long auctionTimestamp(AuctionContext auctionContext) {
        final ExtRequest requestExt = auctionContext.getBidRequest().getExt();
        final ExtRequestPrebid prebid = requestExt != null ? requestExt.getPrebid() : null;
        final Long auctionTimestamp = prebid != null ? prebid.getAuctiontimestamp() : null;
        return auctionTimestamp != null ? auctionTimestamp : clock.millis();
    }

    /**
     * Returns {@link ExtBidResponse} object, populated with response time, errors and debug info (if requested)
     * from all bidders.
     */
    private ExtBidResponse toExtBidResponse(List<BidderResponseInfo> bidderResponseInfos,
                                            AuctionContext auctionContext,
                                            CacheServiceResult cacheResult,
                                            VideoStoredDataResult videoStoredDataResult,
                                            long auctionTimestamp,
                                            boolean debugEnabled,
                                            Map<String, List<ExtBidderError>> bidErrors) {

        final BidRequest bidRequest = auctionContext.getBidRequest();

        final ExtResponseDebug extResponseDebug = debugEnabled
                ? ExtResponseDebug.of(toExtHttpCalls(bidderResponseInfos, cacheResult), bidRequest)
                : null;

        final Map<String, List<ExtBidderError>> errors =
                toExtBidderErrors(bidderResponseInfos, auctionContext, cacheResult, videoStoredDataResult, bidErrors);
        final Map<String, List<ExtBidderError>> warnings = debugEnabled
                ? toExtBidderWarnings(auctionContext)
                : null;
        final Map<String, Integer> responseTimeMillis = toResponseTimes(bidderResponseInfos, cacheResult);

        return ExtBidResponse.of(extResponseDebug, errors, warnings, responseTimeMillis, bidRequest.getTmax(), null,
                ExtBidResponsePrebid.of(auctionTimestamp));
    }

    /**
     * Corresponds cacheId (or null if not present) to each {@link Bid}.
     */
    private Future<CacheServiceResult> cacheBids(Set<BidInfo> bidsToCache,
                                                 AuctionContext auctionContext,
                                                 BidRequestCacheInfo cacheInfo,
                                                 EventsContext eventsContext) {
        if (!cacheInfo.isDoCaching()) {
            return Future.succeededFuture(CacheServiceResult.of(null, null, toMapBidsWithEmptyCacheIds(bidsToCache)));
        }

        // do not submit non deals bids with zero price to prebid cache
        final List<BidInfo> bidsValidToBeCached = bidsToCache.stream()
                .filter(BidResponseCreator::isValidForCaching)
                .collect(Collectors.toList());

        final CacheContext cacheContext = CacheContext.builder()
                .cacheBidsTtl(cacheInfo.getCacheBidsTtl())
                .cacheVideoBidsTtl(cacheInfo.getCacheVideoBidsTtl())
                .shouldCacheBids(cacheInfo.isShouldCacheBids())
                .shouldCacheVideoBids(cacheInfo.isShouldCacheVideoBids())
                .build();

        return cacheService.cacheBidsOpenrtb(bidsValidToBeCached, auctionContext, cacheContext, eventsContext)
                .map(cacheResult -> addNotCachedBids(cacheResult, bidsToCache));
    }

    private static boolean isValidForCaching(BidInfo bidInfo) {
        final Bid bid = bidInfo.getBid();
        final BigDecimal price = bid.getPrice();
        return bid.getDealid() != null ? price.compareTo(BigDecimal.ZERO) >= 0 : price.compareTo(BigDecimal.ZERO) > 0;
    }

    /**
     * Creates a map with {@link Bid} as a key and null as a value.
     */
    private static Map<Bid, CacheInfo> toMapBidsWithEmptyCacheIds(Set<BidInfo> bids) {
        return bids.stream()
                .map(BidInfo::getBid)
                .collect(Collectors.toMap(Function.identity(), ignored -> CacheInfo.empty()));
    }

    /**
     * Adds bids with no cache id info.
     */
    private static CacheServiceResult addNotCachedBids(CacheServiceResult cacheResult, Set<BidInfo> bidInfos) {
        final Map<Bid, CacheInfo> bidToCacheId = cacheResult.getCacheBids();

        if (bidInfos.size() > bidToCacheId.size()) {
            final Map<Bid, CacheInfo> updatedBidToCacheInfo = new HashMap<>(bidToCacheId);
            for (BidInfo bidInfo : bidInfos) {
                final Bid bid = bidInfo.getBid();
                if (!updatedBidToCacheInfo.containsKey(bid)) {
                    updatedBidToCacheInfo.put(bid, CacheInfo.empty());
                }
            }
            return CacheServiceResult.of(cacheResult.getHttpCall(), cacheResult.getError(), updatedBidToCacheInfo);
        }
        return cacheResult;
    }

    private static Map<String, List<ExtHttpCall>> toExtHttpCalls(List<BidderResponseInfo> bidderResponses,
                                                                 CacheServiceResult cacheResult) {
        final Map<String, List<ExtHttpCall>> bidderHttpCalls = bidderResponses.stream()
                .collect(Collectors.toMap(
                        BidderResponseInfo::getBidder,
                        bidderResponse -> ListUtils.emptyIfNull(bidderResponse.getSeatBid().getHttpCalls())));

        final DebugHttpCall httpCall = cacheResult.getHttpCall();
        final ExtHttpCall cacheExtHttpCall = httpCall != null ? toExtHttpCall(httpCall) : null;
        final Map<String, List<ExtHttpCall>> cacheHttpCalls = cacheExtHttpCall != null
                ? Collections.singletonMap(CACHE, Collections.singletonList(cacheExtHttpCall))
                : Collections.emptyMap();

        final Map<String, List<ExtHttpCall>> httpCalls = new HashMap<>();
        httpCalls.putAll(bidderHttpCalls);
        httpCalls.putAll(cacheHttpCalls);
        return httpCalls.isEmpty() ? null : httpCalls;
    }

    private static ExtHttpCall toExtHttpCall(DebugHttpCall debugHttpCall) {
        return ExtHttpCall.builder()
                .uri(debugHttpCall.getRequestUri())
                .requestbody(debugHttpCall.getRequestBody())
                .status(debugHttpCall.getResponseStatus())
                .responsebody(debugHttpCall.getResponseBody())
                .build();
    }

    private Map<String, List<ExtBidderError>> toExtBidderErrors(List<BidderResponseInfo> bidderResponses,
                                                                AuctionContext auctionContext,
                                                                CacheServiceResult cacheResult,
                                                                VideoStoredDataResult videoStoredDataResult,
                                                                Map<String, List<ExtBidderError>> bidErrors) {
        final Map<String, List<ExtBidderError>> errors = new HashMap<>();

        errors.putAll(extractBidderErrors(bidderResponses));
        errors.putAll(extractDeprecatedBiddersErrors(auctionContext.getBidRequest()));
        errors.putAll(extractPrebidErrors(videoStoredDataResult, auctionContext));
        errors.putAll(extractCacheErrors(cacheResult));
        if (MapUtils.isNotEmpty(bidErrors)) {
            addBidErrors(errors, bidErrors);
        }

        return errors.isEmpty() ? null : errors;
    }

    /**
     * Returns a map with bidder name as a key and list of {@link ExtBidderError}s as a value.
     */
    private static Map<String, List<ExtBidderError>> extractBidderErrors(
            Collection<BidderResponseInfo> bidderResponses) {

        return bidderResponses.stream()
                .filter(bidderResponse -> CollectionUtils.isNotEmpty(bidderResponse.getSeatBid().getErrors()))
                .collect(Collectors.toMap(BidderResponseInfo::getBidder,
                        bidderResponse -> errorsDetails(bidderResponse.getSeatBid().getErrors())));
    }

    /**
     * Maps a list of {@link BidderError} to a list of {@link ExtBidderError}s.
     */
    private static List<ExtBidderError> errorsDetails(List<BidderError> errors) {
        return errors.stream()
                .map(bidderError -> ExtBidderError.of(bidderError.getType().getCode(), bidderError.getMessage()))
                .collect(Collectors.toList());
    }

    /**
     * Returns a map with deprecated bidder name as a key and list of {@link ExtBidderError}s as a value.
     */
    private Map<String, List<ExtBidderError>> extractDeprecatedBiddersErrors(BidRequest bidRequest) {
        return bidRequest.getImp().stream()
                .filter(imp -> imp.getExt() != null)
                .flatMap(imp -> asStream(imp.getExt().fieldNames()))
                .distinct()
                .filter(bidderCatalog::isDeprecatedName)
                .collect(Collectors.toMap(Function.identity(),
                        bidder -> Collections.singletonList(ExtBidderError.of(BidderError.Type.bad_input.getCode(),
                                bidderCatalog.errorForDeprecatedName(bidder)))));
    }

    /**
     * Returns a singleton map with "prebid" as a key and list of {@link ExtBidderError}s errors as a value.
     */
    private static Map<String, List<ExtBidderError>> extractPrebidErrors(VideoStoredDataResult videoStoredDataResult,
                                                                         AuctionContext auctionContext) {
        final List<ExtBidderError> storedErrors = extractStoredErrors(videoStoredDataResult);
        final List<ExtBidderError> contextErrors = extractContextErrors(auctionContext);
        if (storedErrors.isEmpty() && contextErrors.isEmpty()) {
            return Collections.emptyMap();
        }

        final List<ExtBidderError> collectedErrors = Stream.concat(contextErrors.stream(), storedErrors.stream())
                .collect(Collectors.toList());
        return Collections.singletonMap(PREBID_EXT, collectedErrors);
    }

    /**
     * Returns a list of {@link ExtBidderError}s of stored request errors.
     */
    private static List<ExtBidderError> extractStoredErrors(VideoStoredDataResult videoStoredDataResult) {
        final List<String> errors = videoStoredDataResult.getErrors();
        if (CollectionUtils.isNotEmpty(errors)) {
            return errors.stream()
                    .map(message -> ExtBidderError.of(BidderError.Type.generic.getCode(), message))
                    .collect(Collectors.toList());
        }
        return Collections.emptyList();
    }

    /**
     * Returns a list of {@link ExtBidderError}s of auction context prebid errors.
     */
    private static List<ExtBidderError> extractContextErrors(AuctionContext auctionContext) {
        return auctionContext.getPrebidErrors().stream()
                .map(message -> ExtBidderError.of(BidderError.Type.generic.getCode(), message))
                .collect(Collectors.toList());
    }

    /**
     * Returns a singleton map with "cache" as a key and list of {@link ExtBidderError}s cache errors as a value.
     */
    private static Map<String, List<ExtBidderError>> extractCacheErrors(CacheServiceResult cacheResult) {
        final Throwable error = cacheResult.getError();
        if (error != null) {
            final ExtBidderError extBidderError = ExtBidderError.of(BidderError.Type.generic.getCode(),
                    error.getMessage());
            return Collections.singletonMap(CACHE, Collections.singletonList(extBidderError));
        }
        return Collections.emptyMap();
    }

    /**
     * Adds bid errors: if value by key exists - add errors to its list, otherwise - add an entry.
     */
    private static void addBidErrors(Map<String, List<ExtBidderError>> errors,
                                     Map<String, List<ExtBidderError>> bidErrors) {
        for (Map.Entry<String, List<ExtBidderError>> errorEntry : bidErrors.entrySet()) {
            final List<ExtBidderError> extBidderErrors = errors.get(errorEntry.getKey());
            if (extBidderErrors != null) {
                extBidderErrors.addAll(errorEntry.getValue());
            } else {
                errors.put(errorEntry.getKey(), errorEntry.getValue());
            }
        }
    }

    private Map<String, List<ExtBidderError>> toExtBidderWarnings(AuctionContext auctionContext) {
        final Map<String, List<ExtBidderError>> warnings = new HashMap<>(extractContextWarnings(auctionContext));

        return warnings.isEmpty() ? null : warnings;
    }

    private static Map<String, List<ExtBidderError>> extractContextWarnings(AuctionContext auctionContext) {
        final List<ExtBidderError> contextWarnings = auctionContext.getDebugWarnings().stream()
                .map(message -> ExtBidderError.of(BidderError.Type.generic.getCode(), message))
                .collect(Collectors.toList());

        return contextWarnings.isEmpty()
                ? Collections.emptyMap()
                : Collections.singletonMap(PREBID_EXT, contextWarnings);
    }

    private static <T> Stream<T> asStream(Iterator<T> iterator) {
        final Iterable<T> iterable = () -> iterator;
        return StreamSupport.stream(iterable.spliterator(), false);
    }

    /**
     * Returns a map with response time by bidders and cache.
     */
    private static Map<String, Integer> toResponseTimes(Collection<BidderResponseInfo> bidderResponses,
                                                        CacheServiceResult cacheResult) {
        final Map<String, Integer> responseTimeMillis = bidderResponses.stream()
                .collect(Collectors.toMap(BidderResponseInfo::getBidder, BidderResponseInfo::getResponseTime));

        final DebugHttpCall debugHttpCall = cacheResult.getHttpCall();
        final Integer cacheResponseTime = debugHttpCall != null ? debugHttpCall.getResponseTimeMillis() : null;
        if (cacheResponseTime != null) {
            responseTimeMillis.put(CACHE, cacheResponseTime);
        }
        return responseTimeMillis;
    }

    /**
     * Returns {@link BidResponse} based on list of {@link BidderResponse}s and {@link CacheServiceResult}.
     */
    private BidResponse toBidResponse(List<BidderResponseInfo> bidderResponseInfos,
                                      AuctionContext auctionContext,
                                      ExtRequestTargeting targeting,
                                      BidRequestCacheInfo requestCacheInfo,
                                      CacheServiceResult cacheResult,
                                      VideoStoredDataResult videoStoredDataResult,
                                      EventsContext eventsContext,
                                      boolean debugEnabled) {

        final BidRequest bidRequest = auctionContext.getBidRequest();
        final Account account = auctionContext.getAccount();

        final Map<String, List<ExtBidderError>> bidErrors = new HashMap<>();
        final List<SeatBid> seatBids = bidderResponseInfos.stream()
                .map(BidderResponseInfo::getSeatBid)
                .map(BidderSeatBidInfo::getBidsInfos)
                .filter(CollectionUtils::isNotEmpty)
                .map(bidInfos -> toSeatBid(
                        bidInfos,
                        targeting,
                        bidRequest,
                        requestCacheInfo,
                        cacheResult.getCacheBids(),
                        videoStoredDataResult,
                        account,
                        bidErrors,
                        eventsContext))
                .collect(Collectors.toList());

        final Long auctionTimestamp = eventsContext.getAuctionTimestamp();
        final ExtBidResponse extBidResponse = toExtBidResponse(
                bidderResponseInfos,
                auctionContext,
                cacheResult,
                videoStoredDataResult,
                auctionTimestamp,
                debugEnabled,
                bidErrors);

        return BidResponse.builder()
                .id(bidRequest.getId())
                .cur(bidRequest.getCur().get(0))
                .seatbid(seatBids)
                .ext(mapper.mapper().valueToTree(extBidResponse))
                .build();
    }

    private Future<VideoStoredDataResult> videoStoredDataResult(AuctionContext auctionContext) {
        final List<Imp> imps = auctionContext.getBidRequest().getImp();
        final String accountId = auctionContext.getAccount().getId();
        final Timeout timeout = auctionContext.getTimeout();

        final List<String> errors = new ArrayList<>();
        final List<Imp> storedVideoInjectableImps = new ArrayList<>();

        for (Imp imp : imps) {
            try {
                if (checkEchoVideoAttrs(imp)) {
                    storedVideoInjectableImps.add(imp);
                }
            } catch (InvalidRequestException e) {
                errors.add(e.getMessage());
            }
        }

        return storedRequestProcessor.videoStoredDataResult(accountId, storedVideoInjectableImps, errors, timeout)
                .otherwise(throwable -> VideoStoredDataResult.of(Collections.emptyMap(),
                        Collections.singletonList(throwable.getMessage())));
    }

    /**
     * Checks if imp.ext.prebid.options.echovideoattrs equals true.
     */
    private boolean checkEchoVideoAttrs(Imp imp) {
        if (imp.getExt() != null) {
            try {
                final ExtImp extImp = mapper.mapper().treeToValue(imp.getExt(), ExtImp.class);
                final ExtImpPrebid prebid = extImp.getPrebid();
                final ExtOptions options = prebid != null ? prebid.getOptions() : null;
                final Boolean echoVideoAttrs = options != null ? options.getEchoVideoAttrs() : null;
                return BooleanUtils.toBoolean(echoVideoAttrs);
            } catch (JsonProcessingException e) {
                throw new InvalidRequestException(String.format(
                        "Incorrect Imp extension format for Imp with id %s: %s", imp.getId(), e.getMessage()));
            }
        }
        return false;
    }

    /**
     * Creates an OpenRTB {@link SeatBid} for a bidder. It will contain all the bids supplied by a bidder and a "bidder"
     * extension field populated.
     */
    private SeatBid toSeatBid(List<BidInfo> bidInfos,
                              ExtRequestTargeting targeting,
                              BidRequest bidRequest,
                              BidRequestCacheInfo requestCacheInfo,
                              Map<Bid, CacheInfo> bidToCacheInfo,
                              VideoStoredDataResult videoStoredDataResult,
                              Account account,
                              Map<String, List<ExtBidderError>> bidErrors,
                              EventsContext eventsContext) {

        final String bidder = bidInfos.stream()
                .map(BidInfo::getBidder)
                .findFirst()
                // Should never occur
                .orElseThrow(() -> new IllegalArgumentException("Bidder was not defined for bidInfo"));

        final List<Bid> bids = bidInfos.stream()
                .map(bidInfo -> injectAdmWithCacheInfo(
                        bidInfo,
                        requestCacheInfo,
                        bidToCacheInfo,
                        bidRequest,
                        bidErrors
                ))
                .filter(Objects::nonNull)
                .map(bidInfo -> toBid(
                        bidInfo,
                        targeting,
                        bidRequest,
                        videoStoredDataResult.getImpIdToStoredVideo(),
                        account,
                        eventsContext))
                .filter(Objects::nonNull)
                .collect(Collectors.toList());

        return SeatBid.builder()
                .seat(bidder)
                .bid(bids)
                .group(0) // prebid cannot support roadblocking
                .build();
    }

    private BidInfo injectAdmWithCacheInfo(BidInfo bidInfo,
                                           BidRequestCacheInfo requestCacheInfo,
                                           Map<Bid, CacheInfo> bidsWithCacheIds,
                                           BidRequest bidRequest,
                                           Map<String, List<ExtBidderError>> bidErrors) {
        final Bid bid = bidInfo.getBid();
        final BidType bidType = bidInfo.getBidType();
        final String bidder = bidInfo.getBidder();
        final Imp correspondingImp = bidInfo.getCorrespondingImp();

        final CacheInfo cacheInfo = bidsWithCacheIds.get(bid);
        final String cacheId = cacheInfo != null ? cacheInfo.getCacheId() : null;
        final String videoCacheId = cacheInfo != null ? cacheInfo.getVideoCacheId() : null;

        String modifiedBidAdm = bid.getAdm();
        if ((videoCacheId != null && !requestCacheInfo.isReturnCreativeVideoBids())
                || (cacheId != null && !requestCacheInfo.isReturnCreativeBids())) {
            modifiedBidAdm = null;
        }

        final boolean isApp = bidRequest.getApp() != null;
        if (isApp && bidType.equals(BidType.xNative) && modifiedBidAdm != null) {
            try {
                modifiedBidAdm = crateNativeMarkup(modifiedBidAdm, correspondingImp);
            } catch (PreBidException e) {
                bidErrors.computeIfAbsent(bidder, ignored -> new ArrayList<>())
                        .add(ExtBidderError.of(BidderError.Type.bad_server_response.getCode(), e.getMessage()));
                return null;
            }
        }

        final Bid modifiedBid = bid.toBuilder().adm(modifiedBidAdm).build();
        return bidInfo.toBuilder()
                .bid(modifiedBid)
                .cacheInfo(cacheInfo)
                .build();
    }

    /**
     * Returns an OpenRTB {@link Bid} with "prebid" and "bidder" extension fields populated.
     */
    private Bid toBid(BidInfo bidInfo,
                      ExtRequestTargeting targeting,
                      BidRequest bidRequest,
                      Map<String, Video> impIdToStoredVideo,
                      Account account,
                      EventsContext eventsContext) {
        final TargetingInfo targetingInfo = bidInfo.getTargetingInfo();
        final BidType bidType = bidInfo.getBidType();
        final String bidder = bidInfo.getBidder();
        final Bid bid = bidInfo.getBid();

        final CacheInfo cacheInfo = bidInfo.getCacheInfo();
        final String cacheId = cacheInfo != null ? cacheInfo.getCacheId() : null;
        final String videoCacheId = cacheInfo != null ? cacheInfo.getVideoCacheId() : null;

        final boolean isApp = bidRequest.getApp() != null;

        final Map<String, String> targetingKeywords;
        final String bidderCode = targetingInfo.getBidderCode();
        if (targeting != null && targetingInfo.isTargetingEnabled() && targetingInfo.isBidderWinningBid()) {
            final TargetingKeywordsCreator keywordsCreator = resolveKeywordsCreator(bidType, targeting, isApp,
                    bidRequest, account);

            final boolean isWinningBid = targetingInfo.isWinningBid();
            targetingKeywords = keywordsCreator.makeFor(bid, bidderCode, isWinningBid, cacheId,
                    bidType.getName(), videoCacheId);
        } else {
            targetingKeywords = null;
        }

        final CacheAsset bids = cacheId != null ? toCacheAsset(cacheId) : null;
        final CacheAsset vastXml = videoCacheId != null ? toCacheAsset(videoCacheId) : null;
        final ExtResponseCache cache = bids != null || vastXml != null ? ExtResponseCache.of(bids, vastXml) : null;

        final Video storedVideo = impIdToStoredVideo.get(bid.getImpid());
        final Events events = createEvents(bidder, account, bidInfo.getBidId(), eventsContext);
        final ExtBidPrebidVideo extBidPrebidVideo = getExtBidPrebidVideo(bid.getExt());

        final ExtPrebid<ExtBidPrebid, ObjectNode> extPrebid = getExtPrebid(bid.getExt());
        final ExtBidPrebid extBidPrebid = extPrebid != null ? extPrebid.getPrebid() : null;
        final ExtBidPrebid.ExtBidPrebidBuilder extBidPrebidBuilder = extBidPrebid != null
                ? extBidPrebid.toBuilder()
                : ExtBidPrebid.builder();

        final ExtBidPrebid updatedExtBidPrebid = extBidPrebidBuilder
                .type(bidType)
                .targeting(targetingKeywords)
                .targetBidderCode(targetingInfo.isAddTargetBidderCode() ? bidderCode : null)
                .cache(cache)
                .storedRequestAttributes(storedVideo)
                .events(events)
                .video(extBidPrebidVideo)
                .build();

        final ObjectNode bidExt = createBidExt(bid.getExt(), updatedExtBidPrebid);
        final Integer ttl = cacheInfo != null ? ObjectUtils.max(cacheInfo.getTtl(), cacheInfo.getVideoTtl()) : null;

        return bid.toBuilder()
                .ext(bidExt)
                .exp(ttl)
                .build();
    }

    private String crateNativeMarkup(String bidAdm, Imp correspondingImp) {
        final Response nativeMarkup;
        try {
            nativeMarkup = mapper.decodeValue(bidAdm, Response.class);
        } catch (DecodeException e) {
            throw new PreBidException(e.getMessage());
        }

        final List<Asset> responseAssets = nativeMarkup.getAssets();
        if (CollectionUtils.isNotEmpty(responseAssets)) {
            final Native nativeImp = correspondingImp != null ? correspondingImp.getXNative() : null;
            if (nativeImp == null) {
                throw new PreBidException("Could not find native imp");
            }

            final Request nativeRequest;
            try {
                nativeRequest = mapper.mapper().readValue(nativeImp.getRequest(), Request.class);
            } catch (JsonProcessingException e) {
                throw new PreBidException(e.getMessage());
            }

            responseAssets.forEach(asset -> setAssetTypes(asset, nativeRequest.getAssets()));
            return mapper.encode(nativeMarkup);
        }

        return bidAdm;
    }

    private static void setAssetTypes(Asset responseAsset, List<com.iab.openrtb.request.Asset> requestAssets) {
        if (responseAsset.getImg() != null) {
            final ImageObject img = getAssetById(responseAsset.getId(), requestAssets).getImg();
            final Integer type = img != null ? img.getType() : null;
            if (type != null) {
                responseAsset.getImg().setType(type);
            } else {
                throw new PreBidException(String.format("Response has an Image asset with ID:%s present that doesn't "
                        + "exist in the request", responseAsset.getId()));
            }
        }
        if (responseAsset.getData() != null) {
            final DataObject data = getAssetById(responseAsset.getId(), requestAssets).getData();
            final Integer type = data != null ? data.getType() : null;
            if (type != null) {
                responseAsset.getData().setType(type);
            } else {
                throw new PreBidException(String.format("Response has a Data asset with ID:%s present that doesn't "
                        + "exist in the request", responseAsset.getId()));
            }
        }
    }

    private static com.iab.openrtb.request.Asset getAssetById(int assetId,
                                                              List<com.iab.openrtb.request.Asset> requestAssets) {
        return requestAssets.stream()
                .filter(asset -> asset.getId() == assetId)
                .findFirst()
                .orElse(com.iab.openrtb.request.Asset.EMPTY);
    }

    private Events createEvents(String bidder,
                                Account account,
                                String eventBidId,
                                EventsContext eventsContext) {

        return eventsContext.isEnabledForAccount() && eventsContext.isEnabledForRequest()
                ? eventsService.createEvent(
                eventBidId,
                bidder,
                account.getId(),
                eventsContext.getAuctionTimestamp(),
                eventsContext.getIntegration())
                : null;
    }

    private static boolean eventsEnabledForAccount(AuctionContext auctionContext) {
        return BooleanUtils.isTrue(auctionContext.getAccount().getEventsEnabled());
    }

    private static boolean eventsEnabledForRequest(AuctionContext auctionContext) {
        return eventsEnabledForChannel(auctionContext) || eventsAllowedByRequest(auctionContext);
    }

    private static boolean eventsEnabledForChannel(AuctionContext auctionContext) {
        final AccountAnalyticsConfig analyticsConfig = ObjectUtils.defaultIfNull(
                auctionContext.getAccount().getAnalyticsConfig(), AccountAnalyticsConfig.fallback());
        final Map<String, Boolean> channelConfig = analyticsConfig.getAuctionEvents();

        final String channelFromRequest = channelFromRequest(auctionContext.getBidRequest());

        return MapUtils.emptyIfNull(channelConfig).entrySet().stream()
                .filter(entry -> StringUtils.equalsIgnoreCase(channelFromRequest, entry.getKey()))
                .findFirst()
                .map(entry -> BooleanUtils.isTrue(entry.getValue()))
                .orElse(Boolean.FALSE);
    }

    private static String channelFromRequest(BidRequest bidRequest) {
        final ExtRequest requestExt = bidRequest.getExt();
        final ExtRequestPrebid prebid = requestExt != null ? requestExt.getPrebid() : null;
        final ExtRequestPrebidChannel channel = prebid != null ? prebid.getChannel() : null;

        return channel != null ? channel.getName() : null;
    }

    private static boolean eventsAllowedByRequest(AuctionContext auctionContext) {
        final ExtRequest requestExt = auctionContext.getBidRequest().getExt();
        final ExtRequestPrebid prebid = requestExt != null ? requestExt.getPrebid() : null;

        return prebid != null && prebid.getEvents() != null;
    }

    private TargetingKeywordsCreator resolveKeywordsCreator(BidType bidType,
                                                            ExtRequestTargeting targeting,
                                                            boolean isApp,
                                                            BidRequest bidRequest,
                                                            Account account) {
        final Map<BidType, TargetingKeywordsCreator> keywordsCreatorByBidType =
                keywordsCreatorByBidType(targeting, isApp, bidRequest, account);

        return keywordsCreatorByBidType.getOrDefault(bidType, keywordsCreator(targeting, isApp, bidRequest, account));
    }

    /**
     * Extracts targeting keywords settings from the bid request and creates {@link TargetingKeywordsCreator}
     * instance if it is present.
     */
    private TargetingKeywordsCreator keywordsCreator(ExtRequestTargeting targeting,
                                                     boolean isApp,
                                                     BidRequest bidRequest,
                                                     Account account) {

        final JsonNode priceGranularityNode = targeting.getPricegranularity();
        return priceGranularityNode == null || priceGranularityNode.isNull()
                ? null
                : createKeywordsCreator(targeting, isApp, priceGranularityNode, bidRequest, account);
    }

    /**
     * Returns a map of {@link BidType} to correspondent {@link TargetingKeywordsCreator}
     * extracted from {@link ExtRequestTargeting} if it exists.
     */
    private Map<BidType, TargetingKeywordsCreator> keywordsCreatorByBidType(ExtRequestTargeting targeting,
                                                                            boolean isApp,
                                                                            BidRequest bidRequest,
                                                                            Account account) {

        final ExtMediaTypePriceGranularity mediaTypePriceGranularity = targeting.getMediatypepricegranularity();
        if (mediaTypePriceGranularity == null) {
            return Collections.emptyMap();
        }

        final Map<BidType, TargetingKeywordsCreator> result = new EnumMap<>(BidType.class);

        final ObjectNode banner = mediaTypePriceGranularity.getBanner();
        final boolean isBannerNull = banner == null || banner.isNull();
        if (!isBannerNull) {
            result.put(BidType.banner, createKeywordsCreator(targeting, isApp, banner, bidRequest, account));
        }

        final ObjectNode video = mediaTypePriceGranularity.getVideo();
        final boolean isVideoNull = video == null || video.isNull();
        if (!isVideoNull) {
            result.put(BidType.video, createKeywordsCreator(targeting, isApp, video, bidRequest, account));
        }

        final ObjectNode xNative = mediaTypePriceGranularity.getXNative();
        final boolean isNativeNull = xNative == null || xNative.isNull();
        if (!isNativeNull) {
            result.put(BidType.xNative, createKeywordsCreator(targeting, isApp, xNative, bidRequest, account));
        }

        return result;
    }

    private TargetingKeywordsCreator createKeywordsCreator(ExtRequestTargeting targeting,
                                                           boolean isApp,
                                                           JsonNode priceGranularity,
                                                           BidRequest bidRequest,
                                                           Account account) {

        return TargetingKeywordsCreator.create(
                parsePriceGranularity(priceGranularity),
                targeting.getIncludewinners(),
                targeting.getIncludebidderkeys(),
                BooleanUtils.isTrue(targeting.getIncludeformat()),
                isApp,
                resolveTruncateAttrChars(targeting, account),
                cacheHost,
                cachePath,
                TargetingKeywordsResolver.create(bidRequest, mapper));
    }

    /**
     * Returns max targeting keyword length.
     */
    private int resolveTruncateAttrChars(ExtRequestTargeting targeting, Account account) {
        return ObjectUtils.firstNonNull(
                truncateAttrCharsOrNull(targeting.getTruncateattrchars()),
                truncateAttrCharsOrNull(account.getTruncateTargetAttr()),
                truncateAttrChars);
    }

    private static Integer truncateAttrCharsOrNull(Integer value) {
        return value != null && value >= 0 && value <= 255 ? value : null;
    }

    /**
     * Parse {@link JsonNode} to {@link List} of {@link ExtPriceGranularity}.
     * <p>
     * Throws {@link PreBidException} in case of errors during decoding price granularity.
     */
    private ExtPriceGranularity parsePriceGranularity(JsonNode priceGranularity) {
        try {
            return mapper.mapper().treeToValue(priceGranularity, ExtPriceGranularity.class);
        } catch (JsonProcessingException e) {
            throw new PreBidException(String.format("Error decoding bidRequest.prebid.targeting.pricegranularity: %s",
                    e.getMessage()), e);
        }
    }

    /**
     * Creates {@link CacheAsset} for the given cache ID.
     */
    private CacheAsset toCacheAsset(String cacheId) {
        return CacheAsset.of(cacheAssetUrlTemplate.concat(cacheId), cacheId);
    }

    private String integrationFrom(AuctionContext auctionContext) {
        final ExtRequest extRequest = auctionContext.getBidRequest().getExt();
        final ExtRequestPrebid prebid = extRequest == null ? null : extRequest.getPrebid();

        return prebid != null ? prebid.getIntegration() : null;
    }

    /**
     * Creates {@link ExtBidPrebidVideo} from bid extension.
     */
    private ExtBidPrebidVideo getExtBidPrebidVideo(ObjectNode bidExt) {
        final ExtPrebid<ExtBidPrebid, ObjectNode> extPrebid = getExtPrebid(bidExt);
        final ExtBidPrebid extBidPrebid = extPrebid != null ? extPrebid.getPrebid() : null;
        return extBidPrebid != null ? extBidPrebid.getVideo() : null;
    }

    private ExtPrebid<ExtBidPrebid, ObjectNode> getExtPrebid(ObjectNode bidExt) {
        return bidExt != null ? mapper.mapper().convertValue(bidExt, EXT_PREBID_TYPE_REFERENCE) : null;
    }

    // will be updated in https://github.com/prebid/prebid-server-java/pull/1126
    private ObjectNode createBidExt(ObjectNode existingBidExt, ExtBidPrebid extBidPrebid) {
        JsonNode skadnObject = mapper.mapper().createObjectNode();
        JsonNode origBidPrice = null;
        JsonNode origBidCur = null;
        if (existingBidExt != null && !existingBidExt.isEmpty()) {
            skadnObject = getAndRemoveProperty(SKADN_PROPERTY, existingBidExt);
            origBidPrice = getAndRemoveProperty(ORIGINAL_BID_CPM, existingBidExt);
            origBidCur = getAndRemoveProperty(ORIGINAL_BID_CURRENCY, existingBidExt);
        }
        final ObjectNode extPrebidBidder = existingBidExt != null && !existingBidExt.isEmpty() ? existingBidExt : null;
        final ExtPrebid<ExtBidPrebid, ObjectNode> bidExt = ExtPrebid.of(extBidPrebid, extPrebidBidder);
        final ObjectNode updatedBidExt = mapper.mapper().valueToTree(bidExt);
        if (skadnObject != null && !skadnObject.isEmpty()) {
            updatedBidExt.set(SKADN_PROPERTY, skadnObject);
        }
        if (origBidPrice != null) {
            updatedBidExt.set(ORIGINAL_BID_CPM, origBidPrice);
        }
        if (origBidCur != null) {
            updatedBidExt.set(ORIGINAL_BID_CURRENCY, origBidCur);
        }

        return updatedBidExt;
    }

    private JsonNode getAndRemoveProperty(String propertyName, ObjectNode node) {
        final JsonNode property = node.get(propertyName);
        node.remove(propertyName);

        return property;
    }
}<|MERGE_RESOLUTION|>--- conflicted
+++ resolved
@@ -165,6 +165,7 @@
                                BidRequestCacheInfo cacheInfo,
                                Map<String, MultiBidConfig> bidderToMultiBids,
                                boolean debugEnabled) {
+
         final BidRequest bidRequest = auctionContext.getBidRequest();
         final List<Imp> imps = bidRequest.getImp();
         final long auctionTimestamp = auctionTimestamp(auctionContext);
@@ -342,44 +343,26 @@
                                                            Map<String, MultiBidConfig> bidderToMultiBids,
                                                            EventsContext eventsContext,
                                                            boolean debugEnabled) {
-<<<<<<< HEAD
+
         final BidRequest bidRequest = auctionContext.getBidRequest();
         final ExtRequestTargeting targeting = targeting(bidRequest);
-
         final List<Imp> imps = bidRequest.getImp();
         final boolean accountPreferDeals = isPreferDeals(auctionContext.getAccount(), targeting);
-        final Map<BidderResponse, List<TargetingBidInfo>> bidderResponseToTargetingBidInfos =
+
+        final List<BidderResponseInfo> bidderResponseInfos =
                 toBidderResponseWithTargetingBidInfos(bidderResponses, imps, bidderToMultiBids, accountPreferDeals);
-
-        final Set<BidInfo> bidInfos = bidderResponseToTargetingBidInfos.values().stream()
-=======
-        final List<BidderResponseInfo> bidderResponseInfos =
-                toBidderResponseWithTargetingBidInfos(bidderResponses, bidderToMultiBids);
 
         final Set<BidInfo> bidInfos = bidderResponseInfos.stream()
                 .map(BidderResponseInfo::getSeatBid)
                 .map(BidderSeatBidInfo::getBidsInfos)
->>>>>>> 2147e59e
                 .filter(CollectionUtils::isNotEmpty)
                 .flatMap(Collection::stream)
                 .collect(Collectors.toSet());
-
-<<<<<<< HEAD
-        final Set<BidInfo> winningBidInfos = targeting == null
-                ? null
-                : bidderResponseToTargetingBidInfos.values().stream()
-                .flatMap(Collection::stream)
-                .filter(TargetingBidInfo::isWinningBid)
-                .map(TargetingBidInfo::getBidInfo)
-=======
-        final BidRequest bidRequest = auctionContext.getBidRequest();
-        final ExtRequestTargeting targeting = targeting(bidRequest);
 
         final Set<BidInfo> winningBidInfos = targeting == null
                 ? null
                 : bidInfos.stream()
                 .filter(bidInfo -> bidInfo.getTargetingInfo().isWinningBid())
->>>>>>> 2147e59e
                 .collect(Collectors.toSet());
 
         final Set<BidInfo> bidsToCache = cacheInfo.isShouldCacheWinningBidsOnly() ? winningBidInfos : bidInfos;
@@ -403,7 +386,6 @@
         return prebid != null ? prebid.getTargeting() : null;
     }
 
-<<<<<<< HEAD
     private boolean isPreferDeals(Account account, ExtRequestTargeting targeting) {
         final Boolean requestPreferDeals = targeting != null ? targeting.getPreferdeals() : null;
         final Boolean accountPreferDeals = account.getPreferDeals();
@@ -412,27 +394,18 @@
                 : BooleanUtils.toBooleanDefaultIfNull(accountPreferDeals, false);
     }
 
-    private Map<BidderResponse, List<TargetingBidInfo>> toBidderResponseWithTargetingBidInfos(
-            List<BidderResponse> bidderResponses,
+    private List<BidderResponseInfo> toBidderResponseWithTargetingBidInfos(
+            List<BidderResponseInfo> bidderResponses,
             List<Imp> imps,
             Map<String, MultiBidConfig> bidderToMultiBids,
             boolean accountPreferDeals) {
+
         final Map<String, Boolean> impsPreferDeals = extractDealsPreferenceByImp(imps, accountPreferDeals);
-        final Map<BidderResponse, List<BidInfo>> bidderResponseToReducedBidInfos = bidderResponses.stream()
-                .collect(Collectors.toMap(
-                        Function.identity(),
-                        bidderResponse -> toSortedMultiBidInfo(bidderResponse, imps, bidderToMultiBids,
-                                impsPreferDeals)));
-=======
-    private List<BidderResponseInfo> toBidderResponseWithTargetingBidInfos(
-            List<BidderResponseInfo> bidderResponses,
-            Map<String, MultiBidConfig> bidderToMultiBids) {
-
         final Map<BidderResponseInfo, List<BidInfo>> bidderResponseToReducedBidInfos = bidderResponses.stream()
                 .collect(Collectors.toMap(
                         Function.identity(),
-                        bidderResponse -> toSortedMultiBidInfo(bidderResponse, bidderToMultiBids)));
->>>>>>> 2147e59e
+                        bidderResponse -> toSortedMultiBidInfo(
+                                bidderResponse, imps, bidderToMultiBids, impsPreferDeals)));
 
         final Map<String, Map<String, List<BidInfo>>> impIdToBidderToBidInfos = bidderResponseToReducedBidInfos.values()
                 .stream()
@@ -469,7 +442,6 @@
                 .collect(Collectors.toList());
     }
 
-<<<<<<< HEAD
     private Map<String, Boolean> extractDealsPreferenceByImp(List<Imp> imps, boolean preferDeals) {
         return imps.stream()
                 .collect(Collectors.toMap(Imp::getId,
@@ -492,16 +464,12 @@
         return impPreferDeals != null ? impPreferDeals : accountPreferDeals;
     }
 
-    private List<BidInfo> toSortedMultiBidInfo(BidderResponse bidderResponse,
+    private List<BidInfo> toSortedMultiBidInfo(BidderResponseInfo bidderResponse,
                                                List<Imp> imps,
                                                Map<String, MultiBidConfig> bidderToMultiBids,
                                                Map<String, Boolean> impsPreferDeals) {
-        final List<BidInfo> bidInfos = toBidInfo(bidderResponse, imps);
-=======
-    private List<BidInfo> toSortedMultiBidInfo(BidderResponseInfo bidderResponse,
-                                               Map<String, MultiBidConfig> bidderToMultiBids) {
+
         final List<BidInfo> bidInfos = bidderResponse.getSeatBid().getBidsInfos();
->>>>>>> 2147e59e
         final Map<String, List<BidInfo>> impIdToBidInfos = bidInfos.stream()
                 .collect(Collectors.groupingBy(bidInfo -> bidInfo.getCorrespondingImp().getId()));
 
@@ -515,42 +483,7 @@
                 .collect(Collectors.toList());
     }
 
-<<<<<<< HEAD
-    private List<BidInfo> toBidInfo(BidderResponse bidderResponse, List<Imp> imps) {
-        return Stream.of(bidderResponse)
-                .map(BidderResponse::getSeatBid)
-                .filter(Objects::nonNull)
-                .map(BidderSeatBid::getBids)
-                .filter(Objects::nonNull)
-                .flatMap(Collection::stream)
-                .map(bidderBid -> toBidInfo(bidderBid.getBid(), bidderBid.getType(), imps, bidderResponse.getBidder()))
-                .collect(Collectors.toList());
-    }
-
-    private BidInfo toBidInfo(Bid bid, BidType type, List<Imp> imps, String bidder) {
-        return BidInfo.builder()
-                .generatedBidId(bidIdGenerator.getType() != IdGeneratorType.none ? bidIdGenerator.generateId() : null)
-                .bid(bid)
-                .bidType(type)
-                .bidder(bidder)
-                .correspondingImp(correspondingImp(bid, imps))
-                .build();
-    }
-
-    private static Imp correspondingImp(Bid bid, List<Imp> imps) {
-        final String impId = bid.getImpid();
-        return imps.stream()
-                .filter(imp -> Objects.equals(impId, imp.getId()))
-                .findFirst()
-                // Should never occur. See ResponseBidValidator
-                .orElseThrow(
-                        () -> new PreBidException(String.format("Bid with impId %s doesn't have matched imp", impId)));
-    }
-
     private List<BidInfo> sortReducedBidInfo(List<BidInfo> bidInfos, int limit, boolean preferDeals) {
-=======
-    private List<BidInfo> sortReducedBidInfo(List<BidInfo> bidInfos, int limit) {
->>>>>>> 2147e59e
         return bidInfos.stream()
                 .sorted(winningBidComparatorFactory.create(preferDeals).reversed())
                 .limit(limit)
