--- conflicted
+++ resolved
@@ -243,12 +243,8 @@
         return toBidsWithCacheIds(
                 updatedBidderResponses,
                 bidsToCache,
-<<<<<<< HEAD
+                generatedBidIds,
                 categoryMappingResult,
-=======
-                generatedBidIds,
-                biddersToBidsCategories,
->>>>>>> c48427c2
                 auctionContext,
                 cacheInfo,
                 eventsContext)
@@ -261,14 +257,9 @@
                                 winningBidsByBidder,
                                 cacheInfo,
                                 cacheResult,
-<<<<<<< HEAD
+                                generatedBidIds,
                                 videoStoredDataResult,
                                 categoryMappingResult,
-=======
-                                generatedBidIds,
-                                biddersToBidsCategories,
-                                videoStoredDataResult,
->>>>>>> c48427c2
                                 eventsContext,
                                 auctionTimestamp,
                                 debugEnabled)));
@@ -403,12 +394,8 @@
      */
     private Future<CacheServiceResult> toBidsWithCacheIds(List<BidderResponse> bidderResponses,
                                                           Set<Bid> bidsToCache,
-<<<<<<< HEAD
+                                                          GeneratedBidIds generatedBidIds,
                                                           CategoryMappingResult categoryMappingResult,
-=======
-                                                          GeneratedBidIds generatedBidIds,
-                                                          Map<String, Map<String, String>> biddersToBidsCategories,
->>>>>>> c48427c2
                                                           AuctionContext auctionContext,
                                                           BidRequestCacheInfo cacheInfo,
                                                           EventsContext eventsContext) {
@@ -435,15 +422,9 @@
                 .cacheVideoBidsTtl(cacheInfo.getCacheVideoBidsTtl())
                 .shouldCacheBids(cacheInfo.isShouldCacheBids())
                 .shouldCacheVideoBids(shouldCacheVideoBids)
-<<<<<<< HEAD
-                .bidderToVideoBidIdsToModify(bidderToVideoBidIdsToModify)
-                .bidderToBidIds(bidderToBidIds)
-                .biddersToBidsCategories(categoryMappingResult.getBiddersToBidsCategories())
-=======
                 .bidderToVideoGeneratedBidIdsToModify(bidderToVideoGeneratedBidIdsToModify)
                 .bidderToBidsToGeneratedIds(generatedBidIds)
-                .biddersToBidsCategories(biddersToBidsCategories)
->>>>>>> c48427c2
+                .biddersToBidsCategories(categoryMappingResult.getBiddersToBidsCategories())
                 .build();
 
         return cacheService.cacheBidsOpenrtb(bidsValidToBeCached, auctionContext, cacheContext, eventsContext)
@@ -692,14 +673,9 @@
                                       Set<Bid> winningBidsByBidder,
                                       BidRequestCacheInfo requestCacheInfo,
                                       CacheServiceResult cacheResult,
-<<<<<<< HEAD
+                                      GeneratedBidIds generatedBidIds,
                                       VideoStoredDataResult videoStoredDataResult,
                                       CategoryMappingResult categoryMappingResult,
-=======
-                                      GeneratedBidIds generatedBidIds,
-                                      Map<String, Map<String, String>> biddersToBidsCategories,
-                                      VideoStoredDataResult videoStoredDataResult,
->>>>>>> c48427c2
                                       EventsContext eventsContext,
                                       long auctionTimestamp,
                                       boolean debugEnabled) {
@@ -718,14 +694,9 @@
                         winningBidsByBidder,
                         requestCacheInfo,
                         cacheResult.getCacheBids(),
-<<<<<<< HEAD
+                        generatedBidIds,
                         videoStoredDataResult,
                         categoryMappingResult,
-=======
-                        generatedBidIds,
-                        biddersToBidsCategories,
-                        videoStoredDataResult,
->>>>>>> c48427c2
                         account,
                         bidErrors,
                         eventsContext))
@@ -799,18 +770,11 @@
                               BidRequest bidRequest,
                               Set<Bid> winningBids,
                               Set<Bid> winningBidsByBidder,
-<<<<<<< HEAD
-                              BidRequestCacheInfo cacheInfo,
-                              Map<Bid, CacheIdInfo> cachedBids,
-                              VideoStoredDataResult videoStoredDataResult,
-                              CategoryMappingResult categoryMappingResult,
-=======
                               BidRequestCacheInfo requestCacheInfo,
                               Map<Bid, CacheInfo> bidToCacheInfo,
                               GeneratedBidIds generatedBidIds,
-                              Map<String, Map<String, String>> biddersToBidsCategories,
                               VideoStoredDataResult videoStoredDataResult,
->>>>>>> c48427c2
+                              CategoryMappingResult categoryMappingResult,
                               Account account,
                               Map<String, List<ExtBidderError>> bidErrors,
                               EventsContext eventsContext) {
@@ -825,18 +789,11 @@
                         bidRequest,
                         winningBids,
                         winningBidsByBidder,
-<<<<<<< HEAD
-                        cacheInfo,
-                        cachedBids,
-                        videoStoredDataResult.getImpIdToStoredVideo(),
-                        categoryMappingResult,
-=======
                         requestCacheInfo,
                         bidToCacheInfo,
                         generatedBidIds,
-                        getCategoryDurationFor(bidder, bidderBid, biddersToBidsCategories),
                         videoStoredDataResult.getImpIdToStoredVideo(),
->>>>>>> c48427c2
+                        categoryMappingResult,
                         account,
                         eventsContext,
                         bidErrors))
@@ -873,18 +830,11 @@
                       BidRequest bidRequest,
                       Set<Bid> winningBids,
                       Set<Bid> winningBidsByBidder,
-<<<<<<< HEAD
-                      BidRequestCacheInfo cacheInfo,
-                      Map<Bid, CacheIdInfo> bidsWithCacheIds,
-                      Map<String, Video> impIdToStoredVideo,
-                      CategoryMappingResult categoryMappingResult,
-=======
                       BidRequestCacheInfo requestCacheInfo,
                       Map<Bid, CacheInfo> bidsWithCacheIds,
                       GeneratedBidIds generatedBidIds,
-                      String categoryDuration,
                       Map<String, Video> impIdToStoredVideo,
->>>>>>> c48427c2
+                      CategoryMappingResult categoryMappingResult,
                       Account account,
                       EventsContext eventsContext,
                       Map<String, List<ExtBidderError>> bidErrors) {
@@ -922,16 +872,10 @@
         if (targeting != null && isWinningBidByBidder) {
             final TargetingKeywordsCreator keywordsCreator = resolveKeywordsCreator(bidType, targeting, isApp,
                     bidRequest, account);
-<<<<<<< HEAD
             final String categoryDuration = getCategoryDurationFor(bidder, bidId,
                     categoryMappingResult.getBiddersToBidsCategories());
-            targetingKeywords = keywordsCreator.makeFor(bid, bidder, isWinningBid, cacheId, videoCacheId,
-                    categoryDuration);
-=======
-
             targetingKeywords = keywordsCreator.makeFor(bid, bidder, isWinningBid, cacheId, bidType.getName(),
                     videoCacheId, categoryDuration);
->>>>>>> c48427c2
         } else {
             targetingKeywords = null;
         }
@@ -940,12 +884,7 @@
         final CacheAsset vastXml = videoCacheId != null ? toCacheAsset(videoCacheId) : null;
         final ExtResponseCache cache = bids != null || vastXml != null ? ExtResponseCache.of(bids, vastXml) : null;
 
-<<<<<<< HEAD
-        final String generatedBidId = generateBidId ? UUID.randomUUID().toString() : null;
-        final String eventBidId = ObjectUtils.defaultIfNull(generatedBidId, bidId);
-=======
         final String generatedBidId = generatedBidIds.getGeneratedId(bidder, bid.getId(), bid.getImpid());
->>>>>>> c48427c2
         final Video storedVideo = impIdToStoredVideo.get(bid.getImpid());
         final Events events = createEvents(bidder, account, generatedBidId, eventsContext);
         final ExtBidPrebidVideo extBidPrebidVideo = getExtBidPrebidVideo(bid.getExt());
