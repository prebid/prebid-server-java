--- conflicted
+++ resolved
@@ -135,14 +135,9 @@
                     ? winningBids
                     : bidderResponses.stream().flatMap(BidResponseCreator::getBids).collect(Collectors.toSet());
 
-<<<<<<< HEAD
-            result = toBidsWithCacheIds(bidderResponses, bidsToCache, bidRequest.getImp(), cacheInfo, account, timeout)
-                    .compose(cacheResult -> videoStoredDataResult(bidRequest.getImp(), account, timeout)
-=======
             result = toBidsWithCacheIds(bidderResponses, bidsToCache, bidRequest.getImp(), cacheInfo, account, timeout,
                     auctionTimestamp)
-                    .compose(cacheResult -> videoStoredDataResult(bidRequest.getImp(), timeout)
->>>>>>> eae7bdda
+                    .compose(cacheResult -> videoStoredDataResult(bidRequest.getImp(), account, timeout)
                             .map(videoStoredDataResult -> toBidResponse(bidderResponses, bidRequest, targeting,
                                     winningBids, winningBidsByBidder, cacheInfo, cacheResult, videoStoredDataResult,
                                     account, auctionTimestamp, debugEnabled)));
