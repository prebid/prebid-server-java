--- conflicted
+++ resolved
@@ -390,17 +390,9 @@
 
         final Set<BidInfo> winningBidInfos = targeting == null
                 ? null
-<<<<<<< HEAD
-                : bidderResponseToTargetingBidInfos.values().stream()
-                .flatMap(Collection::stream)
-                .filter(TargetingBidInfo::isWinningBid)
-                .map(TargetingBidInfo::getBidInfo)
+                : bidInfos.stream()
+                .filter(bidInfo -> bidInfo.getTargetingInfo().isWinningBid())
                 .collect(Collectors.toSet());
-=======
-                : bidInfos.stream()
-                        .filter(bidInfo -> bidInfo.getTargetingInfo().isWinningBid())
-                        .collect(Collectors.toSet());
->>>>>>> 7ed7b278
 
         final Set<BidInfo> bidsToCache = cacheInfo.isShouldCacheWinningBidsOnly() ? winningBidInfos : bidInfos;
 
