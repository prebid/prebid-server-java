package org.prebid.server.auction;

import com.fasterxml.jackson.core.JsonProcessingException;
import com.fasterxml.jackson.databind.JsonNode;
import com.fasterxml.jackson.databind.node.ObjectNode;
import com.iab.openrtb.request.BidRequest;
import com.iab.openrtb.request.DataObject;
import com.iab.openrtb.request.ImageObject;
import com.iab.openrtb.request.Imp;
import com.iab.openrtb.request.Native;
import com.iab.openrtb.request.Request;
import com.iab.openrtb.request.Video;
import com.iab.openrtb.response.Asset;
import com.iab.openrtb.response.Bid;
import com.iab.openrtb.response.BidResponse;
import com.iab.openrtb.response.Response;
import com.iab.openrtb.response.SeatBid;
import io.vertx.core.Future;
import org.apache.commons.collections4.CollectionUtils;
import org.apache.commons.collections4.ListUtils;
import org.apache.commons.collections4.MapUtils;
import org.apache.commons.lang3.BooleanUtils;
import org.apache.commons.lang3.ObjectUtils;
import org.prebid.server.auction.model.AuctionContext;
import org.prebid.server.auction.model.BidRequestCacheInfo;
import org.prebid.server.auction.model.BidderResponse;
import org.prebid.server.bidder.BidderCatalog;
import org.prebid.server.bidder.model.BidderBid;
import org.prebid.server.bidder.model.BidderError;
import org.prebid.server.bidder.model.BidderSeatBid;
import org.prebid.server.cache.CacheService;
import org.prebid.server.cache.model.CacheContext;
import org.prebid.server.cache.model.CacheHttpCall;
import org.prebid.server.cache.model.CacheHttpRequest;
import org.prebid.server.cache.model.CacheHttpResponse;
import org.prebid.server.cache.model.CacheIdInfo;
import org.prebid.server.cache.model.CacheServiceResult;
import org.prebid.server.events.EventsContext;
import org.prebid.server.events.EventsService;
import org.prebid.server.exception.InvalidRequestException;
import org.prebid.server.exception.PreBidException;
import org.prebid.server.execution.Timeout;
import org.prebid.server.json.DecodeException;
import org.prebid.server.json.JacksonMapper;
import org.prebid.server.proto.openrtb.ext.ExtPrebid;
import org.prebid.server.proto.openrtb.ext.request.ExtImp;
import org.prebid.server.proto.openrtb.ext.request.ExtImpPrebid;
import org.prebid.server.proto.openrtb.ext.request.ExtMediaTypePriceGranularity;
import org.prebid.server.proto.openrtb.ext.request.ExtOptions;
import org.prebid.server.proto.openrtb.ext.request.ExtPriceGranularity;
import org.prebid.server.proto.openrtb.ext.request.ExtRequestTargeting;
import org.prebid.server.proto.openrtb.ext.response.BidType;
import org.prebid.server.proto.openrtb.ext.response.CacheAsset;
import org.prebid.server.proto.openrtb.ext.response.Events;
import org.prebid.server.proto.openrtb.ext.response.ExtBidPrebid;
import org.prebid.server.proto.openrtb.ext.response.ExtBidResponse;
import org.prebid.server.proto.openrtb.ext.response.ExtBidResponsePrebid;
import org.prebid.server.proto.openrtb.ext.response.ExtBidderError;
import org.prebid.server.proto.openrtb.ext.response.ExtHttpCall;
import org.prebid.server.proto.openrtb.ext.response.ExtResponseCache;
import org.prebid.server.proto.openrtb.ext.response.ExtResponseDebug;
import org.prebid.server.settings.model.Account;
import org.prebid.server.settings.model.VideoStoredDataResult;
import org.prebid.server.util.HttpUtil;

import java.math.BigDecimal;
import java.util.ArrayList;
import java.util.Collection;
import java.util.Collections;
import java.util.HashMap;
import java.util.HashSet;
import java.util.Iterator;
import java.util.List;
import java.util.Map;
import java.util.Objects;
import java.util.Set;
import java.util.UUID;
import java.util.function.Function;
import java.util.stream.Collectors;
import java.util.stream.Stream;
import java.util.stream.StreamSupport;

public class BidResponseCreator {

    private static final String CACHE = "cache";
    private static final String PREBID_EXT = "prebid";

    private final CacheService cacheService;
    private final BidderCatalog bidderCatalog;
    private final EventsService eventsService;
    private final StoredRequestProcessor storedRequestProcessor;
    private final boolean generateBidId;
    private final int truncateAttrChars;
    private final JacksonMapper mapper;

    private final String cacheHost;
    private final String cachePath;
    private final String cacheAssetUrlTemplate;

    public BidResponseCreator(CacheService cacheService, BidderCatalog bidderCatalog,
                              EventsService eventsService, StoredRequestProcessor storedRequestProcessor,
                              boolean generateBidId, int truncateAttrChars, JacksonMapper mapper) {
        this.cacheService = Objects.requireNonNull(cacheService);
        this.bidderCatalog = Objects.requireNonNull(bidderCatalog);
        this.eventsService = Objects.requireNonNull(eventsService);
        this.storedRequestProcessor = Objects.requireNonNull(storedRequestProcessor);
        this.generateBidId = generateBidId;
        this.truncateAttrChars = truncateAttrChars;
        this.mapper = Objects.requireNonNull(mapper);

        cacheHost = Objects.requireNonNull(cacheService.getEndpointHost());
        cachePath = Objects.requireNonNull(cacheService.getEndpointPath());
        cacheAssetUrlTemplate = Objects.requireNonNull(cacheService.getCachedAssetURLTemplate());
    }

    /**
     * Creates an OpenRTB {@link BidResponse} from the bids supplied by the bidder,
     * including processing of winning bids with cache IDs.
     */
    Future<BidResponse> create(List<BidderResponse> bidderResponses, AuctionContext auctionContext,
                               ExtRequestTargeting targeting, BidRequestCacheInfo cacheInfo, Account account,
                               boolean eventsAllowedByRequest, long auctionTimestamp, boolean debugEnabled,
                               Timeout timeout) {

        final Future<BidResponse> result;
        final BidRequest bidRequest = auctionContext.getBidRequest();

        if (isEmptyBidderResponses(bidderResponses)) {
            result = Future.succeededFuture(BidResponse.builder()
                    .id(bidRequest.getId())
                    .cur(bidRequest.getCur().get(0))
                    .nbr(0) // signal "Unknown Error"
                    .seatbid(Collections.emptyList())
                    .ext(mapper.mapper().valueToTree(toExtBidResponse(bidderResponses, auctionContext,
                            CacheServiceResult.empty(), VideoStoredDataResult.empty(), auctionTimestamp, debugEnabled,
                            null)))
                    .build());
        } else {
            final Set<Bid> winningBids = newOrEmptySet(targeting);
            final Set<Bid> winningBidsByBidder = newOrEmptySet(targeting);

            // determine winning bids only if targeting is present
            if (targeting != null) {
                populateWinningBids(bidderResponses, winningBids, winningBidsByBidder);
            }

            final Set<Bid> bidsToCache = cacheInfo.isShouldCacheWinningBidsOnly()
                    ? winningBids
                    : bidderResponses.stream().flatMap(BidResponseCreator::getBids).collect(Collectors.toSet());

            result = toBidsWithCacheIds(bidderResponses, bidsToCache, bidRequest.getImp(), cacheInfo, account, timeout,
                    auctionTimestamp)
<<<<<<< HEAD
                    .compose(cacheResult -> videoStoredDataResult(account, bidRequest.getImp(), timeout)
                            .map(videoStoredDataResult -> toBidResponse(bidderResponses, bidRequest, targeting,
=======
                    .compose(cacheResult -> videoStoredDataResult(bidRequest.getImp(), timeout)
                            .map(videoStoredDataResult -> toBidResponse(bidderResponses, auctionContext, targeting,
>>>>>>> abab5737
                                    winningBids, winningBidsByBidder, cacheInfo, cacheResult, videoStoredDataResult,
                                    account, eventsAllowedByRequest, auctionTimestamp, debugEnabled)));
        }

        return result;
    }

    /**
     * Checks whether bidder responses are empty or contain no bids.
     */
    private static boolean isEmptyBidderResponses(List<BidderResponse> bidderResponses) {
        return bidderResponses.isEmpty() || bidderResponses.stream()
                .map(bidderResponse -> bidderResponse.getSeatBid().getBids())
                .allMatch(CollectionUtils::isEmpty);
    }

    /**
     * Returns {@link ExtBidResponse} object, populated with response time, errors and debug info (if requested)
     * from all bidders.
     */
    private ExtBidResponse toExtBidResponse(List<BidderResponse> bidderResponses, AuctionContext auctionContext,
                                            CacheServiceResult cacheResult, VideoStoredDataResult videoStoredDataResult,
                                            long auctionTimestamp, boolean debugEnabled,
                                            Map<String, List<ExtBidderError>> bidErrors) {
        final BidRequest bidRequest = auctionContext.getBidRequest();
        final ExtResponseDebug extResponseDebug = debugEnabled
                ? ExtResponseDebug.of(toExtHttpCalls(bidderResponses, cacheResult), bidRequest)
                : null;
        final Map<String, List<ExtBidderError>> errors =
                toExtBidderErrors(bidderResponses, auctionContext, cacheResult, videoStoredDataResult, bidErrors);
        final Map<String, Integer> responseTimeMillis = toResponseTimes(bidderResponses, cacheResult);

        return ExtBidResponse.of(extResponseDebug, errors, responseTimeMillis, bidRequest.getTmax(), null,
                ExtBidResponsePrebid.of(auctionTimestamp));
    }

    /**
     * Returns new {@link HashSet} in case of existing keywordsCreator or empty collection if null.
     */
    private static Set<Bid> newOrEmptySet(ExtRequestTargeting targeting) {
        return targeting != null ? new HashSet<>() : Collections.emptySet();
    }

    /**
     * Populates 2 input sets:
     * <p>
     * - winning bids for each impId (ad unit code) through all bidder responses.
     * <br>
     * - winning bids for each impId but for separate bidder.
     * <p>
     * Winning bid is the one with the highest price.
     */
    private static void populateWinningBids(List<BidderResponse> bidderResponses, Set<Bid> winningBids,
                                            Set<Bid> winningBidsByBidder) {
        final Map<String, Bid> winningBidsMap = new HashMap<>(); // impId -> Bid
        final Map<String, Map<String, Bid>> winningBidsByBidderMap = new HashMap<>(); // impId -> [bidder -> Bid]

        for (BidderResponse bidderResponse : bidderResponses) {
            final String bidder = bidderResponse.getBidder();

            for (BidderBid bidderBid : bidderResponse.getSeatBid().getBids()) {
                final Bid bid = bidderBid.getBid();

                tryAddWinningBid(bid, winningBidsMap);
                tryAddWinningBidByBidder(bid, bidder, winningBidsByBidderMap);
            }
        }

        winningBids.addAll(winningBidsMap.values());

        final List<Bid> bidsByBidder = winningBidsByBidderMap.values().stream()
                .flatMap(bidsByBidderMap -> bidsByBidderMap.values().stream())
                .collect(Collectors.toList());
        winningBidsByBidder.addAll(bidsByBidder);
    }

    /**
     * Tries to add a winning bid for each impId.
     */
    private static void tryAddWinningBid(Bid bid, Map<String, Bid> winningBids) {
        final String impId = bid.getImpid();

        if (!winningBids.containsKey(impId) || bid.getPrice().compareTo(winningBids.get(impId).getPrice()) > 0) {
            winningBids.put(impId, bid);
        }
    }

    /**
     * Tries to add a winning bid for each impId for separate bidder.
     */
    private static void tryAddWinningBidByBidder(Bid bid, String bidder,
                                                 Map<String, Map<String, Bid>> winningBidsByBidder) {
        final String impId = bid.getImpid();

        if (!winningBidsByBidder.containsKey(impId)) {
            final Map<String, Bid> bidsByBidder = new HashMap<>();
            bidsByBidder.put(bidder, bid);

            winningBidsByBidder.put(impId, bidsByBidder);
        } else {
            final Map<String, Bid> bidsByBidder = winningBidsByBidder.get(impId);

            if (!bidsByBidder.containsKey(bidder)
                    || bid.getPrice().compareTo(bidsByBidder.get(bidder).getPrice()) > 0) {
                bidsByBidder.put(bidder, bid);
            }
        }
    }

    private static Stream<Bid> getBids(BidderResponse bidderResponse) {
        return Stream.of(bidderResponse)
                .map(BidderResponse::getSeatBid)
                .filter(Objects::nonNull)
                .map(BidderSeatBid::getBids)
                .filter(Objects::nonNull)
                .flatMap(Collection::stream)
                .map(BidderBid::getBid);
    }

    /**
     * Corresponds cacheId (or null if not present) to each {@link Bid}.
     */
    private Future<CacheServiceResult> toBidsWithCacheIds(List<BidderResponse> bidderResponses, Set<Bid> bidsToCache,
                                                          List<Imp> imps, BidRequestCacheInfo cacheInfo,
                                                          Account account, Timeout timeout, Long auctionTimestamp) {
        final Future<CacheServiceResult> result;

        if (!cacheInfo.isDoCaching()) {
            result = Future.succeededFuture(CacheServiceResult.of(null, null, toMapBidsWithEmptyCacheIds(bidsToCache)));
        } else {
            // do not submit bids with zero price to prebid cache
            final List<Bid> bidsWithNonZeroPrice = bidsToCache.stream()
                    .filter(bid -> bid.getPrice().compareTo(BigDecimal.ZERO) > 0)
                    .collect(Collectors.toList());

            final boolean shouldCacheVideoBids = cacheInfo.isShouldCacheVideoBids();
            final boolean eventsEnabled = Objects.equals(account.getEventsEnabled(), true);

            final Map<String, List<String>> bidderToVideoBidIdsToModify = shouldCacheVideoBids && eventsEnabled
                    ? getBidderAndVideoBidIdsToModify(bidderResponses, imps)
                    : Collections.emptyMap();
            final Map<String, List<String>> bidderToBidIds = bidderResponses.stream()
                    .collect(Collectors.toMap(BidderResponse::getBidder, bidderResponse -> getBids(bidderResponse)
                            .map(Bid::getId)
                            .collect(Collectors.toList())));

            final CacheContext cacheContext = CacheContext.builder()
                    .cacheBidsTtl(cacheInfo.getCacheBidsTtl())
                    .cacheVideoBidsTtl(cacheInfo.getCacheVideoBidsTtl())
                    .shouldCacheBids(cacheInfo.isShouldCacheBids())
                    .shouldCacheVideoBids(shouldCacheVideoBids)
                    .bidderToVideoBidIdsToModify(bidderToVideoBidIdsToModify)
                    .bidderToBidIds(bidderToBidIds)
                    .build();

            final EventsContext eventsContext = EventsContext.builder()
                    .auctionTimestamp(auctionTimestamp)
                    .build();

            result = cacheService.cacheBidsOpenrtb(bidsWithNonZeroPrice, imps, cacheContext, account, eventsContext,
                    timeout)
                    .map(cacheResult -> addNotCachedBids(cacheResult, bidsToCache));
        }
        return result;
    }

    private Map<String, List<String>> getBidderAndVideoBidIdsToModify(List<BidderResponse> bidderResponses,
                                                                      List<Imp> imps) {
        return bidderResponses.stream()
                .filter(bidderResponse -> bidderCatalog.isModifyingVastXmlAllowed(bidderResponse.getBidder()))
                .collect(Collectors.toMap(BidderResponse::getBidder, bidderResponse -> getBids(bidderResponse)
                        .filter(bid -> isVideoBid(bid, imps))
                        .map(Bid::getId)
                        .collect(Collectors.toList())));
    }

    private static boolean isVideoBid(Bid bid, List<Imp> imps) {
        return imps.stream()
                .filter(imp -> imp.getVideo() != null)
                .map(Imp::getId)
                .anyMatch(impId -> bid.getImpid().equals(impId));
    }

    /**
     * Creates a map with {@link Bid} as a key and null as a value.
     */
    private static Map<Bid, CacheIdInfo> toMapBidsWithEmptyCacheIds(Set<Bid> bids) {
        return bids.stream()
                .collect(Collectors.toMap(Function.identity(), ignored -> CacheIdInfo.empty()));
    }

    /**
     * Adds bids with no cache id info.
     */
    private static CacheServiceResult addNotCachedBids(CacheServiceResult cacheResult, Set<Bid> bids) {
        final Map<Bid, CacheIdInfo> bidToCacheIdInfo = cacheResult.getCacheBids();

        if (bids.size() > bidToCacheIdInfo.size()) {
            final Map<Bid, CacheIdInfo> updatedBidToCacheIdInfo = new HashMap<>(bidToCacheIdInfo);
            for (Bid bid : bids) {
                if (!updatedBidToCacheIdInfo.containsKey(bid)) {
                    updatedBidToCacheIdInfo.put(bid, CacheIdInfo.empty());
                }
            }
            return CacheServiceResult.of(cacheResult.getHttpCall(), cacheResult.getError(), updatedBidToCacheIdInfo);
        }
        return cacheResult;
    }

    private static Map<String, List<ExtHttpCall>> toExtHttpCalls(List<BidderResponse> bidderResponses,
                                                                 CacheServiceResult cacheResult) {
        final Map<String, List<ExtHttpCall>> bidderHttpCalls = bidderResponses.stream()
                .collect(Collectors.toMap(BidderResponse::getBidder,
                        bidderResponse -> ListUtils.emptyIfNull(bidderResponse.getSeatBid().getHttpCalls())));

        final CacheHttpCall httpCall = cacheResult.getHttpCall();
        final ExtHttpCall cacheExtHttpCall = httpCall != null ? toExtHttpCall(httpCall) : null;
        final Map<String, List<ExtHttpCall>> cacheHttpCalls = cacheExtHttpCall != null
                ? Collections.singletonMap(CACHE, Collections.singletonList(cacheExtHttpCall))
                : Collections.emptyMap();

        final Map<String, List<ExtHttpCall>> httpCalls = new HashMap<>();
        httpCalls.putAll(bidderHttpCalls);
        httpCalls.putAll(cacheHttpCalls);
        return httpCalls.isEmpty() ? null : httpCalls;
    }

    private static ExtHttpCall toExtHttpCall(CacheHttpCall cacheHttpCall) {
        final CacheHttpRequest request = cacheHttpCall.getRequest();
        final CacheHttpResponse response = cacheHttpCall.getResponse();

        return ExtHttpCall.builder()
                .uri(request.getUri())
                .requestbody(request.getBody())
                .status(response != null ? response.getStatusCode() : null)
                .responsebody(response != null ? response.getBody() : null)
                .build();
    }

    private Map<String, List<ExtBidderError>> toExtBidderErrors(List<BidderResponse> bidderResponses,
                                                                AuctionContext auctionContext,
                                                                CacheServiceResult cacheResult,
                                                                VideoStoredDataResult videoStoredDataResult,
                                                                Map<String, List<ExtBidderError>> bidErrors) {
        final BidRequest bidRequest = auctionContext.getBidRequest();
        final Map<String, List<ExtBidderError>> errors = new HashMap<>();

        errors.putAll(extractBidderErrors(bidderResponses));
        errors.putAll(extractDeprecatedBiddersErrors(bidRequest));
        errors.putAll(extractPrebidErrors(cacheResult, videoStoredDataResult, auctionContext));
        if (MapUtils.isNotEmpty(bidErrors)) {
            addBidErrors(errors, bidErrors);
        }

        return errors.isEmpty() ? null : errors;
    }

    /**
     * Returns a map with bidder name as a key and list of {@link ExtBidderError}s as a value.
     */
    private static Map<String, List<ExtBidderError>> extractBidderErrors(List<BidderResponse> bidderResponses) {
        return bidderResponses.stream()
                .filter(bidderResponse -> CollectionUtils.isNotEmpty(bidderResponse.getSeatBid().getErrors()))
                .collect(Collectors.toMap(BidderResponse::getBidder,
                        bidderResponse -> errorsDetails(bidderResponse.getSeatBid().getErrors())));
    }

    /**
     * Maps a list of {@link BidderError} to a list of {@link ExtBidderError}s.
     */
    private static List<ExtBidderError> errorsDetails(List<BidderError> errors) {
        return errors.stream()
                .map(bidderError -> ExtBidderError.of(bidderError.getType().getCode(), bidderError.getMessage()))
                .collect(Collectors.toList());
    }

    /**
     * Returns a map with deprecated bidder name as a key and list of {@link ExtBidderError}s as a value.
     */
    private Map<String, List<ExtBidderError>> extractDeprecatedBiddersErrors(BidRequest bidRequest) {
        return bidRequest.getImp().stream()
                .filter(imp -> imp.getExt() != null)
                .flatMap(imp -> asStream(imp.getExt().fieldNames()))
                .distinct()
                .filter(bidderCatalog::isDeprecatedName)
                .collect(Collectors.toMap(Function.identity(),
                        bidder -> Collections.singletonList(ExtBidderError.of(BidderError.Type.bad_input.getCode(),
                                bidderCatalog.errorForDeprecatedName(bidder)))));
    }

    /**
     * Returns a singleton map with "prebid" as a key and list of {@link ExtBidderError}s cache errors as a value.
     */
    private static Map<String, List<ExtBidderError>> extractPrebidErrors(CacheServiceResult cacheResult,
                                                                         VideoStoredDataResult videoStoredDataResult,
                                                                         AuctionContext auctionContext) {
        final List<ExtBidderError> cacheErrors = extractCacheErrors(cacheResult);
        final List<ExtBidderError> storedErrors = extractStoredErrors(videoStoredDataResult);
        final List<ExtBidderError> contextErrors = extractContextErrors(auctionContext);
        if (cacheErrors.isEmpty() && storedErrors.isEmpty() && contextErrors.isEmpty()) {
            return Collections.emptyMap();
        }

        final List<ExtBidderError> collectedErrors = Stream.concat(contextErrors.stream(),
                Stream.concat(storedErrors.stream(), cacheErrors.stream()))
                .collect(Collectors.toList());
        return Collections.singletonMap(PREBID_EXT, collectedErrors);
    }

    /**
     * Returns a list of {@link ExtBidderError}s of cache errors.
     */
    private static List<ExtBidderError> extractCacheErrors(CacheServiceResult cacheResult) {
        final Throwable error = cacheResult.getError();
        if (error != null) {
            final ExtBidderError extBidderError = ExtBidderError.of(BidderError.Type.generic.getCode(),
                    error.getMessage());
            return Collections.singletonList(extBidderError);
        }
        return Collections.emptyList();
    }

    /**
     * Returns a list of {@link ExtBidderError}s of stored request errors.
     */
    private static List<ExtBidderError> extractStoredErrors(VideoStoredDataResult videoStoredDataResult) {
        final List<String> errors = videoStoredDataResult.getErrors();
        if (CollectionUtils.isNotEmpty(errors)) {
            return errors.stream()
                    .map(message -> ExtBidderError.of(BidderError.Type.generic.getCode(), message))
                    .collect(Collectors.toList());
        }
        return Collections.emptyList();
    }

    /**
     * Returns a list of {@link ExtBidderError}s of auction context prebid errors.
     */
    private static List<ExtBidderError> extractContextErrors(AuctionContext auctionContext) {
        return auctionContext.getPrebidErrors().stream()
                .map(message -> ExtBidderError.of(BidderError.Type.generic.getCode(), message))
                .collect(Collectors.toList());
    }

    /**
     * Adds bid errors: if value by key exists - add errors to its list, otherwise - add an entry.
     */
    private static void addBidErrors(Map<String, List<ExtBidderError>> errors,
                                     Map<String, List<ExtBidderError>> bidErrors) {
        for (Map.Entry<String, List<ExtBidderError>> errorEntry : bidErrors.entrySet()) {
            final List<ExtBidderError> extBidderErrors = errors.get(errorEntry.getKey());
            if (extBidderErrors != null) {
                extBidderErrors.addAll(errorEntry.getValue());
            } else {
                errors.put(errorEntry.getKey(), errorEntry.getValue());
            }
        }
    }

    private static <T> Stream<T> asStream(Iterator<T> iterator) {
        final Iterable<T> iterable = () -> iterator;
        return StreamSupport.stream(iterable.spliterator(), false);
    }

    /**
     * Returns a map with response time by bidders and cache.
     */
    private static Map<String, Integer> toResponseTimes(List<BidderResponse> bidderResponses,
                                                        CacheServiceResult cacheResult) {
        final Map<String, Integer> responseTimeMillis = bidderResponses.stream()
                .collect(Collectors.toMap(BidderResponse::getBidder, BidderResponse::getResponseTime));

        final CacheHttpCall cacheHttpCall = cacheResult.getHttpCall();
        final Integer cacheResponseTime = cacheHttpCall != null ? cacheHttpCall.getResponseTimeMillis() : null;
        if (cacheResponseTime != null) {
            responseTimeMillis.put(CACHE, cacheResponseTime);
        }
        return responseTimeMillis;
    }

    /**
     * Returns {@link BidResponse} based on list of {@link BidderResponse}s and {@link CacheServiceResult}.
     */
    private BidResponse toBidResponse(
            List<BidderResponse> bidderResponses, AuctionContext auctionContext, ExtRequestTargeting targeting,
            Set<Bid> winningBids, Set<Bid> winningBidsByBidder, BidRequestCacheInfo cacheInfo,
            CacheServiceResult cacheResult, VideoStoredDataResult videoStoredDataResult, Account account,
            boolean eventsAllowedByRequest, long auctionTimestamp, boolean debugEnabled) {
        final BidRequest bidRequest = auctionContext.getBidRequest();

        final Map<String, List<ExtBidderError>> bidErrors = new HashMap<>();
        final List<SeatBid> seatBids = bidderResponses.stream()
                .filter(bidderResponse -> !bidderResponse.getSeatBid().getBids().isEmpty())
                .map(bidderResponse -> toSeatBid(bidderResponse, targeting, bidRequest, winningBids,
                        winningBidsByBidder, cacheInfo, cacheResult.getCacheBids(), videoStoredDataResult, account,
                        eventsAllowedByRequest, bidErrors, auctionTimestamp))
                .collect(Collectors.toList());

        final ExtBidResponse extBidResponse = toExtBidResponse(bidderResponses, auctionContext, cacheResult,
                videoStoredDataResult, auctionTimestamp, debugEnabled, bidErrors);

        return BidResponse.builder()
                .id(bidRequest.getId())
                .cur(bidRequest.getCur().get(0))
                .seatbid(seatBids)
                .ext(mapper.mapper().valueToTree(extBidResponse))
                .build();
    }

    private Future<VideoStoredDataResult> videoStoredDataResult(Account account, List<Imp> imps, Timeout timeout) {
        final List<String> errors = new ArrayList<>();
        final List<Imp> storedVideoInjectableImps = new ArrayList<>();
        for (Imp imp : imps) {
            try {
                if (checkEchoVideoAttrs(imp)) {
                    storedVideoInjectableImps.add(imp);
                }
            } catch (InvalidRequestException e) {
                errors.add(e.getMessage());
            }
        }

        return storedRequestProcessor.videoStoredDataResult(account.getId(), storedVideoInjectableImps, errors, timeout)
                .otherwise(throwable -> VideoStoredDataResult.of(Collections.emptyMap(),
                        Collections.singletonList(throwable.getMessage())));
    }

    /**
     * Checks if imp.ext.prebid.options.echovideoattrs equals true.
     */
    private boolean checkEchoVideoAttrs(Imp imp) {
        if (imp.getExt() != null) {
            try {
                final ExtImp extImp = mapper.mapper().treeToValue(imp.getExt(), ExtImp.class);
                final ExtImpPrebid prebid = extImp.getPrebid();
                final ExtOptions options = prebid != null ? prebid.getOptions() : null;
                final Boolean echoVideoAttrs = options != null ? options.getEchoVideoAttrs() : null;
                return BooleanUtils.toBoolean(echoVideoAttrs);
            } catch (JsonProcessingException e) {
                throw new InvalidRequestException(String.format(
                        "Incorrect Imp extension format for Imp with id %s: %s", imp.getId(), e.getMessage()));
            }
        }
        return false;
    }

    /**
     * Creates an OpenRTB {@link SeatBid} for a bidder. It will contain all the bids supplied by a bidder and a "bidder"
     * extension field populated.
     */
    private SeatBid toSeatBid(BidderResponse bidderResponse, ExtRequestTargeting targeting, BidRequest bidRequest,
                              Set<Bid> winningBids, Set<Bid> winningBidsByBidder, BidRequestCacheInfo cacheInfo,
                              Map<Bid, CacheIdInfo> cachedBids, VideoStoredDataResult videoStoredDataResult,
                              Account account, boolean eventsAllowedByRequest,
                              Map<String, List<ExtBidderError>> bidErrors, long auctionTimestamp) {

        final String bidder = bidderResponse.getBidder();

        final List<Bid> bids = bidderResponse.getSeatBid().getBids().stream()
                .map(bidderBid -> toBid(bidderBid, bidder, targeting, bidRequest, winningBids, winningBidsByBidder,
                        cacheInfo, cachedBids, videoStoredDataResult.getImpIdToStoredVideo(), account,
                        eventsAllowedByRequest, auctionTimestamp, bidErrors))
                .filter(Objects::nonNull)
                .collect(Collectors.toList());

        return SeatBid.builder()
                .seat(bidder)
                .bid(bids)
                .group(0) // prebid cannot support roadblocking
                .build();
    }

    /**
     * Returns an OpenRTB {@link Bid} with "prebid" and "bidder" extension fields populated.
     */
    private Bid toBid(BidderBid bidderBid, String bidder, ExtRequestTargeting targeting, BidRequest bidRequest,
                      Set<Bid> winningBids, Set<Bid> winningBidsByBidder, BidRequestCacheInfo cacheInfo,
                      Map<Bid, CacheIdInfo> bidsWithCacheIds, Map<String, Video> impIdToStoredVideo, Account account,
                      boolean eventsAllowedByRequest, long auctionTimestamp,
                      Map<String, List<ExtBidderError>> bidErrors) {

        final Bid bid = bidderBid.getBid();
        final BidType bidType = bidderBid.getType();

        final boolean isApp = bidRequest.getApp() != null;
        if (isApp && bidType.equals(BidType.xNative)) {
            try {
                addNativeMarkup(bid, bidRequest.getImp());
            } catch (PreBidException e) {
                bidErrors.putIfAbsent(bidder, new ArrayList<>());
                bidErrors.get(bidder)
                        .add(ExtBidderError.of(BidderError.Type.bad_server_response.getCode(), e.getMessage()));
                return null;
            }
        }

        final boolean eventsEnabled = Objects.equals(account.getEventsEnabled(), true);

        final Map<String, String> targetingKeywords;
        final ExtResponseCache cache;

        if (targeting != null && winningBidsByBidder.contains(bid)) {
            final CacheIdInfo cacheIdInfo = bidsWithCacheIds.get(bid);
            final String cacheId = cacheIdInfo != null ? cacheIdInfo.getCacheId() : null;
            final String videoCacheId = cacheIdInfo != null ? cacheIdInfo.getVideoCacheId() : null;

            if ((videoCacheId != null && !cacheInfo.isReturnCreativeVideoBids())
                    || (cacheId != null && !cacheInfo.isReturnCreativeBids())) {
                bid.setAdm(null);
            }

            final TargetingKeywordsCreator keywordsCreator = keywordsCreator(targeting, isApp, account);
            final Map<BidType, TargetingKeywordsCreator> keywordsCreatorByBidType =
                    keywordsCreatorByBidType(targeting, isApp, account);
            final boolean isWinningBid = winningBids.contains(bid);
            final String winUrl = eventsEnabled && bidType != BidType.video
                    ? HttpUtil.encodeUrl(eventsService.winUrlTargeting(bidder, account.getId(), auctionTimestamp))
                    : null;
            targetingKeywords = keywordsCreatorByBidType.getOrDefault(bidType, keywordsCreator)
                    .makeFor(bid, bidder, isWinningBid, cacheId, videoCacheId, cacheHost, cachePath, winUrl);

            final CacheAsset bids = cacheId != null ? toCacheAsset(cacheId) : null;
            final CacheAsset vastXml = videoCacheId != null ? toCacheAsset(videoCacheId) : null;
            cache = bids != null || vastXml != null ? ExtResponseCache.of(bids, vastXml) : null;
        } else {
            targetingKeywords = null;
            cache = null;
        }

        final String generatedBidId = generateBidId ? UUID.randomUUID().toString() : null;
        final String eventBidId = ObjectUtils.defaultIfNull(generatedBidId, bid.getId());
        final Video storedVideo = impIdToStoredVideo.get(bid.getImpid());
        final Events events = eventsEnabled && eventsAllowedByRequest
                ? eventsService.createEvent(eventBidId, bidder, account.getId(), auctionTimestamp)
                : null;

        final ExtBidPrebid prebidExt = ExtBidPrebid.of(
                generatedBidId, bidType, targetingKeywords, cache, storedVideo, events, null);

        final ExtPrebid<ExtBidPrebid, ObjectNode> bidExt = ExtPrebid.of(prebidExt, bid.getExt());
        bid.setExt(mapper.mapper().valueToTree(bidExt));

        return bid;
    }

    private void addNativeMarkup(Bid bid, List<Imp> imps) {
        final Response nativeMarkup;
        try {
            nativeMarkup = mapper.decodeValue(bid.getAdm(), Response.class);
        } catch (DecodeException e) {
            throw new PreBidException(e.getMessage());
        }

        final List<Asset> responseAssets = nativeMarkup.getAssets();
        if (CollectionUtils.isNotEmpty(responseAssets)) {
            final Native nativeImp = imps.stream()
                    .filter(imp -> imp.getId().equals(bid.getImpid()) && imp.getXNative() != null)
                    .findFirst()
                    .map(Imp::getXNative)
                    .orElseThrow(() -> new PreBidException("Could not find native imp"));

            final Request nativeRequest;
            try {
                nativeRequest = mapper.mapper().readValue(nativeImp.getRequest(), Request.class);
            } catch (JsonProcessingException e) {
                throw new PreBidException(e.getMessage());
            }

            responseAssets.forEach(asset -> setAssetTypes(asset, nativeRequest.getAssets()));
            bid.setAdm(mapper.encode(nativeMarkup));
        }
    }

    private static void setAssetTypes(Asset responseAsset, List<com.iab.openrtb.request.Asset> requestAssets) {
        if (responseAsset.getImg() != null) {
            final ImageObject img = getAssetById(responseAsset.getId(), requestAssets).getImg();
            final Integer type = img != null ? img.getType() : null;
            if (type != null) {
                responseAsset.getImg().setType(type);
            }
        }
        if (responseAsset.getData() != null) {
            final DataObject data = getAssetById(responseAsset.getId(), requestAssets).getData();
            final Integer type = data != null ? data.getType() : null;
            if (type != null) {
                responseAsset.getData().setType(type);
            }
        }
    }

    private static com.iab.openrtb.request.Asset getAssetById(int assetId,
                                                              List<com.iab.openrtb.request.Asset> requestAssets) {
        return requestAssets.stream()
                .filter(asset -> asset.getId() == assetId)
                .findFirst()
                .orElse(com.iab.openrtb.request.Asset.EMPTY);
    }

    /**
     * Extracts targeting keywords settings from the bid request and creates {@link TargetingKeywordsCreator}
     * instance if it is present.
     */
    private TargetingKeywordsCreator keywordsCreator(ExtRequestTargeting targeting, boolean isApp, Account account) {
        final JsonNode priceGranularityNode = targeting.getPricegranularity();
        return priceGranularityNode == null || priceGranularityNode.isNull()
                ? null
                : TargetingKeywordsCreator.create(parsePriceGranularity(priceGranularityNode),
                targeting.getIncludewinners(), targeting.getIncludebidderkeys(), isApp,
                resolveTruncateAttrChars(targeting, account));
    }

    /**
     * Returns max targeting keyword length.
     */
    private int resolveTruncateAttrChars(ExtRequestTargeting targeting, Account account) {
        return ObjectUtils.firstNonNull(
                truncateAttrCharsOrNull(targeting.getTruncateattrchars()),
                truncateAttrCharsOrNull(account.getTruncateTargetAttr()),
                truncateAttrChars);
    }

    private static Integer truncateAttrCharsOrNull(Integer value) {
        return value != null && value >= 0 && value <= 255 ? value : null;
    }

    /**
     * Returns a map of {@link BidType} to correspondent {@link TargetingKeywordsCreator}
     * extracted from {@link ExtRequestTargeting} if it exists.
     */
    private Map<BidType, TargetingKeywordsCreator> keywordsCreatorByBidType(ExtRequestTargeting targeting,
                                                                            boolean isApp, Account account) {
        final ExtMediaTypePriceGranularity mediaTypePriceGranularity = targeting.getMediatypepricegranularity();

        if (mediaTypePriceGranularity == null) {
            return Collections.emptyMap();
        }

        final Map<BidType, TargetingKeywordsCreator> result = new HashMap<>();
        final int resolvedTruncateAttrChars = resolveTruncateAttrChars(targeting, account);

        final ObjectNode banner = mediaTypePriceGranularity.getBanner();
        final boolean isBannerNull = banner == null || banner.isNull();
        if (!isBannerNull) {
            result.put(BidType.banner, TargetingKeywordsCreator.create(parsePriceGranularity(banner),
                    targeting.getIncludewinners(), targeting.getIncludebidderkeys(), isApp, resolvedTruncateAttrChars));
        }

        final ObjectNode video = mediaTypePriceGranularity.getVideo();
        final boolean isVideoNull = video == null || video.isNull();
        if (!isVideoNull) {
            result.put(BidType.video, TargetingKeywordsCreator.create(parsePriceGranularity(video),
                    targeting.getIncludewinners(), targeting.getIncludebidderkeys(), isApp, resolvedTruncateAttrChars));
        }

        final ObjectNode xNative = mediaTypePriceGranularity.getXNative();
        final boolean isNativeNull = xNative == null || xNative.isNull();
        if (!isNativeNull) {
            result.put(BidType.xNative, TargetingKeywordsCreator.create(parsePriceGranularity(xNative),
                    targeting.getIncludewinners(), targeting.getIncludebidderkeys(), isApp, resolvedTruncateAttrChars));
        }

        return result;
    }

    /**
     * Parse {@link JsonNode} to {@link List} of {@link ExtPriceGranularity}.
     * <p>
     * Throws {@link PreBidException} in case of errors during decoding price granularity.
     */
    private ExtPriceGranularity parsePriceGranularity(JsonNode priceGranularity) {
        try {
            return mapper.mapper().treeToValue(priceGranularity, ExtPriceGranularity.class);
        } catch (JsonProcessingException e) {
            throw new PreBidException(String.format("Error decoding bidRequest.prebid.targeting.pricegranularity: %s",
                    e.getMessage()), e);
        }
    }

    /**
     * Creates {@link CacheAsset} for the given cache ID.
     */
    private CacheAsset toCacheAsset(String cacheId) {
        return CacheAsset.of(cacheAssetUrlTemplate.concat(cacheId), cacheId);
    }
}<|MERGE_RESOLUTION|>--- conflicted
+++ resolved
@@ -150,13 +150,8 @@
 
             result = toBidsWithCacheIds(bidderResponses, bidsToCache, bidRequest.getImp(), cacheInfo, account, timeout,
                     auctionTimestamp)
-<<<<<<< HEAD
                     .compose(cacheResult -> videoStoredDataResult(account, bidRequest.getImp(), timeout)
-                            .map(videoStoredDataResult -> toBidResponse(bidderResponses, bidRequest, targeting,
-=======
-                    .compose(cacheResult -> videoStoredDataResult(bidRequest.getImp(), timeout)
                             .map(videoStoredDataResult -> toBidResponse(bidderResponses, auctionContext, targeting,
->>>>>>> abab5737
                                     winningBids, winningBidsByBidder, cacheInfo, cacheResult, videoStoredDataResult,
                                     account, eventsAllowedByRequest, auctionTimestamp, debugEnabled)));
         }
