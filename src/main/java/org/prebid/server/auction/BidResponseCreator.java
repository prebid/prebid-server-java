package org.prebid.server.auction;

import com.fasterxml.jackson.core.JsonProcessingException;
import com.fasterxml.jackson.core.type.TypeReference;
import com.fasterxml.jackson.databind.JsonNode;
import com.fasterxml.jackson.databind.node.ObjectNode;
import com.iab.openrtb.request.BidRequest;
import com.iab.openrtb.request.DataObject;
import com.iab.openrtb.request.ImageObject;
import com.iab.openrtb.request.Imp;
import com.iab.openrtb.request.Native;
import com.iab.openrtb.request.Request;
import com.iab.openrtb.request.Video;
import com.iab.openrtb.response.Asset;
import com.iab.openrtb.response.Bid;
import com.iab.openrtb.response.BidResponse;
import com.iab.openrtb.response.Response;
import com.iab.openrtb.response.SeatBid;
import io.vertx.core.Future;
import org.apache.commons.collections4.CollectionUtils;
import org.apache.commons.collections4.ListUtils;
import org.apache.commons.collections4.MapUtils;
import org.apache.commons.lang3.BooleanUtils;
import org.apache.commons.lang3.ObjectUtils;
import org.apache.commons.lang3.StringUtils;
import org.prebid.server.auction.model.AuctionContext;
import org.prebid.server.auction.model.BidRequestCacheInfo;
import org.prebid.server.auction.model.BidderResponse;
import org.prebid.server.bidder.BidderCatalog;
import org.prebid.server.bidder.model.BidderBid;
import org.prebid.server.bidder.model.BidderError;
import org.prebid.server.bidder.model.BidderSeatBid;
import org.prebid.server.cache.CacheService;
import org.prebid.server.cache.model.CacheContext;
import org.prebid.server.cache.model.CacheIdInfo;
import org.prebid.server.cache.model.CacheServiceResult;
import org.prebid.server.cache.model.DebugHttpCall;
import org.prebid.server.events.EventsContext;
import org.prebid.server.events.EventsService;
import org.prebid.server.exception.InvalidRequestException;
import org.prebid.server.exception.PreBidException;
import org.prebid.server.execution.Timeout;
import org.prebid.server.json.DecodeException;
import org.prebid.server.json.JacksonMapper;
import org.prebid.server.proto.openrtb.ext.ExtPrebid;
import org.prebid.server.proto.openrtb.ext.request.ExtImp;
import org.prebid.server.proto.openrtb.ext.request.ExtImpPrebid;
import org.prebid.server.proto.openrtb.ext.request.ExtMediaTypePriceGranularity;
import org.prebid.server.proto.openrtb.ext.request.ExtOptions;
import org.prebid.server.proto.openrtb.ext.request.ExtPriceGranularity;
import org.prebid.server.proto.openrtb.ext.request.ExtRequest;
import org.prebid.server.proto.openrtb.ext.request.ExtRequestPrebid;
import org.prebid.server.proto.openrtb.ext.request.ExtRequestPrebidChannel;
import org.prebid.server.proto.openrtb.ext.request.ExtRequestTargeting;
import org.prebid.server.proto.openrtb.ext.response.BidType;
import org.prebid.server.proto.openrtb.ext.response.CacheAsset;
import org.prebid.server.proto.openrtb.ext.response.Events;
import org.prebid.server.proto.openrtb.ext.response.ExtBidPrebid;
import org.prebid.server.proto.openrtb.ext.response.ExtBidPrebidVideo;
import org.prebid.server.proto.openrtb.ext.response.ExtBidResponse;
import org.prebid.server.proto.openrtb.ext.response.ExtBidResponsePrebid;
import org.prebid.server.proto.openrtb.ext.response.ExtBidderError;
import org.prebid.server.proto.openrtb.ext.response.ExtHttpCall;
import org.prebid.server.proto.openrtb.ext.response.ExtResponseCache;
import org.prebid.server.proto.openrtb.ext.response.ExtResponseDebug;
import org.prebid.server.settings.model.Account;
import org.prebid.server.settings.model.AccountAnalyticsConfig;
import org.prebid.server.settings.model.VideoStoredDataResult;

import java.math.BigDecimal;
import java.time.Clock;
import java.util.ArrayList;
import java.util.Collection;
import java.util.Collections;
import java.util.Comparator;
import java.util.EnumMap;
import java.util.HashMap;
import java.util.HashSet;
import java.util.Iterator;
import java.util.List;
import java.util.Map;
import java.util.Objects;
import java.util.Set;
import java.util.UUID;
import java.util.function.Function;
import java.util.stream.Collectors;
import java.util.stream.Stream;
import java.util.stream.StreamSupport;

public class BidResponseCreator {

    private static final TypeReference<ExtPrebid<ExtBidPrebid, ObjectNode>> EXT_PREBID_TYPE_REFERENCE =
            new TypeReference<ExtPrebid<ExtBidPrebid, ObjectNode>>() {
            };

    private static final String CACHE = "cache";
    private static final String PREBID_EXT = "prebid";

    private final CacheService cacheService;
    private final BidderCatalog bidderCatalog;
    private final EventsService eventsService;
    private final StoredRequestProcessor storedRequestProcessor;
    private final boolean generateBidId;
    private final int truncateAttrChars;
    private final Clock clock;
    private final JacksonMapper mapper;

    private final String cacheHost;
    private final String cachePath;
    private final String cacheAssetUrlTemplate;

    public BidResponseCreator(CacheService cacheService,
                              BidderCatalog bidderCatalog,
                              EventsService eventsService,
                              StoredRequestProcessor storedRequestProcessor,
                              boolean generateBidId,
                              int truncateAttrChars,
<<<<<<< HEAD
=======
                              Clock clock,
>>>>>>> b7698bef
                              JacksonMapper mapper) {

        this.cacheService = Objects.requireNonNull(cacheService);
        this.bidderCatalog = Objects.requireNonNull(bidderCatalog);
        this.eventsService = Objects.requireNonNull(eventsService);
        this.storedRequestProcessor = Objects.requireNonNull(storedRequestProcessor);
        this.generateBidId = generateBidId;
        this.truncateAttrChars = validateTruncateAttrChars(truncateAttrChars);
        this.clock = Objects.requireNonNull(clock);
        this.mapper = Objects.requireNonNull(mapper);

        cacheHost = Objects.requireNonNull(cacheService.getEndpointHost());
        cachePath = Objects.requireNonNull(cacheService.getEndpointPath());
        cacheAssetUrlTemplate = Objects.requireNonNull(cacheService.getCachedAssetURLTemplate());
    }

    /**
     * Creates an OpenRTB {@link BidResponse} from the bids supplied by the bidder,
     * including processing of winning bids with cache IDs.
     */
    Future<BidResponse> create(List<BidderResponse> bidderResponses,
                               AuctionContext auctionContext,
                               BidRequestCacheInfo cacheInfo,
                               boolean debugEnabled) {

        final long auctionTimestamp = auctionTimestamp(auctionContext);

        if (isEmptyBidderResponses(bidderResponses)) {
            final BidRequest bidRequest = auctionContext.getBidRequest();
            return Future.succeededFuture(BidResponse.builder()
                    .id(bidRequest.getId())
                    .cur(bidRequest.getCur().get(0))
                    .nbr(0) // signal "Unknown Error"
                    .seatbid(Collections.emptyList())
                    .ext(mapper.mapper().valueToTree(toExtBidResponse(
                            bidderResponses,
                            auctionContext,
                            CacheServiceResult.empty(),
                            VideoStoredDataResult.empty(),
                            auctionTimestamp,
                            debugEnabled,
                            null)))
                    .build());
        }

        return cacheBidsAndCreateResponse(
                bidderResponses,
                auctionContext,
                cacheInfo,
                auctionTimestamp,
                debugEnabled);
    }

    private static int validateTruncateAttrChars(int truncateAttrChars) {
        if (truncateAttrChars < 0 || truncateAttrChars > 255) {
            throw new IllegalArgumentException("truncateAttrChars must be between 0 and 255");
        }

        return truncateAttrChars;
    }

    /**
     * Checks whether bidder responses are empty or contain no bids.
     */
    private static boolean isEmptyBidderResponses(List<BidderResponse> bidderResponses) {
        return bidderResponses.isEmpty() || bidderResponses.stream()
                .map(bidderResponse -> bidderResponse.getSeatBid().getBids())
                .allMatch(CollectionUtils::isEmpty);
    }

    private Future<BidResponse> cacheBidsAndCreateResponse(List<BidderResponse> bidderResponses,
                                                           AuctionContext auctionContext,
                                                           BidRequestCacheInfo cacheInfo,
                                                           long auctionTimestamp,
                                                           boolean debugEnabled) {

        final BidRequest bidRequest = auctionContext.getBidRequest();

        bidderResponses.forEach(BidResponseCreator::removeRedundantBids);

        ExtRequestTargeting targeting = targeting(bidRequest);
        final Set<Bid> winningBids = newOrEmptySet(targeting);
        final Set<Bid> winningBidsByBidder = newOrEmptySet(targeting);

        // determine winning bids only if targeting is present
        if (targeting != null) {
            populateWinningBids(bidderResponses, winningBids, winningBidsByBidder);
        }

        final Set<Bid> bidsToCache = cacheInfo.isShouldCacheWinningBidsOnly()
                ? winningBids
                : bidderResponses.stream().flatMap(BidResponseCreator::getBids).collect(Collectors.toSet());

        final EventsContext eventsContext = EventsContext.builder()
                .enabledForAccount(eventsEnabledForAccount(auctionContext))
                .enabledForRequest(eventsEnabledForRequest(auctionContext))
                .auctionTimestamp(auctionTimestamp)
                .integration(integrationFrom(auctionContext))
                .build();

        return toBidsWithCacheIds(
                bidderResponses,
                bidsToCache,
                auctionContext,
                cacheInfo,
                eventsContext)
                .compose(cacheResult -> videoStoredDataResult(bidRequest.getImp(), auctionContext.getTimeout())
                        .map(videoStoredDataResult -> toBidResponse(
                                bidderResponses,
                                auctionContext,
                                targeting,
                                winningBids,
                                winningBidsByBidder,
                                cacheInfo,
                                cacheResult,
                                videoStoredDataResult,
                                eventsContext,
                                auctionTimestamp,
                                debugEnabled)));
    }

    private static ExtRequestTargeting targeting(BidRequest bidRequest) {
        final ExtRequest requestExt = bidRequest.getExt();
        final ExtRequestPrebid prebid = requestExt != null ? requestExt.getPrebid() : null;
        return prebid != null ? prebid.getTargeting() : null;
    }

    /**
     * Extracts auction timestamp from {@link ExtRequest} or get it from {@link Clock} if it is null.
     */
    private long auctionTimestamp(AuctionContext auctionContext) {
        final ExtRequest requestExt = auctionContext.getBidRequest().getExt();
        final ExtRequestPrebid prebid = requestExt != null ? requestExt.getPrebid() : null;
        final Long auctionTimestamp = prebid != null ? prebid.getAuctiontimestamp() : null;
        return auctionTimestamp != null ? auctionTimestamp : clock.millis();
    }

    /**
     * Returns {@link ExtBidResponse} object, populated with response time, errors and debug info (if requested)
     * from all bidders.
     */
    private ExtBidResponse toExtBidResponse(List<BidderResponse> bidderResponses,
                                            AuctionContext auctionContext,
                                            CacheServiceResult cacheResult,
                                            VideoStoredDataResult videoStoredDataResult,
                                            long auctionTimestamp,
                                            boolean debugEnabled,
                                            Map<String, List<ExtBidderError>> bidErrors) {

        final BidRequest bidRequest = auctionContext.getBidRequest();

        final ExtResponseDebug extResponseDebug = debugEnabled
                ? ExtResponseDebug.of(toExtHttpCalls(bidderResponses, cacheResult), bidRequest)
                : null;
        final Map<String, List<ExtBidderError>> errors =
                toExtBidderErrors(bidderResponses, auctionContext, cacheResult, videoStoredDataResult, bidErrors);
        final Map<String, Integer> responseTimeMillis = toResponseTimes(bidderResponses, cacheResult);

        return ExtBidResponse.of(extResponseDebug, errors, responseTimeMillis, bidRequest.getTmax(), null,
                ExtBidResponsePrebid.of(auctionTimestamp));
    }

    private static void removeRedundantBids(BidderResponse bidderResponse) {
        final List<BidderBid> responseBidderBids = bidderResponse.getSeatBid().getBids();
        final Map<String, List<BidderBid>> impIdToBidderBid = responseBidderBids.stream()
                .collect(Collectors.groupingBy(bidderBid -> bidderBid.getBid().getImpid()));

        final List<BidderBid> mostValuableBids = impIdToBidderBid.values().stream()
                .map(BidResponseCreator::mostValuableBid)
                .collect(Collectors.toList());

        responseBidderBids.retainAll(mostValuableBids);
    }

    private static BidderBid mostValuableBid(List<BidderBid> bidderBids) {
        if (bidderBids.size() == 1) {
            return bidderBids.get(0);
        }

        final List<BidderBid> dealBidderBids = bidderBids.stream()
                .filter(bidderBid -> StringUtils.isNotBlank(bidderBid.getBid().getDealid()))
                .collect(Collectors.toList());

        List<BidderBid> processedBidderBids = dealBidderBids.isEmpty() ? bidderBids : dealBidderBids;

        return processedBidderBids.stream()
                .max(Comparator.comparing(bidderBid -> bidderBid.getBid().getPrice(), Comparator.naturalOrder()))
                .orElse(bidderBids.get(0));
    }

    /**
     * Returns new {@link HashSet} in case of existing keywordsCreator or empty collection if null.
     */
    private static Set<Bid> newOrEmptySet(ExtRequestTargeting targeting) {
        return targeting != null ? new HashSet<>() : Collections.emptySet();
    }

    /**
     * Populates 2 input sets:
     * <p>
     * - winning bids for each impId (ad unit code) through all bidder responses.
     * <br>
     * - winning bids for each impId but for separate bidder.
     * <p>
     * Winning bid is the one with the highest price.
     */
    private static void populateWinningBids(List<BidderResponse> bidderResponses, Set<Bid> winningBids,
                                            Set<Bid> winningBidsByBidder) {
        final Map<String, Bid> winningBidsMap = new HashMap<>(); // impId -> Bid
        final Map<String, Map<String, Bid>> winningBidsByBidderMap = new HashMap<>(); // impId -> [bidder -> Bid]

        for (BidderResponse bidderResponse : bidderResponses) {
            final String bidder = bidderResponse.getBidder();

            for (BidderBid bidderBid : bidderResponse.getSeatBid().getBids()) {
                final Bid bid = bidderBid.getBid();

                tryAddWinningBid(bid, winningBidsMap);
                tryAddWinningBidByBidder(bid, bidder, winningBidsByBidderMap);
            }
        }

        winningBids.addAll(winningBidsMap.values());

        final List<Bid> bidsByBidder = winningBidsByBidderMap.values().stream()
                .flatMap(bidsByBidderMap -> bidsByBidderMap.values().stream())
                .collect(Collectors.toList());
        winningBidsByBidder.addAll(bidsByBidder);
    }

    /**
     * Tries to add a winning bid for each impId.
     */
    private static void tryAddWinningBid(Bid bid, Map<String, Bid> winningBids) {
        final String impId = bid.getImpid();

        if (!winningBids.containsKey(impId) || bid.getPrice().compareTo(winningBids.get(impId).getPrice()) > 0) {
            winningBids.put(impId, bid);
        }
    }

    /**
     * Tries to add a winning bid for each impId for separate bidder.
     */
    private static void tryAddWinningBidByBidder(Bid bid, String bidder,
                                                 Map<String, Map<String, Bid>> winningBidsByBidder) {
        final String impId = bid.getImpid();

        if (!winningBidsByBidder.containsKey(impId)) {
            final Map<String, Bid> bidsByBidder = new HashMap<>();
            bidsByBidder.put(bidder, bid);

            winningBidsByBidder.put(impId, bidsByBidder);
        } else {
            final Map<String, Bid> bidsByBidder = winningBidsByBidder.get(impId);

            if (!bidsByBidder.containsKey(bidder)
                    || bid.getPrice().compareTo(bidsByBidder.get(bidder).getPrice()) > 0) {
                bidsByBidder.put(bidder, bid);
            }
        }
    }

    private static Stream<Bid> getBids(BidderResponse bidderResponse) {
        return Stream.of(bidderResponse)
                .map(BidderResponse::getSeatBid)
                .filter(Objects::nonNull)
                .map(BidderSeatBid::getBids)
                .filter(Objects::nonNull)
                .flatMap(Collection::stream)
                .map(BidderBid::getBid);
    }

    /**
     * Corresponds cacheId (or null if not present) to each {@link Bid}.
     */
    private Future<CacheServiceResult> toBidsWithCacheIds(List<BidderResponse> bidderResponses,
                                                          Set<Bid> bidsToCache,
                                                          AuctionContext auctionContext,
                                                          BidRequestCacheInfo cacheInfo,
                                                          EventsContext eventsContext) {

        if (!cacheInfo.isDoCaching()) {
            return Future.succeededFuture(CacheServiceResult.of(null, null, toMapBidsWithEmptyCacheIds(bidsToCache)));
        }

        // do not submit bids with zero price to prebid cache
        final List<Bid> bidsWithNonZeroPrice = bidsToCache.stream()
                .filter(bid -> bid.getPrice().compareTo(BigDecimal.ZERO) > 0)
                .collect(Collectors.toList());

        final boolean shouldCacheVideoBids = cacheInfo.isShouldCacheVideoBids();

        final Map<String, List<String>> bidderToVideoBidIdsToModify =
                shouldCacheVideoBids && eventsEnabledForAccount(auctionContext)
                        ? getBidderAndVideoBidIdsToModify(bidderResponses, auctionContext.getBidRequest().getImp())
                        : Collections.emptyMap();
        final Map<String, List<String>> bidderToBidIds = bidderResponses.stream()
                .collect(Collectors.toMap(BidderResponse::getBidder, bidderResponse -> getBids(bidderResponse)
                        .map(Bid::getId)
                        .collect(Collectors.toList())));

        final CacheContext cacheContext = CacheContext.builder()
                .cacheBidsTtl(cacheInfo.getCacheBidsTtl())
                .cacheVideoBidsTtl(cacheInfo.getCacheVideoBidsTtl())
                .shouldCacheBids(cacheInfo.isShouldCacheBids())
                .shouldCacheVideoBids(shouldCacheVideoBids)
                .bidderToVideoBidIdsToModify(bidderToVideoBidIdsToModify)
                .bidderToBidIds(bidderToBidIds)
                .build();

        return cacheService.cacheBidsOpenrtb(bidsWithNonZeroPrice, auctionContext, cacheContext, eventsContext)
                .map(cacheResult -> addNotCachedBids(cacheResult, bidsToCache));
    }

    private Map<String, List<String>> getBidderAndVideoBidIdsToModify(List<BidderResponse> bidderResponses,
                                                                      List<Imp> imps) {

        return bidderResponses.stream()
                .filter(bidderResponse -> bidderCatalog.isModifyingVastXmlAllowed(bidderResponse.getBidder()))
                .collect(Collectors.toMap(BidderResponse::getBidder, bidderResponse -> getBids(bidderResponse)
                        .filter(bid -> isVideoBid(bid, imps))
                        .map(Bid::getId)
                        .collect(Collectors.toList())));
    }

    private static boolean isVideoBid(Bid bid, List<Imp> imps) {
        return imps.stream()
                .filter(imp -> imp.getVideo() != null)
                .map(Imp::getId)
                .anyMatch(impId -> bid.getImpid().equals(impId));
    }

    /**
     * Creates a map with {@link Bid} as a key and null as a value.
     */
    private static Map<Bid, CacheIdInfo> toMapBidsWithEmptyCacheIds(Set<Bid> bids) {
        return bids.stream()
                .collect(Collectors.toMap(Function.identity(), ignored -> CacheIdInfo.empty()));
    }

    /**
     * Adds bids with no cache id info.
     */
    private static CacheServiceResult addNotCachedBids(CacheServiceResult cacheResult, Set<Bid> bids) {
        final Map<Bid, CacheIdInfo> bidToCacheIdInfo = cacheResult.getCacheBids();

        if (bids.size() > bidToCacheIdInfo.size()) {
            final Map<Bid, CacheIdInfo> updatedBidToCacheIdInfo = new HashMap<>(bidToCacheIdInfo);
            for (Bid bid : bids) {
                if (!updatedBidToCacheIdInfo.containsKey(bid)) {
                    updatedBidToCacheIdInfo.put(bid, CacheIdInfo.empty());
                }
            }
            return CacheServiceResult.of(cacheResult.getHttpCall(), cacheResult.getError(), updatedBidToCacheIdInfo);
        }
        return cacheResult;
    }

    private static Map<String, List<ExtHttpCall>> toExtHttpCalls(List<BidderResponse> bidderResponses,
                                                                 CacheServiceResult cacheResult) {
        final Map<String, List<ExtHttpCall>> bidderHttpCalls = bidderResponses.stream()
                .collect(Collectors.toMap(BidderResponse::getBidder,
                        bidderResponse -> ListUtils.emptyIfNull(bidderResponse.getSeatBid().getHttpCalls())));

        final DebugHttpCall httpCall = cacheResult.getHttpCall();
        final ExtHttpCall cacheExtHttpCall = httpCall != null ? toExtHttpCall(httpCall) : null;
        final Map<String, List<ExtHttpCall>> cacheHttpCalls = cacheExtHttpCall != null
                ? Collections.singletonMap(CACHE, Collections.singletonList(cacheExtHttpCall))
                : Collections.emptyMap();

        final Map<String, List<ExtHttpCall>> httpCalls = new HashMap<>();
        httpCalls.putAll(bidderHttpCalls);
        httpCalls.putAll(cacheHttpCalls);
        return httpCalls.isEmpty() ? null : httpCalls;
    }

    private static ExtHttpCall toExtHttpCall(DebugHttpCall debugHttpCall) {
        return ExtHttpCall.builder()
                .uri(debugHttpCall.getRequestUri())
                .requestbody(debugHttpCall.getRequestBody())
                .status(debugHttpCall.getResponseStatus())
                .responsebody(debugHttpCall.getResponseBody())
                .build();
    }

    private Map<String, List<ExtBidderError>> toExtBidderErrors(List<BidderResponse> bidderResponses,
                                                                AuctionContext auctionContext,
                                                                CacheServiceResult cacheResult,
                                                                VideoStoredDataResult videoStoredDataResult,
                                                                Map<String, List<ExtBidderError>> bidErrors) {
        final BidRequest bidRequest = auctionContext.getBidRequest();
        final Map<String, List<ExtBidderError>> errors = new HashMap<>();

        errors.putAll(extractBidderErrors(bidderResponses));
        errors.putAll(extractDeprecatedBiddersErrors(bidRequest));
        errors.putAll(extractPrebidErrors(cacheResult, videoStoredDataResult, auctionContext));
        if (MapUtils.isNotEmpty(bidErrors)) {
            addBidErrors(errors, bidErrors);
        }

        return errors.isEmpty() ? null : errors;
    }

    /**
     * Returns a map with bidder name as a key and list of {@link ExtBidderError}s as a value.
     */
    private static Map<String, List<ExtBidderError>> extractBidderErrors(List<BidderResponse> bidderResponses) {
        return bidderResponses.stream()
                .filter(bidderResponse -> CollectionUtils.isNotEmpty(bidderResponse.getSeatBid().getErrors()))
                .collect(Collectors.toMap(BidderResponse::getBidder,
                        bidderResponse -> errorsDetails(bidderResponse.getSeatBid().getErrors())));
    }

    /**
     * Maps a list of {@link BidderError} to a list of {@link ExtBidderError}s.
     */
    private static List<ExtBidderError> errorsDetails(List<BidderError> errors) {
        return errors.stream()
                .map(bidderError -> ExtBidderError.of(bidderError.getType().getCode(), bidderError.getMessage()))
                .collect(Collectors.toList());
    }

    /**
     * Returns a map with deprecated bidder name as a key and list of {@link ExtBidderError}s as a value.
     */
    private Map<String, List<ExtBidderError>> extractDeprecatedBiddersErrors(BidRequest bidRequest) {
        return bidRequest.getImp().stream()
                .filter(imp -> imp.getExt() != null)
                .flatMap(imp -> asStream(imp.getExt().fieldNames()))
                .distinct()
                .filter(bidderCatalog::isDeprecatedName)
                .collect(Collectors.toMap(Function.identity(),
                        bidder -> Collections.singletonList(ExtBidderError.of(BidderError.Type.bad_input.getCode(),
                                bidderCatalog.errorForDeprecatedName(bidder)))));
    }

    /**
     * Returns a singleton map with "prebid" as a key and list of {@link ExtBidderError}s cache errors as a value.
     */
    private static Map<String, List<ExtBidderError>> extractPrebidErrors(CacheServiceResult cacheResult,
                                                                         VideoStoredDataResult videoStoredDataResult,
                                                                         AuctionContext auctionContext) {
        final List<ExtBidderError> cacheErrors = extractCacheErrors(cacheResult);
        final List<ExtBidderError> storedErrors = extractStoredErrors(videoStoredDataResult);
        final List<ExtBidderError> contextErrors = extractContextErrors(auctionContext);
        if (cacheErrors.isEmpty() && storedErrors.isEmpty() && contextErrors.isEmpty()) {
            return Collections.emptyMap();
        }

        final List<ExtBidderError> collectedErrors = Stream.concat(contextErrors.stream(),
                Stream.concat(storedErrors.stream(), cacheErrors.stream()))
                .collect(Collectors.toList());
        return Collections.singletonMap(PREBID_EXT, collectedErrors);
    }

    /**
     * Returns a list of {@link ExtBidderError}s of cache errors.
     */
    private static List<ExtBidderError> extractCacheErrors(CacheServiceResult cacheResult) {
        final Throwable error = cacheResult.getError();
        if (error != null) {
            final ExtBidderError extBidderError = ExtBidderError.of(BidderError.Type.generic.getCode(),
                    error.getMessage());
            return Collections.singletonList(extBidderError);
        }
        return Collections.emptyList();
    }

    /**
     * Returns a list of {@link ExtBidderError}s of stored request errors.
     */
    private static List<ExtBidderError> extractStoredErrors(VideoStoredDataResult videoStoredDataResult) {
        final List<String> errors = videoStoredDataResult.getErrors();
        if (CollectionUtils.isNotEmpty(errors)) {
            return errors.stream()
                    .map(message -> ExtBidderError.of(BidderError.Type.generic.getCode(), message))
                    .collect(Collectors.toList());
        }
        return Collections.emptyList();
    }

    /**
     * Returns a list of {@link ExtBidderError}s of auction context prebid errors.
     */
    private static List<ExtBidderError> extractContextErrors(AuctionContext auctionContext) {
        return auctionContext.getPrebidErrors().stream()
                .map(message -> ExtBidderError.of(BidderError.Type.generic.getCode(), message))
                .collect(Collectors.toList());
    }

    /**
     * Adds bid errors: if value by key exists - add errors to its list, otherwise - add an entry.
     */
    private static void addBidErrors(Map<String, List<ExtBidderError>> errors,
                                     Map<String, List<ExtBidderError>> bidErrors) {
        for (Map.Entry<String, List<ExtBidderError>> errorEntry : bidErrors.entrySet()) {
            final List<ExtBidderError> extBidderErrors = errors.get(errorEntry.getKey());
            if (extBidderErrors != null) {
                extBidderErrors.addAll(errorEntry.getValue());
            } else {
                errors.put(errorEntry.getKey(), errorEntry.getValue());
            }
        }
    }

    private static <T> Stream<T> asStream(Iterator<T> iterator) {
        final Iterable<T> iterable = () -> iterator;
        return StreamSupport.stream(iterable.spliterator(), false);
    }

    /**
     * Returns a map with response time by bidders and cache.
     */
    private static Map<String, Integer> toResponseTimes(List<BidderResponse> bidderResponses,
                                                        CacheServiceResult cacheResult) {
        final Map<String, Integer> responseTimeMillis = bidderResponses.stream()
                .collect(Collectors.toMap(BidderResponse::getBidder, BidderResponse::getResponseTime));

        final DebugHttpCall debugHttpCall = cacheResult.getHttpCall();
        final Integer cacheResponseTime = debugHttpCall != null ? debugHttpCall.getResponseTimeMillis() : null;
        if (cacheResponseTime != null) {
            responseTimeMillis.put(CACHE, cacheResponseTime);
        }
        return responseTimeMillis;
    }

    /**
     * Returns {@link BidResponse} based on list of {@link BidderResponse}s and {@link CacheServiceResult}.
     */
    private BidResponse toBidResponse(List<BidderResponse> bidderResponses,
                                      AuctionContext auctionContext,
                                      ExtRequestTargeting targeting,
                                      Set<Bid> winningBids,
                                      Set<Bid> winningBidsByBidder,
                                      BidRequestCacheInfo cacheInfo,
                                      CacheServiceResult cacheResult,
                                      VideoStoredDataResult videoStoredDataResult,
                                      EventsContext eventsContext,
                                      long auctionTimestamp,
                                      boolean debugEnabled) {

        final BidRequest bidRequest = auctionContext.getBidRequest();
        final Account account = auctionContext.getAccount();

        final Map<String, List<ExtBidderError>> bidErrors = new HashMap<>();
        final List<SeatBid> seatBids = bidderResponses.stream()
                .filter(bidderResponse -> !bidderResponse.getSeatBid().getBids().isEmpty())
                .map(bidderResponse -> toSeatBid(
                        bidderResponse,
                        targeting,
                        bidRequest,
                        winningBids,
                        winningBidsByBidder,
                        cacheInfo,
                        cacheResult.getCacheBids(),
                        videoStoredDataResult,
                        account,
                        bidErrors,
                        eventsContext))
                .collect(Collectors.toList());

        final ExtBidResponse extBidResponse = toExtBidResponse(
                bidderResponses,
                auctionContext,
                cacheResult,
                videoStoredDataResult,
                auctionTimestamp,
                debugEnabled,
                bidErrors);

        return BidResponse.builder()
                .id(bidRequest.getId())
                .cur(bidRequest.getCur().get(0))
                .seatbid(seatBids)
                .ext(mapper.mapper().valueToTree(extBidResponse))
                .build();
    }

    private Future<VideoStoredDataResult> videoStoredDataResult(List<Imp> imps, Timeout timeout) {
        final List<String> errors = new ArrayList<>();
        final List<Imp> storedVideoInjectableImps = new ArrayList<>();
        for (Imp imp : imps) {
            try {
                if (checkEchoVideoAttrs(imp)) {
                    storedVideoInjectableImps.add(imp);
                }
            } catch (InvalidRequestException e) {
                errors.add(e.getMessage());
            }
        }

        return storedRequestProcessor.videoStoredDataResult(storedVideoInjectableImps, errors, timeout)
                .otherwise(throwable -> VideoStoredDataResult.of(Collections.emptyMap(),
                        Collections.singletonList(throwable.getMessage())));
    }

    /**
     * Checks if imp.ext.prebid.options.echovideoattrs equals true.
     */
    private boolean checkEchoVideoAttrs(Imp imp) {
        if (imp.getExt() != null) {
            try {
                final ExtImp extImp = mapper.mapper().treeToValue(imp.getExt(), ExtImp.class);
                final ExtImpPrebid prebid = extImp.getPrebid();
                final ExtOptions options = prebid != null ? prebid.getOptions() : null;
                final Boolean echoVideoAttrs = options != null ? options.getEchoVideoAttrs() : null;
                return BooleanUtils.toBoolean(echoVideoAttrs);
            } catch (JsonProcessingException e) {
                throw new InvalidRequestException(String.format(
                        "Incorrect Imp extension format for Imp with id %s: %s", imp.getId(), e.getMessage()));
            }
        }
        return false;
    }

    /**
     * Creates an OpenRTB {@link SeatBid} for a bidder. It will contain all the bids supplied by a bidder and a "bidder"
     * extension field populated.
     */
    private SeatBid toSeatBid(BidderResponse bidderResponse,
                              ExtRequestTargeting targeting,
                              BidRequest bidRequest,
                              Set<Bid> winningBids,
                              Set<Bid> winningBidsByBidder,
                              BidRequestCacheInfo cacheInfo,
                              Map<Bid, CacheIdInfo> cachedBids,
                              VideoStoredDataResult videoStoredDataResult,
                              Account account,
                              Map<String, List<ExtBidderError>> bidErrors,
                              EventsContext eventsContext) {

        final String bidder = bidderResponse.getBidder();

        final List<Bid> bids = bidderResponse.getSeatBid().getBids().stream()
                .map(bidderBid -> toBid(
                        bidderBid,
                        bidder,
                        targeting,
                        bidRequest,
                        winningBids,
                        winningBidsByBidder,
                        cacheInfo,
                        cachedBids,
                        videoStoredDataResult.getImpIdToStoredVideo(),
                        account,
                        eventsContext,
                        bidErrors))
                .filter(Objects::nonNull)
                .collect(Collectors.toList());

        return SeatBid.builder()
                .seat(bidder)
                .bid(bids)
                .group(0) // prebid cannot support roadblocking
                .build();
    }

    /**
     * Returns an OpenRTB {@link Bid} with "prebid" and "bidder" extension fields populated.
     */
    private Bid toBid(BidderBid bidderBid,
                      String bidder,
                      ExtRequestTargeting targeting,
                      BidRequest bidRequest,
                      Set<Bid> winningBids,
                      Set<Bid> winningBidsByBidder,
                      BidRequestCacheInfo cacheInfo,
                      Map<Bid, CacheIdInfo> bidsWithCacheIds,
                      Map<String, Video> impIdToStoredVideo,
                      Account account,
                      EventsContext eventsContext,
                      Map<String, List<ExtBidderError>> bidErrors) {

        final Bid bid = bidderBid.getBid();
        final BidType bidType = bidderBid.getType();

        final boolean isApp = bidRequest.getApp() != null;
        if (isApp && bidType.equals(BidType.xNative)) {
            try {
                addNativeMarkup(bid, bidRequest.getImp());
            } catch (PreBidException e) {
                bidErrors.putIfAbsent(bidder, new ArrayList<>());
                bidErrors.get(bidder)
                        .add(ExtBidderError.of(BidderError.Type.bad_server_response.getCode(), e.getMessage()));
                return null;
            }
        }

        final CacheIdInfo cacheIdInfo = bidsWithCacheIds.get(bid);
        final String cacheId = cacheIdInfo != null ? cacheIdInfo.getCacheId() : null;
        final String videoCacheId = cacheIdInfo != null ? cacheIdInfo.getVideoCacheId() : null;

        if ((videoCacheId != null && !cacheInfo.isReturnCreativeVideoBids())
                || (cacheId != null && !cacheInfo.isReturnCreativeBids())) {
            bid.setAdm(null);
        }

        final Map<String, String> targetingKeywords;
        final ExtResponseCache cache;

        if (targeting != null && winningBidsByBidder.contains(bid)) {
            final TargetingKeywordsCreator keywordsCreator = keywordsCreator(targeting, isApp, bidRequest, account);
            final Map<BidType, TargetingKeywordsCreator> keywordsCreatorByBidType =
                    keywordsCreatorByBidType(targeting, isApp, bidRequest, account);
            final boolean isWinningBid = winningBids.contains(bid);
            targetingKeywords = keywordsCreatorByBidType.getOrDefault(bidType, keywordsCreator)
                    .makeFor(bid, bidder, isWinningBid, cacheId, videoCacheId);

            final CacheAsset bids = cacheId != null ? toCacheAsset(cacheId) : null;
            final CacheAsset vastXml = videoCacheId != null ? toCacheAsset(videoCacheId) : null;
            cache = bids != null || vastXml != null ? ExtResponseCache.of(bids, vastXml) : null;
        } else {
            targetingKeywords = null;
            cache = null;
        }

        final String generatedBidId = generateBidId ? UUID.randomUUID().toString() : null;
        final String eventBidId = ObjectUtils.defaultIfNull(generatedBidId, bid.getId());
        final Video storedVideo = impIdToStoredVideo.get(bid.getImpid());
        final Events events = createEvents(bidder, account, eventBidId, eventsContext);
        final ExtBidPrebidVideo extBidPrebidVideo = getExtBidPrebidVideo(bid.getExt());
        final ExtBidPrebid prebidExt = ExtBidPrebid.builder()
                .bidid(generatedBidId)
                .type(bidType)
                .targeting(targetingKeywords)
                .cache(cache)
                .storedRequestAttributes(storedVideo)
                .events(events)
                .video(extBidPrebidVideo)
                .build();

        final ExtPrebid<ExtBidPrebid, ObjectNode> bidExt = ExtPrebid.of(prebidExt, bid.getExt());
        bid.setExt(mapper.mapper().valueToTree(bidExt));

        return bid;
    }

    private void addNativeMarkup(Bid bid, List<Imp> imps) {
        final Response nativeMarkup;
        try {
            nativeMarkup = mapper.decodeValue(bid.getAdm(), Response.class);
        } catch (DecodeException e) {
            throw new PreBidException(e.getMessage());
        }

        final List<Asset> responseAssets = nativeMarkup.getAssets();
        if (CollectionUtils.isNotEmpty(responseAssets)) {
            final Native nativeImp = imps.stream()
                    .filter(imp -> imp.getId().equals(bid.getImpid()) && imp.getXNative() != null)
                    .findFirst()
                    .map(Imp::getXNative)
                    .orElseThrow(() -> new PreBidException("Could not find native imp"));

            final Request nativeRequest;
            try {
                nativeRequest = mapper.mapper().readValue(nativeImp.getRequest(), Request.class);
            } catch (JsonProcessingException e) {
                throw new PreBidException(e.getMessage());
            }

            responseAssets.forEach(asset -> setAssetTypes(asset, nativeRequest.getAssets()));
            bid.setAdm(mapper.encode(nativeMarkup));
        }
    }

    private static void setAssetTypes(Asset responseAsset, List<com.iab.openrtb.request.Asset> requestAssets) {
        if (responseAsset.getImg() != null) {
            final ImageObject img = getAssetById(responseAsset.getId(), requestAssets).getImg();
            final Integer type = img != null ? img.getType() : null;
            if (type != null) {
                responseAsset.getImg().setType(type);
            } else {
                throw new PreBidException(String.format("Response has an Image asset with ID:%s present that doesn't "
                        + "exist in the request", responseAsset.getId()));
            }
        }
        if (responseAsset.getData() != null) {
            final DataObject data = getAssetById(responseAsset.getId(), requestAssets).getData();
            final Integer type = data != null ? data.getType() : null;
            if (type != null) {
                responseAsset.getData().setType(type);
            } else {
                throw new PreBidException(String.format("Response has a Data asset with ID:%s present that doesn't "
                        + "exist in the request", responseAsset.getId()));
            }
        }
    }

    private static com.iab.openrtb.request.Asset getAssetById(int assetId,
                                                              List<com.iab.openrtb.request.Asset> requestAssets) {
        return requestAssets.stream()
                .filter(asset -> asset.getId() == assetId)
                .findFirst()
                .orElse(com.iab.openrtb.request.Asset.EMPTY);
    }

    private Events createEvents(String bidder,
                                Account account,
                                String eventBidId,
                                EventsContext eventsContext) {

        return eventsContext.isEnabledForAccount() && eventsContext.isEnabledForRequest()
                ? eventsService.createEvent(
                eventBidId,
                bidder,
                account.getId(),
                eventsContext.getAuctionTimestamp(),
                eventsContext.getIntegration())
                : null;
    }

    private static boolean eventsEnabledForAccount(AuctionContext auctionContext) {
        return BooleanUtils.isTrue(auctionContext.getAccount().getEventsEnabled());
    }

    private static boolean eventsEnabledForRequest(AuctionContext auctionContext) {
        return eventsEnabledForChannel(auctionContext) || eventsAllowedByRequest(auctionContext);
    }

    private static boolean eventsEnabledForChannel(AuctionContext auctionContext) {
        final AccountAnalyticsConfig analyticsConfig = auctionContext.getAccount().getAnalyticsConfig();
        final Map<String, Boolean> channelConfig = analyticsConfig != null ? analyticsConfig.getAuctionEvents() : null;

        return channelConfig != null
                && BooleanUtils.toBoolean(channelConfig.get(channelFromRequest(auctionContext.getBidRequest())));
    }

    private static String channelFromRequest(BidRequest bidRequest) {
        final ExtRequest requestExt = bidRequest.getExt();
        final ExtRequestPrebid prebid = requestExt != null ? requestExt.getPrebid() : null;
        final ExtRequestPrebidChannel channel = prebid != null ? prebid.getChannel() : null;

        return channel != null ? channel.getName() : null;
    }

    private static boolean eventsAllowedByRequest(AuctionContext auctionContext) {
        final ExtRequest requestExt = auctionContext.getBidRequest().getExt();
        final ExtRequestPrebid prebid = requestExt != null ? requestExt.getPrebid() : null;

        return prebid != null && prebid.getEvents() != null;
    }

    /**
     * Extracts targeting keywords settings from the bid request and creates {@link TargetingKeywordsCreator}
     * instance if it is present.
     */
    private TargetingKeywordsCreator keywordsCreator(
            ExtRequestTargeting targeting, boolean isApp, BidRequest bidRequest, Account account) {

        final JsonNode priceGranularityNode = targeting.getPricegranularity();
        return priceGranularityNode == null || priceGranularityNode.isNull()
                ? null
                : createKeywordsCreator(targeting, isApp, priceGranularityNode, bidRequest, account);
    }

    /**
     * Returns a map of {@link BidType} to correspondent {@link TargetingKeywordsCreator}
     * extracted from {@link ExtRequestTargeting} if it exists.
     */
    private Map<BidType, TargetingKeywordsCreator> keywordsCreatorByBidType(ExtRequestTargeting targeting,
                                                                            boolean isApp,
                                                                            BidRequest bidRequest,
                                                                            Account account) {

        final ExtMediaTypePriceGranularity mediaTypePriceGranularity = targeting.getMediatypepricegranularity();

        if (mediaTypePriceGranularity == null) {
            return Collections.emptyMap();
        }

<<<<<<< HEAD
        final Map<BidType, TargetingKeywordsCreator> result = new HashMap<>();
=======
        final Map<BidType, TargetingKeywordsCreator> result = new EnumMap<>(BidType.class);
        final int resolvedTruncateAttrChars = resolveTruncateAttrChars(targeting, account);
>>>>>>> b7698bef

        final ObjectNode banner = mediaTypePriceGranularity.getBanner();
        final boolean isBannerNull = banner == null || banner.isNull();
        if (!isBannerNull) {
            result.put(BidType.banner, createKeywordsCreator(targeting, isApp, banner, bidRequest, account));
        }

        final ObjectNode video = mediaTypePriceGranularity.getVideo();
        final boolean isVideoNull = video == null || video.isNull();
        if (!isVideoNull) {
            result.put(BidType.video, createKeywordsCreator(targeting, isApp, video, bidRequest, account));
        }

        final ObjectNode xNative = mediaTypePriceGranularity.getXNative();
        final boolean isNativeNull = xNative == null || xNative.isNull();
        if (!isNativeNull) {
            result.put(BidType.xNative, createKeywordsCreator(targeting, isApp, xNative, bidRequest, account));
        }

        return result;
    }

    private TargetingKeywordsCreator createKeywordsCreator(ExtRequestTargeting targeting,
                                                           boolean isApp,
                                                           JsonNode priceGranularity,
                                                           BidRequest bidRequest,
                                                           Account account) {

        return TargetingKeywordsCreator.create(
                parsePriceGranularity(priceGranularity),
                targeting.getIncludewinners(),
                targeting.getIncludebidderkeys(),
                isApp,
                resolveTruncateAttrChars(targeting, account),
                cacheHost,
                cachePath,
                TargetingKeywordsResolver.create(bidRequest, mapper));
    }

    /**
     * Returns max targeting keyword length.
     */
    private int resolveTruncateAttrChars(ExtRequestTargeting targeting, Account account) {
        return ObjectUtils.firstNonNull(
                truncateAttrCharsOrNull(targeting.getTruncateattrchars()),
                truncateAttrCharsOrNull(account.getTruncateTargetAttr()),
                truncateAttrChars);
    }

    private static Integer truncateAttrCharsOrNull(Integer value) {
        return value != null && value >= 0 && value <= 255 ? value : null;
    }

    /**
     * Parse {@link JsonNode} to {@link List} of {@link ExtPriceGranularity}.
     * <p>
     * Throws {@link PreBidException} in case of errors during decoding price granularity.
     */
    private ExtPriceGranularity parsePriceGranularity(JsonNode priceGranularity) {
        try {
            return mapper.mapper().treeToValue(priceGranularity, ExtPriceGranularity.class);
        } catch (JsonProcessingException e) {
            throw new PreBidException(String.format("Error decoding bidRequest.prebid.targeting.pricegranularity: %s",
                    e.getMessage()), e);
        }
    }

    /**
     * Creates {@link CacheAsset} for the given cache ID.
     */
    private CacheAsset toCacheAsset(String cacheId) {
        return CacheAsset.of(cacheAssetUrlTemplate.concat(cacheId), cacheId);
    }

    private String integrationFrom(AuctionContext auctionContext) {
        final ExtRequest extRequest = auctionContext.getBidRequest().getExt();
        final ExtRequestPrebid prebid = extRequest == null ? null : extRequest.getPrebid();

        return prebid != null ? prebid.getIntegration() : null;
    }

    /**
     * Creates {@link ExtBidPrebidVideo} from bid extension.
     */
    private ExtBidPrebidVideo getExtBidPrebidVideo(ObjectNode bidExt) {
        final ExtPrebid<ExtBidPrebid, ObjectNode> extPrebid = mapper.mapper()
                .convertValue(bidExt, EXT_PREBID_TYPE_REFERENCE);
        final ExtBidPrebid extBidPrebid = extPrebid != null ? extPrebid.getPrebid() : null;
        return extBidPrebid != null ? extBidPrebid.getVideo() : null;
    }
}<|MERGE_RESOLUTION|>--- conflicted
+++ resolved
@@ -115,10 +115,7 @@
                               StoredRequestProcessor storedRequestProcessor,
                               boolean generateBidId,
                               int truncateAttrChars,
-<<<<<<< HEAD
-=======
                               Clock clock,
->>>>>>> b7698bef
                               JacksonMapper mapper) {
 
         this.cacheService = Objects.requireNonNull(cacheService);
@@ -990,12 +987,7 @@
             return Collections.emptyMap();
         }
 
-<<<<<<< HEAD
-        final Map<BidType, TargetingKeywordsCreator> result = new HashMap<>();
-=======
         final Map<BidType, TargetingKeywordsCreator> result = new EnumMap<>(BidType.class);
-        final int resolvedTruncateAttrChars = resolveTruncateAttrChars(targeting, account);
->>>>>>> b7698bef
 
         final ObjectNode banner = mediaTypePriceGranularity.getBanner();
         final boolean isBannerNull = banner == null || banner.isNull();
