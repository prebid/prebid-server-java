package org.prebid.server.auction;

import com.fasterxml.jackson.core.JsonProcessingException;
import com.fasterxml.jackson.core.type.TypeReference;
import com.fasterxml.jackson.databind.JsonNode;
import com.fasterxml.jackson.databind.node.ObjectNode;
import com.iab.openrtb.request.BidRequest;
import com.iab.openrtb.request.DataObject;
import com.iab.openrtb.request.ImageObject;
import com.iab.openrtb.request.Imp;
import com.iab.openrtb.request.Native;
import com.iab.openrtb.request.Request;
import com.iab.openrtb.request.Video;
import com.iab.openrtb.response.Asset;
import com.iab.openrtb.response.Bid;
import com.iab.openrtb.response.BidResponse;
import com.iab.openrtb.response.Response;
import com.iab.openrtb.response.SeatBid;
import io.vertx.core.Future;
import org.apache.commons.collections4.CollectionUtils;
import org.apache.commons.collections4.ListUtils;
import org.apache.commons.collections4.MapUtils;
import org.apache.commons.lang3.BooleanUtils;
import org.apache.commons.lang3.ObjectUtils;
import org.apache.commons.lang3.StringUtils;
import org.prebid.server.auction.model.AuctionContext;
import org.prebid.server.auction.model.BidRequestCacheInfo;
import org.prebid.server.auction.model.BidderResponse;
import org.prebid.server.bidder.BidderCatalog;
import org.prebid.server.bidder.model.BidderBid;
import org.prebid.server.bidder.model.BidderError;
import org.prebid.server.bidder.model.BidderSeatBid;
import org.prebid.server.cache.CacheService;
import org.prebid.server.cache.model.CacheContext;
import org.prebid.server.cache.model.CacheIdInfo;
import org.prebid.server.cache.model.CacheServiceResult;
import org.prebid.server.cache.model.DebugHttpCall;
import org.prebid.server.events.EventsContext;
import org.prebid.server.events.EventsService;
import org.prebid.server.exception.InvalidRequestException;
import org.prebid.server.exception.PreBidException;
import org.prebid.server.execution.Timeout;
import org.prebid.server.json.DecodeException;
import org.prebid.server.json.JacksonMapper;
import org.prebid.server.proto.openrtb.ext.ExtPrebid;
import org.prebid.server.proto.openrtb.ext.request.ExtImp;
import org.prebid.server.proto.openrtb.ext.request.ExtImpPrebid;
import org.prebid.server.proto.openrtb.ext.request.ExtMediaTypePriceGranularity;
import org.prebid.server.proto.openrtb.ext.request.ExtOptions;
import org.prebid.server.proto.openrtb.ext.request.ExtPriceGranularity;
import org.prebid.server.proto.openrtb.ext.request.ExtRequest;
import org.prebid.server.proto.openrtb.ext.request.ExtRequestPrebid;
import org.prebid.server.proto.openrtb.ext.request.ExtRequestPrebidChannel;
import org.prebid.server.proto.openrtb.ext.request.ExtRequestTargeting;
import org.prebid.server.proto.openrtb.ext.response.BidType;
import org.prebid.server.proto.openrtb.ext.response.CacheAsset;
import org.prebid.server.proto.openrtb.ext.response.Events;
import org.prebid.server.proto.openrtb.ext.response.ExtBidPrebid;
import org.prebid.server.proto.openrtb.ext.response.ExtBidPrebidVideo;
import org.prebid.server.proto.openrtb.ext.response.ExtBidResponse;
import org.prebid.server.proto.openrtb.ext.response.ExtBidResponsePrebid;
import org.prebid.server.proto.openrtb.ext.response.ExtBidderError;
import org.prebid.server.proto.openrtb.ext.response.ExtHttpCall;
import org.prebid.server.proto.openrtb.ext.response.ExtResponseCache;
import org.prebid.server.proto.openrtb.ext.response.ExtResponseDebug;
import org.prebid.server.settings.model.Account;
import org.prebid.server.settings.model.AccountAnalyticsConfig;
import org.prebid.server.settings.model.VideoStoredDataResult;

import java.math.BigDecimal;
import java.time.Clock;
import java.util.ArrayList;
import java.util.Collection;
import java.util.Collections;
import java.util.Comparator;
import java.util.HashMap;
import java.util.HashSet;
import java.util.Iterator;
import java.util.List;
import java.util.Map;
import java.util.Objects;
import java.util.Set;
import java.util.UUID;
import java.util.function.Function;
import java.util.stream.Collectors;
import java.util.stream.Stream;
import java.util.stream.StreamSupport;

public class BidResponseCreator {

    private static final TypeReference<ExtPrebid<ExtBidPrebid, ObjectNode>> EXT_PREBID_TYPE_REFERENCE =
            new TypeReference<ExtPrebid<ExtBidPrebid, ObjectNode>>() {
            };

    private static final String CACHE = "cache";
    private static final String PREBID_EXT = "prebid";

    private final CacheService cacheService;
    private final BidderCatalog bidderCatalog;
    private final EventsService eventsService;
    private final StoredRequestProcessor storedRequestProcessor;
    private final boolean generateBidId;
    private final int truncateAttrChars;
    private final Clock clock;
    private final JacksonMapper mapper;

    private final String cacheHost;
    private final String cachePath;
    private final String cacheAssetUrlTemplate;

    public BidResponseCreator(CacheService cacheService,
                              BidderCatalog bidderCatalog,
                              EventsService eventsService,
                              StoredRequestProcessor storedRequestProcessor,
                              boolean generateBidId,
                              int truncateAttrChars,
                              Clock clock,
                              JacksonMapper mapper) {

        this.cacheService = Objects.requireNonNull(cacheService);
        this.bidderCatalog = Objects.requireNonNull(bidderCatalog);
        this.eventsService = Objects.requireNonNull(eventsService);
        this.storedRequestProcessor = Objects.requireNonNull(storedRequestProcessor);
        this.generateBidId = generateBidId;
        this.truncateAttrChars = validateTruncateAttrChars(truncateAttrChars);
        this.clock = Objects.requireNonNull(clock);
        this.mapper = Objects.requireNonNull(mapper);

        cacheHost = Objects.requireNonNull(cacheService.getEndpointHost());
        cachePath = Objects.requireNonNull(cacheService.getEndpointPath());
        cacheAssetUrlTemplate = Objects.requireNonNull(cacheService.getCachedAssetURLTemplate());
    }

    /**
     * Creates an OpenRTB {@link BidResponse} from the bids supplied by the bidder,
     * including processing of winning bids with cache IDs.
     */
    Future<BidResponse> create(List<BidderResponse> bidderResponses,
                               AuctionContext auctionContext,
                               BidRequestCacheInfo cacheInfo,
                               boolean debugEnabled) {

        final long auctionTimestamp = auctionTimestamp(auctionContext);

        if (isEmptyBidderResponses(bidderResponses)) {
            final BidRequest bidRequest = auctionContext.getBidRequest();
            return Future.succeededFuture(BidResponse.builder()
                    .id(bidRequest.getId())
                    .cur(bidRequest.getCur().get(0))
                    .nbr(0) // signal "Unknown Error"
                    .seatbid(Collections.emptyList())
                    .ext(mapper.mapper().valueToTree(toExtBidResponse(
                            bidderResponses,
                            auctionContext,
                            CacheServiceResult.empty(),
                            VideoStoredDataResult.empty(),
                            auctionTimestamp,
                            debugEnabled,
                            null)))
                    .build());
        }

        return cacheBidsAndCreateResponse(
                bidderResponses,
                auctionContext,
                cacheInfo,
                auctionTimestamp,
                debugEnabled);
    }

    private static int validateTruncateAttrChars(int truncateAttrChars) {
        if (truncateAttrChars < 0 || truncateAttrChars > 255) {
            throw new IllegalArgumentException("truncateAttrChars must be between 0 and 255");
        }

        return truncateAttrChars;
    }

    /**
     * Checks whether bidder responses are empty or contain no bids.
     */
    private static boolean isEmptyBidderResponses(List<BidderResponse> bidderResponses) {
        return bidderResponses.isEmpty() || bidderResponses.stream()
                .map(bidderResponse -> bidderResponse.getSeatBid().getBids())
                .allMatch(CollectionUtils::isEmpty);
    }

    private Future<BidResponse> cacheBidsAndCreateResponse(List<BidderResponse> bidderResponses,
                                                           AuctionContext auctionContext,
                                                           BidRequestCacheInfo cacheInfo,
                                                           long auctionTimestamp,
                                                           boolean debugEnabled) {

        final BidRequest bidRequest = auctionContext.getBidRequest();

        bidderResponses.forEach(BidResponseCreator::removeRedundantBids);

        ExtRequestTargeting targeting = targeting(bidRequest);
        final Set<Bid> winningBids = newOrEmptySet(targeting);
        final Set<Bid> winningBidsByBidder = newOrEmptySet(targeting);

        // determine winning bids only if targeting is present
        if (targeting != null) {
            populateWinningBids(bidderResponses, winningBids, winningBidsByBidder);
        }

        final Set<Bid> bidsToCache = cacheInfo.isShouldCacheWinningBidsOnly()
                ? winningBids
                : bidderResponses.stream().flatMap(BidResponseCreator::getBids).collect(Collectors.toSet());

        final EventsContext eventsContext = EventsContext.builder()
                .enabledForAccountAndRequest(eventsEnabledForAccountAndRequest(auctionContext))
                .auctionTimestamp(auctionTimestamp)
                .integration(integrationFrom(auctionContext))
                .build();

        return toBidsWithCacheIds(
                bidderResponses,
                bidsToCache,
                auctionContext,
                cacheInfo,
                eventsContext)
                .compose(cacheResult -> videoStoredDataResult(bidRequest.getImp(), auctionContext.getTimeout())
                        .map(videoStoredDataResult -> toBidResponse(
                                bidderResponses,
                                auctionContext,
                                targeting,
                                winningBids,
                                winningBidsByBidder,
                                cacheInfo,
                                cacheResult,
                                videoStoredDataResult,
                                eventsContext,
                                auctionTimestamp,
                                debugEnabled)));
    }

    private static ExtRequestTargeting targeting(BidRequest bidRequest) {
        final ExtRequest requestExt = bidRequest.getExt();
        final ExtRequestPrebid prebid = requestExt != null ? requestExt.getPrebid() : null;
        return prebid != null ? prebid.getTargeting() : null;
    }

    /**
     * Extracts auction timestamp from {@link ExtRequest} or get it from {@link Clock} if it is null.
     */
    private long auctionTimestamp(AuctionContext auctionContext) {
        final ExtRequest requestExt = auctionContext.getBidRequest().getExt();
        final ExtRequestPrebid prebid = requestExt != null ? requestExt.getPrebid() : null;
        final Long auctionTimestamp = prebid != null ? prebid.getAuctiontimestamp() : null;
        return auctionTimestamp != null ? auctionTimestamp : clock.millis();
    }

    /**
     * Returns {@link ExtBidResponse} object, populated with response time, errors and debug info (if requested)
     * from all bidders.
     */
    private ExtBidResponse toExtBidResponse(List<BidderResponse> bidderResponses,
                                            AuctionContext auctionContext,
                                            CacheServiceResult cacheResult,
                                            VideoStoredDataResult videoStoredDataResult,
                                            long auctionTimestamp,
                                            boolean debugEnabled,
                                            Map<String, List<ExtBidderError>> bidErrors) {

        final BidRequest bidRequest = auctionContext.getBidRequest();
        final ExtResponseDebug extResponseDebug = debugEnabled
                ? ExtResponseDebug.of(toExtHttpCalls(bidderResponses, cacheResult), bidRequest)
                : null;
        final Map<String, List<ExtBidderError>> errors =
                toExtBidderErrors(bidderResponses, auctionContext, cacheResult, videoStoredDataResult, bidErrors);
        final Map<String, Integer> responseTimeMillis = toResponseTimes(bidderResponses, cacheResult);

        return ExtBidResponse.of(extResponseDebug, errors, responseTimeMillis, bidRequest.getTmax(), null,
                ExtBidResponsePrebid.of(auctionTimestamp));
    }

    private static void removeRedundantBids(BidderResponse bidderResponse) {
        final List<BidderBid> responseBidderBids = bidderResponse.getSeatBid().getBids();
        final Map<String, List<BidderBid>> impIdToBidderBid = responseBidderBids.stream()
                .collect(Collectors.groupingBy(bidderBid -> bidderBid.getBid().getImpid()));

        final List<BidderBid> mostValuableBids = impIdToBidderBid.values().stream()
                .map(BidResponseCreator::mostValuableBid)
                .collect(Collectors.toList());

        responseBidderBids.retainAll(mostValuableBids);
    }

    private static BidderBid mostValuableBid(List<BidderBid> bidderBids) {
        if (bidderBids.size() == 1) {
            return bidderBids.get(0);
        }

        final List<BidderBid> dealBidderBids = bidderBids.stream()
                .filter(bidderBid -> StringUtils.isNotBlank(bidderBid.getBid().getDealid()))
                .collect(Collectors.toList());

        List<BidderBid> processedBidderBids = dealBidderBids.isEmpty() ? bidderBids : dealBidderBids;

        return processedBidderBids.stream()
                .max(Comparator.comparing(bidderBid -> bidderBid.getBid().getPrice(), Comparator.naturalOrder()))
                .orElse(bidderBids.get(0));
    }

    /**
     * Returns new {@link HashSet} in case of existing keywordsCreator or empty collection if null.
     */
    private static Set<Bid> newOrEmptySet(ExtRequestTargeting targeting) {
        return targeting != null ? new HashSet<>() : Collections.emptySet();
    }

    /**
     * Populates 2 input sets:
     * <p>
     * - winning bids for each impId (ad unit code) through all bidder responses.
     * <br>
     * - winning bids for each impId but for separate bidder.
     * <p>
     * Winning bid is the one with the highest price.
     */
    private static void populateWinningBids(List<BidderResponse> bidderResponses, Set<Bid> winningBids,
                                            Set<Bid> winningBidsByBidder) {
        final Map<String, Bid> winningBidsMap = new HashMap<>(); // impId -> Bid
        final Map<String, Map<String, Bid>> winningBidsByBidderMap = new HashMap<>(); // impId -> [bidder -> Bid]

        for (BidderResponse bidderResponse : bidderResponses) {
            final String bidder = bidderResponse.getBidder();

            for (BidderBid bidderBid : bidderResponse.getSeatBid().getBids()) {
                final Bid bid = bidderBid.getBid();

                tryAddWinningBid(bid, winningBidsMap);
                tryAddWinningBidByBidder(bid, bidder, winningBidsByBidderMap);
            }
        }

        winningBids.addAll(winningBidsMap.values());

        final List<Bid> bidsByBidder = winningBidsByBidderMap.values().stream()
                .flatMap(bidsByBidderMap -> bidsByBidderMap.values().stream())
                .collect(Collectors.toList());
        winningBidsByBidder.addAll(bidsByBidder);
    }

    /**
     * Tries to add a winning bid for each impId.
     */
    private static void tryAddWinningBid(Bid bid, Map<String, Bid> winningBids) {
        final String impId = bid.getImpid();

        if (!winningBids.containsKey(impId) || bid.getPrice().compareTo(winningBids.get(impId).getPrice()) > 0) {
            winningBids.put(impId, bid);
        }
    }

    /**
     * Tries to add a winning bid for each impId for separate bidder.
     */
    private static void tryAddWinningBidByBidder(Bid bid, String bidder,
                                                 Map<String, Map<String, Bid>> winningBidsByBidder) {
        final String impId = bid.getImpid();

        if (!winningBidsByBidder.containsKey(impId)) {
            final Map<String, Bid> bidsByBidder = new HashMap<>();
            bidsByBidder.put(bidder, bid);

            winningBidsByBidder.put(impId, bidsByBidder);
        } else {
            final Map<String, Bid> bidsByBidder = winningBidsByBidder.get(impId);

            if (!bidsByBidder.containsKey(bidder)
                    || bid.getPrice().compareTo(bidsByBidder.get(bidder).getPrice()) > 0) {
                bidsByBidder.put(bidder, bid);
            }
        }
    }

    private static Stream<Bid> getBids(BidderResponse bidderResponse) {
        return Stream.of(bidderResponse)
                .map(BidderResponse::getSeatBid)
                .filter(Objects::nonNull)
                .map(BidderSeatBid::getBids)
                .filter(Objects::nonNull)
                .flatMap(Collection::stream)
                .map(BidderBid::getBid);
    }

    /**
     * Corresponds cacheId (or null if not present) to each {@link Bid}.
     */
    private Future<CacheServiceResult> toBidsWithCacheIds(List<BidderResponse> bidderResponses,
                                                          Set<Bid> bidsToCache,
                                                          AuctionContext auctionContext,
                                                          BidRequestCacheInfo cacheInfo,
                                                          EventsContext eventsContext) {

        if (!cacheInfo.isDoCaching()) {
            return Future.succeededFuture(CacheServiceResult.of(null, null, toMapBidsWithEmptyCacheIds(bidsToCache)));
        }

        // do not submit bids with zero price to prebid cache
        final List<Bid> bidsWithNonZeroPrice = bidsToCache.stream()
                .filter(bid -> bid.getPrice().compareTo(BigDecimal.ZERO) > 0)
                .collect(Collectors.toList());

        final boolean shouldCacheVideoBids = cacheInfo.isShouldCacheVideoBids();
        final boolean eventsEnabled = BooleanUtils.isTrue(auctionContext.getAccount().getEventsEnabled());

        final Map<String, List<String>> bidderToVideoBidIdsToModify = shouldCacheVideoBids && eventsEnabled
                ? getBidderAndVideoBidIdsToModify(bidderResponses, auctionContext.getBidRequest().getImp())
                : Collections.emptyMap();
        final Map<String, List<String>> bidderToBidIds = bidderResponses.stream()
                .collect(Collectors.toMap(BidderResponse::getBidder, bidderResponse -> getBids(bidderResponse)
                        .map(Bid::getId)
                        .collect(Collectors.toList())));

        final CacheContext cacheContext = CacheContext.builder()
                .cacheBidsTtl(cacheInfo.getCacheBidsTtl())
                .cacheVideoBidsTtl(cacheInfo.getCacheVideoBidsTtl())
                .shouldCacheBids(cacheInfo.isShouldCacheBids())
                .shouldCacheVideoBids(shouldCacheVideoBids)
                .bidderToVideoBidIdsToModify(bidderToVideoBidIdsToModify)
                .bidderToBidIds(bidderToBidIds)
                .build();

        return cacheService.cacheBidsOpenrtb(bidsWithNonZeroPrice, auctionContext, cacheContext, eventsContext)
                .map(cacheResult -> addNotCachedBids(cacheResult, bidsToCache));
    }

    private Map<String, List<String>> getBidderAndVideoBidIdsToModify(List<BidderResponse> bidderResponses,
                                                                      List<Imp> imps) {

        return bidderResponses.stream()
                .filter(bidderResponse -> bidderCatalog.isModifyingVastXmlAllowed(bidderResponse.getBidder()))
                .collect(Collectors.toMap(BidderResponse::getBidder, bidderResponse -> getBids(bidderResponse)
                        .filter(bid -> isVideoBid(bid, imps))
                        .map(Bid::getId)
                        .collect(Collectors.toList())));
    }

    private static boolean isVideoBid(Bid bid, List<Imp> imps) {
        return imps.stream()
                .filter(imp -> imp.getVideo() != null)
                .map(Imp::getId)
                .anyMatch(impId -> bid.getImpid().equals(impId));
    }

    /**
     * Creates a map with {@link Bid} as a key and null as a value.
     */
    private static Map<Bid, CacheIdInfo> toMapBidsWithEmptyCacheIds(Set<Bid> bids) {
        return bids.stream()
                .collect(Collectors.toMap(Function.identity(), ignored -> CacheIdInfo.empty()));
    }

    /**
     * Adds bids with no cache id info.
     */
    private static CacheServiceResult addNotCachedBids(CacheServiceResult cacheResult, Set<Bid> bids) {
        final Map<Bid, CacheIdInfo> bidToCacheIdInfo = cacheResult.getCacheBids();

        if (bids.size() > bidToCacheIdInfo.size()) {
            final Map<Bid, CacheIdInfo> updatedBidToCacheIdInfo = new HashMap<>(bidToCacheIdInfo);
            for (Bid bid : bids) {
                if (!updatedBidToCacheIdInfo.containsKey(bid)) {
                    updatedBidToCacheIdInfo.put(bid, CacheIdInfo.empty());
                }
            }
            return CacheServiceResult.of(cacheResult.getHttpCall(), cacheResult.getError(), updatedBidToCacheIdInfo);
        }
        return cacheResult;
    }

    private static Map<String, List<ExtHttpCall>> toExtHttpCalls(List<BidderResponse> bidderResponses,
                                                                 CacheServiceResult cacheResult) {
        final Map<String, List<ExtHttpCall>> bidderHttpCalls = bidderResponses.stream()
                .collect(Collectors.toMap(BidderResponse::getBidder,
                        bidderResponse -> ListUtils.emptyIfNull(bidderResponse.getSeatBid().getHttpCalls())));

        final DebugHttpCall httpCall = cacheResult.getHttpCall();
        final ExtHttpCall cacheExtHttpCall = httpCall != null ? toExtHttpCall(httpCall) : null;
        final Map<String, List<ExtHttpCall>> cacheHttpCalls = cacheExtHttpCall != null
                ? Collections.singletonMap(CACHE, Collections.singletonList(cacheExtHttpCall))
                : Collections.emptyMap();

        final Map<String, List<ExtHttpCall>> httpCalls = new HashMap<>();
        httpCalls.putAll(bidderHttpCalls);
        httpCalls.putAll(cacheHttpCalls);
        return httpCalls.isEmpty() ? null : httpCalls;
    }

    private static ExtHttpCall toExtHttpCall(DebugHttpCall debugHttpCall) {
        return ExtHttpCall.builder()
                .uri(debugHttpCall.getRequestUri())
                .requestbody(debugHttpCall.getRequestBody())
                .status(debugHttpCall.getResponseStatus())
                .responsebody(debugHttpCall.getResponseBody())
                .build();
    }

    private Map<String, List<ExtBidderError>> toExtBidderErrors(List<BidderResponse> bidderResponses,
                                                                AuctionContext auctionContext,
                                                                CacheServiceResult cacheResult,
                                                                VideoStoredDataResult videoStoredDataResult,
                                                                Map<String, List<ExtBidderError>> bidErrors) {
        final BidRequest bidRequest = auctionContext.getBidRequest();
        final Map<String, List<ExtBidderError>> errors = new HashMap<>();

        errors.putAll(extractBidderErrors(bidderResponses));
        errors.putAll(extractDeprecatedBiddersErrors(bidRequest));
        errors.putAll(extractPrebidErrors(cacheResult, videoStoredDataResult, auctionContext));
        if (MapUtils.isNotEmpty(bidErrors)) {
            addBidErrors(errors, bidErrors);
        }

        return errors.isEmpty() ? null : errors;
    }

    /**
     * Returns a map with bidder name as a key and list of {@link ExtBidderError}s as a value.
     */
    private static Map<String, List<ExtBidderError>> extractBidderErrors(List<BidderResponse> bidderResponses) {
        return bidderResponses.stream()
                .filter(bidderResponse -> CollectionUtils.isNotEmpty(bidderResponse.getSeatBid().getErrors()))
                .collect(Collectors.toMap(BidderResponse::getBidder,
                        bidderResponse -> errorsDetails(bidderResponse.getSeatBid().getErrors())));
    }

    /**
     * Maps a list of {@link BidderError} to a list of {@link ExtBidderError}s.
     */
    private static List<ExtBidderError> errorsDetails(List<BidderError> errors) {
        return errors.stream()
                .map(bidderError -> ExtBidderError.of(bidderError.getType().getCode(), bidderError.getMessage()))
                .collect(Collectors.toList());
    }

    /**
     * Returns a map with deprecated bidder name as a key and list of {@link ExtBidderError}s as a value.
     */
    private Map<String, List<ExtBidderError>> extractDeprecatedBiddersErrors(BidRequest bidRequest) {
        return bidRequest.getImp().stream()
                .filter(imp -> imp.getExt() != null)
                .flatMap(imp -> asStream(imp.getExt().fieldNames()))
                .distinct()
                .filter(bidderCatalog::isDeprecatedName)
                .collect(Collectors.toMap(Function.identity(),
                        bidder -> Collections.singletonList(ExtBidderError.of(BidderError.Type.bad_input.getCode(),
                                bidderCatalog.errorForDeprecatedName(bidder)))));
    }

    /**
     * Returns a singleton map with "prebid" as a key and list of {@link ExtBidderError}s cache errors as a value.
     */
    private static Map<String, List<ExtBidderError>> extractPrebidErrors(CacheServiceResult cacheResult,
                                                                         VideoStoredDataResult videoStoredDataResult,
                                                                         AuctionContext auctionContext) {
        final List<ExtBidderError> cacheErrors = extractCacheErrors(cacheResult);
        final List<ExtBidderError> storedErrors = extractStoredErrors(videoStoredDataResult);
        final List<ExtBidderError> contextErrors = extractContextErrors(auctionContext);
        if (cacheErrors.isEmpty() && storedErrors.isEmpty() && contextErrors.isEmpty()) {
            return Collections.emptyMap();
        }

        final List<ExtBidderError> collectedErrors = Stream.concat(contextErrors.stream(),
                Stream.concat(storedErrors.stream(), cacheErrors.stream()))
                .collect(Collectors.toList());
        return Collections.singletonMap(PREBID_EXT, collectedErrors);
    }

    /**
     * Returns a list of {@link ExtBidderError}s of cache errors.
     */
    private static List<ExtBidderError> extractCacheErrors(CacheServiceResult cacheResult) {
        final Throwable error = cacheResult.getError();
        if (error != null) {
            final ExtBidderError extBidderError = ExtBidderError.of(BidderError.Type.generic.getCode(),
                    error.getMessage());
            return Collections.singletonList(extBidderError);
        }
        return Collections.emptyList();
    }

    /**
     * Returns a list of {@link ExtBidderError}s of stored request errors.
     */
    private static List<ExtBidderError> extractStoredErrors(VideoStoredDataResult videoStoredDataResult) {
        final List<String> errors = videoStoredDataResult.getErrors();
        if (CollectionUtils.isNotEmpty(errors)) {
            return errors.stream()
                    .map(message -> ExtBidderError.of(BidderError.Type.generic.getCode(), message))
                    .collect(Collectors.toList());
        }
        return Collections.emptyList();
    }

    /**
     * Returns a list of {@link ExtBidderError}s of auction context prebid errors.
     */
    private static List<ExtBidderError> extractContextErrors(AuctionContext auctionContext) {
        return auctionContext.getPrebidErrors().stream()
                .map(message -> ExtBidderError.of(BidderError.Type.generic.getCode(), message))
                .collect(Collectors.toList());
    }

    /**
     * Adds bid errors: if value by key exists - add errors to its list, otherwise - add an entry.
     */
    private static void addBidErrors(Map<String, List<ExtBidderError>> errors,
                                     Map<String, List<ExtBidderError>> bidErrors) {
        for (Map.Entry<String, List<ExtBidderError>> errorEntry : bidErrors.entrySet()) {
            final List<ExtBidderError> extBidderErrors = errors.get(errorEntry.getKey());
            if (extBidderErrors != null) {
                extBidderErrors.addAll(errorEntry.getValue());
            } else {
                errors.put(errorEntry.getKey(), errorEntry.getValue());
            }
        }
    }

    private static <T> Stream<T> asStream(Iterator<T> iterator) {
        final Iterable<T> iterable = () -> iterator;
        return StreamSupport.stream(iterable.spliterator(), false);
    }

    /**
     * Returns a map with response time by bidders and cache.
     */
    private static Map<String, Integer> toResponseTimes(List<BidderResponse> bidderResponses,
                                                        CacheServiceResult cacheResult) {
        final Map<String, Integer> responseTimeMillis = bidderResponses.stream()
                .collect(Collectors.toMap(BidderResponse::getBidder, BidderResponse::getResponseTime));

        final DebugHttpCall debugHttpCall = cacheResult.getHttpCall();
        final Integer cacheResponseTime = debugHttpCall != null ? debugHttpCall.getResponseTimeMillis() : null;
        if (cacheResponseTime != null) {
            responseTimeMillis.put(CACHE, cacheResponseTime);
        }
        return responseTimeMillis;
    }

    /**
     * Returns {@link BidResponse} based on list of {@link BidderResponse}s and {@link CacheServiceResult}.
     */
    private BidResponse toBidResponse(List<BidderResponse> bidderResponses,
                                      AuctionContext auctionContext,
                                      ExtRequestTargeting targeting,
                                      Set<Bid> winningBids,
                                      Set<Bid> winningBidsByBidder,
                                      BidRequestCacheInfo cacheInfo,
                                      CacheServiceResult cacheResult,
                                      VideoStoredDataResult videoStoredDataResult,
                                      EventsContext eventsContext,
                                      long auctionTimestamp,
                                      boolean debugEnabled) {

        final BidRequest bidRequest = auctionContext.getBidRequest();
        final Account account = auctionContext.getAccount();

        final Map<String, List<ExtBidderError>> bidErrors = new HashMap<>();
        final List<SeatBid> seatBids = bidderResponses.stream()
                .filter(bidderResponse -> !bidderResponse.getSeatBid().getBids().isEmpty())
                .map(bidderResponse -> toSeatBid(
                        bidderResponse,
                        targeting,
                        bidRequest,
                        winningBids,
                        winningBidsByBidder,
                        cacheInfo,
                        cacheResult.getCacheBids(),
                        videoStoredDataResult,
                        account,
                        bidErrors,
                        eventsContext))
                .collect(Collectors.toList());

        final ExtBidResponse extBidResponse = toExtBidResponse(
                bidderResponses,
                auctionContext,
                cacheResult,
                videoStoredDataResult,
                auctionTimestamp,
                debugEnabled,
                bidErrors);

        return BidResponse.builder()
                .id(bidRequest.getId())
                .cur(bidRequest.getCur().get(0))
                .seatbid(seatBids)
                .ext(mapper.mapper().valueToTree(extBidResponse))
                .build();
    }

    private Future<VideoStoredDataResult> videoStoredDataResult(List<Imp> imps, Timeout timeout) {
        final List<String> errors = new ArrayList<>();
        final List<Imp> storedVideoInjectableImps = new ArrayList<>();
        for (Imp imp : imps) {
            try {
                if (checkEchoVideoAttrs(imp)) {
                    storedVideoInjectableImps.add(imp);
                }
            } catch (InvalidRequestException e) {
                errors.add(e.getMessage());
            }
        }

        return storedRequestProcessor.videoStoredDataResult(storedVideoInjectableImps, errors, timeout)
                .otherwise(throwable -> VideoStoredDataResult.of(Collections.emptyMap(),
                        Collections.singletonList(throwable.getMessage())));
    }

    /**
     * Checks if imp.ext.prebid.options.echovideoattrs equals true.
     */
    private boolean checkEchoVideoAttrs(Imp imp) {
        if (imp.getExt() != null) {
            try {
                final ExtImp extImp = mapper.mapper().treeToValue(imp.getExt(), ExtImp.class);
                final ExtImpPrebid prebid = extImp.getPrebid();
                final ExtOptions options = prebid != null ? prebid.getOptions() : null;
                final Boolean echoVideoAttrs = options != null ? options.getEchoVideoAttrs() : null;
                return BooleanUtils.toBoolean(echoVideoAttrs);
            } catch (JsonProcessingException e) {
                throw new InvalidRequestException(String.format(
                        "Incorrect Imp extension format for Imp with id %s: %s", imp.getId(), e.getMessage()));
            }
        }
        return false;
    }

    /**
     * Creates an OpenRTB {@link SeatBid} for a bidder. It will contain all the bids supplied by a bidder and a "bidder"
     * extension field populated.
     */
    private SeatBid toSeatBid(BidderResponse bidderResponse,
                              ExtRequestTargeting targeting,
                              BidRequest bidRequest,
                              Set<Bid> winningBids,
                              Set<Bid> winningBidsByBidder,
                              BidRequestCacheInfo cacheInfo,
                              Map<Bid, CacheIdInfo> cachedBids,
                              VideoStoredDataResult videoStoredDataResult,
                              Account account,
                              Map<String, List<ExtBidderError>> bidErrors,
                              EventsContext eventsContext) {

        final String bidder = bidderResponse.getBidder();

        final List<Bid> bids = bidderResponse.getSeatBid().getBids().stream()
                .map(bidderBid -> toBid(
                        bidderBid,
                        bidder,
                        targeting,
                        bidRequest,
                        winningBids,
                        winningBidsByBidder,
                        cacheInfo,
                        cachedBids,
                        videoStoredDataResult.getImpIdToStoredVideo(),
                        account,
                        eventsContext,
                        bidErrors))
                .filter(Objects::nonNull)
                .collect(Collectors.toList());

        return SeatBid.builder()
                .seat(bidder)
                .bid(bids)
                .group(0) // prebid cannot support roadblocking
                .build();
    }

    /**
     * Returns an OpenRTB {@link Bid} with "prebid" and "bidder" extension fields populated.
     */
    private Bid toBid(BidderBid bidderBid,
                      String bidder,
                      ExtRequestTargeting targeting,
                      BidRequest bidRequest,
                      Set<Bid> winningBids,
                      Set<Bid> winningBidsByBidder,
                      BidRequestCacheInfo cacheInfo,
                      Map<Bid, CacheIdInfo> bidsWithCacheIds,
                      Map<String, Video> impIdToStoredVideo,
                      Account account,
                      EventsContext eventsContext,
                      Map<String, List<ExtBidderError>> bidErrors) {

        final Bid bid = bidderBid.getBid();
        final BidType bidType = bidderBid.getType();

        final boolean isApp = bidRequest.getApp() != null;
        if (isApp && bidType.equals(BidType.xNative)) {
            try {
                addNativeMarkup(bid, bidRequest.getImp());
            } catch (PreBidException e) {
                bidErrors.putIfAbsent(bidder, new ArrayList<>());
                bidErrors.get(bidder)
                        .add(ExtBidderError.of(BidderError.Type.bad_server_response.getCode(), e.getMessage()));
                return null;
            }
        }

        final CacheIdInfo cacheIdInfo = bidsWithCacheIds.get(bid);
        final String cacheId = cacheIdInfo != null ? cacheIdInfo.getCacheId() : null;
        final String videoCacheId = cacheIdInfo != null ? cacheIdInfo.getVideoCacheId() : null;

        if ((videoCacheId != null && !cacheInfo.isReturnCreativeVideoBids())
                || (cacheId != null && !cacheInfo.isReturnCreativeBids())) {
            bid.setAdm(null);
        }

        final Map<String, String> targetingKeywords;
        final ExtResponseCache cache;

        if (targeting != null && winningBidsByBidder.contains(bid)) {
            final TargetingKeywordsCreator keywordsCreator = keywordsCreator(targeting, isApp, bidRequest, account);
            final Map<BidType, TargetingKeywordsCreator> keywordsCreatorByBidType =
                    keywordsCreatorByBidType(targeting, isApp, bidRequest, account);
            final boolean isWinningBid = winningBids.contains(bid);
            targetingKeywords = keywordsCreatorByBidType.getOrDefault(bidType, keywordsCreator)
                    .makeFor(bid, bidder, isWinningBid, cacheId, videoCacheId);

            final CacheAsset bids = cacheId != null ? toCacheAsset(cacheId) : null;
            final CacheAsset vastXml = videoCacheId != null ? toCacheAsset(videoCacheId) : null;
            cache = bids != null || vastXml != null ? ExtResponseCache.of(bids, vastXml) : null;
        } else {
            targetingKeywords = null;
            cache = null;
        }

        final String generatedBidId = generateBidId ? UUID.randomUUID().toString() : null;
        final String eventBidId = ObjectUtils.defaultIfNull(generatedBidId, bid.getId());
        final Video storedVideo = impIdToStoredVideo.get(bid.getImpid());
<<<<<<< HEAD
        final Events events = createEvents(bidder, account, eventBidId, eventsContext);

        final ExtBidPrebid prebidExt = ExtBidPrebid.of(
                generatedBidId, bidType, targetingKeywords, cache, storedVideo, events, null);
=======
        final Events events = eventsEnabled && eventsAllowedByRequest(bidRequest)
                ? eventsService.createEvent(eventBidId, bidder, account.getId(), auctionTimestamp, integration)
                : null;
        final ExtBidPrebidVideo extBidPrebidVideo = getExtBidPrebidVideo(bid.getExt());
        final ExtBidPrebid prebidExt = ExtBidPrebid.builder()
                .bidid(generatedBidId)
                .type(bidType)
                .targeting(targetingKeywords)
                .cache(cache)
                .storedRequestAttributes(storedVideo)
                .events(events)
                .video(extBidPrebidVideo)
                .build();
>>>>>>> 8984191b

        final ExtPrebid<ExtBidPrebid, ObjectNode> bidExt = ExtPrebid.of(prebidExt, bid.getExt());
        bid.setExt(mapper.mapper().valueToTree(bidExt));

        return bid;
    }

    private void addNativeMarkup(Bid bid, List<Imp> imps) {
        final Response nativeMarkup;
        try {
            nativeMarkup = mapper.decodeValue(bid.getAdm(), Response.class);
        } catch (DecodeException e) {
            throw new PreBidException(e.getMessage());
        }

        final List<Asset> responseAssets = nativeMarkup.getAssets();
        if (CollectionUtils.isNotEmpty(responseAssets)) {
            final Native nativeImp = imps.stream()
                    .filter(imp -> imp.getId().equals(bid.getImpid()) && imp.getXNative() != null)
                    .findFirst()
                    .map(Imp::getXNative)
                    .orElseThrow(() -> new PreBidException("Could not find native imp"));

            final Request nativeRequest;
            try {
                nativeRequest = mapper.mapper().readValue(nativeImp.getRequest(), Request.class);
            } catch (JsonProcessingException e) {
                throw new PreBidException(e.getMessage());
            }

            responseAssets.forEach(asset -> setAssetTypes(asset, nativeRequest.getAssets()));
            bid.setAdm(mapper.encode(nativeMarkup));
        }
    }

    private static void setAssetTypes(Asset responseAsset, List<com.iab.openrtb.request.Asset> requestAssets) {
        if (responseAsset.getImg() != null) {
            final ImageObject img = getAssetById(responseAsset.getId(), requestAssets).getImg();
            final Integer type = img != null ? img.getType() : null;
            if (type != null) {
                responseAsset.getImg().setType(type);
            } else {
                throw new PreBidException(String.format("Response has an Image asset with ID:%s present that doesn't "
                        + "exist in the request", responseAsset.getId()));
            }
        }
        if (responseAsset.getData() != null) {
            final DataObject data = getAssetById(responseAsset.getId(), requestAssets).getData();
            final Integer type = data != null ? data.getType() : null;
            if (type != null) {
                responseAsset.getData().setType(type);
            } else {
                throw new PreBidException(String.format("Response has a Data asset with ID:%s present that doesn't "
                        + "exist in the request", responseAsset.getId()));
            }
        }
    }

    private static com.iab.openrtb.request.Asset getAssetById(int assetId,
                                                              List<com.iab.openrtb.request.Asset> requestAssets) {
        return requestAssets.stream()
                .filter(asset -> asset.getId() == assetId)
                .findFirst()
                .orElse(com.iab.openrtb.request.Asset.EMPTY);
    }

    private Events createEvents(String bidder,
                                Account account,
                                String eventBidId,
                                EventsContext eventsContext) {

        return eventsContext.isEnabledForAccountAndRequest()
                ? eventsService.createEvent(
                eventBidId,
                bidder,
                account.getId(),
                eventsContext.getAuctionTimestamp(),
                eventsContext.getIntegration())
                : null;
    }

    private static boolean eventsEnabledForAccountAndRequest(AuctionContext auctionContext) {
        final Account account = auctionContext.getAccount();
        final BidRequest bidRequest = auctionContext.getBidRequest();

        final boolean eventsEnabledForAccount = BooleanUtils.isTrue(account.getEventsEnabled());
        return eventsEnabledForAccount
                && (eventsEnabledForChannel(account, bidRequest) || eventsAllowedByRequest(bidRequest));
    }

    private static boolean eventsEnabledForChannel(Account account, BidRequest bidRequest) {
        final AccountAnalyticsConfig analyticsConfig = account.getAnalyticsConfig();
        final Map<String, Boolean> channelConfig = analyticsConfig != null ? analyticsConfig.getAuctionEvents() : null;

        return channelConfig != null && BooleanUtils.toBoolean(channelConfig.get(channelFromRequest(bidRequest)));
    }

    private static String channelFromRequest(BidRequest bidRequest) {
        final ExtRequest requestExt = bidRequest.getExt();
        final ExtRequestPrebid prebid = requestExt != null ? requestExt.getPrebid() : null;
        final ExtRequestPrebidChannel channel = prebid != null ? prebid.getChannel() : null;

        return channel != null ? channel.getName() : null;
    }

    private static boolean eventsAllowedByRequest(BidRequest bidRequest) {
        final ExtRequest requestExt = bidRequest.getExt();
        final ExtRequestPrebid prebid = requestExt != null ? requestExt.getPrebid() : null;

        return prebid != null && prebid.getEvents() != null;
    }

    /**
     * Extracts targeting keywords settings from the bid request and creates {@link TargetingKeywordsCreator}
     * instance if it is present.
     */
    private TargetingKeywordsCreator keywordsCreator(
            ExtRequestTargeting targeting, boolean isApp, BidRequest bidRequest, Account account) {

        final JsonNode priceGranularityNode = targeting.getPricegranularity();
        return priceGranularityNode == null || priceGranularityNode.isNull()
                ? null
                : createKeywordsCreator(targeting, isApp, priceGranularityNode, bidRequest, account);
    }

    /**
     * Returns a map of {@link BidType} to correspondent {@link TargetingKeywordsCreator}
     * extracted from {@link ExtRequestTargeting} if it exists.
     */
    private Map<BidType, TargetingKeywordsCreator> keywordsCreatorByBidType(ExtRequestTargeting targeting,
                                                                            boolean isApp,
                                                                            BidRequest bidRequest,
                                                                            Account account) {

        final ExtMediaTypePriceGranularity mediaTypePriceGranularity = targeting.getMediatypepricegranularity();

        if (mediaTypePriceGranularity == null) {
            return Collections.emptyMap();
        }

        final Map<BidType, TargetingKeywordsCreator> result = new HashMap<>();
        final int resolvedTruncateAttrChars = resolveTruncateAttrChars(targeting, account);

        final ObjectNode banner = mediaTypePriceGranularity.getBanner();
        final boolean isBannerNull = banner == null || banner.isNull();
        if (!isBannerNull) {
            result.put(BidType.banner, createKeywordsCreator(targeting, isApp, banner, bidRequest, account));
        }

        final ObjectNode video = mediaTypePriceGranularity.getVideo();
        final boolean isVideoNull = video == null || video.isNull();
        if (!isVideoNull) {
            result.put(BidType.video, createKeywordsCreator(targeting, isApp, video, bidRequest, account));
        }

        final ObjectNode xNative = mediaTypePriceGranularity.getXNative();
        final boolean isNativeNull = xNative == null || xNative.isNull();
        if (!isNativeNull) {
            result.put(BidType.xNative, createKeywordsCreator(targeting, isApp, xNative, bidRequest, account));
        }

        return result;
    }

    private TargetingKeywordsCreator createKeywordsCreator(ExtRequestTargeting targeting,
                                                           boolean isApp,
                                                           JsonNode priceGranularity,
                                                           BidRequest bidRequest,
                                                           Account account) {

        return TargetingKeywordsCreator.create(
                parsePriceGranularity(priceGranularity),
                targeting.getIncludewinners(),
                targeting.getIncludebidderkeys(),
                isApp,
                resolveTruncateAttrChars(targeting, account),
                cacheHost,
                cachePath,
                TargetingKeywordsResolver.create(bidRequest, mapper));
    }

    /**
     * Returns max targeting keyword length.
     */
    private int resolveTruncateAttrChars(ExtRequestTargeting targeting, Account account) {
        return ObjectUtils.firstNonNull(
                truncateAttrCharsOrNull(targeting.getTruncateattrchars()),
                truncateAttrCharsOrNull(account.getTruncateTargetAttr()),
                truncateAttrChars);
    }

    private static Integer truncateAttrCharsOrNull(Integer value) {
        return value != null && value >= 0 && value <= 255 ? value : null;
    }

    /**
     * Parse {@link JsonNode} to {@link List} of {@link ExtPriceGranularity}.
     * <p>
     * Throws {@link PreBidException} in case of errors during decoding price granularity.
     */
    private ExtPriceGranularity parsePriceGranularity(JsonNode priceGranularity) {
        try {
            return mapper.mapper().treeToValue(priceGranularity, ExtPriceGranularity.class);
        } catch (JsonProcessingException e) {
            throw new PreBidException(String.format("Error decoding bidRequest.prebid.targeting.pricegranularity: %s",
                    e.getMessage()), e);
        }
    }

    /**
     * Creates {@link CacheAsset} for the given cache ID.
     */
    private CacheAsset toCacheAsset(String cacheId) {
        return CacheAsset.of(cacheAssetUrlTemplate.concat(cacheId), cacheId);
    }

    private String integrationFrom(AuctionContext auctionContext) {
        final ExtRequest extRequest = auctionContext.getBidRequest().getExt();
        final ExtRequestPrebid prebid = extRequest == null ? null : extRequest.getPrebid();
        final String integration = prebid != null ? prebid.getIntegration() : null;

        return ObjectUtils.defaultIfNull(
                StringUtils.stripToNull(integration),
                auctionContext.getAccount().getDefaultIntegration());
    }

    /**
     * Creates {@link ExtBidPrebidVideo} from bid extension.
     */
    private ExtBidPrebidVideo getExtBidPrebidVideo(ObjectNode bidExt) {
        final ExtPrebid<ExtBidPrebid, ObjectNode> extPrebid = mapper.mapper()
                .convertValue(bidExt, EXT_PREBID_TYPE_REFERENCE);
        final ExtBidPrebid extBidPrebid = extPrebid != null ? extPrebid.getPrebid() : null;
        return extBidPrebid != null ? extBidPrebid.getVideo() : null;
    }
}<|MERGE_RESOLUTION|>--- conflicted
+++ resolved
@@ -833,15 +833,7 @@
         final String generatedBidId = generateBidId ? UUID.randomUUID().toString() : null;
         final String eventBidId = ObjectUtils.defaultIfNull(generatedBidId, bid.getId());
         final Video storedVideo = impIdToStoredVideo.get(bid.getImpid());
-<<<<<<< HEAD
         final Events events = createEvents(bidder, account, eventBidId, eventsContext);
-
-        final ExtBidPrebid prebidExt = ExtBidPrebid.of(
-                generatedBidId, bidType, targetingKeywords, cache, storedVideo, events, null);
-=======
-        final Events events = eventsEnabled && eventsAllowedByRequest(bidRequest)
-                ? eventsService.createEvent(eventBidId, bidder, account.getId(), auctionTimestamp, integration)
-                : null;
         final ExtBidPrebidVideo extBidPrebidVideo = getExtBidPrebidVideo(bid.getExt());
         final ExtBidPrebid prebidExt = ExtBidPrebid.builder()
                 .bidid(generatedBidId)
@@ -852,7 +844,6 @@
                 .events(events)
                 .video(extBidPrebidVideo)
                 .build();
->>>>>>> 8984191b
 
         final ExtPrebid<ExtBidPrebid, ObjectNode> bidExt = ExtPrebid.of(prebidExt, bid.getExt());
         bid.setExt(mapper.mapper().valueToTree(bidExt));
