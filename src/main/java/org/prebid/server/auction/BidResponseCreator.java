--- conflicted
+++ resolved
@@ -101,12 +101,8 @@
     private final BidderCatalog bidderCatalog;
     private final EventsService eventsService;
     private final StoredRequestProcessor storedRequestProcessor;
-<<<<<<< HEAD
     private final BidResponseReducer bidResponseReducer;
-    private final boolean generateBidId;
-=======
     private final IdGenerator bidIdGenerator;
->>>>>>> f35f6c8c
     private final int truncateAttrChars;
     private final Clock clock;
     private final JacksonMapper mapper;
@@ -119,12 +115,8 @@
                               BidderCatalog bidderCatalog,
                               EventsService eventsService,
                               StoredRequestProcessor storedRequestProcessor,
-<<<<<<< HEAD
                               BidResponseReducer bidResponseReducer,
-                              boolean generateBidId,
-=======
                               IdGenerator bidIdGenerator,
->>>>>>> f35f6c8c
                               int truncateAttrChars,
                               Clock clock,
                               JacksonMapper mapper) {
@@ -133,12 +125,8 @@
         this.bidderCatalog = Objects.requireNonNull(bidderCatalog);
         this.eventsService = Objects.requireNonNull(eventsService);
         this.storedRequestProcessor = Objects.requireNonNull(storedRequestProcessor);
-<<<<<<< HEAD
         this.bidResponseReducer = Objects.requireNonNull(bidResponseReducer);
-        this.generateBidId = generateBidId;
-=======
         this.bidIdGenerator = Objects.requireNonNull(bidIdGenerator);
->>>>>>> f35f6c8c
         this.truncateAttrChars = validateTruncateAttrChars(truncateAttrChars);
         this.clock = Objects.requireNonNull(clock);
         this.mapper = Objects.requireNonNull(mapper);
@@ -302,42 +290,6 @@
                 ExtBidResponsePrebid.of(auctionTimestamp));
     }
 
-<<<<<<< HEAD
-=======
-    private static void removeRedundantBids(BidderResponse bidderResponse) {
-        final List<BidderBid> responseBidderBids = bidderResponse.getSeatBid().getBids();
-        if (responseBidderBids.size() < 2) { // no reason for removing if only one bid was responded
-            return;
-        }
-
-        final Map<String, List<BidderBid>> impIdToBidderBid = responseBidderBids.stream()
-                .collect(Collectors.groupingBy(bidderBid -> bidderBid.getBid().getImpid()));
-
-        final Set<BidderBid> mostValuableBids = impIdToBidderBid.values().stream()
-                .map(BidResponseCreator::mostValuableBid)
-                .collect(Collectors.toSet());
-
-        responseBidderBids.clear();
-        responseBidderBids.addAll(mostValuableBids);
-    }
-
-    private static BidderBid mostValuableBid(List<BidderBid> bidderBids) {
-        if (bidderBids.size() == 1) {
-            return bidderBids.get(0);
-        }
-
-        final List<BidderBid> dealBidderBids = bidderBids.stream()
-                .filter(bidderBid -> StringUtils.isNotBlank(bidderBid.getBid().getDealid()))
-                .collect(Collectors.toList());
-
-        final List<BidderBid> processedBidderBids = dealBidderBids.isEmpty() ? bidderBids : dealBidderBids;
-
-        return processedBidderBids.stream()
-                .max(Comparator.comparing(bidderBid -> bidderBid.getBid().getPrice(), Comparator.naturalOrder()))
-                .orElse(bidderBids.get(0));
-    }
-
->>>>>>> f35f6c8c
     /**
      * Returns new {@link HashSet} in case of existing keywordsCreator or empty collection if null.
      */
