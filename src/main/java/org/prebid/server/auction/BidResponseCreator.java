package org.prebid.server.auction;

import com.fasterxml.jackson.core.JsonProcessingException;
import com.fasterxml.jackson.databind.JsonNode;
import com.fasterxml.jackson.databind.node.ObjectNode;
import com.iab.openrtb.request.BidRequest;
import com.iab.openrtb.request.DataObject;
import com.iab.openrtb.request.ImageObject;
import com.iab.openrtb.request.Imp;
import com.iab.openrtb.request.Native;
import com.iab.openrtb.request.Request;
import com.iab.openrtb.request.Video;
import com.iab.openrtb.response.Asset;
import com.iab.openrtb.response.Bid;
import com.iab.openrtb.response.BidResponse;
import com.iab.openrtb.response.Response;
import com.iab.openrtb.response.SeatBid;
import io.vertx.core.Future;
import org.apache.commons.collections4.CollectionUtils;
import org.apache.commons.collections4.ListUtils;
import org.apache.commons.collections4.MapUtils;
import org.apache.commons.lang3.BooleanUtils;
import org.prebid.server.auction.model.BidRequestCacheInfo;
import org.prebid.server.auction.model.BidderResponse;
import org.prebid.server.bidder.BidderCatalog;
import org.prebid.server.bidder.model.BidderBid;
import org.prebid.server.bidder.model.BidderError;
import org.prebid.server.bidder.model.BidderSeatBid;
import org.prebid.server.cache.CacheService;
import org.prebid.server.cache.model.CacheContext;
import org.prebid.server.cache.model.CacheHttpCall;
import org.prebid.server.cache.model.CacheHttpRequest;
import org.prebid.server.cache.model.CacheHttpResponse;
import org.prebid.server.cache.model.CacheIdInfo;
import org.prebid.server.cache.model.CacheServiceResult;
import org.prebid.server.events.EventsService;
import org.prebid.server.exception.InvalidRequestException;
import org.prebid.server.exception.PreBidException;
import org.prebid.server.execution.Timeout;
import org.prebid.server.json.DecodeException;
import org.prebid.server.json.JacksonMapper;
import org.prebid.server.proto.openrtb.ext.ExtPrebid;
import org.prebid.server.proto.openrtb.ext.request.ExtImp;
import org.prebid.server.proto.openrtb.ext.request.ExtImpPrebid;
import org.prebid.server.proto.openrtb.ext.request.ExtMediaTypePriceGranularity;
import org.prebid.server.proto.openrtb.ext.request.ExtOptions;
import org.prebid.server.proto.openrtb.ext.request.ExtPriceGranularity;
import org.prebid.server.proto.openrtb.ext.request.ExtRequestTargeting;
import org.prebid.server.proto.openrtb.ext.response.BidType;
import org.prebid.server.proto.openrtb.ext.response.CacheAsset;
import org.prebid.server.proto.openrtb.ext.response.Events;
import org.prebid.server.proto.openrtb.ext.response.ExtBidPrebid;
import org.prebid.server.proto.openrtb.ext.response.ExtBidResponse;
import org.prebid.server.proto.openrtb.ext.response.ExtBidderError;
import org.prebid.server.proto.openrtb.ext.response.ExtHttpCall;
import org.prebid.server.proto.openrtb.ext.response.ExtResponseCache;
import org.prebid.server.proto.openrtb.ext.response.ExtResponseDebug;
import org.prebid.server.settings.model.Account;
import org.prebid.server.settings.model.VideoStoredDataResult;
import org.prebid.server.util.HttpUtil;

import java.math.BigDecimal;
import java.util.ArrayList;
import java.util.Collection;
import java.util.Collections;
import java.util.HashMap;
import java.util.HashSet;
import java.util.Iterator;
import java.util.List;
import java.util.Map;
import java.util.Objects;
import java.util.Set;
import java.util.function.Function;
import java.util.stream.Collectors;
import java.util.stream.Stream;
import java.util.stream.StreamSupport;

public class BidResponseCreator {

    private static final String CACHE = "cache";
    private static final String PREBID_EXT = "prebid";

    private final CacheService cacheService;
    private final BidderCatalog bidderCatalog;
    private final EventsService eventsService;
    private final JacksonMapper mapper;

    private final String cacheHost;
    private final String cachePath;
    private final String cacheAssetUrlTemplate;
    private final StoredRequestProcessor storedRequestProcessor;

    public BidResponseCreator(CacheService cacheService, BidderCatalog bidderCatalog, EventsService eventsService,
                              StoredRequestProcessor storedRequestProcessor, JacksonMapper mapper) {
        this.cacheService = Objects.requireNonNull(cacheService);
        this.bidderCatalog = Objects.requireNonNull(bidderCatalog);
        this.eventsService = Objects.requireNonNull(eventsService);
        this.cacheHost = Objects.requireNonNull(cacheService.getEndpointHost());
        this.cachePath = Objects.requireNonNull(cacheService.getEndpointPath());
        this.cacheAssetUrlTemplate = Objects.requireNonNull(cacheService.getCachedAssetURLTemplate());
        this.storedRequestProcessor = Objects.requireNonNull(storedRequestProcessor);
        this.mapper = Objects.requireNonNull(mapper);
    }

    /**
     * Creates an OpenRTB {@link BidResponse} from the bids supplied by the bidder,
     * including processing of winning bids with cache IDs.
     */
    Future<BidResponse> create(List<BidderResponse> bidderResponses, BidRequest bidRequest,
<<<<<<< HEAD
                               ExtRequestTargeting targeting, BidRequestCacheInfo cacheInfo, Account account,
                               boolean eventsFromRequestEnabled, Timeout timeout, boolean debugEnabled) {
=======
                               ExtRequestTargeting targeting, BidRequestCacheInfo cacheInfo,
                               Account account, Timeout timeout, long auctionTimestamp, boolean debugEnabled) {
>>>>>>> e305fdb5

        final Future<BidResponse> result;

        if (isEmptyBidderResponses(bidderResponses)) {
            result = Future.succeededFuture(BidResponse.builder()
                    .id(bidRequest.getId())
                    .cur(bidRequest.getCur().get(0))
                    .nbr(0) // signal "Unknown Error"
                    .seatbid(Collections.emptyList())
                    .ext(mapper.mapper().valueToTree(toExtBidResponse(bidderResponses, bidRequest,
                            CacheServiceResult.empty(), VideoStoredDataResult.empty(), debugEnabled, null,
                            auctionTimestamp)))
                    .build());
        } else {
            final Set<Bid> winningBids = newOrEmptySet(targeting);
            final Set<Bid> winningBidsByBidder = newOrEmptySet(targeting);

            // determine winning bids only if targeting is present
            if (targeting != null) {
                populateWinningBids(bidderResponses, winningBids, winningBidsByBidder);
            }

            final Set<Bid> bidsToCache = cacheInfo.isShouldCacheWinningBidsOnly()
                    ? winningBids
                    : bidderResponses.stream().flatMap(BidResponseCreator::getBids).collect(Collectors.toSet());

            result = toBidsWithCacheIds(bidderResponses, bidsToCache, bidRequest.getImp(), cacheInfo, account, timeout,
                    auctionTimestamp)
                    .compose(cacheResult -> videoStoredDataResult(bidRequest.getImp(), timeout)
                            .map(videoStoredDataResult -> toBidResponse(bidderResponses, bidRequest, targeting,
                                    winningBids, winningBidsByBidder, cacheInfo, cacheResult, videoStoredDataResult,
<<<<<<< HEAD
                                    account, eventsFromRequestEnabled, debugEnabled)));
=======
                                    account, auctionTimestamp, debugEnabled)));
>>>>>>> e305fdb5
        }

        return result;
    }

    /**
     * Checks whether bidder responses are empty or contain no bids.
     */
    private static boolean isEmptyBidderResponses(List<BidderResponse> bidderResponses) {
        return bidderResponses.isEmpty() || bidderResponses.stream()
                .map(bidderResponse -> bidderResponse.getSeatBid().getBids())
                .allMatch(CollectionUtils::isEmpty);
    }

    /**
     * Returns {@link ExtBidResponse} object, populated with response time, errors and debug info (if requested)
     * from all bidders.
     */
    private ExtBidResponse toExtBidResponse(List<BidderResponse> bidderResponses, BidRequest bidRequest,
                                            CacheServiceResult cacheResult, VideoStoredDataResult videoStoredDataResult,
                                            boolean debugEnabled, Map<String, List<ExtBidderError>> bidErrors,
                                            long auctionTimestamp) {

        final ExtResponseDebug extResponseDebug = debugEnabled
                ? ExtResponseDebug.of(toExtHttpCalls(bidderResponses, cacheResult), bidRequest)
                : null;
        final Map<String, List<ExtBidderError>> errors =
                toExtBidderErrors(bidderResponses, bidRequest, cacheResult, videoStoredDataResult, bidErrors);
        final Map<String, Integer> responseTimeMillis = toResponseTimes(bidderResponses, cacheResult);

        return ExtBidResponse.of(extResponseDebug, errors, responseTimeMillis, bidRequest.getTmax(), null,
                auctionTimestamp);
    }

    /**
     * Returns new {@link HashSet} in case of existing keywordsCreator or empty collection if null.
     */
    private static Set<Bid> newOrEmptySet(ExtRequestTargeting targeting) {
        return targeting != null ? new HashSet<>() : Collections.emptySet();
    }

    /**
     * Populates 2 input sets:
     * <p>
     * - winning bids for each impId (ad unit code) through all bidder responses.
     * <br>
     * - winning bids for each impId but for separate bidder.
     * <p>
     * Winning bid is the one with the highest price.
     */
    private static void populateWinningBids(List<BidderResponse> bidderResponses, Set<Bid> winningBids,
                                            Set<Bid> winningBidsByBidder) {
        final Map<String, Bid> winningBidsMap = new HashMap<>(); // impId -> Bid
        final Map<String, Map<String, Bid>> winningBidsByBidderMap = new HashMap<>(); // impId -> [bidder -> Bid]

        for (BidderResponse bidderResponse : bidderResponses) {
            final String bidder = bidderResponse.getBidder();

            for (BidderBid bidderBid : bidderResponse.getSeatBid().getBids()) {
                final Bid bid = bidderBid.getBid();

                tryAddWinningBid(bid, winningBidsMap);
                tryAddWinningBidByBidder(bid, bidder, winningBidsByBidderMap);
            }
        }

        winningBids.addAll(winningBidsMap.values());

        final List<Bid> bidsByBidder = winningBidsByBidderMap.values().stream()
                .flatMap(bidsByBidderMap -> bidsByBidderMap.values().stream())
                .collect(Collectors.toList());
        winningBidsByBidder.addAll(bidsByBidder);
    }

    /**
     * Tries to add a winning bid for each impId.
     */
    private static void tryAddWinningBid(Bid bid, Map<String, Bid> winningBids) {
        final String impId = bid.getImpid();

        if (!winningBids.containsKey(impId) || bid.getPrice().compareTo(winningBids.get(impId).getPrice()) > 0) {
            winningBids.put(impId, bid);
        }
    }

    /**
     * Tries to add a winning bid for each impId for separate bidder.
     */
    private static void tryAddWinningBidByBidder(Bid bid, String bidder,
                                                 Map<String, Map<String, Bid>> winningBidsByBidder) {
        final String impId = bid.getImpid();

        if (!winningBidsByBidder.containsKey(impId)) {
            final Map<String, Bid> bidsByBidder = new HashMap<>();
            bidsByBidder.put(bidder, bid);

            winningBidsByBidder.put(impId, bidsByBidder);
        } else {
            final Map<String, Bid> bidsByBidder = winningBidsByBidder.get(impId);

            if (!bidsByBidder.containsKey(bidder)
                    || bid.getPrice().compareTo(bidsByBidder.get(bidder).getPrice()) > 0) {
                bidsByBidder.put(bidder, bid);
            }
        }
    }

    private static Stream<Bid> getBids(BidderResponse bidderResponse) {
        return Stream.of(bidderResponse)
                .map(BidderResponse::getSeatBid)
                .filter(Objects::nonNull)
                .map(BidderSeatBid::getBids)
                .filter(Objects::nonNull)
                .flatMap(Collection::stream)
                .map(BidderBid::getBid);
    }

    /**
     * Corresponds cacheId (or null if not present) to each {@link Bid}.
     */
    private Future<CacheServiceResult> toBidsWithCacheIds(List<BidderResponse> bidderResponses, Set<Bid> bidsToCache,
                                                          List<Imp> imps, BidRequestCacheInfo cacheInfo,
                                                          Account account, Timeout timeout, Long auctionTimestamp) {
        final Future<CacheServiceResult> result;

        if (!cacheInfo.isDoCaching()) {
            result = Future.succeededFuture(CacheServiceResult.of(null, null, toMapBidsWithEmptyCacheIds(bidsToCache)));
        } else {
            // do not submit bids with zero price to prebid cache
            final List<Bid> bidsWithNonZeroPrice = bidsToCache.stream()
                    .filter(bid -> bid.getPrice().compareTo(BigDecimal.ZERO) > 0)
                    .collect(Collectors.toList());

            final boolean shouldCacheVideoBids = cacheInfo.isShouldCacheVideoBids();
            final boolean eventsEnabled = Objects.equals(account.getEventsEnabled(), true);

            final Map<String, List<String>> bidderToVideoBidIdsToModify = shouldCacheVideoBids && eventsEnabled
                    ? getBidderAndVideoBidIdsToModify(bidderResponses, imps)
                    : Collections.emptyMap();
            final Map<String, List<String>> bidderToBidIds = bidderResponses.stream()
                    .collect(Collectors.toMap(BidderResponse::getBidder, bidderResponse -> getBids(bidderResponse)
                            .map(Bid::getId)
                            .collect(Collectors.toList())));

            final CacheContext cacheContext = CacheContext.builder()
                    .cacheBidsTtl(cacheInfo.getCacheBidsTtl())
                    .cacheVideoBidsTtl(cacheInfo.getCacheVideoBidsTtl())
                    .shouldCacheBids(cacheInfo.isShouldCacheBids())
                    .shouldCacheVideoBids(shouldCacheVideoBids)
                    .bidderToVideoBidIdsToModify(bidderToVideoBidIdsToModify)
                    .bidderToBidIds(bidderToBidIds)
                    .build();

            result = cacheService.cacheBidsOpenrtb(bidsWithNonZeroPrice, imps, cacheContext, account, timeout,
                    auctionTimestamp)
                    .map(cacheResult -> addNotCachedBids(cacheResult, bidsToCache));
        }
        return result;
    }

    private Map<String, List<String>> getBidderAndVideoBidIdsToModify(List<BidderResponse> bidderResponses,
                                                                      List<Imp> imps) {
        return bidderResponses.stream()
                .filter(bidderResponse -> bidderCatalog.isModifyingVastXmlAllowed(bidderResponse.getBidder()))
                .collect(Collectors.toMap(BidderResponse::getBidder, bidderResponse -> getBids(bidderResponse)
                        .filter(bid -> isVideoBid(bid, imps))
                        .map(Bid::getId)
                        .collect(Collectors.toList())));
    }

    private static boolean isVideoBid(Bid bid, List<Imp> imps) {
        return imps.stream()
                .filter(imp -> imp.getVideo() != null)
                .map(Imp::getId)
                .anyMatch(impId -> bid.getImpid().equals(impId));
    }

    /**
     * Creates a map with {@link Bid} as a key and null as a value.
     */
    private static Map<Bid, CacheIdInfo> toMapBidsWithEmptyCacheIds(Set<Bid> bids) {
        return bids.stream()
                .collect(Collectors.toMap(Function.identity(), ignored -> CacheIdInfo.empty()));
    }

    /**
     * Adds bids with no cache id info.
     */
    private static CacheServiceResult addNotCachedBids(CacheServiceResult cacheResult, Set<Bid> bids) {
        final Map<Bid, CacheIdInfo> bidToCacheIdInfo = cacheResult.getCacheBids();

        if (bids.size() > bidToCacheIdInfo.size()) {
            final Map<Bid, CacheIdInfo> updatedBidToCacheIdInfo = new HashMap<>(bidToCacheIdInfo);
            for (Bid bid : bids) {
                if (!updatedBidToCacheIdInfo.containsKey(bid)) {
                    updatedBidToCacheIdInfo.put(bid, CacheIdInfo.empty());
                }
            }
            return CacheServiceResult.of(cacheResult.getHttpCall(), cacheResult.getError(), updatedBidToCacheIdInfo);
        }
        return cacheResult;
    }

    private static Map<String, List<ExtHttpCall>> toExtHttpCalls(List<BidderResponse> bidderResponses,
                                                                 CacheServiceResult cacheResult) {
        final Map<String, List<ExtHttpCall>> bidderHttpCalls = bidderResponses.stream()
                .collect(Collectors.toMap(BidderResponse::getBidder,
                        bidderResponse -> ListUtils.emptyIfNull(bidderResponse.getSeatBid().getHttpCalls())));

        final CacheHttpCall httpCall = cacheResult.getHttpCall();
        final ExtHttpCall cacheExtHttpCall = httpCall != null ? toExtHttpCall(httpCall) : null;
        final Map<String, List<ExtHttpCall>> cacheHttpCalls = cacheExtHttpCall != null
                ? Collections.singletonMap(CACHE, Collections.singletonList(cacheExtHttpCall))
                : Collections.emptyMap();

        final Map<String, List<ExtHttpCall>> httpCalls = new HashMap<>();
        httpCalls.putAll(bidderHttpCalls);
        httpCalls.putAll(cacheHttpCalls);
        return httpCalls.isEmpty() ? null : httpCalls;
    }

    private static ExtHttpCall toExtHttpCall(CacheHttpCall cacheHttpCall) {
        final CacheHttpRequest request = cacheHttpCall.getRequest();
        final CacheHttpResponse response = cacheHttpCall.getResponse();

        return ExtHttpCall.builder()
                .uri(request.getUri())
                .requestbody(request.getBody())
                .status(response != null ? response.getStatusCode() : null)
                .responsebody(response != null ? response.getBody() : null)
                .build();
    }

    private Map<String, List<ExtBidderError>> toExtBidderErrors(List<BidderResponse> bidderResponses,
                                                                BidRequest bidRequest, CacheServiceResult cacheResult,
                                                                VideoStoredDataResult videoStoredDataResult,
                                                                Map<String, List<ExtBidderError>> bidErrors) {
        final Map<String, List<ExtBidderError>> errors = new HashMap<>();

        errors.putAll(extractBidderErrors(bidderResponses));
        errors.putAll(extractDeprecatedBiddersErrors(bidRequest));
        errors.putAll(extractPrebidErrors(cacheResult, videoStoredDataResult));

        if (MapUtils.isNotEmpty(bidErrors)) {
            addBidErrors(errors, bidErrors);
        }

        return errors.isEmpty() ? null : errors;
    }

    /**
     * Returns a map with bidder name as a key and list of {@link ExtBidderError}s as a value.
     */
    private static Map<String, List<ExtBidderError>> extractBidderErrors(List<BidderResponse> bidderResponses) {
        return bidderResponses.stream()
                .filter(bidderResponse -> CollectionUtils.isNotEmpty(bidderResponse.getSeatBid().getErrors()))
                .collect(Collectors.toMap(BidderResponse::getBidder,
                        bidderResponse -> errorsDetails(bidderResponse.getSeatBid().getErrors())));
    }

    /**
     * Maps a list of {@link BidderError} to a list of {@link ExtBidderError}s.
     */
    private static List<ExtBidderError> errorsDetails(List<BidderError> errors) {
        return errors.stream()
                .map(bidderError -> ExtBidderError.of(bidderError.getType().getCode(), bidderError.getMessage()))
                .collect(Collectors.toList());
    }

    /**
     * Returns a map with deprecated bidder name as a key and list of {@link ExtBidderError}s as a value.
     */
    private Map<String, List<ExtBidderError>> extractDeprecatedBiddersErrors(BidRequest bidRequest) {
        return bidRequest.getImp().stream()
                .filter(imp -> imp.getExt() != null)
                .flatMap(imp -> asStream(imp.getExt().fieldNames()))
                .distinct()
                .filter(bidderCatalog::isDeprecatedName)
                .collect(Collectors.toMap(Function.identity(),
                        bidder -> Collections.singletonList(ExtBidderError.of(BidderError.Type.bad_input.getCode(),
                                bidderCatalog.errorForDeprecatedName(bidder)))));
    }

    /**
     * Returns a singleton map with "prebid" as a key and list of {@link ExtBidderError}s cache errors as a value.
     */
    private static Map<String, List<ExtBidderError>> extractPrebidErrors(CacheServiceResult cacheResult,
                                                                         VideoStoredDataResult videoStoredDataResult) {
        final List<ExtBidderError> cacheErrors = extractCacheErrors(cacheResult);
        final List<ExtBidderError> storedErrors = extractStoredErrors(videoStoredDataResult);
        if (cacheErrors.isEmpty() && storedErrors.isEmpty()) {
            return Collections.emptyMap();
        }

        final List<ExtBidderError> collectedErrors = Stream.concat(storedErrors.stream(), cacheErrors.stream())
                .collect(Collectors.toList());

        return Collections.singletonMap(PREBID_EXT, collectedErrors);
    }

    /**
     * Returns a list of {@link ExtBidderError}s of cache errors.
     */
    private static List<ExtBidderError> extractCacheErrors(CacheServiceResult cacheResult) {
        final Throwable error = cacheResult.getError();
        if (error != null) {
            final ExtBidderError extBidderError = ExtBidderError.of(BidderError.Type.generic.getCode(),
                    error.getMessage());
            return Collections.singletonList(extBidderError);
        }
        return Collections.emptyList();
    }

    /**
     * Returns a list of {@link ExtBidderError}s of stored request errors.
     */
    private static List<ExtBidderError> extractStoredErrors(VideoStoredDataResult videoStoredDataResult) {
        final List<String> errors = videoStoredDataResult.getErrors();
        if (CollectionUtils.isNotEmpty(errors)) {
            return errors.stream()
                    .map(message -> ExtBidderError.of(BidderError.Type.generic.getCode(), message))
                    .collect(Collectors.toList());
        }
        return Collections.emptyList();
    }

    /**
     * Adds bid errors: if value by key exists - add errors to its list, otherwise - add an entry.
     */
    private static void addBidErrors(Map<String, List<ExtBidderError>> errors,
                                     Map<String, List<ExtBidderError>> bidErrors) {
        for (Map.Entry<String, List<ExtBidderError>> errorEntry : bidErrors.entrySet()) {
            final List<ExtBidderError> extBidderErrors = errors.get(errorEntry.getKey());
            if (extBidderErrors != null) {
                extBidderErrors.addAll(errorEntry.getValue());
            } else {
                errors.put(errorEntry.getKey(), errorEntry.getValue());
            }
        }
    }

    private static <T> Stream<T> asStream(Iterator<T> iterator) {
        final Iterable<T> iterable = () -> iterator;
        return StreamSupport.stream(iterable.spliterator(), false);
    }

    /**
     * Returns a map with response time by bidders and cache.
     */
    private static Map<String, Integer> toResponseTimes(List<BidderResponse> bidderResponses,
                                                        CacheServiceResult cacheResult) {
        final Map<String, Integer> responseTimeMillis = bidderResponses.stream()
                .collect(Collectors.toMap(BidderResponse::getBidder, BidderResponse::getResponseTime));

        final CacheHttpCall cacheHttpCall = cacheResult.getHttpCall();
        final Integer cacheResponseTime = cacheHttpCall != null ? cacheHttpCall.getResponseTimeMillis() : null;
        if (cacheResponseTime != null) {
            responseTimeMillis.put(CACHE, cacheResponseTime);
        }
        return responseTimeMillis;
    }

    /**
     * Returns {@link BidResponse} based on list of {@link BidderResponse}s and {@link CacheServiceResult}.
     */
    private BidResponse toBidResponse(
            List<BidderResponse> bidderResponses, BidRequest bidRequest, ExtRequestTargeting targeting,
            Set<Bid> winningBids, Set<Bid> winningBidsByBidder, BidRequestCacheInfo cacheInfo,
            CacheServiceResult cacheResult, VideoStoredDataResult videoStoredDataResult, Account account,
<<<<<<< HEAD
            boolean eventsFromRequestEnabled, boolean debugEnabled) {
=======
            long auctionTimestamp, boolean debugEnabled) {
>>>>>>> e305fdb5

        final Map<String, List<ExtBidderError>> bidErrors = new HashMap<>();
        final List<SeatBid> seatBids = bidderResponses.stream()
                .filter(bidderResponse -> !bidderResponse.getSeatBid().getBids().isEmpty())
                .map(bidderResponse -> toSeatBid(bidderResponse, targeting, bidRequest, winningBids,
                        winningBidsByBidder, cacheInfo, cacheResult.getCacheBids(), videoStoredDataResult, account,
<<<<<<< HEAD
                        eventsFromRequestEnabled, bidErrors))
=======
                        bidErrors, auctionTimestamp))
>>>>>>> e305fdb5
                .collect(Collectors.toList());

        final ExtBidResponse extBidResponse =
                toExtBidResponse(bidderResponses, bidRequest, cacheResult, videoStoredDataResult,
                        debugEnabled, bidErrors, auctionTimestamp);

        return BidResponse.builder()
                .id(bidRequest.getId())
                .cur(bidRequest.getCur().get(0))
                .seatbid(seatBids)
                .ext(mapper.mapper().valueToTree(extBidResponse))
                .build();
    }

    private Future<VideoStoredDataResult> videoStoredDataResult(List<Imp> imps, Timeout timeout) {
        final List<String> errors = new ArrayList<>();
        final List<Imp> storedVideoInjectableImps = new ArrayList<>();
        for (Imp imp : imps) {
            try {
                if (checkEchoVideoAttrs(imp)) {
                    storedVideoInjectableImps.add(imp);
                }
            } catch (InvalidRequestException e) {
                errors.add(e.getMessage());
            }
        }

        return storedRequestProcessor.videoStoredDataResult(storedVideoInjectableImps, errors, timeout)
                .otherwise(throwable -> VideoStoredDataResult.of(Collections.emptyMap(),
                        Collections.singletonList(throwable.getMessage())));
    }

    /**
     * Checks if imp.ext.prebid.options.echovideoattrs equals true.
     */
    private boolean checkEchoVideoAttrs(Imp imp) {
        if (imp.getExt() != null) {
            try {
                final ExtImp extImp = mapper.mapper().treeToValue(imp.getExt(), ExtImp.class);
                final ExtImpPrebid prebid = extImp.getPrebid();
                final ExtOptions options = prebid != null ? prebid.getOptions() : null;
                final Boolean echoVideoAttrs = options != null ? options.getEchoVideoAttrs() : null;
                return BooleanUtils.toBoolean(echoVideoAttrs);
            } catch (JsonProcessingException e) {
                throw new InvalidRequestException(String.format(
                        "Incorrect Imp extension format for Imp with id %s: %s", imp.getId(), e.getMessage()));
            }
        }
        return false;
    }

    /**
     * Creates an OpenRTB {@link SeatBid} for a bidder. It will contain all the bids supplied by a bidder and a "bidder"
     * extension field populated.
     */
    private SeatBid toSeatBid(BidderResponse bidderResponse, ExtRequestTargeting targeting, BidRequest bidRequest,
                              Set<Bid> winningBids, Set<Bid> winningBidsByBidder, BidRequestCacheInfo cacheInfo,
                              Map<Bid, CacheIdInfo> cachedBids, VideoStoredDataResult videoStoredDataResult,
<<<<<<< HEAD
                              Account account, boolean eventsFromRequestEnabled,
                              Map<String, List<ExtBidderError>> bidErrors) {
=======
                              Account account, Map<String, List<ExtBidderError>> bidErrors, long auctionTimestamp) {

>>>>>>> e305fdb5
        final String bidder = bidderResponse.getBidder();

        final List<Bid> bids = bidderResponse.getSeatBid().getBids().stream()
                .map(bidderBid -> toBid(bidderBid, bidder, targeting, bidRequest, winningBids, winningBidsByBidder,
<<<<<<< HEAD
                        cacheInfo, cachedBids, videoStoredDataResult.getImpIdToStoredVideo(), account,
                        eventsFromRequestEnabled, bidErrors))
=======
                        cacheInfo, cachedBids, videoStoredDataResult.getImpIdToStoredVideo(), account, bidErrors,
                        auctionTimestamp))
>>>>>>> e305fdb5
                .filter(Objects::nonNull)
                .collect(Collectors.toList());

        return SeatBid.builder()
                .seat(bidder)
                .bid(bids)
                .group(0) // prebid cannot support roadblocking
                .build();
    }

    /**
     * Returns an OpenRTB {@link Bid} with "prebid" and "bidder" extension fields populated.
     */
    private Bid toBid(BidderBid bidderBid, String bidder, ExtRequestTargeting targeting, BidRequest bidRequest,
                      Set<Bid> winningBids, Set<Bid> winningBidsByBidder, BidRequestCacheInfo cacheInfo,
<<<<<<< HEAD
                      Map<Bid, CacheIdInfo> bidsWithCacheIds, Map<String, Video> impIdToStoredVideo, Account account,
                      boolean eventsFromRequestEnabled, Map<String, List<ExtBidderError>> bidErrors) {
=======
                      Map<Bid, CacheIdInfo> bidsWithCacheIds, Map<String, Video> impIdToStoredVideo,
                      Account account, Map<String, List<ExtBidderError>> bidErrors, long auctionTimestamp) {
>>>>>>> e305fdb5

        final Bid bid = bidderBid.getBid();
        final BidType bidType = bidderBid.getType();

        final boolean isApp = bidRequest.getApp() != null;
        if (isApp && bidType.equals(BidType.xNative)) {
            try {
                addNativeMarkup(bid, bidRequest.getImp());
            } catch (PreBidException e) {
                bidErrors.putIfAbsent(bidder, new ArrayList<>());
                bidErrors.get(bidder)
                        .add(ExtBidderError.of(BidderError.Type.bad_server_response.getCode(), e.getMessage()));
                return null;
            }
        }

        final boolean eventsEnabled = Objects.equals(account.getEventsEnabled(), true);

        final Map<String, String> targetingKeywords;
        final ExtResponseCache cache;

        if (targeting != null && winningBidsByBidder.contains(bid)) {
            final CacheIdInfo cacheIdInfo = bidsWithCacheIds.get(bid);
            final String cacheId = cacheIdInfo != null ? cacheIdInfo.getCacheId() : null;
            final String videoCacheId = cacheIdInfo != null ? cacheIdInfo.getVideoCacheId() : null;

            if ((videoCacheId != null && !cacheInfo.isReturnCreativeVideoBids())
                    || (cacheId != null && !cacheInfo.isReturnCreativeBids())) {
                bid.setAdm(null);
            }

            final TargetingKeywordsCreator keywordsCreator = keywordsCreator(targeting, isApp);
            final Map<BidType, TargetingKeywordsCreator> keywordsCreatorByBidType =
                    keywordsCreatorByBidType(targeting, isApp);
            final boolean isWinningBid = winningBids.contains(bid);
<<<<<<< HEAD
            final String winUrl = eventsEnabled && eventsFromRequestEnabled && bidType != BidType.video
                    ? HttpUtil.encodeUrl(eventsService.winUrlTargeting(account.getId()))
=======
            final String winUrl = eventsEnabled && bidType != BidType.video
                    ? HttpUtil.encodeUrl(eventsService.winUrlTargeting(bidder, account.getId(), auctionTimestamp))
>>>>>>> e305fdb5
                    : null;
            targetingKeywords = keywordsCreatorByBidType.getOrDefault(bidType, keywordsCreator)
                    .makeFor(bid, bidder, isWinningBid, cacheId, videoCacheId, cacheHost, cachePath, winUrl);

            final CacheAsset bids = cacheId != null ? toCacheAsset(cacheId) : null;
            final CacheAsset vastXml = videoCacheId != null ? toCacheAsset(videoCacheId) : null;
            cache = bids != null || vastXml != null ? ExtResponseCache.of(bids, vastXml) : null;
        } else {
            targetingKeywords = null;
            cache = null;
        }

        final Video storedVideo = impIdToStoredVideo.get(bid.getImpid());
<<<<<<< HEAD
        final Events events = eventsEnabled && eventsFromRequestEnabled ? eventsService.createEvent(bid.getId(),
                account.getId()) : null;
=======
        final Events events = eventsEnabled
                ? eventsService.createEvent(bid.getId(), bidder, account.getId(), auctionTimestamp)
                : null;
>>>>>>> e305fdb5

        final ExtBidPrebid prebidExt = ExtBidPrebid.of(bidType, targetingKeywords, cache, storedVideo, events, null);
        final ExtPrebid<ExtBidPrebid, ObjectNode> bidExt = ExtPrebid.of(prebidExt, bid.getExt());
        bid.setExt(mapper.mapper().valueToTree(bidExt));

        return bid;
    }

    private void addNativeMarkup(Bid bid, List<Imp> imps) {
        final Response nativeMarkup;
        try {
            nativeMarkup = mapper.decodeValue(bid.getAdm(), Response.class);
        } catch (DecodeException e) {
            throw new PreBidException(e.getMessage());
        }

        final List<Asset> responseAssets = nativeMarkup.getAssets();
        if (CollectionUtils.isNotEmpty(responseAssets)) {
            final Native nativeImp = imps.stream()
                    .filter(imp -> imp.getId().equals(bid.getImpid()) && imp.getXNative() != null)
                    .findFirst()
                    .map(Imp::getXNative)
                    .orElseThrow(() -> new PreBidException("Could not find native imp"));

            final Request nativeRequest;
            try {
                nativeRequest = mapper.mapper().readValue(nativeImp.getRequest(), Request.class);
            } catch (JsonProcessingException e) {
                throw new PreBidException(e.getMessage());
            }

            responseAssets.forEach(asset -> setAssetTypes(asset, nativeRequest.getAssets()));
            bid.setAdm(mapper.encode(nativeMarkup));
        }
    }

    private static void setAssetTypes(Asset responseAsset, List<com.iab.openrtb.request.Asset> requestAssets) {
        if (responseAsset.getImg() != null) {
            final ImageObject img = getAssetById(responseAsset.getId(), requestAssets).getImg();
            final Integer type = img != null ? img.getType() : null;
            if (type != null) {
                responseAsset.getImg().setType(type);
            }
        }
        if (responseAsset.getData() != null) {
            final DataObject data = getAssetById(responseAsset.getId(), requestAssets).getData();
            final Integer type = data != null ? data.getType() : null;
            if (type != null) {
                responseAsset.getData().setType(type);
            }
        }
    }

    private static com.iab.openrtb.request.Asset getAssetById(int assetId,
                                                              List<com.iab.openrtb.request.Asset> requestAssets) {
        return requestAssets.stream()
                .filter(asset -> asset.getId() == assetId)
                .findFirst()
                .orElse(com.iab.openrtb.request.Asset.EMPTY);
    }

    /**
     * Extracts targeting keywords settings from the bid request and creates {@link TargetingKeywordsCreator}
     * instance if it is present.
     * <p>
     */
    private TargetingKeywordsCreator keywordsCreator(ExtRequestTargeting targeting, boolean isApp) {
        final JsonNode pricegranularity = targeting.getPricegranularity();
        return pricegranularity == null || pricegranularity.isNull()
                ? null
                : TargetingKeywordsCreator.create(parsePriceGranularity(pricegranularity),
                targeting.getIncludewinners(), targeting.getIncludebidderkeys(), isApp);
    }

    /**
     * Returns a map of {@link BidType} to correspondent {@link TargetingKeywordsCreator}
     * extracted from {@link ExtRequestTargeting} if it exists.
     */
    private Map<BidType, TargetingKeywordsCreator> keywordsCreatorByBidType(ExtRequestTargeting targeting,
                                                                            boolean isApp) {
        final ExtMediaTypePriceGranularity mediaTypePriceGranularity = targeting.getMediatypepricegranularity();

        if (mediaTypePriceGranularity == null) {
            return Collections.emptyMap();
        }

        final Map<BidType, TargetingKeywordsCreator> result = new HashMap<>();

        final ObjectNode banner = mediaTypePriceGranularity.getBanner();
        final boolean isBannerNull = banner == null || banner.isNull();
        if (!isBannerNull) {
            result.put(BidType.banner, TargetingKeywordsCreator.create(parsePriceGranularity(banner),
                    targeting.getIncludewinners(), targeting.getIncludebidderkeys(), isApp));
        }

        final ObjectNode video = mediaTypePriceGranularity.getVideo();
        final boolean isVideoNull = video == null || video.isNull();
        if (!isVideoNull) {
            result.put(BidType.video, TargetingKeywordsCreator.create(parsePriceGranularity(video),
                    targeting.getIncludewinners(), targeting.getIncludebidderkeys(), isApp));
        }

        final ObjectNode xNative = mediaTypePriceGranularity.getXNative();
        final boolean isNativeNull = xNative == null || xNative.isNull();
        if (!isNativeNull) {
            result.put(BidType.xNative, TargetingKeywordsCreator.create(parsePriceGranularity(xNative),
                    targeting.getIncludewinners(), targeting.getIncludebidderkeys(), isApp));
        }

        return result;
    }

    /**
     * Parse {@link JsonNode} to {@link List} of {@link ExtPriceGranularity}. Throws {@link PreBidException} in
     * case of errors during decoding pricegranularity.
     */
    private ExtPriceGranularity parsePriceGranularity(JsonNode priceGranularity) {
        try {
            return mapper.mapper().treeToValue(priceGranularity, ExtPriceGranularity.class);
        } catch (JsonProcessingException e) {
            throw new PreBidException(String.format("Error decoding bidRequest.prebid.targeting.pricegranularity: %s",
                    e.getMessage()), e);
        }
    }

    /**
     * Creates {@link CacheAsset} for the given cache ID.
     */
    private CacheAsset toCacheAsset(String cacheId) {
        return CacheAsset.of(cacheAssetUrlTemplate.concat(cacheId), cacheId);
    }
}<|MERGE_RESOLUTION|>--- conflicted
+++ resolved
@@ -107,13 +107,10 @@
      * including processing of winning bids with cache IDs.
      */
     Future<BidResponse> create(List<BidderResponse> bidderResponses, BidRequest bidRequest,
-<<<<<<< HEAD
+                               ExtRequestTargeting targeting, BidRequestCacheInfo cacheInfo,
+                               Account account, Timeout timeout, long auctionTimestamp, boolean debugEnabled) {
                                ExtRequestTargeting targeting, BidRequestCacheInfo cacheInfo, Account account,
                                boolean eventsFromRequestEnabled, Timeout timeout, boolean debugEnabled) {
-=======
-                               ExtRequestTargeting targeting, BidRequestCacheInfo cacheInfo,
-                               Account account, Timeout timeout, long auctionTimestamp, boolean debugEnabled) {
->>>>>>> e305fdb5
 
         final Future<BidResponse> result;
 
@@ -145,11 +142,8 @@
                     .compose(cacheResult -> videoStoredDataResult(bidRequest.getImp(), timeout)
                             .map(videoStoredDataResult -> toBidResponse(bidderResponses, bidRequest, targeting,
                                     winningBids, winningBidsByBidder, cacheInfo, cacheResult, videoStoredDataResult,
-<<<<<<< HEAD
                                     account, eventsFromRequestEnabled, debugEnabled)));
-=======
                                     account, auctionTimestamp, debugEnabled)));
->>>>>>> e305fdb5
         }
 
         return result;
@@ -519,22 +513,16 @@
             List<BidderResponse> bidderResponses, BidRequest bidRequest, ExtRequestTargeting targeting,
             Set<Bid> winningBids, Set<Bid> winningBidsByBidder, BidRequestCacheInfo cacheInfo,
             CacheServiceResult cacheResult, VideoStoredDataResult videoStoredDataResult, Account account,
-<<<<<<< HEAD
             boolean eventsFromRequestEnabled, boolean debugEnabled) {
-=======
             long auctionTimestamp, boolean debugEnabled) {
->>>>>>> e305fdb5
 
         final Map<String, List<ExtBidderError>> bidErrors = new HashMap<>();
         final List<SeatBid> seatBids = bidderResponses.stream()
                 .filter(bidderResponse -> !bidderResponse.getSeatBid().getBids().isEmpty())
                 .map(bidderResponse -> toSeatBid(bidderResponse, targeting, bidRequest, winningBids,
                         winningBidsByBidder, cacheInfo, cacheResult.getCacheBids(), videoStoredDataResult, account,
-<<<<<<< HEAD
+                        bidErrors, auctionTimestamp))
                         eventsFromRequestEnabled, bidErrors))
-=======
-                        bidErrors, auctionTimestamp))
->>>>>>> e305fdb5
                 .collect(Collectors.toList());
 
         final ExtBidResponse extBidResponse =
@@ -593,24 +581,18 @@
     private SeatBid toSeatBid(BidderResponse bidderResponse, ExtRequestTargeting targeting, BidRequest bidRequest,
                               Set<Bid> winningBids, Set<Bid> winningBidsByBidder, BidRequestCacheInfo cacheInfo,
                               Map<Bid, CacheIdInfo> cachedBids, VideoStoredDataResult videoStoredDataResult,
-<<<<<<< HEAD
                               Account account, boolean eventsFromRequestEnabled,
                               Map<String, List<ExtBidderError>> bidErrors) {
-=======
                               Account account, Map<String, List<ExtBidderError>> bidErrors, long auctionTimestamp) {
 
->>>>>>> e305fdb5
         final String bidder = bidderResponse.getBidder();
 
         final List<Bid> bids = bidderResponse.getSeatBid().getBids().stream()
                 .map(bidderBid -> toBid(bidderBid, bidder, targeting, bidRequest, winningBids, winningBidsByBidder,
-<<<<<<< HEAD
                         cacheInfo, cachedBids, videoStoredDataResult.getImpIdToStoredVideo(), account,
                         eventsFromRequestEnabled, bidErrors))
-=======
                         cacheInfo, cachedBids, videoStoredDataResult.getImpIdToStoredVideo(), account, bidErrors,
                         auctionTimestamp))
->>>>>>> e305fdb5
                 .filter(Objects::nonNull)
                 .collect(Collectors.toList());
 
@@ -626,13 +608,10 @@
      */
     private Bid toBid(BidderBid bidderBid, String bidder, ExtRequestTargeting targeting, BidRequest bidRequest,
                       Set<Bid> winningBids, Set<Bid> winningBidsByBidder, BidRequestCacheInfo cacheInfo,
-<<<<<<< HEAD
                       Map<Bid, CacheIdInfo> bidsWithCacheIds, Map<String, Video> impIdToStoredVideo, Account account,
                       boolean eventsFromRequestEnabled, Map<String, List<ExtBidderError>> bidErrors) {
-=======
                       Map<Bid, CacheIdInfo> bidsWithCacheIds, Map<String, Video> impIdToStoredVideo,
                       Account account, Map<String, List<ExtBidderError>> bidErrors, long auctionTimestamp) {
->>>>>>> e305fdb5
 
         final Bid bid = bidderBid.getBid();
         final BidType bidType = bidderBid.getType();
@@ -668,13 +647,10 @@
             final Map<BidType, TargetingKeywordsCreator> keywordsCreatorByBidType =
                     keywordsCreatorByBidType(targeting, isApp);
             final boolean isWinningBid = winningBids.contains(bid);
-<<<<<<< HEAD
             final String winUrl = eventsEnabled && eventsFromRequestEnabled && bidType != BidType.video
                     ? HttpUtil.encodeUrl(eventsService.winUrlTargeting(account.getId()))
-=======
             final String winUrl = eventsEnabled && bidType != BidType.video
                     ? HttpUtil.encodeUrl(eventsService.winUrlTargeting(bidder, account.getId(), auctionTimestamp))
->>>>>>> e305fdb5
                     : null;
             targetingKeywords = keywordsCreatorByBidType.getOrDefault(bidType, keywordsCreator)
                     .makeFor(bid, bidder, isWinningBid, cacheId, videoCacheId, cacheHost, cachePath, winUrl);
@@ -688,14 +664,11 @@
         }
 
         final Video storedVideo = impIdToStoredVideo.get(bid.getImpid());
-<<<<<<< HEAD
         final Events events = eventsEnabled && eventsFromRequestEnabled ? eventsService.createEvent(bid.getId(),
                 account.getId()) : null;
-=======
         final Events events = eventsEnabled
                 ? eventsService.createEvent(bid.getId(), bidder, account.getId(), auctionTimestamp)
                 : null;
->>>>>>> e305fdb5
 
         final ExtBidPrebid prebidExt = ExtBidPrebid.of(bidType, targetingKeywords, cache, storedVideo, events, null);
         final ExtPrebid<ExtBidPrebid, ObjectNode> bidExt = ExtPrebid.of(prebidExt, bid.getExt());
