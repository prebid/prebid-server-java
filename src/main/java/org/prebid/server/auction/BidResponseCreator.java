package org.prebid.server.auction;

import com.fasterxml.jackson.core.JsonProcessingException;
import com.fasterxml.jackson.core.type.TypeReference;
import com.fasterxml.jackson.databind.JsonNode;
import com.fasterxml.jackson.databind.node.ObjectNode;
import com.iab.openrtb.request.BidRequest;
import com.iab.openrtb.request.DataObject;
import com.iab.openrtb.request.ImageObject;
import com.iab.openrtb.request.Imp;
import com.iab.openrtb.request.Native;
import com.iab.openrtb.request.Request;
import com.iab.openrtb.request.Video;
import com.iab.openrtb.response.Asset;
import com.iab.openrtb.response.Bid;
import com.iab.openrtb.response.BidResponse;
import com.iab.openrtb.response.Response;
import com.iab.openrtb.response.SeatBid;
import io.vertx.core.Future;
import org.apache.commons.collections4.CollectionUtils;
import org.apache.commons.collections4.ListUtils;
import org.apache.commons.collections4.MapUtils;
import org.apache.commons.lang3.BooleanUtils;
import org.apache.commons.lang3.ObjectUtils;
import org.apache.commons.lang3.StringUtils;
import org.prebid.server.auction.model.AuctionContext;
import org.prebid.server.auction.model.BidRequestCacheInfo;
import org.prebid.server.auction.model.BidderResponse;
import org.prebid.server.auction.model.CategoryMappingResult;
import org.prebid.server.bidder.BidderCatalog;
import org.prebid.server.bidder.model.BidderBid;
import org.prebid.server.bidder.model.BidderError;
import org.prebid.server.bidder.model.BidderSeatBid;
import org.prebid.server.cache.CacheService;
import org.prebid.server.cache.model.CacheContext;
import org.prebid.server.cache.model.CacheInfo;
import org.prebid.server.cache.model.CacheServiceResult;
import org.prebid.server.cache.model.DebugHttpCall;
import org.prebid.server.events.EventsContext;
import org.prebid.server.events.EventsService;
import org.prebid.server.exception.InvalidRequestException;
import org.prebid.server.exception.PreBidException;
import org.prebid.server.execution.Timeout;
import org.prebid.server.json.DecodeException;
import org.prebid.server.json.JacksonMapper;
import org.prebid.server.proto.openrtb.ext.ExtPrebid;
import org.prebid.server.proto.openrtb.ext.request.ExtImp;
import org.prebid.server.proto.openrtb.ext.request.ExtImpPrebid;
import org.prebid.server.proto.openrtb.ext.request.ExtMediaTypePriceGranularity;
import org.prebid.server.proto.openrtb.ext.request.ExtOptions;
import org.prebid.server.proto.openrtb.ext.request.ExtPriceGranularity;
import org.prebid.server.proto.openrtb.ext.request.ExtRequest;
import org.prebid.server.proto.openrtb.ext.request.ExtRequestPrebid;
import org.prebid.server.proto.openrtb.ext.request.ExtRequestPrebidChannel;
import org.prebid.server.proto.openrtb.ext.request.ExtRequestTargeting;
import org.prebid.server.proto.openrtb.ext.response.BidType;
import org.prebid.server.proto.openrtb.ext.response.CacheAsset;
import org.prebid.server.proto.openrtb.ext.response.Events;
import org.prebid.server.proto.openrtb.ext.response.ExtBidPrebid;
import org.prebid.server.proto.openrtb.ext.response.ExtBidPrebidVideo;
import org.prebid.server.proto.openrtb.ext.response.ExtBidResponse;
import org.prebid.server.proto.openrtb.ext.response.ExtBidResponsePrebid;
import org.prebid.server.proto.openrtb.ext.response.ExtBidderError;
import org.prebid.server.proto.openrtb.ext.response.ExtHttpCall;
import org.prebid.server.proto.openrtb.ext.response.ExtResponseCache;
import org.prebid.server.proto.openrtb.ext.response.ExtResponseDebug;
import org.prebid.server.settings.model.Account;
import org.prebid.server.settings.model.AccountAnalyticsConfig;
import org.prebid.server.settings.model.VideoStoredDataResult;

import java.math.BigDecimal;
import java.time.Clock;
import java.util.ArrayList;
import java.util.Collection;
import java.util.Collections;
import java.util.Comparator;
import java.util.EnumMap;
import java.util.HashMap;
import java.util.HashSet;
import java.util.Iterator;
import java.util.List;
import java.util.Map;
import java.util.Objects;
import java.util.Set;
import java.util.UUID;
import java.util.function.Function;
import java.util.stream.Collectors;
import java.util.stream.Stream;
import java.util.stream.StreamSupport;

public class BidResponseCreator {

    private static final TypeReference<ExtPrebid<ExtBidPrebid, ObjectNode>> EXT_PREBID_TYPE_REFERENCE =
            new TypeReference<ExtPrebid<ExtBidPrebid, ObjectNode>>() {
            };

    private static final String CACHE = "cache";
    private static final String PREBID_EXT = "prebid";

    private final CacheService cacheService;
    private final CategoryMappingService categoryMappingService;
    private final BidderCatalog bidderCatalog;
    private final EventsService eventsService;
    private final StoredRequestProcessor storedRequestProcessor;
    private final boolean generateBidId;
    private final int truncateAttrChars;
    private final Clock clock;
    private final JacksonMapper mapper;

    private final String cacheHost;
    private final String cachePath;
    private final String cacheAssetUrlTemplate;

    public BidResponseCreator(CacheService cacheService,
                              CategoryMappingService categoryMappingService,
                              BidderCatalog bidderCatalog,
                              EventsService eventsService,
                              StoredRequestProcessor storedRequestProcessor,
                              boolean generateBidId,
                              int truncateAttrChars,
                              Clock clock,
                              JacksonMapper mapper) {

        this.cacheService = Objects.requireNonNull(cacheService);
        this.categoryMappingService = Objects.requireNonNull(categoryMappingService);
        this.bidderCatalog = Objects.requireNonNull(bidderCatalog);
        this.eventsService = Objects.requireNonNull(eventsService);
        this.storedRequestProcessor = Objects.requireNonNull(storedRequestProcessor);
        this.generateBidId = generateBidId;
        this.truncateAttrChars = validateTruncateAttrChars(truncateAttrChars);
        this.clock = Objects.requireNonNull(clock);
        this.mapper = Objects.requireNonNull(mapper);

        cacheHost = Objects.requireNonNull(cacheService.getEndpointHost());
        cachePath = Objects.requireNonNull(cacheService.getEndpointPath());
        cacheAssetUrlTemplate = Objects.requireNonNull(cacheService.getCachedAssetURLTemplate());
    }

    /**
     * Creates an OpenRTB {@link BidResponse} from the bids supplied by the bidder,
     * including processing of winning bids with cache IDs.
     */
    Future<BidResponse> create(List<BidderResponse> bidderResponses,
                               AuctionContext auctionContext,
                               BidRequestCacheInfo cacheInfo,
                               boolean debugEnabled) {

        final long auctionTimestamp = auctionTimestamp(auctionContext);
        final BidRequest bidRequest = auctionContext.getBidRequest();

        if (isEmptyBidderResponses(bidderResponses)) {
            return Future.succeededFuture(BidResponse.builder()
                    .id(bidRequest.getId())
                    .cur(bidRequest.getCur().get(0))
                    .nbr(0) // signal "Unknown Error"
                    .seatbid(Collections.emptyList())
                    .ext(mapper.mapper().valueToTree(toExtBidResponse(
                            bidderResponses,
                            auctionContext,
                            CacheServiceResult.empty(),
                            VideoStoredDataResult.empty(),
                            auctionTimestamp,
                            debugEnabled,
                            null)))
                    .build());
        }

        final ExtRequestTargeting targeting = targeting(bidRequest);
        return categoryMappingService.createCategoryMapping(bidderResponses, bidRequest, targeting,
                auctionContext.getTimeout())
                .map(categoryMappingResult -> updateWithCategoryErrors(categoryMappingResult, auctionContext))
                .compose(categoryMappingResult -> cacheBidsAndCreateResponse(
                        categoryMappingResult.getBidderResponses(),
                        auctionContext,
                        categoryMappingResult.getBiddersToBidsCategories(),
                        cacheInfo,
                        auctionTimestamp,
                        targeting,
                        debugEnabled));
    }

    private static CategoryMappingResult updateWithCategoryErrors(CategoryMappingResult categoryMappingResult,
                                                                  AuctionContext auctionContext) {
        auctionContext.getPrebidErrors().addAll(CollectionUtils.emptyIfNull(categoryMappingResult.getErrors()));
        return categoryMappingResult;
    }

    private static int validateTruncateAttrChars(int truncateAttrChars) {
        if (truncateAttrChars < 0 || truncateAttrChars > 255) {
            throw new IllegalArgumentException("truncateAttrChars must be between 0 and 255");
        }

        return truncateAttrChars;
    }

    /**
     * Checks whether bidder responses are empty or contain no bids.
     */
    private static boolean isEmptyBidderResponses(List<BidderResponse> bidderResponses) {
        return bidderResponses.isEmpty() || bidderResponses.stream()
                .map(bidderResponse -> bidderResponse.getSeatBid().getBids())
                .allMatch(CollectionUtils::isEmpty);
    }

    private Future<BidResponse> cacheBidsAndCreateResponse(List<BidderResponse> bidderResponses,
                                                           AuctionContext auctionContext,
                                                           Map<String, Map<String, String>> biddersToBidsCategories,
                                                           BidRequestCacheInfo cacheInfo,
                                                           long auctionTimestamp,
                                                           ExtRequestTargeting targeting,
                                                           boolean debugEnabled) {

        final BidRequest bidRequest = auctionContext.getBidRequest();

        bidderResponses.forEach(BidResponseCreator::removeRedundantBids);
        final Set<Bid> winningBids = newOrEmptySet(targeting);
        final Set<Bid> winningBidsByBidder = newOrEmptySet(targeting);

        // determine winning bids only if targeting is present
        if (targeting != null) {
            populateWinningBids(bidderResponses, winningBids, winningBidsByBidder);
        }

        final Set<Bid> bidsToCache = cacheInfo.isShouldCacheWinningBidsOnly()
                ? winningBids
                : bidderResponses.stream().flatMap(BidResponseCreator::getBids).collect(Collectors.toSet());

        final EventsContext eventsContext = EventsContext.builder()
                .enabledForAccount(eventsEnabledForAccount(auctionContext))
                .enabledForRequest(eventsEnabledForRequest(auctionContext))
                .auctionTimestamp(auctionTimestamp)
                .integration(integrationFrom(auctionContext))
                .build();

        return toBidsWithCacheIds(
                bidderResponses,
                bidsToCache,
                biddersToBidsCategories,
                auctionContext,
                cacheInfo,
                eventsContext)
                .compose(cacheResult -> videoStoredDataResult(auctionContext)
                        .map(videoStoredDataResult -> toBidResponse(
                                bidderResponses,
                                auctionContext,
                                targeting,
                                winningBids,
                                winningBidsByBidder,
                                cacheInfo,
                                cacheResult,
                                videoStoredDataResult,
                                biddersToBidsCategories,
                                eventsContext,
                                auctionTimestamp,
                                debugEnabled)));
    }

    private static ExtRequestTargeting targeting(BidRequest bidRequest) {
        final ExtRequest requestExt = bidRequest.getExt();
        final ExtRequestPrebid prebid = requestExt != null ? requestExt.getPrebid() : null;
        return prebid != null ? prebid.getTargeting() : null;
    }

    /**
     * Extracts auction timestamp from {@link ExtRequest} or get it from {@link Clock} if it is null.
     */
    private long auctionTimestamp(AuctionContext auctionContext) {
        final ExtRequest requestExt = auctionContext.getBidRequest().getExt();
        final ExtRequestPrebid prebid = requestExt != null ? requestExt.getPrebid() : null;
        final Long auctionTimestamp = prebid != null ? prebid.getAuctiontimestamp() : null;
        return auctionTimestamp != null ? auctionTimestamp : clock.millis();
    }

    /**
     * Returns {@link ExtBidResponse} object, populated with response time, errors and debug info (if requested)
     * from all bidders.
     */
    private ExtBidResponse toExtBidResponse(List<BidderResponse> bidderResponses,
                                            AuctionContext auctionContext,
                                            CacheServiceResult cacheResult,
                                            VideoStoredDataResult videoStoredDataResult,
                                            long auctionTimestamp,
                                            boolean debugEnabled,
                                            Map<String, List<ExtBidderError>> bidErrors) {

        final BidRequest bidRequest = auctionContext.getBidRequest();

        final ExtResponseDebug extResponseDebug = debugEnabled
                ? ExtResponseDebug.of(toExtHttpCalls(bidderResponses, cacheResult), bidRequest)
                : null;
        final Map<String, List<ExtBidderError>> errors =
                toExtBidderErrors(bidderResponses, auctionContext, cacheResult, videoStoredDataResult, bidErrors);
        final Map<String, Integer> responseTimeMillis = toResponseTimes(bidderResponses, cacheResult);

        return ExtBidResponse.of(extResponseDebug, errors, responseTimeMillis, bidRequest.getTmax(), null,
                ExtBidResponsePrebid.of(auctionTimestamp));
    }

    private static void removeRedundantBids(BidderResponse bidderResponse) {
        final List<BidderBid> responseBidderBids = bidderResponse.getSeatBid().getBids();
        if (responseBidderBids.size() < 2) { // no reason for removing if only one bid was responded
            return;
        }

        final Map<String, List<BidderBid>> impIdToBidderBid = responseBidderBids.stream()
                .collect(Collectors.groupingBy(bidderBid -> bidderBid.getBid().getImpid()));

        final Set<BidderBid> mostValuableBids = impIdToBidderBid.values().stream()
                .map(BidResponseCreator::mostValuableBid)
                .collect(Collectors.toSet());

        responseBidderBids.clear();
        responseBidderBids.addAll(mostValuableBids);
    }

    private static BidderBid mostValuableBid(List<BidderBid> bidderBids) {
        if (bidderBids.size() == 1) {
            return bidderBids.get(0);
        }

        final List<BidderBid> dealBidderBids = bidderBids.stream()
                .filter(bidderBid -> StringUtils.isNotBlank(bidderBid.getBid().getDealid()))
                .collect(Collectors.toList());

        List<BidderBid> processedBidderBids = dealBidderBids.isEmpty() ? bidderBids : dealBidderBids;

        return processedBidderBids.stream()
                .max(Comparator.comparing(bidderBid -> bidderBid.getBid().getPrice(), Comparator.naturalOrder()))
                .orElse(bidderBids.get(0));
    }

    /**
     * Returns new {@link HashSet} in case of existing keywordsCreator or empty collection if null.
     */
    private static Set<Bid> newOrEmptySet(ExtRequestTargeting targeting) {
        return targeting != null ? new HashSet<>() : Collections.emptySet();
    }

    /**
     * Populates 2 input sets:
     * <p>
     * - winning bids for each impId (ad unit code) through all bidder responses.
     * <br>
     * - winning bids for each impId but for separate bidder.
     * <p>
     * Winning bid is the one with the highest price.
     */
    private static void populateWinningBids(List<BidderResponse> bidderResponses, Set<Bid> winningBids,
                                            Set<Bid> winningBidsByBidder) {
        final Map<String, Bid> winningBidsMap = new HashMap<>(); // impId -> Bid
        final Map<String, Map<String, Bid>> winningBidsByBidderMap = new HashMap<>(); // impId -> [bidder -> Bid]

        for (BidderResponse bidderResponse : bidderResponses) {
            final String bidder = bidderResponse.getBidder();

            for (BidderBid bidderBid : bidderResponse.getSeatBid().getBids()) {
                final Bid bid = bidderBid.getBid();

                tryAddWinningBid(bid, winningBidsMap);
                tryAddWinningBidByBidder(bid, bidder, winningBidsByBidderMap);
            }
        }

        winningBids.addAll(winningBidsMap.values());

        final List<Bid> bidsByBidder = winningBidsByBidderMap.values().stream()
                .flatMap(bidsByBidderMap -> bidsByBidderMap.values().stream())
                .collect(Collectors.toList());
        winningBidsByBidder.addAll(bidsByBidder);
    }

    /**
     * Tries to add a winning bid for each impId.
     */
    private static void tryAddWinningBid(Bid bid, Map<String, Bid> winningBids) {
        final String impId = bid.getImpid();

        if (!winningBids.containsKey(impId) || bid.getPrice().compareTo(winningBids.get(impId).getPrice()) > 0) {
            winningBids.put(impId, bid);
        }
    }

    /**
     * Tries to add a winning bid for each impId for separate bidder.
     */
    private static void tryAddWinningBidByBidder(Bid bid, String bidder,
                                                 Map<String, Map<String, Bid>> winningBidsByBidder) {
        final String impId = bid.getImpid();

        if (!winningBidsByBidder.containsKey(impId)) {
            final Map<String, Bid> bidsByBidder = new HashMap<>();
            bidsByBidder.put(bidder, bid);

            winningBidsByBidder.put(impId, bidsByBidder);
        } else {
            final Map<String, Bid> bidsByBidder = winningBidsByBidder.get(impId);

            if (!bidsByBidder.containsKey(bidder)
                    || bid.getPrice().compareTo(bidsByBidder.get(bidder).getPrice()) > 0) {
                bidsByBidder.put(bidder, bid);
            }
        }
    }

    private static Stream<Bid> getBids(BidderResponse bidderResponse) {
        return Stream.of(bidderResponse)
                .map(BidderResponse::getSeatBid)
                .filter(Objects::nonNull)
                .map(BidderSeatBid::getBids)
                .filter(Objects::nonNull)
                .flatMap(Collection::stream)
                .map(BidderBid::getBid);
    }

    /**
     * Corresponds cacheId (or null if not present) to each {@link Bid}.
     */
    private Future<CacheServiceResult> toBidsWithCacheIds(List<BidderResponse> bidderResponses,
                                                          Set<Bid> bidsToCache,
                                                          Map<String, Map<String, String>> biddersToBidsCategories,
                                                          AuctionContext auctionContext,
                                                          BidRequestCacheInfo cacheInfo,
                                                          EventsContext eventsContext) {

        if (!cacheInfo.isDoCaching()) {
            return Future.succeededFuture(CacheServiceResult.of(null, null, toMapBidsWithEmptyCacheIds(bidsToCache)));
        }

        // do not submit non deals bids with zero price to prebid cache
        final List<Bid> bidsValidToBeCached = bidsToCache.stream()
                .filter(BidResponseCreator::isValidForCaching)
                .collect(Collectors.toList());

        final boolean shouldCacheVideoBids = cacheInfo.isShouldCacheVideoBids();

        final Map<String, List<String>> bidderToVideoBidIdsToModify =
                shouldCacheVideoBids && eventsEnabledForAccount(auctionContext)
                        ? getBidderAndVideoBidIdsToModify(bidderResponses, auctionContext.getBidRequest().getImp())
                        : Collections.emptyMap();
        final Map<String, List<String>> bidderToBidIds = bidderResponses.stream()
                .collect(Collectors.toMap(BidderResponse::getBidder, bidderResponse -> getBids(bidderResponse)
                        .map(Bid::getId)
                        .collect(Collectors.toList())));

        final CacheContext cacheContext = CacheContext.builder()
                .cacheBidsTtl(cacheInfo.getCacheBidsTtl())
                .cacheVideoBidsTtl(cacheInfo.getCacheVideoBidsTtl())
                .shouldCacheBids(cacheInfo.isShouldCacheBids())
                .shouldCacheVideoBids(shouldCacheVideoBids)
                .bidderToVideoBidIdsToModify(bidderToVideoBidIdsToModify)
                .bidderToBidIds(bidderToBidIds)
                .biddersToBidsCategories(biddersToBidsCategories)
                .build();

        return cacheService.cacheBidsOpenrtb(bidsValidToBeCached, auctionContext, cacheContext, eventsContext)
                .map(cacheResult -> addNotCachedBids(cacheResult, bidsToCache));
    }

    private static boolean isValidForCaching(Bid bid) {
        final BigDecimal price = bid.getPrice();
        return bid.getDealid() != null ? price.compareTo(BigDecimal.ZERO) >= 0 : price.compareTo(BigDecimal.ZERO) > 0;
    }

    private Map<String, List<String>> getBidderAndVideoBidIdsToModify(List<BidderResponse> bidderResponses,
                                                                      List<Imp> imps) {

        return bidderResponses.stream()
                .filter(bidderResponse -> bidderCatalog.isModifyingVastXmlAllowed(bidderResponse.getBidder()))
                .collect(Collectors.toMap(BidderResponse::getBidder, bidderResponse -> getBids(bidderResponse)
                        .filter(bid -> isVideoBid(bid, imps))
                        .map(Bid::getId)
                        .collect(Collectors.toList())));
    }

    private static boolean isVideoBid(Bid bid, List<Imp> imps) {
        return imps.stream()
                .filter(imp -> imp.getVideo() != null)
                .map(Imp::getId)
                .anyMatch(impId -> bid.getImpid().equals(impId));
    }

    /**
     * Creates a map with {@link Bid} as a key and null as a value.
     */
    private static Map<Bid, CacheInfo> toMapBidsWithEmptyCacheIds(Set<Bid> bids) {
        return bids.stream()
                .collect(Collectors.toMap(Function.identity(), ignored -> CacheInfo.empty()));
    }

    /**
     * Adds bids with no cache id info.
     */
    private static CacheServiceResult addNotCachedBids(CacheServiceResult cacheResult, Set<Bid> bids) {
        final Map<Bid, CacheInfo> bidToCacheId = cacheResult.getCacheBids();

        if (bids.size() > bidToCacheId.size()) {
            final Map<Bid, CacheInfo> updatedBidToCacheInfo = new HashMap<>(bidToCacheId);
            for (Bid bid : bids) {
                if (!updatedBidToCacheInfo.containsKey(bid)) {
                    updatedBidToCacheInfo.put(bid, CacheInfo.empty());
                }
            }
            return CacheServiceResult.of(cacheResult.getHttpCall(), cacheResult.getError(), updatedBidToCacheInfo);
        }
        return cacheResult;
    }

    private static Map<String, List<ExtHttpCall>> toExtHttpCalls(List<BidderResponse> bidderResponses,
                                                                 CacheServiceResult cacheResult) {
        final Map<String, List<ExtHttpCall>> bidderHttpCalls = bidderResponses.stream()
                .collect(Collectors.toMap(BidderResponse::getBidder,
                        bidderResponse -> ListUtils.emptyIfNull(bidderResponse.getSeatBid().getHttpCalls())));

        final DebugHttpCall httpCall = cacheResult.getHttpCall();
        final ExtHttpCall cacheExtHttpCall = httpCall != null ? toExtHttpCall(httpCall) : null;
        final Map<String, List<ExtHttpCall>> cacheHttpCalls = cacheExtHttpCall != null
                ? Collections.singletonMap(CACHE, Collections.singletonList(cacheExtHttpCall))
                : Collections.emptyMap();

        final Map<String, List<ExtHttpCall>> httpCalls = new HashMap<>();
        httpCalls.putAll(bidderHttpCalls);
        httpCalls.putAll(cacheHttpCalls);
        return httpCalls.isEmpty() ? null : httpCalls;
    }

    private static ExtHttpCall toExtHttpCall(DebugHttpCall debugHttpCall) {
        return ExtHttpCall.builder()
                .uri(debugHttpCall.getRequestUri())
                .requestbody(debugHttpCall.getRequestBody())
                .status(debugHttpCall.getResponseStatus())
                .responsebody(debugHttpCall.getResponseBody())
                .build();
    }

    private Map<String, List<ExtBidderError>> toExtBidderErrors(List<BidderResponse> bidderResponses,
                                                                AuctionContext auctionContext,
                                                                CacheServiceResult cacheResult,
                                                                VideoStoredDataResult videoStoredDataResult,
                                                                Map<String, List<ExtBidderError>> bidErrors) {
        final BidRequest bidRequest = auctionContext.getBidRequest();
        final Map<String, List<ExtBidderError>> errors = new HashMap<>();

        errors.putAll(extractBidderErrors(bidderResponses));
        errors.putAll(extractDeprecatedBiddersErrors(bidRequest));
        errors.putAll(extractPrebidErrors(videoStoredDataResult, auctionContext));
        errors.putAll(extractCacheErrors(cacheResult));
        if (MapUtils.isNotEmpty(bidErrors)) {
            addBidErrors(errors, bidErrors);
        }

        return errors.isEmpty() ? null : errors;
    }

    /**
     * Returns a map with bidder name as a key and list of {@link ExtBidderError}s as a value.
     */
    private static Map<String, List<ExtBidderError>> extractBidderErrors(List<BidderResponse> bidderResponses) {
        return bidderResponses.stream()
                .filter(bidderResponse -> CollectionUtils.isNotEmpty(bidderResponse.getSeatBid().getErrors()))
                .collect(Collectors.toMap(BidderResponse::getBidder,
                        bidderResponse -> errorsDetails(bidderResponse.getSeatBid().getErrors())));
    }

    /**
     * Maps a list of {@link BidderError} to a list of {@link ExtBidderError}s.
     */
    private static List<ExtBidderError> errorsDetails(List<BidderError> errors) {
        return errors.stream()
                .map(bidderError -> ExtBidderError.of(bidderError.getType().getCode(), bidderError.getMessage()))
                .collect(Collectors.toList());
    }

    /**
     * Returns a map with deprecated bidder name as a key and list of {@link ExtBidderError}s as a value.
     */
    private Map<String, List<ExtBidderError>> extractDeprecatedBiddersErrors(BidRequest bidRequest) {
        return bidRequest.getImp().stream()
                .filter(imp -> imp.getExt() != null)
                .flatMap(imp -> asStream(imp.getExt().fieldNames()))
                .distinct()
                .filter(bidderCatalog::isDeprecatedName)
                .collect(Collectors.toMap(Function.identity(),
                        bidder -> Collections.singletonList(ExtBidderError.of(BidderError.Type.bad_input.getCode(),
                                bidderCatalog.errorForDeprecatedName(bidder)))));
    }

    /**
     * Returns a singleton map with "prebid" as a key and list of {@link ExtBidderError}s errors as a value.
     */
    private static Map<String, List<ExtBidderError>> extractPrebidErrors(VideoStoredDataResult videoStoredDataResult,
                                                                         AuctionContext auctionContext) {
        final List<ExtBidderError> storedErrors = extractStoredErrors(videoStoredDataResult);
        final List<ExtBidderError> contextErrors = extractContextErrors(auctionContext);
        if (storedErrors.isEmpty() && contextErrors.isEmpty()) {
            return Collections.emptyMap();
        }

        final List<ExtBidderError> collectedErrors = Stream.concat(contextErrors.stream(), storedErrors.stream())
                .collect(Collectors.toList());
        return Collections.singletonMap(PREBID_EXT, collectedErrors);
    }

    /**
     * Returns a list of {@link ExtBidderError}s of stored request errors.
     */
    private static List<ExtBidderError> extractStoredErrors(VideoStoredDataResult videoStoredDataResult) {
        final List<String> errors = videoStoredDataResult.getErrors();
        if (CollectionUtils.isNotEmpty(errors)) {
            return errors.stream()
                    .map(message -> ExtBidderError.of(BidderError.Type.generic.getCode(), message))
                    .collect(Collectors.toList());
        }
        return Collections.emptyList();
    }

    /**
     * Returns a list of {@link ExtBidderError}s of auction context prebid errors.
     */
    private static List<ExtBidderError> extractContextErrors(AuctionContext auctionContext) {
        return auctionContext.getPrebidErrors().stream()
                .map(message -> ExtBidderError.of(BidderError.Type.generic.getCode(), message))
                .collect(Collectors.toList());
    }

    /**
     * Returns a singleton map with "cache" as a key and list of {@link ExtBidderError}s cache errors as a value.
     */
    private static Map<String, List<ExtBidderError>> extractCacheErrors(CacheServiceResult cacheResult) {
        final Throwable error = cacheResult.getError();
        if (error != null) {
            final ExtBidderError extBidderError = ExtBidderError.of(BidderError.Type.generic.getCode(),
                    error.getMessage());
            return Collections.singletonMap(CACHE, Collections.singletonList(extBidderError));
        }
        return Collections.emptyMap();
    }

    /**
     * Adds bid errors: if value by key exists - add errors to its list, otherwise - add an entry.
     */
    private static void addBidErrors(Map<String, List<ExtBidderError>> errors,
                                     Map<String, List<ExtBidderError>> bidErrors) {
        for (Map.Entry<String, List<ExtBidderError>> errorEntry : bidErrors.entrySet()) {
            final List<ExtBidderError> extBidderErrors = errors.get(errorEntry.getKey());
            if (extBidderErrors != null) {
                extBidderErrors.addAll(errorEntry.getValue());
            } else {
                errors.put(errorEntry.getKey(), errorEntry.getValue());
            }
        }
    }

    private static <T> Stream<T> asStream(Iterator<T> iterator) {
        final Iterable<T> iterable = () -> iterator;
        return StreamSupport.stream(iterable.spliterator(), false);
    }

    /**
     * Returns a map with response time by bidders and cache.
     */
    private static Map<String, Integer> toResponseTimes(List<BidderResponse> bidderResponses,
                                                        CacheServiceResult cacheResult) {
        final Map<String, Integer> responseTimeMillis = bidderResponses.stream()
                .collect(Collectors.toMap(BidderResponse::getBidder, BidderResponse::getResponseTime));

        final DebugHttpCall debugHttpCall = cacheResult.getHttpCall();
        final Integer cacheResponseTime = debugHttpCall != null ? debugHttpCall.getResponseTimeMillis() : null;
        if (cacheResponseTime != null) {
            responseTimeMillis.put(CACHE, cacheResponseTime);
        }
        return responseTimeMillis;
    }

    /**
     * Returns {@link BidResponse} based on list of {@link BidderResponse}s and {@link CacheServiceResult}.
     */
    private BidResponse toBidResponse(List<BidderResponse> bidderResponses,
                                      AuctionContext auctionContext,
                                      ExtRequestTargeting targeting,
                                      Set<Bid> winningBids,
                                      Set<Bid> winningBidsByBidder,
                                      BidRequestCacheInfo requestCacheInfo,
                                      CacheServiceResult cacheResult,
                                      VideoStoredDataResult videoStoredDataResult,
                                      Map<String, Map<String, String>> biddersToBidsCategories,
                                      EventsContext eventsContext,
                                      long auctionTimestamp,
                                      boolean debugEnabled) {

        final BidRequest bidRequest = auctionContext.getBidRequest();
        final Account account = auctionContext.getAccount();

        final Map<String, List<ExtBidderError>> bidErrors = new HashMap<>();
        final List<SeatBid> seatBids = bidderResponses.stream()
                .filter(bidderResponse -> !bidderResponse.getSeatBid().getBids().isEmpty())
                .map(bidderResponse -> toSeatBid(
                        bidderResponse,
                        targeting,
                        bidRequest,
                        winningBids,
                        winningBidsByBidder,
                        requestCacheInfo,
                        cacheResult.getCacheBids(),
                        videoStoredDataResult,
                        biddersToBidsCategories,
                        account,
                        bidErrors,
                        eventsContext))
                .collect(Collectors.toList());

        final ExtBidResponse extBidResponse = toExtBidResponse(
                bidderResponses,
                auctionContext,
                cacheResult,
                videoStoredDataResult,
                auctionTimestamp,
                debugEnabled,
                bidErrors);

        return BidResponse.builder()
                .id(bidRequest.getId())
                .cur(bidRequest.getCur().get(0))
                .seatbid(seatBids)
                .ext(mapper.mapper().valueToTree(extBidResponse))
                .build();
    }

    private Future<VideoStoredDataResult> videoStoredDataResult(AuctionContext auctionContext) {
        final List<Imp> imps = auctionContext.getBidRequest().getImp();
        final String accountId = auctionContext.getAccount().getId();
        final Timeout timeout = auctionContext.getTimeout();

        final List<String> errors = new ArrayList<>();
        final List<Imp> storedVideoInjectableImps = new ArrayList<>();

        for (Imp imp : imps) {
            try {
                if (checkEchoVideoAttrs(imp)) {
                    storedVideoInjectableImps.add(imp);
                }
            } catch (InvalidRequestException e) {
                errors.add(e.getMessage());
            }
        }

        return storedRequestProcessor.videoStoredDataResult(accountId, storedVideoInjectableImps, errors, timeout)
                .otherwise(throwable -> VideoStoredDataResult.of(Collections.emptyMap(),
                        Collections.singletonList(throwable.getMessage())));
    }

    /**
     * Checks if imp.ext.prebid.options.echovideoattrs equals true.
     */
    private boolean checkEchoVideoAttrs(Imp imp) {
        if (imp.getExt() != null) {
            try {
                final ExtImp extImp = mapper.mapper().treeToValue(imp.getExt(), ExtImp.class);
                final ExtImpPrebid prebid = extImp.getPrebid();
                final ExtOptions options = prebid != null ? prebid.getOptions() : null;
                final Boolean echoVideoAttrs = options != null ? options.getEchoVideoAttrs() : null;
                return BooleanUtils.toBoolean(echoVideoAttrs);
            } catch (JsonProcessingException e) {
                throw new InvalidRequestException(String.format(
                        "Incorrect Imp extension format for Imp with id %s: %s", imp.getId(), e.getMessage()));
            }
        }
        return false;
    }

    /**
     * Creates an OpenRTB {@link SeatBid} for a bidder. It will contain all the bids supplied by a bidder and a "bidder"
     * extension field populated.
     */
    private SeatBid toSeatBid(BidderResponse bidderResponse,
                              ExtRequestTargeting targeting,
                              BidRequest bidRequest,
                              Set<Bid> winningBids,
                              Set<Bid> winningBidsByBidder,
                              BidRequestCacheInfo requestCacheInfo,
                              Map<Bid, CacheInfo> bidToCacheInfo,
                              VideoStoredDataResult videoStoredDataResult,
                              Map<String, Map<String, String>> biddersToBidsCategories,
                              Account account,
                              Map<String, List<ExtBidderError>> bidErrors,
                              EventsContext eventsContext) {

        final String bidder = bidderResponse.getBidder();

        final List<Bid> bids = bidderResponse.getSeatBid().getBids().stream()
                .map(bidderBid -> toBid(
                        bidderBid,
                        bidder,
                        targeting,
                        bidRequest,
                        winningBids,
                        winningBidsByBidder,
                        requestCacheInfo,
                        bidToCacheInfo,
                        videoStoredDataResult.getImpIdToStoredVideo(),
                        getCategoryDurationFor(bidder, bidderBid, biddersToBidsCategories),
                        account,
                        eventsContext,
                        bidErrors))
                .filter(Objects::nonNull)
                .collect(Collectors.toList());

        return SeatBid.builder()
                .seat(bidder)
                .bid(bids)
                .group(0) // prebid cannot support roadblocking
                .build();
    }

    private String getCategoryDurationFor(String bidder, BidderBid bidderBid,
                                          Map<String, Map<String, String>> biddersToBidsCategories) {
        return MapUtils.isNotEmpty(biddersToBidsCategories)
                ? biddersToBidsCategories.get(bidder).get(bidderBid.getBid().getId())
                : null;
    }

    /**
     * Returns an OpenRTB {@link Bid} with "prebid" and "bidder" extension fields populated.
     */
    private Bid toBid(BidderBid bidderBid,
                      String bidder,
                      ExtRequestTargeting targeting,
                      BidRequest bidRequest,
                      Set<Bid> winningBids,
                      Set<Bid> winningBidsByBidder,
                      BidRequestCacheInfo requestCacheInfo,
                      Map<Bid, CacheInfo> bidsWithCacheIds,
                      Map<String, Video> impIdToStoredVideo,
                      String categoryDuration,
                      Account account,
                      EventsContext eventsContext,
                      Map<String, List<ExtBidderError>> bidErrors) {

        final Bid bid = bidderBid.getBid();
        final BidType bidType = bidderBid.getType();

        // preliminary variables are needed because bid is changing below, so we can lost it in winning bids sets
        final boolean isWinningBid = winningBids.contains(bid);
        final boolean isWinningBidByBidder = winningBidsByBidder.contains(bid);

        final CacheInfo cacheInfo = bidsWithCacheIds.get(bid);
        final String cacheId = cacheInfo != null ? cacheInfo.getCacheId() : null;
        final String videoCacheId = cacheInfo != null ? cacheInfo.getVideoCacheId() : null;

        if ((videoCacheId != null && !requestCacheInfo.isReturnCreativeVideoBids())
                || (cacheId != null && !requestCacheInfo.isReturnCreativeBids())) {
            bid.setAdm(null);
        }

        final boolean isApp = bidRequest.getApp() != null;
        if (isApp && bidType.equals(BidType.xNative) && bid.getAdm() != null) {
            try {
                addNativeMarkup(bid, bidRequest.getImp());
            } catch (PreBidException e) {
                bidErrors.putIfAbsent(bidder, new ArrayList<>());
                bidErrors.get(bidder)
                        .add(ExtBidderError.of(BidderError.Type.bad_server_response.getCode(), e.getMessage()));
                return null;
            }
        }

        final Map<String, String> targetingKeywords;
        if (targeting != null && isWinningBidByBidder) {
            final TargetingKeywordsCreator keywordsCreator = resolveKeywordsCreator(bidType, targeting, isApp,
                    bidRequest, account);

<<<<<<< HEAD
            targetingKeywords = keywordsCreator.makeFor(bid, bidder, isWinningBid, cacheId, videoCacheId,
                    categoryDuration);
=======
            targetingKeywords = keywordsCreator.makeFor(bid, bidder, isWinningBid, cacheId, bidType.getName(),
                    videoCacheId);
>>>>>>> 55a4d9c9
        } else {
            targetingKeywords = null;
        }

        final CacheAsset bids = cacheId != null ? toCacheAsset(cacheId) : null;
        final CacheAsset vastXml = videoCacheId != null ? toCacheAsset(videoCacheId) : null;
        final ExtResponseCache cache = bids != null || vastXml != null ? ExtResponseCache.of(bids, vastXml) : null;

        final String generatedBidId = generateBidId ? UUID.randomUUID().toString() : null;
        final String eventBidId = ObjectUtils.defaultIfNull(generatedBidId, bid.getId());
        final Video storedVideo = impIdToStoredVideo.get(bid.getImpid());
        final Events events = createEvents(bidder, account, eventBidId, eventsContext);
        final ExtBidPrebidVideo extBidPrebidVideo = getExtBidPrebidVideo(bid.getExt());

        final ExtBidPrebid extBidPrebid = ExtBidPrebid.builder()
                .bidid(generatedBidId)
                .type(bidType)
                .targeting(targetingKeywords)
                .cache(cache)
                .storedRequestAttributes(storedVideo)
                .events(events)
                .video(extBidPrebidVideo)
                .build();

        final ExtPrebid<ExtBidPrebid, ObjectNode> bidExt = ExtPrebid.of(extBidPrebid, bid.getExt());
        bid.setExt(mapper.mapper().valueToTree(bidExt));

        final Integer ttl = cacheInfo != null ? ObjectUtils.max(cacheInfo.getTtl(), cacheInfo.getVideoTtl()) : null;
        bid.setExp(ttl);

        return bid;
    }

    private void addNativeMarkup(Bid bid, List<Imp> imps) {
        final Response nativeMarkup;
        try {
            nativeMarkup = mapper.decodeValue(bid.getAdm(), Response.class);
        } catch (DecodeException e) {
            throw new PreBidException(e.getMessage());
        }

        final List<Asset> responseAssets = nativeMarkup.getAssets();
        if (CollectionUtils.isNotEmpty(responseAssets)) {
            final Native nativeImp = imps.stream()
                    .filter(imp -> imp.getId().equals(bid.getImpid()) && imp.getXNative() != null)
                    .findFirst()
                    .map(Imp::getXNative)
                    .orElseThrow(() -> new PreBidException("Could not find native imp"));

            final Request nativeRequest;
            try {
                nativeRequest = mapper.mapper().readValue(nativeImp.getRequest(), Request.class);
            } catch (JsonProcessingException e) {
                throw new PreBidException(e.getMessage());
            }

            responseAssets.forEach(asset -> setAssetTypes(asset, nativeRequest.getAssets()));
            bid.setAdm(mapper.encode(nativeMarkup));
        }
    }

    private static void setAssetTypes(Asset responseAsset, List<com.iab.openrtb.request.Asset> requestAssets) {
        if (responseAsset.getImg() != null) {
            final ImageObject img = getAssetById(responseAsset.getId(), requestAssets).getImg();
            final Integer type = img != null ? img.getType() : null;
            if (type != null) {
                responseAsset.getImg().setType(type);
            } else {
                throw new PreBidException(String.format("Response has an Image asset with ID:%s present that doesn't "
                        + "exist in the request", responseAsset.getId()));
            }
        }
        if (responseAsset.getData() != null) {
            final DataObject data = getAssetById(responseAsset.getId(), requestAssets).getData();
            final Integer type = data != null ? data.getType() : null;
            if (type != null) {
                responseAsset.getData().setType(type);
            } else {
                throw new PreBidException(String.format("Response has a Data asset with ID:%s present that doesn't "
                        + "exist in the request", responseAsset.getId()));
            }
        }
    }

    private static com.iab.openrtb.request.Asset getAssetById(int assetId,
                                                              List<com.iab.openrtb.request.Asset> requestAssets) {
        return requestAssets.stream()
                .filter(asset -> asset.getId() == assetId)
                .findFirst()
                .orElse(com.iab.openrtb.request.Asset.EMPTY);
    }

    private Events createEvents(String bidder,
                                Account account,
                                String eventBidId,
                                EventsContext eventsContext) {

        return eventsContext.isEnabledForAccount() && eventsContext.isEnabledForRequest()
                ? eventsService.createEvent(
                eventBidId,
                bidder,
                account.getId(),
                eventsContext.getAuctionTimestamp(),
                eventsContext.getIntegration())
                : null;
    }

    private static boolean eventsEnabledForAccount(AuctionContext auctionContext) {
        return BooleanUtils.isTrue(auctionContext.getAccount().getEventsEnabled());
    }

    private static boolean eventsEnabledForRequest(AuctionContext auctionContext) {
        return eventsEnabledForChannel(auctionContext) || eventsAllowedByRequest(auctionContext);
    }

    private static boolean eventsEnabledForChannel(AuctionContext auctionContext) {
        final AccountAnalyticsConfig analyticsConfig = ObjectUtils.defaultIfNull(
                auctionContext.getAccount().getAnalyticsConfig(), AccountAnalyticsConfig.fallback());
        final Map<String, Boolean> channelConfig = analyticsConfig.getAuctionEvents();

        final String channelFromRequest = channelFromRequest(auctionContext.getBidRequest());

        return MapUtils.emptyIfNull(channelConfig).entrySet().stream()
                .filter(entry -> StringUtils.equalsIgnoreCase(channelFromRequest, entry.getKey()))
                .findFirst()
                .map(entry -> BooleanUtils.isTrue(entry.getValue()))
                .orElse(Boolean.FALSE);
    }

    private static String channelFromRequest(BidRequest bidRequest) {
        final ExtRequest requestExt = bidRequest.getExt();
        final ExtRequestPrebid prebid = requestExt != null ? requestExt.getPrebid() : null;
        final ExtRequestPrebidChannel channel = prebid != null ? prebid.getChannel() : null;

        return channel != null ? channel.getName() : null;
    }

    private static boolean eventsAllowedByRequest(AuctionContext auctionContext) {
        final ExtRequest requestExt = auctionContext.getBidRequest().getExt();
        final ExtRequestPrebid prebid = requestExt != null ? requestExt.getPrebid() : null;

        return prebid != null && prebid.getEvents() != null;
    }

    private TargetingKeywordsCreator resolveKeywordsCreator(BidType bidType,
                                                            ExtRequestTargeting targeting,
                                                            boolean isApp,
                                                            BidRequest bidRequest,
                                                            Account account) {
        final Map<BidType, TargetingKeywordsCreator> keywordsCreatorByBidType =
                keywordsCreatorByBidType(targeting, isApp, bidRequest, account);

        return keywordsCreatorByBidType.getOrDefault(bidType, keywordsCreator(targeting, isApp, bidRequest, account));
    }

    /**
     * Extracts targeting keywords settings from the bid request and creates {@link TargetingKeywordsCreator}
     * instance if it is present.
     */
    private TargetingKeywordsCreator keywordsCreator(
            ExtRequestTargeting targeting, boolean isApp, BidRequest bidRequest, Account account) {

        final JsonNode priceGranularityNode = targeting.getPricegranularity();
        return priceGranularityNode == null || priceGranularityNode.isNull()
                ? null
                : createKeywordsCreator(targeting, isApp, priceGranularityNode, bidRequest, account);
    }

    /**
     * Returns a map of {@link BidType} to correspondent {@link TargetingKeywordsCreator}
     * extracted from {@link ExtRequestTargeting} if it exists.
     */
    private Map<BidType, TargetingKeywordsCreator> keywordsCreatorByBidType(ExtRequestTargeting targeting,
                                                                            boolean isApp,
                                                                            BidRequest bidRequest,
                                                                            Account account) {

        final ExtMediaTypePriceGranularity mediaTypePriceGranularity = targeting.getMediatypepricegranularity();

        if (mediaTypePriceGranularity == null) {
            return Collections.emptyMap();
        }

        final Map<BidType, TargetingKeywordsCreator> result = new EnumMap<>(BidType.class);

        final ObjectNode banner = mediaTypePriceGranularity.getBanner();
        final boolean isBannerNull = banner == null || banner.isNull();
        if (!isBannerNull) {
            result.put(BidType.banner, createKeywordsCreator(targeting, isApp, banner, bidRequest, account));
        }

        final ObjectNode video = mediaTypePriceGranularity.getVideo();
        final boolean isVideoNull = video == null || video.isNull();
        if (!isVideoNull) {
            result.put(BidType.video, createKeywordsCreator(targeting, isApp, video, bidRequest, account));
        }

        final ObjectNode xNative = mediaTypePriceGranularity.getXNative();
        final boolean isNativeNull = xNative == null || xNative.isNull();
        if (!isNativeNull) {
            result.put(BidType.xNative, createKeywordsCreator(targeting, isApp, xNative, bidRequest, account));
        }

        return result;
    }

    private TargetingKeywordsCreator createKeywordsCreator(ExtRequestTargeting targeting,
                                                           boolean isApp,
                                                           JsonNode priceGranularity,
                                                           BidRequest bidRequest,
                                                           Account account) {

        return TargetingKeywordsCreator.create(
                parsePriceGranularity(priceGranularity),
                targeting.getIncludewinners(),
                targeting.getIncludebidderkeys(),
                BooleanUtils.isTrue(targeting.getIncludeformat()),
                isApp,
                resolveTruncateAttrChars(targeting, account),
                cacheHost,
                cachePath,
                TargetingKeywordsResolver.create(bidRequest, mapper));
    }

    /**
     * Returns max targeting keyword length.
     */
    private int resolveTruncateAttrChars(ExtRequestTargeting targeting, Account account) {
        return ObjectUtils.firstNonNull(
                truncateAttrCharsOrNull(targeting.getTruncateattrchars()),
                truncateAttrCharsOrNull(account.getTruncateTargetAttr()),
                truncateAttrChars);
    }

    private static Integer truncateAttrCharsOrNull(Integer value) {
        return value != null && value >= 0 && value <= 255 ? value : null;
    }

    /**
     * Parse {@link JsonNode} to {@link List} of {@link ExtPriceGranularity}.
     * <p>
     * Throws {@link PreBidException} in case of errors during decoding price granularity.
     */
    private ExtPriceGranularity parsePriceGranularity(JsonNode priceGranularity) {
        try {
            return mapper.mapper().treeToValue(priceGranularity, ExtPriceGranularity.class);
        } catch (JsonProcessingException e) {
            throw new PreBidException(String.format("Error decoding bidRequest.prebid.targeting.pricegranularity: %s",
                    e.getMessage()), e);
        }
    }

    /**
     * Creates {@link CacheAsset} for the given cache ID.
     */
    private CacheAsset toCacheAsset(String cacheId) {
        return CacheAsset.of(cacheAssetUrlTemplate.concat(cacheId), cacheId);
    }

    private String integrationFrom(AuctionContext auctionContext) {
        final ExtRequest extRequest = auctionContext.getBidRequest().getExt();
        final ExtRequestPrebid prebid = extRequest == null ? null : extRequest.getPrebid();

        return prebid != null ? prebid.getIntegration() : null;
    }

    /**
     * Creates {@link ExtBidPrebidVideo} from bid extension.
     */
    private ExtBidPrebidVideo getExtBidPrebidVideo(ObjectNode bidExt) {
        final ExtPrebid<ExtBidPrebid, ObjectNode> extPrebid = mapper.mapper()
                .convertValue(bidExt, EXT_PREBID_TYPE_REFERENCE);
        final ExtBidPrebid extBidPrebid = extPrebid != null ? extPrebid.getPrebid() : null;
        return extBidPrebid != null ? extBidPrebid.getVideo() : null;
    }
}<|MERGE_RESOLUTION|>--- conflicted
+++ resolved
@@ -868,13 +868,9 @@
             final TargetingKeywordsCreator keywordsCreator = resolveKeywordsCreator(bidType, targeting, isApp,
                     bidRequest, account);
 
-<<<<<<< HEAD
-            targetingKeywords = keywordsCreator.makeFor(bid, bidder, isWinningBid, cacheId, videoCacheId,
+            targetingKeywords = keywordsCreator.makeFor(bid, bidder, isWinningBid, cacheId, bidType.getName(),
+                    videoCacheId,
                     categoryDuration);
-=======
-            targetingKeywords = keywordsCreator.makeFor(bid, bidder, isWinningBid, cacheId, bidType.getName(),
-                    videoCacheId);
->>>>>>> 55a4d9c9
         } else {
             targetingKeywords = null;
         }
