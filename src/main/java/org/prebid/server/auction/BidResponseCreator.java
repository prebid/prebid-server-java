package org.prebid.server.auction;

import com.fasterxml.jackson.core.JsonProcessingException;
import com.fasterxml.jackson.core.type.TypeReference;
import com.fasterxml.jackson.databind.JsonNode;
import com.fasterxml.jackson.databind.node.ObjectNode;
import com.iab.openrtb.request.BidRequest;
import com.iab.openrtb.request.DataObject;
import com.iab.openrtb.request.ImageObject;
import com.iab.openrtb.request.Imp;
import com.iab.openrtb.request.Native;
import com.iab.openrtb.request.Request;
import com.iab.openrtb.request.Video;
import com.iab.openrtb.response.Asset;
import com.iab.openrtb.response.Bid;
import com.iab.openrtb.response.BidResponse;
import com.iab.openrtb.response.Response;
import com.iab.openrtb.response.SeatBid;
import io.vertx.core.Future;
import org.apache.commons.collections4.CollectionUtils;
import org.apache.commons.collections4.ListUtils;
import org.apache.commons.collections4.MapUtils;
import org.apache.commons.lang3.BooleanUtils;
import org.apache.commons.lang3.ObjectUtils;
import org.apache.commons.lang3.StringUtils;
import org.prebid.server.auction.model.AuctionContext;
import org.prebid.server.auction.model.BidInfo;
import org.prebid.server.auction.model.BidRequestCacheInfo;
import org.prebid.server.auction.model.BidderInfoResponse;
import org.prebid.server.auction.model.BidderResponse;
import org.prebid.server.auction.model.MultiBidConfig;
import org.prebid.server.auction.model.TargetingInfo;
import org.prebid.server.bidder.BidderCatalog;
import org.prebid.server.bidder.model.BidderBid;
import org.prebid.server.bidder.model.BidderError;
import org.prebid.server.bidder.model.BidderInfoSeatBid;
import org.prebid.server.bidder.model.BidderSeatBid;
import org.prebid.server.cache.CacheService;
import org.prebid.server.cache.model.CacheContext;
import org.prebid.server.cache.model.CacheInfo;
import org.prebid.server.cache.model.CacheServiceResult;
import org.prebid.server.cache.model.DebugHttpCall;
import org.prebid.server.events.EventsContext;
import org.prebid.server.events.EventsService;
import org.prebid.server.exception.InvalidRequestException;
import org.prebid.server.exception.PreBidException;
import org.prebid.server.execution.Timeout;
import org.prebid.server.identity.IdGenerator;
import org.prebid.server.identity.IdGeneratorType;
import org.prebid.server.json.DecodeException;
import org.prebid.server.json.JacksonMapper;
import org.prebid.server.proto.openrtb.ext.ExtPrebid;
import org.prebid.server.proto.openrtb.ext.request.ExtImp;
import org.prebid.server.proto.openrtb.ext.request.ExtImpPrebid;
import org.prebid.server.proto.openrtb.ext.request.ExtMediaTypePriceGranularity;
import org.prebid.server.proto.openrtb.ext.request.ExtOptions;
import org.prebid.server.proto.openrtb.ext.request.ExtPriceGranularity;
import org.prebid.server.proto.openrtb.ext.request.ExtRequest;
import org.prebid.server.proto.openrtb.ext.request.ExtRequestPrebid;
import org.prebid.server.proto.openrtb.ext.request.ExtRequestPrebidChannel;
import org.prebid.server.proto.openrtb.ext.request.ExtRequestTargeting;
import org.prebid.server.proto.openrtb.ext.response.BidType;
import org.prebid.server.proto.openrtb.ext.response.CacheAsset;
import org.prebid.server.proto.openrtb.ext.response.Events;
import org.prebid.server.proto.openrtb.ext.response.ExtBidPrebid;
import org.prebid.server.proto.openrtb.ext.response.ExtBidPrebidVideo;
import org.prebid.server.proto.openrtb.ext.response.ExtBidResponse;
import org.prebid.server.proto.openrtb.ext.response.ExtBidResponsePrebid;
import org.prebid.server.proto.openrtb.ext.response.ExtBidderError;
import org.prebid.server.proto.openrtb.ext.response.ExtHttpCall;
import org.prebid.server.proto.openrtb.ext.response.ExtResponseCache;
import org.prebid.server.proto.openrtb.ext.response.ExtResponseDebug;
import org.prebid.server.settings.model.Account;
import org.prebid.server.settings.model.AccountAnalyticsConfig;
import org.prebid.server.settings.model.VideoStoredDataResult;
import org.prebid.server.vast.VastModifier;

import java.math.BigDecimal;
import java.time.Clock;
import java.util.ArrayList;
import java.util.Collection;
import java.util.Collections;
import java.util.EnumMap;
import java.util.HashMap;
import java.util.HashSet;
import java.util.Iterator;
import java.util.List;
import java.util.Map;
import java.util.Objects;
import java.util.Set;
import java.util.function.Function;
import java.util.stream.Collectors;
import java.util.stream.Stream;
import java.util.stream.StreamSupport;

public class BidResponseCreator {

    private static final TypeReference<ExtPrebid<ExtBidPrebid, ObjectNode>> EXT_PREBID_TYPE_REFERENCE =
            new TypeReference<ExtPrebid<ExtBidPrebid, ObjectNode>>() {
            };

    private static final String CACHE = "cache";
    private static final String PREBID_EXT = "prebid";
    private static final String ORIGINAL_BID_CPM = "origbidcpm";
    private static final String ORIGINAL_BID_CURRENCY = "origbidcur";
    private static final String SKADN_PROPERTY = "skadn";
    private static final Integer DEFAULT_BID_LIMIT_MIN = 1;

    private final CacheService cacheService;
    private final BidderCatalog bidderCatalog;
    private final VastModifier vastModifier;
    private final EventsService eventsService;
    private final StoredRequestProcessor storedRequestProcessor;
    private final IdGenerator bidIdGenerator;
    private final int truncateAttrChars;
    private final Clock clock;
    private final JacksonMapper mapper;

    private final String cacheHost;
    private final String cachePath;
    private final String cacheAssetUrlTemplate;
    private final WinningBidComparator winningBidComparator;

    public BidResponseCreator(CacheService cacheService,
                              BidderCatalog bidderCatalog,
                              VastModifier vastModifier,
                              EventsService eventsService,
                              StoredRequestProcessor storedRequestProcessor,
                              WinningBidComparator winningBidComparator,
                              IdGenerator bidIdGenerator,
                              int truncateAttrChars,
                              Clock clock,
                              JacksonMapper mapper) {

        this.cacheService = Objects.requireNonNull(cacheService);
        this.bidderCatalog = Objects.requireNonNull(bidderCatalog);
        this.vastModifier = Objects.requireNonNull(vastModifier);
        this.eventsService = Objects.requireNonNull(eventsService);
        this.storedRequestProcessor = Objects.requireNonNull(storedRequestProcessor);
        this.winningBidComparator = Objects.requireNonNull(winningBidComparator);
        this.bidIdGenerator = Objects.requireNonNull(bidIdGenerator);
        this.truncateAttrChars = validateTruncateAttrChars(truncateAttrChars);
        this.clock = Objects.requireNonNull(clock);
        this.mapper = Objects.requireNonNull(mapper);

        cacheHost = Objects.requireNonNull(cacheService.getEndpointHost());
        cachePath = Objects.requireNonNull(cacheService.getEndpointPath());
        cacheAssetUrlTemplate = Objects.requireNonNull(cacheService.getCachedAssetURLTemplate());
    }

    /**
     * Creates an OpenRTB {@link BidResponse} from the bids supplied by the bidder,
     * including processing of winning bids with cache IDs.
     */
    Future<BidResponse> create(List<BidderResponse> bidderResponses,
                               AuctionContext auctionContext,
                               BidRequestCacheInfo cacheInfo,
                               Map<String, MultiBidConfig> bidderToMultiBids,
                               boolean debugEnabled) {
        final BidRequest bidRequest = auctionContext.getBidRequest();
        final List<Imp> imps = bidRequest.getImp();
        final long auctionTimestamp = auctionTimestamp(auctionContext);
        final Account account = auctionContext.getAccount();

        final EventsContext eventsContext = EventsContext.builder()
                .enabledForAccount(eventsEnabledForAccount(auctionContext))
                .enabledForRequest(eventsEnabledForRequest(auctionContext))
                .auctionTimestamp(auctionTimestamp)
                .integration(integrationFrom(auctionContext))
                .build();

<<<<<<< HEAD
        final List<BidderInfoResponse> bidderInfoResponses = toBidderInfoResponses(bidderResponses, imps, account,
                eventsContext);

        if (isEmptyBidderResponses(bidderInfoResponses)) {
=======
        final Map<String, String> bidIdToGeneratedBidId = new HashMap<>();
        final List<BidderResponse> modifiedBidderResponses = updateBidAdmInBidderResponses(bidderResponses, account,
                bidIdToGeneratedBidId, eventsContext);

        if (isEmptyBidderResponses(modifiedBidderResponses)) {
            final BidRequest bidRequest = auctionContext.getBidRequest();
>>>>>>> c1d5fbb0
            return Future.succeededFuture(BidResponse.builder()
                    .id(bidRequest.getId())
                    .cur(bidRequest.getCur().get(0))
                    .nbr(0) // signal "Unknown Error"
                    .seatbid(Collections.emptyList())
                    .ext(mapper.mapper().valueToTree(toExtBidResponse(
<<<<<<< HEAD
                            bidderInfoResponses,
=======
                            modifiedBidderResponses,
>>>>>>> c1d5fbb0
                            auctionContext,
                            CacheServiceResult.empty(),
                            VideoStoredDataResult.empty(),
                            auctionTimestamp,
                            debugEnabled,
                            null)))
                    .build());
        }

        return cacheBidsAndCreateResponse(
<<<<<<< HEAD
                bidderInfoResponses,
=======
                modifiedBidderResponses,
>>>>>>> c1d5fbb0
                auctionContext,
                cacheInfo,
                bidderToMultiBids,
                eventsContext,
                debugEnabled);
    }

<<<<<<< HEAD
=======
    private List<BidderResponse> updateBidAdmInBidderResponses(List<BidderResponse> bidderResponses,
                                                               Account account,
                                                               Map<String, String> bidIdToGeneratedBidId,
                                                               EventsContext eventsContext) {
        final List<BidderResponse> result = new ArrayList<>();
        for (BidderResponse bidderResponse : bidderResponses) {
            final String bidder = bidderResponse.getBidder();

            final List<BidderBid> modifiedBidderBid = new ArrayList<>();
            final BidderSeatBid seatBid = bidderResponse.getSeatBid();
            for (BidderBid bidderBid : seatBid.getBids()) {
                Bid bid = bidderBid.getBid();
                final String generatedBidId = bidIdGenerator.getType() != IdGeneratorType.none
                        ? bidIdGenerator.generateId()
                        : null;
                final String bidId = bid.getId();
                bidIdToGeneratedBidId.put(bidId, generatedBidId);

                if (bidderBid.getType().equals(BidType.video)) {
                    final String adm = vastModifier.createBidVastXml(
                            bidder,
                            bid.getAdm(),
                            bid.getNurl(),
                            generatedBidId == null ? bidId : generatedBidId,
                            account.getId(),
                            eventsContext);

                    bid = bid.toBuilder().adm(adm).build();
                }

                modifiedBidderBid.add(bidderBid.with(bid));
            }

            final BidderSeatBid modifiedSeatBid = seatBid.with(modifiedBidderBid);
            result.add(bidderResponse.with(modifiedSeatBid));
        }

        return result;
    }

>>>>>>> c1d5fbb0
    private static int validateTruncateAttrChars(int truncateAttrChars) {
        if (truncateAttrChars < 0 || truncateAttrChars > 255) {
            throw new IllegalArgumentException("truncateAttrChars must be between 0 and 255");
        }
        return truncateAttrChars;
    }

    /**
     * Checks whether bidder responses are empty or contain no bids.
     */
    private static boolean isEmptyBidderResponses(List<BidderInfoResponse> bidderInfoResponses) {
        return bidderInfoResponses.isEmpty() || bidderInfoResponses.stream()
                .map(bidderInfoResponse -> bidderInfoResponse.getSeatBid().getBids())
                .allMatch(CollectionUtils::isEmpty);
    }

    private List<BidderInfoResponse> toBidderInfoResponses(List<BidderResponse> bidderResponses,
                                                           List<Imp> imps,
                                                           Account account,
                                                           EventsContext eventsContext) {
        final List<BidderInfoResponse> result = new ArrayList<>();
        for (BidderResponse bidderResponse : bidderResponses) {
            final String bidder = bidderResponse.getBidder();

            final List<BidInfo> bidInfos = new ArrayList<>();
            final BidderSeatBid seatBid = bidderResponse.getSeatBid();

            for (BidderBid bidderBid : seatBid.getBids()) {
                final Bid bid = bidderBid.getBid();
                final BidType type = bidderBid.getType();
                final BidInfo bidInfo = toBidInfoWithGeneratedAdm(bid, type, imps, bidder, account, eventsContext);
                bidInfos.add(bidInfo);
            }

            final BidderInfoSeatBid bidderInfoSeatBid = BidderInfoSeatBid.of(
                    bidInfos,
                    seatBid.getHttpCalls(),
                    seatBid.getErrors());

            result.add(BidderInfoResponse.of(bidder, bidderInfoSeatBid, bidderResponse.getResponseTime()));
        }

        return result;
    }

    private BidInfo toBidInfoWithGeneratedAdm(Bid bid,
                                              BidType type,
                                              List<Imp> imps,
                                              String bidder,
                                              Account account,
                                              EventsContext eventsContext) {
        final String generatedBidId = bidIdGenerator.getType() != IdGeneratorType.none
                ? bidIdGenerator.generateId()
                : null;

        final String bidId = bid.getId();
        final String eventBidId = generatedBidId == null ? bidId : generatedBidId;
        final Bid modifiedBid = modifyBidAdm(bid, type, bidder, account, eventsContext, eventBidId);

        return BidInfo.builder()
                .generatedBidId(generatedBidId)
                .bid(modifiedBid)
                .bidType(type)
                .bidder(bidder)
                .correspondingImp(correspondingImp(bid, imps))
                .build();
    }

    private Bid modifyBidAdm(Bid bid,
                             BidType bidType,
                             String bidder,
                             Account account,
                             EventsContext eventsContext,
                             String eventBidId) {
        if (BidType.video.equals(bidType)) {
            final String adm = vastModifier.createBidVastXml(
                    bidder,
                    bid.getAdm(),
                    bid.getNurl(),
                    eventBidId,
                    account.getId(),
                    eventsContext);

            return bid.toBuilder().adm(adm).build();
        }
        return bid;
    }

    private static Imp correspondingImp(Bid bid, List<Imp> imps) {
        final String impId = bid.getImpid();
        return imps.stream()
                .filter(imp -> Objects.equals(impId, imp.getId()))
                .findFirst()
                // Should never occur. See ResponseBidValidator
                .orElseThrow(
                        () -> new PreBidException(String.format("Bid with impId %s doesn't have matched imp", impId)));
    }

    private Future<BidResponse> cacheBidsAndCreateResponse(List<BidderInfoResponse> bidderResponses,
                                                           AuctionContext auctionContext,
                                                           BidRequestCacheInfo cacheInfo,
                                                           Map<String, MultiBidConfig> bidderToMultiBids,
                                                           EventsContext eventsContext,
                                                           boolean debugEnabled) {
        final List<BidderInfoResponse> bidderInfoResponses =
                toBidderResponseWithTargetingBidInfos(bidderResponses, bidderToMultiBids);

        final Set<BidInfo> bidInfos = bidderInfoResponses.stream()
                .map(BidderInfoResponse::getSeatBid)
                .map(BidderInfoSeatBid::getBids)
                .filter(CollectionUtils::isNotEmpty)
                .flatMap(Collection::stream)
                .collect(Collectors.toSet());

        final BidRequest bidRequest = auctionContext.getBidRequest();
        final ExtRequestTargeting targeting = targeting(bidRequest);

        final Set<BidInfo> winningBidInfos = targeting == null
                ? null
<<<<<<< HEAD
                : bidInfos.stream()
                        .filter(bidInfo -> bidInfo.getTargetingInfo().isWinningBid())
=======
                : bidderResponseToTargetingBidInfos.values().stream()
                        .flatMap(Collection::stream)
                        .filter(TargetingBidInfo::isWinningBid)
                        .map(TargetingBidInfo::getBidInfo)
>>>>>>> c1d5fbb0
                        .collect(Collectors.toSet());

        final Set<BidInfo> bidsToCache = cacheInfo.isShouldCacheWinningBidsOnly() ? winningBidInfos : bidInfos;

        return cacheBids(bidsToCache, auctionContext, cacheInfo, eventsContext)
                .compose(cacheResult -> videoStoredDataResult(auctionContext)
                        .map(videoStoredDataResult -> toBidResponse(
                                bidderInfoResponses,
                                auctionContext,
                                targeting,
                                cacheInfo,
                                cacheResult,
                                videoStoredDataResult,
                                eventsContext,
                                debugEnabled)));
    }

    private static ExtRequestTargeting targeting(BidRequest bidRequest) {
        final ExtRequest requestExt = bidRequest.getExt();
        final ExtRequestPrebid prebid = requestExt != null ? requestExt.getPrebid() : null;
        return prebid != null ? prebid.getTargeting() : null;
    }

    private List<BidderInfoResponse> toBidderResponseWithTargetingBidInfos(
            List<BidderInfoResponse> bidderResponses,
            Map<String, MultiBidConfig> bidderToMultiBids) {

        final Map<BidderInfoResponse, List<BidInfo>> bidderResponseToReducedBidInfos = bidderResponses.stream()
                .collect(Collectors.toMap(
                        Function.identity(),
                        bidderResponse -> toSortedMultiBidInfo(bidderResponse, bidderToMultiBids)));

        final Map<String, Map<String, List<BidInfo>>> impIdToBidderToBidInfos = bidderResponseToReducedBidInfos.values()
                .stream()
                .flatMap(Collection::stream)
                .collect(Collectors.groupingBy(
                        bidInfo -> bidInfo.getCorrespondingImp().getId(),
                        Collectors.groupingBy(BidInfo::getBidder)));

        // Best bids from bidders for imp
        final Set<BidInfo> winningBids = new HashSet<>();
        // All bids from bidder for imp
        final Set<BidInfo> winningBidsByBidder = new HashSet<>();

        for (Map<String, List<BidInfo>> bidderToBidInfos : impIdToBidderToBidInfos.values()) {

            bidderToBidInfos.values().forEach(winningBidsByBidder::addAll);

            bidderToBidInfos.values().stream()
                    .flatMap(Collection::stream)
                    .max(winningBidComparator)
                    .ifPresent(winningBids::add);
        }

        return bidderResponseToReducedBidInfos.entrySet().stream()
                .map(responseToBidInfos -> injectBidInfoWithTargeting(
                        responseToBidInfos.getKey(),
                        responseToBidInfos.getValue(),
                        bidderToMultiBids,
                        winningBids,
                        winningBidsByBidder
                ))
                .collect(Collectors.toList());
    }

    private List<BidInfo> toSortedMultiBidInfo(BidderInfoResponse bidderResponse,
                                               Map<String, MultiBidConfig> bidderToMultiBids) {
        final List<BidInfo> bidInfos = bidderResponse.getSeatBid().getBids();
        final Map<String, List<BidInfo>> impIdToBidInfos = bidInfos.stream()
                .collect(Collectors.groupingBy(bidInfo -> bidInfo.getCorrespondingImp().getId()));

        final MultiBidConfig multiBid = bidderToMultiBids.get(bidderResponse.getBidder());
        final Integer bidLimit = multiBid != null ? multiBid.getMaxBids() : DEFAULT_BID_LIMIT_MIN;

        return impIdToBidInfos.values().stream()
                .map(impIdBidInfos -> sortReducedBidInfo(impIdBidInfos, bidLimit))
                .flatMap(Collection::stream)
                .collect(Collectors.toList());
    }

    private List<BidInfo> sortReducedBidInfo(List<BidInfo> bidInfos, int limit) {
        return bidInfos.stream()
                .sorted(winningBidComparator.reversed())
                .limit(limit)
                .collect(Collectors.toList());
    }

    private BidderInfoResponse injectBidInfoWithTargeting(BidderInfoResponse bidderInfoResponse,
                                                          List<BidInfo> bidderBidInfos,
                                                          Map<String, MultiBidConfig> bidderToMultiBids,
                                                          Set<BidInfo> winningBids,
                                                          Set<BidInfo> winningBidsByBidder) {
        final String bidder = bidderInfoResponse.getBidder();
        final List<BidInfo> bidInfosWithTargeting = toBidInfoWithTargeting(bidderBidInfos, bidder, bidderToMultiBids,
                winningBids, winningBidsByBidder);

        final BidderInfoSeatBid seatBid = bidderInfoResponse.getSeatBid();
        final BidderInfoSeatBid modifiedSeatBid = seatBid.with(bidInfosWithTargeting);
        return bidderInfoResponse.with(modifiedSeatBid);
    }

    private List<BidInfo> toBidInfoWithTargeting(List<BidInfo> bidderBidInfos,
                                                 String bidder,
                                                 Map<String, MultiBidConfig> bidderToMultiBids,
                                                 Set<BidInfo> winningBids,
                                                 Set<BidInfo> winningBidsByBidder) {
        final Map<String, List<BidInfo>> impIdToBidInfos = bidderBidInfos.stream()
                .collect(Collectors.groupingBy(bidInfo -> bidInfo.getCorrespondingImp().getId()));

        return impIdToBidInfos.values().stream()
                .map(bidInfos -> injectTargeting(bidInfos, bidder, bidderToMultiBids, winningBids, winningBidsByBidder))
                .flatMap(Collection::stream)
                .collect(Collectors.toList());
    }

    private List<BidInfo> injectTargeting(List<BidInfo> bidderImpIdBidInfos,
                                          String bidder,
                                          Map<String, MultiBidConfig> bidderToMultiBids,
                                          Set<BidInfo> winningBids,
                                          Set<BidInfo> winningBidsByBidder) {
        final List<BidInfo> result = new ArrayList<>();

        final MultiBidConfig multiBid = bidderToMultiBids.get(bidder);
        final String bidderCodePrefix = multiBid != null ? multiBid.getTargetBidderCodePrefix() : null;

        final int multiBidSize = bidderImpIdBidInfos.size();
        for (int i = 0; i < multiBidSize; i++) {
            // first bid have highest value and can't be extra bid.
            final boolean isFirstBid = i == 0;
            final String targetingBidderCode = isFirstBid
                    ? bidder
                    : bidderCodePrefix == null ? null : String.format("%s%s", bidderCodePrefix, i + 1);

            final BidInfo bidInfo = bidderImpIdBidInfos.get(i);
            final TargetingInfo targetingInfo = TargetingInfo.builder()
                    .isTargetingEnabled(targetingBidderCode != null)
                    .isBidderWinningBid(winningBidsByBidder.contains(bidInfo))
                    .isWinningBid(winningBids.contains(bidInfo))
                    .isAddTargetBidderCode(targetingBidderCode != null && multiBidSize > 1)
                    .bidderCode(targetingBidderCode)
                    .build();

            final BidInfo modifiedBidInfo = bidInfo.toBuilder().targetingInfo(targetingInfo).build();
            result.add(modifiedBidInfo);
        }

        return result;
    }

    /**
     * Extracts auction timestamp from {@link ExtRequest} or get it from {@link Clock} if it is null.
     */
    private long auctionTimestamp(AuctionContext auctionContext) {
        final ExtRequest requestExt = auctionContext.getBidRequest().getExt();
        final ExtRequestPrebid prebid = requestExt != null ? requestExt.getPrebid() : null;
        final Long auctionTimestamp = prebid != null ? prebid.getAuctiontimestamp() : null;
        return auctionTimestamp != null ? auctionTimestamp : clock.millis();
    }

    /**
     * Returns {@link ExtBidResponse} object, populated with response time, errors and debug info (if requested)
     * from all bidders.
     */
    private ExtBidResponse toExtBidResponse(List<BidderInfoResponse> bidderInfoResponses,
                                            AuctionContext auctionContext,
                                            CacheServiceResult cacheResult,
                                            VideoStoredDataResult videoStoredDataResult,
                                            long auctionTimestamp,
                                            boolean debugEnabled,
                                            Map<String, List<ExtBidderError>> bidErrors) {

        final BidRequest bidRequest = auctionContext.getBidRequest();

        final ExtResponseDebug extResponseDebug = debugEnabled
                ? ExtResponseDebug.of(toExtHttpCalls(bidderInfoResponses, cacheResult), bidRequest)
                : null;

        final Map<String, List<ExtBidderError>> errors =
                toExtBidderErrors(bidderInfoResponses, auctionContext, cacheResult, videoStoredDataResult, bidErrors);
        final Map<String, List<ExtBidderError>> warnings = debugEnabled
                ? toExtBidderWarnings(auctionContext)
                : null;
        final Map<String, Integer> responseTimeMillis = toResponseTimes(bidderInfoResponses, cacheResult);

        return ExtBidResponse.of(extResponseDebug, errors, warnings, responseTimeMillis, bidRequest.getTmax(), null,
                ExtBidResponsePrebid.of(auctionTimestamp));
    }

    /**
     * Corresponds cacheId (or null if not present) to each {@link Bid}.
     */
    private Future<CacheServiceResult> cacheBids(Set<BidInfo> bidsToCache,
                                                 AuctionContext auctionContext,
                                                 BidRequestCacheInfo cacheInfo,
                                                 EventsContext eventsContext) {
        if (!cacheInfo.isDoCaching()) {
            return Future.succeededFuture(CacheServiceResult.of(null, null, toMapBidsWithEmptyCacheIds(bidsToCache)));
        }

        // do not submit non deals bids with zero price to prebid cache
        final List<BidInfo> bidsValidToBeCached = bidsToCache.stream()
                .filter(BidResponseCreator::isValidForCaching)
                .collect(Collectors.toList());

        final CacheContext cacheContext = CacheContext.builder()
                .cacheBidsTtl(cacheInfo.getCacheBidsTtl())
                .cacheVideoBidsTtl(cacheInfo.getCacheVideoBidsTtl())
                .shouldCacheBids(cacheInfo.isShouldCacheBids())
                .shouldCacheVideoBids(cacheInfo.isShouldCacheVideoBids())
                .build();

        return cacheService.cacheBidsOpenrtb(bidsValidToBeCached, auctionContext, cacheContext, eventsContext)
                .map(cacheResult -> addNotCachedBids(cacheResult, bidsToCache));
    }

    private static boolean isValidForCaching(BidInfo bidInfo) {
        final Bid bid = bidInfo.getBid();
        final BigDecimal price = bid.getPrice();
        return bid.getDealid() != null ? price.compareTo(BigDecimal.ZERO) >= 0 : price.compareTo(BigDecimal.ZERO) > 0;
    }

    /**
     * Creates a map with {@link Bid} as a key and null as a value.
     */
    private static Map<Bid, CacheInfo> toMapBidsWithEmptyCacheIds(Set<BidInfo> bids) {
        return bids.stream()
                .map(BidInfo::getBid)
                .collect(Collectors.toMap(Function.identity(), ignored -> CacheInfo.empty()));
    }

    /**
     * Adds bids with no cache id info.
     */
    private static CacheServiceResult addNotCachedBids(CacheServiceResult cacheResult, Set<BidInfo> bidInfos) {
        final Map<Bid, CacheInfo> bidToCacheId = cacheResult.getCacheBids();

        if (bidInfos.size() > bidToCacheId.size()) {
            final Map<Bid, CacheInfo> updatedBidToCacheInfo = new HashMap<>(bidToCacheId);
            for (BidInfo bidInfo : bidInfos) {
                final Bid bid = bidInfo.getBid();
                if (!updatedBidToCacheInfo.containsKey(bid)) {
                    updatedBidToCacheInfo.put(bid, CacheInfo.empty());
                }
            }
            return CacheServiceResult.of(cacheResult.getHttpCall(), cacheResult.getError(), updatedBidToCacheInfo);
        }
        return cacheResult;
    }

    private static Map<String, List<ExtHttpCall>> toExtHttpCalls(List<BidderInfoResponse> bidderResponses,
                                                                 CacheServiceResult cacheResult) {
        final Map<String, List<ExtHttpCall>> bidderHttpCalls = bidderResponses.stream()
                .collect(Collectors.toMap(
                        BidderInfoResponse::getBidder,
                        bidderResponse -> ListUtils.emptyIfNull(bidderResponse.getSeatBid().getHttpCalls())));

        final DebugHttpCall httpCall = cacheResult.getHttpCall();
        final ExtHttpCall cacheExtHttpCall = httpCall != null ? toExtHttpCall(httpCall) : null;
        final Map<String, List<ExtHttpCall>> cacheHttpCalls = cacheExtHttpCall != null
                ? Collections.singletonMap(CACHE, Collections.singletonList(cacheExtHttpCall))
                : Collections.emptyMap();

        final Map<String, List<ExtHttpCall>> httpCalls = new HashMap<>();
        httpCalls.putAll(bidderHttpCalls);
        httpCalls.putAll(cacheHttpCalls);
        return httpCalls.isEmpty() ? null : httpCalls;
    }

    private static ExtHttpCall toExtHttpCall(DebugHttpCall debugHttpCall) {
        return ExtHttpCall.builder()
                .uri(debugHttpCall.getRequestUri())
                .requestbody(debugHttpCall.getRequestBody())
                .status(debugHttpCall.getResponseStatus())
                .responsebody(debugHttpCall.getResponseBody())
                .build();
    }

    private Map<String, List<ExtBidderError>> toExtBidderErrors(List<BidderInfoResponse> bidderResponses,
                                                                AuctionContext auctionContext,
                                                                CacheServiceResult cacheResult,
                                                                VideoStoredDataResult videoStoredDataResult,
                                                                Map<String, List<ExtBidderError>> bidErrors) {
        final Map<String, List<ExtBidderError>> errors = new HashMap<>();

        errors.putAll(extractBidderErrors(bidderResponses));
        errors.putAll(extractDeprecatedBiddersErrors(auctionContext.getBidRequest()));
        errors.putAll(extractPrebidErrors(videoStoredDataResult, auctionContext));
        errors.putAll(extractCacheErrors(cacheResult));
        if (MapUtils.isNotEmpty(bidErrors)) {
            addBidErrors(errors, bidErrors);
        }

        return errors.isEmpty() ? null : errors;
    }

    /**
     * Returns a map with bidder name as a key and list of {@link ExtBidderError}s as a value.
     */
    private static Map<String, List<ExtBidderError>> extractBidderErrors(
            Collection<BidderInfoResponse> bidderResponses) {

        return bidderResponses.stream()
                .filter(bidderResponse -> CollectionUtils.isNotEmpty(bidderResponse.getSeatBid().getErrors()))
                .collect(Collectors.toMap(BidderInfoResponse::getBidder,
                        bidderResponse -> errorsDetails(bidderResponse.getSeatBid().getErrors())));
    }

    /**
     * Maps a list of {@link BidderError} to a list of {@link ExtBidderError}s.
     */
    private static List<ExtBidderError> errorsDetails(List<BidderError> errors) {
        return errors.stream()
                .map(bidderError -> ExtBidderError.of(bidderError.getType().getCode(), bidderError.getMessage()))
                .collect(Collectors.toList());
    }

    /**
     * Returns a map with deprecated bidder name as a key and list of {@link ExtBidderError}s as a value.
     */
    private Map<String, List<ExtBidderError>> extractDeprecatedBiddersErrors(BidRequest bidRequest) {
        return bidRequest.getImp().stream()
                .filter(imp -> imp.getExt() != null)
                .flatMap(imp -> asStream(imp.getExt().fieldNames()))
                .distinct()
                .filter(bidderCatalog::isDeprecatedName)
                .collect(Collectors.toMap(Function.identity(),
                        bidder -> Collections.singletonList(ExtBidderError.of(BidderError.Type.bad_input.getCode(),
                                bidderCatalog.errorForDeprecatedName(bidder)))));
    }

    /**
     * Returns a singleton map with "prebid" as a key and list of {@link ExtBidderError}s errors as a value.
     */
    private static Map<String, List<ExtBidderError>> extractPrebidErrors(VideoStoredDataResult videoStoredDataResult,
                                                                         AuctionContext auctionContext) {
        final List<ExtBidderError> storedErrors = extractStoredErrors(videoStoredDataResult);
        final List<ExtBidderError> contextErrors = extractContextErrors(auctionContext);
        if (storedErrors.isEmpty() && contextErrors.isEmpty()) {
            return Collections.emptyMap();
        }

        final List<ExtBidderError> collectedErrors = Stream.concat(contextErrors.stream(), storedErrors.stream())
                .collect(Collectors.toList());
        return Collections.singletonMap(PREBID_EXT, collectedErrors);
    }

    /**
     * Returns a list of {@link ExtBidderError}s of stored request errors.
     */
    private static List<ExtBidderError> extractStoredErrors(VideoStoredDataResult videoStoredDataResult) {
        final List<String> errors = videoStoredDataResult.getErrors();
        if (CollectionUtils.isNotEmpty(errors)) {
            return errors.stream()
                    .map(message -> ExtBidderError.of(BidderError.Type.generic.getCode(), message))
                    .collect(Collectors.toList());
        }
        return Collections.emptyList();
    }

    /**
     * Returns a list of {@link ExtBidderError}s of auction context prebid errors.
     */
    private static List<ExtBidderError> extractContextErrors(AuctionContext auctionContext) {
        return auctionContext.getPrebidErrors().stream()
                .map(message -> ExtBidderError.of(BidderError.Type.generic.getCode(), message))
                .collect(Collectors.toList());
    }

    /**
     * Returns a singleton map with "cache" as a key and list of {@link ExtBidderError}s cache errors as a value.
     */
    private static Map<String, List<ExtBidderError>> extractCacheErrors(CacheServiceResult cacheResult) {
        final Throwable error = cacheResult.getError();
        if (error != null) {
            final ExtBidderError extBidderError = ExtBidderError.of(BidderError.Type.generic.getCode(),
                    error.getMessage());
            return Collections.singletonMap(CACHE, Collections.singletonList(extBidderError));
        }
        return Collections.emptyMap();
    }

    /**
     * Adds bid errors: if value by key exists - add errors to its list, otherwise - add an entry.
     */
    private static void addBidErrors(Map<String, List<ExtBidderError>> errors,
                                     Map<String, List<ExtBidderError>> bidErrors) {
        for (Map.Entry<String, List<ExtBidderError>> errorEntry : bidErrors.entrySet()) {
            final List<ExtBidderError> extBidderErrors = errors.get(errorEntry.getKey());
            if (extBidderErrors != null) {
                extBidderErrors.addAll(errorEntry.getValue());
            } else {
                errors.put(errorEntry.getKey(), errorEntry.getValue());
            }
        }
    }

    private Map<String, List<ExtBidderError>> toExtBidderWarnings(AuctionContext auctionContext) {
        final Map<String, List<ExtBidderError>> warnings = new HashMap<>(extractContextWarnings(auctionContext));

        return warnings.isEmpty() ? null : warnings;
    }

    private static Map<String, List<ExtBidderError>> extractContextWarnings(AuctionContext auctionContext) {
        final List<ExtBidderError> contextWarnings = auctionContext.getDebugWarnings().stream()
                .map(message -> ExtBidderError.of(BidderError.Type.generic.getCode(), message))
                .collect(Collectors.toList());

        return contextWarnings.isEmpty()
                ? Collections.emptyMap()
                : Collections.singletonMap(PREBID_EXT, contextWarnings);
    }

    private static <T> Stream<T> asStream(Iterator<T> iterator) {
        final Iterable<T> iterable = () -> iterator;
        return StreamSupport.stream(iterable.spliterator(), false);
    }

    /**
     * Returns a map with response time by bidders and cache.
     */
    private static Map<String, Integer> toResponseTimes(Collection<BidderInfoResponse> bidderResponses,
                                                        CacheServiceResult cacheResult) {
        final Map<String, Integer> responseTimeMillis = bidderResponses.stream()
                .collect(Collectors.toMap(BidderInfoResponse::getBidder, BidderInfoResponse::getResponseTime));

        final DebugHttpCall debugHttpCall = cacheResult.getHttpCall();
        final Integer cacheResponseTime = debugHttpCall != null ? debugHttpCall.getResponseTimeMillis() : null;
        if (cacheResponseTime != null) {
            responseTimeMillis.put(CACHE, cacheResponseTime);
        }
        return responseTimeMillis;
    }

    /**
     * Returns {@link BidResponse} based on list of {@link BidderResponse}s and {@link CacheServiceResult}.
     */
    private BidResponse toBidResponse(List<BidderInfoResponse> bidderInfoResponses,
                                      AuctionContext auctionContext,
                                      ExtRequestTargeting targeting,
                                      BidRequestCacheInfo requestCacheInfo,
                                      CacheServiceResult cacheResult,
                                      VideoStoredDataResult videoStoredDataResult,
                                      EventsContext eventsContext,
                                      boolean debugEnabled) {

        final BidRequest bidRequest = auctionContext.getBidRequest();
        final Account account = auctionContext.getAccount();

        final Map<String, List<ExtBidderError>> bidErrors = new HashMap<>();
        final List<SeatBid> seatBids = bidderInfoResponses.stream()
                .map(BidderInfoResponse::getSeatBid)
                .map(BidderInfoSeatBid::getBids)
                .filter(CollectionUtils::isNotEmpty)
                .map(bidInfos -> toSeatBid(
                        bidInfos,
                        targeting,
                        bidRequest,
                        requestCacheInfo,
                        cacheResult.getCacheBids(),
                        videoStoredDataResult,
                        account,
                        bidErrors,
                        eventsContext))
                .collect(Collectors.toList());

        final Long auctionTimestamp = eventsContext.getAuctionTimestamp();
        final ExtBidResponse extBidResponse = toExtBidResponse(
                bidderInfoResponses,
                auctionContext,
                cacheResult,
                videoStoredDataResult,
                auctionTimestamp,
                debugEnabled,
                bidErrors);

        return BidResponse.builder()
                .id(bidRequest.getId())
                .cur(bidRequest.getCur().get(0))
                .seatbid(seatBids)
                .ext(mapper.mapper().valueToTree(extBidResponse))
                .build();
    }

    private Future<VideoStoredDataResult> videoStoredDataResult(AuctionContext auctionContext) {
        final List<Imp> imps = auctionContext.getBidRequest().getImp();
        final String accountId = auctionContext.getAccount().getId();
        final Timeout timeout = auctionContext.getTimeout();

        final List<String> errors = new ArrayList<>();
        final List<Imp> storedVideoInjectableImps = new ArrayList<>();

        for (Imp imp : imps) {
            try {
                if (checkEchoVideoAttrs(imp)) {
                    storedVideoInjectableImps.add(imp);
                }
            } catch (InvalidRequestException e) {
                errors.add(e.getMessage());
            }
        }

        return storedRequestProcessor.videoStoredDataResult(accountId, storedVideoInjectableImps, errors, timeout)
                .otherwise(throwable -> VideoStoredDataResult.of(Collections.emptyMap(),
                        Collections.singletonList(throwable.getMessage())));
    }

    /**
     * Checks if imp.ext.prebid.options.echovideoattrs equals true.
     */
    private boolean checkEchoVideoAttrs(Imp imp) {
        if (imp.getExt() != null) {
            try {
                final ExtImp extImp = mapper.mapper().treeToValue(imp.getExt(), ExtImp.class);
                final ExtImpPrebid prebid = extImp.getPrebid();
                final ExtOptions options = prebid != null ? prebid.getOptions() : null;
                final Boolean echoVideoAttrs = options != null ? options.getEchoVideoAttrs() : null;
                return BooleanUtils.toBoolean(echoVideoAttrs);
            } catch (JsonProcessingException e) {
                throw new InvalidRequestException(String.format(
                        "Incorrect Imp extension format for Imp with id %s: %s", imp.getId(), e.getMessage()));
            }
        }
        return false;
    }

    /**
     * Creates an OpenRTB {@link SeatBid} for a bidder. It will contain all the bids supplied by a bidder and a "bidder"
     * extension field populated.
     */
    private SeatBid toSeatBid(List<BidInfo> bidInfos,
                              ExtRequestTargeting targeting,
                              BidRequest bidRequest,
                              BidRequestCacheInfo requestCacheInfo,
                              Map<Bid, CacheInfo> bidToCacheInfo,
                              VideoStoredDataResult videoStoredDataResult,
                              Account account,
                              Map<String, List<ExtBidderError>> bidErrors,
                              EventsContext eventsContext) {

        final String bidder = bidInfos.stream()
                .map(BidInfo::getBidder)
                .findFirst()
                // Should never occur
                .orElseThrow(() -> new IllegalArgumentException("Bidder was not defined for bidInfo"));

<<<<<<< HEAD
        final List<Bid> bids = bidInfos.stream()
                .map(bidInfo -> injectAdmWithCacheInfo(
                        bidInfo,
=======
        final List<Bid> bids = targetingBidInfos.stream()
                .map(targetingBidInfo -> injectAdmWithCacheInfo(
                        targetingBidInfo,
>>>>>>> c1d5fbb0
                        requestCacheInfo,
                        bidToCacheInfo,
                        bidRequest,
                        bidErrors
                ))
                .filter(Objects::nonNull)
<<<<<<< HEAD
                .map(bidInfo -> toBid(
                        bidInfo,
=======
                .map(targetingBidInfo -> toBid(
                        targetingBidInfo,
>>>>>>> c1d5fbb0
                        targeting,
                        bidRequest,
                        videoStoredDataResult.getImpIdToStoredVideo(),
                        account,
                        eventsContext))
                .filter(Objects::nonNull)
                .collect(Collectors.toList());

        return SeatBid.builder()
                .seat(bidder)
                .bid(bids)
                .group(0) // prebid cannot support roadblocking
                .build();
    }

<<<<<<< HEAD
    private BidInfo injectAdmWithCacheInfo(BidInfo bidInfo,
                                           BidRequestCacheInfo requestCacheInfo,
                                           Map<Bid, CacheInfo> bidsWithCacheIds,
                                           BidRequest bidRequest,
                                           Map<String, List<ExtBidderError>> bidErrors) {
=======
    private TargetingBidInfo injectAdmWithCacheInfo(TargetingBidInfo targetingBidInfo,
                                                    BidRequestCacheInfo requestCacheInfo,
                                                    Map<Bid, CacheInfo> bidsWithCacheIds,
                                                    BidRequest bidRequest,
                                                    Map<String, List<ExtBidderError>> bidErrors) {
        final BidInfo bidInfo = targetingBidInfo.getBidInfo();
>>>>>>> c1d5fbb0
        final Bid bid = bidInfo.getBid();
        final BidType bidType = bidInfo.getBidType();
        final String bidder = bidInfo.getBidder();
        final Imp correspondingImp = bidInfo.getCorrespondingImp();

        final CacheInfo cacheInfo = bidsWithCacheIds.get(bid);
<<<<<<< HEAD
=======
        final boolean isApp = bidRequest.getApp() != null;
>>>>>>> c1d5fbb0

        final String cacheId = cacheInfo != null ? cacheInfo.getCacheId() : null;
        final String videoCacheId = cacheInfo != null ? cacheInfo.getVideoCacheId() : null;

        String modifiedBidAdm = bid.getAdm();
        if ((videoCacheId != null && !requestCacheInfo.isReturnCreativeVideoBids())
                || (cacheId != null && !requestCacheInfo.isReturnCreativeBids())) {
            modifiedBidAdm = null;
        }

<<<<<<< HEAD
        final boolean isApp = bidRequest.getApp() != null;
=======
>>>>>>> c1d5fbb0
        if (isApp && bidType.equals(BidType.xNative) && modifiedBidAdm != null) {
            try {
                modifiedBidAdm = crateNativeMarkup(modifiedBidAdm, correspondingImp);
            } catch (PreBidException e) {
                bidErrors.computeIfAbsent(bidder, ignored -> new ArrayList<>())
                        .add(ExtBidderError.of(BidderError.Type.bad_server_response.getCode(), e.getMessage()));
                return null;
            }
        }

        final Bid modifiedBid = bid.toBuilder().adm(modifiedBidAdm).build();
<<<<<<< HEAD
        return bidInfo.toBuilder()
                .bid(modifiedBid)
                .cacheInfo(cacheInfo)
                .build();
=======
        final BidInfo modifiedBidInfo = bidInfo.toBuilder()
                .bid(modifiedBid)
                .cacheInfo(cacheInfo)
                .build();
        return targetingBidInfo.toBuilder().bidInfo(modifiedBidInfo).build();
>>>>>>> c1d5fbb0
    }

    /**
     * Returns an OpenRTB {@link Bid} with "prebid" and "bidder" extension fields populated.
     */
<<<<<<< HEAD
    private Bid toBid(BidInfo bidInfo,
=======
    private Bid toBid(TargetingBidInfo targetingBidInfo,
>>>>>>> c1d5fbb0
                      ExtRequestTargeting targeting,
                      BidRequest bidRequest,
                      Map<String, Video> impIdToStoredVideo,
                      Account account,
                      EventsContext eventsContext) {
<<<<<<< HEAD
        final TargetingInfo targetingInfo = bidInfo.getTargetingInfo();
=======
        final BidInfo bidInfo = targetingBidInfo.getBidInfo();
>>>>>>> c1d5fbb0
        final BidType bidType = bidInfo.getBidType();
        final String bidder = bidInfo.getBidder();
        final Bid bid = bidInfo.getBid();

        final CacheInfo cacheInfo = bidInfo.getCacheInfo();
        final String cacheId = cacheInfo != null ? cacheInfo.getCacheId() : null;
        final String videoCacheId = cacheInfo != null ? cacheInfo.getVideoCacheId() : null;

        final boolean isApp = bidRequest.getApp() != null;

        final Map<String, String> targetingKeywords;
        final String bidderCode = targetingInfo.getBidderCode();
        if (targeting != null && targetingInfo.isTargetingEnabled() && targetingInfo.isBidderWinningBid()) {
            final TargetingKeywordsCreator keywordsCreator = resolveKeywordsCreator(bidType, targeting, isApp,
                    bidRequest, account);

<<<<<<< HEAD
            final boolean isWinningBid = targetingInfo.isWinningBid();
=======
            final boolean isWinningBid = targetingBidInfo.isWinningBid();
>>>>>>> c1d5fbb0
            targetingKeywords = keywordsCreator.makeFor(bid, bidderCode, isWinningBid, cacheId,
                    bidType.getName(), videoCacheId);
        } else {
            targetingKeywords = null;
        }

        final CacheAsset bids = cacheId != null ? toCacheAsset(cacheId) : null;
        final CacheAsset vastXml = videoCacheId != null ? toCacheAsset(videoCacheId) : null;
        final ExtResponseCache cache = bids != null || vastXml != null ? ExtResponseCache.of(bids, vastXml) : null;

        final Video storedVideo = impIdToStoredVideo.get(bid.getImpid());
        final Events events = createEvents(bidder, account, bidInfo.getBidId(), eventsContext);
        final ExtBidPrebidVideo extBidPrebidVideo = getExtBidPrebidVideo(bid.getExt());

        final ExtBidPrebid extBidPrebid = ExtBidPrebid.builder()
                .bidid(bidInfo.getGeneratedBidId())
                .type(bidType)
                .targeting(targetingKeywords)
                .targetBidderCode(targetingInfo.isAddTargetBidderCode() ? bidderCode : null)
                .cache(cache)
                .storedRequestAttributes(storedVideo)
                .events(events)
                .video(extBidPrebidVideo)
                .build();

        final ObjectNode bidExt = createBidExt(bid.getExt(), extBidPrebid);
        final Integer ttl = cacheInfo != null ? ObjectUtils.max(cacheInfo.getTtl(), cacheInfo.getVideoTtl()) : null;

        return bid.toBuilder()
                .ext(bidExt)
                .exp(ttl)
                .build();
    }

    private String crateNativeMarkup(String bidAdm, Imp correspondingImp) {
        final Response nativeMarkup;
        try {
            nativeMarkup = mapper.decodeValue(bidAdm, Response.class);
        } catch (DecodeException e) {
            throw new PreBidException(e.getMessage());
        }

        final List<Asset> responseAssets = nativeMarkup.getAssets();
        if (CollectionUtils.isNotEmpty(responseAssets)) {
            final Native nativeImp = correspondingImp != null ? correspondingImp.getXNative() : null;
            if (nativeImp == null) {
                throw new PreBidException("Could not find native imp");
            }

            final Request nativeRequest;
            try {
                nativeRequest = mapper.mapper().readValue(nativeImp.getRequest(), Request.class);
            } catch (JsonProcessingException e) {
                throw new PreBidException(e.getMessage());
            }

            responseAssets.forEach(asset -> setAssetTypes(asset, nativeRequest.getAssets()));
            return mapper.encode(nativeMarkup);
        }

        return bidAdm;
    }

    private static void setAssetTypes(Asset responseAsset, List<com.iab.openrtb.request.Asset> requestAssets) {
        if (responseAsset.getImg() != null) {
            final ImageObject img = getAssetById(responseAsset.getId(), requestAssets).getImg();
            final Integer type = img != null ? img.getType() : null;
            if (type != null) {
                responseAsset.getImg().setType(type);
            } else {
                throw new PreBidException(String.format("Response has an Image asset with ID:%s present that doesn't "
                        + "exist in the request", responseAsset.getId()));
            }
        }
        if (responseAsset.getData() != null) {
            final DataObject data = getAssetById(responseAsset.getId(), requestAssets).getData();
            final Integer type = data != null ? data.getType() : null;
            if (type != null) {
                responseAsset.getData().setType(type);
            } else {
                throw new PreBidException(String.format("Response has a Data asset with ID:%s present that doesn't "
                        + "exist in the request", responseAsset.getId()));
            }
        }
    }

    private static com.iab.openrtb.request.Asset getAssetById(int assetId,
                                                              List<com.iab.openrtb.request.Asset> requestAssets) {
        return requestAssets.stream()
                .filter(asset -> asset.getId() == assetId)
                .findFirst()
                .orElse(com.iab.openrtb.request.Asset.EMPTY);
    }

    private Events createEvents(String bidder,
                                Account account,
                                String eventBidId,
                                EventsContext eventsContext) {

        return eventsContext.isEnabledForAccount() && eventsContext.isEnabledForRequest()
                ? eventsService.createEvent(
                eventBidId,
                bidder,
                account.getId(),
                eventsContext.getAuctionTimestamp(),
                eventsContext.getIntegration())
                : null;
    }

    private static boolean eventsEnabledForAccount(AuctionContext auctionContext) {
        return BooleanUtils.isTrue(auctionContext.getAccount().getEventsEnabled());
    }

    private static boolean eventsEnabledForRequest(AuctionContext auctionContext) {
        return eventsEnabledForChannel(auctionContext) || eventsAllowedByRequest(auctionContext);
    }

    private static boolean eventsEnabledForChannel(AuctionContext auctionContext) {
        final AccountAnalyticsConfig analyticsConfig = ObjectUtils.defaultIfNull(
                auctionContext.getAccount().getAnalyticsConfig(), AccountAnalyticsConfig.fallback());
        final Map<String, Boolean> channelConfig = analyticsConfig.getAuctionEvents();

        final String channelFromRequest = channelFromRequest(auctionContext.getBidRequest());

        return MapUtils.emptyIfNull(channelConfig).entrySet().stream()
                .filter(entry -> StringUtils.equalsIgnoreCase(channelFromRequest, entry.getKey()))
                .findFirst()
                .map(entry -> BooleanUtils.isTrue(entry.getValue()))
                .orElse(Boolean.FALSE);
    }

    private static String channelFromRequest(BidRequest bidRequest) {
        final ExtRequest requestExt = bidRequest.getExt();
        final ExtRequestPrebid prebid = requestExt != null ? requestExt.getPrebid() : null;
        final ExtRequestPrebidChannel channel = prebid != null ? prebid.getChannel() : null;

        return channel != null ? channel.getName() : null;
    }

    private static boolean eventsAllowedByRequest(AuctionContext auctionContext) {
        final ExtRequest requestExt = auctionContext.getBidRequest().getExt();
        final ExtRequestPrebid prebid = requestExt != null ? requestExt.getPrebid() : null;

        return prebid != null && prebid.getEvents() != null;
    }

    private TargetingKeywordsCreator resolveKeywordsCreator(BidType bidType,
                                                            ExtRequestTargeting targeting,
                                                            boolean isApp,
                                                            BidRequest bidRequest,
                                                            Account account) {
        final Map<BidType, TargetingKeywordsCreator> keywordsCreatorByBidType =
                keywordsCreatorByBidType(targeting, isApp, bidRequest, account);

        return keywordsCreatorByBidType.getOrDefault(bidType, keywordsCreator(targeting, isApp, bidRequest, account));
    }

    /**
     * Extracts targeting keywords settings from the bid request and creates {@link TargetingKeywordsCreator}
     * instance if it is present.
     */
    private TargetingKeywordsCreator keywordsCreator(ExtRequestTargeting targeting,
                                                     boolean isApp,
                                                     BidRequest bidRequest,
                                                     Account account) {

        final JsonNode priceGranularityNode = targeting.getPricegranularity();
        return priceGranularityNode == null || priceGranularityNode.isNull()
                ? null
                : createKeywordsCreator(targeting, isApp, priceGranularityNode, bidRequest, account);
    }

    /**
     * Returns a map of {@link BidType} to correspondent {@link TargetingKeywordsCreator}
     * extracted from {@link ExtRequestTargeting} if it exists.
     */
    private Map<BidType, TargetingKeywordsCreator> keywordsCreatorByBidType(ExtRequestTargeting targeting,
                                                                            boolean isApp,
                                                                            BidRequest bidRequest,
                                                                            Account account) {

        final ExtMediaTypePriceGranularity mediaTypePriceGranularity = targeting.getMediatypepricegranularity();
        if (mediaTypePriceGranularity == null) {
            return Collections.emptyMap();
        }

        final Map<BidType, TargetingKeywordsCreator> result = new EnumMap<>(BidType.class);

        final ObjectNode banner = mediaTypePriceGranularity.getBanner();
        final boolean isBannerNull = banner == null || banner.isNull();
        if (!isBannerNull) {
            result.put(BidType.banner, createKeywordsCreator(targeting, isApp, banner, bidRequest, account));
        }

        final ObjectNode video = mediaTypePriceGranularity.getVideo();
        final boolean isVideoNull = video == null || video.isNull();
        if (!isVideoNull) {
            result.put(BidType.video, createKeywordsCreator(targeting, isApp, video, bidRequest, account));
        }

        final ObjectNode xNative = mediaTypePriceGranularity.getXNative();
        final boolean isNativeNull = xNative == null || xNative.isNull();
        if (!isNativeNull) {
            result.put(BidType.xNative, createKeywordsCreator(targeting, isApp, xNative, bidRequest, account));
        }

        return result;
    }

    private TargetingKeywordsCreator createKeywordsCreator(ExtRequestTargeting targeting,
                                                           boolean isApp,
                                                           JsonNode priceGranularity,
                                                           BidRequest bidRequest,
                                                           Account account) {

        return TargetingKeywordsCreator.create(
                parsePriceGranularity(priceGranularity),
                targeting.getIncludewinners(),
                targeting.getIncludebidderkeys(),
                BooleanUtils.isTrue(targeting.getIncludeformat()),
                isApp,
                resolveTruncateAttrChars(targeting, account),
                cacheHost,
                cachePath,
                TargetingKeywordsResolver.create(bidRequest, mapper));
    }

    /**
     * Returns max targeting keyword length.
     */
    private int resolveTruncateAttrChars(ExtRequestTargeting targeting, Account account) {
        return ObjectUtils.firstNonNull(
                truncateAttrCharsOrNull(targeting.getTruncateattrchars()),
                truncateAttrCharsOrNull(account.getTruncateTargetAttr()),
                truncateAttrChars);
    }

    private static Integer truncateAttrCharsOrNull(Integer value) {
        return value != null && value >= 0 && value <= 255 ? value : null;
    }

    /**
     * Parse {@link JsonNode} to {@link List} of {@link ExtPriceGranularity}.
     * <p>
     * Throws {@link PreBidException} in case of errors during decoding price granularity.
     */
    private ExtPriceGranularity parsePriceGranularity(JsonNode priceGranularity) {
        try {
            return mapper.mapper().treeToValue(priceGranularity, ExtPriceGranularity.class);
        } catch (JsonProcessingException e) {
            throw new PreBidException(String.format("Error decoding bidRequest.prebid.targeting.pricegranularity: %s",
                    e.getMessage()), e);
        }
    }

    /**
     * Creates {@link CacheAsset} for the given cache ID.
     */
    private CacheAsset toCacheAsset(String cacheId) {
        return CacheAsset.of(cacheAssetUrlTemplate.concat(cacheId), cacheId);
    }

    private String integrationFrom(AuctionContext auctionContext) {
        final ExtRequest extRequest = auctionContext.getBidRequest().getExt();
        final ExtRequestPrebid prebid = extRequest == null ? null : extRequest.getPrebid();

        return prebid != null ? prebid.getIntegration() : null;
    }

    /**
     * Creates {@link ExtBidPrebidVideo} from bid extension.
     */
    private ExtBidPrebidVideo getExtBidPrebidVideo(ObjectNode bidExt) {
        final ExtPrebid<ExtBidPrebid, ObjectNode> extPrebid = mapper.mapper()
                .convertValue(bidExt, EXT_PREBID_TYPE_REFERENCE);
        final ExtBidPrebid extBidPrebid = extPrebid != null ? extPrebid.getPrebid() : null;
        return extBidPrebid != null ? extBidPrebid.getVideo() : null;
    }

    // will be updated in https://github.com/prebid/prebid-server-java/pull/1126
    private ObjectNode createBidExt(ObjectNode existingBidExt, ExtBidPrebid extBidPrebid) {
        JsonNode skadnObject = mapper.mapper().createObjectNode();
        JsonNode origBidPrice = null;
        JsonNode origBidCur = null;
        if (existingBidExt != null && !existingBidExt.isEmpty()) {
            skadnObject = getAndRemoveProperty(SKADN_PROPERTY, existingBidExt);
            origBidPrice = getAndRemoveProperty(ORIGINAL_BID_CPM, existingBidExt);
            origBidCur = getAndRemoveProperty(ORIGINAL_BID_CURRENCY, existingBidExt);
        }
        final ObjectNode extPrebidBidder = existingBidExt != null && !existingBidExt.isEmpty() ? existingBidExt : null;
        final ExtPrebid<ExtBidPrebid, ObjectNode> bidExt = ExtPrebid.of(extBidPrebid, extPrebidBidder);
        final ObjectNode updatedBidExt = mapper.mapper().valueToTree(bidExt);
        if (skadnObject != null && !skadnObject.isEmpty()) {
            updatedBidExt.set(SKADN_PROPERTY, skadnObject);
        }
        if (origBidPrice != null) {
            updatedBidExt.set(ORIGINAL_BID_CPM, origBidPrice);
        }
        if (origBidCur != null) {
            updatedBidExt.set(ORIGINAL_BID_CURRENCY, origBidCur);
        }

        return updatedBidExt;
    }

    private JsonNode getAndRemoveProperty(String propertyName, ObjectNode node) {
        final JsonNode property = node.get(propertyName);
        node.remove(propertyName);

        return property;
    }
}<|MERGE_RESOLUTION|>--- conflicted
+++ resolved
@@ -169,30 +169,17 @@
                 .integration(integrationFrom(auctionContext))
                 .build();
 
-<<<<<<< HEAD
         final List<BidderInfoResponse> bidderInfoResponses = toBidderInfoResponses(bidderResponses, imps, account,
                 eventsContext);
 
         if (isEmptyBidderResponses(bidderInfoResponses)) {
-=======
-        final Map<String, String> bidIdToGeneratedBidId = new HashMap<>();
-        final List<BidderResponse> modifiedBidderResponses = updateBidAdmInBidderResponses(bidderResponses, account,
-                bidIdToGeneratedBidId, eventsContext);
-
-        if (isEmptyBidderResponses(modifiedBidderResponses)) {
-            final BidRequest bidRequest = auctionContext.getBidRequest();
->>>>>>> c1d5fbb0
             return Future.succeededFuture(BidResponse.builder()
                     .id(bidRequest.getId())
                     .cur(bidRequest.getCur().get(0))
                     .nbr(0) // signal "Unknown Error"
                     .seatbid(Collections.emptyList())
                     .ext(mapper.mapper().valueToTree(toExtBidResponse(
-<<<<<<< HEAD
                             bidderInfoResponses,
-=======
-                            modifiedBidderResponses,
->>>>>>> c1d5fbb0
                             auctionContext,
                             CacheServiceResult.empty(),
                             VideoStoredDataResult.empty(),
@@ -203,11 +190,7 @@
         }
 
         return cacheBidsAndCreateResponse(
-<<<<<<< HEAD
                 bidderInfoResponses,
-=======
-                modifiedBidderResponses,
->>>>>>> c1d5fbb0
                 auctionContext,
                 cacheInfo,
                 bidderToMultiBids,
@@ -215,49 +198,6 @@
                 debugEnabled);
     }
 
-<<<<<<< HEAD
-=======
-    private List<BidderResponse> updateBidAdmInBidderResponses(List<BidderResponse> bidderResponses,
-                                                               Account account,
-                                                               Map<String, String> bidIdToGeneratedBidId,
-                                                               EventsContext eventsContext) {
-        final List<BidderResponse> result = new ArrayList<>();
-        for (BidderResponse bidderResponse : bidderResponses) {
-            final String bidder = bidderResponse.getBidder();
-
-            final List<BidderBid> modifiedBidderBid = new ArrayList<>();
-            final BidderSeatBid seatBid = bidderResponse.getSeatBid();
-            for (BidderBid bidderBid : seatBid.getBids()) {
-                Bid bid = bidderBid.getBid();
-                final String generatedBidId = bidIdGenerator.getType() != IdGeneratorType.none
-                        ? bidIdGenerator.generateId()
-                        : null;
-                final String bidId = bid.getId();
-                bidIdToGeneratedBidId.put(bidId, generatedBidId);
-
-                if (bidderBid.getType().equals(BidType.video)) {
-                    final String adm = vastModifier.createBidVastXml(
-                            bidder,
-                            bid.getAdm(),
-                            bid.getNurl(),
-                            generatedBidId == null ? bidId : generatedBidId,
-                            account.getId(),
-                            eventsContext);
-
-                    bid = bid.toBuilder().adm(adm).build();
-                }
-
-                modifiedBidderBid.add(bidderBid.with(bid));
-            }
-
-            final BidderSeatBid modifiedSeatBid = seatBid.with(modifiedBidderBid);
-            result.add(bidderResponse.with(modifiedSeatBid));
-        }
-
-        return result;
-    }
-
->>>>>>> c1d5fbb0
     private static int validateTruncateAttrChars(int truncateAttrChars) {
         if (truncateAttrChars < 0 || truncateAttrChars > 255) {
             throw new IllegalArgumentException("truncateAttrChars must be between 0 and 255");
@@ -377,15 +317,8 @@
 
         final Set<BidInfo> winningBidInfos = targeting == null
                 ? null
-<<<<<<< HEAD
                 : bidInfos.stream()
                         .filter(bidInfo -> bidInfo.getTargetingInfo().isWinningBid())
-=======
-                : bidderResponseToTargetingBidInfos.values().stream()
-                        .flatMap(Collection::stream)
-                        .filter(TargetingBidInfo::isWinningBid)
-                        .map(TargetingBidInfo::getBidInfo)
->>>>>>> c1d5fbb0
                         .collect(Collectors.toSet());
 
         final Set<BidInfo> bidsToCache = cacheInfo.isShouldCacheWinningBidsOnly() ? winningBidInfos : bidInfos;
@@ -931,28 +864,17 @@
                 // Should never occur
                 .orElseThrow(() -> new IllegalArgumentException("Bidder was not defined for bidInfo"));
 
-<<<<<<< HEAD
         final List<Bid> bids = bidInfos.stream()
                 .map(bidInfo -> injectAdmWithCacheInfo(
                         bidInfo,
-=======
-        final List<Bid> bids = targetingBidInfos.stream()
-                .map(targetingBidInfo -> injectAdmWithCacheInfo(
-                        targetingBidInfo,
->>>>>>> c1d5fbb0
                         requestCacheInfo,
                         bidToCacheInfo,
                         bidRequest,
                         bidErrors
                 ))
                 .filter(Objects::nonNull)
-<<<<<<< HEAD
                 .map(bidInfo -> toBid(
                         bidInfo,
-=======
-                .map(targetingBidInfo -> toBid(
-                        targetingBidInfo,
->>>>>>> c1d5fbb0
                         targeting,
                         bidRequest,
                         videoStoredDataResult.getImpIdToStoredVideo(),
@@ -968,31 +890,17 @@
                 .build();
     }
 
-<<<<<<< HEAD
     private BidInfo injectAdmWithCacheInfo(BidInfo bidInfo,
                                            BidRequestCacheInfo requestCacheInfo,
                                            Map<Bid, CacheInfo> bidsWithCacheIds,
                                            BidRequest bidRequest,
                                            Map<String, List<ExtBidderError>> bidErrors) {
-=======
-    private TargetingBidInfo injectAdmWithCacheInfo(TargetingBidInfo targetingBidInfo,
-                                                    BidRequestCacheInfo requestCacheInfo,
-                                                    Map<Bid, CacheInfo> bidsWithCacheIds,
-                                                    BidRequest bidRequest,
-                                                    Map<String, List<ExtBidderError>> bidErrors) {
-        final BidInfo bidInfo = targetingBidInfo.getBidInfo();
->>>>>>> c1d5fbb0
         final Bid bid = bidInfo.getBid();
         final BidType bidType = bidInfo.getBidType();
         final String bidder = bidInfo.getBidder();
         final Imp correspondingImp = bidInfo.getCorrespondingImp();
 
         final CacheInfo cacheInfo = bidsWithCacheIds.get(bid);
-<<<<<<< HEAD
-=======
-        final boolean isApp = bidRequest.getApp() != null;
->>>>>>> c1d5fbb0
-
         final String cacheId = cacheInfo != null ? cacheInfo.getCacheId() : null;
         final String videoCacheId = cacheInfo != null ? cacheInfo.getVideoCacheId() : null;
 
@@ -1002,10 +910,7 @@
             modifiedBidAdm = null;
         }
 
-<<<<<<< HEAD
         final boolean isApp = bidRequest.getApp() != null;
-=======
->>>>>>> c1d5fbb0
         if (isApp && bidType.equals(BidType.xNative) && modifiedBidAdm != null) {
             try {
                 modifiedBidAdm = crateNativeMarkup(modifiedBidAdm, correspondingImp);
@@ -1017,38 +922,22 @@
         }
 
         final Bid modifiedBid = bid.toBuilder().adm(modifiedBidAdm).build();
-<<<<<<< HEAD
         return bidInfo.toBuilder()
                 .bid(modifiedBid)
                 .cacheInfo(cacheInfo)
                 .build();
-=======
-        final BidInfo modifiedBidInfo = bidInfo.toBuilder()
-                .bid(modifiedBid)
-                .cacheInfo(cacheInfo)
-                .build();
-        return targetingBidInfo.toBuilder().bidInfo(modifiedBidInfo).build();
->>>>>>> c1d5fbb0
     }
 
     /**
      * Returns an OpenRTB {@link Bid} with "prebid" and "bidder" extension fields populated.
      */
-<<<<<<< HEAD
     private Bid toBid(BidInfo bidInfo,
-=======
-    private Bid toBid(TargetingBidInfo targetingBidInfo,
->>>>>>> c1d5fbb0
                       ExtRequestTargeting targeting,
                       BidRequest bidRequest,
                       Map<String, Video> impIdToStoredVideo,
                       Account account,
                       EventsContext eventsContext) {
-<<<<<<< HEAD
         final TargetingInfo targetingInfo = bidInfo.getTargetingInfo();
-=======
-        final BidInfo bidInfo = targetingBidInfo.getBidInfo();
->>>>>>> c1d5fbb0
         final BidType bidType = bidInfo.getBidType();
         final String bidder = bidInfo.getBidder();
         final Bid bid = bidInfo.getBid();
@@ -1065,11 +954,7 @@
             final TargetingKeywordsCreator keywordsCreator = resolveKeywordsCreator(bidType, targeting, isApp,
                     bidRequest, account);
 
-<<<<<<< HEAD
             final boolean isWinningBid = targetingInfo.isWinningBid();
-=======
-            final boolean isWinningBid = targetingBidInfo.isWinningBid();
->>>>>>> c1d5fbb0
             targetingKeywords = keywordsCreator.makeFor(bid, bidderCode, isWinningBid, cacheId,
                     bidType.getName(), videoCacheId);
         } else {
