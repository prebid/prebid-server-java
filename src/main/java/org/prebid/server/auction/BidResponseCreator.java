--- conflicted
+++ resolved
@@ -695,15 +695,9 @@
                 bid.setAdm(null);
             }
 
-<<<<<<< HEAD
-            final TargetingKeywordsCreator keywordsCreator = keywordsCreator(targeting, isApp, bidRequest);
+            final TargetingKeywordsCreator keywordsCreator = keywordsCreator(targeting, isApp, bidRequest, account);
             final Map<BidType, TargetingKeywordsCreator> keywordsCreatorByBidType =
-                    keywordsCreatorByBidType(targeting, isApp, bidRequest);
-=======
-            final TargetingKeywordsCreator keywordsCreator = keywordsCreator(targeting, isApp, account);
-            final Map<BidType, TargetingKeywordsCreator> keywordsCreatorByBidType =
-                    keywordsCreatorByBidType(targeting, isApp, account);
->>>>>>> 56dda825
+                    keywordsCreatorByBidType(targeting, isApp, bidRequest, account);
             final boolean isWinningBid = winningBids.contains(bid);
             final String winUrl = eventsEnabled && bidType != BidType.video
                     ? HttpUtil.encodeUrl(eventsService.winUrlTargeting(bidder, account.getId(), auctionTimestamp))
@@ -798,22 +792,69 @@
      * Extracts targeting keywords settings from the bid request and creates {@link TargetingKeywordsCreator}
      * instance if it is present.
      */
-<<<<<<< HEAD
     private TargetingKeywordsCreator keywordsCreator(
-            ExtRequestTargeting targeting, boolean isApp, BidRequest bidRequest) {
+            ExtRequestTargeting targeting, boolean isApp, BidRequest bidRequest, Account account) {
 
         final JsonNode priceGranularityNode = targeting.getPricegranularity();
         return priceGranularityNode == null || priceGranularityNode.isNull()
                 ? null
-                : createKeywordsCreator(targeting, isApp, priceGranularityNode, bidRequest);
-=======
-    private TargetingKeywordsCreator keywordsCreator(ExtRequestTargeting targeting, boolean isApp, Account account) {
-        final JsonNode priceGranularityNode = targeting.getPricegranularity();
-        return priceGranularityNode == null || priceGranularityNode.isNull()
-                ? null
-                : TargetingKeywordsCreator.create(parsePriceGranularity(priceGranularityNode),
-                targeting.getIncludewinners(), targeting.getIncludebidderkeys(), isApp,
-                resolveTruncateAttrChars(targeting, account));
+                : createKeywordsCreator(targeting, isApp, priceGranularityNode, bidRequest, account);
+    }
+
+    /**
+     * Returns a map of {@link BidType} to correspondent {@link TargetingKeywordsCreator}
+     * extracted from {@link ExtRequestTargeting} if it exists.
+     */
+    private Map<BidType, TargetingKeywordsCreator> keywordsCreatorByBidType(ExtRequestTargeting targeting,
+                                                                            boolean isApp,
+                                                                            BidRequest bidRequest,
+                                                                            Account account) {
+
+        final ExtMediaTypePriceGranularity mediaTypePriceGranularity = targeting.getMediatypepricegranularity();
+
+        if (mediaTypePriceGranularity == null) {
+            return Collections.emptyMap();
+        }
+
+        final Map<BidType, TargetingKeywordsCreator> result = new HashMap<>();
+        final int resolvedTruncateAttrChars = resolveTruncateAttrChars(targeting, account);
+
+        final ObjectNode banner = mediaTypePriceGranularity.getBanner();
+        final boolean isBannerNull = banner == null || banner.isNull();
+        if (!isBannerNull) {
+            result.put(BidType.banner, createKeywordsCreator(targeting, isApp, banner, bidRequest, account));
+        }
+
+        final ObjectNode video = mediaTypePriceGranularity.getVideo();
+        final boolean isVideoNull = video == null || video.isNull();
+        if (!isVideoNull) {
+            result.put(BidType.video, createKeywordsCreator(targeting, isApp, video, bidRequest, account));
+        }
+
+        final ObjectNode xNative = mediaTypePriceGranularity.getXNative();
+        final boolean isNativeNull = xNative == null || xNative.isNull();
+        if (!isNativeNull) {
+            result.put(BidType.xNative, createKeywordsCreator(targeting, isApp, xNative, bidRequest, account));
+        }
+
+        return result;
+    }
+
+    private TargetingKeywordsCreator createKeywordsCreator(ExtRequestTargeting targeting,
+                                                           boolean isApp,
+                                                           JsonNode priceGranularity,
+                                                           BidRequest bidRequest,
+                                                           Account account) {
+
+        return TargetingKeywordsCreator.create(
+                parsePriceGranularity(priceGranularity),
+                targeting.getIncludewinners(),
+                targeting.getIncludebidderkeys(),
+                isApp,
+                resolveTruncateAttrChars(targeting, account),
+                cacheHost,
+                cachePath,
+                TargetingKeywordsResolver.create(bidRequest, mapper));
     }
 
     /**
@@ -828,77 +869,6 @@
 
     private static Integer truncateAttrCharsOrNull(Integer value) {
         return value != null && value >= 0 && value <= 255 ? value : null;
->>>>>>> 56dda825
-    }
-
-    /**
-     * Returns a map of {@link BidType} to correspondent {@link TargetingKeywordsCreator}
-     * extracted from {@link ExtRequestTargeting} if it exists.
-     */
-    private Map<BidType, TargetingKeywordsCreator> keywordsCreatorByBidType(ExtRequestTargeting targeting,
-<<<<<<< HEAD
-                                                                            boolean isApp,
-                                                                            BidRequest bidRequest) {
-
-=======
-                                                                            boolean isApp, Account account) {
->>>>>>> 56dda825
-        final ExtMediaTypePriceGranularity mediaTypePriceGranularity = targeting.getMediatypepricegranularity();
-
-        if (mediaTypePriceGranularity == null) {
-            return Collections.emptyMap();
-        }
-
-        final Map<BidType, TargetingKeywordsCreator> result = new HashMap<>();
-        final int resolvedTruncateAttrChars = resolveTruncateAttrChars(targeting, account);
-
-        final ObjectNode banner = mediaTypePriceGranularity.getBanner();
-        final boolean isBannerNull = banner == null || banner.isNull();
-        if (!isBannerNull) {
-<<<<<<< HEAD
-            result.put(BidType.banner, createKeywordsCreator(targeting, isApp, banner, bidRequest));
-=======
-            result.put(BidType.banner, TargetingKeywordsCreator.create(parsePriceGranularity(banner),
-                    targeting.getIncludewinners(), targeting.getIncludebidderkeys(), isApp, resolvedTruncateAttrChars));
->>>>>>> 56dda825
-        }
-
-        final ObjectNode video = mediaTypePriceGranularity.getVideo();
-        final boolean isVideoNull = video == null || video.isNull();
-        if (!isVideoNull) {
-<<<<<<< HEAD
-            result.put(BidType.video, createKeywordsCreator(targeting, isApp, video, bidRequest));
-=======
-            result.put(BidType.video, TargetingKeywordsCreator.create(parsePriceGranularity(video),
-                    targeting.getIncludewinners(), targeting.getIncludebidderkeys(), isApp, resolvedTruncateAttrChars));
->>>>>>> 56dda825
-        }
-
-        final ObjectNode xNative = mediaTypePriceGranularity.getXNative();
-        final boolean isNativeNull = xNative == null || xNative.isNull();
-        if (!isNativeNull) {
-<<<<<<< HEAD
-            result.put(BidType.xNative, createKeywordsCreator(targeting, isApp, xNative, bidRequest));
-=======
-            result.put(BidType.xNative, TargetingKeywordsCreator.create(parsePriceGranularity(xNative),
-                    targeting.getIncludewinners(), targeting.getIncludebidderkeys(), isApp, resolvedTruncateAttrChars));
->>>>>>> 56dda825
-        }
-
-        return result;
-    }
-
-    private TargetingKeywordsCreator createKeywordsCreator(
-            ExtRequestTargeting targeting, boolean isApp, JsonNode priceGranularity, BidRequest bidRequest) {
-
-        return TargetingKeywordsCreator.create(
-                parsePriceGranularity(priceGranularity),
-                targeting.getIncludewinners(),
-                targeting.getIncludebidderkeys(),
-                isApp,
-                cacheHost,
-                cachePath,
-                TargetingKeywordsResolver.create(bidRequest, mapper));
     }
 
     /**
