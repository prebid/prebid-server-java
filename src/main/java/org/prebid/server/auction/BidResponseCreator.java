package org.prebid.server.auction;

import com.fasterxml.jackson.core.JsonProcessingException;
import com.fasterxml.jackson.databind.JsonNode;
import com.fasterxml.jackson.databind.node.ObjectNode;
import com.iab.openrtb.request.BidRequest;
import com.iab.openrtb.request.DataObject;
import com.iab.openrtb.request.ImageObject;
import com.iab.openrtb.request.Imp;
import com.iab.openrtb.request.Native;
import com.iab.openrtb.request.Request;
import com.iab.openrtb.request.Video;
import com.iab.openrtb.response.Asset;
import com.iab.openrtb.response.Bid;
import com.iab.openrtb.response.BidResponse;
import com.iab.openrtb.response.Response;
import com.iab.openrtb.response.SeatBid;
import io.vertx.core.CompositeFuture;
import io.vertx.core.Future;
import org.apache.commons.collections4.CollectionUtils;
import org.apache.commons.collections4.MapUtils;
import org.apache.commons.lang3.BooleanUtils;
import org.apache.commons.lang3.ObjectUtils;
import org.apache.commons.lang3.StringUtils;
import org.prebid.server.auction.categorymapping.CategoryMappingService;
import org.prebid.server.auction.model.AuctionContext;
import org.prebid.server.auction.model.AuctionParticipation;
import org.prebid.server.auction.model.BidInfo;
import org.prebid.server.auction.model.BidRequestCacheInfo;
import org.prebid.server.auction.model.BidderResponse;
import org.prebid.server.auction.model.BidderResponseInfo;
import org.prebid.server.auction.model.CachedDebugLog;
import org.prebid.server.auction.model.CategoryMappingResult;
import org.prebid.server.auction.model.DebugContext;
import org.prebid.server.auction.model.MultiBidConfig;
import org.prebid.server.auction.model.TargetingInfo;
import org.prebid.server.auction.requestfactory.Ortb2ImplicitParametersResolver;
import org.prebid.server.bidder.BidderCatalog;
import org.prebid.server.bidder.model.BidderBid;
import org.prebid.server.bidder.model.BidderError;
import org.prebid.server.bidder.model.BidderSeatBid;
import org.prebid.server.bidder.model.BidderSeatBidInfo;
import org.prebid.server.cache.CacheService;
import org.prebid.server.cache.model.CacheContext;
import org.prebid.server.cache.model.CacheInfo;
import org.prebid.server.cache.model.CacheServiceResult;
import org.prebid.server.cache.model.DebugHttpCall;
import org.prebid.server.deals.model.DeepDebugLog;
import org.prebid.server.deals.model.TxnLog;
import org.prebid.server.events.EventsContext;
import org.prebid.server.events.EventsService;
import org.prebid.server.exception.InvalidRequestException;
import org.prebid.server.exception.PreBidException;
import org.prebid.server.execution.Timeout;
import org.prebid.server.hooks.execution.HookStageExecutor;
import org.prebid.server.hooks.execution.model.HookStageExecutionResult;
import org.prebid.server.hooks.v1.bidder.BidderResponsePayload;
import org.prebid.server.identity.IdGenerator;
import org.prebid.server.identity.IdGeneratorType;
import org.prebid.server.json.DecodeException;
import org.prebid.server.json.JacksonMapper;
import org.prebid.server.proto.openrtb.ext.request.ExtDealLine;
import org.prebid.server.proto.openrtb.ext.request.ExtImp;
import org.prebid.server.proto.openrtb.ext.request.ExtImpPrebid;
import org.prebid.server.proto.openrtb.ext.request.ExtMediaTypePriceGranularity;
import org.prebid.server.proto.openrtb.ext.request.ExtOptions;
import org.prebid.server.proto.openrtb.ext.request.ExtPriceGranularity;
import org.prebid.server.proto.openrtb.ext.request.ExtRequest;
import org.prebid.server.proto.openrtb.ext.request.ExtRequestPrebid;
import org.prebid.server.proto.openrtb.ext.request.ExtRequestPrebidChannel;
import org.prebid.server.proto.openrtb.ext.request.ExtRequestTargeting;
import org.prebid.server.proto.openrtb.ext.response.BidType;
import org.prebid.server.proto.openrtb.ext.response.CacheAsset;
import org.prebid.server.proto.openrtb.ext.response.Events;
import org.prebid.server.proto.openrtb.ext.response.ExtBidPrebid;
import org.prebid.server.proto.openrtb.ext.response.ExtBidPrebidVideo;
import org.prebid.server.proto.openrtb.ext.response.ExtBidResponse;
import org.prebid.server.proto.openrtb.ext.response.ExtBidResponsePrebid;
import org.prebid.server.proto.openrtb.ext.response.ExtBidderError;
import org.prebid.server.proto.openrtb.ext.response.ExtDebugPgmetrics;
import org.prebid.server.proto.openrtb.ext.response.ExtDebugTrace;
import org.prebid.server.proto.openrtb.ext.response.ExtHttpCall;
import org.prebid.server.proto.openrtb.ext.response.ExtResponseCache;
import org.prebid.server.proto.openrtb.ext.response.ExtResponseDebug;
import org.prebid.server.proto.openrtb.ext.response.ExtTraceDeal;
import org.prebid.server.settings.model.Account;
import org.prebid.server.settings.model.AccountAnalyticsConfig;
import org.prebid.server.settings.model.AccountAuctionConfig;
import org.prebid.server.settings.model.AccountAuctionEventConfig;
import org.prebid.server.settings.model.AccountEventsConfig;
import org.prebid.server.settings.model.VideoStoredDataResult;
import org.prebid.server.util.LineItemUtil;
import org.prebid.server.util.ObjectUtil;
import org.prebid.server.util.StreamUtil;
import org.prebid.server.vast.VastModifier;

import java.math.BigDecimal;
import java.time.Clock;
import java.util.ArrayList;
import java.util.Collection;
import java.util.Collections;
import java.util.EnumMap;
import java.util.HashMap;
import java.util.HashSet;
import java.util.List;
import java.util.Map;
import java.util.Objects;
import java.util.Set;
import java.util.function.Function;
import java.util.stream.Collectors;
import java.util.stream.Stream;

public class BidResponseCreator {

    private static final String CACHE = "cache";
    private static final String PREBID_EXT = "prebid";
    private static final Integer DEFAULT_BID_LIMIT_MIN = 1;

    private final CacheService cacheService;
    private final BidderCatalog bidderCatalog;
    private final VastModifier vastModifier;
    private final EventsService eventsService;
    private final StoredRequestProcessor storedRequestProcessor;
    private final WinningBidComparatorFactory winningBidComparatorFactory;
    private final IdGenerator bidIdGenerator;
    private final HookStageExecutor hookStageExecutor;
    private final CategoryMappingService categoryMappingService;
    private final int truncateAttrChars;
    private final Clock clock;
    private final JacksonMapper mapper;

    private final String cacheHost;
    private final String cachePath;
    private final String cacheAssetUrlTemplate;

    public BidResponseCreator(CacheService cacheService,
                              BidderCatalog bidderCatalog,
                              VastModifier vastModifier,
                              EventsService eventsService,
                              StoredRequestProcessor storedRequestProcessor,
                              WinningBidComparatorFactory winningBidComparatorFactory,
                              IdGenerator bidIdGenerator,
                              HookStageExecutor hookStageExecutor,
                              CategoryMappingService categoryMappingService,
                              int truncateAttrChars,
                              Clock clock,
                              JacksonMapper mapper) {

        this.cacheService = Objects.requireNonNull(cacheService);
        this.bidderCatalog = Objects.requireNonNull(bidderCatalog);
        this.vastModifier = Objects.requireNonNull(vastModifier);
        this.eventsService = Objects.requireNonNull(eventsService);
        this.storedRequestProcessor = Objects.requireNonNull(storedRequestProcessor);
        this.winningBidComparatorFactory = Objects.requireNonNull(winningBidComparatorFactory);
        this.bidIdGenerator = Objects.requireNonNull(bidIdGenerator);
        this.hookStageExecutor = Objects.requireNonNull(hookStageExecutor);
        this.categoryMappingService = Objects.requireNonNull(categoryMappingService);
        this.truncateAttrChars = validateTruncateAttrChars(truncateAttrChars);
        this.clock = Objects.requireNonNull(clock);
        this.mapper = Objects.requireNonNull(mapper);

        cacheHost = Objects.requireNonNull(cacheService.getEndpointHost());
        cachePath = Objects.requireNonNull(cacheService.getEndpointPath());
        cacheAssetUrlTemplate = Objects.requireNonNull(cacheService.getCachedAssetURLTemplate());
    }

    private static int validateTruncateAttrChars(int truncateAttrChars) {
        if (truncateAttrChars < 0 || truncateAttrChars > 255) {
            throw new IllegalArgumentException("truncateAttrChars must be between 0 and 255");
        }
        return truncateAttrChars;
    }

    /**
     * Creates an OpenRTB {@link BidResponse} from the bids supplied by the bidder,
     * including processing of winning bids with cache IDs.
     */
    Future<BidResponse> create(List<AuctionParticipation> auctionParticipations,
                               AuctionContext auctionContext,
                               BidRequestCacheInfo cacheInfo,
                               Map<String, MultiBidConfig> bidderToMultiBids) {

        final List<Imp> imps = auctionContext.getBidRequest().getImp();
        final EventsContext eventsContext = createEventsContext(auctionContext);

        final List<BidderResponse> bidderResponses = auctionParticipations.stream()
                .filter(auctionParticipation -> !auctionParticipation.isRequestBlocked())
                .map(AuctionParticipation::getBidderResponse)
                .collect(Collectors.toList());

        return videoStoredDataResult(auctionContext)
                .compose(videoStoredDataResult -> {
                    final List<BidderResponse> modifiedBidderResponses =
                            updateBids(bidderResponses, videoStoredDataResult, auctionContext, eventsContext, imps);

                    return invokeProcessedBidderResponseHooks(modifiedBidderResponses, auctionContext)

                            .compose(updatedByHooksBidderResponses ->
                                    createCategoryMapping(auctionContext, updatedByHooksBidderResponses))

                            .compose(categoryMappingResult -> cacheBidsAndCreateResponse(
                                    toBidderResponseInfos(categoryMappingResult, imps),
                                    auctionContext,
                                    cacheInfo,
                                    bidderToMultiBids,
                                    videoStoredDataResult,
                                    eventsContext));
                });
    }

    private List<BidderResponse> updateBids(List<BidderResponse> bidderResponses,
                                            VideoStoredDataResult videoStoredDataResult,
                                            AuctionContext auctionContext,
                                            EventsContext eventsContext,
                                            List<Imp> imps) {

        final List<BidderResponse> result = new ArrayList<>();

        for (final BidderResponse bidderResponse : bidderResponses) {
            final String bidder = bidderResponse.getBidder();

            final List<BidderBid> modifiedBidderBids = new ArrayList<>();
            final BidderSeatBid seatBid = bidderResponse.getSeatBid();
            for (final BidderBid bidderBid : seatBid.getBids()) {
                final Bid receivedBid = bidderBid.getBid();
                final BidType bidType = bidderBid.getType();

                final Imp correspondingImp = correspondingImp(receivedBid, imps);
                final ExtDealLine extDealLine = LineItemUtil.extDealLineFrom(receivedBid, correspondingImp, mapper);
                final String lineItemId = extDealLine != null ? extDealLine.getLineItemId() : null;

                final Bid updatedBid = updateBid(
                        receivedBid, bidType, bidder, videoStoredDataResult, auctionContext, eventsContext, lineItemId);
                modifiedBidderBids.add(bidderBid.toBuilder().bid(updatedBid).build());
            }

            final BidderSeatBid modifiedSeatBid = seatBid.with(modifiedBidderBids);
            result.add(bidderResponse.with(modifiedSeatBid));
        }

        return result;
    }

    private Bid updateBid(Bid bid,
                          BidType bidType,
                          String bidder,
                          VideoStoredDataResult videoStoredDataResult,
                          AuctionContext auctionContext,
                          EventsContext eventsContext,
                          String lineItemId) {

        final Account account = auctionContext.getAccount();
        final List<String> debugWarnings = auctionContext.getDebugWarnings();

        final String generatedBidId = bidIdGenerator.getType() != IdGeneratorType.NONE
                ? bidIdGenerator.generateId()
                : null;
        final String effectiveBidId = ObjectUtils.defaultIfNull(generatedBidId, bid.getId());

        return bid.toBuilder()
                .adm(updateBidAdm(bid,
                        bidType,
                        bidder,
                        account,
                        eventsContext,
                        effectiveBidId,
                        debugWarnings,
                        lineItemId))
                .ext(updateBidExt(
                        bid,
                        bidType,
                        bidder,
                        account,
                        videoStoredDataResult,
                        eventsContext,
                        generatedBidId,
                        effectiveBidId,
                        lineItemId))
                .build();
    }

    private String updateBidAdm(Bid bid,
                                BidType bidType,
                                String bidder,
                                Account account,
                                EventsContext eventsContext,
                                String effectiveBidId,
                                List<String> debugWarnings,
                                String lineItemId) {

        final String bidAdm = bid.getAdm();
        return BidType.VIDEO.equals(bidType)
                ? vastModifier.createBidVastXml(
                bidder,
                bidAdm,
                bid.getNurl(),
                effectiveBidId,
                account.getId(),
                eventsContext,
                debugWarnings,
                lineItemId)
                : bidAdm;
    }

    private ObjectNode updateBidExt(Bid bid,
                                    BidType bidType,
                                    String bidder,
                                    Account account,
                                    VideoStoredDataResult videoStoredDataResult,
                                    EventsContext eventsContext,
                                    String generatedBidId,
                                    String effectiveBidId,
                                    String lineItemId) {

        final ExtBidPrebid updatedExtBidPrebid = updateBidExtPrebid(
                bid,
                bidType,
                bidder,
                account,
                videoStoredDataResult,
                eventsContext,
                generatedBidId,
                effectiveBidId,
                lineItemId);
        final ObjectNode existingBidExt = bid.getExt();

        final ObjectNode updatedBidExt = mapper.mapper().createObjectNode();

        if (existingBidExt != null && !existingBidExt.isEmpty()) {
            updatedBidExt.setAll(existingBidExt);
        }

        updatedBidExt.set(PREBID_EXT, mapper.mapper().valueToTree(updatedExtBidPrebid));

        return updatedBidExt;
    }

    private ExtBidPrebid updateBidExtPrebid(Bid bid,
                                            BidType bidType,
                                            String bidder,
                                            Account account,
                                            VideoStoredDataResult videoStoredDataResult,
                                            EventsContext eventsContext,
                                            String generatedBidId,
                                            String effectiveBidId,
                                            String lineItemId) {

        final Video storedVideo = videoStoredDataResult.getImpIdToStoredVideo().get(bid.getImpid());
        final Events events = createEvents(bidder, account, effectiveBidId, eventsContext, lineItemId);
        final ExtBidPrebidVideo extBidPrebidVideo = getExtBidPrebidVideo(bid.getExt());

        final ExtBidPrebid extBidPrebid = getExtPrebid(bid.getExt());
        final ExtBidPrebid.ExtBidPrebidBuilder extBidPrebidBuilder = extBidPrebid != null
                ? extBidPrebid.toBuilder()
                : ExtBidPrebid.builder();

        return extBidPrebidBuilder
                .bidid(generatedBidId)
                .type(bidType)
                .storedRequestAttributes(storedVideo)
                .events(events)
                .video(extBidPrebidVideo)
                .build();
    }

    /**
     * Checks whether bidder responses are empty or contain no bids.
     */
    private static boolean isEmptyBidderResponses(List<BidderResponseInfo> bidderResponseInfos) {
        return bidderResponseInfos.isEmpty() || bidderResponseInfos.stream()
                .map(bidderResponseInfo -> bidderResponseInfo.getSeatBid().getBidsInfos())
                .allMatch(CollectionUtils::isEmpty);
    }

    private List<BidderResponseInfo> toBidderResponseInfos(CategoryMappingResult categoryMappingResult,
                                                           List<Imp> imps) {

        final List<BidderResponseInfo> result = new ArrayList<>();

        final List<BidderResponse> bidderResponses = categoryMappingResult.getBidderResponses();
        for (final BidderResponse bidderResponse : bidderResponses) {
            final String bidder = bidderResponse.getBidder();

            final List<BidInfo> bidInfos = new ArrayList<>();
            final BidderSeatBid seatBid = bidderResponse.getSeatBid();

            for (final BidderBid bidderBid : seatBid.getBids()) {
                final Bid bid = bidderBid.getBid();
                final BidType type = bidderBid.getType();
                final BidInfo bidInfo = toBidInfo(bid, type, imps, bidder, categoryMappingResult);
                bidInfos.add(bidInfo);
            }

            final BidderSeatBidInfo bidderSeatBidInfo = BidderSeatBidInfo.of(
                    bidInfos,
                    seatBid.getHttpCalls(),
                    seatBid.getErrors(),
                    seatBid.getWarnings());

            result.add(BidderResponseInfo.of(bidder, bidderSeatBidInfo, bidderResponse.getResponseTime()));
        }

        return result;
    }

    private BidInfo toBidInfo(Bid bid,
                              BidType type,
                              List<Imp> imps,
                              String bidder,
                              CategoryMappingResult categoryMappingResult) {

        final Imp correspondingImp = correspondingImp(bid, imps);
        final ExtDealLine extDealLine = LineItemUtil.extDealLineFrom(bid, correspondingImp, mapper);
        final String lineItemId = extDealLine != null ? extDealLine.getLineItemId() : null;

        return BidInfo.builder()
                .bid(bid)
                .bidType(type)
                .bidder(bidder)
                .correspondingImp(correspondingImp)
                .lineItemId(lineItemId)
                .category(categoryMappingResult.getCategory(bid))
                .satisfiedPriority(categoryMappingResult.isBidSatisfiesPriority(bid))
                .build();
    }

    private static Imp correspondingImp(Bid bid, List<Imp> imps) {
        final String impId = bid.getImpid();
        return imps.stream()
                .filter(imp -> Objects.equals(impId, imp.getId()))
                .findFirst()
                // Should never occur. See ResponseBidValidator
                .orElseThrow(
                        () -> new PreBidException(String.format("Bid with impId %s doesn't have matched imp", impId)));
    }

    private Future<List<BidderResponse>> invokeProcessedBidderResponseHooks(List<BidderResponse> bidderResponses,
                                                                            AuctionContext auctionContext) {

        return CompositeFuture.join(bidderResponses.stream()
                        .map(bidderResponse -> hookStageExecutor
                                .executeProcessedBidderResponseStage(bidderResponse, auctionContext)
                                .map(stageResult -> rejectBidderResponseOrProceed(stageResult, bidderResponse)))
                        .collect(Collectors.toList()))
                .map(CompositeFuture::list);
    }

    private static BidderResponse rejectBidderResponseOrProceed(
            HookStageExecutionResult<BidderResponsePayload> stageResult,
            BidderResponse bidderResponse) {

        final List<BidderBid> bids =
                stageResult.isShouldReject() ? Collections.emptyList() : stageResult.getPayload().bids();

        return bidderResponse
                .with(bidderResponse.getSeatBid()
                        .with(bids));
    }

    private Future<CategoryMappingResult> createCategoryMapping(AuctionContext auctionContext,
                                                                List<BidderResponse> bidderResponses) {

        return categoryMappingService.createCategoryMapping(
                        bidderResponses,
                        auctionContext.getBidRequest(),
                        auctionContext.getTimeout())

                .map(categoryMappingResult -> addCategoryMappingErrors(categoryMappingResult, auctionContext));
    }

    private static CategoryMappingResult addCategoryMappingErrors(CategoryMappingResult categoryMappingResult,
                                                                  AuctionContext auctionContext) {

        auctionContext.getPrebidErrors()
                .addAll(CollectionUtils.emptyIfNull(categoryMappingResult.getErrors()));

        return categoryMappingResult;
    }

    private Future<BidResponse> cacheBidsAndCreateResponse(List<BidderResponseInfo> bidderResponses,
                                                           AuctionContext auctionContext,
                                                           BidRequestCacheInfo cacheInfo,
                                                           Map<String, MultiBidConfig> bidderToMultiBids,
                                                           VideoStoredDataResult videoStoredDataResult,
                                                           EventsContext eventsContext) {

        final BidRequest bidRequest = auctionContext.getBidRequest();
        if (isEmptyBidderResponses(bidderResponses)) {

            final ExtBidResponse extBidResponse = toExtBidResponse(
                    bidderResponses,
                    auctionContext,
                    CacheServiceResult.empty(),
                    VideoStoredDataResult.empty(),
                    eventsContext.getAuctionTimestamp(),
                    null);
            final CachedDebugLog cachedDebugLog = auctionContext.getCachedDebugLog();
            if (isCachedDebugEnabled(cachedDebugLog)) {
                cachedDebugLog.setExtBidResponse(extBidResponse);
            }

            return Future.succeededFuture(BidResponse.builder()
                    .id(bidRequest.getId())
                    .cur(bidRequest.getCur().get(0))
                    .nbr(0) // signal "Unknown Error"
                    .seatbid(Collections.emptyList())
                    .ext(extBidResponse)
                    .build());
        }

        final ExtRequestTargeting targeting = targeting(bidRequest);
        final TxnLog txnLog = auctionContext.getTxnLog();

        final List<BidderResponseInfo> bidderResponseInfos =
                toBidderResponseWithTargetingBidInfos(bidderResponses, bidderToMultiBids, preferDeals(targeting),
                        txnLog);

        final Set<BidInfo> bidInfos = bidderResponseInfos.stream()
                .map(BidderResponseInfo::getSeatBid)
                .map(BidderSeatBidInfo::getBidsInfos)
                .filter(CollectionUtils::isNotEmpty)
                .flatMap(Collection::stream)
                .collect(Collectors.toSet());

        final Set<BidInfo> winningBidInfos = targeting == null
                ? null
                : bidInfos.stream()
                .filter(bidInfo -> bidInfo.getTargetingInfo().isWinningBid())
                .collect(Collectors.toSet());

        updateSentToClientTxnLog(txnLog, bidInfos);

        final Set<BidInfo> bidsToCache = cacheInfo.isShouldCacheWinningBidsOnly() ? winningBidInfos : bidInfos;

        return cacheBids(bidsToCache, auctionContext, cacheInfo, eventsContext)
                .map(cacheResult -> toBidResponse(
                        bidderResponseInfos,
                        auctionContext,
                        targeting,
                        cacheInfo,
                        cacheResult,
                        videoStoredDataResult,
                        eventsContext));
    }

    private static ExtRequestTargeting targeting(BidRequest bidRequest) {
        final ExtRequest ext = bidRequest.getExt();
        final ExtRequestPrebid prebid = ext != null ? ext.getPrebid() : null;
        return prebid != null ? prebid.getTargeting() : null;
    }

    private static boolean preferDeals(ExtRequestTargeting targeting) {
        return BooleanUtils.toBooleanDefaultIfNull(targeting != null ? targeting.getPreferdeals() : null, false);
    }

    private List<BidderResponseInfo> toBidderResponseWithTargetingBidInfos(
            List<BidderResponseInfo> bidderResponses,
            Map<String, MultiBidConfig> bidderToMultiBids,
            boolean preferDeals,
            TxnLog txnLog) {

        final Map<BidderResponseInfo, List<BidInfo>> bidderResponseToReducedBidInfos = bidderResponses.stream()
                .collect(Collectors.toMap(
                        Function.identity(),
                        bidderResponse -> toSortedMultiBidInfo(bidderResponse, bidderToMultiBids, preferDeals)));

        final Map<String, Map<String, List<BidInfo>>> impIdToBidderToBidInfos = bidderResponseToReducedBidInfos.values()
                .stream()
                .flatMap(Collection::stream)
                .collect(Collectors.groupingBy(
                        bidInfo -> bidInfo.getCorrespondingImp().getId(),
                        Collectors.groupingBy(BidInfo::getBidder)));

        // Best bids from bidders for imp
        final Set<BidInfo> winningBids = new HashSet<>();
        // All bids from bidder for imp
        final Set<BidInfo> winningBidsByBidder = new HashSet<>();

        for (final Map<String, List<BidInfo>> bidderToBidInfos : impIdToBidderToBidInfos.values()) {

            bidderToBidInfos.values().forEach(winningBidsByBidder::addAll);

            bidderToBidInfos.values().stream()
                    .flatMap(Collection::stream)
                    .max(winningBidComparatorFactory.create(preferDeals))
                    .ifPresent(winningBids::add);
        }

        final Map<String, Set<String>> impIdToLineItemIds = impIdToBidderToBidInfos.entrySet().stream()
                .collect(Collectors.toMap(
                        Map.Entry::getKey,
                        impIdToBidderToBidInfoEntry -> toLineItemIds(impIdToBidderToBidInfoEntry.getValue().values())));

        updateTopMatchAndLostAuctionLineItemsMetric(winningBids, txnLog, impIdToLineItemIds);

        return bidderResponseToReducedBidInfos.entrySet().stream()
                .map(responseToBidInfos -> injectBidInfoWithTargeting(
                        responseToBidInfos.getKey(),
                        responseToBidInfos.getValue(),
                        bidderToMultiBids,
                        winningBids,
                        winningBidsByBidder))
                .collect(Collectors.toList());
    }

    private List<BidInfo> toSortedMultiBidInfo(BidderResponseInfo bidderResponse,
                                               Map<String, MultiBidConfig> bidderToMultiBids,
                                               boolean preferDeals) {

        final List<BidInfo> bidInfos = bidderResponse.getSeatBid().getBidsInfos();
        final Map<String, List<BidInfo>> impIdToBidInfos = bidInfos.stream()
                .collect(Collectors.groupingBy(bidInfo -> bidInfo.getCorrespondingImp().getId()));

        final MultiBidConfig multiBid = bidderToMultiBids.get(bidderResponse.getBidder());
        final Integer bidLimit = multiBid != null ? multiBid.getMaxBids() : DEFAULT_BID_LIMIT_MIN;

        return impIdToBidInfos.values().stream()
                .map(infos -> sortReducedBidInfo(infos, bidLimit, preferDeals))
                .flatMap(Collection::stream)
                .collect(Collectors.toList());
    }

    private List<BidInfo> sortReducedBidInfo(List<BidInfo> bidInfos, int limit, boolean preferDeals) {
        return bidInfos.stream()
                .sorted(winningBidComparatorFactory.create(preferDeals).reversed())
                .limit(limit)
                .collect(Collectors.toList());
    }

    private static Set<String> toLineItemIds(Collection<List<BidInfo>> bidInfos) {
        return bidInfos.stream()
                .flatMap(Collection::stream)
                .map(BidInfo::getLineItemId)
                .filter(Objects::nonNull)
                .collect(Collectors.toSet());
    }

    /**
     * Updates sent to client as top match and auction lost to line item metric.
     */
    private static void updateTopMatchAndLostAuctionLineItemsMetric(Set<BidInfo> winningBidInfos,
                                                                    TxnLog txnLog,
                                                                    Map<String, Set<String>> impToLineItemIds) {
        for (BidInfo winningBidInfo : winningBidInfos) {
            final String winningLineItemId = winningBidInfo.getLineItemId();
            if (winningLineItemId != null) {
                txnLog.lineItemSentToClientAsTopMatch().add(winningLineItemId);

                final String impIdOfWinningBid = winningBidInfo.getBid().getImpid();
                impToLineItemIds.get(impIdOfWinningBid).stream()
                        .filter(lineItemId -> !Objects.equals(lineItemId, winningLineItemId))
                        .forEach(lineItemId -> txnLog.lostAuctionToLineItems().get(lineItemId).add(winningLineItemId));
            }
        }
    }

    private static BidderResponseInfo injectBidInfoWithTargeting(BidderResponseInfo bidderResponseInfo,
                                                                 List<BidInfo> bidderBidInfos,
                                                                 Map<String, MultiBidConfig> bidderToMultiBids,
                                                                 Set<BidInfo> winningBids,
                                                                 Set<BidInfo> winningBidsByBidder) {

        final String bidder = bidderResponseInfo.getBidder();
        final List<BidInfo> bidInfosWithTargeting = toBidInfoWithTargeting(bidderBidInfos, bidder, bidderToMultiBids,
                winningBids, winningBidsByBidder);

        final BidderSeatBidInfo seatBid = bidderResponseInfo.getSeatBid();
        final BidderSeatBidInfo modifiedSeatBid = seatBid.with(bidInfosWithTargeting);
        return bidderResponseInfo.with(modifiedSeatBid);
    }

    private static List<BidInfo> toBidInfoWithTargeting(List<BidInfo> bidderBidInfos,
                                                        String bidder,
                                                        Map<String, MultiBidConfig> bidderToMultiBids,
                                                        Set<BidInfo> winningBids,
                                                        Set<BidInfo> winningBidsByBidder) {

        final Map<String, List<BidInfo>> impIdToBidInfos = bidderBidInfos.stream()
                .collect(Collectors.groupingBy(bidInfo -> bidInfo.getCorrespondingImp().getId()));

        return impIdToBidInfos.values().stream()
                .map(bidInfos -> injectTargeting(bidInfos, bidder, bidderToMultiBids, winningBids, winningBidsByBidder))
                .flatMap(Collection::stream)
                .collect(Collectors.toList());
    }

    private static List<BidInfo> injectTargeting(List<BidInfo> bidderImpIdBidInfos,
                                                 String bidder,
                                                 Map<String, MultiBidConfig> bidderToMultiBids,
                                                 Set<BidInfo> winningBids,
                                                 Set<BidInfo> winningBidsByBidder) {

        final List<BidInfo> result = new ArrayList<>();

        final MultiBidConfig multiBid = bidderToMultiBids.get(bidder);
        final String bidderCodePrefix = multiBid != null ? multiBid.getTargetBidderCodePrefix() : null;

        final int multiBidSize = bidderImpIdBidInfos.size();
        for (int i = 0; i < multiBidSize; i++) {
            // first bid have the highest value and can't be extra bid
            final boolean isFirstBid = i == 0;
            final String targetingBidderCode = isFirstBid
                    ? bidder
                    : bidderCodePrefix == null ? null : String.format("%s%s", bidderCodePrefix, i + 1);

            final BidInfo bidInfo = bidderImpIdBidInfos.get(i);
            final TargetingInfo targetingInfo = TargetingInfo.builder()
                    .isTargetingEnabled(targetingBidderCode != null)
                    .isBidderWinningBid(winningBidsByBidder.contains(bidInfo))
                    .isWinningBid(winningBids.contains(bidInfo))
                    .isAddTargetBidderCode(targetingBidderCode != null && multiBidSize > 1)
                    .bidderCode(targetingBidderCode)
                    .build();

            final BidInfo modifiedBidInfo = bidInfo.toBuilder().targetingInfo(targetingInfo).build();
            result.add(modifiedBidInfo);
        }

        return result;
    }

    /**
     * Increments sent to client metrics for each bid with deal.
     */
    private static void updateSentToClientTxnLog(TxnLog txnLog, Set<BidInfo> bidInfos) {
        bidInfos.stream()
                .map(BidInfo::getLineItemId)
                .filter(Objects::nonNull)
                .forEach(lineItemId -> txnLog.lineItemsSentToClient().add(lineItemId));
    }

    /**
     * Returns {@link ExtBidResponse} object, populated with response time, errors and debug info (if requested)
     * from all bidders.
     */
    private ExtBidResponse toExtBidResponse(List<BidderResponseInfo> bidderResponseInfos,
                                            AuctionContext auctionContext,
                                            CacheServiceResult cacheResult,
                                            VideoStoredDataResult videoStoredDataResult,
                                            long auctionTimestamp,
                                            Map<String, List<ExtBidderError>> bidErrors) {

        final DebugContext debugContext = auctionContext.getDebugContext();
        final boolean debugEnabled = debugContext.isDebugEnabled();

        final ExtResponseDebug extResponseDebug = toExtResponseDebug(
                bidderResponseInfos, auctionContext, cacheResult, debugEnabled);
        final Map<String, List<ExtBidderError>> errors = toExtBidderErrors(
                bidderResponseInfos, auctionContext, cacheResult, videoStoredDataResult, bidErrors);
        final Map<String, List<ExtBidderError>> warnings = toExtBidderWarnings(bidderResponseInfos, auctionContext);

        final Map<String, Integer> responseTimeMillis = toResponseTimes(bidderResponseInfos, cacheResult);

        return ExtBidResponse.builder()
                .debug(extResponseDebug)
                .errors(errors)
                .warnings(warnings)
                .responsetimemillis(responseTimeMillis)
                .tmaxrequest(auctionContext.getBidRequest().getTmax())
                .prebid(ExtBidResponsePrebid.of(auctionTimestamp, null))
                .build();
    }

    private static ExtResponseDebug toExtResponseDebug(List<BidderResponseInfo> bidderResponseInfos,
                                                       AuctionContext auctionContext,
                                                       CacheServiceResult cacheResult,
                                                       boolean debugEnabled) {

        final DeepDebugLog deepDebugLog = auctionContext.getDeepDebugLog();

        final Map<String, List<ExtHttpCall>> httpCalls = debugEnabled
                ? toExtHttpCalls(bidderResponseInfos, cacheResult, auctionContext.getDebugHttpCalls())
                : null;

        final BidRequest bidRequest = debugEnabled ? auctionContext.getBidRequest() : null;

        final ExtDebugPgmetrics extDebugPgmetrics = debugEnabled ? toExtDebugPgmetrics(
                auctionContext.getTxnLog()) : null;
        final ExtDebugTrace extDebugTrace = deepDebugLog.isDeepDebugEnabled() ? toExtDebugTrace(deepDebugLog) : null;

        return ObjectUtils.anyNotNull(httpCalls, bidRequest, extDebugPgmetrics, extDebugTrace)
                ? ExtResponseDebug.of(httpCalls, bidRequest, extDebugPgmetrics, extDebugTrace)
                : null;
    }

    /**
     * Corresponds cacheId (or null if not present) to each {@link Bid}.
     */
    private Future<CacheServiceResult> cacheBids(Set<BidInfo> bidsToCache,
                                                 AuctionContext auctionContext,
                                                 BidRequestCacheInfo cacheInfo,
                                                 EventsContext eventsContext) {

        if (!cacheInfo.isDoCaching()) {
            return Future.succeededFuture(CacheServiceResult.of(null, null, toMapBidsWithEmptyCacheIds(bidsToCache)));
        }

        // do not submit non deals bids with zero price to prebid cache
        final List<BidInfo> bidsValidToBeCached = bidsToCache.stream()
                .filter(BidResponseCreator::isValidForCaching)
                .collect(Collectors.toList());

        final CacheContext cacheContext = CacheContext.builder()
                .cacheBidsTtl(cacheInfo.getCacheBidsTtl())
                .cacheVideoBidsTtl(cacheInfo.getCacheVideoBidsTtl())
                .shouldCacheBids(cacheInfo.isShouldCacheBids())
                .shouldCacheVideoBids(cacheInfo.isShouldCacheVideoBids())
                .build();

        return cacheService.cacheBidsOpenrtb(bidsValidToBeCached, auctionContext, cacheContext, eventsContext)
                .map(cacheResult -> addNotCachedBids(cacheResult, bidsToCache));
    }

    private static boolean isValidForCaching(BidInfo bidInfo) {
        final Bid bid = bidInfo.getBid();
        final BigDecimal price = bid.getPrice();
        return bid.getDealid() != null ? price.compareTo(BigDecimal.ZERO) >= 0 : price.compareTo(BigDecimal.ZERO) > 0;
    }

    /**
     * Creates a map with {@link Bid} as a key and null as a value.
     */
    private static Map<Bid, CacheInfo> toMapBidsWithEmptyCacheIds(Set<BidInfo> bids) {
        return bids.stream()
                .map(BidInfo::getBid)
                .collect(Collectors.toMap(Function.identity(), ignored -> CacheInfo.empty()));
    }

    /**
     * Adds bids with no cache id info.
     */
    private static CacheServiceResult addNotCachedBids(CacheServiceResult cacheResult, Set<BidInfo> bidInfos) {
        final Map<Bid, CacheInfo> bidToCacheId = cacheResult.getCacheBids();

        if (bidInfos.size() > bidToCacheId.size()) {
            final Map<Bid, CacheInfo> updatedBidToCacheInfo = new HashMap<>(bidToCacheId);
            for (BidInfo bidInfo : bidInfos) {
                final Bid bid = bidInfo.getBid();
                if (!updatedBidToCacheInfo.containsKey(bid)) {
                    updatedBidToCacheInfo.put(bid, CacheInfo.empty());
                }
            }
            return CacheServiceResult.of(cacheResult.getHttpCall(), cacheResult.getError(), updatedBidToCacheInfo);
        }
        return cacheResult;
    }

    private static Map<String, List<ExtHttpCall>> toExtHttpCalls(List<BidderResponseInfo> bidderResponses,
                                                                 CacheServiceResult cacheResult,
                                                                 Map<String, List<DebugHttpCall>> contextHttpCalls) {

        final Map<String, List<ExtHttpCall>> bidderHttpCalls = bidderResponses.stream()
                .filter(bidderResponse -> CollectionUtils.isNotEmpty(bidderResponse.getSeatBid().getHttpCalls()))
                .collect(Collectors.toMap(
                        BidderResponseInfo::getBidder,
                        bidderResponse -> bidderResponse.getSeatBid().getHttpCalls()));

        final DebugHttpCall httpCall = cacheResult.getHttpCall();
        final ExtHttpCall cacheExtHttpCall = httpCall != null ? toExtHttpCall(httpCall) : null;
        final Map<String, List<ExtHttpCall>> cacheHttpCalls = cacheExtHttpCall != null
                ? Collections.singletonMap(CACHE, Collections.singletonList(cacheExtHttpCall))
                : Collections.emptyMap();

        final Map<String, List<ExtHttpCall>> contextExtHttpCalls = contextHttpCalls.entrySet().stream()
                .collect(Collectors.toMap(Map.Entry::getKey, serviceToHttpCall -> serviceToHttpCall.getValue().stream()
                        .map(BidResponseCreator::toExtHttpCall)
                        .collect(Collectors.toList())));

        final Map<String, List<ExtHttpCall>> httpCalls = new HashMap<>();
        httpCalls.putAll(bidderHttpCalls);
        httpCalls.putAll(cacheHttpCalls);
        httpCalls.putAll(contextExtHttpCalls);
        return httpCalls.isEmpty() ? null : httpCalls;
    }

    private static ExtHttpCall toExtHttpCall(DebugHttpCall debugHttpCall) {
        return ExtHttpCall.builder()
                .uri(debugHttpCall.getRequestUri())
                .requestbody(debugHttpCall.getRequestBody())
                .status(debugHttpCall.getResponseStatus())
                .responsebody(debugHttpCall.getResponseBody())
                .requestheaders(debugHttpCall.getRequestHeaders())
                .build();
    }

    private static ExtDebugPgmetrics toExtDebugPgmetrics(TxnLog txnLog) {
        final ExtDebugPgmetrics extDebugPgmetrics = ExtDebugPgmetrics.builder()
                .matchedDomainTargeting(nullIfEmpty(txnLog.lineItemsMatchedDomainTargeting()))
                .matchedWholeTargeting(nullIfEmpty(txnLog.lineItemsMatchedWholeTargeting()))
                .matchedTargetingFcapped(nullIfEmpty(txnLog.lineItemsMatchedTargetingFcapped()))
                .matchedTargetingFcapLookupFailed(nullIfEmpty(txnLog.lineItemsMatchedTargetingFcapLookupFailed()))
                .readyToServe(nullIfEmpty(txnLog.lineItemsReadyToServe()))
                .pacingDeferred(nullIfEmpty(txnLog.lineItemsPacingDeferred()))
                .sentToBidder(nullIfEmpty(txnLog.lineItemsSentToBidder()))
                .sentToBidderAsTopMatch(nullIfEmpty(txnLog.lineItemsSentToBidderAsTopMatch()))
                .receivedFromBidder(nullIfEmpty(txnLog.lineItemsReceivedFromBidder()))
                .responseInvalidated(nullIfEmpty(txnLog.lineItemsResponseInvalidated()))
                .sentToClient(nullIfEmpty(txnLog.lineItemsSentToClient()))
                .sentToClientAsTopMatch(nullIfEmpty(txnLog.lineItemSentToClientAsTopMatch()))
                .build();
        return extDebugPgmetrics.equals(ExtDebugPgmetrics.EMPTY) ? null : extDebugPgmetrics;
    }

    private static ExtDebugTrace toExtDebugTrace(DeepDebugLog deepDebugLog) {
        final List<ExtTraceDeal> entries = deepDebugLog.entries();

        final List<ExtTraceDeal> dealsTrace = entries.stream()
                .filter(extTraceDeal -> StringUtils.isEmpty(extTraceDeal.getLineItemId()))
                .collect(Collectors.toList());
        final Map<String, List<ExtTraceDeal>> lineItemsTrace = entries.stream()
                .filter(extTraceDeal -> StringUtils.isNotEmpty(extTraceDeal.getLineItemId()))
                .collect(Collectors.groupingBy(ExtTraceDeal::getLineItemId, Collectors.toList()));

        return CollectionUtils.isNotEmpty(entries)
                ? ExtDebugTrace.of(CollectionUtils.isEmpty(dealsTrace) ? null : dealsTrace,
                MapUtils.isEmpty(lineItemsTrace) ? null : lineItemsTrace)
                : null;
    }

    private Map<String, List<ExtBidderError>> toExtBidderErrors(List<BidderResponseInfo> bidderResponses,
                                                                AuctionContext auctionContext,
                                                                CacheServiceResult cacheResult,
                                                                VideoStoredDataResult videoStoredDataResult,
                                                                Map<String, List<ExtBidderError>> bidErrors) {

        final Map<String, List<ExtBidderError>> errors = new HashMap<>();

        errors.putAll(extractBidderErrors(bidderResponses));
        errors.putAll(extractDeprecatedBiddersErrors(auctionContext.getBidRequest()));
        errors.putAll(extractPrebidErrors(videoStoredDataResult, auctionContext));
        errors.putAll(extractCacheErrors(cacheResult));
        if (MapUtils.isNotEmpty(bidErrors)) {
            addBidErrors(errors, bidErrors);
        }

        return errors.isEmpty() ? null : errors;
    }

    /**
     * Returns a map with bidder name as a key and list of {@link ExtBidderError}s as a value.
     */
    private static Map<String, List<ExtBidderError>> extractBidderErrors(
            Collection<BidderResponseInfo> bidderResponses) {

        return bidderResponses.stream()
                .filter(bidderResponse -> CollectionUtils.isNotEmpty(bidderResponse.getSeatBid().getErrors()))
                .collect(Collectors.toMap(BidderResponseInfo::getBidder,
                        bidderResponse -> errorsDetails(bidderResponse.getSeatBid().getErrors())));
    }

    /**
     * Returns a map with bidder name as a key and list of {@link ExtBidderError}s as a value.
     */
    private static Map<String, List<ExtBidderError>> extractBidderWarnings(
            Collection<BidderResponseInfo> bidderResponses) {

        return bidderResponses.stream()
                .filter(bidderResponse -> CollectionUtils.isNotEmpty(bidderResponse.getSeatBid().getWarnings()))
                .collect(Collectors.toMap(BidderResponseInfo::getBidder,
                        bidderResponse -> errorsDetails(bidderResponse.getSeatBid().getWarnings())));
    }

    /**
     * Maps a list of {@link BidderError} to a list of {@link ExtBidderError}s.
     */
    private static List<ExtBidderError> errorsDetails(List<BidderError> errors) {
        return errors.stream()
                .map(bidderError -> ExtBidderError.of(bidderError.getType().getCode(), bidderError.getMessage()))
                .collect(Collectors.toList());
    }

    /**
     * Returns a map with deprecated bidder name as a key and list of {@link ExtBidderError}s as a value.
     */
    private Map<String, List<ExtBidderError>> extractDeprecatedBiddersErrors(BidRequest bidRequest) {
        return bidRequest.getImp().stream()
                .filter(imp -> imp.getExt() != null)
                .flatMap(imp -> StreamUtil.asStream(imp.getExt().fieldNames()))
                .distinct()
                .filter(bidderCatalog::isDeprecatedName)
                .collect(Collectors.toMap(Function.identity(),
                        bidder -> Collections.singletonList(ExtBidderError.of(BidderError.Type.BAD_INPUT.getCode(),
                                bidderCatalog.errorForDeprecatedName(bidder)))));
    }

    /**
     * Returns a singleton map with "prebid" as a key and list of {@link ExtBidderError}s errors as a value.
     */
    private static Map<String, List<ExtBidderError>> extractPrebidErrors(VideoStoredDataResult videoStoredDataResult,
                                                                         AuctionContext auctionContext) {

        final List<ExtBidderError> storedErrors = extractStoredErrors(videoStoredDataResult);
        final List<ExtBidderError> contextErrors = extractContextErrors(auctionContext);
        if (storedErrors.isEmpty() && contextErrors.isEmpty()) {
            return Collections.emptyMap();
        }

        final List<ExtBidderError> collectedErrors = Stream.concat(contextErrors.stream(), storedErrors.stream())
                .collect(Collectors.toList());
        return Collections.singletonMap(PREBID_EXT, collectedErrors);
    }

    /**
     * Returns a list of {@link ExtBidderError}s of stored request errors.
     */
    private static List<ExtBidderError> extractStoredErrors(VideoStoredDataResult videoStoredDataResult) {
        final List<String> errors = videoStoredDataResult.getErrors();
        if (CollectionUtils.isNotEmpty(errors)) {
            return errors.stream()
                    .map(message -> ExtBidderError.of(BidderError.Type.GENERIC.getCode(), message))
                    .collect(Collectors.toList());
        }
        return Collections.emptyList();
    }

    /**
     * Returns a list of {@link ExtBidderError}s of auction context prebid errors.
     */
    private static List<ExtBidderError> extractContextErrors(AuctionContext auctionContext) {
        return auctionContext.getPrebidErrors().stream()
                .map(message -> ExtBidderError.of(BidderError.Type.GENERIC.getCode(), message))
                .collect(Collectors.toList());
    }

    /**
     * Returns a singleton map with "cache" as a key and list of {@link ExtBidderError}s cache errors as a value.
     */
    private static Map<String, List<ExtBidderError>> extractCacheErrors(CacheServiceResult cacheResult) {
        final Throwable error = cacheResult.getError();
        if (error != null) {
            final ExtBidderError extBidderError = ExtBidderError.of(BidderError.Type.GENERIC.getCode(),
                    error.getMessage());
            return Collections.singletonMap(CACHE, Collections.singletonList(extBidderError));
        }
        return Collections.emptyMap();
    }

    /**
     * Adds bid errors: if value by key exists - add errors to its list, otherwise - add an entry.
     */
    private static void addBidErrors(Map<String, List<ExtBidderError>> errors,
                                     Map<String, List<ExtBidderError>> bidErrors) {

        for (Map.Entry<String, List<ExtBidderError>> errorEntry : bidErrors.entrySet()) {
            final List<ExtBidderError> extBidderErrors = errors.get(errorEntry.getKey());
            if (extBidderErrors != null) {
                extBidderErrors.addAll(errorEntry.getValue());
            } else {
                errors.put(errorEntry.getKey(), errorEntry.getValue());
            }
        }
    }

    private static Map<String, List<ExtBidderError>> toExtBidderWarnings(List<BidderResponseInfo> bidderResponses,
                                                                         AuctionContext auctionContext) {
        final Map<String, List<ExtBidderError>> warnings = new HashMap<>();

        warnings.putAll(extractContextWarnings(auctionContext));
        warnings.putAll(extractBidderWarnings(bidderResponses));

        return warnings.isEmpty() ? null : warnings;
    }

    private static Map<String, List<ExtBidderError>> extractContextWarnings(AuctionContext auctionContext) {
        final List<ExtBidderError> contextWarnings = auctionContext.getDebugWarnings().stream()
                .map(message -> ExtBidderError.of(BidderError.Type.GENERIC.getCode(), message))
                .collect(Collectors.toList());

        return contextWarnings.isEmpty()
                ? Collections.emptyMap()
                : Collections.singletonMap(PREBID_EXT, contextWarnings);
    }

    /**
     * Returns a map with response time by bidders and cache.
     */
    private static Map<String, Integer> toResponseTimes(Collection<BidderResponseInfo> bidderResponses,
                                                        CacheServiceResult cacheResult) {

        final Map<String, Integer> responseTimeMillis = bidderResponses.stream()
                .collect(Collectors.toMap(BidderResponseInfo::getBidder, BidderResponseInfo::getResponseTime));

        final DebugHttpCall debugHttpCall = cacheResult.getHttpCall();
        final Integer cacheResponseTime = debugHttpCall != null ? debugHttpCall.getResponseTimeMillis() : null;
        if (cacheResponseTime != null) {
            responseTimeMillis.put(CACHE, cacheResponseTime);
        }
        return responseTimeMillis;
    }

    /**
     * Returns {@link BidResponse} based on list of {@link BidderResponse}s and {@link CacheServiceResult}.
     */
    private BidResponse toBidResponse(List<BidderResponseInfo> bidderResponseInfos,
                                      AuctionContext auctionContext,
                                      ExtRequestTargeting targeting,
                                      BidRequestCacheInfo requestCacheInfo,
                                      CacheServiceResult cacheResult,
                                      VideoStoredDataResult videoStoredDataResult,
                                      EventsContext eventsContext) {

        final BidRequest bidRequest = auctionContext.getBidRequest();
        final Account account = auctionContext.getAccount();

        final Map<String, List<ExtBidderError>> bidErrors = new HashMap<>();
        final List<SeatBid> seatBids = bidderResponseInfos.stream()
                .map(BidderResponseInfo::getSeatBid)
                .map(BidderSeatBidInfo::getBidsInfos)
                .filter(CollectionUtils::isNotEmpty)
                .map(bidInfos -> toSeatBid(
                        bidInfos,
                        targeting,
                        bidRequest,
                        requestCacheInfo,
                        cacheResult.getCacheBids(),
                        account,
                        bidErrors))
                .collect(Collectors.toList());

        final Long auctionTimestamp = eventsContext.getAuctionTimestamp();
        final ExtBidResponse extBidResponse = toExtBidResponse(
                bidderResponseInfos,
                auctionContext,
                cacheResult,
                videoStoredDataResult,
                auctionTimestamp,
                bidErrors);

        final CachedDebugLog cachedDebugLog = auctionContext.getCachedDebugLog();
        if (isCachedDebugEnabled(cachedDebugLog)) {
            cachedDebugLog.setExtBidResponse(extBidResponse);
        }

        return BidResponse.builder()
                .id(bidRequest.getId())
                .cur(bidRequest.getCur().get(0))
                .seatbid(seatBids)
                .ext(extBidResponse)
                .build();
    }

    private Future<VideoStoredDataResult> videoStoredDataResult(AuctionContext auctionContext) {
        final List<Imp> imps = auctionContext.getBidRequest().getImp();
        final String accountId = auctionContext.getAccount().getId();
        final Timeout timeout = auctionContext.getTimeout();

        final List<String> errors = new ArrayList<>();
        final List<Imp> storedVideoInjectableImps = new ArrayList<>();

        for (Imp imp : imps) {
            try {
                if (checkEchoVideoAttrs(imp)) {
                    storedVideoInjectableImps.add(imp);
                }
            } catch (InvalidRequestException e) {
                errors.add(e.getMessage());
            }
        }

        return storedRequestProcessor.videoStoredDataResult(accountId, storedVideoInjectableImps, errors, timeout)
                .otherwise(throwable -> VideoStoredDataResult.of(Collections.emptyMap(),
                        Collections.singletonList(throwable.getMessage())));
    }

    /**
     * Checks if imp.ext.prebid.options.echovideoattrs equals true.
     */
    private boolean checkEchoVideoAttrs(Imp imp) {
        if (imp.getExt() != null) {
            try {
                final ExtImp extImp = mapper.mapper().treeToValue(imp.getExt(), ExtImp.class);
                final ExtImpPrebid prebid = extImp.getPrebid();
                final ExtOptions options = prebid != null ? prebid.getOptions() : null;
                final Boolean echoVideoAttrs = options != null ? options.getEchoVideoAttrs() : null;
                return BooleanUtils.toBoolean(echoVideoAttrs);
            } catch (JsonProcessingException e) {
                throw new InvalidRequestException(String.format(
                        "Incorrect Imp extension format for Imp with id %s: %s", imp.getId(), e.getMessage()));
            }
        }
        return false;
    }

    /**
     * Creates an OpenRTB {@link SeatBid} for a bidder. It will contain all the bids supplied by a bidder and a "bidder"
     * extension field populated.
     */
    private SeatBid toSeatBid(List<BidInfo> bidInfos,
                              ExtRequestTargeting targeting,
                              BidRequest bidRequest,
                              BidRequestCacheInfo requestCacheInfo,
                              Map<Bid, CacheInfo> bidToCacheInfo,
                              Account account,
                              Map<String, List<ExtBidderError>> bidErrors) {

        final String bidder = bidInfos.stream()
                .map(BidInfo::getBidder)
                .findFirst()
                // Should never occur
                .orElseThrow(() -> new IllegalArgumentException("Bidder was not defined for bidInfo"));

        final List<Bid> bids = bidInfos.stream()
                .map(bidInfo -> injectAdmWithCacheInfo(
                        bidInfo,
                        requestCacheInfo,
                        bidToCacheInfo,
                        bidErrors))
                .filter(Objects::nonNull)
                .map(bidInfo -> toBid(
                        bidInfo,
                        targeting,
                        bidRequest,
                        account))
                .filter(Objects::nonNull)
                .collect(Collectors.toList());

        return SeatBid.builder()
                .seat(bidder)
                .bid(bids)
                .group(0) // prebid cannot support roadblocking
                .build();
    }

    private BidInfo injectAdmWithCacheInfo(BidInfo bidInfo,
                                           BidRequestCacheInfo requestCacheInfo,
                                           Map<Bid, CacheInfo> bidsWithCacheIds,
                                           Map<String, List<ExtBidderError>> bidErrors) {

        final Bid bid = bidInfo.getBid();
        final BidType bidType = bidInfo.getBidType();
        final String bidder = bidInfo.getBidder();
        final Imp correspondingImp = bidInfo.getCorrespondingImp();

        final CacheInfo cacheInfo = bidsWithCacheIds.get(bid);
        final String cacheId = cacheInfo != null ? cacheInfo.getCacheId() : null;
        final String videoCacheId = cacheInfo != null ? cacheInfo.getVideoCacheId() : null;

        String modifiedBidAdm = bid.getAdm();
        if ((videoCacheId != null && !requestCacheInfo.isReturnCreativeVideoBids())
                || (cacheId != null && !requestCacheInfo.isReturnCreativeBids())) {
            modifiedBidAdm = null;
        }

        if (bidType.equals(BidType.X_NATIVE) && modifiedBidAdm != null) {
            try {
                modifiedBidAdm = createNativeMarkup(modifiedBidAdm, correspondingImp);
            } catch (PreBidException e) {
                bidErrors.computeIfAbsent(bidder, ignored -> new ArrayList<>())
                        .add(ExtBidderError.of(BidderError.Type.BAD_SERVER_RESPONSE.getCode(), e.getMessage()));
                return null;
            }
        }

        final Bid modifiedBid = bid.toBuilder().adm(modifiedBidAdm).build();
        return bidInfo.toBuilder()
                .bid(modifiedBid)
                .cacheInfo(cacheInfo)
                .build();
    }

    /**
     * Returns an OpenRTB {@link Bid} with "prebid" and "bidder" extension fields populated.
     */
    private Bid toBid(BidInfo bidInfo, ExtRequestTargeting targeting, BidRequest bidRequest, Account account) {
        final TargetingInfo targetingInfo = bidInfo.getTargetingInfo();
        final BidType bidType = bidInfo.getBidType();
        final Bid bid = bidInfo.getBid();

        final CacheInfo cacheInfo = bidInfo.getCacheInfo();
        final String cacheId = cacheInfo != null ? cacheInfo.getCacheId() : null;
        final String videoCacheId = cacheInfo != null ? cacheInfo.getVideoCacheId() : null;

        final boolean isApp = bidRequest.getApp() != null;

        final Map<String, String> targetingKeywords;
        final String bidderCode = targetingInfo.getBidderCode();
        if (targeting != null && targetingInfo.isTargetingEnabled() && targetingInfo.isBidderWinningBid()) {
            final TargetingKeywordsCreator keywordsCreator = resolveKeywordsCreator(bidType, targeting, isApp,
                    bidRequest, account);

            final boolean isWinningBid = targetingInfo.isWinningBid();
            final String categoryDuration = bidInfo.getCategory();
<<<<<<< HEAD
            targetingKeywords = keywordsCreator.makeFor(bid, bidderCode, isWinningBid, cacheId,
                    bidType.getValue(), videoCacheId, categoryDuration);
=======
            targetingKeywords = keywordsCreator != null ? keywordsCreator.makeFor(bid, bidderCode, isWinningBid,
                            cacheId, bidType.getName(), videoCacheId, categoryDuration) : null;
>>>>>>> 43267f77
        } else {
            targetingKeywords = null;
        }

        final CacheAsset bids = cacheId != null ? toCacheAsset(cacheId) : null;
        final CacheAsset vastXml = videoCacheId != null ? toCacheAsset(videoCacheId) : null;
        final ExtResponseCache cache = bids != null || vastXml != null ? ExtResponseCache.of(bids, vastXml) : null;

        final ObjectNode originalBidExt = bid.getExt();
        final ExtBidPrebid extBidPrebid = getExtPrebid(originalBidExt);
        final ExtBidPrebid.ExtBidPrebidBuilder extBidPrebidBuilder = extBidPrebid != null
                ? extBidPrebid.toBuilder()
                : ExtBidPrebid.builder();
        final Boolean dealsTierSatisfied = bidInfo.getSatisfiedPriority();

        final ExtBidPrebid updatedExtBidPrebid = extBidPrebidBuilder
                .targeting(MapUtils.isEmpty(targetingKeywords) ? null : targetingKeywords)
                .targetBidderCode(targetingInfo.isAddTargetBidderCode() ? bidderCode : null)
                .dealtiersatisfied(dealsTierSatisfied)
                .cache(cache)
                .build();

        final ObjectNode updatedBidExt =
                originalBidExt != null ? originalBidExt.deepCopy() : mapper.mapper().createObjectNode();
        updatedBidExt.set(PREBID_EXT, mapper.mapper().valueToTree(updatedExtBidPrebid));

        final Integer ttl = cacheInfo != null ? ObjectUtils.max(cacheInfo.getTtl(), cacheInfo.getVideoTtl()) : null;

        return bid.toBuilder()
                .ext(updatedBidExt)
                .exp(ttl)
                .build();
    }

    private String createNativeMarkup(String bidAdm, Imp correspondingImp) {
        final Response nativeMarkup;
        try {
            nativeMarkup = mapper.decodeValue(bidAdm, Response.class);
        } catch (DecodeException e) {
            throw new PreBidException(e.getMessage());
        }

        final List<Asset> responseAssets = nativeMarkup.getAssets();
        if (CollectionUtils.isNotEmpty(responseAssets)) {
            final Native nativeImp = correspondingImp != null ? correspondingImp.getXNative() : null;
            if (nativeImp == null) {
                throw new PreBidException("Could not find native imp");
            }

            final Request nativeRequest;
            try {
                nativeRequest = mapper.mapper().readValue(nativeImp.getRequest(), Request.class);
            } catch (JsonProcessingException e) {
                throw new PreBidException(e.getMessage());
            }

            responseAssets.forEach(asset -> setAssetTypes(asset, nativeRequest.getAssets()));
            return mapper.encodeToString(nativeMarkup);
        }

        return bidAdm;
    }

    private static void setAssetTypes(Asset responseAsset, List<com.iab.openrtb.request.Asset> requestAssets) {
        if (responseAsset.getImg() != null) {
            final ImageObject img = getAssetById(responseAsset.getId(), requestAssets).getImg();
            final Integer type = img != null ? img.getType() : null;
            if (type != null) {
                responseAsset.getImg().setType(type);
            } else {
                final Integer assetId = responseAsset.getId();
                throw new PreBidException(String.format("Response has an Image asset with ID:'%s' present that doesn't "
                        + "exist in the request", assetId != null ? assetId : StringUtils.EMPTY));
            }
        }
        if (responseAsset.getData() != null) {
            final DataObject data = getAssetById(responseAsset.getId(), requestAssets).getData();
            final Integer type = data != null ? data.getType() : null;
            if (type != null) {
                responseAsset.getData().setType(type);
            } else {
                throw new PreBidException(String.format("Response has a Data asset with ID:%s present that doesn't "
                        + "exist in the request", responseAsset.getId()));
            }
        }
    }

    private static com.iab.openrtb.request.Asset getAssetById(Integer assetId,
                                                              List<com.iab.openrtb.request.Asset> requestAssets) {

        return requestAssets.stream()
                .filter(asset -> Objects.equals(assetId, asset.getId()))
                .findFirst()
                .orElse(com.iab.openrtb.request.Asset.EMPTY);
    }

    private EventsContext createEventsContext(AuctionContext auctionContext) {
        return EventsContext.builder()
                .auctionId(auctionContext.getBidRequest().getId())
                .enabledForAccount(eventsEnabledForAccount(auctionContext))
                .enabledForRequest(eventsEnabledForRequest(auctionContext))
                .auctionTimestamp(auctionTimestamp(auctionContext))
                .integration(integrationFrom(auctionContext))
                .build();
    }

    private static boolean eventsEnabledForAccount(AuctionContext auctionContext) {
        final AccountAuctionConfig accountAuctionConfig = auctionContext.getAccount().getAuction();
        final AccountEventsConfig accountEventsConfig =
                accountAuctionConfig != null ? accountAuctionConfig.getEvents() : null;
        final Boolean accountEventsEnabled = accountEventsConfig != null ? accountEventsConfig.getEnabled() : null;

        return BooleanUtils.isTrue(accountEventsEnabled);
    }

    private static boolean eventsEnabledForRequest(AuctionContext auctionContext) {
        return eventsEnabledForChannel(auctionContext) || eventsAllowedByRequest(auctionContext);
    }

    private static boolean eventsEnabledForChannel(AuctionContext auctionContext) {
        final AccountAnalyticsConfig analyticsConfig = auctionContext.getAccount().getAnalytics();
        final AccountAuctionEventConfig accountAuctionEventConfig =
                ObjectUtil.getIfNotNull(analyticsConfig, AccountAnalyticsConfig::getAuctionEvents);
        final Map<String, Boolean> accountAuctionEvents =
                ObjectUtil.getIfNotNull(accountAuctionEventConfig, AccountAuctionEventConfig::getEvents);
        final Map<String, Boolean> channelConfig =
                ObjectUtils.defaultIfNull(accountAuctionEvents, AccountAnalyticsConfig.fallbackAuctionEvents());

        final String channelFromRequest = channelFromRequest(auctionContext.getBidRequest());

        return MapUtils.emptyIfNull(channelConfig).entrySet().stream()
                .filter(entry -> StringUtils.equalsIgnoreCase(channelFromRequest, entry.getKey()))
                .findFirst()
                .map(entry -> BooleanUtils.isTrue(entry.getValue()))
                .orElse(Boolean.FALSE);
    }

    private static String channelFromRequest(BidRequest bidRequest) {
        final ExtRequest ext = bidRequest.getExt();
        final ExtRequestPrebid prebid = ext != null ? ext.getPrebid() : null;
        final ExtRequestPrebidChannel channel = prebid != null ? prebid.getChannel() : null;

        return channel != null ? recogniseChannelName(channel.getName()) : null;
    }

    // TODO: remove alias resolving after transition period
    private static String recogniseChannelName(String channelName) {
        if (StringUtils.equalsIgnoreCase("pbjs", channelName)) {
            return Ortb2ImplicitParametersResolver.WEB_CHANNEL;
        }

        return channelName;
    }

    private static boolean eventsAllowedByRequest(AuctionContext auctionContext) {
        final ExtRequest ext = auctionContext.getBidRequest().getExt();
        final ExtRequestPrebid prebid = ext != null ? ext.getPrebid() : null;

        return prebid != null && prebid.getEvents() != null;
    }

    /**
     * Extracts auction timestamp from {@link ExtRequest} or get it from {@link Clock} if it is null.
     */
    private long auctionTimestamp(AuctionContext auctionContext) {
        final ExtRequest ext = auctionContext.getBidRequest().getExt();
        final ExtRequestPrebid prebid = ext != null ? ext.getPrebid() : null;
        final Long auctionTimestamp = prebid != null ? prebid.getAuctiontimestamp() : null;

        return auctionTimestamp != null ? auctionTimestamp : clock.millis();
    }

    private static String integrationFrom(AuctionContext auctionContext) {
        final ExtRequest ext = auctionContext.getBidRequest().getExt();
        final ExtRequestPrebid prebid = ext != null ? ext.getPrebid() : null;

        return prebid != null ? prebid.getIntegration() : null;
    }

    private Events createEvents(String bidder,
                                Account account,
                                String bidId,
                                EventsContext eventsContext,
                                String lineItemId) {

        if (!eventsContext.isEnabledForAccount()) {
            return null;
        }

        return eventsContext.isEnabledForRequest() || StringUtils.isNotEmpty(lineItemId)
                ? eventsService.createEvent(
                bidId,
                bidder,
                account.getId(),
                lineItemId,
                eventsContext.isEnabledForRequest(),
                eventsContext)
                : null;
    }

    private TargetingKeywordsCreator resolveKeywordsCreator(BidType bidType,
                                                            ExtRequestTargeting targeting,
                                                            boolean isApp,
                                                            BidRequest bidRequest,
                                                            Account account) {

        final Map<BidType, TargetingKeywordsCreator> keywordsCreatorByBidType =
                keywordsCreatorByBidType(targeting, isApp, bidRequest, account);

        return keywordsCreatorByBidType.getOrDefault(bidType, keywordsCreator(targeting, isApp, bidRequest, account));
    }

    /**
     * Extracts targeting keywords settings from the bid request and creates {@link TargetingKeywordsCreator}
     * instance if it is present.
     */
    private TargetingKeywordsCreator keywordsCreator(ExtRequestTargeting targeting,
                                                     boolean isApp,
                                                     BidRequest bidRequest,
                                                     Account account) {

        final JsonNode priceGranularityNode = targeting.getPricegranularity();
        return priceGranularityNode == null || priceGranularityNode.isNull()
                ? null
                : createKeywordsCreator(targeting, isApp, priceGranularityNode, bidRequest, account);
    }

    /**
     * Returns a map of {@link BidType} to correspondent {@link TargetingKeywordsCreator}
     * extracted from {@link ExtRequestTargeting} if it exists.
     */
    private Map<BidType, TargetingKeywordsCreator> keywordsCreatorByBidType(ExtRequestTargeting targeting,
                                                                            boolean isApp,
                                                                            BidRequest bidRequest,
                                                                            Account account) {

        final ExtMediaTypePriceGranularity mediaTypePriceGranularity = targeting.getMediatypepricegranularity();
        if (mediaTypePriceGranularity == null) {
            return Collections.emptyMap();
        }

        final Map<BidType, TargetingKeywordsCreator> result = new EnumMap<>(BidType.class);

        final ObjectNode banner = mediaTypePriceGranularity.getBanner();
        final boolean isBannerNull = banner == null || banner.isNull();
        if (!isBannerNull) {
            result.put(BidType.BANNER, createKeywordsCreator(targeting, isApp, banner, bidRequest, account));
        }

        final ObjectNode video = mediaTypePriceGranularity.getVideo();
        final boolean isVideoNull = video == null || video.isNull();
        if (!isVideoNull) {
            result.put(BidType.VIDEO, createKeywordsCreator(targeting, isApp, video, bidRequest, account));
        }

        final ObjectNode xNative = mediaTypePriceGranularity.getXNative();
        final boolean isNativeNull = xNative == null || xNative.isNull();
        if (!isNativeNull) {
            result.put(BidType.X_NATIVE, createKeywordsCreator(targeting, isApp, xNative, bidRequest, account));
        }

        return result;
    }

    private TargetingKeywordsCreator createKeywordsCreator(ExtRequestTargeting targeting,
                                                           boolean isApp,
                                                           JsonNode priceGranularity,
                                                           BidRequest bidRequest,
                                                           Account account) {

        return TargetingKeywordsCreator.create(
                parsePriceGranularity(priceGranularity),
                targeting.getIncludewinners(),
                targeting.getIncludebidderkeys(),
                BooleanUtils.isTrue(targeting.getIncludeformat()),
                isApp,
                resolveTruncateAttrChars(targeting, account),
                cacheHost,
                cachePath,
                TargetingKeywordsResolver.create(bidRequest, mapper));
    }

    /**
     * Returns max targeting keyword length.
     */
    private int resolveTruncateAttrChars(ExtRequestTargeting targeting, Account account) {
        final AccountAuctionConfig accountAuctionConfig = account.getAuction();
        final Integer accountTruncateTargetAttr =
                accountAuctionConfig != null ? accountAuctionConfig.getTruncateTargetAttr() : null;

        return ObjectUtils.firstNonNull(
                truncateAttrCharsOrNull(targeting.getTruncateattrchars()),
                truncateAttrCharsOrNull(accountTruncateTargetAttr),
                truncateAttrChars);
    }

    private static Integer truncateAttrCharsOrNull(Integer value) {
        return value != null && value >= 0 && value <= 255 ? value : null;
    }

    private static boolean isCachedDebugEnabled(CachedDebugLog cachedDebugLog) {
        return cachedDebugLog != null && cachedDebugLog.isEnabled();
    }

    /**
     * Parse {@link JsonNode} to {@link List} of {@link ExtPriceGranularity}.
     * <p>
     * Throws {@link PreBidException} in case of errors during decoding price granularity.
     */
    private ExtPriceGranularity parsePriceGranularity(JsonNode priceGranularity) {
        try {
            return mapper.mapper().treeToValue(priceGranularity, ExtPriceGranularity.class);
        } catch (JsonProcessingException e) {
            throw new PreBidException(String.format("Error decoding bidRequest.prebid.targeting.pricegranularity: %s",
                    e.getMessage()), e);
        }
    }

    /**
     * Creates {@link CacheAsset} for the given cache ID.
     */
    private CacheAsset toCacheAsset(String cacheId) {
        return CacheAsset.of(cacheAssetUrlTemplate.concat(cacheId), cacheId);
    }

    private static <T> Set<T> nullIfEmpty(Set<T> set) {
        if (set.isEmpty()) {
            return null;
        }
        return Collections.unmodifiableSet(set);
    }

    private static <K, V> Map<K, V> nullIfEmpty(Map<K, V> map) {
        if (map.isEmpty()) {
            return null;
        }
        return Collections.unmodifiableMap(map);
    }

    /**
     * Creates {@link ExtBidPrebidVideo} from bid extension.
     */
    private ExtBidPrebidVideo getExtBidPrebidVideo(ObjectNode bidExt) {
        final ExtBidPrebid extBidPrebid = getExtPrebid(bidExt);

        return extBidPrebid != null ? extBidPrebid.getVideo() : null;
    }

    private ExtBidPrebid getExtPrebid(ObjectNode bidExt) {
        return bidExt != null && bidExt.hasNonNull(PREBID_EXT)
                ? mapper.mapper().convertValue(bidExt.get(PREBID_EXT), ExtBidPrebid.class)
                : null;
    }
}<|MERGE_RESOLUTION|>--- conflicted
+++ resolved
@@ -1280,13 +1280,8 @@
 
             final boolean isWinningBid = targetingInfo.isWinningBid();
             final String categoryDuration = bidInfo.getCategory();
-<<<<<<< HEAD
-            targetingKeywords = keywordsCreator.makeFor(bid, bidderCode, isWinningBid, cacheId,
-                    bidType.getValue(), videoCacheId, categoryDuration);
-=======
             targetingKeywords = keywordsCreator != null ? keywordsCreator.makeFor(bid, bidderCode, isWinningBid,
-                            cacheId, bidType.getName(), videoCacheId, categoryDuration) : null;
->>>>>>> 43267f77
+                            cacheId, bidType.getValue(), videoCacheId, categoryDuration) : null;
         } else {
             targetingKeywords = null;
         }
