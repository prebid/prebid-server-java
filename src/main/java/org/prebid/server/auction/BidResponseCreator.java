package org.prebid.server.auction;

import com.fasterxml.jackson.core.JsonProcessingException;
import com.fasterxml.jackson.databind.JsonNode;
import com.fasterxml.jackson.databind.node.ObjectNode;
import com.iab.openrtb.request.BidRequest;
import com.iab.openrtb.request.DataObject;
import com.iab.openrtb.request.ImageObject;
import com.iab.openrtb.request.Imp;
import com.iab.openrtb.request.Native;
import com.iab.openrtb.request.Request;
import com.iab.openrtb.request.Video;
import com.iab.openrtb.response.Asset;
import com.iab.openrtb.response.Bid;
import com.iab.openrtb.response.BidResponse;
import com.iab.openrtb.response.Response;
import com.iab.openrtb.response.SeatBid;
import io.vertx.core.CompositeFuture;
import io.vertx.core.Future;
import org.apache.commons.collections4.CollectionUtils;
import org.apache.commons.collections4.MapUtils;
import org.apache.commons.lang3.BooleanUtils;
import org.apache.commons.lang3.ObjectUtils;
import org.apache.commons.lang3.StringUtils;
import org.prebid.server.auction.categorymapping.CategoryMappingService;
import org.prebid.server.auction.model.AuctionContext;
import org.prebid.server.auction.model.AuctionParticipation;
import org.prebid.server.auction.model.BidInfo;
import org.prebid.server.auction.model.BidRequestCacheInfo;
import org.prebid.server.auction.model.BidderResponse;
import org.prebid.server.auction.model.BidderResponseInfo;
import org.prebid.server.auction.model.CachedDebugLog;
import org.prebid.server.auction.model.CategoryMappingResult;
import org.prebid.server.auction.model.DebugContext;
import org.prebid.server.auction.model.MultiBidConfig;
import org.prebid.server.auction.model.TargetingInfo;
import org.prebid.server.auction.requestfactory.Ortb2ImplicitParametersResolver;
import org.prebid.server.bidder.BidderCatalog;
import org.prebid.server.bidder.model.BidderBid;
import org.prebid.server.bidder.model.BidderError;
import org.prebid.server.bidder.model.BidderSeatBid;
import org.prebid.server.bidder.model.BidderSeatBidInfo;
import org.prebid.server.cache.CacheService;
import org.prebid.server.cache.model.CacheContext;
import org.prebid.server.cache.model.CacheInfo;
import org.prebid.server.cache.model.CacheServiceResult;
import org.prebid.server.cache.model.DebugHttpCall;
import org.prebid.server.deals.model.DeepDebugLog;
import org.prebid.server.deals.model.TxnLog;
import org.prebid.server.events.EventsContext;
import org.prebid.server.events.EventsService;
import org.prebid.server.exception.InvalidRequestException;
import org.prebid.server.exception.PreBidException;
import org.prebid.server.execution.Timeout;
import org.prebid.server.hooks.execution.HookStageExecutor;
import org.prebid.server.hooks.execution.model.HookStageExecutionResult;
import org.prebid.server.hooks.v1.bidder.BidderResponsePayload;
import org.prebid.server.identity.IdGenerator;
import org.prebid.server.identity.IdGeneratorType;
import org.prebid.server.json.DecodeException;
import org.prebid.server.json.JacksonMapper;
import org.prebid.server.proto.openrtb.ext.request.ExtDealLine;
import org.prebid.server.proto.openrtb.ext.request.ExtImp;
import org.prebid.server.proto.openrtb.ext.request.ExtImpPrebid;
import org.prebid.server.proto.openrtb.ext.request.ExtMediaTypePriceGranularity;
import org.prebid.server.proto.openrtb.ext.request.ExtOptions;
import org.prebid.server.proto.openrtb.ext.request.ExtPriceGranularity;
import org.prebid.server.proto.openrtb.ext.request.ExtRequest;
import org.prebid.server.proto.openrtb.ext.request.ExtRequestPrebid;
import org.prebid.server.proto.openrtb.ext.request.ExtRequestPrebidChannel;
import org.prebid.server.proto.openrtb.ext.request.ExtRequestTargeting;
import org.prebid.server.proto.openrtb.ext.response.BidType;
import org.prebid.server.proto.openrtb.ext.response.CacheAsset;
import org.prebid.server.proto.openrtb.ext.response.Events;
import org.prebid.server.proto.openrtb.ext.response.ExtBidPrebid;
import org.prebid.server.proto.openrtb.ext.response.ExtBidPrebidVideo;
import org.prebid.server.proto.openrtb.ext.response.ExtBidResponse;
import org.prebid.server.proto.openrtb.ext.response.ExtBidResponsePrebid;
import org.prebid.server.proto.openrtb.ext.response.ExtBidderError;
import org.prebid.server.proto.openrtb.ext.response.ExtDebugPgmetrics;
import org.prebid.server.proto.openrtb.ext.response.ExtDebugTrace;
import org.prebid.server.proto.openrtb.ext.response.ExtHttpCall;
import org.prebid.server.proto.openrtb.ext.response.ExtResponseCache;
import org.prebid.server.proto.openrtb.ext.response.ExtResponseDebug;
import org.prebid.server.proto.openrtb.ext.response.ExtTraceDeal;
import org.prebid.server.settings.model.Account;
import org.prebid.server.settings.model.AccountAnalyticsConfig;
import org.prebid.server.settings.model.AccountAuctionConfig;
import org.prebid.server.settings.model.AccountAuctionEventConfig;
import org.prebid.server.settings.model.AccountEventsConfig;
import org.prebid.server.settings.model.VideoStoredDataResult;
import org.prebid.server.util.LineItemUtil;
import org.prebid.server.util.ObjectUtil;
import org.prebid.server.util.StreamUtil;
import org.prebid.server.vast.VastModifier;

import java.math.BigDecimal;
import java.time.Clock;
import java.util.ArrayList;
import java.util.Collection;
import java.util.Collections;
import java.util.EnumMap;
import java.util.HashMap;
import java.util.HashSet;
import java.util.List;
import java.util.Map;
import java.util.Objects;
import java.util.Optional;
import java.util.Set;
import java.util.function.Function;
import java.util.stream.Collectors;
import java.util.stream.Stream;

public class BidResponseCreator {

    private static final String CACHE = "cache";
    private static final String PREBID_EXT = "prebid";
    private static final Integer DEFAULT_BID_LIMIT_MIN = 1;

    private final CacheService cacheService;
    private final BidderCatalog bidderCatalog;
    private final VastModifier vastModifier;
    private final EventsService eventsService;
    private final StoredRequestProcessor storedRequestProcessor;
    private final WinningBidComparatorFactory winningBidComparatorFactory;
    private final IdGenerator bidIdGenerator;
    private final HookStageExecutor hookStageExecutor;
    private final CategoryMappingService categoryMappingService;
    private final int truncateAttrChars;
    private final Clock clock;
    private final JacksonMapper mapper;

    private final String cacheHost;
    private final String cachePath;
    private final String cacheAssetUrlTemplate;

    public BidResponseCreator(CacheService cacheService,
                              BidderCatalog bidderCatalog,
                              VastModifier vastModifier,
                              EventsService eventsService,
                              StoredRequestProcessor storedRequestProcessor,
                              WinningBidComparatorFactory winningBidComparatorFactory,
                              IdGenerator bidIdGenerator,
                              HookStageExecutor hookStageExecutor,
                              CategoryMappingService categoryMappingService,
                              int truncateAttrChars,
                              Clock clock,
                              JacksonMapper mapper) {

        this.cacheService = Objects.requireNonNull(cacheService);
        this.bidderCatalog = Objects.requireNonNull(bidderCatalog);
        this.vastModifier = Objects.requireNonNull(vastModifier);
        this.eventsService = Objects.requireNonNull(eventsService);
        this.storedRequestProcessor = Objects.requireNonNull(storedRequestProcessor);
        this.winningBidComparatorFactory = Objects.requireNonNull(winningBidComparatorFactory);
        this.bidIdGenerator = Objects.requireNonNull(bidIdGenerator);
        this.hookStageExecutor = Objects.requireNonNull(hookStageExecutor);
        this.categoryMappingService = Objects.requireNonNull(categoryMappingService);
        this.truncateAttrChars = validateTruncateAttrChars(truncateAttrChars);
        this.clock = Objects.requireNonNull(clock);
        this.mapper = Objects.requireNonNull(mapper);

        cacheHost = Objects.requireNonNull(cacheService.getEndpointHost());
        cachePath = Objects.requireNonNull(cacheService.getEndpointPath());
        cacheAssetUrlTemplate = Objects.requireNonNull(cacheService.getCachedAssetURLTemplate());
    }

    private static int validateTruncateAttrChars(int truncateAttrChars) {
        if (truncateAttrChars < 0 || truncateAttrChars > 255) {
            throw new IllegalArgumentException("truncateAttrChars must be between 0 and 255");
        }
        return truncateAttrChars;
    }

    /**
     * Creates an OpenRTB {@link BidResponse} from the bids supplied by the bidder,
     * including processing of winning bids with cache IDs.
     */
    Future<BidResponse> create(List<AuctionParticipation> auctionParticipations,
                               AuctionContext auctionContext,
                               BidRequestCacheInfo cacheInfo,
                               Map<String, MultiBidConfig> bidderToMultiBids) {

        final List<Imp> imps = auctionContext.getBidRequest().getImp();
        final EventsContext eventsContext = createEventsContext(auctionContext);

        final List<BidderResponse> bidderResponses = auctionParticipations.stream()
                .filter(auctionParticipation -> !auctionParticipation.isRequestBlocked())
                .map(AuctionParticipation::getBidderResponse)
                .collect(Collectors.toList());

        return videoStoredDataResult(auctionContext)
                .compose(videoStoredDataResult -> {
                    final List<BidderResponse> modifiedBidderResponses =
                            updateBids(bidderResponses, videoStoredDataResult, auctionContext, eventsContext, imps);

                    return invokeProcessedBidderResponseHooks(modifiedBidderResponses, auctionContext)

                            .compose(updatedByHooksBidderResponses ->
                                    createCategoryMapping(auctionContext, updatedByHooksBidderResponses))

                            .compose(categoryMappingResult -> cacheBidsAndCreateResponse(
                                    toBidderResponseInfos(categoryMappingResult, imps),
                                    auctionContext,
                                    cacheInfo,
                                    bidderToMultiBids,
                                    videoStoredDataResult,
                                    eventsContext));
                });
    }

    private List<BidderResponse> updateBids(List<BidderResponse> bidderResponses,
                                            VideoStoredDataResult videoStoredDataResult,
                                            AuctionContext auctionContext,
                                            EventsContext eventsContext,
                                            List<Imp> imps) {

        final List<BidderResponse> result = new ArrayList<>();

        for (final BidderResponse bidderResponse : bidderResponses) {
            final String bidder = bidderResponse.getBidder();

            final List<BidderBid> modifiedBidderBids = new ArrayList<>();
            final BidderSeatBid seatBid = bidderResponse.getSeatBid();
            for (final BidderBid bidderBid : seatBid.getBids()) {
                final Bid receivedBid = bidderBid.getBid();
                final BidType bidType = bidderBid.getType();

                final Imp correspondingImp = correspondingImp(receivedBid, imps);
                final ExtDealLine extDealLine = LineItemUtil.extDealLineFrom(receivedBid, correspondingImp, mapper);
                final String lineItemId = extDealLine != null ? extDealLine.getLineItemId() : null;

                final Bid updatedBid = updateBid(
                        receivedBid, bidType, bidder, videoStoredDataResult, auctionContext, eventsContext, lineItemId);
                modifiedBidderBids.add(bidderBid.toBuilder().bid(updatedBid).build());
            }

            final BidderSeatBid modifiedSeatBid = seatBid.with(modifiedBidderBids);
            result.add(bidderResponse.with(modifiedSeatBid));
        }

        return result;
    }

    private Bid updateBid(Bid bid,
                          BidType bidType,
                          String bidder,
                          VideoStoredDataResult videoStoredDataResult,
                          AuctionContext auctionContext,
                          EventsContext eventsContext,
                          String lineItemId) {

        final Account account = auctionContext.getAccount();
        final List<String> debugWarnings = auctionContext.getDebugWarnings();

        final String generatedBidId = bidIdGenerator.getType() != IdGeneratorType.none
                ? bidIdGenerator.generateId()
                : null;
        final String effectiveBidId = ObjectUtils.defaultIfNull(generatedBidId, bid.getId());

        return bid.toBuilder()
                .adm(updateBidAdm(bid,
                        bidType,
                        bidder,
                        account,
                        eventsContext,
                        effectiveBidId,
                        debugWarnings,
                        lineItemId))
                .ext(updateBidExt(
                        bid,
                        bidType,
                        bidder,
                        account,
                        videoStoredDataResult,
                        eventsContext,
                        generatedBidId,
                        effectiveBidId,
                        lineItemId))
                .build();
    }

    private String updateBidAdm(Bid bid,
                                BidType bidType,
                                String bidder,
                                Account account,
                                EventsContext eventsContext,
                                String effectiveBidId,
                                List<String> debugWarnings,
                                String lineItemId) {

        final String bidAdm = bid.getAdm();
        return BidType.video.equals(bidType)
                ? vastModifier.createBidVastXml(
                bidder,
                bidAdm,
                bid.getNurl(),
                effectiveBidId,
                account.getId(),
                eventsContext,
                debugWarnings,
                lineItemId)
                : bidAdm;
    }

    private ObjectNode updateBidExt(Bid bid,
                                    BidType bidType,
                                    String bidder,
                                    Account account,
                                    VideoStoredDataResult videoStoredDataResult,
                                    EventsContext eventsContext,
                                    String generatedBidId,
                                    String effectiveBidId,
                                    String lineItemId) {

        final ExtBidPrebid updatedExtBidPrebid = updateBidExtPrebid(
                bid,
                bidType,
                bidder,
                account,
                videoStoredDataResult,
                eventsContext,
                generatedBidId,
                effectiveBidId,
                lineItemId);
        final ObjectNode existingBidExt = bid.getExt();

        final ObjectNode updatedBidExt = mapper.mapper().createObjectNode();

        if (existingBidExt != null && !existingBidExt.isEmpty()) {
            updatedBidExt.setAll(existingBidExt);
        }

        updatedBidExt.set(PREBID_EXT, mapper.mapper().valueToTree(updatedExtBidPrebid));

        return updatedBidExt;
    }

    private ExtBidPrebid updateBidExtPrebid(Bid bid,
                                            BidType bidType,
                                            String bidder,
                                            Account account,
                                            VideoStoredDataResult videoStoredDataResult,
                                            EventsContext eventsContext,
                                            String generatedBidId,
                                            String effectiveBidId,
                                            String lineItemId) {

        final Video storedVideo = videoStoredDataResult.getImpIdToStoredVideo().get(bid.getImpid());
        final Events events = createEvents(bidder, account, effectiveBidId, eventsContext, lineItemId);
        final ExtBidPrebidVideo extBidPrebidVideo = getExtBidPrebidVideo(bid.getExt()).orElse(null);

        final ExtBidPrebid.ExtBidPrebidBuilder extBidPrebidBuilder = getExtPrebid(bid.getExt(), ExtBidPrebid.class)
                .map(ExtBidPrebid::toBuilder)
                .orElseGet(ExtBidPrebid::builder);

        return extBidPrebidBuilder
                .bidid(generatedBidId)
                .type(bidType)
                .storedRequestAttributes(storedVideo)
                .events(events)
                .video(extBidPrebidVideo)
                .build();
    }

    /**
     * Checks whether bidder responses are empty or contain no bids.
     */
    private static boolean isEmptyBidderResponses(List<BidderResponseInfo> bidderResponseInfos) {
        return bidderResponseInfos.isEmpty() || bidderResponseInfos.stream()
                .map(bidderResponseInfo -> bidderResponseInfo.getSeatBid().getBidsInfos())
                .allMatch(CollectionUtils::isEmpty);
    }

    private List<BidderResponseInfo> toBidderResponseInfos(CategoryMappingResult categoryMappingResult,
                                                           List<Imp> imps) {

        final List<BidderResponseInfo> result = new ArrayList<>();

        final List<BidderResponse> bidderResponses = categoryMappingResult.getBidderResponses();
        for (final BidderResponse bidderResponse : bidderResponses) {
            final String bidder = bidderResponse.getBidder();

            final List<BidInfo> bidInfos = new ArrayList<>();
            final BidderSeatBid seatBid = bidderResponse.getSeatBid();

            for (final BidderBid bidderBid : seatBid.getBids()) {
                final Bid bid = bidderBid.getBid();
                final BidType type = bidderBid.getType();
                final BidInfo bidInfo = toBidInfo(bid, type, imps, bidder, categoryMappingResult);
                bidInfos.add(bidInfo);
            }

            final BidderSeatBidInfo bidderSeatBidInfo = BidderSeatBidInfo.of(
                    bidInfos,
                    seatBid.getHttpCalls(),
                    seatBid.getErrors(),
                    seatBid.getWarnings());

            result.add(BidderResponseInfo.of(bidder, bidderSeatBidInfo, bidderResponse.getResponseTime()));
        }

        return result;
    }

    private BidInfo toBidInfo(Bid bid,
                              BidType type,
                              List<Imp> imps,
                              String bidder,
                              CategoryMappingResult categoryMappingResult) {

        final Imp correspondingImp = correspondingImp(bid, imps);
        final ExtDealLine extDealLine = LineItemUtil.extDealLineFrom(bid, correspondingImp, mapper);
        final String lineItemId = extDealLine != null ? extDealLine.getLineItemId() : null;

        return BidInfo.builder()
                .bid(bid)
                .bidType(type)
                .bidder(bidder)
                .correspondingImp(correspondingImp)
                .lineItemId(lineItemId)
                .category(categoryMappingResult.getCategory(bid))
                .satisfiedPriority(categoryMappingResult.isBidSatisfiesPriority(bid))
                .build();
    }

    private static Imp correspondingImp(Bid bid, List<Imp> imps) {
        final String impId = bid.getImpid();
        return imps.stream()
                .filter(imp -> Objects.equals(impId, imp.getId()))
                .findFirst()
                // Should never occur. See ResponseBidValidator
                .orElseThrow(
                        () -> new PreBidException(String.format("Bid with impId %s doesn't have matched imp", impId)));
    }

    private Future<List<BidderResponse>> invokeProcessedBidderResponseHooks(List<BidderResponse> bidderResponses,
                                                                            AuctionContext auctionContext) {

        return CompositeFuture.join(bidderResponses.stream()
                        .map(bidderResponse -> hookStageExecutor
                                .executeProcessedBidderResponseStage(bidderResponse, auctionContext)
                                .map(stageResult -> rejectBidderResponseOrProceed(stageResult, bidderResponse)))
                        .collect(Collectors.toList()))
                .map(CompositeFuture::list);
    }

    private static BidderResponse rejectBidderResponseOrProceed(
            HookStageExecutionResult<BidderResponsePayload> stageResult,
            BidderResponse bidderResponse) {

        final List<BidderBid> bids =
                stageResult.isShouldReject() ? Collections.emptyList() : stageResult.getPayload().bids();

        return bidderResponse
                .with(bidderResponse.getSeatBid()
                        .with(bids));
    }

    private Future<CategoryMappingResult> createCategoryMapping(AuctionContext auctionContext,
                                                                List<BidderResponse> bidderResponses) {

        return categoryMappingService.createCategoryMapping(
                        bidderResponses,
                        auctionContext.getBidRequest(),
                        auctionContext.getTimeout())

                .map(categoryMappingResult -> addCategoryMappingErrors(categoryMappingResult, auctionContext));
    }

    private static CategoryMappingResult addCategoryMappingErrors(CategoryMappingResult categoryMappingResult,
                                                                  AuctionContext auctionContext) {

        auctionContext.getPrebidErrors()
                .addAll(CollectionUtils.emptyIfNull(categoryMappingResult.getErrors()));

        return categoryMappingResult;
    }

    private Future<BidResponse> cacheBidsAndCreateResponse(List<BidderResponseInfo> bidderResponses,
                                                           AuctionContext auctionContext,
                                                           BidRequestCacheInfo cacheInfo,
                                                           Map<String, MultiBidConfig> bidderToMultiBids,
                                                           VideoStoredDataResult videoStoredDataResult,
                                                           EventsContext eventsContext) {

        final BidRequest bidRequest = auctionContext.getBidRequest();
        if (isEmptyBidderResponses(bidderResponses)) {

            final ExtBidResponse extBidResponse = toExtBidResponse(
                    bidderResponses,
                    auctionContext,
                    CacheServiceResult.empty(),
                    VideoStoredDataResult.empty(),
                    eventsContext.getAuctionTimestamp(),
                    null);
            final CachedDebugLog cachedDebugLog = auctionContext.getCachedDebugLog();
            if (isCachedDebugEnabled(cachedDebugLog)) {
                cachedDebugLog.setExtBidResponse(extBidResponse);
            }

            return Future.succeededFuture(BidResponse.builder()
                    .id(bidRequest.getId())
                    .cur(bidRequest.getCur().get(0))
                    .nbr(0) // signal "Unknown Error"
                    .seatbid(Collections.emptyList())
                    .ext(extBidResponse)
                    .build());
        }

        final ExtRequestTargeting targeting = targeting(bidRequest);
        final TxnLog txnLog = auctionContext.getTxnLog();

        final List<BidderResponseInfo> bidderResponseInfos = toBidderResponseWithTargetingBidInfos(
                bidderResponses, bidderToMultiBids, preferDeals(targeting), txnLog);

        final Set<BidInfo> bidInfos = bidderResponseInfos.stream()
                .map(BidderResponseInfo::getSeatBid)
                .map(BidderSeatBidInfo::getBidsInfos)
                .filter(CollectionUtils::isNotEmpty)
                .flatMap(Collection::stream)
                .collect(Collectors.toSet());

        final Set<BidInfo> winningBidInfos = targeting == null
                ? null
                : bidInfos.stream()
                .filter(bidInfo -> bidInfo.getTargetingInfo().isWinningBid())
                .collect(Collectors.toSet());

        updateSentToClientTxnLog(txnLog, bidInfos);

        final Set<BidInfo> bidsToCache = cacheInfo.isShouldCacheWinningBidsOnly() ? winningBidInfos : bidInfos;

        return cacheBids(bidsToCache, auctionContext, cacheInfo, eventsContext)
                .map(cacheResult -> toBidResponse(
                        bidderResponseInfos,
                        auctionContext,
                        targeting,
                        cacheInfo,
                        cacheResult,
                        videoStoredDataResult,
                        eventsContext));
    }

    private static ExtRequestTargeting targeting(BidRequest bidRequest) {
        final ExtRequest ext = bidRequest.getExt();
        final ExtRequestPrebid prebid = ext != null ? ext.getPrebid() : null;
        return prebid != null ? prebid.getTargeting() : null;
    }

    private static boolean preferDeals(ExtRequestTargeting targeting) {
        return BooleanUtils.toBooleanDefaultIfNull(targeting != null ? targeting.getPreferdeals() : null, false);
    }

    private List<BidderResponseInfo> toBidderResponseWithTargetingBidInfos(
            List<BidderResponseInfo> bidderResponses,
            Map<String, MultiBidConfig> bidderToMultiBids,
            boolean preferDeals,
            TxnLog txnLog) {

        final Map<BidderResponseInfo, List<BidInfo>> bidderResponseToReducedBidInfos = bidderResponses.stream()
                .collect(Collectors.toMap(
                        Function.identity(),
                        bidderResponse -> toSortedMultiBidInfo(bidderResponse, bidderToMultiBids, preferDeals)));

        final Map<String, Map<String, List<BidInfo>>> impIdToBidderToBidInfos = bidderResponseToReducedBidInfos.values()
                .stream()
                .flatMap(Collection::stream)
                .collect(Collectors.groupingBy(
                        bidInfo -> bidInfo.getCorrespondingImp().getId(),
                        Collectors.groupingBy(BidInfo::getBidder)));

        // Best bids from bidders for imp
        final Set<BidInfo> winningBids = new HashSet<>();
        // All bids from bidder for imp
        final Set<BidInfo> winningBidsByBidder = new HashSet<>();

        for (final Map<String, List<BidInfo>> bidderToBidInfos : impIdToBidderToBidInfos.values()) {

            bidderToBidInfos.values().forEach(winningBidsByBidder::addAll);

            bidderToBidInfos.values().stream()
                    .flatMap(Collection::stream)
                    .max(winningBidComparatorFactory.create(preferDeals))
                    .ifPresent(winningBids::add);
        }

        final Map<String, Set<String>> impIdToLineItemIds = impIdToBidderToBidInfos.entrySet().stream()
                .collect(Collectors.toMap(
                        Map.Entry::getKey,
                        impIdToBidderToBidInfoEntry -> toLineItemIds(impIdToBidderToBidInfoEntry.getValue().values())));

        updateTopMatchAndLostAuctionLineItemsMetric(winningBids, txnLog, impIdToLineItemIds);

        return bidderResponseToReducedBidInfos.entrySet().stream()
                .map(responseToBidInfos -> injectBidInfoWithTargeting(
                        responseToBidInfos.getKey(),
                        responseToBidInfos.getValue(),
                        bidderToMultiBids,
                        winningBids,
                        winningBidsByBidder))
                .collect(Collectors.toList());
    }

    private List<BidInfo> toSortedMultiBidInfo(BidderResponseInfo bidderResponse,
                                               Map<String, MultiBidConfig> bidderToMultiBids,
                                               boolean preferDeals) {

        final List<BidInfo> bidInfos = bidderResponse.getSeatBid().getBidsInfos();
        final Map<String, List<BidInfo>> impIdToBidInfos = bidInfos.stream()
                .collect(Collectors.groupingBy(bidInfo -> bidInfo.getCorrespondingImp().getId()));

        final MultiBidConfig multiBid = bidderToMultiBids.get(bidderResponse.getBidder());
        final Integer bidLimit = multiBid != null ? multiBid.getMaxBids() : DEFAULT_BID_LIMIT_MIN;

        return impIdToBidInfos.values().stream()
                .map(infos -> sortReducedBidInfo(infos, bidLimit, preferDeals))
                .flatMap(Collection::stream)
                .collect(Collectors.toList());
    }

    private List<BidInfo> sortReducedBidInfo(List<BidInfo> bidInfos, int limit, boolean preferDeals) {
        return bidInfos.stream()
                .sorted(winningBidComparatorFactory.create(preferDeals).reversed())
                .limit(limit)
                .collect(Collectors.toList());
    }

    private static Set<String> toLineItemIds(Collection<List<BidInfo>> bidInfos) {
        return bidInfos.stream()
                .flatMap(Collection::stream)
                .map(BidInfo::getLineItemId)
                .filter(Objects::nonNull)
                .collect(Collectors.toSet());
    }

    /**
     * Updates sent to client as top match and auction lost to line item metric.
     */
    private static void updateTopMatchAndLostAuctionLineItemsMetric(Set<BidInfo> winningBidInfos,
                                                                    TxnLog txnLog,
                                                                    Map<String, Set<String>> impToLineItemIds) {
        for (BidInfo winningBidInfo : winningBidInfos) {
            final String winningLineItemId = winningBidInfo.getLineItemId();
            if (winningLineItemId != null) {
                txnLog.lineItemSentToClientAsTopMatch().add(winningLineItemId);

                final String impIdOfWinningBid = winningBidInfo.getBid().getImpid();
                impToLineItemIds.get(impIdOfWinningBid).stream()
                        .filter(lineItemId -> !Objects.equals(lineItemId, winningLineItemId))
                        .forEach(lineItemId -> txnLog.lostAuctionToLineItems().get(lineItemId).add(winningLineItemId));
            }
        }
    }

    private static BidderResponseInfo injectBidInfoWithTargeting(BidderResponseInfo bidderResponseInfo,
                                                                 List<BidInfo> bidderBidInfos,
                                                                 Map<String, MultiBidConfig> bidderToMultiBids,
                                                                 Set<BidInfo> winningBids,
                                                                 Set<BidInfo> winningBidsByBidder) {

        final String bidder = bidderResponseInfo.getBidder();
        final List<BidInfo> bidInfosWithTargeting = toBidInfoWithTargeting(bidderBidInfos, bidder, bidderToMultiBids,
                winningBids, winningBidsByBidder);

        final BidderSeatBidInfo seatBid = bidderResponseInfo.getSeatBid();
        final BidderSeatBidInfo modifiedSeatBid = seatBid.with(bidInfosWithTargeting);
        return bidderResponseInfo.with(modifiedSeatBid);
    }

    private static List<BidInfo> toBidInfoWithTargeting(List<BidInfo> bidderBidInfos,
                                                        String bidder,
                                                        Map<String, MultiBidConfig> bidderToMultiBids,
                                                        Set<BidInfo> winningBids,
                                                        Set<BidInfo> winningBidsByBidder) {

        final Map<String, List<BidInfo>> impIdToBidInfos = bidderBidInfos.stream()
                .collect(Collectors.groupingBy(bidInfo -> bidInfo.getCorrespondingImp().getId()));

        return impIdToBidInfos.values().stream()
                .map(bidInfos -> injectTargeting(bidInfos, bidder, bidderToMultiBids, winningBids, winningBidsByBidder))
                .flatMap(Collection::stream)
                .collect(Collectors.toList());
    }

    private static List<BidInfo> injectTargeting(List<BidInfo> bidderImpIdBidInfos,
                                                 String bidder,
                                                 Map<String, MultiBidConfig> bidderToMultiBids,
                                                 Set<BidInfo> winningBids,
                                                 Set<BidInfo> winningBidsByBidder) {

        final List<BidInfo> result = new ArrayList<>();

        final MultiBidConfig multiBid = bidderToMultiBids.get(bidder);
        final String bidderCodePrefix = multiBid != null ? multiBid.getTargetBidderCodePrefix() : null;

        final int multiBidSize = bidderImpIdBidInfos.size();
        for (int i = 0; i < multiBidSize; i++) {
            // first bid have the highest value and can't be extra bid
            final boolean isFirstBid = i == 0;
            final String targetingBidderCode = isFirstBid
                    ? bidder
                    : bidderCodePrefix == null ? null : String.format("%s%s", bidderCodePrefix, i + 1);

            final BidInfo bidInfo = bidderImpIdBidInfos.get(i);
            final TargetingInfo targetingInfo = TargetingInfo.builder()
                    .isTargetingEnabled(targetingBidderCode != null)
                    .isBidderWinningBid(winningBidsByBidder.contains(bidInfo))
                    .isWinningBid(winningBids.contains(bidInfo))
                    .isAddTargetBidderCode(targetingBidderCode != null && multiBidSize > 1)
                    .bidderCode(targetingBidderCode)
                    .build();

            final BidInfo modifiedBidInfo = bidInfo.toBuilder().targetingInfo(targetingInfo).build();
            result.add(modifiedBidInfo);
        }

        return result;
    }

    /**
     * Increments sent to client metrics for each bid with deal.
     */
    private static void updateSentToClientTxnLog(TxnLog txnLog, Set<BidInfo> bidInfos) {
        bidInfos.stream()
                .map(BidInfo::getLineItemId)
                .filter(Objects::nonNull)
                .forEach(lineItemId -> txnLog.lineItemsSentToClient().add(lineItemId));
    }

    /**
     * Returns {@link ExtBidResponse} object, populated with response time, errors and debug info (if requested)
     * from all bidders.
     */
    private ExtBidResponse toExtBidResponse(List<BidderResponseInfo> bidderResponseInfos,
                                            AuctionContext auctionContext,
                                            CacheServiceResult cacheResult,
                                            VideoStoredDataResult videoStoredDataResult,
                                            long auctionTimestamp,
                                            Map<String, List<ExtBidderError>> bidErrors) {

        final DebugContext debugContext = auctionContext.getDebugContext();
        final boolean debugEnabled = debugContext.isDebugEnabled();

        final ExtResponseDebug extResponseDebug = toExtResponseDebug(
                bidderResponseInfos, auctionContext, cacheResult, debugEnabled);
        final Map<String, List<ExtBidderError>> errors = toExtBidderErrors(
                bidderResponseInfos, auctionContext, cacheResult, videoStoredDataResult, bidErrors);
        final Map<String, List<ExtBidderError>> warnings = toExtBidderWarnings(bidderResponseInfos, auctionContext);

        final Map<String, Integer> responseTimeMillis = toResponseTimes(bidderResponseInfos, cacheResult);
        final ExtBidResponsePrebid prebid = toExtBidResponsePrebid(auctionTimestamp, auctionContext.getBidRequest());

        return ExtBidResponse.builder()
                .debug(extResponseDebug)
                .errors(errors)
                .warnings(warnings)
                .responsetimemillis(responseTimeMillis)
                .tmaxrequest(auctionContext.getBidRequest().getTmax())
<<<<<<< HEAD
                .prebid(ExtBidResponsePrebid.of(auctionTimestamp, null, null))
=======
                .prebid(prebid)
>>>>>>> 895b239f
                .build();
    }

    private static ExtBidResponsePrebid toExtBidResponsePrebid(long auctionTimestamp, BidRequest bidRequest) {
        final JsonNode passThrough = Optional.ofNullable(bidRequest)
                .map(BidRequest::getExt)
                .map(ExtRequest::getPrebid)
                .map(ExtRequestPrebid::getPassthrough)
                .orElse(null);

        return ExtBidResponsePrebid.of(auctionTimestamp, null, passThrough);
    }

    private static ExtResponseDebug toExtResponseDebug(List<BidderResponseInfo> bidderResponseInfos,
                                                       AuctionContext auctionContext,
                                                       CacheServiceResult cacheResult,
                                                       boolean debugEnabled) {

        final DeepDebugLog deepDebugLog = auctionContext.getDeepDebugLog();

        final Map<String, List<ExtHttpCall>> httpCalls = debugEnabled
                ? toExtHttpCalls(bidderResponseInfos, cacheResult, auctionContext.getDebugHttpCalls())
                : null;

        final BidRequest bidRequest = debugEnabled ? auctionContext.getBidRequest() : null;

        final ExtDebugPgmetrics extDebugPgmetrics = debugEnabled ? toExtDebugPgmetrics(
                auctionContext.getTxnLog()) : null;
        final ExtDebugTrace extDebugTrace = deepDebugLog.isDeepDebugEnabled() ? toExtDebugTrace(deepDebugLog) : null;

        return ObjectUtils.anyNotNull(httpCalls, bidRequest, extDebugPgmetrics, extDebugTrace)
                ? ExtResponseDebug.of(httpCalls, bidRequest, extDebugPgmetrics, extDebugTrace)
                : null;
    }

    /**
     * Corresponds cacheId (or null if not present) to each {@link Bid}.
     */
    private Future<CacheServiceResult> cacheBids(Set<BidInfo> bidsToCache,
                                                 AuctionContext auctionContext,
                                                 BidRequestCacheInfo cacheInfo,
                                                 EventsContext eventsContext) {

        if (!cacheInfo.isDoCaching()) {
            return Future.succeededFuture(CacheServiceResult.of(null, null, toMapBidsWithEmptyCacheIds(bidsToCache)));
        }

        // do not submit non deals bids with zero price to prebid cache
        final List<BidInfo> bidsValidToBeCached = bidsToCache.stream()
                .filter(BidResponseCreator::isValidForCaching)
                .collect(Collectors.toList());

        final CacheContext cacheContext = CacheContext.builder()
                .cacheBidsTtl(cacheInfo.getCacheBidsTtl())
                .cacheVideoBidsTtl(cacheInfo.getCacheVideoBidsTtl())
                .shouldCacheBids(cacheInfo.isShouldCacheBids())
                .shouldCacheVideoBids(cacheInfo.isShouldCacheVideoBids())
                .build();

        return cacheService.cacheBidsOpenrtb(bidsValidToBeCached, auctionContext, cacheContext, eventsContext)
                .map(cacheResult -> addNotCachedBids(cacheResult, bidsToCache));
    }

    private static boolean isValidForCaching(BidInfo bidInfo) {
        final Bid bid = bidInfo.getBid();
        final BigDecimal price = bid.getPrice();
        return bid.getDealid() != null ? price.compareTo(BigDecimal.ZERO) >= 0 : price.compareTo(BigDecimal.ZERO) > 0;
    }

    /**
     * Creates a map with {@link Bid} as a key and null as a value.
     */
    private static Map<Bid, CacheInfo> toMapBidsWithEmptyCacheIds(Set<BidInfo> bids) {
        return bids.stream()
                .map(BidInfo::getBid)
                .collect(Collectors.toMap(Function.identity(), ignored -> CacheInfo.empty()));
    }

    /**
     * Adds bids with no cache id info.
     */
    private static CacheServiceResult addNotCachedBids(CacheServiceResult cacheResult, Set<BidInfo> bidInfos) {
        final Map<Bid, CacheInfo> bidToCacheId = cacheResult.getCacheBids();

        if (bidInfos.size() > bidToCacheId.size()) {
            final Map<Bid, CacheInfo> updatedBidToCacheInfo = new HashMap<>(bidToCacheId);
            for (BidInfo bidInfo : bidInfos) {
                final Bid bid = bidInfo.getBid();
                if (!updatedBidToCacheInfo.containsKey(bid)) {
                    updatedBidToCacheInfo.put(bid, CacheInfo.empty());
                }
            }
            return CacheServiceResult.of(cacheResult.getHttpCall(), cacheResult.getError(), updatedBidToCacheInfo);
        }
        return cacheResult;
    }

    private static Map<String, List<ExtHttpCall>> toExtHttpCalls(List<BidderResponseInfo> bidderResponses,
                                                                 CacheServiceResult cacheResult,
                                                                 Map<String, List<DebugHttpCall>> contextHttpCalls) {

        final Map<String, List<ExtHttpCall>> bidderHttpCalls = bidderResponses.stream()
                .filter(bidderResponse -> CollectionUtils.isNotEmpty(bidderResponse.getSeatBid().getHttpCalls()))
                .collect(Collectors.toMap(
                        BidderResponseInfo::getBidder,
                        bidderResponse -> bidderResponse.getSeatBid().getHttpCalls()));

        final DebugHttpCall httpCall = cacheResult.getHttpCall();
        final ExtHttpCall cacheExtHttpCall = httpCall != null ? toExtHttpCall(httpCall) : null;
        final Map<String, List<ExtHttpCall>> cacheHttpCalls = cacheExtHttpCall != null
                ? Collections.singletonMap(CACHE, Collections.singletonList(cacheExtHttpCall))
                : Collections.emptyMap();

        final Map<String, List<ExtHttpCall>> contextExtHttpCalls = contextHttpCalls.entrySet().stream()
                .collect(Collectors.toMap(Map.Entry::getKey, serviceToHttpCall -> serviceToHttpCall.getValue().stream()
                        .map(BidResponseCreator::toExtHttpCall)
                        .collect(Collectors.toList())));

        final Map<String, List<ExtHttpCall>> httpCalls = new HashMap<>();
        httpCalls.putAll(bidderHttpCalls);
        httpCalls.putAll(cacheHttpCalls);
        httpCalls.putAll(contextExtHttpCalls);
        return httpCalls.isEmpty() ? null : httpCalls;
    }

    private static ExtHttpCall toExtHttpCall(DebugHttpCall debugHttpCall) {
        return ExtHttpCall.builder()
                .uri(debugHttpCall.getRequestUri())
                .requestbody(debugHttpCall.getRequestBody())
                .status(debugHttpCall.getResponseStatus())
                .responsebody(debugHttpCall.getResponseBody())
                .requestheaders(debugHttpCall.getRequestHeaders())
                .build();
    }

    private static ExtDebugPgmetrics toExtDebugPgmetrics(TxnLog txnLog) {
        final ExtDebugPgmetrics extDebugPgmetrics = ExtDebugPgmetrics.builder()
                .matchedDomainTargeting(nullIfEmpty(txnLog.lineItemsMatchedDomainTargeting()))
                .matchedWholeTargeting(nullIfEmpty(txnLog.lineItemsMatchedWholeTargeting()))
                .matchedTargetingFcapped(nullIfEmpty(txnLog.lineItemsMatchedTargetingFcapped()))
                .matchedTargetingFcapLookupFailed(nullIfEmpty(txnLog.lineItemsMatchedTargetingFcapLookupFailed()))
                .readyToServe(nullIfEmpty(txnLog.lineItemsReadyToServe()))
                .pacingDeferred(nullIfEmpty(txnLog.lineItemsPacingDeferred()))
                .sentToBidder(nullIfEmpty(txnLog.lineItemsSentToBidder()))
                .sentToBidderAsTopMatch(nullIfEmpty(txnLog.lineItemsSentToBidderAsTopMatch()))
                .receivedFromBidder(nullIfEmpty(txnLog.lineItemsReceivedFromBidder()))
                .responseInvalidated(nullIfEmpty(txnLog.lineItemsResponseInvalidated()))
                .sentToClient(nullIfEmpty(txnLog.lineItemsSentToClient()))
                .sentToClientAsTopMatch(nullIfEmpty(txnLog.lineItemSentToClientAsTopMatch()))
                .build();
        return extDebugPgmetrics.equals(ExtDebugPgmetrics.EMPTY) ? null : extDebugPgmetrics;
    }

    private static ExtDebugTrace toExtDebugTrace(DeepDebugLog deepDebugLog) {
        final List<ExtTraceDeal> entries = deepDebugLog.entries();

        final List<ExtTraceDeal> dealsTrace = entries.stream()
                .filter(extTraceDeal -> StringUtils.isEmpty(extTraceDeal.getLineItemId()))
                .collect(Collectors.toList());
        final Map<String, List<ExtTraceDeal>> lineItemsTrace = entries.stream()
                .filter(extTraceDeal -> StringUtils.isNotEmpty(extTraceDeal.getLineItemId()))
                .collect(Collectors.groupingBy(ExtTraceDeal::getLineItemId, Collectors.toList()));

        return CollectionUtils.isNotEmpty(entries)
                ? ExtDebugTrace.of(CollectionUtils.isEmpty(dealsTrace) ? null : dealsTrace,
                MapUtils.isEmpty(lineItemsTrace) ? null : lineItemsTrace)
                : null;
    }

    private Map<String, List<ExtBidderError>> toExtBidderErrors(List<BidderResponseInfo> bidderResponses,
                                                                AuctionContext auctionContext,
                                                                CacheServiceResult cacheResult,
                                                                VideoStoredDataResult videoStoredDataResult,
                                                                Map<String, List<ExtBidderError>> bidErrors) {

        final Map<String, List<ExtBidderError>> errors = new HashMap<>();

        errors.putAll(extractBidderErrors(bidderResponses));
        errors.putAll(extractDeprecatedBiddersErrors(auctionContext.getBidRequest()));
        errors.putAll(extractPrebidErrors(videoStoredDataResult, auctionContext));
        errors.putAll(extractCacheErrors(cacheResult));
        if (MapUtils.isNotEmpty(bidErrors)) {
            addBidErrors(errors, bidErrors);
        }

        return errors.isEmpty() ? null : errors;
    }

    /**
     * Returns a map with bidder name as a key and list of {@link ExtBidderError}s as a value.
     */
    private static Map<String, List<ExtBidderError>> extractBidderErrors(
            Collection<BidderResponseInfo> bidderResponses) {

        return bidderResponses.stream()
                .filter(bidderResponse -> CollectionUtils.isNotEmpty(bidderResponse.getSeatBid().getErrors()))
                .collect(Collectors.toMap(BidderResponseInfo::getBidder,
                        bidderResponse -> errorsDetails(bidderResponse.getSeatBid().getErrors())));
    }

    /**
     * Returns a map with bidder name as a key and list of {@link ExtBidderError}s as a value.
     */
    private static Map<String, List<ExtBidderError>> extractBidderWarnings(
            Collection<BidderResponseInfo> bidderResponses) {

        return bidderResponses.stream()
                .filter(bidderResponse -> CollectionUtils.isNotEmpty(bidderResponse.getSeatBid().getWarnings()))
                .collect(Collectors.toMap(BidderResponseInfo::getBidder,
                        bidderResponse -> errorsDetails(bidderResponse.getSeatBid().getWarnings())));
    }

    /**
     * Maps a list of {@link BidderError} to a list of {@link ExtBidderError}s.
     */
    private static List<ExtBidderError> errorsDetails(List<BidderError> errors) {
        return errors.stream()
                .map(bidderError -> ExtBidderError.of(bidderError.getType().getCode(), bidderError.getMessage()))
                .collect(Collectors.toList());
    }

    /**
     * Returns a map with deprecated bidder name as a key and list of {@link ExtBidderError}s as a value.
     */
    private Map<String, List<ExtBidderError>> extractDeprecatedBiddersErrors(BidRequest bidRequest) {
        return bidRequest.getImp().stream()
                .filter(imp -> imp.getExt() != null)
                .flatMap(imp -> StreamUtil.asStream(imp.getExt().fieldNames()))
                .distinct()
                .filter(bidderCatalog::isDeprecatedName)
                .collect(Collectors.toMap(Function.identity(),
                        bidder -> Collections.singletonList(ExtBidderError.of(BidderError.Type.bad_input.getCode(),
                                bidderCatalog.errorForDeprecatedName(bidder)))));
    }

    /**
     * Returns a singleton map with "prebid" as a key and list of {@link ExtBidderError}s errors as a value.
     */
    private static Map<String, List<ExtBidderError>> extractPrebidErrors(VideoStoredDataResult videoStoredDataResult,
                                                                         AuctionContext auctionContext) {

        final List<ExtBidderError> storedErrors = extractStoredErrors(videoStoredDataResult);
        final List<ExtBidderError> contextErrors = extractContextErrors(auctionContext);
        if (storedErrors.isEmpty() && contextErrors.isEmpty()) {
            return Collections.emptyMap();
        }

        final List<ExtBidderError> collectedErrors = Stream.concat(contextErrors.stream(), storedErrors.stream())
                .collect(Collectors.toList());
        return Collections.singletonMap(PREBID_EXT, collectedErrors);
    }

    /**
     * Returns a list of {@link ExtBidderError}s of stored request errors.
     */
    private static List<ExtBidderError> extractStoredErrors(VideoStoredDataResult videoStoredDataResult) {
        final List<String> errors = videoStoredDataResult.getErrors();
        if (CollectionUtils.isNotEmpty(errors)) {
            return errors.stream()
                    .map(message -> ExtBidderError.of(BidderError.Type.generic.getCode(), message))
                    .collect(Collectors.toList());
        }
        return Collections.emptyList();
    }

    /**
     * Returns a list of {@link ExtBidderError}s of auction context prebid errors.
     */
    private static List<ExtBidderError> extractContextErrors(AuctionContext auctionContext) {
        return auctionContext.getPrebidErrors().stream()
                .map(message -> ExtBidderError.of(BidderError.Type.generic.getCode(), message))
                .collect(Collectors.toList());
    }

    /**
     * Returns a singleton map with "cache" as a key and list of {@link ExtBidderError}s cache errors as a value.
     */
    private static Map<String, List<ExtBidderError>> extractCacheErrors(CacheServiceResult cacheResult) {
        final Throwable error = cacheResult.getError();
        if (error != null) {
            final ExtBidderError extBidderError = ExtBidderError.of(BidderError.Type.generic.getCode(),
                    error.getMessage());
            return Collections.singletonMap(CACHE, Collections.singletonList(extBidderError));
        }
        return Collections.emptyMap();
    }

    /**
     * Adds bid errors: if value by key exists - add errors to its list, otherwise - add an entry.
     */
    private static void addBidErrors(Map<String, List<ExtBidderError>> errors,
                                     Map<String, List<ExtBidderError>> bidErrors) {

        for (Map.Entry<String, List<ExtBidderError>> errorEntry : bidErrors.entrySet()) {
            final List<ExtBidderError> extBidderErrors = errors.get(errorEntry.getKey());
            if (extBidderErrors != null) {
                extBidderErrors.addAll(errorEntry.getValue());
            } else {
                errors.put(errorEntry.getKey(), errorEntry.getValue());
            }
        }
    }

    private static Map<String, List<ExtBidderError>> toExtBidderWarnings(List<BidderResponseInfo> bidderResponses,
                                                                         AuctionContext auctionContext) {
        final Map<String, List<ExtBidderError>> warnings = new HashMap<>();

        warnings.putAll(extractContextWarnings(auctionContext));
        warnings.putAll(extractBidderWarnings(bidderResponses));

        return warnings.isEmpty() ? null : warnings;
    }

    private static Map<String, List<ExtBidderError>> extractContextWarnings(AuctionContext auctionContext) {
        final List<ExtBidderError> contextWarnings = auctionContext.getDebugWarnings().stream()
                .map(message -> ExtBidderError.of(BidderError.Type.generic.getCode(), message))
                .collect(Collectors.toList());

        return contextWarnings.isEmpty()
                ? Collections.emptyMap()
                : Collections.singletonMap(PREBID_EXT, contextWarnings);
    }

    /**
     * Returns a map with response time by bidders and cache.
     */
    private static Map<String, Integer> toResponseTimes(Collection<BidderResponseInfo> bidderResponses,
                                                        CacheServiceResult cacheResult) {

        final Map<String, Integer> responseTimeMillis = bidderResponses.stream()
                .collect(Collectors.toMap(BidderResponseInfo::getBidder, BidderResponseInfo::getResponseTime));

        final DebugHttpCall debugHttpCall = cacheResult.getHttpCall();
        final Integer cacheResponseTime = debugHttpCall != null ? debugHttpCall.getResponseTimeMillis() : null;
        if (cacheResponseTime != null) {
            responseTimeMillis.put(CACHE, cacheResponseTime);
        }
        return responseTimeMillis;
    }

    /**
     * Returns {@link BidResponse} based on list of {@link BidderResponse}s and {@link CacheServiceResult}.
     */
    private BidResponse toBidResponse(List<BidderResponseInfo> bidderResponseInfos,
                                      AuctionContext auctionContext,
                                      ExtRequestTargeting targeting,
                                      BidRequestCacheInfo requestCacheInfo,
                                      CacheServiceResult cacheResult,
                                      VideoStoredDataResult videoStoredDataResult,
                                      EventsContext eventsContext) {

        final BidRequest bidRequest = auctionContext.getBidRequest();
        final Account account = auctionContext.getAccount();

        final Map<String, List<ExtBidderError>> bidErrors = new HashMap<>();
        final List<SeatBid> seatBids = bidderResponseInfos.stream()
                .map(BidderResponseInfo::getSeatBid)
                .map(BidderSeatBidInfo::getBidsInfos)
                .filter(CollectionUtils::isNotEmpty)
                .map(bidInfos -> toSeatBid(
                        bidInfos,
                        targeting,
                        bidRequest,
                        requestCacheInfo,
                        cacheResult.getCacheBids(),
                        account,
                        bidErrors))
                .collect(Collectors.toList());

        final Long auctionTimestamp = eventsContext.getAuctionTimestamp();
        final ExtBidResponse extBidResponse = toExtBidResponse(
                bidderResponseInfos,
                auctionContext,
                cacheResult,
                videoStoredDataResult,
                auctionTimestamp,
                bidErrors);

        final CachedDebugLog cachedDebugLog = auctionContext.getCachedDebugLog();
        if (isCachedDebugEnabled(cachedDebugLog)) {
            cachedDebugLog.setExtBidResponse(extBidResponse);
        }

        return BidResponse.builder()
                .id(bidRequest.getId())
                .cur(bidRequest.getCur().get(0))
                .seatbid(seatBids)
                .ext(extBidResponse)
                .build();
    }

    private Future<VideoStoredDataResult> videoStoredDataResult(AuctionContext auctionContext) {
        final List<Imp> imps = auctionContext.getBidRequest().getImp();
        final String accountId = auctionContext.getAccount().getId();
        final Timeout timeout = auctionContext.getTimeout();

        final List<String> errors = new ArrayList<>();
        final List<Imp> storedVideoInjectableImps = new ArrayList<>();

        for (Imp imp : imps) {
            try {
                if (checkEchoVideoAttrs(imp)) {
                    storedVideoInjectableImps.add(imp);
                }
            } catch (InvalidRequestException e) {
                errors.add(e.getMessage());
            }
        }

        return storedRequestProcessor.videoStoredDataResult(accountId, storedVideoInjectableImps, errors, timeout)
                .otherwise(throwable -> VideoStoredDataResult.of(Collections.emptyMap(),
                        Collections.singletonList(throwable.getMessage())));
    }

    /**
     * Checks if imp.ext.prebid.options.echovideoattrs equals true.
     */
    private boolean checkEchoVideoAttrs(Imp imp) {
        if (imp.getExt() != null) {
            try {
                final ExtImp extImp = mapper.mapper().treeToValue(imp.getExt(), ExtImp.class);
                final ExtImpPrebid prebid = extImp.getPrebid();
                final ExtOptions options = prebid != null ? prebid.getOptions() : null;
                final Boolean echoVideoAttrs = options != null ? options.getEchoVideoAttrs() : null;
                return BooleanUtils.toBoolean(echoVideoAttrs);
            } catch (JsonProcessingException e) {
                throw new InvalidRequestException(
                        "Incorrect Imp extension format for Imp with id " + imp.getId() + ": " + e.getMessage());
            }
        }
        return false;
    }

    /**
     * Creates an OpenRTB {@link SeatBid} for a bidder. It will contain all the bids supplied by a bidder and a "bidder"
     * extension field populated.
     */
    private SeatBid toSeatBid(List<BidInfo> bidInfos,
                              ExtRequestTargeting targeting,
                              BidRequest bidRequest,
                              BidRequestCacheInfo requestCacheInfo,
                              Map<Bid, CacheInfo> bidToCacheInfo,
                              Account account,
                              Map<String, List<ExtBidderError>> bidErrors) {

        final String bidder = bidInfos.stream()
                .map(BidInfo::getBidder)
                .findFirst()
                // Should never occur
                .orElseThrow(() -> new IllegalArgumentException("Bidder was not defined for bidInfo"));

        final List<Bid> bids = bidInfos.stream()
                .map(bidInfo -> injectAdmWithCacheInfo(
                        bidInfo,
                        requestCacheInfo,
                        bidToCacheInfo,
                        bidErrors))
                .filter(Objects::nonNull)
                .map(bidInfo -> toBid(
                        bidInfo,
                        targeting,
                        bidRequest,
                        account))
                .filter(Objects::nonNull)
                .collect(Collectors.toList());

        return SeatBid.builder()
                .seat(bidder)
                .bid(bids)
                .group(0) // prebid cannot support roadblocking
                .build();
    }

    private BidInfo injectAdmWithCacheInfo(BidInfo bidInfo,
                                           BidRequestCacheInfo requestCacheInfo,
                                           Map<Bid, CacheInfo> bidsWithCacheIds,
                                           Map<String, List<ExtBidderError>> bidErrors) {

        final Bid bid = bidInfo.getBid();
        final BidType bidType = bidInfo.getBidType();
        final String bidder = bidInfo.getBidder();
        final Imp correspondingImp = bidInfo.getCorrespondingImp();

        final CacheInfo cacheInfo = bidsWithCacheIds.get(bid);
        final String cacheId = cacheInfo != null ? cacheInfo.getCacheId() : null;
        final String videoCacheId = cacheInfo != null ? cacheInfo.getVideoCacheId() : null;

        String modifiedBidAdm = bid.getAdm();
        if ((videoCacheId != null && !requestCacheInfo.isReturnCreativeVideoBids())
                || (cacheId != null && !requestCacheInfo.isReturnCreativeBids())) {
            modifiedBidAdm = null;
        }

        if (bidType.equals(BidType.xNative) && modifiedBidAdm != null) {
            try {
                modifiedBidAdm = createNativeMarkup(modifiedBidAdm, correspondingImp);
            } catch (PreBidException e) {
                bidErrors.computeIfAbsent(bidder, ignored -> new ArrayList<>())
                        .add(ExtBidderError.of(BidderError.Type.bad_server_response.getCode(), e.getMessage()));
                return null;
            }
        }

        final Bid modifiedBid = bid.toBuilder().adm(modifiedBidAdm).build();
        return bidInfo.toBuilder()
                .bid(modifiedBid)
                .cacheInfo(cacheInfo)
                .build();
    }

    /**
     * Returns an OpenRTB {@link Bid} with "prebid" and "bidder" extension fields populated.
     */
    private Bid toBid(BidInfo bidInfo, ExtRequestTargeting targeting, BidRequest bidRequest, Account account) {
        final TargetingInfo targetingInfo = bidInfo.getTargetingInfo();
        final BidType bidType = bidInfo.getBidType();
        final Bid bid = bidInfo.getBid();

        final CacheInfo cacheInfo = bidInfo.getCacheInfo();
        final String cacheId = cacheInfo != null ? cacheInfo.getCacheId() : null;
        final String videoCacheId = cacheInfo != null ? cacheInfo.getVideoCacheId() : null;

        final boolean isApp = bidRequest.getApp() != null;

        final Map<String, String> targetingKeywords;
        final String bidderCode = targetingInfo.getBidderCode();
        if (targeting != null && targetingInfo.isTargetingEnabled() && targetingInfo.isBidderWinningBid()) {
            final TargetingKeywordsCreator keywordsCreator = resolveKeywordsCreator(
                    bidType, targeting, isApp, bidRequest, account);

            final boolean isWinningBid = targetingInfo.isWinningBid();
            final String categoryDuration = bidInfo.getCategory();
            targetingKeywords = keywordsCreator != null
                    ? keywordsCreator.makeFor(
                    bid, bidderCode, isWinningBid, cacheId, bidType.getName(), videoCacheId, categoryDuration)
                    : null;
        } else {
            targetingKeywords = null;
        }

        final CacheAsset bids = cacheId != null ? toCacheAsset(cacheId) : null;
        final CacheAsset vastXml = videoCacheId != null ? toCacheAsset(videoCacheId) : null;
        final ExtResponseCache cache = bids != null || vastXml != null ? ExtResponseCache.of(bids, vastXml) : null;

        final ObjectNode originalBidExt = bid.getExt();
        final Boolean dealsTierSatisfied = bidInfo.getSatisfiedPriority();

        final ExtBidPrebid updatedExtBidPrebid =
                getExtPrebid(originalBidExt, ExtBidPrebid.class)
                        .map(ExtBidPrebid::toBuilder)
                        .orElseGet(ExtBidPrebid::builder)
                        .targeting(MapUtils.isNotEmpty(targetingKeywords) ? targetingKeywords : null)
                        .targetBidderCode(targetingInfo.isAddTargetBidderCode() ? bidderCode : null)
                        .dealTierSatisfied(dealsTierSatisfied)
                        .cache(cache)
                        .passThrough(extractPassThrough(bidInfo.getCorrespondingImp()))
                        .build();

        final ObjectNode updatedBidExt =
                originalBidExt != null ? originalBidExt.deepCopy() : mapper.mapper().createObjectNode();
        updatedBidExt.set(PREBID_EXT, mapper.mapper().valueToTree(updatedExtBidPrebid));

        final Integer ttl = cacheInfo != null ? ObjectUtils.max(cacheInfo.getTtl(), cacheInfo.getVideoTtl()) : null;

        return bid.toBuilder()
                .ext(updatedBidExt)
                .exp(ttl)
                .build();
    }

    private JsonNode extractPassThrough(Imp imp) {
        return Optional.ofNullable(imp.getExt())
                .flatMap(ext -> getExtPrebid(ext, ExtImpPrebid.class))
                .map(ExtImpPrebid::getPassthrough)
                .orElse(null);
    }

    private String createNativeMarkup(String bidAdm, Imp correspondingImp) {
        final Response nativeMarkup;
        try {
            nativeMarkup = mapper.decodeValue(bidAdm, Response.class);
        } catch (DecodeException e) {
            throw new PreBidException(e.getMessage());
        }

        final List<Asset> responseAssets = nativeMarkup.getAssets();
        if (CollectionUtils.isNotEmpty(responseAssets)) {
            final Native nativeImp = correspondingImp != null ? correspondingImp.getXNative() : null;
            if (nativeImp == null) {
                throw new PreBidException("Could not find native imp");
            }

            final Request nativeRequest;
            try {
                nativeRequest = mapper.mapper().readValue(nativeImp.getRequest(), Request.class);
            } catch (JsonProcessingException e) {
                throw new PreBidException(e.getMessage());
            }

            responseAssets.forEach(asset -> setAssetTypes(asset, nativeRequest.getAssets()));
            return mapper.encodeToString(nativeMarkup);
        }

        return bidAdm;
    }

    private static void setAssetTypes(Asset responseAsset, List<com.iab.openrtb.request.Asset> requestAssets) {
        if (responseAsset.getImg() != null) {
            final ImageObject img = getAssetById(responseAsset.getId(), requestAssets).getImg();
            final Integer type = img != null ? img.getType() : null;
            if (type != null) {
                responseAsset.getImg().setType(type);
            } else {
                final Integer assetId = responseAsset.getId();
                throw new PreBidException(String.format("Response has an Image asset with ID:'%s' present that doesn't "
                        + "exist in the request", assetId != null ? assetId : StringUtils.EMPTY));
            }
        }
        if (responseAsset.getData() != null) {
            final DataObject data = getAssetById(responseAsset.getId(), requestAssets).getData();
            final Integer type = data != null ? data.getType() : null;
            if (type != null) {
                responseAsset.getData().setType(type);
            } else {
                throw new PreBidException(String.format("Response has a Data asset with ID:%s present that doesn't "
                        + "exist in the request", responseAsset.getId()));
            }
        }
    }

    private static com.iab.openrtb.request.Asset getAssetById(Integer assetId,
                                                              List<com.iab.openrtb.request.Asset> requestAssets) {

        return requestAssets.stream()
                .filter(asset -> Objects.equals(assetId, asset.getId()))
                .findFirst()
                .orElse(com.iab.openrtb.request.Asset.EMPTY);
    }

    private EventsContext createEventsContext(AuctionContext auctionContext) {
        return EventsContext.builder()
                .auctionId(auctionContext.getBidRequest().getId())
                .enabledForAccount(eventsEnabledForAccount(auctionContext))
                .enabledForRequest(eventsEnabledForRequest(auctionContext))
                .auctionTimestamp(auctionTimestamp(auctionContext))
                .integration(integrationFrom(auctionContext))
                .build();
    }

    private static boolean eventsEnabledForAccount(AuctionContext auctionContext) {
        final AccountAuctionConfig accountAuctionConfig = auctionContext.getAccount().getAuction();
        final AccountEventsConfig accountEventsConfig =
                accountAuctionConfig != null ? accountAuctionConfig.getEvents() : null;
        final Boolean accountEventsEnabled = accountEventsConfig != null ? accountEventsConfig.getEnabled() : null;

        return BooleanUtils.isTrue(accountEventsEnabled);
    }

    private static boolean eventsEnabledForRequest(AuctionContext auctionContext) {
        return eventsEnabledForChannel(auctionContext) || eventsAllowedByRequest(auctionContext);
    }

    private static boolean eventsEnabledForChannel(AuctionContext auctionContext) {
        final AccountAnalyticsConfig analyticsConfig = auctionContext.getAccount().getAnalytics();
        final AccountAuctionEventConfig accountAuctionEventConfig =
                ObjectUtil.getIfNotNull(analyticsConfig, AccountAnalyticsConfig::getAuctionEvents);
        final Map<String, Boolean> accountAuctionEvents =
                ObjectUtil.getIfNotNull(accountAuctionEventConfig, AccountAuctionEventConfig::getEvents);
        final Map<String, Boolean> channelConfig =
                ObjectUtils.defaultIfNull(accountAuctionEvents, AccountAnalyticsConfig.fallbackAuctionEvents());

        final String channelFromRequest = channelFromRequest(auctionContext.getBidRequest());

        return MapUtils.emptyIfNull(channelConfig).entrySet().stream()
                .filter(entry -> StringUtils.equalsIgnoreCase(channelFromRequest, entry.getKey()))
                .findFirst()
                .map(entry -> BooleanUtils.isTrue(entry.getValue()))
                .orElse(Boolean.FALSE);
    }

    private static String channelFromRequest(BidRequest bidRequest) {
        final ExtRequest ext = bidRequest.getExt();
        final ExtRequestPrebid prebid = ext != null ? ext.getPrebid() : null;
        final ExtRequestPrebidChannel channel = prebid != null ? prebid.getChannel() : null;

        return channel != null ? recogniseChannelName(channel.getName()) : null;
    }

    // TODO: remove alias resolving after transition period
    private static String recogniseChannelName(String channelName) {
        if (StringUtils.equalsIgnoreCase("pbjs", channelName)) {
            return Ortb2ImplicitParametersResolver.WEB_CHANNEL;
        }

        return channelName;
    }

    private static boolean eventsAllowedByRequest(AuctionContext auctionContext) {
        final ExtRequest ext = auctionContext.getBidRequest().getExt();
        final ExtRequestPrebid prebid = ext != null ? ext.getPrebid() : null;

        return prebid != null && prebid.getEvents() != null;
    }

    /**
     * Extracts auction timestamp from {@link ExtRequest} or get it from {@link Clock} if it is null.
     */
    private long auctionTimestamp(AuctionContext auctionContext) {
        final ExtRequest ext = auctionContext.getBidRequest().getExt();
        final ExtRequestPrebid prebid = ext != null ? ext.getPrebid() : null;
        final Long auctionTimestamp = prebid != null ? prebid.getAuctiontimestamp() : null;

        return auctionTimestamp != null ? auctionTimestamp : clock.millis();
    }

    private static String integrationFrom(AuctionContext auctionContext) {
        final ExtRequest ext = auctionContext.getBidRequest().getExt();
        final ExtRequestPrebid prebid = ext != null ? ext.getPrebid() : null;

        return prebid != null ? prebid.getIntegration() : null;
    }

    private Events createEvents(String bidder,
                                Account account,
                                String bidId,
                                EventsContext eventsContext,
                                String lineItemId) {

        if (!eventsContext.isEnabledForAccount()) {
            return null;
        }

        return eventsContext.isEnabledForRequest() || StringUtils.isNotEmpty(lineItemId)
                ? eventsService.createEvent(
                bidId,
                bidder,
                account.getId(),
                lineItemId,
                eventsContext.isEnabledForRequest(),
                eventsContext)
                : null;
    }

    private TargetingKeywordsCreator resolveKeywordsCreator(BidType bidType,
                                                            ExtRequestTargeting targeting,
                                                            boolean isApp,
                                                            BidRequest bidRequest,
                                                            Account account) {

        final Map<BidType, TargetingKeywordsCreator> keywordsCreatorByBidType =
                keywordsCreatorByBidType(targeting, isApp, bidRequest, account);

        return keywordsCreatorByBidType.getOrDefault(bidType, keywordsCreator(targeting, isApp, bidRequest, account));
    }

    /**
     * Extracts targeting keywords settings from the bid request and creates {@link TargetingKeywordsCreator}
     * instance if it is present.
     */
    private TargetingKeywordsCreator keywordsCreator(ExtRequestTargeting targeting,
                                                     boolean isApp,
                                                     BidRequest bidRequest,
                                                     Account account) {

        final JsonNode priceGranularityNode = targeting.getPricegranularity();
        return priceGranularityNode == null || priceGranularityNode.isNull()
                ? null
                : createKeywordsCreator(targeting, isApp, priceGranularityNode, bidRequest, account);
    }

    /**
     * Returns a map of {@link BidType} to correspondent {@link TargetingKeywordsCreator}
     * extracted from {@link ExtRequestTargeting} if it exists.
     */
    private Map<BidType, TargetingKeywordsCreator> keywordsCreatorByBidType(ExtRequestTargeting targeting,
                                                                            boolean isApp,
                                                                            BidRequest bidRequest,
                                                                            Account account) {

        final ExtMediaTypePriceGranularity mediaTypePriceGranularity = targeting.getMediatypepricegranularity();
        if (mediaTypePriceGranularity == null) {
            return Collections.emptyMap();
        }

        final Map<BidType, TargetingKeywordsCreator> result = new EnumMap<>(BidType.class);

        final ObjectNode banner = mediaTypePriceGranularity.getBanner();
        final boolean isBannerNull = banner == null || banner.isNull();
        if (!isBannerNull) {
            result.put(BidType.banner, createKeywordsCreator(targeting, isApp, banner, bidRequest, account));
        }

        final ObjectNode video = mediaTypePriceGranularity.getVideo();
        final boolean isVideoNull = video == null || video.isNull();
        if (!isVideoNull) {
            result.put(BidType.video, createKeywordsCreator(targeting, isApp, video, bidRequest, account));
        }

        final ObjectNode xNative = mediaTypePriceGranularity.getXNative();
        final boolean isNativeNull = xNative == null || xNative.isNull();
        if (!isNativeNull) {
            result.put(BidType.xNative, createKeywordsCreator(targeting, isApp, xNative, bidRequest, account));
        }

        return result;
    }

    private TargetingKeywordsCreator createKeywordsCreator(ExtRequestTargeting targeting,
                                                           boolean isApp,
                                                           JsonNode priceGranularity,
                                                           BidRequest bidRequest,
                                                           Account account) {

        return TargetingKeywordsCreator.create(
                parsePriceGranularity(priceGranularity),
                BooleanUtils.toBoolean(targeting.getIncludewinners()),
                BooleanUtils.toBoolean(targeting.getIncludebidderkeys()),
                BooleanUtils.toBoolean(targeting.getAlwaysincludedeals()),
                BooleanUtils.isTrue(targeting.getIncludeformat()),
                isApp,
                resolveTruncateAttrChars(targeting, account),
                cacheHost,
                cachePath,
                TargetingKeywordsResolver.create(bidRequest, mapper));
    }

    /**
     * Returns max targeting keyword length.
     */
    private int resolveTruncateAttrChars(ExtRequestTargeting targeting, Account account) {
        final AccountAuctionConfig accountAuctionConfig = account.getAuction();
        final Integer accountTruncateTargetAttr =
                accountAuctionConfig != null ? accountAuctionConfig.getTruncateTargetAttr() : null;

        return ObjectUtils.firstNonNull(
                truncateAttrCharsOrNull(targeting.getTruncateattrchars()),
                truncateAttrCharsOrNull(accountTruncateTargetAttr),
                truncateAttrChars);
    }

    private static Integer truncateAttrCharsOrNull(Integer value) {
        return value != null && value >= 0 && value <= 255 ? value : null;
    }

    private static boolean isCachedDebugEnabled(CachedDebugLog cachedDebugLog) {
        return cachedDebugLog != null && cachedDebugLog.isEnabled();
    }

    /**
     * Parse {@link JsonNode} to {@link List} of {@link ExtPriceGranularity}.
     * <p>
     * Throws {@link PreBidException} in case of errors during decoding price granularity.
     */
    private ExtPriceGranularity parsePriceGranularity(JsonNode priceGranularity) {
        try {
            return mapper.mapper().treeToValue(priceGranularity, ExtPriceGranularity.class);
        } catch (JsonProcessingException e) {
            throw new PreBidException(String.format("Error decoding bidRequest.prebid.targeting.pricegranularity: %s",
                    e.getMessage()), e);
        }
    }

    /**
     * Creates {@link CacheAsset} for the given cache ID.
     */
    private CacheAsset toCacheAsset(String cacheId) {
        return CacheAsset.of(cacheAssetUrlTemplate.concat(cacheId), cacheId);
    }

    private static <T> Set<T> nullIfEmpty(Set<T> set) {
        if (set.isEmpty()) {
            return null;
        }
        return Collections.unmodifiableSet(set);
    }

    private static <K, V> Map<K, V> nullIfEmpty(Map<K, V> map) {
        if (map.isEmpty()) {
            return null;
        }
        return Collections.unmodifiableMap(map);
    }

    /**
     * Creates {@link ExtBidPrebidVideo} from bid extension.
     */
    private Optional<ExtBidPrebidVideo> getExtBidPrebidVideo(ObjectNode bidExt) {
        return getExtPrebid(bidExt, ExtBidPrebid.class)
                .map(ExtBidPrebid::getVideo);
    }

    private <T> Optional<T> getExtPrebid(ObjectNode extNode, Class<T> extClass) {
        try {
            return Optional.ofNullable(extNode)
                    .filter(ext -> ext.hasNonNull(PREBID_EXT))
                    .map(ext -> mapper.mapper().convertValue(extNode.get(PREBID_EXT), extClass));
        } catch (IllegalArgumentException e) {
            return Optional.empty();
        }
    }
}<|MERGE_RESOLUTION|>--- conflicted
+++ resolved
@@ -757,11 +757,7 @@
                 .warnings(warnings)
                 .responsetimemillis(responseTimeMillis)
                 .tmaxrequest(auctionContext.getBidRequest().getTmax())
-<<<<<<< HEAD
-                .prebid(ExtBidResponsePrebid.of(auctionTimestamp, null, null))
-=======
                 .prebid(prebid)
->>>>>>> 895b239f
                 .build();
     }
 
@@ -772,7 +768,7 @@
                 .map(ExtRequestPrebid::getPassthrough)
                 .orElse(null);
 
-        return ExtBidResponsePrebid.of(auctionTimestamp, null, passThrough);
+        return ExtBidResponsePrebid.of(auctionTimestamp, null, passThrough, null);
     }
 
     private static ExtResponseDebug toExtResponseDebug(List<BidderResponseInfo> bidderResponseInfos,
