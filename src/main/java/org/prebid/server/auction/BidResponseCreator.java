--- conflicted
+++ resolved
@@ -1030,7 +1030,16 @@
         return CacheAsset.of(cacheAssetUrlTemplate.concat(cacheId), cacheId);
     }
 
-<<<<<<< HEAD
+    private String integrationFrom(AuctionContext auctionContext) {
+        final ExtRequest extRequest = auctionContext.getBidRequest().getExt();
+        final ExtRequestPrebid prebid = extRequest == null ? null : extRequest.getPrebid();
+        final String integration = prebid != null ? prebid.getIntegration() : null;
+
+        return ObjectUtils.defaultIfNull(
+                StringUtils.stripToNull(integration),
+                auctionContext.getAccount().getDefaultIntegration());
+    }
+
     /**
      * Creates {@link ExtBidPrebidVideo} from bid extension.
      */
@@ -1039,15 +1048,5 @@
                 .convertValue(bidExt, EXT_PREBID_TYPE_REFERENCE);
         final ExtBidPrebid extBidPrebid = extPrebid != null ? extPrebid.getPrebid() : null;
         return extBidPrebid != null ? extBidPrebid.getVideo() : null;
-=======
-    private String integrationFrom(AuctionContext auctionContext) {
-        final ExtRequest extRequest = auctionContext.getBidRequest().getExt();
-        final ExtRequestPrebid prebid = extRequest == null ? null : extRequest.getPrebid();
-        final String integration = prebid != null ? prebid.getIntegration() : null;
-
-        return ObjectUtils.defaultIfNull(
-                StringUtils.stripToNull(integration),
-                auctionContext.getAccount().getDefaultIntegration());
->>>>>>> c1642823
     }
 }