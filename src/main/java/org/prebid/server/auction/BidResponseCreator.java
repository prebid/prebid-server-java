--- conflicted
+++ resolved
@@ -169,11 +169,8 @@
         final List<Imp> imps = bidRequest.getImp();
         final long auctionTimestamp = auctionTimestamp(auctionContext);
         final Account account = auctionContext.getAccount();
-<<<<<<< HEAD
-        final String auctionId = auctionContext.getBidRequest().getId();
-=======
         final List<String> debugWarnings = auctionContext.getDebugWarnings();
->>>>>>> 65c8316f
+        final String auctionId = bidRequest.getId();
 
         final EventsContext eventsContext = EventsContext.builder()
                 .enabledForAccount(eventsEnabledForAccount(auctionContext))
@@ -182,23 +179,14 @@
                 .integration(integrationFrom(auctionContext))
                 .build();
 
-<<<<<<< HEAD
-        final Map<String, String> bidIdToGeneratedBidId = new HashMap<>();
-        updateBidAdmInBidderResponses(bidderResponses,
-                auctionId,
-                account,
-                bidIdToGeneratedBidId,
-                eventsContext);
-=======
         final List<BidderResponse> modifiedBidderResponses =
-                updateBids(bidderResponses, account, eventsContext, debugWarnings);
+                updateBids(bidderResponses, account, auctionId, eventsContext, debugWarnings);
 
         final List<BidderResponseInfo> bidderResponseInfos = toBidderResponseInfos(modifiedBidderResponses, imps);
->>>>>>> 65c8316f
 
         if (isEmptyBidderResponses(bidderResponseInfos)) {
             return Future.succeededFuture(BidResponse.builder()
-                    .id(bidRequest.getId())
+                    .id(auctionId)
                     .cur(bidRequest.getCur().get(0))
                     .nbr(0) // signal "Unknown Error"
                     .seatbid(Collections.emptyList())
@@ -222,38 +210,9 @@
                 debugEnabled);
     }
 
-<<<<<<< HEAD
-    private void updateBidAdmInBidderResponses(List<BidderResponse> bidderResponses,
-                                               String auctionId,
-                                               Account account,
-                                               Map<String, String> bidIdToGeneratedBidId,
-                                               EventsContext eventsContext) {
-        for (BidderResponse bidderResponse : bidderResponses) {
-            final String bidder = bidderResponse.getBidder();
-
-            for (BidderBid bidderBid : bidderResponse.getSeatBid().getBids()) {
-                final Bid bid = bidderBid.getBid();
-                final String generatedBidId = bidIdGenerator.getType() != IdGeneratorType.none
-                        ? bidIdGenerator.generateId()
-                        : null;
-                final String bidId = bid.getId();
-                bidIdToGeneratedBidId.put(bidId, generatedBidId);
-
-                if (bidderBid.getType().equals(BidType.video)) {
-                    final String adm = vastModifier.createBidVastXml(
-                            bidder,
-                            bid.getAdm(),
-                            bid.getNurl(),
-                            generatedBidId == null ? bidId : generatedBidId,
-                            auctionId,
-                            account.getId(),
-                            eventsContext);
-
-                    bid.setAdm(adm);
-                }
-=======
     private List<BidderResponse> updateBids(List<BidderResponse> bidderResponses,
                                             Account account,
+                                            String auctionId,
                                             EventsContext eventsContext,
                                             List<String> debugWarnings) {
         final List<BidderResponse> result = new ArrayList<>();
@@ -265,9 +224,9 @@
             for (BidderBid bidderBid : seatBid.getBids()) {
                 final Bid receivedBid = bidderBid.getBid();
                 final BidType bidType = bidderBid.getType();
-                final Bid modifiedBid = updateBid(receivedBid, bidType, bidder, account, eventsContext, debugWarnings);
+                final Bid modifiedBid = updateBid(receivedBid, bidType, bidder, account,
+                        auctionId, eventsContext, debugWarnings);
                 modifiedBidderBids.add(bidderBid.with(modifiedBid));
->>>>>>> 65c8316f
             }
 
             final BidderSeatBid modifiedSeatBid = seatBid.with(modifiedBidderBids);
@@ -280,6 +239,7 @@
                           BidType bidType,
                           String bidder,
                           Account account,
+                          String auctionId,
                           EventsContext eventsContext,
                           List<String> debugWarnings) {
         final String generatedBidId = bidIdGenerator.getType() != IdGeneratorType.none
@@ -287,7 +247,8 @@
                 : null;
 
         return bid.toBuilder()
-                .adm(updateBidAdm(bid, bidType, bidder, account, eventsContext, generatedBidId, debugWarnings))
+                .adm(updateBidAdm(bid, bidType, bidder, account,
+                        auctionId, eventsContext, generatedBidId, debugWarnings))
                 .ext(updateBidExt(bid, generatedBidId))
                 .build();
     }
@@ -296,6 +257,7 @@
                                 BidType bidType,
                                 String bidder,
                                 Account account,
+                                String auctionId,
                                 EventsContext eventsContext,
                                 String generatedBidId,
                                 List<String> debugWarnings) {
@@ -306,6 +268,7 @@
                 bidAdm,
                 bid.getNurl(),
                 ObjectUtils.defaultIfNull(generatedBidId, bid.getId()),
+                auctionId,
                 account.getId(),
                 eventsContext,
                 debugWarnings)
@@ -1058,7 +1021,7 @@
         final ExtResponseCache cache = bids != null || vastXml != null ? ExtResponseCache.of(bids, vastXml) : null;
 
         final Video storedVideo = impIdToStoredVideo.get(bid.getImpid());
-        final Events events = createEvents(bidder, bidRequest.getId(), account, bidInfo.getBidId(), eventsContext);
+        final Events events = createEvents(bidder, account, bidInfo.getBidId(), bidRequest.getId(), eventsContext);
         final ExtBidPrebidVideo extBidPrebidVideo = getExtBidPrebidVideo(bid.getExt());
 
         final ExtPrebid<ExtBidPrebid, ObjectNode> extPrebid = getExtPrebid(bid.getExt());
@@ -1147,9 +1110,9 @@
     }
 
     private Events createEvents(String bidder,
-                                String auctionId,
                                 Account account,
                                 String eventBidId,
+                                String auctionId,
                                 EventsContext eventsContext) {
 
         return eventsContext.isEnabledForAccount() && eventsContext.isEnabledForRequest()
