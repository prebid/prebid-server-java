package org.prebid.server.auction;

import com.fasterxml.jackson.core.JsonProcessingException;
import com.fasterxml.jackson.databind.JsonNode;
import com.fasterxml.jackson.databind.node.ObjectNode;
import com.iab.openrtb.request.BidRequest;
import com.iab.openrtb.request.DataObject;
import com.iab.openrtb.request.ImageObject;
import com.iab.openrtb.request.Imp;
<<<<<<< HEAD
import com.iab.openrtb.request.Video;
=======
import com.iab.openrtb.request.Native;
import com.iab.openrtb.request.Request;
import com.iab.openrtb.response.Asset;
>>>>>>> e85b78a5
import com.iab.openrtb.response.Bid;
import com.iab.openrtb.response.BidResponse;
import com.iab.openrtb.response.Response;
import com.iab.openrtb.response.SeatBid;
import io.vertx.core.Future;
import io.vertx.core.json.DecodeException;
import io.vertx.core.json.Json;
import org.apache.commons.collections4.CollectionUtils;
import org.apache.commons.collections4.ListUtils;
<<<<<<< HEAD
import org.apache.commons.lang3.BooleanUtils;
=======
import org.apache.commons.collections4.MapUtils;
>>>>>>> e85b78a5
import org.prebid.server.auction.model.BidRequestCacheInfo;
import org.prebid.server.auction.model.BidderResponse;
import org.prebid.server.bidder.BidderCatalog;
import org.prebid.server.bidder.model.BidderBid;
import org.prebid.server.bidder.model.BidderError;
import org.prebid.server.bidder.model.BidderSeatBid;
import org.prebid.server.cache.CacheService;
import org.prebid.server.cache.model.CacheContext;
import org.prebid.server.cache.model.CacheHttpCall;
import org.prebid.server.cache.model.CacheHttpRequest;
import org.prebid.server.cache.model.CacheHttpResponse;
import org.prebid.server.cache.model.CacheIdInfo;
import org.prebid.server.cache.model.CacheServiceResult;
import org.prebid.server.events.EventsService;
import org.prebid.server.exception.InvalidRequestException;
import org.prebid.server.exception.PreBidException;
import org.prebid.server.execution.Timeout;
import org.prebid.server.proto.openrtb.ext.ExtPrebid;
import org.prebid.server.proto.openrtb.ext.request.ExtImp;
import org.prebid.server.proto.openrtb.ext.request.ExtImpPrebid;
import org.prebid.server.proto.openrtb.ext.request.ExtMediaTypePriceGranularity;
import org.prebid.server.proto.openrtb.ext.request.ExtOptions;
import org.prebid.server.proto.openrtb.ext.request.ExtPriceGranularity;
import org.prebid.server.proto.openrtb.ext.request.ExtRequestTargeting;
import org.prebid.server.proto.openrtb.ext.response.BidType;
import org.prebid.server.proto.openrtb.ext.response.CacheAsset;
import org.prebid.server.proto.openrtb.ext.response.Events;
import org.prebid.server.proto.openrtb.ext.response.ExtBidPrebid;
import org.prebid.server.proto.openrtb.ext.response.ExtBidResponse;
import org.prebid.server.proto.openrtb.ext.response.ExtBidderError;
import org.prebid.server.proto.openrtb.ext.response.ExtHttpCall;
import org.prebid.server.proto.openrtb.ext.response.ExtResponseCache;
import org.prebid.server.proto.openrtb.ext.response.ExtResponseDebug;
import org.prebid.server.settings.model.Account;
import org.prebid.server.settings.model.VideoStoredDataResult;
import org.prebid.server.util.HttpUtil;

import java.math.BigDecimal;
import java.util.ArrayList;
import java.util.Collection;
import java.util.Collections;
import java.util.HashMap;
import java.util.HashSet;
import java.util.Iterator;
import java.util.List;
import java.util.Map;
import java.util.Objects;
import java.util.Set;
import java.util.function.Function;
import java.util.stream.Collectors;
import java.util.stream.Stream;
import java.util.stream.StreamSupport;

public class BidResponseCreator {

    private static final String CACHE = "cache";
    private static final String PREBID_EXT = "prebid";

    private final CacheService cacheService;
    private final BidderCatalog bidderCatalog;
    private final EventsService eventsService;
    private final String cacheHost;
    private final String cachePath;
    private final String cacheAssetUrlTemplate;
    private final StoredRequestProcessor storedRequestProcessor;

    public BidResponseCreator(CacheService cacheService, BidderCatalog bidderCatalog, EventsService eventsService,
                              StoredRequestProcessor storedRequestProcessor) {
        this.cacheService = Objects.requireNonNull(cacheService);
        this.bidderCatalog = Objects.requireNonNull(bidderCatalog);
        this.eventsService = Objects.requireNonNull(eventsService);
        this.cacheHost = Objects.requireNonNull(cacheService.getEndpointHost());
        this.cachePath = Objects.requireNonNull(cacheService.getEndpointPath());
        this.cacheAssetUrlTemplate = Objects.requireNonNull(cacheService.getCachedAssetURLTemplate());
        this.storedRequestProcessor = Objects.requireNonNull(storedRequestProcessor);
    }

    /**
     * Creates an OpenRTB {@link BidResponse} from the bids supplied by the bidder,
     * including processing of winning bids with cache IDs.
     */
    Future<BidResponse> create(List<BidderResponse> bidderResponses, BidRequest bidRequest,
                               ExtRequestTargeting targeting, BidRequestCacheInfo cacheInfo, Account account,
                               Timeout timeout, boolean debugEnabled) {

        final Future<BidResponse> result;

        if (isEmptyBidderResponses(bidderResponses)) {
            result = Future.succeededFuture(BidResponse.builder()
                    .id(bidRequest.getId())
                    .cur(bidRequest.getCur().get(0))
                    .nbr(2)  // signal "Invalid Request"
                    .seatbid(Collections.emptyList())
<<<<<<< HEAD
                    .ext(Json.mapper.valueToTree(
                            toExtBidResponse(bidderResponses, bidRequest, CacheServiceResult.empty(),
                                    VideoStoredDataResult.empty(), debugEnabled)))
=======
                    .ext(Json.mapper.valueToTree(toExtBidResponse(
                            bidderResponses, bidRequest, CacheServiceResult.empty(), debugEnabled, null)))
>>>>>>> e85b78a5
                    .build());
        } else {
            final Set<Bid> winningBids = newOrEmptySet(targeting);
            final Set<Bid> winningBidsByBidder = newOrEmptySet(targeting);

            // determine winning bids only if targeting is present
            if (targeting != null) {
                populateWinningBids(bidderResponses, winningBids, winningBidsByBidder);
            }

            final Set<Bid> bidsToCache = cacheInfo.isShouldCacheWinningBidsOnly()
                    ? winningBids
                    : bidderResponses.stream().flatMap(BidResponseCreator::getBids).collect(Collectors.toSet());

            result = toBidsWithCacheIds(bidderResponses, bidsToCache, bidRequest.getImp(), cacheInfo, account, timeout)
                    .compose(cacheResult -> videoStoredDataResult(bidRequest.getImp(), timeout)
                            .map(videoStoredDataResult -> toBidResponse(bidderResponses, bidRequest, targeting,
                                    winningBids, winningBidsByBidder, cacheInfo, cacheResult, videoStoredDataResult,
                                    account, debugEnabled)));
        }

        return result;
    }

    /**
     * Checks whether bidder responses are empty or contain no bids.
     */
    private static boolean isEmptyBidderResponses(List<BidderResponse> bidderResponses) {
        return bidderResponses.isEmpty() || bidderResponses.stream()
                .map(bidderResponse -> bidderResponse.getSeatBid().getBids())
                .allMatch(CollectionUtils::isEmpty);
    }

    /**
     * Returns {@link ExtBidResponse} object, populated with response time, errors and debug info (if requested)
     * from all bidders.
     */
    private ExtBidResponse toExtBidResponse(List<BidderResponse> bidderResponses, BidRequest bidRequest,
<<<<<<< HEAD
                                            CacheServiceResult cacheResult, VideoStoredDataResult videoStoredDataResult,
                                            boolean debugEnabled) {
=======
                                            CacheServiceResult cacheResult, boolean debugEnabled,
                                            Map<String, List<ExtBidderError>> bidErrors) {
>>>>>>> e85b78a5

        final ExtResponseDebug extResponseDebug = debugEnabled
                ? ExtResponseDebug.of(toExtHttpCalls(bidderResponses, cacheResult), bidRequest)
                : null;
<<<<<<< HEAD
        final Map<String, List<ExtBidderError>> errors = toExtBidderErrors(bidderResponses, bidRequest, cacheResult,
                videoStoredDataResult);
=======
        final Map<String, List<ExtBidderError>> errors =
                toExtBidderErrors(bidderResponses, bidRequest, cacheResult, bidErrors);
>>>>>>> e85b78a5
        final Map<String, Integer> responseTimeMillis = toResponseTimes(bidderResponses, cacheResult);

        return ExtBidResponse.of(extResponseDebug, errors, responseTimeMillis, bidRequest.getTmax(), null);
    }

    /**
     * Returns new {@link HashSet} in case of existing keywordsCreator or empty collection if null.
     */
    private static Set<Bid> newOrEmptySet(ExtRequestTargeting targeting) {
        return targeting != null ? new HashSet<>() : Collections.emptySet();
    }

    /**
     * Populates 2 input sets:
     * <p>
     * - winning bids for each impId (ad unit code) through all bidder responses.
     * <br>
     * - winning bids for each impId but for separate bidder.
     * <p>
     * Winning bid is the one with the highest price.
     */
    private static void populateWinningBids(List<BidderResponse> bidderResponses, Set<Bid> winningBids,
                                            Set<Bid> winningBidsByBidder) {
        final Map<String, Bid> winningBidsMap = new HashMap<>(); // impId -> Bid
        final Map<String, Map<String, Bid>> winningBidsByBidderMap = new HashMap<>(); // impId -> [bidder -> Bid]

        for (BidderResponse bidderResponse : bidderResponses) {
            final String bidder = bidderResponse.getBidder();

            for (BidderBid bidderBid : bidderResponse.getSeatBid().getBids()) {
                final Bid bid = bidderBid.getBid();

                tryAddWinningBid(bid, winningBidsMap);
                tryAddWinningBidByBidder(bid, bidder, winningBidsByBidderMap);
            }
        }

        winningBids.addAll(winningBidsMap.values());

        final List<Bid> bidsByBidder = winningBidsByBidderMap.values().stream()
                .flatMap(bidsByBidderMap -> bidsByBidderMap.values().stream())
                .collect(Collectors.toList());
        winningBidsByBidder.addAll(bidsByBidder);
    }

    /**
     * Tries to add a winning bid for each impId.
     */
    private static void tryAddWinningBid(Bid bid, Map<String, Bid> winningBids) {
        final String impId = bid.getImpid();

        if (!winningBids.containsKey(impId) || bid.getPrice().compareTo(winningBids.get(impId).getPrice()) > 0) {
            winningBids.put(impId, bid);
        }
    }

    /**
     * Tries to add a winning bid for each impId for separate bidder.
     */
    private static void tryAddWinningBidByBidder(Bid bid, String bidder,
                                                 Map<String, Map<String, Bid>> winningBidsByBidder) {
        final String impId = bid.getImpid();

        if (!winningBidsByBidder.containsKey(impId)) {
            final Map<String, Bid> bidsByBidder = new HashMap<>();
            bidsByBidder.put(bidder, bid);

            winningBidsByBidder.put(impId, bidsByBidder);
        } else {
            final Map<String, Bid> bidsByBidder = winningBidsByBidder.get(impId);

            if (!bidsByBidder.containsKey(bidder)
                    || bid.getPrice().compareTo(bidsByBidder.get(bidder).getPrice()) > 0) {
                bidsByBidder.put(bidder, bid);
            }
        }
    }

    private static Stream<Bid> getBids(BidderResponse bidderResponse) {
        return Stream.of(bidderResponse)
                .map(BidderResponse::getSeatBid)
                .filter(Objects::nonNull)
                .map(BidderSeatBid::getBids)
                .filter(Objects::nonNull)
                .flatMap(Collection::stream)
                .map(BidderBid::getBid);
    }

    /**
     * Corresponds cacheId (or null if not present) to each {@link Bid}.
     */
    private Future<CacheServiceResult> toBidsWithCacheIds(List<BidderResponse> bidderResponses, Set<Bid> bidsToCache,
                                                          List<Imp> imps, BidRequestCacheInfo cacheInfo,
                                                          Account account, Timeout timeout) {
        final Future<CacheServiceResult> result;

        if (!cacheInfo.isDoCaching()) {
            result = Future.succeededFuture(CacheServiceResult.of(null, null, toMapBidsWithEmptyCacheIds(bidsToCache)));
        } else {
            // do not submit bids with zero price to prebid cache
            final List<Bid> bidsWithNonZeroPrice = bidsToCache.stream()
                    .filter(bid -> bid.getPrice().compareTo(BigDecimal.ZERO) > 0)
                    .collect(Collectors.toList());

            final boolean shouldCacheVideoBids = cacheInfo.isShouldCacheVideoBids();
            final boolean eventsEnabled = Objects.equals(account.getEventsEnabled(), true);

            final List<String> videoBidIdsToModify = shouldCacheVideoBids && eventsEnabled
                    ? getVideoBidIdsToModify(bidderResponses, imps)
                    : Collections.emptyList();

            final CacheContext cacheContext = CacheContext.builder()
                    .cacheBidsTtl(cacheInfo.getCacheBidsTtl())
                    .cacheVideoBidsTtl(cacheInfo.getCacheVideoBidsTtl())
                    .shouldCacheBids(cacheInfo.isShouldCacheBids())
                    .shouldCacheVideoBids(shouldCacheVideoBids)
                    .videoBidIdsToModify(videoBidIdsToModify)
                    .build();

            result = cacheService.cacheBidsOpenrtb(bidsWithNonZeroPrice, imps, cacheContext, account, timeout)
                    .map(cacheResult -> addNotCachedBids(cacheResult, bidsToCache));
        }

        return result;
    }

    private List<String> getVideoBidIdsToModify(List<BidderResponse> bidderResponses, List<Imp> imps) {
        return bidderResponses.stream()
                .filter(bidderResponse -> bidderCatalog.isModifyingVastXmlAllowed(bidderResponse.getBidder()))
                .flatMap(BidResponseCreator::getBids)
                .filter(bid -> isVideoBid(bid, imps))
                .map(Bid::getId)
                .collect(Collectors.toList());
    }

    private static boolean isVideoBid(Bid bid, List<Imp> imps) {
        return imps.stream()
                .filter(imp -> imp.getVideo() != null)
                .map(Imp::getId)
                .anyMatch(impId -> bid.getImpid().equals(impId));
    }

    /**
     * Creates a map with {@link Bid} as a key and null as a value.
     */
    private static Map<Bid, CacheIdInfo> toMapBidsWithEmptyCacheIds(Set<Bid> bids) {
        return bids.stream()
                .collect(Collectors.toMap(Function.identity(), ignored -> CacheIdInfo.empty()));
    }

    /**
     * Adds bids with no cache id info.
     */
    private static CacheServiceResult addNotCachedBids(CacheServiceResult cacheResult, Set<Bid> bids) {
        final Map<Bid, CacheIdInfo> bidToCacheIdInfo = cacheResult.getCacheBids();

        if (bids.size() > bidToCacheIdInfo.size()) {
            final Map<Bid, CacheIdInfo> updatedBidToCacheIdInfo = new HashMap<>(bidToCacheIdInfo);
            for (Bid bid : bids) {
                if (!updatedBidToCacheIdInfo.containsKey(bid)) {
                    updatedBidToCacheIdInfo.put(bid, CacheIdInfo.empty());
                }
            }
            return CacheServiceResult.of(cacheResult.getHttpCall(), cacheResult.getError(), updatedBidToCacheIdInfo);
        }
        return cacheResult;
    }

    private static Map<String, List<ExtHttpCall>> toExtHttpCalls(List<BidderResponse> bidderResponses,
                                                                 CacheServiceResult cacheResult) {
        final Map<String, List<ExtHttpCall>> bidderHttpCalls = bidderResponses.stream()
                .collect(Collectors.toMap(BidderResponse::getBidder,
                        bidderResponse -> ListUtils.emptyIfNull(bidderResponse.getSeatBid().getHttpCalls())));

        final CacheHttpCall httpCall = cacheResult.getHttpCall();
        final ExtHttpCall cacheExtHttpCall = httpCall != null ? toExtHttpCall(httpCall) : null;
        final Map<String, List<ExtHttpCall>> cacheHttpCalls = cacheExtHttpCall != null
                ? Collections.singletonMap(CACHE, Collections.singletonList(cacheExtHttpCall))
                : Collections.emptyMap();

        final Map<String, List<ExtHttpCall>> httpCalls = new HashMap<>();
        httpCalls.putAll(bidderHttpCalls);
        httpCalls.putAll(cacheHttpCalls);
        return httpCalls.isEmpty() ? null : httpCalls;
    }

    private static ExtHttpCall toExtHttpCall(CacheHttpCall cacheHttpCall) {
        final CacheHttpRequest request = cacheHttpCall.getRequest();
        final CacheHttpResponse response = cacheHttpCall.getResponse();

        return ExtHttpCall.builder()
                .uri(request.getUri())
                .requestbody(request.getBody())
                .status(response != null ? response.getStatusCode() : null)
                .responsebody(response != null ? response.getBody() : null)
                .build();
    }

    private Map<String, List<ExtBidderError>> toExtBidderErrors(List<BidderResponse> bidderResponses,
                                                                BidRequest bidRequest, CacheServiceResult cacheResult,
<<<<<<< HEAD
                                                                VideoStoredDataResult videoStoredDataResult) {
=======
                                                                Map<String, List<ExtBidderError>> bidErrors) {
>>>>>>> e85b78a5
        final Map<String, List<ExtBidderError>> errors = new HashMap<>();

        errors.putAll(extractBidderErrors(bidderResponses));
        errors.putAll(extractDeprecatedBiddersErrors(bidRequest));
        errors.putAll(extractPrebidErrors(cacheResult, videoStoredDataResult));

        if (MapUtils.isNotEmpty(bidErrors)) {
            addBidErrors(errors, bidErrors);
        }

        return errors.isEmpty() ? null : errors;
    }

    /**
     * Adds bid errors: if value by key exists - add errors to its list, otherwise - add an entry.
     */
    private static void addBidErrors(Map<String, List<ExtBidderError>> errors,
                                     Map<String, List<ExtBidderError>> bidErrors) {
        for (Map.Entry<String, List<ExtBidderError>> errorEntry : bidErrors.entrySet()) {
            final List<ExtBidderError> extBidderErrors = errors.get(errorEntry.getKey());
            if (extBidderErrors != null) {
                extBidderErrors.addAll(errorEntry.getValue());
            } else {
                errors.put(errorEntry.getKey(), errorEntry.getValue());
            }
        }
    }

    /**
     * Returns a map with bidder name as a key and list of {@link ExtBidderError}s as a value.
     */
    private static Map<String, List<ExtBidderError>> extractBidderErrors(List<BidderResponse> bidderResponses) {
        return bidderResponses.stream()
                .filter(bidderResponse -> CollectionUtils.isNotEmpty(bidderResponse.getSeatBid().getErrors()))
                .collect(Collectors.toMap(BidderResponse::getBidder,
                        bidderResponse -> errorsDetails(bidderResponse.getSeatBid().getErrors())));
    }

    /**
     * Maps a list of {@link BidderError} to a list of {@link ExtBidderError}s.
     */
    private static List<ExtBidderError> errorsDetails(List<BidderError> errors) {
        return errors.stream()
                .map(bidderError -> ExtBidderError.of(bidderError.getType().getCode(), bidderError.getMessage()))
                .collect(Collectors.toList());
    }

    /**
     * Returns a map with deprecated bidder name as a key and list of {@link ExtBidderError}s as a value.
     */
    private Map<String, List<ExtBidderError>> extractDeprecatedBiddersErrors(BidRequest bidRequest) {
        return bidRequest.getImp().stream()
                .filter(imp -> imp.getExt() != null)
                .flatMap(imp -> asStream(imp.getExt().fieldNames()))
                .distinct()
                .filter(bidderCatalog::isDeprecatedName)
                .collect(Collectors.toMap(Function.identity(),
                        bidder -> Collections.singletonList(ExtBidderError.of(BidderError.Type.bad_input.getCode(),
                                bidderCatalog.errorForDeprecatedName(bidder)))));
    }

    /**
     * Returns a singleton map with "prebid" as a key and list of {@link ExtBidderError}s cache errors as a value.
     */
    private static Map<String, List<ExtBidderError>> extractPrebidErrors(CacheServiceResult cacheResult,
                                                                         VideoStoredDataResult videoStoredDataResult) {
        final List<ExtBidderError> cacheErrors = extractCacheErrors(cacheResult);
        final List<ExtBidderError> storedErrors = extractStoredErrors(videoStoredDataResult);
        if (cacheErrors.isEmpty() && storedErrors.isEmpty()) {
            return Collections.emptyMap();
        }

        final List<ExtBidderError> collectedErrors = Stream.concat(storedErrors.stream(), cacheErrors.stream())
                .collect(Collectors.toList());

        return Collections.singletonMap(PREBID_EXT, collectedErrors);
    }

    /**
     * Returns a list of {@link ExtBidderError}s of cache errors.
     */
    private static List<ExtBidderError> extractCacheErrors(CacheServiceResult cacheResult) {
        final Throwable error = cacheResult.getError();
        if (error != null) {
            final ExtBidderError extBidderError = ExtBidderError.of(BidderError.Type.generic.getCode(),
                    error.getMessage());
            return Collections.singletonList(extBidderError);
        }
        return Collections.emptyList();
    }

    /**
     * Returns a list of {@link ExtBidderError}s of stored request errors.
     */
    private static List<ExtBidderError> extractStoredErrors(VideoStoredDataResult videoStoredDataResult) {
        final List<String> errors = videoStoredDataResult.getErrors();
        if (CollectionUtils.isNotEmpty(errors)) {
            return errors.stream()
                    .map(message -> ExtBidderError.of(BidderError.Type.generic.getCode(), message))
                    .collect(Collectors.toList());
        }
        return Collections.emptyList();
    }

    private static <T> Stream<T> asStream(Iterator<T> iterator) {
        final Iterable<T> iterable = () -> iterator;
        return StreamSupport.stream(iterable.spliterator(), false);
    }

    /**
     * Returns a map with response time by bidders and cache.
     */
    private static Map<String, Integer> toResponseTimes(List<BidderResponse> bidderResponses,
                                                        CacheServiceResult cacheResult) {
        final Map<String, Integer> responseTimeMillis = bidderResponses.stream()
                .collect(Collectors.toMap(BidderResponse::getBidder, BidderResponse::getResponseTime));

        final CacheHttpCall cacheHttpCall = cacheResult.getHttpCall();
        final Integer cacheResponseTime = cacheHttpCall != null ? cacheHttpCall.getResponseTimeMillis() : null;
        if (cacheResponseTime != null) {
            responseTimeMillis.put(CACHE, cacheResponseTime);
        }
        return responseTimeMillis;
    }

    /**
     * Returns {@link BidResponse} based on list of {@link BidderResponse}s and {@link CacheServiceResult}.
     */
    private BidResponse toBidResponse(
            List<BidderResponse> bidderResponses, BidRequest bidRequest, ExtRequestTargeting targeting,
            Set<Bid> winningBids, Set<Bid> winningBidsByBidder, BidRequestCacheInfo cacheInfo,
            CacheServiceResult cacheResult, VideoStoredDataResult videoStoredDataResult, Account account,
            boolean debugEnabled) {

        final Map<String, List<ExtBidderError>> bidErrors = new HashMap<>();
        final List<SeatBid> seatBids = bidderResponses.stream()
                .filter(bidderResponse -> !bidderResponse.getSeatBid().getBids().isEmpty())
<<<<<<< HEAD
                .map(bidderResponse -> toSeatBid(bidderResponse, targeting, bidRequest.getApp() != null,
                        winningBids, winningBidsByBidder, cacheInfo, cacheResult.getCacheBids(), videoStoredDataResult,
                        account))
                .collect(Collectors.toList());

        final ExtBidResponse extBidResponse = toExtBidResponse(bidderResponses, bidRequest, cacheResult,
                videoStoredDataResult, debugEnabled);
=======
                .map(bidderResponse -> toSeatBid(bidderResponse, targeting, bidRequest, winningBids,
                        winningBidsByBidder, cacheInfo, cacheResult.getCacheBids(), account, bidErrors))
                .collect(Collectors.toList());

        final ExtBidResponse extBidResponse =
                toExtBidResponse(bidderResponses, bidRequest, cacheResult, debugEnabled, bidErrors);
>>>>>>> e85b78a5

        return BidResponse.builder()
                .id(bidRequest.getId())
                .cur(bidRequest.getCur().get(0))
                .seatbid(seatBids)
                .ext(Json.mapper.valueToTree(extBidResponse))
                .build();
    }

    private Future<VideoStoredDataResult> videoStoredDataResult(List<Imp> imps, Timeout timeout) {
        final List<String> errors = new ArrayList<>();
        final List<Imp> storedVideoInjectableImps = new ArrayList<>();
        for (Imp imp : imps) {
            try {
                if (checkEchoVideoAttrs(imp)) {
                    storedVideoInjectableImps.add(imp);
                }
            } catch (InvalidRequestException e) {
                errors.add(e.getMessage());
            }
        }

        return storedRequestProcessor.videoStoredDataResult(storedVideoInjectableImps, errors, timeout)
                .otherwise(throwable -> VideoStoredDataResult.of(Collections.emptyMap(),
                        Collections.singletonList(throwable.getMessage())));
    }

    /**
     * Checks if imp.ext.prebid.options.echovideoattrs equals true.
     */
    private static boolean checkEchoVideoAttrs(Imp imp) {
        if (imp.getExt() != null) {
            try {
                final ExtImp extImp = Json.mapper.treeToValue(imp.getExt(), ExtImp.class);
                final ExtImpPrebid prebid = extImp.getPrebid();
                final ExtOptions options = prebid != null ? prebid.getOptions() : null;
                final Boolean echoVideoAttrs = options != null ? options.getEchoVideoAttrs() : null;
                return BooleanUtils.toBoolean(echoVideoAttrs);
            } catch (JsonProcessingException e) {
                throw new InvalidRequestException(String.format(
                        "Incorrect Imp extension format for Imp with id %s: %s", imp.getId(), e.getMessage()));
            }
        }
        return false;
    }

    /**
     * Creates an OpenRTB {@link SeatBid} for a bidder. It will contain all the bids supplied by a bidder and a "bidder"
     * extension field populated.
     */
    private SeatBid toSeatBid(BidderResponse bidderResponse, ExtRequestTargeting targeting, BidRequest bidRequest,
                              Set<Bid> winningBids, Set<Bid> winningBidsByBidder, BidRequestCacheInfo cacheInfo,
<<<<<<< HEAD
                              Map<Bid, CacheIdInfo> cachedBids, VideoStoredDataResult videoStoredDataResult,
                              Account account) {

        final String bidder = bidderResponse.getBidder();

        final List<Bid> bids = bidderResponse.getSeatBid().getBids().stream()
                .map(bidderBid -> toBid(bidderBid, bidder, targeting, isApp, winningBids, winningBidsByBidder,
                        cacheInfo, cachedBids, videoStoredDataResult.getImpIdToStoredVideo(), account))
=======
                              Map<Bid, CacheIdInfo> cachedBids, Account account,
                              Map<String, List<ExtBidderError>> bidErrors) {
        final String bidder = bidderResponse.getBidder();

        final List<Bid> bids = bidderResponse.getSeatBid().getBids().stream()
                .map(bidderBid -> toBid(bidderBid, bidder, targeting, bidRequest, winningBids, winningBidsByBidder,
                        cacheInfo, cachedBids, account, bidErrors))
                .filter(Objects::nonNull)
>>>>>>> e85b78a5
                .collect(Collectors.toList());

        return SeatBid.builder()
                .seat(bidder)
                .bid(bids)
                .group(0) // prebid cannot support roadblocking
                .build();
    }

    /**
     * Returns an OpenRTB {@link Bid} with "prebid" and "bidder" extension fields populated.
     */
    private Bid toBid(BidderBid bidderBid, String bidder, ExtRequestTargeting targeting, BidRequest bidRequest,
                      Set<Bid> winningBids, Set<Bid> winningBidsByBidder, BidRequestCacheInfo cacheInfo,
<<<<<<< HEAD
                      Map<Bid, CacheIdInfo> bidsWithCacheIds, Map<String, Video> impIdToStoredVideo, Account account) {
=======
                      Map<Bid, CacheIdInfo> bidsWithCacheIds, Account account,
                      Map<String, List<ExtBidderError>> bidErrors) {
>>>>>>> e85b78a5

        final Bid bid = bidderBid.getBid();
        final BidType bidType = bidderBid.getType();

        final boolean isApp = bidRequest.getApp() != null;
        if (isApp && bidType.equals(BidType.xNative)) {
            try {
                addNativeMarkup(bid, bidRequest.getImp());
            } catch (PreBidException e) {
                bidErrors.putIfAbsent(bidder, new ArrayList<>());
                bidErrors.get(bidder)
                        .add(ExtBidderError.of(BidderError.Type.bad_server_response.getCode(), e.getMessage()));
                return null;
            }
        }

        final boolean eventsEnabled = Objects.equals(account.getEventsEnabled(), true);

        final Map<String, String> targetingKeywords;
        final ExtResponseCache cache;

        if (targeting != null && winningBidsByBidder.contains(bid)) {
            final CacheIdInfo cacheIdInfo = bidsWithCacheIds.get(bid);
            final String cacheId = cacheIdInfo != null ? cacheIdInfo.getCacheId() : null;
            final String videoCacheId = cacheIdInfo != null ? cacheIdInfo.getVideoCacheId() : null;

            if ((videoCacheId != null && !cacheInfo.isReturnCreativeVideoBids())
                    || (cacheId != null && !cacheInfo.isReturnCreativeBids())) {
                bid.setAdm(null);
            }

            final TargetingKeywordsCreator keywordsCreator = keywordsCreator(targeting, isApp);
            final Map<BidType, TargetingKeywordsCreator> keywordsCreatorByBidType =
                    keywordsCreatorByBidType(targeting, isApp);
            final boolean isWinningBid = winningBids.contains(bid);
            final String winUrl = eventsEnabled && bidType != BidType.video
                    ? HttpUtil.encodeUrl(eventsService.winUrlTargeting(account.getId()))
                    : null;
            targetingKeywords = keywordsCreatorByBidType.getOrDefault(bidType, keywordsCreator)
                    .makeFor(bid, bidder, isWinningBid, cacheId, videoCacheId, cacheHost, cachePath, winUrl);

            final CacheAsset bids = cacheId != null ? toCacheAsset(cacheId) : null;
            final CacheAsset vastXml = videoCacheId != null ? toCacheAsset(videoCacheId) : null;
            cache = bids != null || vastXml != null ? ExtResponseCache.of(bids, vastXml) : null;
        } else {
            targetingKeywords = null;
            cache = null;
        }

        final Video storedVideo = impIdToStoredVideo.get(bid.getImpid());
        final Events events = eventsEnabled ? eventsService.createEvent(bid.getId(), account.getId()) : null;

        final ExtBidPrebid prebidExt = ExtBidPrebid.of(bidType, targetingKeywords, cache, storedVideo, events);
        final ExtPrebid<ExtBidPrebid, ObjectNode> bidExt = ExtPrebid.of(prebidExt, bid.getExt());
        bid.setExt(Json.mapper.valueToTree(bidExt));

        return bid;
    }

    private static void addNativeMarkup(Bid bid, List<Imp> imps) {
        final Response nativeMarkup;
        try {
            nativeMarkup = Json.decodeValue(bid.getAdm(), Response.class);
        } catch (DecodeException e) {
            throw new PreBidException(e.getMessage());
        }

        final List<Asset> responseAssets = nativeMarkup.getAssets();
        if (CollectionUtils.isNotEmpty(responseAssets)) {
            final Native nativeImp = imps.stream()
                    .filter(imp -> imp.getId().equals(bid.getImpid()) && imp.getXNative() != null)
                    .findFirst()
                    .map(Imp::getXNative)
                    .orElseThrow(() -> new PreBidException("Could not find native imp"));

            final Request nativeRequest;
            try {
                nativeRequest = Json.mapper.readValue(nativeImp.getRequest(), Request.class);
            } catch (JsonProcessingException e) {
                throw new PreBidException(e.getMessage());
            }

            responseAssets.forEach(asset -> setAssetTypes(asset, nativeRequest.getAssets()));
            bid.setAdm(Json.encode(nativeMarkup));
        }
    }

    private static void setAssetTypes(Asset responseAsset, List<com.iab.openrtb.request.Asset> requestAssets) {
        if (responseAsset.getImg() != null) {
            final ImageObject img = getAssetById(responseAsset.getId(), requestAssets).getImg();
            final Integer type = img != null ? img.getType() : null;
            if (type != null) {
                responseAsset.getImg().setType(type);
            }
        }
        if (responseAsset.getData() != null) {
            final DataObject data = getAssetById(responseAsset.getId(), requestAssets).getData();
            final Integer type = data != null ? data.getType() : null;
            if (type != null) {
                responseAsset.getData().setType(type);
            }
        }
    }

    private static com.iab.openrtb.request.Asset getAssetById(int assetId,
                                                              List<com.iab.openrtb.request.Asset> requestAssets) {
        return requestAssets.stream()
                .filter(asset -> asset.getId() == assetId)
                .findFirst()
                .orElse(com.iab.openrtb.request.Asset.EMPTY);
    }

    /**
     * Extracts targeting keywords settings from the bid request and creates {@link TargetingKeywordsCreator}
     * instance if it is present.
     * <p>
     */
    private static TargetingKeywordsCreator keywordsCreator(ExtRequestTargeting targeting, boolean isApp) {
        final JsonNode pricegranularity = targeting.getPricegranularity();
        return pricegranularity == null || pricegranularity.isNull()
                ? null
                : TargetingKeywordsCreator.create(parsePriceGranularity(pricegranularity),
                targeting.getIncludewinners(), targeting.getIncludebidderkeys(), isApp);
    }

    /**
     * Returns a map of {@link BidType} to correspondent {@link TargetingKeywordsCreator}
     * extracted from {@link ExtRequestTargeting} if it exists.
     */
    private static Map<BidType, TargetingKeywordsCreator> keywordsCreatorByBidType(ExtRequestTargeting targeting,
                                                                                   boolean isApp) {
        final ExtMediaTypePriceGranularity mediaTypePriceGranularity = targeting.getMediatypepricegranularity();

        if (mediaTypePriceGranularity == null) {
            return Collections.emptyMap();
        }

        final Map<BidType, TargetingKeywordsCreator> result = new HashMap<>();

        final ObjectNode banner = mediaTypePriceGranularity.getBanner();
        final boolean isBannerNull = banner == null || banner.isNull();
        if (!isBannerNull) {
            result.put(BidType.banner, TargetingKeywordsCreator.create(parsePriceGranularity(banner),
                    targeting.getIncludewinners(), targeting.getIncludebidderkeys(), isApp));
        }

        final ObjectNode video = mediaTypePriceGranularity.getVideo();
        final boolean isVideoNull = video == null || video.isNull();
        if (!isVideoNull) {
            result.put(BidType.video, TargetingKeywordsCreator.create(parsePriceGranularity(video),
                    targeting.getIncludewinners(), targeting.getIncludebidderkeys(), isApp));
        }

        final ObjectNode xNative = mediaTypePriceGranularity.getXNative();
        final boolean isNativeNull = xNative == null || xNative.isNull();
        if (!isNativeNull) {
            result.put(BidType.xNative, TargetingKeywordsCreator.create(parsePriceGranularity(xNative),
                    targeting.getIncludewinners(), targeting.getIncludebidderkeys(), isApp));
        }

        return result;
    }

    /**
     * Parse {@link JsonNode} to {@link List} of {@link ExtPriceGranularity}. Throws {@link PreBidException} in
     * case of errors during decoding pricegranularity.
     */
    private static ExtPriceGranularity parsePriceGranularity(JsonNode priceGranularity) {
        try {
            return Json.mapper.treeToValue(priceGranularity, ExtPriceGranularity.class);
        } catch (JsonProcessingException e) {
            throw new PreBidException(String.format("Error decoding bidRequest.prebid.targeting.pricegranularity: %s",
                    e.getMessage()), e);
        }
    }

    /**
     * Creates {@link CacheAsset} for the given cache ID.
     */
    private CacheAsset toCacheAsset(String cacheId) {
        return CacheAsset.of(cacheAssetUrlTemplate.concat(cacheId), cacheId);
    }
}<|MERGE_RESOLUTION|>--- conflicted
+++ resolved
@@ -7,13 +7,10 @@
 import com.iab.openrtb.request.DataObject;
 import com.iab.openrtb.request.ImageObject;
 import com.iab.openrtb.request.Imp;
-<<<<<<< HEAD
-import com.iab.openrtb.request.Video;
-=======
 import com.iab.openrtb.request.Native;
 import com.iab.openrtb.request.Request;
+import com.iab.openrtb.request.Video;
 import com.iab.openrtb.response.Asset;
->>>>>>> e85b78a5
 import com.iab.openrtb.response.Bid;
 import com.iab.openrtb.response.BidResponse;
 import com.iab.openrtb.response.Response;
@@ -23,11 +20,8 @@
 import io.vertx.core.json.Json;
 import org.apache.commons.collections4.CollectionUtils;
 import org.apache.commons.collections4.ListUtils;
-<<<<<<< HEAD
+import org.apache.commons.collections4.MapUtils;
 import org.apache.commons.lang3.BooleanUtils;
-=======
-import org.apache.commons.collections4.MapUtils;
->>>>>>> e85b78a5
 import org.prebid.server.auction.model.BidRequestCacheInfo;
 import org.prebid.server.auction.model.BidderResponse;
 import org.prebid.server.bidder.BidderCatalog;
@@ -121,14 +115,8 @@
                     .cur(bidRequest.getCur().get(0))
                     .nbr(2)  // signal "Invalid Request"
                     .seatbid(Collections.emptyList())
-<<<<<<< HEAD
-                    .ext(Json.mapper.valueToTree(
-                            toExtBidResponse(bidderResponses, bidRequest, CacheServiceResult.empty(),
-                                    VideoStoredDataResult.empty(), debugEnabled)))
-=======
-                    .ext(Json.mapper.valueToTree(toExtBidResponse(
-                            bidderResponses, bidRequest, CacheServiceResult.empty(), debugEnabled, null)))
->>>>>>> e85b78a5
+                    .ext(Json.mapper.valueToTree(toExtBidResponse(bidderResponses, bidRequest,
+                            CacheServiceResult.empty(), VideoStoredDataResult.empty(), debugEnabled, null)))
                     .build());
         } else {
             final Set<Bid> winningBids = newOrEmptySet(targeting);
@@ -167,24 +155,14 @@
      * from all bidders.
      */
     private ExtBidResponse toExtBidResponse(List<BidderResponse> bidderResponses, BidRequest bidRequest,
-<<<<<<< HEAD
                                             CacheServiceResult cacheResult, VideoStoredDataResult videoStoredDataResult,
-                                            boolean debugEnabled) {
-=======
-                                            CacheServiceResult cacheResult, boolean debugEnabled,
-                                            Map<String, List<ExtBidderError>> bidErrors) {
->>>>>>> e85b78a5
+                                            boolean debugEnabled, Map<String, List<ExtBidderError>> bidErrors) {
 
         final ExtResponseDebug extResponseDebug = debugEnabled
                 ? ExtResponseDebug.of(toExtHttpCalls(bidderResponses, cacheResult), bidRequest)
                 : null;
-<<<<<<< HEAD
-        final Map<String, List<ExtBidderError>> errors = toExtBidderErrors(bidderResponses, bidRequest, cacheResult,
-                videoStoredDataResult);
-=======
         final Map<String, List<ExtBidderError>> errors =
-                toExtBidderErrors(bidderResponses, bidRequest, cacheResult, bidErrors);
->>>>>>> e85b78a5
+                toExtBidderErrors(bidderResponses, bidRequest, cacheResult, videoStoredDataResult, bidErrors);
         final Map<String, Integer> responseTimeMillis = toResponseTimes(bidderResponses, cacheResult);
 
         return ExtBidResponse.of(extResponseDebug, errors, responseTimeMillis, bidRequest.getTmax(), null);
@@ -385,11 +363,8 @@
 
     private Map<String, List<ExtBidderError>> toExtBidderErrors(List<BidderResponse> bidderResponses,
                                                                 BidRequest bidRequest, CacheServiceResult cacheResult,
-<<<<<<< HEAD
-                                                                VideoStoredDataResult videoStoredDataResult) {
-=======
+                                                                VideoStoredDataResult videoStoredDataResult,
                                                                 Map<String, List<ExtBidderError>> bidErrors) {
->>>>>>> e85b78a5
         final Map<String, List<ExtBidderError>> errors = new HashMap<>();
 
         errors.putAll(extractBidderErrors(bidderResponses));
@@ -401,21 +376,6 @@
         }
 
         return errors.isEmpty() ? null : errors;
-    }
-
-    /**
-     * Adds bid errors: if value by key exists - add errors to its list, otherwise - add an entry.
-     */
-    private static void addBidErrors(Map<String, List<ExtBidderError>> errors,
-                                     Map<String, List<ExtBidderError>> bidErrors) {
-        for (Map.Entry<String, List<ExtBidderError>> errorEntry : bidErrors.entrySet()) {
-            final List<ExtBidderError> extBidderErrors = errors.get(errorEntry.getKey());
-            if (extBidderErrors != null) {
-                extBidderErrors.addAll(errorEntry.getValue());
-            } else {
-                errors.put(errorEntry.getKey(), errorEntry.getValue());
-            }
-        }
     }
 
     /**
@@ -494,6 +454,21 @@
         return Collections.emptyList();
     }
 
+    /**
+     * Adds bid errors: if value by key exists - add errors to its list, otherwise - add an entry.
+     */
+    private static void addBidErrors(Map<String, List<ExtBidderError>> errors,
+                                     Map<String, List<ExtBidderError>> bidErrors) {
+        for (Map.Entry<String, List<ExtBidderError>> errorEntry : bidErrors.entrySet()) {
+            final List<ExtBidderError> extBidderErrors = errors.get(errorEntry.getKey());
+            if (extBidderErrors != null) {
+                extBidderErrors.addAll(errorEntry.getValue());
+            } else {
+                errors.put(errorEntry.getKey(), errorEntry.getValue());
+            }
+        }
+    }
+
     private static <T> Stream<T> asStream(Iterator<T> iterator) {
         final Iterable<T> iterable = () -> iterator;
         return StreamSupport.stream(iterable.spliterator(), false);
@@ -527,22 +502,14 @@
         final Map<String, List<ExtBidderError>> bidErrors = new HashMap<>();
         final List<SeatBid> seatBids = bidderResponses.stream()
                 .filter(bidderResponse -> !bidderResponse.getSeatBid().getBids().isEmpty())
-<<<<<<< HEAD
-                .map(bidderResponse -> toSeatBid(bidderResponse, targeting, bidRequest.getApp() != null,
-                        winningBids, winningBidsByBidder, cacheInfo, cacheResult.getCacheBids(), videoStoredDataResult,
-                        account))
+                .map(bidderResponse -> toSeatBid(bidderResponse, targeting, bidRequest, winningBids,
+                        winningBidsByBidder, cacheInfo, cacheResult.getCacheBids(), videoStoredDataResult, account,
+                        bidErrors))
                 .collect(Collectors.toList());
 
-        final ExtBidResponse extBidResponse = toExtBidResponse(bidderResponses, bidRequest, cacheResult,
-                videoStoredDataResult, debugEnabled);
-=======
-                .map(bidderResponse -> toSeatBid(bidderResponse, targeting, bidRequest, winningBids,
-                        winningBidsByBidder, cacheInfo, cacheResult.getCacheBids(), account, bidErrors))
-                .collect(Collectors.toList());
-
         final ExtBidResponse extBidResponse =
-                toExtBidResponse(bidderResponses, bidRequest, cacheResult, debugEnabled, bidErrors);
->>>>>>> e85b78a5
+                toExtBidResponse(bidderResponses, bidRequest, cacheResult, videoStoredDataResult,
+                        debugEnabled, bidErrors);
 
         return BidResponse.builder()
                 .id(bidRequest.getId())
@@ -595,25 +562,14 @@
      */
     private SeatBid toSeatBid(BidderResponse bidderResponse, ExtRequestTargeting targeting, BidRequest bidRequest,
                               Set<Bid> winningBids, Set<Bid> winningBidsByBidder, BidRequestCacheInfo cacheInfo,
-<<<<<<< HEAD
                               Map<Bid, CacheIdInfo> cachedBids, VideoStoredDataResult videoStoredDataResult,
-                              Account account) {
-
-        final String bidder = bidderResponse.getBidder();
-
-        final List<Bid> bids = bidderResponse.getSeatBid().getBids().stream()
-                .map(bidderBid -> toBid(bidderBid, bidder, targeting, isApp, winningBids, winningBidsByBidder,
-                        cacheInfo, cachedBids, videoStoredDataResult.getImpIdToStoredVideo(), account))
-=======
-                              Map<Bid, CacheIdInfo> cachedBids, Account account,
-                              Map<String, List<ExtBidderError>> bidErrors) {
+                              Account account, Map<String, List<ExtBidderError>> bidErrors) {
         final String bidder = bidderResponse.getBidder();
 
         final List<Bid> bids = bidderResponse.getSeatBid().getBids().stream()
                 .map(bidderBid -> toBid(bidderBid, bidder, targeting, bidRequest, winningBids, winningBidsByBidder,
-                        cacheInfo, cachedBids, account, bidErrors))
+                        cacheInfo, cachedBids, videoStoredDataResult.getImpIdToStoredVideo(), account, bidErrors))
                 .filter(Objects::nonNull)
->>>>>>> e85b78a5
                 .collect(Collectors.toList());
 
         return SeatBid.builder()
@@ -628,12 +584,8 @@
      */
     private Bid toBid(BidderBid bidderBid, String bidder, ExtRequestTargeting targeting, BidRequest bidRequest,
                       Set<Bid> winningBids, Set<Bid> winningBidsByBidder, BidRequestCacheInfo cacheInfo,
-<<<<<<< HEAD
-                      Map<Bid, CacheIdInfo> bidsWithCacheIds, Map<String, Video> impIdToStoredVideo, Account account) {
-=======
-                      Map<Bid, CacheIdInfo> bidsWithCacheIds, Account account,
+                      Map<Bid, CacheIdInfo> bidsWithCacheIds, Map<String, Video> impIdToStoredVideo, Account account,
                       Map<String, List<ExtBidderError>> bidErrors) {
->>>>>>> e85b78a5
 
         final Bid bid = bidderBid.getBid();
         final BidType bidType = bidderBid.getType();
