package org.prebid.server.auction;

import com.fasterxml.jackson.core.JsonProcessingException;
import com.fasterxml.jackson.databind.JsonNode;
import com.fasterxml.jackson.databind.node.ObjectNode;
import com.iab.openrtb.request.BidRequest;
import com.iab.openrtb.request.DataObject;
import com.iab.openrtb.request.ImageObject;
import com.iab.openrtb.request.Imp;
import com.iab.openrtb.request.Native;
import com.iab.openrtb.request.Request;
import com.iab.openrtb.request.Video;
import com.iab.openrtb.response.Asset;
import com.iab.openrtb.response.Bid;
import com.iab.openrtb.response.BidResponse;
import com.iab.openrtb.response.Response;
import com.iab.openrtb.response.SeatBid;
import io.vertx.core.Future;
import org.apache.commons.collections4.CollectionUtils;
import org.apache.commons.collections4.ListUtils;
import org.apache.commons.collections4.MapUtils;
import org.apache.commons.lang3.BooleanUtils;
import org.prebid.server.auction.model.BidRequestCacheInfo;
import org.prebid.server.auction.model.BidderResponse;
import org.prebid.server.bidder.BidderCatalog;
import org.prebid.server.bidder.model.BidderBid;
import org.prebid.server.bidder.model.BidderError;
import org.prebid.server.bidder.model.BidderSeatBid;
import org.prebid.server.cache.CacheService;
import org.prebid.server.cache.model.CacheContext;
import org.prebid.server.cache.model.CacheHttpCall;
import org.prebid.server.cache.model.CacheHttpRequest;
import org.prebid.server.cache.model.CacheHttpResponse;
import org.prebid.server.cache.model.CacheIdInfo;
import org.prebid.server.cache.model.CacheServiceResult;
import org.prebid.server.events.EventsService;
import org.prebid.server.exception.InvalidRequestException;
import org.prebid.server.exception.PreBidException;
import org.prebid.server.execution.Timeout;
import org.prebid.server.json.DecodeException;
import org.prebid.server.json.JacksonMapper;
import org.prebid.server.proto.openrtb.ext.ExtPrebid;
import org.prebid.server.proto.openrtb.ext.request.ExtImp;
import org.prebid.server.proto.openrtb.ext.request.ExtImpPrebid;
import org.prebid.server.proto.openrtb.ext.request.ExtMediaTypePriceGranularity;
import org.prebid.server.proto.openrtb.ext.request.ExtOptions;
import org.prebid.server.proto.openrtb.ext.request.ExtPriceGranularity;
import org.prebid.server.proto.openrtb.ext.request.ExtRequestTargeting;
import org.prebid.server.proto.openrtb.ext.response.BidType;
import org.prebid.server.proto.openrtb.ext.response.CacheAsset;
import org.prebid.server.proto.openrtb.ext.response.Events;
import org.prebid.server.proto.openrtb.ext.response.ExtBidPrebid;
import org.prebid.server.proto.openrtb.ext.response.ExtBidResponse;
import org.prebid.server.proto.openrtb.ext.response.ExtBidderError;
import org.prebid.server.proto.openrtb.ext.response.ExtHttpCall;
import org.prebid.server.proto.openrtb.ext.response.ExtResponseCache;
import org.prebid.server.proto.openrtb.ext.response.ExtResponseDebug;
import org.prebid.server.settings.model.Account;
import org.prebid.server.settings.model.VideoStoredDataResult;
import org.prebid.server.util.HttpUtil;

import java.math.BigDecimal;
import java.util.ArrayList;
import java.util.Collection;
import java.util.Collections;
import java.util.HashMap;
import java.util.HashSet;
import java.util.Iterator;
import java.util.List;
import java.util.Map;
import java.util.Objects;
import java.util.Set;
import java.util.function.Function;
import java.util.stream.Collectors;
import java.util.stream.Stream;
import java.util.stream.StreamSupport;

public class BidResponseCreator {

    private static final String CACHE = "cache";
    private static final String PREBID_EXT = "prebid";

    private final CacheService cacheService;
    private final BidderCatalog bidderCatalog;
    private final EventsService eventsService;
    private final JacksonMapper mapper;

    private final String cacheHost;
    private final String cachePath;
    private final String cacheAssetUrlTemplate;
    private final StoredRequestProcessor storedRequestProcessor;

<<<<<<< HEAD
    public BidResponseCreator(
            CacheService cacheService, BidderCatalog bidderCatalog, EventsService eventsService, JacksonMapper mapper) {

=======
    public BidResponseCreator(CacheService cacheService, BidderCatalog bidderCatalog, EventsService eventsService,
                              StoredRequestProcessor storedRequestProcessor) {
>>>>>>> 3a73d00f
        this.cacheService = Objects.requireNonNull(cacheService);
        this.bidderCatalog = Objects.requireNonNull(bidderCatalog);
        this.eventsService = Objects.requireNonNull(eventsService);
        this.mapper = Objects.requireNonNull(mapper);

        this.cacheHost = Objects.requireNonNull(cacheService.getEndpointHost());
        this.cachePath = Objects.requireNonNull(cacheService.getEndpointPath());
        this.cacheAssetUrlTemplate = Objects.requireNonNull(cacheService.getCachedAssetURLTemplate());
        this.storedRequestProcessor = Objects.requireNonNull(storedRequestProcessor);
    }

    /**
     * Creates an OpenRTB {@link BidResponse} from the bids supplied by the bidder,
     * including processing of winning bids with cache IDs.
     */
    Future<BidResponse> create(List<BidderResponse> bidderResponses, BidRequest bidRequest,
                               ExtRequestTargeting targeting, BidRequestCacheInfo cacheInfo, Account account,
                               Timeout timeout, boolean debugEnabled) {

        final Future<BidResponse> result;

        if (isEmptyBidderResponses(bidderResponses)) {
            result = Future.succeededFuture(BidResponse.builder()
                    .id(bidRequest.getId())
                    .cur(bidRequest.getCur().get(0))
                    .nbr(0) // signal "Unknown Error"
                    .seatbid(Collections.emptyList())
<<<<<<< HEAD
                    .ext(mapper.mapper().valueToTree(toExtBidResponse(
                            bidderResponses, bidRequest, CacheServiceResult.empty(), debugEnabled, null)))
=======
                    .ext(Json.mapper.valueToTree(toExtBidResponse(bidderResponses, bidRequest,
                            CacheServiceResult.empty(), VideoStoredDataResult.empty(), debugEnabled, null)))
>>>>>>> 3a73d00f
                    .build());
        } else {
            final Set<Bid> winningBids = newOrEmptySet(targeting);
            final Set<Bid> winningBidsByBidder = newOrEmptySet(targeting);

            // determine winning bids only if targeting is present
            if (targeting != null) {
                populateWinningBids(bidderResponses, winningBids, winningBidsByBidder);
            }

            final Set<Bid> bidsToCache = cacheInfo.isShouldCacheWinningBidsOnly()
                    ? winningBids
                    : bidderResponses.stream().flatMap(BidResponseCreator::getBids).collect(Collectors.toSet());

            result = toBidsWithCacheIds(bidderResponses, bidsToCache, bidRequest.getImp(), cacheInfo, account, timeout)
                    .compose(cacheResult -> videoStoredDataResult(bidRequest.getImp(), timeout)
                            .map(videoStoredDataResult -> toBidResponse(bidderResponses, bidRequest, targeting,
                                    winningBids, winningBidsByBidder, cacheInfo, cacheResult, videoStoredDataResult,
                                    account, debugEnabled)));
        }

        return result;
    }

    /**
     * Checks whether bidder responses are empty or contain no bids.
     */
    private static boolean isEmptyBidderResponses(List<BidderResponse> bidderResponses) {
        return bidderResponses.isEmpty() || bidderResponses.stream()
                .map(bidderResponse -> bidderResponse.getSeatBid().getBids())
                .allMatch(CollectionUtils::isEmpty);
    }

    /**
     * Returns {@link ExtBidResponse} object, populated with response time, errors and debug info (if requested)
     * from all bidders.
     */
    private ExtBidResponse toExtBidResponse(List<BidderResponse> bidderResponses, BidRequest bidRequest,
                                            CacheServiceResult cacheResult, VideoStoredDataResult videoStoredDataResult,
                                            boolean debugEnabled, Map<String, List<ExtBidderError>> bidErrors) {

        final ExtResponseDebug extResponseDebug = debugEnabled
                ? ExtResponseDebug.of(toExtHttpCalls(bidderResponses, cacheResult), bidRequest)
                : null;
        final Map<String, List<ExtBidderError>> errors =
                toExtBidderErrors(bidderResponses, bidRequest, cacheResult, videoStoredDataResult, bidErrors);
        final Map<String, Integer> responseTimeMillis = toResponseTimes(bidderResponses, cacheResult);

        return ExtBidResponse.of(extResponseDebug, errors, responseTimeMillis, bidRequest.getTmax(), null);
    }

    /**
     * Returns new {@link HashSet} in case of existing keywordsCreator or empty collection if null.
     */
    private static Set<Bid> newOrEmptySet(ExtRequestTargeting targeting) {
        return targeting != null ? new HashSet<>() : Collections.emptySet();
    }

    /**
     * Populates 2 input sets:
     * <p>
     * - winning bids for each impId (ad unit code) through all bidder responses.
     * <br>
     * - winning bids for each impId but for separate bidder.
     * <p>
     * Winning bid is the one with the highest price.
     */
    private static void populateWinningBids(List<BidderResponse> bidderResponses, Set<Bid> winningBids,
                                            Set<Bid> winningBidsByBidder) {
        final Map<String, Bid> winningBidsMap = new HashMap<>(); // impId -> Bid
        final Map<String, Map<String, Bid>> winningBidsByBidderMap = new HashMap<>(); // impId -> [bidder -> Bid]

        for (BidderResponse bidderResponse : bidderResponses) {
            final String bidder = bidderResponse.getBidder();

            for (BidderBid bidderBid : bidderResponse.getSeatBid().getBids()) {
                final Bid bid = bidderBid.getBid();

                tryAddWinningBid(bid, winningBidsMap);
                tryAddWinningBidByBidder(bid, bidder, winningBidsByBidderMap);
            }
        }

        winningBids.addAll(winningBidsMap.values());

        final List<Bid> bidsByBidder = winningBidsByBidderMap.values().stream()
                .flatMap(bidsByBidderMap -> bidsByBidderMap.values().stream())
                .collect(Collectors.toList());
        winningBidsByBidder.addAll(bidsByBidder);
    }

    /**
     * Tries to add a winning bid for each impId.
     */
    private static void tryAddWinningBid(Bid bid, Map<String, Bid> winningBids) {
        final String impId = bid.getImpid();

        if (!winningBids.containsKey(impId) || bid.getPrice().compareTo(winningBids.get(impId).getPrice()) > 0) {
            winningBids.put(impId, bid);
        }
    }

    /**
     * Tries to add a winning bid for each impId for separate bidder.
     */
    private static void tryAddWinningBidByBidder(Bid bid, String bidder,
                                                 Map<String, Map<String, Bid>> winningBidsByBidder) {
        final String impId = bid.getImpid();

        if (!winningBidsByBidder.containsKey(impId)) {
            final Map<String, Bid> bidsByBidder = new HashMap<>();
            bidsByBidder.put(bidder, bid);

            winningBidsByBidder.put(impId, bidsByBidder);
        } else {
            final Map<String, Bid> bidsByBidder = winningBidsByBidder.get(impId);

            if (!bidsByBidder.containsKey(bidder)
                    || bid.getPrice().compareTo(bidsByBidder.get(bidder).getPrice()) > 0) {
                bidsByBidder.put(bidder, bid);
            }
        }
    }

    private static Stream<Bid> getBids(BidderResponse bidderResponse) {
        return Stream.of(bidderResponse)
                .map(BidderResponse::getSeatBid)
                .filter(Objects::nonNull)
                .map(BidderSeatBid::getBids)
                .filter(Objects::nonNull)
                .flatMap(Collection::stream)
                .map(BidderBid::getBid);
    }

    /**
     * Corresponds cacheId (or null if not present) to each {@link Bid}.
     */
    private Future<CacheServiceResult> toBidsWithCacheIds(List<BidderResponse> bidderResponses, Set<Bid> bidsToCache,
                                                          List<Imp> imps, BidRequestCacheInfo cacheInfo,
                                                          Account account, Timeout timeout) {
        final Future<CacheServiceResult> result;

        if (!cacheInfo.isDoCaching()) {
            result = Future.succeededFuture(CacheServiceResult.of(null, null, toMapBidsWithEmptyCacheIds(bidsToCache)));
        } else {
            // do not submit bids with zero price to prebid cache
            final List<Bid> bidsWithNonZeroPrice = bidsToCache.stream()
                    .filter(bid -> bid.getPrice().compareTo(BigDecimal.ZERO) > 0)
                    .collect(Collectors.toList());

            final boolean shouldCacheVideoBids = cacheInfo.isShouldCacheVideoBids();
            final boolean eventsEnabled = Objects.equals(account.getEventsEnabled(), true);

            final List<String> videoBidIdsToModify = shouldCacheVideoBids && eventsEnabled
                    ? getVideoBidIdsToModify(bidderResponses, imps)
                    : Collections.emptyList();

            final CacheContext cacheContext = CacheContext.builder()
                    .cacheBidsTtl(cacheInfo.getCacheBidsTtl())
                    .cacheVideoBidsTtl(cacheInfo.getCacheVideoBidsTtl())
                    .shouldCacheBids(cacheInfo.isShouldCacheBids())
                    .shouldCacheVideoBids(shouldCacheVideoBids)
                    .videoBidIdsToModify(videoBidIdsToModify)
                    .build();

            result = cacheService.cacheBidsOpenrtb(bidsWithNonZeroPrice, imps, cacheContext, account, timeout)
                    .map(cacheResult -> addNotCachedBids(cacheResult, bidsToCache));
        }

        return result;
    }

    private List<String> getVideoBidIdsToModify(List<BidderResponse> bidderResponses, List<Imp> imps) {
        return bidderResponses.stream()
                .filter(bidderResponse -> bidderCatalog.isModifyingVastXmlAllowed(bidderResponse.getBidder()))
                .flatMap(BidResponseCreator::getBids)
                .filter(bid -> isVideoBid(bid, imps))
                .map(Bid::getId)
                .collect(Collectors.toList());
    }

    private static boolean isVideoBid(Bid bid, List<Imp> imps) {
        return imps.stream()
                .filter(imp -> imp.getVideo() != null)
                .map(Imp::getId)
                .anyMatch(impId -> bid.getImpid().equals(impId));
    }

    /**
     * Creates a map with {@link Bid} as a key and null as a value.
     */
    private static Map<Bid, CacheIdInfo> toMapBidsWithEmptyCacheIds(Set<Bid> bids) {
        return bids.stream()
                .collect(Collectors.toMap(Function.identity(), ignored -> CacheIdInfo.empty()));
    }

    /**
     * Adds bids with no cache id info.
     */
    private static CacheServiceResult addNotCachedBids(CacheServiceResult cacheResult, Set<Bid> bids) {
        final Map<Bid, CacheIdInfo> bidToCacheIdInfo = cacheResult.getCacheBids();

        if (bids.size() > bidToCacheIdInfo.size()) {
            final Map<Bid, CacheIdInfo> updatedBidToCacheIdInfo = new HashMap<>(bidToCacheIdInfo);
            for (Bid bid : bids) {
                if (!updatedBidToCacheIdInfo.containsKey(bid)) {
                    updatedBidToCacheIdInfo.put(bid, CacheIdInfo.empty());
                }
            }
            return CacheServiceResult.of(cacheResult.getHttpCall(), cacheResult.getError(), updatedBidToCacheIdInfo);
        }
        return cacheResult;
    }

    private static Map<String, List<ExtHttpCall>> toExtHttpCalls(List<BidderResponse> bidderResponses,
                                                                 CacheServiceResult cacheResult) {
        final Map<String, List<ExtHttpCall>> bidderHttpCalls = bidderResponses.stream()
                .collect(Collectors.toMap(BidderResponse::getBidder,
                        bidderResponse -> ListUtils.emptyIfNull(bidderResponse.getSeatBid().getHttpCalls())));

        final CacheHttpCall httpCall = cacheResult.getHttpCall();
        final ExtHttpCall cacheExtHttpCall = httpCall != null ? toExtHttpCall(httpCall) : null;
        final Map<String, List<ExtHttpCall>> cacheHttpCalls = cacheExtHttpCall != null
                ? Collections.singletonMap(CACHE, Collections.singletonList(cacheExtHttpCall))
                : Collections.emptyMap();

        final Map<String, List<ExtHttpCall>> httpCalls = new HashMap<>();
        httpCalls.putAll(bidderHttpCalls);
        httpCalls.putAll(cacheHttpCalls);
        return httpCalls.isEmpty() ? null : httpCalls;
    }

    private static ExtHttpCall toExtHttpCall(CacheHttpCall cacheHttpCall) {
        final CacheHttpRequest request = cacheHttpCall.getRequest();
        final CacheHttpResponse response = cacheHttpCall.getResponse();

        return ExtHttpCall.builder()
                .uri(request.getUri())
                .requestbody(request.getBody())
                .status(response != null ? response.getStatusCode() : null)
                .responsebody(response != null ? response.getBody() : null)
                .build();
    }

    private Map<String, List<ExtBidderError>> toExtBidderErrors(List<BidderResponse> bidderResponses,
                                                                BidRequest bidRequest, CacheServiceResult cacheResult,
                                                                VideoStoredDataResult videoStoredDataResult,
                                                                Map<String, List<ExtBidderError>> bidErrors) {
        final Map<String, List<ExtBidderError>> errors = new HashMap<>();

        errors.putAll(extractBidderErrors(bidderResponses));
        errors.putAll(extractDeprecatedBiddersErrors(bidRequest));
        errors.putAll(extractPrebidErrors(cacheResult, videoStoredDataResult));

        if (MapUtils.isNotEmpty(bidErrors)) {
            addBidErrors(errors, bidErrors);
        }

        return errors.isEmpty() ? null : errors;
    }

    /**
     * Returns a map with bidder name as a key and list of {@link ExtBidderError}s as a value.
     */
    private static Map<String, List<ExtBidderError>> extractBidderErrors(List<BidderResponse> bidderResponses) {
        return bidderResponses.stream()
                .filter(bidderResponse -> CollectionUtils.isNotEmpty(bidderResponse.getSeatBid().getErrors()))
                .collect(Collectors.toMap(BidderResponse::getBidder,
                        bidderResponse -> errorsDetails(bidderResponse.getSeatBid().getErrors())));
    }

    /**
     * Maps a list of {@link BidderError} to a list of {@link ExtBidderError}s.
     */
    private static List<ExtBidderError> errorsDetails(List<BidderError> errors) {
        return errors.stream()
                .map(bidderError -> ExtBidderError.of(bidderError.getType().getCode(), bidderError.getMessage()))
                .collect(Collectors.toList());
    }

    /**
     * Returns a map with deprecated bidder name as a key and list of {@link ExtBidderError}s as a value.
     */
    private Map<String, List<ExtBidderError>> extractDeprecatedBiddersErrors(BidRequest bidRequest) {
        return bidRequest.getImp().stream()
                .filter(imp -> imp.getExt() != null)
                .flatMap(imp -> asStream(imp.getExt().fieldNames()))
                .distinct()
                .filter(bidderCatalog::isDeprecatedName)
                .collect(Collectors.toMap(Function.identity(),
                        bidder -> Collections.singletonList(ExtBidderError.of(BidderError.Type.bad_input.getCode(),
                                bidderCatalog.errorForDeprecatedName(bidder)))));
    }

    /**
     * Returns a singleton map with "prebid" as a key and list of {@link ExtBidderError}s cache errors as a value.
     */
    private static Map<String, List<ExtBidderError>> extractPrebidErrors(CacheServiceResult cacheResult,
                                                                         VideoStoredDataResult videoStoredDataResult) {
        final List<ExtBidderError> cacheErrors = extractCacheErrors(cacheResult);
        final List<ExtBidderError> storedErrors = extractStoredErrors(videoStoredDataResult);
        if (cacheErrors.isEmpty() && storedErrors.isEmpty()) {
            return Collections.emptyMap();
        }

        final List<ExtBidderError> collectedErrors = Stream.concat(storedErrors.stream(), cacheErrors.stream())
                .collect(Collectors.toList());

        return Collections.singletonMap(PREBID_EXT, collectedErrors);
    }

    /**
     * Returns a list of {@link ExtBidderError}s of cache errors.
     */
    private static List<ExtBidderError> extractCacheErrors(CacheServiceResult cacheResult) {
        final Throwable error = cacheResult.getError();
        if (error != null) {
            final ExtBidderError extBidderError = ExtBidderError.of(BidderError.Type.generic.getCode(),
                    error.getMessage());
            return Collections.singletonList(extBidderError);
        }
        return Collections.emptyList();
    }

    /**
     * Returns a list of {@link ExtBidderError}s of stored request errors.
     */
    private static List<ExtBidderError> extractStoredErrors(VideoStoredDataResult videoStoredDataResult) {
        final List<String> errors = videoStoredDataResult.getErrors();
        if (CollectionUtils.isNotEmpty(errors)) {
            return errors.stream()
                    .map(message -> ExtBidderError.of(BidderError.Type.generic.getCode(), message))
                    .collect(Collectors.toList());
        }
        return Collections.emptyList();
    }

    /**
     * Adds bid errors: if value by key exists - add errors to its list, otherwise - add an entry.
     */
    private static void addBidErrors(Map<String, List<ExtBidderError>> errors,
                                     Map<String, List<ExtBidderError>> bidErrors) {
        for (Map.Entry<String, List<ExtBidderError>> errorEntry : bidErrors.entrySet()) {
            final List<ExtBidderError> extBidderErrors = errors.get(errorEntry.getKey());
            if (extBidderErrors != null) {
                extBidderErrors.addAll(errorEntry.getValue());
            } else {
                errors.put(errorEntry.getKey(), errorEntry.getValue());
            }
        }
    }

    private static <T> Stream<T> asStream(Iterator<T> iterator) {
        final Iterable<T> iterable = () -> iterator;
        return StreamSupport.stream(iterable.spliterator(), false);
    }

    /**
     * Returns a map with response time by bidders and cache.
     */
    private static Map<String, Integer> toResponseTimes(List<BidderResponse> bidderResponses,
                                                        CacheServiceResult cacheResult) {
        final Map<String, Integer> responseTimeMillis = bidderResponses.stream()
                .collect(Collectors.toMap(BidderResponse::getBidder, BidderResponse::getResponseTime));

        final CacheHttpCall cacheHttpCall = cacheResult.getHttpCall();
        final Integer cacheResponseTime = cacheHttpCall != null ? cacheHttpCall.getResponseTimeMillis() : null;
        if (cacheResponseTime != null) {
            responseTimeMillis.put(CACHE, cacheResponseTime);
        }
        return responseTimeMillis;
    }

    /**
     * Returns {@link BidResponse} based on list of {@link BidderResponse}s and {@link CacheServiceResult}.
     */
    private BidResponse toBidResponse(
            List<BidderResponse> bidderResponses, BidRequest bidRequest, ExtRequestTargeting targeting,
            Set<Bid> winningBids, Set<Bid> winningBidsByBidder, BidRequestCacheInfo cacheInfo,
            CacheServiceResult cacheResult, VideoStoredDataResult videoStoredDataResult, Account account,
            boolean debugEnabled) {

        final Map<String, List<ExtBidderError>> bidErrors = new HashMap<>();
        final List<SeatBid> seatBids = bidderResponses.stream()
                .filter(bidderResponse -> !bidderResponse.getSeatBid().getBids().isEmpty())
                .map(bidderResponse -> toSeatBid(bidderResponse, targeting, bidRequest, winningBids,
                        winningBidsByBidder, cacheInfo, cacheResult.getCacheBids(), videoStoredDataResult, account,
                        bidErrors))
                .collect(Collectors.toList());

        final ExtBidResponse extBidResponse =
                toExtBidResponse(bidderResponses, bidRequest, cacheResult, videoStoredDataResult,
                        debugEnabled, bidErrors);

        return BidResponse.builder()
                .id(bidRequest.getId())
                .cur(bidRequest.getCur().get(0))
                .seatbid(seatBids)
                .ext(mapper.mapper().valueToTree(extBidResponse))
                .build();
    }

    private Future<VideoStoredDataResult> videoStoredDataResult(List<Imp> imps, Timeout timeout) {
        final List<String> errors = new ArrayList<>();
        final List<Imp> storedVideoInjectableImps = new ArrayList<>();
        for (Imp imp : imps) {
            try {
                if (checkEchoVideoAttrs(imp)) {
                    storedVideoInjectableImps.add(imp);
                }
            } catch (InvalidRequestException e) {
                errors.add(e.getMessage());
            }
        }

        return storedRequestProcessor.videoStoredDataResult(storedVideoInjectableImps, errors, timeout)
                .otherwise(throwable -> VideoStoredDataResult.of(Collections.emptyMap(),
                        Collections.singletonList(throwable.getMessage())));
    }

    /**
     * Checks if imp.ext.prebid.options.echovideoattrs equals true.
     */
    private static boolean checkEchoVideoAttrs(Imp imp) {
        if (imp.getExt() != null) {
            try {
                final ExtImp extImp = Json.mapper.treeToValue(imp.getExt(), ExtImp.class);
                final ExtImpPrebid prebid = extImp.getPrebid();
                final ExtOptions options = prebid != null ? prebid.getOptions() : null;
                final Boolean echoVideoAttrs = options != null ? options.getEchoVideoAttrs() : null;
                return BooleanUtils.toBoolean(echoVideoAttrs);
            } catch (JsonProcessingException e) {
                throw new InvalidRequestException(String.format(
                        "Incorrect Imp extension format for Imp with id %s: %s", imp.getId(), e.getMessage()));
            }
        }
        return false;
    }

    /**
     * Creates an OpenRTB {@link SeatBid} for a bidder. It will contain all the bids supplied by a bidder and a "bidder"
     * extension field populated.
     */
    private SeatBid toSeatBid(BidderResponse bidderResponse, ExtRequestTargeting targeting, BidRequest bidRequest,
                              Set<Bid> winningBids, Set<Bid> winningBidsByBidder, BidRequestCacheInfo cacheInfo,
                              Map<Bid, CacheIdInfo> cachedBids, VideoStoredDataResult videoStoredDataResult,
                              Account account, Map<String, List<ExtBidderError>> bidErrors) {
        final String bidder = bidderResponse.getBidder();

        final List<Bid> bids = bidderResponse.getSeatBid().getBids().stream()
                .map(bidderBid -> toBid(bidderBid, bidder, targeting, bidRequest, winningBids, winningBidsByBidder,
                        cacheInfo, cachedBids, videoStoredDataResult.getImpIdToStoredVideo(), account, bidErrors))
                .filter(Objects::nonNull)
                .collect(Collectors.toList());

        return SeatBid.builder()
                .seat(bidder)
                .bid(bids)
                .group(0) // prebid cannot support roadblocking
                .build();
    }

    /**
     * Returns an OpenRTB {@link Bid} with "prebid" and "bidder" extension fields populated.
     */
    private Bid toBid(BidderBid bidderBid, String bidder, ExtRequestTargeting targeting, BidRequest bidRequest,
                      Set<Bid> winningBids, Set<Bid> winningBidsByBidder, BidRequestCacheInfo cacheInfo,
                      Map<Bid, CacheIdInfo> bidsWithCacheIds, Map<String, Video> impIdToStoredVideo, Account account,
                      Map<String, List<ExtBidderError>> bidErrors) {

        final Bid bid = bidderBid.getBid();
        final BidType bidType = bidderBid.getType();

        final boolean isApp = bidRequest.getApp() != null;
        if (isApp && bidType.equals(BidType.xNative)) {
            try {
                addNativeMarkup(bid, bidRequest.getImp());
            } catch (PreBidException e) {
                bidErrors.putIfAbsent(bidder, new ArrayList<>());
                bidErrors.get(bidder)
                        .add(ExtBidderError.of(BidderError.Type.bad_server_response.getCode(), e.getMessage()));
                return null;
            }
        }

        final boolean eventsEnabled = Objects.equals(account.getEventsEnabled(), true);

        final Map<String, String> targetingKeywords;
        final ExtResponseCache cache;

        if (targeting != null && winningBidsByBidder.contains(bid)) {
            final CacheIdInfo cacheIdInfo = bidsWithCacheIds.get(bid);
            final String cacheId = cacheIdInfo != null ? cacheIdInfo.getCacheId() : null;
            final String videoCacheId = cacheIdInfo != null ? cacheIdInfo.getVideoCacheId() : null;

            if ((videoCacheId != null && !cacheInfo.isReturnCreativeVideoBids())
                    || (cacheId != null && !cacheInfo.isReturnCreativeBids())) {
                bid.setAdm(null);
            }

            final TargetingKeywordsCreator keywordsCreator = keywordsCreator(targeting, isApp);
            final Map<BidType, TargetingKeywordsCreator> keywordsCreatorByBidType =
                    keywordsCreatorByBidType(targeting, isApp);
            final boolean isWinningBid = winningBids.contains(bid);
            final String winUrl = eventsEnabled && bidType != BidType.video
                    ? HttpUtil.encodeUrl(eventsService.winUrlTargeting(account.getId()))
                    : null;
            targetingKeywords = keywordsCreatorByBidType.getOrDefault(bidType, keywordsCreator)
                    .makeFor(bid, bidder, isWinningBid, cacheId, videoCacheId, cacheHost, cachePath, winUrl);

            final CacheAsset bids = cacheId != null ? toCacheAsset(cacheId) : null;
            final CacheAsset vastXml = videoCacheId != null ? toCacheAsset(videoCacheId) : null;
            cache = bids != null || vastXml != null ? ExtResponseCache.of(bids, vastXml) : null;
        } else {
            targetingKeywords = null;
            cache = null;
        }

        final Video storedVideo = impIdToStoredVideo.get(bid.getImpid());
        final Events events = eventsEnabled ? eventsService.createEvent(bid.getId(), account.getId()) : null;

        final ExtBidPrebid prebidExt = ExtBidPrebid.of(bidType, targetingKeywords, cache, storedVideo, events, null);
        final ExtPrebid<ExtBidPrebid, ObjectNode> bidExt = ExtPrebid.of(prebidExt, bid.getExt());
        bid.setExt(mapper.mapper().valueToTree(bidExt));

        return bid;
    }

    private void addNativeMarkup(Bid bid, List<Imp> imps) {
        final Response nativeMarkup;
        try {
            nativeMarkup = mapper.decodeValue(bid.getAdm(), Response.class);
        } catch (DecodeException e) {
            throw new PreBidException(e.getMessage());
        }

        final List<Asset> responseAssets = nativeMarkup.getAssets();
        if (CollectionUtils.isNotEmpty(responseAssets)) {
            final Native nativeImp = imps.stream()
                    .filter(imp -> imp.getId().equals(bid.getImpid()) && imp.getXNative() != null)
                    .findFirst()
                    .map(Imp::getXNative)
                    .orElseThrow(() -> new PreBidException("Could not find native imp"));

            final Request nativeRequest;
            try {
                nativeRequest = mapper.mapper().readValue(nativeImp.getRequest(), Request.class);
            } catch (JsonProcessingException e) {
                throw new PreBidException(e.getMessage());
            }

            responseAssets.forEach(asset -> setAssetTypes(asset, nativeRequest.getAssets()));
            bid.setAdm(mapper.encode(nativeMarkup));
        }
    }

    private static void setAssetTypes(Asset responseAsset, List<com.iab.openrtb.request.Asset> requestAssets) {
        if (responseAsset.getImg() != null) {
            final ImageObject img = getAssetById(responseAsset.getId(), requestAssets).getImg();
            final Integer type = img != null ? img.getType() : null;
            if (type != null) {
                responseAsset.getImg().setType(type);
            }
        }
        if (responseAsset.getData() != null) {
            final DataObject data = getAssetById(responseAsset.getId(), requestAssets).getData();
            final Integer type = data != null ? data.getType() : null;
            if (type != null) {
                responseAsset.getData().setType(type);
            }
        }
    }

    private static com.iab.openrtb.request.Asset getAssetById(int assetId,
                                                              List<com.iab.openrtb.request.Asset> requestAssets) {
        return requestAssets.stream()
                .filter(asset -> asset.getId() == assetId)
                .findFirst()
                .orElse(com.iab.openrtb.request.Asset.EMPTY);
    }

    /**
     * Extracts targeting keywords settings from the bid request and creates {@link TargetingKeywordsCreator}
     * instance if it is present.
     * <p>
     */
    private TargetingKeywordsCreator keywordsCreator(ExtRequestTargeting targeting, boolean isApp) {
        final JsonNode pricegranularity = targeting.getPricegranularity();
        return pricegranularity == null || pricegranularity.isNull()
                ? null
                : TargetingKeywordsCreator.create(parsePriceGranularity(pricegranularity),
                targeting.getIncludewinners(), targeting.getIncludebidderkeys(), isApp);
    }

    /**
     * Returns a map of {@link BidType} to correspondent {@link TargetingKeywordsCreator}
     * extracted from {@link ExtRequestTargeting} if it exists.
     */
    private Map<BidType, TargetingKeywordsCreator> keywordsCreatorByBidType(ExtRequestTargeting targeting,
                                                                            boolean isApp) {
        final ExtMediaTypePriceGranularity mediaTypePriceGranularity = targeting.getMediatypepricegranularity();

        if (mediaTypePriceGranularity == null) {
            return Collections.emptyMap();
        }

        final Map<BidType, TargetingKeywordsCreator> result = new HashMap<>();

        final ObjectNode banner = mediaTypePriceGranularity.getBanner();
        final boolean isBannerNull = banner == null || banner.isNull();
        if (!isBannerNull) {
            result.put(BidType.banner, TargetingKeywordsCreator.create(parsePriceGranularity(banner),
                    targeting.getIncludewinners(), targeting.getIncludebidderkeys(), isApp));
        }

        final ObjectNode video = mediaTypePriceGranularity.getVideo();
        final boolean isVideoNull = video == null || video.isNull();
        if (!isVideoNull) {
            result.put(BidType.video, TargetingKeywordsCreator.create(parsePriceGranularity(video),
                    targeting.getIncludewinners(), targeting.getIncludebidderkeys(), isApp));
        }

        final ObjectNode xNative = mediaTypePriceGranularity.getXNative();
        final boolean isNativeNull = xNative == null || xNative.isNull();
        if (!isNativeNull) {
            result.put(BidType.xNative, TargetingKeywordsCreator.create(parsePriceGranularity(xNative),
                    targeting.getIncludewinners(), targeting.getIncludebidderkeys(), isApp));
        }

        return result;
    }

    /**
     * Parse {@link JsonNode} to {@link List} of {@link ExtPriceGranularity}. Throws {@link PreBidException} in
     * case of errors during decoding pricegranularity.
     */
    private ExtPriceGranularity parsePriceGranularity(JsonNode priceGranularity) {
        try {
            return mapper.mapper().treeToValue(priceGranularity, ExtPriceGranularity.class);
        } catch (JsonProcessingException e) {
            throw new PreBidException(String.format("Error decoding bidRequest.prebid.targeting.pricegranularity: %s",
                    e.getMessage()), e);
        }
    }

    /**
     * Creates {@link CacheAsset} for the given cache ID.
     */
    private CacheAsset toCacheAsset(String cacheId) {
        return CacheAsset.of(cacheAssetUrlTemplate.concat(cacheId), cacheId);
    }
}<|MERGE_RESOLUTION|>--- conflicted
+++ resolved
@@ -90,23 +90,16 @@
     private final String cacheAssetUrlTemplate;
     private final StoredRequestProcessor storedRequestProcessor;
 
-<<<<<<< HEAD
-    public BidResponseCreator(
-            CacheService cacheService, BidderCatalog bidderCatalog, EventsService eventsService, JacksonMapper mapper) {
-
-=======
     public BidResponseCreator(CacheService cacheService, BidderCatalog bidderCatalog, EventsService eventsService,
-                              StoredRequestProcessor storedRequestProcessor) {
->>>>>>> 3a73d00f
+                              StoredRequestProcessor storedRequestProcessor, JacksonMapper mapper) {
         this.cacheService = Objects.requireNonNull(cacheService);
         this.bidderCatalog = Objects.requireNonNull(bidderCatalog);
         this.eventsService = Objects.requireNonNull(eventsService);
-        this.mapper = Objects.requireNonNull(mapper);
-
         this.cacheHost = Objects.requireNonNull(cacheService.getEndpointHost());
         this.cachePath = Objects.requireNonNull(cacheService.getEndpointPath());
         this.cacheAssetUrlTemplate = Objects.requireNonNull(cacheService.getCachedAssetURLTemplate());
         this.storedRequestProcessor = Objects.requireNonNull(storedRequestProcessor);
+        this.mapper = Objects.requireNonNull(mapper);
     }
 
     /**
@@ -125,13 +118,8 @@
                     .cur(bidRequest.getCur().get(0))
                     .nbr(0) // signal "Unknown Error"
                     .seatbid(Collections.emptyList())
-<<<<<<< HEAD
-                    .ext(mapper.mapper().valueToTree(toExtBidResponse(
-                            bidderResponses, bidRequest, CacheServiceResult.empty(), debugEnabled, null)))
-=======
-                    .ext(Json.mapper.valueToTree(toExtBidResponse(bidderResponses, bidRequest,
+                    .ext(mapper.mapper().valueToTree(toExtBidResponse(bidderResponses, bidRequest,
                             CacheServiceResult.empty(), VideoStoredDataResult.empty(), debugEnabled, null)))
->>>>>>> 3a73d00f
                     .build());
         } else {
             final Set<Bid> winningBids = newOrEmptySet(targeting);
@@ -555,10 +543,10 @@
     /**
      * Checks if imp.ext.prebid.options.echovideoattrs equals true.
      */
-    private static boolean checkEchoVideoAttrs(Imp imp) {
+    private boolean checkEchoVideoAttrs(Imp imp) {
         if (imp.getExt() != null) {
             try {
-                final ExtImp extImp = Json.mapper.treeToValue(imp.getExt(), ExtImp.class);
+                final ExtImp extImp = mapper.mapper().treeToValue(imp.getExt(), ExtImp.class);
                 final ExtImpPrebid prebid = extImp.getPrebid();
                 final ExtOptions options = prebid != null ? prebid.getOptions() : null;
                 final Boolean echoVideoAttrs = options != null ? options.getEchoVideoAttrs() : null;
