--- conflicted
+++ resolved
@@ -221,16 +221,9 @@
                 bidsToCache,
                 auctionContext,
                 cacheInfo,
-<<<<<<< HEAD
-                account,
-                timeout,
-                auctionTimestamp,
-                integration)
-                .compose(cacheResult -> videoStoredDataResult(account, bidRequest.getImp(), timeout)
-=======
                 eventsContext)
-                .compose(cacheResult -> videoStoredDataResult(bidRequest.getImp(), auctionContext.getTimeout())
->>>>>>> d335e784
+                .compose(cacheResult -> videoStoredDataResult(auctionContext.getAccount(), bidRequest.getImp(),
+                        auctionContext.getTimeout())
                         .map(videoStoredDataResult -> toBidResponse(
                                 bidderResponses,
                                 auctionContext,
@@ -1018,11 +1011,7 @@
             return Collections.emptyMap();
         }
 
-<<<<<<< HEAD
-        final Map<BidType, TargetingKeywordsCreator> result = new HashMap<>();
-=======
         final Map<BidType, TargetingKeywordsCreator> result = new EnumMap<>(BidType.class);
->>>>>>> d335e784
 
         final ObjectNode banner = mediaTypePriceGranularity.getBanner();
         final boolean isBannerNull = banner == null || banner.isNull();
