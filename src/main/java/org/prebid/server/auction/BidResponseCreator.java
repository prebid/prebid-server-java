--- conflicted
+++ resolved
@@ -88,15 +88,11 @@
     private final EventsService eventsService;
     private final StoredRequestProcessor storedRequestProcessor;
     private final JacksonMapper mapper;
+    private final Boolean generateBidId;
 
     private final String cacheHost;
     private final String cachePath;
     private final String cacheAssetUrlTemplate;
-<<<<<<< HEAD
-    private final StoredRequestProcessor storedRequestProcessor;
-    private final Boolean generateBidId;
-=======
->>>>>>> 0ac5a893
 
     public BidResponseCreator(CacheService cacheService, BidderCatalog bidderCatalog, EventsService eventsService,
                               StoredRequestProcessor storedRequestProcessor,
@@ -106,14 +102,11 @@
         this.eventsService = Objects.requireNonNull(eventsService);
         this.storedRequestProcessor = Objects.requireNonNull(storedRequestProcessor);
         this.mapper = Objects.requireNonNull(mapper);
-<<<<<<< HEAD
         this.generateBidId = generateBidId;
-=======
 
         cacheHost = Objects.requireNonNull(cacheService.getEndpointHost());
         cachePath = Objects.requireNonNull(cacheService.getEndpointPath());
         cacheAssetUrlTemplate = Objects.requireNonNull(cacheService.getCachedAssetURLTemplate());
->>>>>>> 0ac5a893
     }
 
     /**
@@ -672,17 +665,13 @@
         final String extBidPrebidId = BooleanUtils.toBoolean(this.generateBidId) ? UUID.randomUUID().toString() : null;
         final String eventId = BooleanUtils.toBoolean(this.generateBidId) ? extBidPrebidId : bid.getId();
         final Video storedVideo = impIdToStoredVideo.get(bid.getImpid());
-<<<<<<< HEAD
-        final Events events = eventsEnabled ? eventsService.createEvent(eventId, account.getId()) : null;
+        final Events events = eventsEnabled && eventsAllowedByRequest
+                ? eventsService.createEvent(eventId, bidder, account.getId(), auctionTimestamp)
+                : null;
 
         final ExtBidPrebid prebidExt = ExtBidPrebid.of(
                 extBidPrebidId, bidType, targetingKeywords, cache, storedVideo, events, null
         );
-=======
-        final Events events = eventsEnabled && eventsAllowedByRequest
-                ? eventsService.createEvent(bid.getId(), bidder, account.getId(), auctionTimestamp)
-                : null;
->>>>>>> 0ac5a893
 
         final ExtPrebid<ExtBidPrebid, ObjectNode> bidExt = ExtPrebid.of(prebidExt, bid.getExt());
         bid.setExt(mapper.mapper().valueToTree(bidExt));
