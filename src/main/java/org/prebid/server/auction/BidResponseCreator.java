package org.prebid.server.auction;

import com.fasterxml.jackson.core.JsonProcessingException;
import com.fasterxml.jackson.core.type.TypeReference;
import com.fasterxml.jackson.databind.JsonNode;
import com.fasterxml.jackson.databind.node.ObjectNode;
import com.iab.openrtb.request.BidRequest;
import com.iab.openrtb.request.DataObject;
import com.iab.openrtb.request.ImageObject;
import com.iab.openrtb.request.Imp;
import com.iab.openrtb.request.Native;
import com.iab.openrtb.request.Request;
import com.iab.openrtb.request.Video;
import com.iab.openrtb.response.Asset;
import com.iab.openrtb.response.Bid;
import com.iab.openrtb.response.BidResponse;
import com.iab.openrtb.response.Response;
import com.iab.openrtb.response.SeatBid;
import io.vertx.core.Future;
import org.apache.commons.collections4.CollectionUtils;
import org.apache.commons.collections4.ListUtils;
import org.apache.commons.collections4.MapUtils;
import org.apache.commons.lang3.BooleanUtils;
import org.apache.commons.lang3.ObjectUtils;
import org.prebid.server.auction.model.AuctionContext;
import org.prebid.server.auction.model.BidRequestCacheInfo;
import org.prebid.server.auction.model.BidderResponse;
import org.prebid.server.bidder.BidderCatalog;
import org.prebid.server.bidder.model.BidderBid;
import org.prebid.server.bidder.model.BidderError;
import org.prebid.server.bidder.model.BidderSeatBid;
import org.prebid.server.cache.CacheService;
import org.prebid.server.cache.model.CacheContext;
import org.prebid.server.cache.model.CacheInfo;
import org.prebid.server.cache.model.CacheServiceResult;
import org.prebid.server.cache.model.DebugHttpCall;
import org.prebid.server.events.EventsContext;
import org.prebid.server.events.EventsService;
import org.prebid.server.exception.InvalidRequestException;
import org.prebid.server.exception.PreBidException;
import org.prebid.server.execution.Timeout;
import org.prebid.server.json.DecodeException;
import org.prebid.server.json.JacksonMapper;
import org.prebid.server.proto.openrtb.ext.ExtPrebid;
import org.prebid.server.proto.openrtb.ext.request.ExtImp;
import org.prebid.server.proto.openrtb.ext.request.ExtImpPrebid;
import org.prebid.server.proto.openrtb.ext.request.ExtMediaTypePriceGranularity;
import org.prebid.server.proto.openrtb.ext.request.ExtOptions;
import org.prebid.server.proto.openrtb.ext.request.ExtPriceGranularity;
import org.prebid.server.proto.openrtb.ext.request.ExtRequest;
import org.prebid.server.proto.openrtb.ext.request.ExtRequestPrebid;
import org.prebid.server.proto.openrtb.ext.request.ExtRequestPrebidChannel;
import org.prebid.server.proto.openrtb.ext.request.ExtRequestTargeting;
import org.prebid.server.proto.openrtb.ext.response.BidType;
import org.prebid.server.proto.openrtb.ext.response.CacheAsset;
import org.prebid.server.proto.openrtb.ext.response.Events;
import org.prebid.server.proto.openrtb.ext.response.ExtBidPrebid;
import org.prebid.server.proto.openrtb.ext.response.ExtBidPrebidVideo;
import org.prebid.server.proto.openrtb.ext.response.ExtBidResponse;
import org.prebid.server.proto.openrtb.ext.response.ExtBidResponsePrebid;
import org.prebid.server.proto.openrtb.ext.response.ExtBidderError;
import org.prebid.server.proto.openrtb.ext.response.ExtHttpCall;
import org.prebid.server.proto.openrtb.ext.response.ExtResponseCache;
import org.prebid.server.proto.openrtb.ext.response.ExtResponseDebug;
import org.prebid.server.settings.model.Account;
import org.prebid.server.settings.model.AccountAnalyticsConfig;
import org.prebid.server.settings.model.VideoStoredDataResult;

import java.math.BigDecimal;
import java.time.Clock;
import java.util.ArrayList;
import java.util.Collection;
import java.util.Collections;
<<<<<<< HEAD
=======
import java.util.Comparator;
import java.util.EnumMap;
>>>>>>> 39355cef
import java.util.HashMap;
import java.util.Iterator;
import java.util.List;
import java.util.Map;
import java.util.Objects;
import java.util.Set;
import java.util.UUID;
import java.util.function.Function;
import java.util.stream.Collectors;
import java.util.stream.Stream;
import java.util.stream.StreamSupport;

public class BidResponseCreator {

    private static final TypeReference<ExtPrebid<ExtBidPrebid, ObjectNode>> EXT_PREBID_TYPE_REFERENCE =
            new TypeReference<ExtPrebid<ExtBidPrebid, ObjectNode>>() {
            };

    private static final String CACHE = "cache";
    private static final String PREBID_EXT = "prebid";

    private final CacheService cacheService;
    private final BidderCatalog bidderCatalog;
    private final EventsService eventsService;
    private final StoredRequestProcessor storedRequestProcessor;
    private final WinningBidsResolver winningBidsResolver;
    private final boolean generateBidId;
    private final int truncateAttrChars;
    private final Clock clock;
    private final JacksonMapper mapper;

    private final String cacheHost;
    private final String cachePath;
    private final String cacheAssetUrlTemplate;

    public BidResponseCreator(CacheService cacheService,
                              BidderCatalog bidderCatalog,
                              EventsService eventsService,
                              StoredRequestProcessor storedRequestProcessor,
<<<<<<< HEAD
                              WinningBidsResolver winningBidsResolver,
                              boolean generateBidId,
                              int truncateAttrChars,
                              JacksonMapper mapper) {
=======
                              boolean generateBidId,
                              int truncateAttrChars,
                              Clock clock,
                              JacksonMapper mapper) {

>>>>>>> 39355cef
        this.cacheService = Objects.requireNonNull(cacheService);
        this.bidderCatalog = Objects.requireNonNull(bidderCatalog);
        this.eventsService = Objects.requireNonNull(eventsService);
        this.storedRequestProcessor = Objects.requireNonNull(storedRequestProcessor);
        this.winningBidsResolver = Objects.requireNonNull(winningBidsResolver);
        this.generateBidId = generateBidId;
        this.truncateAttrChars = validateTruncateAttrChars(truncateAttrChars);
        this.clock = Objects.requireNonNull(clock);
        this.mapper = Objects.requireNonNull(mapper);

        cacheHost = Objects.requireNonNull(cacheService.getEndpointHost());
        cachePath = Objects.requireNonNull(cacheService.getEndpointPath());
        cacheAssetUrlTemplate = Objects.requireNonNull(cacheService.getCachedAssetURLTemplate());
    }

    /**
     * Creates an OpenRTB {@link BidResponse} from the bids supplied by the bidder,
     * including processing of winning bids with cache IDs.
     */
    Future<BidResponse> create(List<BidderResponse> bidderResponses,
                               AuctionContext auctionContext,
                               BidRequestCacheInfo cacheInfo,
                               boolean debugEnabled) {

        final long auctionTimestamp = auctionTimestamp(auctionContext);

        if (isEmptyBidderResponses(bidderResponses)) {
            final BidRequest bidRequest = auctionContext.getBidRequest();
            return Future.succeededFuture(BidResponse.builder()
                    .id(bidRequest.getId())
                    .cur(bidRequest.getCur().get(0))
                    .nbr(0) // signal "Unknown Error"
                    .seatbid(Collections.emptyList())
                    .ext(mapper.mapper().valueToTree(toExtBidResponse(
                            bidderResponses,
                            auctionContext,
                            CacheServiceResult.empty(),
                            VideoStoredDataResult.empty(),
                            auctionTimestamp,
                            debugEnabled,
                            null)))
                    .build());
<<<<<<< HEAD
        } else {
            final List<Imp> imps = bidRequest.getImp();
            final boolean accountPreferDeals = BooleanUtils.toBooleanDefaultIfNull(account.getPreferDeals(), false);
            final List<BidderResponse> bidderResponsesWithWinningBids = bidderResponses.stream()
                    .map(bidderResponse -> winningBidsResolver.resolveWinningBidsPerImpBidder(bidderResponse, imps,
                            accountPreferDeals))
                    .collect(Collectors.toList());

            final Set<Bid> winningBidsByBidder = getWinningBidForEachBidder(bidderResponses);

            // determine winning bids only if targeting is present
            final Set<Bid> winningBids = targeting != null
                    ? winningBidsResolver.resolveWinningBids(bidderResponsesWithWinningBids, imps, accountPreferDeals)
                    : Collections.emptySet();

            final Set<Bid> bidsToCache = cacheInfo.isShouldCacheWinningBidsOnly()
                    ? winningBids
                    : bidderResponsesWithWinningBids.stream().flatMap(BidResponseCreator::getBids)
                    .collect(Collectors.toSet());

            result = toBidsWithCacheIds(bidderResponsesWithWinningBids, bidsToCache, bidRequest.getImp(), cacheInfo,
                    account, timeout, auctionTimestamp)
                    .compose(cacheResult -> videoStoredDataResult(bidRequest.getImp(), timeout)
                            .map(videoStoredDataResult -> toBidResponse(bidderResponsesWithWinningBids, auctionContext,
                                    targeting, winningBids, winningBidsByBidder, cacheInfo, cacheResult,
                                    videoStoredDataResult, account, eventsAllowedByRequest, auctionTimestamp,
                                    debugEnabled)));
=======
        }

        return cacheBidsAndCreateResponse(
                bidderResponses,
                auctionContext,
                cacheInfo,
                auctionTimestamp,
                debugEnabled);
    }

    private static int validateTruncateAttrChars(int truncateAttrChars) {
        if (truncateAttrChars < 0 || truncateAttrChars > 255) {
            throw new IllegalArgumentException("truncateAttrChars must be between 0 and 255");
>>>>>>> 39355cef
        }

        return truncateAttrChars;
    }

    private Set<Bid> getWinningBidForEachBidder(List<BidderResponse> bidderResponses) {
        return bidderResponses.stream()
                .map(BidderResponse::getSeatBid)
                .map(BidderSeatBid::getBids)
                .flatMap(Collection::stream)
                .map(BidderBid::getBid)
                .collect(Collectors.toSet());
    }

    /**
     * Checks whether bidder responses are empty or contain no bids.
     */
    private static boolean isEmptyBidderResponses(List<BidderResponse> bidderResponses) {
        return bidderResponses.isEmpty() || bidderResponses.stream()
                .map(bidderResponse -> bidderResponse.getSeatBid().getBids())
                .allMatch(CollectionUtils::isEmpty);
    }

    private Future<BidResponse> cacheBidsAndCreateResponse(List<BidderResponse> bidderResponses,
                                                           AuctionContext auctionContext,
                                                           BidRequestCacheInfo cacheInfo,
                                                           long auctionTimestamp,
                                                           boolean debugEnabled) {

        final BidRequest bidRequest = auctionContext.getBidRequest();

        bidderResponses.forEach(BidResponseCreator::removeRedundantBids);

        ExtRequestTargeting targeting = targeting(bidRequest);
        final Set<Bid> winningBids = newOrEmptySet(targeting);
        final Set<Bid> winningBidsByBidder = newOrEmptySet(targeting);

        // determine winning bids only if targeting is present
        if (targeting != null) {
            populateWinningBids(bidderResponses, winningBids, winningBidsByBidder);
        }

        final Set<Bid> bidsToCache = cacheInfo.isShouldCacheWinningBidsOnly()
                ? winningBids
                : bidderResponses.stream().flatMap(BidResponseCreator::getBids).collect(Collectors.toSet());

        final EventsContext eventsContext = EventsContext.builder()
                .enabledForAccount(eventsEnabledForAccount(auctionContext))
                .enabledForRequest(eventsEnabledForRequest(auctionContext))
                .auctionTimestamp(auctionTimestamp)
                .integration(integrationFrom(auctionContext))
                .build();

        return toBidsWithCacheIds(
                bidderResponses,
                bidsToCache,
                auctionContext,
                cacheInfo,
                eventsContext)
                .compose(cacheResult -> videoStoredDataResult(auctionContext)
                        .map(videoStoredDataResult -> toBidResponse(
                                bidderResponses,
                                auctionContext,
                                targeting,
                                winningBids,
                                winningBidsByBidder,
                                cacheInfo,
                                cacheResult,
                                videoStoredDataResult,
                                eventsContext,
                                auctionTimestamp,
                                debugEnabled)));
    }

    private static ExtRequestTargeting targeting(BidRequest bidRequest) {
        final ExtRequest requestExt = bidRequest.getExt();
        final ExtRequestPrebid prebid = requestExt != null ? requestExt.getPrebid() : null;
        return prebid != null ? prebid.getTargeting() : null;
    }

    /**
     * Extracts auction timestamp from {@link ExtRequest} or get it from {@link Clock} if it is null.
     */
    private long auctionTimestamp(AuctionContext auctionContext) {
        final ExtRequest requestExt = auctionContext.getBidRequest().getExt();
        final ExtRequestPrebid prebid = requestExt != null ? requestExt.getPrebid() : null;
        final Long auctionTimestamp = prebid != null ? prebid.getAuctiontimestamp() : null;
        return auctionTimestamp != null ? auctionTimestamp : clock.millis();
    }

    /**
     * Returns {@link ExtBidResponse} object, populated with response time, errors and debug info (if requested)
     * from all bidders.
     */
    private ExtBidResponse toExtBidResponse(List<BidderResponse> bidderResponses,
                                            AuctionContext auctionContext,
                                            CacheServiceResult cacheResult,
                                            VideoStoredDataResult videoStoredDataResult,
                                            long auctionTimestamp,
                                            boolean debugEnabled,
                                            Map<String, List<ExtBidderError>> bidErrors) {

        final BidRequest bidRequest = auctionContext.getBidRequest();

        final ExtResponseDebug extResponseDebug = debugEnabled
                ? ExtResponseDebug.of(toExtHttpCalls(bidderResponses, cacheResult), bidRequest)
                : null;
        final Map<String, List<ExtBidderError>> errors =
                toExtBidderErrors(bidderResponses, auctionContext, cacheResult, videoStoredDataResult, bidErrors);
        final Map<String, Integer> responseTimeMillis = toResponseTimes(bidderResponses, cacheResult);

        return ExtBidResponse.of(extResponseDebug, errors, responseTimeMillis, bidRequest.getTmax(), null,
                ExtBidResponsePrebid.of(auctionTimestamp));
    }

    private static Stream<Bid> getBids(BidderResponse bidderResponse) {
        return Stream.of(bidderResponse)
                .map(BidderResponse::getSeatBid)
                .filter(Objects::nonNull)
                .map(BidderSeatBid::getBids)
                .filter(Objects::nonNull)
                .flatMap(Collection::stream)
                .map(BidderBid::getBid);
    }

    /**
     * Corresponds cacheId (or null if not present) to each {@link Bid}.
     */
    private Future<CacheServiceResult> toBidsWithCacheIds(List<BidderResponse> bidderResponses,
                                                          Set<Bid> bidsToCache,
                                                          AuctionContext auctionContext,
                                                          BidRequestCacheInfo cacheInfo,
                                                          EventsContext eventsContext) {

        if (!cacheInfo.isDoCaching()) {
            return Future.succeededFuture(CacheServiceResult.of(null, null, toMapBidsWithEmptyCacheIds(bidsToCache)));
        }

        // do not submit non deals bids with zero price to prebid cache
        final List<Bid> bidsValidToBeCached = bidsToCache.stream()
                .filter(BidResponseCreator::isValidForCaching)
                .collect(Collectors.toList());

        final boolean shouldCacheVideoBids = cacheInfo.isShouldCacheVideoBids();

        final Map<String, List<String>> bidderToVideoBidIdsToModify =
                shouldCacheVideoBids && eventsEnabledForAccount(auctionContext)
                        ? getBidderAndVideoBidIdsToModify(bidderResponses, auctionContext.getBidRequest().getImp())
                        : Collections.emptyMap();
        final Map<String, List<String>> bidderToBidIds = bidderResponses.stream()
                .collect(Collectors.toMap(BidderResponse::getBidder, bidderResponse -> getBids(bidderResponse)
                        .map(Bid::getId)
                        .collect(Collectors.toList())));

        final CacheContext cacheContext = CacheContext.builder()
                .cacheBidsTtl(cacheInfo.getCacheBidsTtl())
                .cacheVideoBidsTtl(cacheInfo.getCacheVideoBidsTtl())
                .shouldCacheBids(cacheInfo.isShouldCacheBids())
                .shouldCacheVideoBids(shouldCacheVideoBids)
                .bidderToVideoBidIdsToModify(bidderToVideoBidIdsToModify)
                .bidderToBidIds(bidderToBidIds)
                .build();

        return cacheService.cacheBidsOpenrtb(bidsValidToBeCached, auctionContext, cacheContext, eventsContext)
                .map(cacheResult -> addNotCachedBids(cacheResult, bidsToCache));
    }

    private static boolean isValidForCaching(Bid bid) {
        final BigDecimal price = bid.getPrice();
        return bid.getDealid() != null ? price.compareTo(BigDecimal.ZERO) >= 0 : price.compareTo(BigDecimal.ZERO) > 0;
    }

    private Map<String, List<String>> getBidderAndVideoBidIdsToModify(List<BidderResponse> bidderResponses,
                                                                      List<Imp> imps) {

        return bidderResponses.stream()
                .filter(bidderResponse -> bidderCatalog.isModifyingVastXmlAllowed(bidderResponse.getBidder()))
                .collect(Collectors.toMap(BidderResponse::getBidder, bidderResponse -> getBids(bidderResponse)
                        .filter(bid -> isVideoBid(bid, imps))
                        .map(Bid::getId)
                        .collect(Collectors.toList())));
    }

    private static boolean isVideoBid(Bid bid, List<Imp> imps) {
        return imps.stream()
                .filter(imp -> imp.getVideo() != null)
                .map(Imp::getId)
                .anyMatch(impId -> bid.getImpid().equals(impId));
    }

    /**
     * Creates a map with {@link Bid} as a key and null as a value.
     */
    private static Map<Bid, CacheInfo> toMapBidsWithEmptyCacheIds(Set<Bid> bids) {
        return bids.stream()
                .collect(Collectors.toMap(Function.identity(), ignored -> CacheInfo.empty()));
    }

    /**
     * Adds bids with no cache id info.
     */
    private static CacheServiceResult addNotCachedBids(CacheServiceResult cacheResult, Set<Bid> bids) {
        final Map<Bid, CacheInfo> bidToCacheId = cacheResult.getCacheBids();

        if (bids.size() > bidToCacheId.size()) {
            final Map<Bid, CacheInfo> updatedBidToCacheInfo = new HashMap<>(bidToCacheId);
            for (Bid bid : bids) {
                if (!updatedBidToCacheInfo.containsKey(bid)) {
                    updatedBidToCacheInfo.put(bid, CacheInfo.empty());
                }
            }
            return CacheServiceResult.of(cacheResult.getHttpCall(), cacheResult.getError(), updatedBidToCacheInfo);
        }
        return cacheResult;
    }

    private static Map<String, List<ExtHttpCall>> toExtHttpCalls(List<BidderResponse> bidderResponses,
                                                                 CacheServiceResult cacheResult) {
        final Map<String, List<ExtHttpCall>> bidderHttpCalls = bidderResponses.stream()
                .collect(Collectors.toMap(BidderResponse::getBidder,
                        bidderResponse -> ListUtils.emptyIfNull(bidderResponse.getSeatBid().getHttpCalls())));

        final DebugHttpCall httpCall = cacheResult.getHttpCall();
        final ExtHttpCall cacheExtHttpCall = httpCall != null ? toExtHttpCall(httpCall) : null;
        final Map<String, List<ExtHttpCall>> cacheHttpCalls = cacheExtHttpCall != null
                ? Collections.singletonMap(CACHE, Collections.singletonList(cacheExtHttpCall))
                : Collections.emptyMap();

        final Map<String, List<ExtHttpCall>> httpCalls = new HashMap<>();
        httpCalls.putAll(bidderHttpCalls);
        httpCalls.putAll(cacheHttpCalls);
        return httpCalls.isEmpty() ? null : httpCalls;
    }

    private static ExtHttpCall toExtHttpCall(DebugHttpCall debugHttpCall) {
        return ExtHttpCall.builder()
                .uri(debugHttpCall.getRequestUri())
                .requestbody(debugHttpCall.getRequestBody())
                .status(debugHttpCall.getResponseStatus())
                .responsebody(debugHttpCall.getResponseBody())
                .build();
    }

    private Map<String, List<ExtBidderError>> toExtBidderErrors(List<BidderResponse> bidderResponses,
                                                                AuctionContext auctionContext,
                                                                CacheServiceResult cacheResult,
                                                                VideoStoredDataResult videoStoredDataResult,
                                                                Map<String, List<ExtBidderError>> bidErrors) {
        final BidRequest bidRequest = auctionContext.getBidRequest();
        final Map<String, List<ExtBidderError>> errors = new HashMap<>();

        errors.putAll(extractBidderErrors(bidderResponses));
        errors.putAll(extractDeprecatedBiddersErrors(bidRequest));
        errors.putAll(extractPrebidErrors(videoStoredDataResult, auctionContext));
        errors.putAll(extractCacheErrors(cacheResult));
        if (MapUtils.isNotEmpty(bidErrors)) {
            addBidErrors(errors, bidErrors);
        }

        return errors.isEmpty() ? null : errors;
    }

    /**
     * Returns a map with bidder name as a key and list of {@link ExtBidderError}s as a value.
     */
    private static Map<String, List<ExtBidderError>> extractBidderErrors(List<BidderResponse> bidderResponses) {
        return bidderResponses.stream()
                .filter(bidderResponse -> CollectionUtils.isNotEmpty(bidderResponse.getSeatBid().getErrors()))
                .collect(Collectors.toMap(BidderResponse::getBidder,
                        bidderResponse -> errorsDetails(bidderResponse.getSeatBid().getErrors())));
    }

    /**
     * Maps a list of {@link BidderError} to a list of {@link ExtBidderError}s.
     */
    private static List<ExtBidderError> errorsDetails(List<BidderError> errors) {
        return errors.stream()
                .map(bidderError -> ExtBidderError.of(bidderError.getType().getCode(), bidderError.getMessage()))
                .collect(Collectors.toList());
    }

    /**
     * Returns a map with deprecated bidder name as a key and list of {@link ExtBidderError}s as a value.
     */
    private Map<String, List<ExtBidderError>> extractDeprecatedBiddersErrors(BidRequest bidRequest) {
        return bidRequest.getImp().stream()
                .filter(imp -> imp.getExt() != null)
                .flatMap(imp -> asStream(imp.getExt().fieldNames()))
                .distinct()
                .filter(bidderCatalog::isDeprecatedName)
                .collect(Collectors.toMap(Function.identity(),
                        bidder -> Collections.singletonList(ExtBidderError.of(BidderError.Type.bad_input.getCode(),
                                bidderCatalog.errorForDeprecatedName(bidder)))));
    }

    /**
     * Returns a singleton map with "prebid" as a key and list of {@link ExtBidderError}s errors as a value.
     */
    private static Map<String, List<ExtBidderError>> extractPrebidErrors(VideoStoredDataResult videoStoredDataResult,
                                                                         AuctionContext auctionContext) {
        final List<ExtBidderError> storedErrors = extractStoredErrors(videoStoredDataResult);
        final List<ExtBidderError> contextErrors = extractContextErrors(auctionContext);
        if (storedErrors.isEmpty() && contextErrors.isEmpty()) {
            return Collections.emptyMap();
        }

        final List<ExtBidderError> collectedErrors = Stream.concat(contextErrors.stream(), storedErrors.stream())
                .collect(Collectors.toList());
        return Collections.singletonMap(PREBID_EXT, collectedErrors);
    }

    /**
     * Returns a list of {@link ExtBidderError}s of stored request errors.
     */
    private static List<ExtBidderError> extractStoredErrors(VideoStoredDataResult videoStoredDataResult) {
        final List<String> errors = videoStoredDataResult.getErrors();
        if (CollectionUtils.isNotEmpty(errors)) {
            return errors.stream()
                    .map(message -> ExtBidderError.of(BidderError.Type.generic.getCode(), message))
                    .collect(Collectors.toList());
        }
        return Collections.emptyList();
    }

    /**
     * Returns a list of {@link ExtBidderError}s of auction context prebid errors.
     */
    private static List<ExtBidderError> extractContextErrors(AuctionContext auctionContext) {
        return auctionContext.getPrebidErrors().stream()
                .map(message -> ExtBidderError.of(BidderError.Type.generic.getCode(), message))
                .collect(Collectors.toList());
    }

    /**
     * Returns a singleton map with "cache" as a key and list of {@link ExtBidderError}s cache errors as a value.
     */
    private static Map<String, List<ExtBidderError>> extractCacheErrors(CacheServiceResult cacheResult) {
        final Throwable error = cacheResult.getError();
        if (error != null) {
            final ExtBidderError extBidderError = ExtBidderError.of(BidderError.Type.generic.getCode(),
                    error.getMessage());
            return Collections.singletonMap(CACHE, Collections.singletonList(extBidderError));
        }
        return Collections.emptyMap();
    }

    /**
     * Adds bid errors: if value by key exists - add errors to its list, otherwise - add an entry.
     */
    private static void addBidErrors(Map<String, List<ExtBidderError>> errors,
                                     Map<String, List<ExtBidderError>> bidErrors) {
        for (Map.Entry<String, List<ExtBidderError>> errorEntry : bidErrors.entrySet()) {
            final List<ExtBidderError> extBidderErrors = errors.get(errorEntry.getKey());
            if (extBidderErrors != null) {
                extBidderErrors.addAll(errorEntry.getValue());
            } else {
                errors.put(errorEntry.getKey(), errorEntry.getValue());
            }
        }
    }

    private static <T> Stream<T> asStream(Iterator<T> iterator) {
        final Iterable<T> iterable = () -> iterator;
        return StreamSupport.stream(iterable.spliterator(), false);
    }

    /**
     * Returns a map with response time by bidders and cache.
     */
    private static Map<String, Integer> toResponseTimes(List<BidderResponse> bidderResponses,
                                                        CacheServiceResult cacheResult) {
        final Map<String, Integer> responseTimeMillis = bidderResponses.stream()
                .collect(Collectors.toMap(BidderResponse::getBidder, BidderResponse::getResponseTime));

        final DebugHttpCall debugHttpCall = cacheResult.getHttpCall();
        final Integer cacheResponseTime = debugHttpCall != null ? debugHttpCall.getResponseTimeMillis() : null;
        if (cacheResponseTime != null) {
            responseTimeMillis.put(CACHE, cacheResponseTime);
        }
        return responseTimeMillis;
    }

    /**
     * Returns {@link BidResponse} based on list of {@link BidderResponse}s and {@link CacheServiceResult}.
     */
    private BidResponse toBidResponse(List<BidderResponse> bidderResponses,
                                      AuctionContext auctionContext,
                                      ExtRequestTargeting targeting,
                                      Set<Bid> winningBids,
                                      Set<Bid> winningBidsByBidder,
                                      BidRequestCacheInfo requestCacheInfo,
                                      CacheServiceResult cacheResult,
                                      VideoStoredDataResult videoStoredDataResult,
                                      EventsContext eventsContext,
                                      long auctionTimestamp,
                                      boolean debugEnabled) {

        final BidRequest bidRequest = auctionContext.getBidRequest();
        final Account account = auctionContext.getAccount();

        final Map<String, List<ExtBidderError>> bidErrors = new HashMap<>();
        final List<SeatBid> seatBids = bidderResponses.stream()
                .filter(bidderResponse -> !bidderResponse.getSeatBid().getBids().isEmpty())
                .map(bidderResponse -> toSeatBid(
                        bidderResponse,
                        targeting,
                        bidRequest,
                        winningBids,
                        winningBidsByBidder,
                        requestCacheInfo,
                        cacheResult.getCacheBids(),
                        videoStoredDataResult,
                        account,
                        bidErrors,
                        eventsContext))
                .collect(Collectors.toList());

        final ExtBidResponse extBidResponse = toExtBidResponse(
                bidderResponses,
                auctionContext,
                cacheResult,
                videoStoredDataResult,
                auctionTimestamp,
                debugEnabled,
                bidErrors);

        return BidResponse.builder()
                .id(bidRequest.getId())
                .cur(bidRequest.getCur().get(0))
                .seatbid(seatBids)
                .ext(mapper.mapper().valueToTree(extBidResponse))
                .build();
    }

    private Future<VideoStoredDataResult> videoStoredDataResult(AuctionContext auctionContext) {
        final List<Imp> imps = auctionContext.getBidRequest().getImp();
        final String accountId = auctionContext.getAccount().getId();
        final Timeout timeout = auctionContext.getTimeout();

        final List<String> errors = new ArrayList<>();
        final List<Imp> storedVideoInjectableImps = new ArrayList<>();

        for (Imp imp : imps) {
            try {
                if (checkEchoVideoAttrs(imp)) {
                    storedVideoInjectableImps.add(imp);
                }
            } catch (InvalidRequestException e) {
                errors.add(e.getMessage());
            }
        }

        return storedRequestProcessor.videoStoredDataResult(accountId, storedVideoInjectableImps, errors, timeout)
                .otherwise(throwable -> VideoStoredDataResult.of(Collections.emptyMap(),
                        Collections.singletonList(throwable.getMessage())));
    }

    /**
     * Checks if imp.ext.prebid.options.echovideoattrs equals true.
     */
    private boolean checkEchoVideoAttrs(Imp imp) {
        if (imp.getExt() != null) {
            try {
                final ExtImp extImp = mapper.mapper().treeToValue(imp.getExt(), ExtImp.class);
                final ExtImpPrebid prebid = extImp.getPrebid();
                final ExtOptions options = prebid != null ? prebid.getOptions() : null;
                final Boolean echoVideoAttrs = options != null ? options.getEchoVideoAttrs() : null;
                return BooleanUtils.toBoolean(echoVideoAttrs);
            } catch (JsonProcessingException e) {
                throw new InvalidRequestException(String.format(
                        "Incorrect Imp extension format for Imp with id %s: %s", imp.getId(), e.getMessage()));
            }
        }
        return false;
    }

    /**
     * Creates an OpenRTB {@link SeatBid} for a bidder. It will contain all the bids supplied by a bidder and a "bidder"
     * extension field populated.
     */
    private SeatBid toSeatBid(BidderResponse bidderResponse,
                              ExtRequestTargeting targeting,
                              BidRequest bidRequest,
                              Set<Bid> winningBids,
                              Set<Bid> winningBidsByBidder,
                              BidRequestCacheInfo requestCacheInfo,
                              Map<Bid, CacheInfo> bidToCacheInfo,
                              VideoStoredDataResult videoStoredDataResult,
                              Account account,
                              Map<String, List<ExtBidderError>> bidErrors,
                              EventsContext eventsContext) {

        final String bidder = bidderResponse.getBidder();

        final List<Bid> bids = bidderResponse.getSeatBid().getBids().stream()
                .map(bidderBid -> toBid(
                        bidderBid,
                        bidder,
                        targeting,
                        bidRequest,
                        winningBids,
                        winningBidsByBidder,
                        requestCacheInfo,
                        bidToCacheInfo,
                        videoStoredDataResult.getImpIdToStoredVideo(),
                        account,
                        eventsContext,
                        bidErrors))
                .filter(Objects::nonNull)
                .collect(Collectors.toList());

        return SeatBid.builder()
                .seat(bidder)
                .bid(bids)
                .group(0) // prebid cannot support roadblocking
                .build();
    }

    /**
     * Returns an OpenRTB {@link Bid} with "prebid" and "bidder" extension fields populated.
     */
    private Bid toBid(BidderBid bidderBid,
                      String bidder,
                      ExtRequestTargeting targeting,
                      BidRequest bidRequest,
                      Set<Bid> winningBids,
                      Set<Bid> winningBidsByBidder,
                      BidRequestCacheInfo requestCacheInfo,
                      Map<Bid, CacheInfo> bidsWithCacheIds,
                      Map<String, Video> impIdToStoredVideo,
                      Account account,
                      EventsContext eventsContext,
                      Map<String, List<ExtBidderError>> bidErrors) {

        final Bid bid = bidderBid.getBid();
        final BidType bidType = bidderBid.getType();

        // preliminary variables are needed because bid is changing below, so we can lost it in winning bids sets
        final boolean isWinningBid = winningBids.contains(bid);
        final boolean isWinningBidByBidder = winningBidsByBidder.contains(bid);

        final CacheInfo cacheInfo = bidsWithCacheIds.get(bid);
        final String cacheId = cacheInfo != null ? cacheInfo.getCacheId() : null;
        final String videoCacheId = cacheInfo != null ? cacheInfo.getVideoCacheId() : null;

        if ((videoCacheId != null && !requestCacheInfo.isReturnCreativeVideoBids())
                || (cacheId != null && !requestCacheInfo.isReturnCreativeBids())) {
            bid.setAdm(null);
        }

        final boolean isApp = bidRequest.getApp() != null;
        if (isApp && bidType.equals(BidType.xNative) && bid.getAdm() != null) {
            try {
                addNativeMarkup(bid, bidRequest.getImp());
            } catch (PreBidException e) {
                bidErrors.putIfAbsent(bidder, new ArrayList<>());
                bidErrors.get(bidder)
                        .add(ExtBidderError.of(BidderError.Type.bad_server_response.getCode(), e.getMessage()));
                return null;
            }
        }

        final Map<String, String> targetingKeywords;
        if (targeting != null && isWinningBidByBidder) {
            final TargetingKeywordsCreator keywordsCreator = resolveKeywordsCreator(bidType, targeting, isApp,
                    bidRequest, account);

            targetingKeywords = keywordsCreator.makeFor(bid, bidder, isWinningBid, cacheId, videoCacheId);
        } else {
            targetingKeywords = null;
        }

        final CacheAsset bids = cacheId != null ? toCacheAsset(cacheId) : null;
        final CacheAsset vastXml = videoCacheId != null ? toCacheAsset(videoCacheId) : null;
        final ExtResponseCache cache = bids != null || vastXml != null ? ExtResponseCache.of(bids, vastXml) : null;

        final String generatedBidId = generateBidId ? UUID.randomUUID().toString() : null;
        final String eventBidId = ObjectUtils.defaultIfNull(generatedBidId, bid.getId());
        final Video storedVideo = impIdToStoredVideo.get(bid.getImpid());
        final Events events = createEvents(bidder, account, eventBidId, eventsContext);
        final ExtBidPrebidVideo extBidPrebidVideo = getExtBidPrebidVideo(bid.getExt());

        final ExtBidPrebid extBidPrebid = ExtBidPrebid.builder()
                .bidid(generatedBidId)
                .type(bidType)
                .targeting(targetingKeywords)
                .cache(cache)
                .storedRequestAttributes(storedVideo)
                .events(events)
                .video(extBidPrebidVideo)
                .build();

        final ExtPrebid<ExtBidPrebid, ObjectNode> bidExt = ExtPrebid.of(extBidPrebid, bid.getExt());
        bid.setExt(mapper.mapper().valueToTree(bidExt));

        final Integer ttl = cacheInfo != null ? ObjectUtils.max(cacheInfo.getTtl(), cacheInfo.getVideoTtl()) : null;
        bid.setExp(ttl);

        return bid;
    }

    private void addNativeMarkup(Bid bid, List<Imp> imps) {
        final Response nativeMarkup;
        try {
            nativeMarkup = mapper.decodeValue(bid.getAdm(), Response.class);
        } catch (DecodeException e) {
            throw new PreBidException(e.getMessage());
        }

        final List<Asset> responseAssets = nativeMarkup.getAssets();
        if (CollectionUtils.isNotEmpty(responseAssets)) {
            final Native nativeImp = imps.stream()
                    .filter(imp -> imp.getId().equals(bid.getImpid()) && imp.getXNative() != null)
                    .findFirst()
                    .map(Imp::getXNative)
                    .orElseThrow(() -> new PreBidException("Could not find native imp"));

            final Request nativeRequest;
            try {
                nativeRequest = mapper.mapper().readValue(nativeImp.getRequest(), Request.class);
            } catch (JsonProcessingException e) {
                throw new PreBidException(e.getMessage());
            }

            responseAssets.forEach(asset -> setAssetTypes(asset, nativeRequest.getAssets()));
            bid.setAdm(mapper.encode(nativeMarkup));
        }
    }

    private static void setAssetTypes(Asset responseAsset, List<com.iab.openrtb.request.Asset> requestAssets) {
        if (responseAsset.getImg() != null) {
            final ImageObject img = getAssetById(responseAsset.getId(), requestAssets).getImg();
            final Integer type = img != null ? img.getType() : null;
            if (type != null) {
                responseAsset.getImg().setType(type);
            } else {
                throw new PreBidException(String.format("Response has an Image asset with ID:%s present that doesn't "
                        + "exist in the request", responseAsset.getId()));
            }
        }
        if (responseAsset.getData() != null) {
            final DataObject data = getAssetById(responseAsset.getId(), requestAssets).getData();
            final Integer type = data != null ? data.getType() : null;
            if (type != null) {
                responseAsset.getData().setType(type);
            } else {
                throw new PreBidException(String.format("Response has a Data asset with ID:%s present that doesn't "
                        + "exist in the request", responseAsset.getId()));
            }
        }
    }

    private static com.iab.openrtb.request.Asset getAssetById(int assetId,
                                                              List<com.iab.openrtb.request.Asset> requestAssets) {
        return requestAssets.stream()
                .filter(asset -> asset.getId() == assetId)
                .findFirst()
                .orElse(com.iab.openrtb.request.Asset.EMPTY);
    }

    private Events createEvents(String bidder,
                                Account account,
                                String eventBidId,
                                EventsContext eventsContext) {

        return eventsContext.isEnabledForAccount() && eventsContext.isEnabledForRequest()
                ? eventsService.createEvent(
                eventBidId,
                bidder,
                account.getId(),
                eventsContext.getAuctionTimestamp(),
                eventsContext.getIntegration())
                : null;
    }

    private static boolean eventsEnabledForAccount(AuctionContext auctionContext) {
        return BooleanUtils.isTrue(auctionContext.getAccount().getEventsEnabled());
    }

    private static boolean eventsEnabledForRequest(AuctionContext auctionContext) {
        return eventsEnabledForChannel(auctionContext) || eventsAllowedByRequest(auctionContext);
    }

    private static boolean eventsEnabledForChannel(AuctionContext auctionContext) {
        final AccountAnalyticsConfig analyticsConfig = ObjectUtils.defaultIfNull(
                auctionContext.getAccount().getAnalyticsConfig(), AccountAnalyticsConfig.fallback());
        final Map<String, Boolean> channelConfig = analyticsConfig.getAuctionEvents();

        final String channelFromRequest = channelFromRequest(auctionContext.getBidRequest());

        return MapUtils.emptyIfNull(channelConfig).entrySet().stream()
                .filter(entry -> StringUtils.equalsIgnoreCase(channelFromRequest, entry.getKey()))
                .findFirst()
                .map(entry -> BooleanUtils.isTrue(entry.getValue()))
                .orElse(Boolean.FALSE);
    }

    private static String channelFromRequest(BidRequest bidRequest) {
        final ExtRequest requestExt = bidRequest.getExt();
        final ExtRequestPrebid prebid = requestExt != null ? requestExt.getPrebid() : null;
        final ExtRequestPrebidChannel channel = prebid != null ? prebid.getChannel() : null;

        return channel != null ? channel.getName() : null;
    }

    private static boolean eventsAllowedByRequest(AuctionContext auctionContext) {
        final ExtRequest requestExt = auctionContext.getBidRequest().getExt();
        final ExtRequestPrebid prebid = requestExt != null ? requestExt.getPrebid() : null;

        return prebid != null && prebid.getEvents() != null;
    }

    private TargetingKeywordsCreator resolveKeywordsCreator(BidType bidType,
                                                            ExtRequestTargeting targeting,
                                                            boolean isApp,
                                                            BidRequest bidRequest,
                                                            Account account) {
        final Map<BidType, TargetingKeywordsCreator> keywordsCreatorByBidType =
                keywordsCreatorByBidType(targeting, isApp, bidRequest, account);

        return keywordsCreatorByBidType.getOrDefault(bidType, keywordsCreator(targeting, isApp, bidRequest, account));
    }

    /**
     * Extracts targeting keywords settings from the bid request and creates {@link TargetingKeywordsCreator}
     * instance if it is present.
     */
    private TargetingKeywordsCreator keywordsCreator(
            ExtRequestTargeting targeting, boolean isApp, BidRequest bidRequest, Account account) {

        final JsonNode priceGranularityNode = targeting.getPricegranularity();
        return priceGranularityNode == null || priceGranularityNode.isNull()
                ? null
                : createKeywordsCreator(targeting, isApp, priceGranularityNode, bidRequest, account);
    }

    /**
     * Returns a map of {@link BidType} to correspondent {@link TargetingKeywordsCreator}
     * extracted from {@link ExtRequestTargeting} if it exists.
     */
    private Map<BidType, TargetingKeywordsCreator> keywordsCreatorByBidType(ExtRequestTargeting targeting,
                                                                            boolean isApp,
                                                                            BidRequest bidRequest,
                                                                            Account account) {

        final ExtMediaTypePriceGranularity mediaTypePriceGranularity = targeting.getMediatypepricegranularity();

        if (mediaTypePriceGranularity == null) {
            return Collections.emptyMap();
        }

        final Map<BidType, TargetingKeywordsCreator> result = new EnumMap<>(BidType.class);

        final ObjectNode banner = mediaTypePriceGranularity.getBanner();
        final boolean isBannerNull = banner == null || banner.isNull();
        if (!isBannerNull) {
            result.put(BidType.banner, createKeywordsCreator(targeting, isApp, banner, bidRequest, account));
        }

        final ObjectNode video = mediaTypePriceGranularity.getVideo();
        final boolean isVideoNull = video == null || video.isNull();
        if (!isVideoNull) {
            result.put(BidType.video, createKeywordsCreator(targeting, isApp, video, bidRequest, account));
        }

        final ObjectNode xNative = mediaTypePriceGranularity.getXNative();
        final boolean isNativeNull = xNative == null || xNative.isNull();
        if (!isNativeNull) {
            result.put(BidType.xNative, createKeywordsCreator(targeting, isApp, xNative, bidRequest, account));
        }

        return result;
    }

    private TargetingKeywordsCreator createKeywordsCreator(ExtRequestTargeting targeting,
                                                           boolean isApp,
                                                           JsonNode priceGranularity,
                                                           BidRequest bidRequest,
                                                           Account account) {

        return TargetingKeywordsCreator.create(
                parsePriceGranularity(priceGranularity),
                targeting.getIncludewinners(),
                targeting.getIncludebidderkeys(),
                isApp,
                resolveTruncateAttrChars(targeting, account),
                cacheHost,
                cachePath,
                TargetingKeywordsResolver.create(bidRequest, mapper));
    }

    /**
     * Returns max targeting keyword length.
     */
    private int resolveTruncateAttrChars(ExtRequestTargeting targeting, Account account) {
        return ObjectUtils.firstNonNull(
                truncateAttrCharsOrNull(targeting.getTruncateattrchars()),
                truncateAttrCharsOrNull(account.getTruncateTargetAttr()),
                truncateAttrChars);
    }

    private static Integer truncateAttrCharsOrNull(Integer value) {
        return value != null && value >= 0 && value <= 255 ? value : null;
    }

    /**
     * Parse {@link JsonNode} to {@link List} of {@link ExtPriceGranularity}.
     * <p>
     * Throws {@link PreBidException} in case of errors during decoding price granularity.
     */
    private ExtPriceGranularity parsePriceGranularity(JsonNode priceGranularity) {
        try {
            return mapper.mapper().treeToValue(priceGranularity, ExtPriceGranularity.class);
        } catch (JsonProcessingException e) {
            throw new PreBidException(String.format("Error decoding bidRequest.prebid.targeting.pricegranularity: %s",
                    e.getMessage()), e);
        }
    }

    /**
     * Creates {@link CacheAsset} for the given cache ID.
     */
    private CacheAsset toCacheAsset(String cacheId) {
        return CacheAsset.of(cacheAssetUrlTemplate.concat(cacheId), cacheId);
    }

    private String integrationFrom(AuctionContext auctionContext) {
        final ExtRequest extRequest = auctionContext.getBidRequest().getExt();
        final ExtRequestPrebid prebid = extRequest == null ? null : extRequest.getPrebid();

        return prebid != null ? prebid.getIntegration() : null;
    }

    /**
     * Creates {@link ExtBidPrebidVideo} from bid extension.
     */
    private ExtBidPrebidVideo getExtBidPrebidVideo(ObjectNode bidExt) {
        final ExtPrebid<ExtBidPrebid, ObjectNode> extPrebid = mapper.mapper()
                .convertValue(bidExt, EXT_PREBID_TYPE_REFERENCE);
        final ExtBidPrebid extBidPrebid = extPrebid != null ? extPrebid.getPrebid() : null;
        return extBidPrebid != null ? extBidPrebid.getVideo() : null;
    }
}<|MERGE_RESOLUTION|>--- conflicted
+++ resolved
@@ -22,6 +22,7 @@
 import org.apache.commons.collections4.MapUtils;
 import org.apache.commons.lang3.BooleanUtils;
 import org.apache.commons.lang3.ObjectUtils;
+import org.apache.commons.lang3.StringUtils;
 import org.prebid.server.auction.model.AuctionContext;
 import org.prebid.server.auction.model.BidRequestCacheInfo;
 import org.prebid.server.auction.model.BidderResponse;
@@ -71,11 +72,7 @@
 import java.util.ArrayList;
 import java.util.Collection;
 import java.util.Collections;
-<<<<<<< HEAD
-=======
-import java.util.Comparator;
 import java.util.EnumMap;
->>>>>>> 39355cef
 import java.util.HashMap;
 import java.util.Iterator;
 import java.util.List;
@@ -115,18 +112,11 @@
                               BidderCatalog bidderCatalog,
                               EventsService eventsService,
                               StoredRequestProcessor storedRequestProcessor,
-<<<<<<< HEAD
                               WinningBidsResolver winningBidsResolver,
-                              boolean generateBidId,
-                              int truncateAttrChars,
-                              JacksonMapper mapper) {
-=======
                               boolean generateBidId,
                               int truncateAttrChars,
                               Clock clock,
                               JacksonMapper mapper) {
-
->>>>>>> 39355cef
         this.cacheService = Objects.requireNonNull(cacheService);
         this.bidderCatalog = Objects.requireNonNull(bidderCatalog);
         this.eventsService = Objects.requireNonNull(eventsService);
@@ -169,35 +159,6 @@
                             debugEnabled,
                             null)))
                     .build());
-<<<<<<< HEAD
-        } else {
-            final List<Imp> imps = bidRequest.getImp();
-            final boolean accountPreferDeals = BooleanUtils.toBooleanDefaultIfNull(account.getPreferDeals(), false);
-            final List<BidderResponse> bidderResponsesWithWinningBids = bidderResponses.stream()
-                    .map(bidderResponse -> winningBidsResolver.resolveWinningBidsPerImpBidder(bidderResponse, imps,
-                            accountPreferDeals))
-                    .collect(Collectors.toList());
-
-            final Set<Bid> winningBidsByBidder = getWinningBidForEachBidder(bidderResponses);
-
-            // determine winning bids only if targeting is present
-            final Set<Bid> winningBids = targeting != null
-                    ? winningBidsResolver.resolveWinningBids(bidderResponsesWithWinningBids, imps, accountPreferDeals)
-                    : Collections.emptySet();
-
-            final Set<Bid> bidsToCache = cacheInfo.isShouldCacheWinningBidsOnly()
-                    ? winningBids
-                    : bidderResponsesWithWinningBids.stream().flatMap(BidResponseCreator::getBids)
-                    .collect(Collectors.toSet());
-
-            result = toBidsWithCacheIds(bidderResponsesWithWinningBids, bidsToCache, bidRequest.getImp(), cacheInfo,
-                    account, timeout, auctionTimestamp)
-                    .compose(cacheResult -> videoStoredDataResult(bidRequest.getImp(), timeout)
-                            .map(videoStoredDataResult -> toBidResponse(bidderResponsesWithWinningBids, auctionContext,
-                                    targeting, winningBids, winningBidsByBidder, cacheInfo, cacheResult,
-                                    videoStoredDataResult, account, eventsAllowedByRequest, auctionTimestamp,
-                                    debugEnabled)));
-=======
         }
 
         return cacheBidsAndCreateResponse(
@@ -211,19 +172,9 @@
     private static int validateTruncateAttrChars(int truncateAttrChars) {
         if (truncateAttrChars < 0 || truncateAttrChars > 255) {
             throw new IllegalArgumentException("truncateAttrChars must be between 0 and 255");
->>>>>>> 39355cef
         }
 
         return truncateAttrChars;
-    }
-
-    private Set<Bid> getWinningBidForEachBidder(List<BidderResponse> bidderResponses) {
-        return bidderResponses.stream()
-                .map(BidderResponse::getSeatBid)
-                .map(BidderSeatBid::getBids)
-                .flatMap(Collection::stream)
-                .map(BidderBid::getBid)
-                .collect(Collectors.toSet());
     }
 
     /**
@@ -242,21 +193,26 @@
                                                            boolean debugEnabled) {
 
         final BidRequest bidRequest = auctionContext.getBidRequest();
-
-        bidderResponses.forEach(BidResponseCreator::removeRedundantBids);
+        final Account account = auctionContext.getAccount();
+        final List<Imp> imps = bidRequest.getImp();
+        final boolean accountPreferDeals = BooleanUtils.toBooleanDefaultIfNull(account.getPreferDeals(), false);
+        final List<BidderResponse> bidderResponsesWithWinningBids = bidderResponses.stream()
+                .map(bidderResponse -> winningBidsResolver.resolveWinningBidsPerImpBidder(bidderResponse, imps,
+                        accountPreferDeals))
+                .collect(Collectors.toList());
 
         ExtRequestTargeting targeting = targeting(bidRequest);
-        final Set<Bid> winningBids = newOrEmptySet(targeting);
-        final Set<Bid> winningBidsByBidder = newOrEmptySet(targeting);
+        final Set<Bid> winningBidsByBidder = getWinningBidForEachBidder(bidderResponses);
 
         // determine winning bids only if targeting is present
-        if (targeting != null) {
-            populateWinningBids(bidderResponses, winningBids, winningBidsByBidder);
-        }
+        final Set<Bid> winningBids = targeting != null
+                ? winningBidsResolver.resolveWinningBids(bidderResponsesWithWinningBids, imps, accountPreferDeals)
+                : Collections.emptySet();
 
         final Set<Bid> bidsToCache = cacheInfo.isShouldCacheWinningBidsOnly()
                 ? winningBids
-                : bidderResponses.stream().flatMap(BidResponseCreator::getBids).collect(Collectors.toSet());
+                : bidderResponsesWithWinningBids.stream().flatMap(BidResponseCreator::getBids)
+                .collect(Collectors.toSet());
 
         final EventsContext eventsContext = EventsContext.builder()
                 .enabledForAccount(eventsEnabledForAccount(auctionContext))
@@ -266,7 +222,7 @@
                 .build();
 
         return toBidsWithCacheIds(
-                bidderResponses,
+                bidderResponsesWithWinningBids,
                 bidsToCache,
                 auctionContext,
                 cacheInfo,
@@ -292,6 +248,15 @@
         return prebid != null ? prebid.getTargeting() : null;
     }
 
+    private Set<Bid> getWinningBidForEachBidder(List<BidderResponse> bidderResponses) {
+        return bidderResponses.stream()
+                .map(BidderResponse::getSeatBid)
+                .map(BidderSeatBid::getBids)
+                .flatMap(Collection::stream)
+                .map(BidderBid::getBid)
+                .collect(Collectors.toSet());
+    }
+
     /**
      * Extracts auction timestamp from {@link ExtRequest} or get it from {@link Clock} if it is null.
      */
