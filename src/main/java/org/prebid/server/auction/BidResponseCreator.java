package org.prebid.server.auction;

import com.fasterxml.jackson.core.JsonProcessingException;
import com.fasterxml.jackson.core.type.TypeReference;
import com.fasterxml.jackson.databind.JsonNode;
import com.fasterxml.jackson.databind.node.ObjectNode;
import com.iab.openrtb.request.BidRequest;
import com.iab.openrtb.request.DataObject;
import com.iab.openrtb.request.ImageObject;
import com.iab.openrtb.request.Imp;
import com.iab.openrtb.request.Native;
import com.iab.openrtb.request.Request;
import com.iab.openrtb.request.Video;
import com.iab.openrtb.response.Asset;
import com.iab.openrtb.response.Bid;
import com.iab.openrtb.response.BidResponse;
import com.iab.openrtb.response.Response;
import com.iab.openrtb.response.SeatBid;
import io.vertx.core.Future;
import org.apache.commons.collections4.CollectionUtils;
import org.apache.commons.collections4.ListUtils;
import org.apache.commons.collections4.MapUtils;
import org.apache.commons.lang3.BooleanUtils;
import org.apache.commons.lang3.ObjectUtils;
import org.apache.commons.lang3.StringUtils;
import org.prebid.server.auction.model.AuctionContext;
import org.prebid.server.auction.model.BidRequestCacheInfo;
import org.prebid.server.auction.model.BidderResponse;
import org.prebid.server.bidder.BidderCatalog;
import org.prebid.server.bidder.model.BidderBid;
import org.prebid.server.bidder.model.BidderError;
import org.prebid.server.bidder.model.BidderSeatBid;
import org.prebid.server.cache.CacheService;
import org.prebid.server.cache.model.CacheContext;
import org.prebid.server.cache.model.CacheInfo;
import org.prebid.server.cache.model.CacheServiceResult;
import org.prebid.server.cache.model.DebugHttpCall;
import org.prebid.server.events.EventsContext;
import org.prebid.server.events.EventsService;
import org.prebid.server.exception.InvalidRequestException;
import org.prebid.server.exception.PreBidException;
import org.prebid.server.execution.Timeout;
import org.prebid.server.json.DecodeException;
import org.prebid.server.json.JacksonMapper;
import org.prebid.server.proto.openrtb.ext.ExtPrebid;
import org.prebid.server.proto.openrtb.ext.request.ExtImp;
import org.prebid.server.proto.openrtb.ext.request.ExtImpPrebid;
import org.prebid.server.proto.openrtb.ext.request.ExtMediaTypePriceGranularity;
import org.prebid.server.proto.openrtb.ext.request.ExtOptions;
import org.prebid.server.proto.openrtb.ext.request.ExtPriceGranularity;
import org.prebid.server.proto.openrtb.ext.request.ExtRequest;
import org.prebid.server.proto.openrtb.ext.request.ExtRequestPrebid;
import org.prebid.server.proto.openrtb.ext.request.ExtRequestPrebidChannel;
import org.prebid.server.proto.openrtb.ext.request.ExtRequestTargeting;
import org.prebid.server.proto.openrtb.ext.response.BidType;
import org.prebid.server.proto.openrtb.ext.response.CacheAsset;
import org.prebid.server.proto.openrtb.ext.response.Events;
import org.prebid.server.proto.openrtb.ext.response.ExtBidPrebid;
import org.prebid.server.proto.openrtb.ext.response.ExtBidPrebidVideo;
import org.prebid.server.proto.openrtb.ext.response.ExtBidResponse;
import org.prebid.server.proto.openrtb.ext.response.ExtBidResponsePrebid;
import org.prebid.server.proto.openrtb.ext.response.ExtBidderError;
import org.prebid.server.proto.openrtb.ext.response.ExtHttpCall;
import org.prebid.server.proto.openrtb.ext.response.ExtResponseCache;
import org.prebid.server.proto.openrtb.ext.response.ExtResponseDebug;
import org.prebid.server.settings.model.Account;
import org.prebid.server.settings.model.AccountAnalyticsConfig;
import org.prebid.server.settings.model.VideoStoredDataResult;

import java.math.BigDecimal;
import java.time.Clock;
import java.util.ArrayList;
import java.util.Collection;
import java.util.Collections;
import java.util.Comparator;
import java.util.EnumMap;
import java.util.HashMap;
import java.util.HashSet;
import java.util.Iterator;
import java.util.List;
import java.util.Map;
import java.util.Objects;
import java.util.Set;
import java.util.UUID;
import java.util.function.Function;
import java.util.stream.Collectors;
import java.util.stream.Stream;
import java.util.stream.StreamSupport;

public class BidResponseCreator {

    private static final TypeReference<ExtPrebid<ExtBidPrebid, ObjectNode>> EXT_PREBID_TYPE_REFERENCE =
            new TypeReference<ExtPrebid<ExtBidPrebid, ObjectNode>>() {
            };

    private static final String CACHE = "cache";
    private static final String PREBID_EXT = "prebid";

    private final CacheService cacheService;
    private final BidderCatalog bidderCatalog;
    private final EventsService eventsService;
    private final StoredRequestProcessor storedRequestProcessor;
    private final boolean generateBidId;
    private final int truncateAttrChars;
    private final Clock clock;
    private final JacksonMapper mapper;

    private final String cacheHost;
    private final String cachePath;
    private final String cacheAssetUrlTemplate;

    public BidResponseCreator(CacheService cacheService,
                              BidderCatalog bidderCatalog,
                              EventsService eventsService,
                              StoredRequestProcessor storedRequestProcessor,
                              boolean generateBidId,
                              int truncateAttrChars,
                              Clock clock,
                              JacksonMapper mapper) {

        this.cacheService = Objects.requireNonNull(cacheService);
        this.bidderCatalog = Objects.requireNonNull(bidderCatalog);
        this.eventsService = Objects.requireNonNull(eventsService);
        this.storedRequestProcessor = Objects.requireNonNull(storedRequestProcessor);
        this.generateBidId = generateBidId;
        this.truncateAttrChars = validateTruncateAttrChars(truncateAttrChars);
        this.clock = Objects.requireNonNull(clock);
        this.mapper = Objects.requireNonNull(mapper);

        cacheHost = Objects.requireNonNull(cacheService.getEndpointHost());
        cachePath = Objects.requireNonNull(cacheService.getEndpointPath());
        cacheAssetUrlTemplate = Objects.requireNonNull(cacheService.getCachedAssetURLTemplate());
    }

    /**
     * Creates an OpenRTB {@link BidResponse} from the bids supplied by the bidder,
     * including processing of winning bids with cache IDs.
     */
    Future<BidResponse> create(List<BidderResponse> bidderResponses,
                               AuctionContext auctionContext,
                               BidRequestCacheInfo cacheInfo,
                               boolean debugEnabled) {

        final long auctionTimestamp = auctionTimestamp(auctionContext);

        if (isEmptyBidderResponses(bidderResponses)) {
            final BidRequest bidRequest = auctionContext.getBidRequest();
            return Future.succeededFuture(BidResponse.builder()
                    .id(bidRequest.getId())
                    .cur(bidRequest.getCur().get(0))
                    .nbr(0) // signal "Unknown Error"
                    .seatbid(Collections.emptyList())
                    .ext(mapper.mapper().valueToTree(toExtBidResponse(
                            bidderResponses,
                            auctionContext,
                            CacheServiceResult.empty(),
                            VideoStoredDataResult.empty(),
                            auctionTimestamp,
                            debugEnabled,
                            null)))
                    .build());
        }

        return cacheBidsAndCreateResponse(
                bidderResponses,
                auctionContext,
                cacheInfo,
                auctionTimestamp,
                debugEnabled);
    }

    private static int validateTruncateAttrChars(int truncateAttrChars) {
        if (truncateAttrChars < 0 || truncateAttrChars > 255) {
            throw new IllegalArgumentException("truncateAttrChars must be between 0 and 255");
        }

        return truncateAttrChars;
    }

    /**
     * Checks whether bidder responses are empty or contain no bids.
     */
    private static boolean isEmptyBidderResponses(List<BidderResponse> bidderResponses) {
        return bidderResponses.isEmpty() || bidderResponses.stream()
                .map(bidderResponse -> bidderResponse.getSeatBid().getBids())
                .allMatch(CollectionUtils::isEmpty);
    }

    private Future<BidResponse> cacheBidsAndCreateResponse(List<BidderResponse> bidderResponses,
                                                           AuctionContext auctionContext,
                                                           BidRequestCacheInfo cacheInfo,
                                                           long auctionTimestamp,
                                                           boolean debugEnabled) {

        final BidRequest bidRequest = auctionContext.getBidRequest();

        bidderResponses.forEach(BidResponseCreator::removeRedundantBids);

        ExtRequestTargeting targeting = targeting(bidRequest);
        final Set<Bid> winningBids = newOrEmptySet(targeting);
        final Set<Bid> winningBidsByBidder = newOrEmptySet(targeting);

        // determine winning bids only if targeting is present
        if (targeting != null) {
            populateWinningBids(bidderResponses, winningBids, winningBidsByBidder);
        }

        final Set<Bid> bidsToCache = cacheInfo.isShouldCacheWinningBidsOnly()
                ? winningBids
                : bidderResponses.stream().flatMap(BidResponseCreator::getBids).collect(Collectors.toSet());

        final EventsContext eventsContext = EventsContext.builder()
                .enabledForAccount(eventsEnabledForAccount(auctionContext))
                .enabledForRequest(eventsEnabledForRequest(auctionContext))
                .auctionTimestamp(auctionTimestamp)
                .integration(integrationFrom(auctionContext))
                .build();

        return toBidsWithCacheIds(
                bidderResponses,
                bidsToCache,
                auctionContext,
                cacheInfo,
                eventsContext)
                .compose(cacheResult -> videoStoredDataResult(auctionContext)
                        .map(videoStoredDataResult -> toBidResponse(
                                bidderResponses,
                                auctionContext,
                                targeting,
                                winningBids,
                                winningBidsByBidder,
                                cacheInfo,
                                cacheResult,
                                videoStoredDataResult,
                                eventsContext,
                                auctionTimestamp,
                                debugEnabled)));
    }

    private static ExtRequestTargeting targeting(BidRequest bidRequest) {
        final ExtRequest requestExt = bidRequest.getExt();
        final ExtRequestPrebid prebid = requestExt != null ? requestExt.getPrebid() : null;
        return prebid != null ? prebid.getTargeting() : null;
    }

    /**
     * Extracts auction timestamp from {@link ExtRequest} or get it from {@link Clock} if it is null.
     */
    private long auctionTimestamp(AuctionContext auctionContext) {
        final ExtRequest requestExt = auctionContext.getBidRequest().getExt();
        final ExtRequestPrebid prebid = requestExt != null ? requestExt.getPrebid() : null;
        final Long auctionTimestamp = prebid != null ? prebid.getAuctiontimestamp() : null;
        return auctionTimestamp != null ? auctionTimestamp : clock.millis();
    }

    /**
     * Returns {@link ExtBidResponse} object, populated with response time, errors and debug info (if requested)
     * from all bidders.
     */
    private ExtBidResponse toExtBidResponse(List<BidderResponse> bidderResponses,
                                            AuctionContext auctionContext,
                                            CacheServiceResult cacheResult,
                                            VideoStoredDataResult videoStoredDataResult,
                                            long auctionTimestamp,
                                            boolean debugEnabled,
                                            Map<String, List<ExtBidderError>> bidErrors) {

        final BidRequest bidRequest = auctionContext.getBidRequest();

        final ExtResponseDebug extResponseDebug = debugEnabled
                ? ExtResponseDebug.of(toExtHttpCalls(bidderResponses, cacheResult), bidRequest)
                : null;
        final Map<String, List<ExtBidderError>> errors =
                toExtBidderErrors(bidderResponses, auctionContext, cacheResult, videoStoredDataResult, bidErrors);
        final Map<String, Integer> responseTimeMillis = toResponseTimes(bidderResponses, cacheResult);

        return ExtBidResponse.of(extResponseDebug, errors, responseTimeMillis, bidRequest.getTmax(), null,
                ExtBidResponsePrebid.of(auctionTimestamp));
    }

    private static void removeRedundantBids(BidderResponse bidderResponse) {
        final List<BidderBid> responseBidderBids = bidderResponse.getSeatBid().getBids();
        final Map<String, List<BidderBid>> impIdToBidderBid = responseBidderBids.stream()
                .collect(Collectors.groupingBy(bidderBid -> bidderBid.getBid().getImpid()));

        final List<BidderBid> mostValuableBids = impIdToBidderBid.values().stream()
                .map(BidResponseCreator::mostValuableBid)
                .collect(Collectors.toList());

        responseBidderBids.retainAll(mostValuableBids);
    }

    private static BidderBid mostValuableBid(List<BidderBid> bidderBids) {
        if (bidderBids.size() == 1) {
            return bidderBids.get(0);
        }

        final List<BidderBid> dealBidderBids = bidderBids.stream()
                .filter(bidderBid -> StringUtils.isNotBlank(bidderBid.getBid().getDealid()))
                .collect(Collectors.toList());

        List<BidderBid> processedBidderBids = dealBidderBids.isEmpty() ? bidderBids : dealBidderBids;

        return processedBidderBids.stream()
                .max(Comparator.comparing(bidderBid -> bidderBid.getBid().getPrice(), Comparator.naturalOrder()))
                .orElse(bidderBids.get(0));
    }

    /**
     * Returns new {@link HashSet} in case of existing keywordsCreator or empty collection if null.
     */
    private static Set<Bid> newOrEmptySet(ExtRequestTargeting targeting) {
        return targeting != null ? new HashSet<>() : Collections.emptySet();
    }

    /**
     * Populates 2 input sets:
     * <p>
     * - winning bids for each impId (ad unit code) through all bidder responses.
     * <br>
     * - winning bids for each impId but for separate bidder.
     * <p>
     * Winning bid is the one with the highest price.
     */
    private static void populateWinningBids(List<BidderResponse> bidderResponses, Set<Bid> winningBids,
                                            Set<Bid> winningBidsByBidder) {
        final Map<String, Bid> winningBidsMap = new HashMap<>(); // impId -> Bid
        final Map<String, Map<String, Bid>> winningBidsByBidderMap = new HashMap<>(); // impId -> [bidder -> Bid]

        for (BidderResponse bidderResponse : bidderResponses) {
            final String bidder = bidderResponse.getBidder();

            for (BidderBid bidderBid : bidderResponse.getSeatBid().getBids()) {
                final Bid bid = bidderBid.getBid();

                tryAddWinningBid(bid, winningBidsMap);
                tryAddWinningBidByBidder(bid, bidder, winningBidsByBidderMap);
            }
        }

        winningBids.addAll(winningBidsMap.values());

        final List<Bid> bidsByBidder = winningBidsByBidderMap.values().stream()
                .flatMap(bidsByBidderMap -> bidsByBidderMap.values().stream())
                .collect(Collectors.toList());
        winningBidsByBidder.addAll(bidsByBidder);
    }

    /**
     * Tries to add a winning bid for each impId.
     */
    private static void tryAddWinningBid(Bid bid, Map<String, Bid> winningBids) {
        final String impId = bid.getImpid();

        if (!winningBids.containsKey(impId) || bid.getPrice().compareTo(winningBids.get(impId).getPrice()) > 0) {
            winningBids.put(impId, bid);
        }
    }

    /**
     * Tries to add a winning bid for each impId for separate bidder.
     */
    private static void tryAddWinningBidByBidder(Bid bid, String bidder,
                                                 Map<String, Map<String, Bid>> winningBidsByBidder) {
        final String impId = bid.getImpid();

        if (!winningBidsByBidder.containsKey(impId)) {
            final Map<String, Bid> bidsByBidder = new HashMap<>();
            bidsByBidder.put(bidder, bid);

            winningBidsByBidder.put(impId, bidsByBidder);
        } else {
            final Map<String, Bid> bidsByBidder = winningBidsByBidder.get(impId);

            if (!bidsByBidder.containsKey(bidder)
                    || bid.getPrice().compareTo(bidsByBidder.get(bidder).getPrice()) > 0) {
                bidsByBidder.put(bidder, bid);
            }
        }
    }

    private static Stream<Bid> getBids(BidderResponse bidderResponse) {
        return Stream.of(bidderResponse)
                .map(BidderResponse::getSeatBid)
                .filter(Objects::nonNull)
                .map(BidderSeatBid::getBids)
                .filter(Objects::nonNull)
                .flatMap(Collection::stream)
                .map(BidderBid::getBid);
    }

    /**
     * Corresponds cacheId (or null if not present) to each {@link Bid}.
     */
    private Future<CacheServiceResult> toBidsWithCacheIds(List<BidderResponse> bidderResponses,
                                                          Set<Bid> bidsToCache,
                                                          AuctionContext auctionContext,
                                                          BidRequestCacheInfo cacheInfo,
                                                          EventsContext eventsContext) {

        if (!cacheInfo.isDoCaching()) {
            return Future.succeededFuture(CacheServiceResult.of(null, null, toMapBidsWithEmptyCacheIds(bidsToCache)));
        }

        // do not submit non deals bids with zero price to prebid cache
        final List<Bid> bidsValidToBeCached = bidsToCache.stream()
                .filter(BidResponseCreator::isValidForCaching)
                .collect(Collectors.toList());

        final boolean shouldCacheVideoBids = cacheInfo.isShouldCacheVideoBids();

        final Map<String, List<String>> bidderToVideoBidIdsToModify =
                shouldCacheVideoBids && eventsEnabledForAccount(auctionContext)
                        ? getBidderAndVideoBidIdsToModify(bidderResponses, auctionContext.getBidRequest().getImp())
                        : Collections.emptyMap();
        final Map<String, List<String>> bidderToBidIds = bidderResponses.stream()
                .collect(Collectors.toMap(BidderResponse::getBidder, bidderResponse -> getBids(bidderResponse)
                        .map(Bid::getId)
                        .collect(Collectors.toList())));

        final CacheContext cacheContext = CacheContext.builder()
                .cacheBidsTtl(cacheInfo.getCacheBidsTtl())
                .cacheVideoBidsTtl(cacheInfo.getCacheVideoBidsTtl())
                .shouldCacheBids(cacheInfo.isShouldCacheBids())
                .shouldCacheVideoBids(shouldCacheVideoBids)
                .bidderToVideoBidIdsToModify(bidderToVideoBidIdsToModify)
                .bidderToBidIds(bidderToBidIds)
                .build();

        return cacheService.cacheBidsOpenrtb(bidsValidToBeCached, auctionContext, cacheContext, eventsContext)
                .map(cacheResult -> addNotCachedBids(cacheResult, bidsToCache));
    }

    private static boolean isValidForCaching(Bid bid) {
        final BigDecimal price = bid.getPrice();
        return bid.getDealid() != null ? price.compareTo(BigDecimal.ZERO) >= 0 : price.compareTo(BigDecimal.ZERO) > 0;
    }

    private Map<String, List<String>> getBidderAndVideoBidIdsToModify(List<BidderResponse> bidderResponses,
                                                                      List<Imp> imps) {

        return bidderResponses.stream()
                .filter(bidderResponse -> bidderCatalog.isModifyingVastXmlAllowed(bidderResponse.getBidder()))
                .collect(Collectors.toMap(BidderResponse::getBidder, bidderResponse -> getBids(bidderResponse)
                        .filter(bid -> isVideoBid(bid, imps))
                        .map(Bid::getId)
                        .collect(Collectors.toList())));
    }

    private static boolean isVideoBid(Bid bid, List<Imp> imps) {
        return imps.stream()
                .filter(imp -> imp.getVideo() != null)
                .map(Imp::getId)
                .anyMatch(impId -> bid.getImpid().equals(impId));
    }

    /**
     * Creates a map with {@link Bid} as a key and null as a value.
     */
    private static Map<Bid, CacheInfo> toMapBidsWithEmptyCacheIds(Set<Bid> bids) {
        return bids.stream()
                .collect(Collectors.toMap(Function.identity(), ignored -> CacheInfo.empty()));
    }

    /**
     * Adds bids with no cache id info.
     */
    private static CacheServiceResult addNotCachedBids(CacheServiceResult cacheResult, Set<Bid> bids) {
        final Map<Bid, CacheInfo> bidToCacheId = cacheResult.getCacheBids();

        if (bids.size() > bidToCacheId.size()) {
            final Map<Bid, CacheInfo> updatedBidToCacheInfo = new HashMap<>(bidToCacheId);
            for (Bid bid : bids) {
                if (!updatedBidToCacheInfo.containsKey(bid)) {
                    updatedBidToCacheInfo.put(bid, CacheInfo.empty());
                }
            }
            return CacheServiceResult.of(cacheResult.getHttpCall(), cacheResult.getError(), updatedBidToCacheInfo);
        }
        return cacheResult;
    }

    private static Map<String, List<ExtHttpCall>> toExtHttpCalls(List<BidderResponse> bidderResponses,
                                                                 CacheServiceResult cacheResult) {
        final Map<String, List<ExtHttpCall>> bidderHttpCalls = bidderResponses.stream()
                .collect(Collectors.toMap(BidderResponse::getBidder,
                        bidderResponse -> ListUtils.emptyIfNull(bidderResponse.getSeatBid().getHttpCalls())));

        final DebugHttpCall httpCall = cacheResult.getHttpCall();
        final ExtHttpCall cacheExtHttpCall = httpCall != null ? toExtHttpCall(httpCall) : null;
        final Map<String, List<ExtHttpCall>> cacheHttpCalls = cacheExtHttpCall != null
                ? Collections.singletonMap(CACHE, Collections.singletonList(cacheExtHttpCall))
                : Collections.emptyMap();

        final Map<String, List<ExtHttpCall>> httpCalls = new HashMap<>();
        httpCalls.putAll(bidderHttpCalls);
        httpCalls.putAll(cacheHttpCalls);
        return httpCalls.isEmpty() ? null : httpCalls;
    }

    private static ExtHttpCall toExtHttpCall(DebugHttpCall debugHttpCall) {
        return ExtHttpCall.builder()
                .uri(debugHttpCall.getRequestUri())
                .requestbody(debugHttpCall.getRequestBody())
                .status(debugHttpCall.getResponseStatus())
                .responsebody(debugHttpCall.getResponseBody())
                .build();
    }

    private Map<String, List<ExtBidderError>> toExtBidderErrors(List<BidderResponse> bidderResponses,
                                                                AuctionContext auctionContext,
                                                                CacheServiceResult cacheResult,
                                                                VideoStoredDataResult videoStoredDataResult,
                                                                Map<String, List<ExtBidderError>> bidErrors) {
        final BidRequest bidRequest = auctionContext.getBidRequest();
        final Map<String, List<ExtBidderError>> errors = new HashMap<>();

        errors.putAll(extractBidderErrors(bidderResponses));
        errors.putAll(extractDeprecatedBiddersErrors(bidRequest));
        errors.putAll(extractPrebidErrors(videoStoredDataResult, auctionContext));
        errors.putAll(extractCacheErrors(cacheResult));
        if (MapUtils.isNotEmpty(bidErrors)) {
            addBidErrors(errors, bidErrors);
        }

        return errors.isEmpty() ? null : errors;
    }

    /**
     * Returns a map with bidder name as a key and list of {@link ExtBidderError}s as a value.
     */
    private static Map<String, List<ExtBidderError>> extractBidderErrors(List<BidderResponse> bidderResponses) {
        return bidderResponses.stream()
                .filter(bidderResponse -> CollectionUtils.isNotEmpty(bidderResponse.getSeatBid().getErrors()))
                .collect(Collectors.toMap(BidderResponse::getBidder,
                        bidderResponse -> errorsDetails(bidderResponse.getSeatBid().getErrors())));
    }

    /**
     * Maps a list of {@link BidderError} to a list of {@link ExtBidderError}s.
     */
    private static List<ExtBidderError> errorsDetails(List<BidderError> errors) {
        return errors.stream()
                .map(bidderError -> ExtBidderError.of(bidderError.getType().getCode(), bidderError.getMessage()))
                .collect(Collectors.toList());
    }

    /**
     * Returns a map with deprecated bidder name as a key and list of {@link ExtBidderError}s as a value.
     */
    private Map<String, List<ExtBidderError>> extractDeprecatedBiddersErrors(BidRequest bidRequest) {
        return bidRequest.getImp().stream()
                .filter(imp -> imp.getExt() != null)
                .flatMap(imp -> asStream(imp.getExt().fieldNames()))
                .distinct()
                .filter(bidderCatalog::isDeprecatedName)
                .collect(Collectors.toMap(Function.identity(),
                        bidder -> Collections.singletonList(ExtBidderError.of(BidderError.Type.bad_input.getCode(),
                                bidderCatalog.errorForDeprecatedName(bidder)))));
    }

    /**
     * Returns a singleton map with "prebid" as a key and list of {@link ExtBidderError}s errors as a value.
     */
    private static Map<String, List<ExtBidderError>> extractPrebidErrors(VideoStoredDataResult videoStoredDataResult,
                                                                         AuctionContext auctionContext) {
        final List<ExtBidderError> storedErrors = extractStoredErrors(videoStoredDataResult);
        final List<ExtBidderError> contextErrors = extractContextErrors(auctionContext);
        if (storedErrors.isEmpty() && contextErrors.isEmpty()) {
            return Collections.emptyMap();
        }

        final List<ExtBidderError> collectedErrors = Stream.concat(contextErrors.stream(), storedErrors.stream())
                .collect(Collectors.toList());
        return Collections.singletonMap(PREBID_EXT, collectedErrors);
    }

    /**
     * Returns a list of {@link ExtBidderError}s of stored request errors.
     */
    private static List<ExtBidderError> extractStoredErrors(VideoStoredDataResult videoStoredDataResult) {
        final List<String> errors = videoStoredDataResult.getErrors();
        if (CollectionUtils.isNotEmpty(errors)) {
            return errors.stream()
                    .map(message -> ExtBidderError.of(BidderError.Type.generic.getCode(), message))
                    .collect(Collectors.toList());
        }
        return Collections.emptyList();
    }

    /**
     * Returns a list of {@link ExtBidderError}s of auction context prebid errors.
     */
    private static List<ExtBidderError> extractContextErrors(AuctionContext auctionContext) {
        return auctionContext.getPrebidErrors().stream()
                .map(message -> ExtBidderError.of(BidderError.Type.generic.getCode(), message))
                .collect(Collectors.toList());
    }

    /**
     * Returns a singleton map with "cache" as a key and list of {@link ExtBidderError}s cache errors as a value.
     */
    private static Map<String, List<ExtBidderError>> extractCacheErrors(CacheServiceResult cacheResult) {
        final Throwable error = cacheResult.getError();
        if (error != null) {
            final ExtBidderError extBidderError = ExtBidderError.of(BidderError.Type.generic.getCode(),
                    error.getMessage());
            return Collections.singletonMap(CACHE, Collections.singletonList(extBidderError));
        }
        return Collections.emptyMap();
    }

    /**
     * Adds bid errors: if value by key exists - add errors to its list, otherwise - add an entry.
     */
    private static void addBidErrors(Map<String, List<ExtBidderError>> errors,
                                     Map<String, List<ExtBidderError>> bidErrors) {
        for (Map.Entry<String, List<ExtBidderError>> errorEntry : bidErrors.entrySet()) {
            final List<ExtBidderError> extBidderErrors = errors.get(errorEntry.getKey());
            if (extBidderErrors != null) {
                extBidderErrors.addAll(errorEntry.getValue());
            } else {
                errors.put(errorEntry.getKey(), errorEntry.getValue());
            }
        }
    }

    private static <T> Stream<T> asStream(Iterator<T> iterator) {
        final Iterable<T> iterable = () -> iterator;
        return StreamSupport.stream(iterable.spliterator(), false);
    }

    /**
     * Returns a map with response time by bidders and cache.
     */
    private static Map<String, Integer> toResponseTimes(List<BidderResponse> bidderResponses,
                                                        CacheServiceResult cacheResult) {
        final Map<String, Integer> responseTimeMillis = bidderResponses.stream()
                .collect(Collectors.toMap(BidderResponse::getBidder, BidderResponse::getResponseTime));

        final DebugHttpCall debugHttpCall = cacheResult.getHttpCall();
        final Integer cacheResponseTime = debugHttpCall != null ? debugHttpCall.getResponseTimeMillis() : null;
        if (cacheResponseTime != null) {
            responseTimeMillis.put(CACHE, cacheResponseTime);
        }
        return responseTimeMillis;
    }

    /**
     * Returns {@link BidResponse} based on list of {@link BidderResponse}s and {@link CacheServiceResult}.
     */
    private BidResponse toBidResponse(List<BidderResponse> bidderResponses,
                                      AuctionContext auctionContext,
                                      ExtRequestTargeting targeting,
                                      Set<Bid> winningBids,
                                      Set<Bid> winningBidsByBidder,
                                      BidRequestCacheInfo requestCacheInfo,
                                      CacheServiceResult cacheResult,
                                      VideoStoredDataResult videoStoredDataResult,
                                      EventsContext eventsContext,
                                      long auctionTimestamp,
                                      boolean debugEnabled) {

        final BidRequest bidRequest = auctionContext.getBidRequest();
        final Account account = auctionContext.getAccount();

        final Map<String, List<ExtBidderError>> bidErrors = new HashMap<>();
        final List<SeatBid> seatBids = bidderResponses.stream()
                .filter(bidderResponse -> !bidderResponse.getSeatBid().getBids().isEmpty())
                .map(bidderResponse -> toSeatBid(
                        bidderResponse,
                        targeting,
                        bidRequest,
                        winningBids,
                        winningBidsByBidder,
                        requestCacheInfo,
                        cacheResult.getCacheBids(),
                        videoStoredDataResult,
                        account,
                        bidErrors,
                        eventsContext))
                .collect(Collectors.toList());

        final ExtBidResponse extBidResponse = toExtBidResponse(
                bidderResponses,
                auctionContext,
                cacheResult,
                videoStoredDataResult,
                auctionTimestamp,
                debugEnabled,
                bidErrors);

        return BidResponse.builder()
                .id(bidRequest.getId())
                .cur(bidRequest.getCur().get(0))
                .seatbid(seatBids)
                .ext(mapper.mapper().valueToTree(extBidResponse))
                .build();
    }

    private Future<VideoStoredDataResult> videoStoredDataResult(AuctionContext auctionContext) {
        final List<Imp> imps = auctionContext.getBidRequest().getImp();
        final String accountId = auctionContext.getAccount().getId();
        final Timeout timeout = auctionContext.getTimeout();

        final List<String> errors = new ArrayList<>();
        final List<Imp> storedVideoInjectableImps = new ArrayList<>();

        for (Imp imp : imps) {
            try {
                if (checkEchoVideoAttrs(imp)) {
                    storedVideoInjectableImps.add(imp);
                }
            } catch (InvalidRequestException e) {
                errors.add(e.getMessage());
            }
        }

        return storedRequestProcessor.videoStoredDataResult(accountId, storedVideoInjectableImps, errors, timeout)
                .otherwise(throwable -> VideoStoredDataResult.of(Collections.emptyMap(),
                        Collections.singletonList(throwable.getMessage())));
    }

    /**
     * Checks if imp.ext.prebid.options.echovideoattrs equals true.
     */
    private boolean checkEchoVideoAttrs(Imp imp) {
        if (imp.getExt() != null) {
            try {
                final ExtImp extImp = mapper.mapper().treeToValue(imp.getExt(), ExtImp.class);
                final ExtImpPrebid prebid = extImp.getPrebid();
                final ExtOptions options = prebid != null ? prebid.getOptions() : null;
                final Boolean echoVideoAttrs = options != null ? options.getEchoVideoAttrs() : null;
                return BooleanUtils.toBoolean(echoVideoAttrs);
            } catch (JsonProcessingException e) {
                throw new InvalidRequestException(String.format(
                        "Incorrect Imp extension format for Imp with id %s: %s", imp.getId(), e.getMessage()));
            }
        }
        return false;
    }

    /**
     * Creates an OpenRTB {@link SeatBid} for a bidder. It will contain all the bids supplied by a bidder and a "bidder"
     * extension field populated.
     */
    private SeatBid toSeatBid(BidderResponse bidderResponse,
                              ExtRequestTargeting targeting,
                              BidRequest bidRequest,
                              Set<Bid> winningBids,
                              Set<Bid> winningBidsByBidder,
                              BidRequestCacheInfo requestCacheInfo,
                              Map<Bid, CacheInfo> bidToCacheInfo,
                              VideoStoredDataResult videoStoredDataResult,
                              Account account,
                              Map<String, List<ExtBidderError>> bidErrors,
                              EventsContext eventsContext) {

        final String bidder = bidderResponse.getBidder();

        final List<Bid> bids = bidderResponse.getSeatBid().getBids().stream()
                .map(bidderBid -> toBid(
                        bidderBid,
                        bidder,
                        targeting,
                        bidRequest,
                        winningBids,
                        winningBidsByBidder,
                        requestCacheInfo,
                        bidToCacheInfo,
                        videoStoredDataResult.getImpIdToStoredVideo(),
                        account,
                        eventsContext,
                        bidErrors))
                .filter(Objects::nonNull)
                .collect(Collectors.toList());

        return SeatBid.builder()
                .seat(bidder)
                .bid(bids)
                .group(0) // prebid cannot support roadblocking
                .build();
    }

    /**
     * Returns an OpenRTB {@link Bid} with "prebid" and "bidder" extension fields populated.
     */
    private Bid toBid(BidderBid bidderBid,
                      String bidder,
                      ExtRequestTargeting targeting,
                      BidRequest bidRequest,
                      Set<Bid> winningBids,
                      Set<Bid> winningBidsByBidder,
                      BidRequestCacheInfo requestCacheInfo,
                      Map<Bid, CacheInfo> bidsWithCacheIds,
                      Map<String, Video> impIdToStoredVideo,
                      Account account,
                      EventsContext eventsContext,
                      Map<String, List<ExtBidderError>> bidErrors) {

        final Bid bid = bidderBid.getBid();
        final BidType bidType = bidderBid.getType();

        // preliminary variables are needed because bid is changing below, so we can lost it in winning bids sets
        final boolean isWinningBid = winningBids.contains(bid);
        final boolean isWinningBidByBidder = winningBidsByBidder.contains(bid);

        final CacheInfo cacheInfo = bidsWithCacheIds.get(bid);
        final String cacheId = cacheInfo != null ? cacheInfo.getCacheId() : null;
        final String videoCacheId = cacheInfo != null ? cacheInfo.getVideoCacheId() : null;

        if ((videoCacheId != null && !requestCacheInfo.isReturnCreativeVideoBids())
                || (cacheId != null && !requestCacheInfo.isReturnCreativeBids())) {
            bid.setAdm(null);
        }

        final boolean isApp = bidRequest.getApp() != null;
        if (isApp && bidType.equals(BidType.xNative) && bid.getAdm() != null) {
            try {
                addNativeMarkup(bid, bidRequest.getImp());
            } catch (PreBidException e) {
                bidErrors.putIfAbsent(bidder, new ArrayList<>());
                bidErrors.get(bidder)
                        .add(ExtBidderError.of(BidderError.Type.bad_server_response.getCode(), e.getMessage()));
                return null;
            }
        }

        final Map<String, String> targetingKeywords;
        if (targeting != null && isWinningBidByBidder) {
            final TargetingKeywordsCreator keywordsCreator = resolveKeywordsCreator(bidType, targeting, isApp,
                    bidRequest, account);

<<<<<<< HEAD
            final TargetingKeywordsCreator keywordsCreator = keywordsCreator(targeting, isApp, bidRequest, account);
            final Map<BidType, TargetingKeywordsCreator> keywordsCreatorByBidType =
                    keywordsCreatorByBidType(targeting, isApp, bidRequest, account);
            final boolean isWinningBid = winningBids.contains(bid);
            final String winUrl = eventsEnabled && bidType != BidType.video
                    ? HttpUtil.encodeUrl(eventsService.winUrlTargeting(bidder, account.getId(), auctionTimestamp))
                    : null;
            targetingKeywords = keywordsCreatorByBidType.getOrDefault(bidType, keywordsCreator)
                    .makeFor(bid, bidder, isWinningBid, cacheId, videoCacheId, bidType.getName(), winUrl);

            final CacheAsset bids = cacheId != null ? toCacheAsset(cacheId) : null;
            final CacheAsset vastXml = videoCacheId != null ? toCacheAsset(videoCacheId) : null;
            cache = bids != null || vastXml != null ? ExtResponseCache.of(bids, vastXml) : null;
=======
            targetingKeywords = keywordsCreator.makeFor(bid, bidder, isWinningBid, cacheId, videoCacheId);
>>>>>>> 3d99819a
        } else {
            targetingKeywords = null;
        }

        final CacheAsset bids = cacheId != null ? toCacheAsset(cacheId) : null;
        final CacheAsset vastXml = videoCacheId != null ? toCacheAsset(videoCacheId) : null;
        final ExtResponseCache cache = bids != null || vastXml != null ? ExtResponseCache.of(bids, vastXml) : null;

        final String generatedBidId = generateBidId ? UUID.randomUUID().toString() : null;
        final String eventBidId = ObjectUtils.defaultIfNull(generatedBidId, bid.getId());
        final Video storedVideo = impIdToStoredVideo.get(bid.getImpid());
        final Events events = createEvents(bidder, account, eventBidId, eventsContext);
        final ExtBidPrebidVideo extBidPrebidVideo = getExtBidPrebidVideo(bid.getExt());

        final ExtBidPrebid extBidPrebid = ExtBidPrebid.builder()
                .bidid(generatedBidId)
                .type(bidType)
                .targeting(targetingKeywords)
                .cache(cache)
                .storedRequestAttributes(storedVideo)
                .events(events)
                .video(extBidPrebidVideo)
                .build();

        final ExtPrebid<ExtBidPrebid, ObjectNode> bidExt = ExtPrebid.of(extBidPrebid, bid.getExt());
        bid.setExt(mapper.mapper().valueToTree(bidExt));

        final Integer ttl = cacheInfo != null ? ObjectUtils.max(cacheInfo.getTtl(), cacheInfo.getVideoTtl()) : null;
        bid.setExp(ttl);

        return bid;
    }

    private void addNativeMarkup(Bid bid, List<Imp> imps) {
        final Response nativeMarkup;
        try {
            nativeMarkup = mapper.decodeValue(bid.getAdm(), Response.class);
        } catch (DecodeException e) {
            throw new PreBidException(e.getMessage());
        }

        final List<Asset> responseAssets = nativeMarkup.getAssets();
        if (CollectionUtils.isNotEmpty(responseAssets)) {
            final Native nativeImp = imps.stream()
                    .filter(imp -> imp.getId().equals(bid.getImpid()) && imp.getXNative() != null)
                    .findFirst()
                    .map(Imp::getXNative)
                    .orElseThrow(() -> new PreBidException("Could not find native imp"));

            final Request nativeRequest;
            try {
                nativeRequest = mapper.mapper().readValue(nativeImp.getRequest(), Request.class);
            } catch (JsonProcessingException e) {
                throw new PreBidException(e.getMessage());
            }

            responseAssets.forEach(asset -> setAssetTypes(asset, nativeRequest.getAssets()));
            bid.setAdm(mapper.encode(nativeMarkup));
        }
    }

    private static void setAssetTypes(Asset responseAsset, List<com.iab.openrtb.request.Asset> requestAssets) {
        if (responseAsset.getImg() != null) {
            final ImageObject img = getAssetById(responseAsset.getId(), requestAssets).getImg();
            final Integer type = img != null ? img.getType() : null;
            if (type != null) {
                responseAsset.getImg().setType(type);
            } else {
                throw new PreBidException(String.format("Response has an Image asset with ID:%s present that doesn't "
                        + "exist in the request", responseAsset.getId()));
            }
        }
        if (responseAsset.getData() != null) {
            final DataObject data = getAssetById(responseAsset.getId(), requestAssets).getData();
            final Integer type = data != null ? data.getType() : null;
            if (type != null) {
                responseAsset.getData().setType(type);
            } else {
                throw new PreBidException(String.format("Response has a Data asset with ID:%s present that doesn't "
                        + "exist in the request", responseAsset.getId()));
            }
        }
    }

    private static com.iab.openrtb.request.Asset getAssetById(int assetId,
                                                              List<com.iab.openrtb.request.Asset> requestAssets) {
        return requestAssets.stream()
                .filter(asset -> asset.getId() == assetId)
                .findFirst()
                .orElse(com.iab.openrtb.request.Asset.EMPTY);
    }

    private Events createEvents(String bidder,
                                Account account,
                                String eventBidId,
                                EventsContext eventsContext) {

        return eventsContext.isEnabledForAccount() && eventsContext.isEnabledForRequest()
                ? eventsService.createEvent(
                eventBidId,
                bidder,
                account.getId(),
                eventsContext.getAuctionTimestamp(),
                eventsContext.getIntegration())
                : null;
    }

    private static boolean eventsEnabledForAccount(AuctionContext auctionContext) {
        return BooleanUtils.isTrue(auctionContext.getAccount().getEventsEnabled());
    }

    private static boolean eventsEnabledForRequest(AuctionContext auctionContext) {
        return eventsEnabledForChannel(auctionContext) || eventsAllowedByRequest(auctionContext);
    }

    private static boolean eventsEnabledForChannel(AuctionContext auctionContext) {
        final AccountAnalyticsConfig analyticsConfig = ObjectUtils.defaultIfNull(
                auctionContext.getAccount().getAnalyticsConfig(), AccountAnalyticsConfig.fallback());
        final Map<String, Boolean> channelConfig = analyticsConfig.getAuctionEvents();

        final String channelFromRequest = channelFromRequest(auctionContext.getBidRequest());

        return MapUtils.emptyIfNull(channelConfig).entrySet().stream()
                .filter(entry -> StringUtils.equalsIgnoreCase(channelFromRequest, entry.getKey()))
                .findFirst()
                .map(entry -> BooleanUtils.isTrue(entry.getValue()))
                .orElse(Boolean.FALSE);
    }

    private static String channelFromRequest(BidRequest bidRequest) {
        final ExtRequest requestExt = bidRequest.getExt();
        final ExtRequestPrebid prebid = requestExt != null ? requestExt.getPrebid() : null;
        final ExtRequestPrebidChannel channel = prebid != null ? prebid.getChannel() : null;

        return channel != null ? channel.getName() : null;
    }

    private static boolean eventsAllowedByRequest(AuctionContext auctionContext) {
        final ExtRequest requestExt = auctionContext.getBidRequest().getExt();
        final ExtRequestPrebid prebid = requestExt != null ? requestExt.getPrebid() : null;

        return prebid != null && prebid.getEvents() != null;
    }

    private TargetingKeywordsCreator resolveKeywordsCreator(BidType bidType,
                                                            ExtRequestTargeting targeting,
                                                            boolean isApp,
                                                            BidRequest bidRequest,
                                                            Account account) {
        final Map<BidType, TargetingKeywordsCreator> keywordsCreatorByBidType =
                keywordsCreatorByBidType(targeting, isApp, bidRequest, account);

        return keywordsCreatorByBidType.getOrDefault(bidType, keywordsCreator(targeting, isApp, bidRequest, account));
    }

    /**
     * Extracts targeting keywords settings from the bid request and creates {@link TargetingKeywordsCreator}
     * instance if it is present.
     */
    private TargetingKeywordsCreator keywordsCreator(
            ExtRequestTargeting targeting, boolean isApp, BidRequest bidRequest, Account account) {

        final JsonNode priceGranularityNode = targeting.getPricegranularity();
        return priceGranularityNode == null || priceGranularityNode.isNull()
                ? null
                : createKeywordsCreator(targeting, isApp, priceGranularityNode, bidRequest, account);
    }

    /**
     * Returns a map of {@link BidType} to correspondent {@link TargetingKeywordsCreator}
     * extracted from {@link ExtRequestTargeting} if it exists.
     */
    private Map<BidType, TargetingKeywordsCreator> keywordsCreatorByBidType(ExtRequestTargeting targeting,
                                                                            boolean isApp,
                                                                            BidRequest bidRequest,
                                                                            Account account) {

        final ExtMediaTypePriceGranularity mediaTypePriceGranularity = targeting.getMediatypepricegranularity();

        if (mediaTypePriceGranularity == null) {
            return Collections.emptyMap();
        }

<<<<<<< HEAD
        final Map<BidType, TargetingKeywordsCreator> result = new HashMap<>();
=======
        final Map<BidType, TargetingKeywordsCreator> result = new EnumMap<>(BidType.class);
>>>>>>> 3d99819a

        final ObjectNode banner = mediaTypePriceGranularity.getBanner();
        final boolean isBannerNull = banner == null || banner.isNull();
        if (!isBannerNull) {
            result.put(BidType.banner, createKeywordsCreator(targeting, isApp, banner, bidRequest, account));
        }

        final ObjectNode video = mediaTypePriceGranularity.getVideo();
        final boolean isVideoNull = video == null || video.isNull();
        if (!isVideoNull) {
            result.put(BidType.video, createKeywordsCreator(targeting, isApp, video, bidRequest, account));
        }

        final ObjectNode xNative = mediaTypePriceGranularity.getXNative();
        final boolean isNativeNull = xNative == null || xNative.isNull();
        if (!isNativeNull) {
            result.put(BidType.xNative, createKeywordsCreator(targeting, isApp, xNative, bidRequest, account));
        }

        return result;
    }

    private TargetingKeywordsCreator createKeywordsCreator(ExtRequestTargeting targeting,
                                                           boolean isApp,
                                                           JsonNode priceGranularity,
                                                           BidRequest bidRequest,
                                                           Account account) {

        return TargetingKeywordsCreator.create(
                parsePriceGranularity(priceGranularity),
                targeting.getIncludewinners(),
                targeting.getIncludebidderkeys(),
                targeting.getIncludeformat(),
                isApp,
                resolveTruncateAttrChars(targeting, account),
                cacheHost,
                cachePath,
                TargetingKeywordsResolver.create(bidRequest, mapper));
    }

    /**
     * Returns max targeting keyword length.
     */
    private int resolveTruncateAttrChars(ExtRequestTargeting targeting, Account account) {
        return ObjectUtils.firstNonNull(
                truncateAttrCharsOrNull(targeting.getTruncateattrchars()),
                truncateAttrCharsOrNull(account.getTruncateTargetAttr()),
                truncateAttrChars);
    }

    private static Integer truncateAttrCharsOrNull(Integer value) {
        return value != null && value >= 0 && value <= 255 ? value : null;
    }

    /**
     * Parse {@link JsonNode} to {@link List} of {@link ExtPriceGranularity}.
     * <p>
     * Throws {@link PreBidException} in case of errors during decoding price granularity.
     */
    private ExtPriceGranularity parsePriceGranularity(JsonNode priceGranularity) {
        try {
            return mapper.mapper().treeToValue(priceGranularity, ExtPriceGranularity.class);
        } catch (JsonProcessingException e) {
            throw new PreBidException(String.format("Error decoding bidRequest.prebid.targeting.pricegranularity: %s",
                    e.getMessage()), e);
        }
    }

    /**
     * Creates {@link CacheAsset} for the given cache ID.
     */
    private CacheAsset toCacheAsset(String cacheId) {
        return CacheAsset.of(cacheAssetUrlTemplate.concat(cacheId), cacheId);
    }

    private String integrationFrom(AuctionContext auctionContext) {
        final ExtRequest extRequest = auctionContext.getBidRequest().getExt();
        final ExtRequestPrebid prebid = extRequest == null ? null : extRequest.getPrebid();

        return prebid != null ? prebid.getIntegration() : null;
    }

    /**
     * Creates {@link ExtBidPrebidVideo} from bid extension.
     */
    private ExtBidPrebidVideo getExtBidPrebidVideo(ObjectNode bidExt) {
        final ExtPrebid<ExtBidPrebid, ObjectNode> extPrebid = mapper.mapper()
                .convertValue(bidExt, EXT_PREBID_TYPE_REFERENCE);
        final ExtBidPrebid extBidPrebid = extPrebid != null ? extPrebid.getPrebid() : null;
        return extBidPrebid != null ? extBidPrebid.getVideo() : null;
    }
}<|MERGE_RESOLUTION|>--- conflicted
+++ resolved
@@ -831,23 +831,8 @@
             final TargetingKeywordsCreator keywordsCreator = resolveKeywordsCreator(bidType, targeting, isApp,
                     bidRequest, account);
 
-<<<<<<< HEAD
-            final TargetingKeywordsCreator keywordsCreator = keywordsCreator(targeting, isApp, bidRequest, account);
-            final Map<BidType, TargetingKeywordsCreator> keywordsCreatorByBidType =
-                    keywordsCreatorByBidType(targeting, isApp, bidRequest, account);
-            final boolean isWinningBid = winningBids.contains(bid);
-            final String winUrl = eventsEnabled && bidType != BidType.video
-                    ? HttpUtil.encodeUrl(eventsService.winUrlTargeting(bidder, account.getId(), auctionTimestamp))
-                    : null;
-            targetingKeywords = keywordsCreatorByBidType.getOrDefault(bidType, keywordsCreator)
-                    .makeFor(bid, bidder, isWinningBid, cacheId, videoCacheId, bidType.getName(), winUrl);
-
-            final CacheAsset bids = cacheId != null ? toCacheAsset(cacheId) : null;
-            final CacheAsset vastXml = videoCacheId != null ? toCacheAsset(videoCacheId) : null;
-            cache = bids != null || vastXml != null ? ExtResponseCache.of(bids, vastXml) : null;
-=======
-            targetingKeywords = keywordsCreator.makeFor(bid, bidder, isWinningBid, cacheId, videoCacheId);
->>>>>>> 3d99819a
+            targetingKeywords = keywordsCreator.makeFor(bid, bidder, isWinningBid, cacheId, videoCacheId,
+                    bidType.getName());
         } else {
             targetingKeywords = null;
         }
@@ -1031,11 +1016,7 @@
             return Collections.emptyMap();
         }
 
-<<<<<<< HEAD
-        final Map<BidType, TargetingKeywordsCreator> result = new HashMap<>();
-=======
         final Map<BidType, TargetingKeywordsCreator> result = new EnumMap<>(BidType.class);
->>>>>>> 3d99819a
 
         final ObjectNode banner = mediaTypePriceGranularity.getBanner();
         final boolean isBannerNull = banner == null || banner.isNull();
