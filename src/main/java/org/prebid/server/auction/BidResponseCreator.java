package org.prebid.server.auction;

import com.fasterxml.jackson.core.JsonProcessingException;
import com.fasterxml.jackson.databind.JsonNode;
import com.fasterxml.jackson.databind.node.ObjectNode;
import com.iab.openrtb.request.BidRequest;
import com.iab.openrtb.request.DataObject;
import com.iab.openrtb.request.ImageObject;
import com.iab.openrtb.request.Imp;
import com.iab.openrtb.request.Native;
import com.iab.openrtb.request.Request;
import com.iab.openrtb.response.Asset;
import com.iab.openrtb.response.Bid;
import com.iab.openrtb.response.BidResponse;
import com.iab.openrtb.response.Response;
import com.iab.openrtb.response.SeatBid;
import io.vertx.core.Future;
<<<<<<< HEAD
=======
import io.vertx.core.json.DecodeException;
import io.vertx.core.json.Json;
>>>>>>> 5a860e84
import org.apache.commons.collections4.CollectionUtils;
import org.apache.commons.collections4.ListUtils;
import org.apache.commons.collections4.MapUtils;
import org.prebid.server.auction.model.BidRequestCacheInfo;
import org.prebid.server.auction.model.BidderResponse;
import org.prebid.server.bidder.BidderCatalog;
import org.prebid.server.bidder.model.BidderBid;
import org.prebid.server.bidder.model.BidderError;
import org.prebid.server.bidder.model.BidderSeatBid;
import org.prebid.server.cache.CacheService;
import org.prebid.server.cache.model.CacheContext;
import org.prebid.server.cache.model.CacheHttpCall;
import org.prebid.server.cache.model.CacheHttpRequest;
import org.prebid.server.cache.model.CacheHttpResponse;
import org.prebid.server.cache.model.CacheIdInfo;
import org.prebid.server.cache.model.CacheServiceResult;
import org.prebid.server.events.EventsService;
import org.prebid.server.exception.PreBidException;
import org.prebid.server.execution.Timeout;
import org.prebid.server.json.JacksonMapper;
import org.prebid.server.proto.openrtb.ext.ExtPrebid;
import org.prebid.server.proto.openrtb.ext.request.ExtMediaTypePriceGranularity;
import org.prebid.server.proto.openrtb.ext.request.ExtPriceGranularity;
import org.prebid.server.proto.openrtb.ext.request.ExtRequestTargeting;
import org.prebid.server.proto.openrtb.ext.response.BidType;
import org.prebid.server.proto.openrtb.ext.response.CacheAsset;
import org.prebid.server.proto.openrtb.ext.response.Events;
import org.prebid.server.proto.openrtb.ext.response.ExtBidPrebid;
import org.prebid.server.proto.openrtb.ext.response.ExtBidResponse;
import org.prebid.server.proto.openrtb.ext.response.ExtBidderError;
import org.prebid.server.proto.openrtb.ext.response.ExtHttpCall;
import org.prebid.server.proto.openrtb.ext.response.ExtResponseCache;
import org.prebid.server.proto.openrtb.ext.response.ExtResponseDebug;
import org.prebid.server.settings.model.Account;
import org.prebid.server.util.HttpUtil;

import java.math.BigDecimal;
import java.util.ArrayList;
import java.util.Collection;
import java.util.Collections;
import java.util.HashMap;
import java.util.HashSet;
import java.util.Iterator;
import java.util.List;
import java.util.Map;
import java.util.Objects;
import java.util.Set;
import java.util.function.Function;
import java.util.stream.Collectors;
import java.util.stream.Stream;
import java.util.stream.StreamSupport;

public class BidResponseCreator {

    private static final String CACHE = "cache";
    private static final String PREBID_EXT = "prebid";

    private final CacheService cacheService;
    private final BidderCatalog bidderCatalog;
    private final EventsService eventsService;
    private final JacksonMapper mapper;

    private final String cacheHost;
    private final String cachePath;
    private final String cacheAssetUrlTemplate;

    public BidResponseCreator(
            CacheService cacheService, BidderCatalog bidderCatalog, EventsService eventsService, JacksonMapper mapper) {

        this.cacheService = Objects.requireNonNull(cacheService);
        this.bidderCatalog = Objects.requireNonNull(bidderCatalog);
        this.eventsService = Objects.requireNonNull(eventsService);
        this.mapper = Objects.requireNonNull(mapper);

        this.cacheHost = Objects.requireNonNull(cacheService.getEndpointHost());
        this.cachePath = Objects.requireNonNull(cacheService.getEndpointPath());
        this.cacheAssetUrlTemplate = Objects.requireNonNull(cacheService.getCachedAssetURLTemplate());
    }

    /**
     * Creates an OpenRTB {@link BidResponse} from the bids supplied by the bidder,
     * including processing of winning bids with cache IDs.
     */
    Future<BidResponse> create(List<BidderResponse> bidderResponses, BidRequest bidRequest,
                               ExtRequestTargeting targeting, BidRequestCacheInfo cacheInfo, Account account,
                               Timeout timeout, boolean debugEnabled) {

        final Future<BidResponse> result;

        if (isEmptyBidderResponses(bidderResponses)) {
            result = Future.succeededFuture(BidResponse.builder()
                    .id(bidRequest.getId())
                    .cur(bidRequest.getCur().get(0))
                    .nbr(2)  // signal "Invalid Request"
                    .seatbid(Collections.emptyList())
<<<<<<< HEAD
                    .ext(mapper.mapper().valueToTree(
                            toExtBidResponse(bidderResponses, bidRequest, CacheServiceResult.empty(), debugEnabled)))
=======
                    .ext(Json.mapper.valueToTree(toExtBidResponse(
                            bidderResponses, bidRequest, CacheServiceResult.empty(), debugEnabled, null)))
>>>>>>> 5a860e84
                    .build());
        } else {
            final Set<Bid> winningBids = newOrEmptySet(targeting);
            final Set<Bid> winningBidsByBidder = newOrEmptySet(targeting);

            // determine winning bids only if targeting is present
            if (targeting != null) {
                populateWinningBids(bidderResponses, winningBids, winningBidsByBidder);
            }

            final Set<Bid> bidsToCache = cacheInfo.isShouldCacheWinningBidsOnly()
                    ? winningBids
                    : bidderResponses.stream().flatMap(BidResponseCreator::getBids).collect(Collectors.toSet());

            result = toBidsWithCacheIds(bidderResponses, bidsToCache, bidRequest.getImp(), cacheInfo, account, timeout)
                    .map(cacheResult -> toBidResponse(bidderResponses, bidRequest, targeting,
                            winningBids, winningBidsByBidder, cacheInfo, cacheResult, account, debugEnabled));
        }

        return result;
    }

    /**
     * Checks whether bidder responses are empty or contain no bids.
     */
    private static boolean isEmptyBidderResponses(List<BidderResponse> bidderResponses) {
        return bidderResponses.isEmpty() || bidderResponses.stream()
                .map(bidderResponse -> bidderResponse.getSeatBid().getBids())
                .allMatch(CollectionUtils::isEmpty);
    }

    /**
     * Returns {@link ExtBidResponse} object, populated with response time, errors and debug info (if requested)
     * from all bidders.
     */
    private ExtBidResponse toExtBidResponse(List<BidderResponse> bidderResponses, BidRequest bidRequest,
                                            CacheServiceResult cacheResult, boolean debugEnabled,
                                            Map<String, List<ExtBidderError>> bidErrors) {

        final ExtResponseDebug extResponseDebug = debugEnabled
                ? ExtResponseDebug.of(toExtHttpCalls(bidderResponses, cacheResult), bidRequest)
                : null;
        final Map<String, List<ExtBidderError>> errors =
                toExtBidderErrors(bidderResponses, bidRequest, cacheResult, bidErrors);
        final Map<String, Integer> responseTimeMillis = toResponseTimes(bidderResponses, cacheResult);

        return ExtBidResponse.of(extResponseDebug, errors, responseTimeMillis, bidRequest.getTmax(), null);
    }

    /**
     * Returns new {@link HashSet} in case of existing keywordsCreator or empty collection if null.
     */
    private static Set<Bid> newOrEmptySet(ExtRequestTargeting targeting) {
        return targeting != null ? new HashSet<>() : Collections.emptySet();
    }

    /**
     * Populates 2 input sets:
     * <p>
     * - winning bids for each impId (ad unit code) through all bidder responses.
     * <br>
     * - winning bids for each impId but for separate bidder.
     * <p>
     * Winning bid is the one with the highest price.
     */
    private static void populateWinningBids(List<BidderResponse> bidderResponses, Set<Bid> winningBids,
                                            Set<Bid> winningBidsByBidder) {
        final Map<String, Bid> winningBidsMap = new HashMap<>(); // impId -> Bid
        final Map<String, Map<String, Bid>> winningBidsByBidderMap = new HashMap<>(); // impId -> [bidder -> Bid]

        for (BidderResponse bidderResponse : bidderResponses) {
            final String bidder = bidderResponse.getBidder();

            for (BidderBid bidderBid : bidderResponse.getSeatBid().getBids()) {
                final Bid bid = bidderBid.getBid();

                tryAddWinningBid(bid, winningBidsMap);
                tryAddWinningBidByBidder(bid, bidder, winningBidsByBidderMap);
            }
        }

        winningBids.addAll(winningBidsMap.values());

        final List<Bid> bidsByBidder = winningBidsByBidderMap.values().stream()
                .flatMap(bidsByBidderMap -> bidsByBidderMap.values().stream())
                .collect(Collectors.toList());
        winningBidsByBidder.addAll(bidsByBidder);
    }

    /**
     * Tries to add a winning bid for each impId.
     */
    private static void tryAddWinningBid(Bid bid, Map<String, Bid> winningBids) {
        final String impId = bid.getImpid();

        if (!winningBids.containsKey(impId) || bid.getPrice().compareTo(winningBids.get(impId).getPrice()) > 0) {
            winningBids.put(impId, bid);
        }
    }

    /**
     * Tries to add a winning bid for each impId for separate bidder.
     */
    private static void tryAddWinningBidByBidder(Bid bid, String bidder,
                                                 Map<String, Map<String, Bid>> winningBidsByBidder) {
        final String impId = bid.getImpid();

        if (!winningBidsByBidder.containsKey(impId)) {
            final Map<String, Bid> bidsByBidder = new HashMap<>();
            bidsByBidder.put(bidder, bid);

            winningBidsByBidder.put(impId, bidsByBidder);
        } else {
            final Map<String, Bid> bidsByBidder = winningBidsByBidder.get(impId);

            if (!bidsByBidder.containsKey(bidder)
                    || bid.getPrice().compareTo(bidsByBidder.get(bidder).getPrice()) > 0) {
                bidsByBidder.put(bidder, bid);
            }
        }
    }

    private static Stream<Bid> getBids(BidderResponse bidderResponse) {
        return Stream.of(bidderResponse)
                .map(BidderResponse::getSeatBid)
                .filter(Objects::nonNull)
                .map(BidderSeatBid::getBids)
                .filter(Objects::nonNull)
                .flatMap(Collection::stream)
                .map(BidderBid::getBid);
    }

    /**
     * Corresponds cacheId (or null if not present) to each {@link Bid}.
     */
    private Future<CacheServiceResult> toBidsWithCacheIds(List<BidderResponse> bidderResponses, Set<Bid> bidsToCache,
                                                          List<Imp> imps, BidRequestCacheInfo cacheInfo,
                                                          Account account, Timeout timeout) {
        final Future<CacheServiceResult> result;

        if (!cacheInfo.isDoCaching()) {
            result = Future.succeededFuture(CacheServiceResult.of(null, null, toMapBidsWithEmptyCacheIds(bidsToCache)));
        } else {
            // do not submit bids with zero price to prebid cache
            final List<Bid> bidsWithNonZeroPrice = bidsToCache.stream()
                    .filter(bid -> bid.getPrice().compareTo(BigDecimal.ZERO) > 0)
                    .collect(Collectors.toList());

            final boolean shouldCacheVideoBids = cacheInfo.isShouldCacheVideoBids();
            final boolean eventsEnabled = Objects.equals(account.getEventsEnabled(), true);

            final List<String> videoBidIdsToModify = shouldCacheVideoBids && eventsEnabled
                    ? getVideoBidIdsToModify(bidderResponses, imps)
                    : Collections.emptyList();

            final CacheContext cacheContext = CacheContext.builder()
                    .cacheBidsTtl(cacheInfo.getCacheBidsTtl())
                    .cacheVideoBidsTtl(cacheInfo.getCacheVideoBidsTtl())
                    .shouldCacheBids(cacheInfo.isShouldCacheBids())
                    .shouldCacheVideoBids(shouldCacheVideoBids)
                    .videoBidIdsToModify(videoBidIdsToModify)
                    .build();

            result = cacheService.cacheBidsOpenrtb(bidsWithNonZeroPrice, imps, cacheContext, account, timeout)
                    .map(cacheResult -> addNotCachedBids(cacheResult, bidsToCache));
        }

        return result;
    }

    private List<String> getVideoBidIdsToModify(List<BidderResponse> bidderResponses, List<Imp> imps) {
        return bidderResponses.stream()
                .filter(bidderResponse -> bidderCatalog.isModifyingVastXmlAllowed(bidderResponse.getBidder()))
                .flatMap(BidResponseCreator::getBids)
                .filter(bid -> isVideoBid(bid, imps))
                .map(Bid::getId)
                .collect(Collectors.toList());
    }

    private static boolean isVideoBid(Bid bid, List<Imp> imps) {
        return imps.stream()
                .filter(imp -> imp.getVideo() != null)
                .map(Imp::getId)
                .anyMatch(impId -> bid.getImpid().equals(impId));
    }

    /**
     * Creates a map with {@link Bid} as a key and null as a value.
     */
    private static Map<Bid, CacheIdInfo> toMapBidsWithEmptyCacheIds(Set<Bid> bids) {
        return bids.stream()
                .collect(Collectors.toMap(Function.identity(), ignored -> CacheIdInfo.empty()));
    }

    /**
     * Adds bids with no cache id info.
     */
    private static CacheServiceResult addNotCachedBids(CacheServiceResult cacheResult, Set<Bid> bids) {
        final Map<Bid, CacheIdInfo> bidToCacheIdInfo = cacheResult.getCacheBids();

        if (bids.size() > bidToCacheIdInfo.size()) {
            final Map<Bid, CacheIdInfo> updatedBidToCacheIdInfo = new HashMap<>(bidToCacheIdInfo);
            for (Bid bid : bids) {
                if (!updatedBidToCacheIdInfo.containsKey(bid)) {
                    updatedBidToCacheIdInfo.put(bid, CacheIdInfo.empty());
                }
            }
            return CacheServiceResult.of(cacheResult.getHttpCall(), cacheResult.getError(), updatedBidToCacheIdInfo);
        }
        return cacheResult;
    }

    private static Map<String, List<ExtHttpCall>> toExtHttpCalls(List<BidderResponse> bidderResponses,
                                                                 CacheServiceResult cacheResult) {
        final Map<String, List<ExtHttpCall>> bidderHttpCalls = bidderResponses.stream()
                .collect(Collectors.toMap(BidderResponse::getBidder,
                        bidderResponse -> ListUtils.emptyIfNull(bidderResponse.getSeatBid().getHttpCalls())));

        final CacheHttpCall httpCall = cacheResult.getHttpCall();
        final ExtHttpCall cacheExtHttpCall = httpCall != null ? toExtHttpCall(httpCall) : null;
        final Map<String, List<ExtHttpCall>> cacheHttpCalls = cacheExtHttpCall != null
                ? Collections.singletonMap(CACHE, Collections.singletonList(cacheExtHttpCall))
                : Collections.emptyMap();

        final Map<String, List<ExtHttpCall>> httpCalls = new HashMap<>();
        httpCalls.putAll(bidderHttpCalls);
        httpCalls.putAll(cacheHttpCalls);
        return httpCalls.isEmpty() ? null : httpCalls;
    }

    private static ExtHttpCall toExtHttpCall(CacheHttpCall cacheHttpCall) {
        final CacheHttpRequest request = cacheHttpCall.getRequest();
        final CacheHttpResponse response = cacheHttpCall.getResponse();

        return ExtHttpCall.builder()
                .uri(request.getUri())
                .requestbody(request.getBody())
                .status(response != null ? response.getStatusCode() : null)
                .responsebody(response != null ? response.getBody() : null)
                .build();
    }

    private Map<String, List<ExtBidderError>> toExtBidderErrors(List<BidderResponse> bidderResponses,
                                                                BidRequest bidRequest, CacheServiceResult cacheResult,
                                                                Map<String, List<ExtBidderError>> bidErrors) {
        final Map<String, List<ExtBidderError>> errors = new HashMap<>();

        errors.putAll(extractBidderErrors(bidderResponses));
        errors.putAll(extractDeprecatedBiddersErrors(bidRequest));
        errors.putAll(extractCacheErrors(cacheResult));

        if (MapUtils.isNotEmpty(bidErrors)) {
            addBidErrors(errors, bidErrors);
        }

        return errors.isEmpty() ? null : errors;
    }

    /**
     * Adds bid errors: if value by key exists - add errors to its list, otherwise - add an entry.
     */
    private static void addBidErrors(Map<String, List<ExtBidderError>> errors,
                                     Map<String, List<ExtBidderError>> bidErrors) {
        for (Map.Entry<String, List<ExtBidderError>> errorEntry : bidErrors.entrySet()) {
            final List<ExtBidderError> extBidderErrors = errors.get(errorEntry.getKey());
            if (extBidderErrors != null) {
                extBidderErrors.addAll(errorEntry.getValue());
            } else {
                errors.put(errorEntry.getKey(), errorEntry.getValue());
            }
        }
    }

    /**
     * Returns a map with bidder name as a key and list of {@link ExtBidderError}s as a value.
     */
    private static Map<String, List<ExtBidderError>> extractBidderErrors(List<BidderResponse> bidderResponses) {
        return bidderResponses.stream()
                .filter(bidderResponse -> CollectionUtils.isNotEmpty(bidderResponse.getSeatBid().getErrors()))
                .collect(Collectors.toMap(BidderResponse::getBidder,
                        bidderResponse -> errorsDetails(bidderResponse.getSeatBid().getErrors())));
    }

    /**
     * Maps a list of {@link BidderError} to a list of {@link ExtBidderError}s.
     */
    private static List<ExtBidderError> errorsDetails(List<BidderError> errors) {
        return errors.stream()
                .map(bidderError -> ExtBidderError.of(bidderError.getType().getCode(), bidderError.getMessage()))
                .collect(Collectors.toList());
    }

    /**
     * Returns a map with deprecated bidder name as a key and list of {@link ExtBidderError}s as a value.
     */
    private Map<String, List<ExtBidderError>> extractDeprecatedBiddersErrors(BidRequest bidRequest) {
        return bidRequest.getImp().stream()
                .filter(imp -> imp.getExt() != null)
                .flatMap(imp -> asStream(imp.getExt().fieldNames()))
                .distinct()
                .filter(bidderCatalog::isDeprecatedName)
                .collect(Collectors.toMap(Function.identity(),
                        bidder -> Collections.singletonList(ExtBidderError.of(BidderError.Type.bad_input.getCode(),
                                bidderCatalog.errorForDeprecatedName(bidder)))));
    }

    /**
     * Returns a singleton map with "prebid" as a key and list of {@link ExtBidderError}s cache errors as a value.
     */
    private static Map<String, List<ExtBidderError>> extractCacheErrors(CacheServiceResult cacheResult) {
        final Throwable error = cacheResult.getError();
        if (error != null) {
            final ExtBidderError extBidderError = ExtBidderError.of(BidderError.Type.generic.getCode(),
                    error.getMessage());
            return Collections.singletonMap(PREBID_EXT, Collections.singletonList(extBidderError));
        }
        return Collections.emptyMap();
    }

    private static <T> Stream<T> asStream(Iterator<T> iterator) {
        final Iterable<T> iterable = () -> iterator;
        return StreamSupport.stream(iterable.spliterator(), false);
    }

    /**
     * Returns a map with response time by bidders and cache.
     */
    private static Map<String, Integer> toResponseTimes(List<BidderResponse> bidderResponses,
                                                        CacheServiceResult cacheResult) {
        final Map<String, Integer> responseTimeMillis = bidderResponses.stream()
                .collect(Collectors.toMap(BidderResponse::getBidder, BidderResponse::getResponseTime));

        final CacheHttpCall cacheHttpCall = cacheResult.getHttpCall();
        final Integer cacheResponseTime = cacheHttpCall != null ? cacheHttpCall.getResponseTimeMillis() : null;
        if (cacheResponseTime != null) {
            responseTimeMillis.put(CACHE, cacheResponseTime);
        }
        return responseTimeMillis;
    }

    /**
     * Returns {@link BidResponse} based on list of {@link BidderResponse}s and {@link CacheServiceResult}.
     */
    private BidResponse toBidResponse(
            List<BidderResponse> bidderResponses, BidRequest bidRequest, ExtRequestTargeting targeting,
            Set<Bid> winningBids, Set<Bid> winningBidsByBidder, BidRequestCacheInfo cacheInfo,
            CacheServiceResult cacheResult, Account account, boolean debugEnabled) {

        final Map<String, List<ExtBidderError>> bidErrors = new HashMap<>();
        final List<SeatBid> seatBids = bidderResponses.stream()
                .filter(bidderResponse -> !bidderResponse.getSeatBid().getBids().isEmpty())
                .map(bidderResponse -> toSeatBid(bidderResponse, targeting, bidRequest, winningBids,
                        winningBidsByBidder, cacheInfo, cacheResult.getCacheBids(), account, bidErrors))
                .collect(Collectors.toList());

        final ExtBidResponse extBidResponse =
                toExtBidResponse(bidderResponses, bidRequest, cacheResult, debugEnabled, bidErrors);

        return BidResponse.builder()
                .id(bidRequest.getId())
                .cur(bidRequest.getCur().get(0))
                .seatbid(seatBids)
                .ext(mapper.mapper().valueToTree(extBidResponse))
                .build();
    }

    /**
     * Creates an OpenRTB {@link SeatBid} for a bidder. It will contain all the bids supplied by a bidder and a "bidder"
     * extension field populated.
     */
    private SeatBid toSeatBid(BidderResponse bidderResponse, ExtRequestTargeting targeting, BidRequest bidRequest,
                              Set<Bid> winningBids, Set<Bid> winningBidsByBidder, BidRequestCacheInfo cacheInfo,
                              Map<Bid, CacheIdInfo> cachedBids, Account account,
                              Map<String, List<ExtBidderError>> bidErrors) {
        final String bidder = bidderResponse.getBidder();

        final List<Bid> bids = bidderResponse.getSeatBid().getBids().stream()
                .map(bidderBid -> toBid(bidderBid, bidder, targeting, bidRequest, winningBids, winningBidsByBidder,
                        cacheInfo, cachedBids, account, bidErrors))
                .filter(Objects::nonNull)
                .collect(Collectors.toList());

        return SeatBid.builder()
                .seat(bidder)
                .bid(bids)
                .group(0) // prebid cannot support roadblocking
                .build();
    }

    /**
     * Returns an OpenRTB {@link Bid} with "prebid" and "bidder" extension fields populated.
     */
    private Bid toBid(BidderBid bidderBid, String bidder, ExtRequestTargeting targeting, BidRequest bidRequest,
                      Set<Bid> winningBids, Set<Bid> winningBidsByBidder, BidRequestCacheInfo cacheInfo,
                      Map<Bid, CacheIdInfo> bidsWithCacheIds, Account account,
                      Map<String, List<ExtBidderError>> bidErrors) {

        final Bid bid = bidderBid.getBid();
        final BidType bidType = bidderBid.getType();

        final boolean isApp = bidRequest.getApp() != null;
        if (isApp && bidType.equals(BidType.xNative)) {
            try {
                addNativeMarkup(bid, bidRequest.getImp());
            } catch (PreBidException e) {
                bidErrors.putIfAbsent(bidder, new ArrayList<>());
                bidErrors.get(bidder)
                        .add(ExtBidderError.of(BidderError.Type.bad_server_response.getCode(), e.getMessage()));
                return null;
            }
        }

        final boolean eventsEnabled = Objects.equals(account.getEventsEnabled(), true);
        final Events events = eventsEnabled ? eventsService.createEvent(bid.getId(), account.getId()) : null;

        final Map<String, String> targetingKeywords;
        final ExtResponseCache cache;

        if (targeting != null && winningBidsByBidder.contains(bid)) {
            final CacheIdInfo cacheIdInfo = bidsWithCacheIds.get(bid);
            final String cacheId = cacheIdInfo != null ? cacheIdInfo.getCacheId() : null;
            final String videoCacheId = cacheIdInfo != null ? cacheIdInfo.getVideoCacheId() : null;

            if ((videoCacheId != null && !cacheInfo.isReturnCreativeVideoBids())
                    || (cacheId != null && !cacheInfo.isReturnCreativeBids())) {
                bid.setAdm(null);
            }

            final TargetingKeywordsCreator keywordsCreator = keywordsCreator(targeting, isApp);
            final Map<BidType, TargetingKeywordsCreator> keywordsCreatorByBidType =
                    keywordsCreatorByBidType(targeting, isApp);
            final boolean isWinningBid = winningBids.contains(bid);
            final String winUrl = eventsEnabled && bidType != BidType.video
                    ? HttpUtil.encodeUrl(eventsService.winUrlTargeting(account.getId()))
                    : null;
            targetingKeywords = keywordsCreatorByBidType.getOrDefault(bidType, keywordsCreator)
                    .makeFor(bid, bidder, isWinningBid, cacheId, videoCacheId, cacheHost, cachePath, winUrl);

            final CacheAsset bids = cacheId != null ? toCacheAsset(cacheId) : null;
            final CacheAsset vastXml = videoCacheId != null ? toCacheAsset(videoCacheId) : null;
            cache = bids != null || vastXml != null ? ExtResponseCache.of(bids, vastXml) : null;
        } else {
            targetingKeywords = null;
            cache = null;
        }

        final ExtBidPrebid prebidExt = ExtBidPrebid.of(bidType, targetingKeywords, cache, events);
        final ExtPrebid<ExtBidPrebid, ObjectNode> bidExt = ExtPrebid.of(prebidExt, bid.getExt());
        bid.setExt(mapper.mapper().valueToTree(bidExt));

        return bid;
    }

    private static void addNativeMarkup(Bid bid, List<Imp> imps) {
        final Response nativeMarkup;
        try {
            nativeMarkup = Json.decodeValue(bid.getAdm(), Response.class);
        } catch (DecodeException e) {
            throw new PreBidException(e.getMessage());
        }

        final List<Asset> responseAssets = nativeMarkup.getAssets();
        if (CollectionUtils.isNotEmpty(responseAssets)) {
            final Native nativeImp = imps.stream()
                    .filter(imp -> imp.getId().equals(bid.getImpid()) && imp.getXNative() != null)
                    .findFirst()
                    .map(Imp::getXNative)
                    .orElseThrow(() -> new PreBidException("Could not find native imp"));

            final Request nativeRequest;
            try {
                nativeRequest = Json.mapper.readValue(nativeImp.getRequest(), Request.class);
            } catch (JsonProcessingException e) {
                throw new PreBidException(e.getMessage());
            }

            responseAssets.forEach(asset -> setAssetTypes(asset, nativeRequest.getAssets()));
            bid.setAdm(Json.encode(nativeMarkup));
        }
    }

    private static void setAssetTypes(Asset responseAsset, List<com.iab.openrtb.request.Asset> requestAssets) {
        if (responseAsset.getImg() != null) {
            final ImageObject img = getAssetById(responseAsset.getId(), requestAssets).getImg();
            final Integer type = img != null ? img.getType() : null;
            if (type != null) {
                responseAsset.getImg().setType(type);
            }
        }
        if (responseAsset.getData() != null) {
            final DataObject data = getAssetById(responseAsset.getId(), requestAssets).getData();
            final Integer type = data != null ? data.getType() : null;
            if (type != null) {
                responseAsset.getData().setType(type);
            }
        }
    }

    private static com.iab.openrtb.request.Asset getAssetById(int assetId,
                                                              List<com.iab.openrtb.request.Asset> requestAssets) {
        return requestAssets.stream()
                .filter(asset -> asset.getId() == assetId)
                .findFirst()
                .orElse(com.iab.openrtb.request.Asset.EMPTY);
    }

    /**
     * Extracts targeting keywords settings from the bid request and creates {@link TargetingKeywordsCreator}
     * instance if it is present.
     * <p>
     */
    private TargetingKeywordsCreator keywordsCreator(ExtRequestTargeting targeting, boolean isApp) {
        final JsonNode pricegranularity = targeting.getPricegranularity();
        return pricegranularity == null || pricegranularity.isNull()
                ? null
                : TargetingKeywordsCreator.create(parsePriceGranularity(pricegranularity),
                targeting.getIncludewinners(), targeting.getIncludebidderkeys(), isApp);
    }

    /**
     * Returns a map of {@link BidType} to correspondent {@link TargetingKeywordsCreator}
     * extracted from {@link ExtRequestTargeting} if it exists.
     */
    private Map<BidType, TargetingKeywordsCreator> keywordsCreatorByBidType(ExtRequestTargeting targeting,
                                                                            boolean isApp) {
        final ExtMediaTypePriceGranularity mediaTypePriceGranularity = targeting.getMediatypepricegranularity();

        if (mediaTypePriceGranularity == null) {
            return Collections.emptyMap();
        }

        final Map<BidType, TargetingKeywordsCreator> result = new HashMap<>();

        final ObjectNode banner = mediaTypePriceGranularity.getBanner();
        final boolean isBannerNull = banner == null || banner.isNull();
        if (!isBannerNull) {
            result.put(BidType.banner, TargetingKeywordsCreator.create(parsePriceGranularity(banner),
                    targeting.getIncludewinners(), targeting.getIncludebidderkeys(), isApp));
        }

        final ObjectNode video = mediaTypePriceGranularity.getVideo();
        final boolean isVideoNull = video == null || video.isNull();
        if (!isVideoNull) {
            result.put(BidType.video, TargetingKeywordsCreator.create(parsePriceGranularity(video),
                    targeting.getIncludewinners(), targeting.getIncludebidderkeys(), isApp));
        }

        final ObjectNode xNative = mediaTypePriceGranularity.getXNative();
        final boolean isNativeNull = xNative == null || xNative.isNull();
        if (!isNativeNull) {
            result.put(BidType.xNative, TargetingKeywordsCreator.create(parsePriceGranularity(xNative),
                    targeting.getIncludewinners(), targeting.getIncludebidderkeys(), isApp));
        }

        return result;
    }

    /**
     * Parse {@link JsonNode} to {@link List} of {@link ExtPriceGranularity}. Throws {@link PreBidException} in
     * case of errors during decoding pricegranularity.
     */
    private ExtPriceGranularity parsePriceGranularity(JsonNode priceGranularity) {
        try {
            return mapper.mapper().treeToValue(priceGranularity, ExtPriceGranularity.class);
        } catch (JsonProcessingException e) {
            throw new PreBidException(String.format("Error decoding bidRequest.prebid.targeting.pricegranularity: %s",
                    e.getMessage()), e);
        }
    }

    /**
     * Creates {@link CacheAsset} for the given cache ID.
     */
    private CacheAsset toCacheAsset(String cacheId) {
        return CacheAsset.of(cacheAssetUrlTemplate.concat(cacheId), cacheId);
    }
}<|MERGE_RESOLUTION|>--- conflicted
+++ resolved
@@ -15,11 +15,6 @@
 import com.iab.openrtb.response.Response;
 import com.iab.openrtb.response.SeatBid;
 import io.vertx.core.Future;
-<<<<<<< HEAD
-=======
-import io.vertx.core.json.DecodeException;
-import io.vertx.core.json.Json;
->>>>>>> 5a860e84
 import org.apache.commons.collections4.CollectionUtils;
 import org.apache.commons.collections4.ListUtils;
 import org.apache.commons.collections4.MapUtils;
@@ -39,6 +34,7 @@
 import org.prebid.server.events.EventsService;
 import org.prebid.server.exception.PreBidException;
 import org.prebid.server.execution.Timeout;
+import org.prebid.server.json.DecodeException;
 import org.prebid.server.json.JacksonMapper;
 import org.prebid.server.proto.openrtb.ext.ExtPrebid;
 import org.prebid.server.proto.openrtb.ext.request.ExtMediaTypePriceGranularity;
@@ -115,13 +111,8 @@
                     .cur(bidRequest.getCur().get(0))
                     .nbr(2)  // signal "Invalid Request"
                     .seatbid(Collections.emptyList())
-<<<<<<< HEAD
-                    .ext(mapper.mapper().valueToTree(
-                            toExtBidResponse(bidderResponses, bidRequest, CacheServiceResult.empty(), debugEnabled)))
-=======
-                    .ext(Json.mapper.valueToTree(toExtBidResponse(
+                    .ext(mapper.mapper().valueToTree(toExtBidResponse(
                             bidderResponses, bidRequest, CacheServiceResult.empty(), debugEnabled, null)))
->>>>>>> 5a860e84
                     .build());
         } else {
             final Set<Bid> winningBids = newOrEmptySet(targeting);
@@ -575,10 +566,10 @@
         return bid;
     }
 
-    private static void addNativeMarkup(Bid bid, List<Imp> imps) {
+    private void addNativeMarkup(Bid bid, List<Imp> imps) {
         final Response nativeMarkup;
         try {
-            nativeMarkup = Json.decodeValue(bid.getAdm(), Response.class);
+            nativeMarkup = mapper.decodeValue(bid.getAdm(), Response.class);
         } catch (DecodeException e) {
             throw new PreBidException(e.getMessage());
         }
@@ -593,13 +584,13 @@
 
             final Request nativeRequest;
             try {
-                nativeRequest = Json.mapper.readValue(nativeImp.getRequest(), Request.class);
+                nativeRequest = mapper.mapper().readValue(nativeImp.getRequest(), Request.class);
             } catch (JsonProcessingException e) {
                 throw new PreBidException(e.getMessage());
             }
 
             responseAssets.forEach(asset -> setAssetTypes(asset, nativeRequest.getAssets()));
-            bid.setAdm(Json.encode(nativeMarkup));
+            bid.setAdm(mapper.encode(nativeMarkup));
         }
     }
 
