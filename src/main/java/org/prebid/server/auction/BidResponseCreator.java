package org.prebid.server.auction;

import com.fasterxml.jackson.core.JsonProcessingException;
import com.fasterxml.jackson.databind.JsonNode;
import com.fasterxml.jackson.databind.node.ObjectNode;
import com.iab.openrtb.request.BidRequest;
import com.iab.openrtb.request.DataObject;
import com.iab.openrtb.request.ImageObject;
import com.iab.openrtb.request.Imp;
import com.iab.openrtb.request.Native;
import com.iab.openrtb.request.Request;
import com.iab.openrtb.request.Video;
import com.iab.openrtb.response.Asset;
import com.iab.openrtb.response.Bid;
import com.iab.openrtb.response.BidResponse;
import com.iab.openrtb.response.Response;
import com.iab.openrtb.response.SeatBid;
import io.vertx.core.Future;
import org.apache.commons.collections4.CollectionUtils;
import org.apache.commons.collections4.ListUtils;
import org.apache.commons.collections4.MapUtils;
import org.apache.commons.lang3.BooleanUtils;
import org.prebid.server.auction.model.BidRequestCacheInfo;
import org.prebid.server.auction.model.BidderResponse;
import org.prebid.server.bidder.BidderCatalog;
import org.prebid.server.bidder.model.BidderBid;
import org.prebid.server.bidder.model.BidderError;
import org.prebid.server.bidder.model.BidderSeatBid;
import org.prebid.server.cache.CacheService;
import org.prebid.server.cache.model.CacheContext;
import org.prebid.server.cache.model.CacheHttpCall;
import org.prebid.server.cache.model.CacheHttpRequest;
import org.prebid.server.cache.model.CacheHttpResponse;
import org.prebid.server.cache.model.CacheIdInfo;
import org.prebid.server.cache.model.CacheServiceResult;
import org.prebid.server.events.EventsService;
import org.prebid.server.exception.InvalidRequestException;
import org.prebid.server.exception.PreBidException;
import org.prebid.server.execution.Timeout;
import org.prebid.server.json.DecodeException;
import org.prebid.server.json.JacksonMapper;
import org.prebid.server.proto.openrtb.ext.ExtPrebid;
import org.prebid.server.proto.openrtb.ext.request.ExtImp;
import org.prebid.server.proto.openrtb.ext.request.ExtImpPrebid;
import org.prebid.server.proto.openrtb.ext.request.ExtMediaTypePriceGranularity;
import org.prebid.server.proto.openrtb.ext.request.ExtOptions;
import org.prebid.server.proto.openrtb.ext.request.ExtPriceGranularity;
import org.prebid.server.proto.openrtb.ext.request.ExtRequestTargeting;
import org.prebid.server.proto.openrtb.ext.response.BidType;
import org.prebid.server.proto.openrtb.ext.response.CacheAsset;
import org.prebid.server.proto.openrtb.ext.response.Events;
import org.prebid.server.proto.openrtb.ext.response.ExtBidPrebid;
import org.prebid.server.proto.openrtb.ext.response.ExtBidResponse;
import org.prebid.server.proto.openrtb.ext.response.ExtBidderError;
import org.prebid.server.proto.openrtb.ext.response.ExtHttpCall;
import org.prebid.server.proto.openrtb.ext.response.ExtResponseCache;
import org.prebid.server.proto.openrtb.ext.response.ExtResponseDebug;
import org.prebid.server.settings.model.Account;
import org.prebid.server.settings.model.VideoStoredDataResult;
import org.prebid.server.util.HttpUtil;

import java.math.BigDecimal;
import java.util.ArrayList;
import java.util.Collection;
import java.util.Collections;
import java.util.HashMap;
import java.util.HashSet;
import java.util.Iterator;
import java.util.List;
import java.util.Map;
import java.util.Objects;
import java.util.Set;
import java.util.UUID;
import java.util.function.Consumer;
import java.util.function.Function;
import java.util.stream.Collectors;
import java.util.stream.Stream;
import java.util.stream.StreamSupport;

public class BidResponseCreator {

    private static final String CACHE = "cache";
    private static final String PREBID_EXT = "prebid";

    private final CacheService cacheService;
    private final BidderCatalog bidderCatalog;
    private final EventsService eventsService;
    private final JacksonMapper mapper;

    private final String cacheHost;
    private final String cachePath;
    private final String cacheAssetUrlTemplate;
    private final StoredRequestProcessor storedRequestProcessor;
    private final Consumer<List<BidderResponse>> overwriteBidIdConsumer;

    public BidResponseCreator(CacheService cacheService, BidderCatalog bidderCatalog, EventsService eventsService,
<<<<<<< HEAD
                              StoredRequestProcessor storedRequestProcessor, boolean generateBidId) {
=======
                              StoredRequestProcessor storedRequestProcessor, JacksonMapper mapper) {
>>>>>>> 84306b31
        this.cacheService = Objects.requireNonNull(cacheService);
        this.bidderCatalog = Objects.requireNonNull(bidderCatalog);
        this.eventsService = Objects.requireNonNull(eventsService);
        this.cacheHost = Objects.requireNonNull(cacheService.getEndpointHost());
        this.cachePath = Objects.requireNonNull(cacheService.getEndpointPath());
        this.cacheAssetUrlTemplate = Objects.requireNonNull(cacheService.getCachedAssetURLTemplate());
        this.storedRequestProcessor = Objects.requireNonNull(storedRequestProcessor);
<<<<<<< HEAD

        if (generateBidId) {
            overwriteBidIdConsumer = bidderResponses -> {
                if (CollectionUtils.isNotEmpty(bidderResponses)) {
                    bidderResponses.stream()
                            .filter(Objects::nonNull)
                            .map(BidderResponse::getSeatBid)
                            .filter(Objects::nonNull)
                            .map(BidderSeatBid::getBids)
                            .filter(Objects::nonNull)
                            .forEach(bidderBids -> {
                                bidderBids.stream()
                                        .filter(Objects::nonNull)
                                        .map(BidderBid::getBid)
                                        .filter(Objects::nonNull)
                                        .forEach(bid -> bid.setId(UUID.randomUUID().toString()));
                            });
                }
            };
        } else {
            overwriteBidIdConsumer = bidderResponses -> {
            };
        }
=======
        this.mapper = Objects.requireNonNull(mapper);
>>>>>>> 84306b31
    }

    /**
     * Creates an OpenRTB {@link BidResponse} from the bids supplied by the bidder,
     * including processing of winning bids with cache IDs.
     */
    Future<BidResponse> create(List<BidderResponse> bidderResponses, BidRequest bidRequest,
                               ExtRequestTargeting targeting, BidRequestCacheInfo cacheInfo, Account account,
                               Timeout timeout, boolean debugEnabled) {

        final Future<BidResponse> result;

        if (isEmptyBidderResponses(bidderResponses)) {
            result = Future.succeededFuture(BidResponse.builder()
                    .id(bidRequest.getId())
                    .cur(bidRequest.getCur().get(0))
                    .nbr(0) // signal "Unknown Error"
                    .seatbid(Collections.emptyList())
                    .ext(mapper.mapper().valueToTree(toExtBidResponse(bidderResponses, bidRequest,
                            CacheServiceResult.empty(), VideoStoredDataResult.empty(), debugEnabled, null)))
                    .build());
        } else {
            overwriteBidIdConsumer.accept(bidderResponses);
            final Set<Bid> winningBids = newOrEmptySet(targeting);
            final Set<Bid> winningBidsByBidder = newOrEmptySet(targeting);

            // determine winning bids only if targeting is present
            if (targeting != null) {
                populateWinningBids(bidderResponses, winningBids, winningBidsByBidder);
            }

            final Set<Bid> bidsToCache = cacheInfo.isShouldCacheWinningBidsOnly()
                    ? winningBids
                    : bidderResponses.stream().flatMap(BidResponseCreator::getBids).collect(Collectors.toSet());

            result = toBidsWithCacheIds(bidderResponses, bidsToCache, bidRequest.getImp(), cacheInfo, account, timeout)
                    .compose(cacheResult -> videoStoredDataResult(bidRequest.getImp(), timeout)
                            .map(videoStoredDataResult -> toBidResponse(bidderResponses, bidRequest, targeting,
                                    winningBids, winningBidsByBidder, cacheInfo, cacheResult, videoStoredDataResult,
                                    account, debugEnabled)));
        }

        return result;
    }

    /**
     * Checks whether bidder responses are empty or contain no bids.
     */
    private static boolean isEmptyBidderResponses(List<BidderResponse> bidderResponses) {
        return bidderResponses.isEmpty() || bidderResponses.stream()
                .map(bidderResponse -> bidderResponse.getSeatBid().getBids())
                .allMatch(CollectionUtils::isEmpty);
    }

    /**
     * Returns {@link ExtBidResponse} object, populated with response time, errors and debug info (if requested)
     * from all bidders.
     */
    private ExtBidResponse toExtBidResponse(List<BidderResponse> bidderResponses, BidRequest bidRequest,
                                            CacheServiceResult cacheResult, VideoStoredDataResult videoStoredDataResult,
                                            boolean debugEnabled, Map<String, List<ExtBidderError>> bidErrors) {

        final ExtResponseDebug extResponseDebug = debugEnabled
                ? ExtResponseDebug.of(toExtHttpCalls(bidderResponses, cacheResult), bidRequest)
                : null;
        final Map<String, List<ExtBidderError>> errors =
                toExtBidderErrors(bidderResponses, bidRequest, cacheResult, videoStoredDataResult, bidErrors);
        final Map<String, Integer> responseTimeMillis = toResponseTimes(bidderResponses, cacheResult);

        return ExtBidResponse.of(extResponseDebug, errors, responseTimeMillis, bidRequest.getTmax(), null);
    }

    /**
     * Returns new {@link HashSet} in case of existing keywordsCreator or empty collection if null.
     */
    private static Set<Bid> newOrEmptySet(ExtRequestTargeting targeting) {
        return targeting != null ? new HashSet<>() : Collections.emptySet();
    }

    /**
     * Populates 2 input sets:
     * <p>
     * - winning bids for each impId (ad unit code) through all bidder responses.
     * <br>
     * - winning bids for each impId but for separate bidder.
     * <p>
     * Winning bid is the one with the highest price.
     */
    private static void populateWinningBids(List<BidderResponse> bidderResponses, Set<Bid> winningBids,
                                            Set<Bid> winningBidsByBidder) {
        final Map<String, Bid> winningBidsMap = new HashMap<>(); // impId -> Bid
        final Map<String, Map<String, Bid>> winningBidsByBidderMap = new HashMap<>(); // impId -> [bidder -> Bid]

        for (BidderResponse bidderResponse : bidderResponses) {
            final String bidder = bidderResponse.getBidder();

            for (BidderBid bidderBid : bidderResponse.getSeatBid().getBids()) {
                final Bid bid = bidderBid.getBid();

                tryAddWinningBid(bid, winningBidsMap);
                tryAddWinningBidByBidder(bid, bidder, winningBidsByBidderMap);
            }
        }

        winningBids.addAll(winningBidsMap.values());

        final List<Bid> bidsByBidder = winningBidsByBidderMap.values().stream()
                .flatMap(bidsByBidderMap -> bidsByBidderMap.values().stream())
                .collect(Collectors.toList());
        winningBidsByBidder.addAll(bidsByBidder);
    }

    /**
     * Tries to add a winning bid for each impId.
     */
    private static void tryAddWinningBid(Bid bid, Map<String, Bid> winningBids) {
        final String impId = bid.getImpid();

        if (!winningBids.containsKey(impId) || bid.getPrice().compareTo(winningBids.get(impId).getPrice()) > 0) {
            winningBids.put(impId, bid);
        }
    }

    /**
     * Tries to add a winning bid for each impId for separate bidder.
     */
    private static void tryAddWinningBidByBidder(Bid bid, String bidder,
                                                 Map<String, Map<String, Bid>> winningBidsByBidder) {
        final String impId = bid.getImpid();

        if (!winningBidsByBidder.containsKey(impId)) {
            final Map<String, Bid> bidsByBidder = new HashMap<>();
            bidsByBidder.put(bidder, bid);

            winningBidsByBidder.put(impId, bidsByBidder);
        } else {
            final Map<String, Bid> bidsByBidder = winningBidsByBidder.get(impId);

            if (!bidsByBidder.containsKey(bidder)
                    || bid.getPrice().compareTo(bidsByBidder.get(bidder).getPrice()) > 0) {
                bidsByBidder.put(bidder, bid);
            }
        }
    }

    private static Stream<Bid> getBids(BidderResponse bidderResponse) {
        return Stream.of(bidderResponse)
                .map(BidderResponse::getSeatBid)
                .filter(Objects::nonNull)
                .map(BidderSeatBid::getBids)
                .filter(Objects::nonNull)
                .flatMap(Collection::stream)
                .map(BidderBid::getBid);
    }

    /**
     * Corresponds cacheId (or null if not present) to each {@link Bid}.
     */
    private Future<CacheServiceResult> toBidsWithCacheIds(List<BidderResponse> bidderResponses, Set<Bid> bidsToCache,
                                                          List<Imp> imps, BidRequestCacheInfo cacheInfo,
                                                          Account account, Timeout timeout) {
        final Future<CacheServiceResult> result;

        if (!cacheInfo.isDoCaching()) {
            result = Future.succeededFuture(CacheServiceResult.of(null, null, toMapBidsWithEmptyCacheIds(bidsToCache)));
        } else {
            // do not submit bids with zero price to prebid cache
            final List<Bid> bidsWithNonZeroPrice = bidsToCache.stream()
                    .filter(bid -> bid.getPrice().compareTo(BigDecimal.ZERO) > 0)
                    .collect(Collectors.toList());

            final boolean shouldCacheVideoBids = cacheInfo.isShouldCacheVideoBids();
            final boolean eventsEnabled = Objects.equals(account.getEventsEnabled(), true);

            final List<String> videoBidIdsToModify = shouldCacheVideoBids && eventsEnabled
                    ? getVideoBidIdsToModify(bidderResponses, imps)
                    : Collections.emptyList();

            final CacheContext cacheContext = CacheContext.builder()
                    .cacheBidsTtl(cacheInfo.getCacheBidsTtl())
                    .cacheVideoBidsTtl(cacheInfo.getCacheVideoBidsTtl())
                    .shouldCacheBids(cacheInfo.isShouldCacheBids())
                    .shouldCacheVideoBids(shouldCacheVideoBids)
                    .videoBidIdsToModify(videoBidIdsToModify)
                    .build();

            result = cacheService.cacheBidsOpenrtb(bidsWithNonZeroPrice, imps, cacheContext, account, timeout)
                    .map(cacheResult -> addNotCachedBids(cacheResult, bidsToCache));
        }

        return result;
    }

    private List<String> getVideoBidIdsToModify(List<BidderResponse> bidderResponses, List<Imp> imps) {
        return bidderResponses.stream()
                .filter(bidderResponse -> bidderCatalog.isModifyingVastXmlAllowed(bidderResponse.getBidder()))
                .flatMap(BidResponseCreator::getBids)
                .filter(bid -> isVideoBid(bid, imps))
                .map(Bid::getId)
                .collect(Collectors.toList());
    }

    private static boolean isVideoBid(Bid bid, List<Imp> imps) {
        return imps.stream()
                .filter(imp -> imp.getVideo() != null)
                .map(Imp::getId)
                .anyMatch(impId -> bid.getImpid().equals(impId));
    }

    /**
     * Creates a map with {@link Bid} as a key and null as a value.
     */
    private static Map<Bid, CacheIdInfo> toMapBidsWithEmptyCacheIds(Set<Bid> bids) {
        return bids.stream()
                .collect(Collectors.toMap(Function.identity(), ignored -> CacheIdInfo.empty()));
    }

    /**
     * Adds bids with no cache id info.
     */
    private static CacheServiceResult addNotCachedBids(CacheServiceResult cacheResult, Set<Bid> bids) {
        final Map<Bid, CacheIdInfo> bidToCacheIdInfo = cacheResult.getCacheBids();

        if (bids.size() > bidToCacheIdInfo.size()) {
            final Map<Bid, CacheIdInfo> updatedBidToCacheIdInfo = new HashMap<>(bidToCacheIdInfo);
            for (Bid bid : bids) {
                if (!updatedBidToCacheIdInfo.containsKey(bid)) {
                    updatedBidToCacheIdInfo.put(bid, CacheIdInfo.empty());
                }
            }
            return CacheServiceResult.of(cacheResult.getHttpCall(), cacheResult.getError(), updatedBidToCacheIdInfo);
        }
        return cacheResult;
    }

    private static Map<String, List<ExtHttpCall>> toExtHttpCalls(List<BidderResponse> bidderResponses,
                                                                 CacheServiceResult cacheResult) {
        final Map<String, List<ExtHttpCall>> bidderHttpCalls = bidderResponses.stream()
                .collect(Collectors.toMap(BidderResponse::getBidder,
                        bidderResponse -> ListUtils.emptyIfNull(bidderResponse.getSeatBid().getHttpCalls())));

        final CacheHttpCall httpCall = cacheResult.getHttpCall();
        final ExtHttpCall cacheExtHttpCall = httpCall != null ? toExtHttpCall(httpCall) : null;
        final Map<String, List<ExtHttpCall>> cacheHttpCalls = cacheExtHttpCall != null
                ? Collections.singletonMap(CACHE, Collections.singletonList(cacheExtHttpCall))
                : Collections.emptyMap();

        final Map<String, List<ExtHttpCall>> httpCalls = new HashMap<>();
        httpCalls.putAll(bidderHttpCalls);
        httpCalls.putAll(cacheHttpCalls);
        return httpCalls.isEmpty() ? null : httpCalls;
    }

    private static ExtHttpCall toExtHttpCall(CacheHttpCall cacheHttpCall) {
        final CacheHttpRequest request = cacheHttpCall.getRequest();
        final CacheHttpResponse response = cacheHttpCall.getResponse();

        return ExtHttpCall.builder()
                .uri(request.getUri())
                .requestbody(request.getBody())
                .status(response != null ? response.getStatusCode() : null)
                .responsebody(response != null ? response.getBody() : null)
                .build();
    }

    private Map<String, List<ExtBidderError>> toExtBidderErrors(List<BidderResponse> bidderResponses,
                                                                BidRequest bidRequest, CacheServiceResult cacheResult,
                                                                VideoStoredDataResult videoStoredDataResult,
                                                                Map<String, List<ExtBidderError>> bidErrors) {
        final Map<String, List<ExtBidderError>> errors = new HashMap<>();

        errors.putAll(extractBidderErrors(bidderResponses));
        errors.putAll(extractDeprecatedBiddersErrors(bidRequest));
        errors.putAll(extractPrebidErrors(cacheResult, videoStoredDataResult));

        if (MapUtils.isNotEmpty(bidErrors)) {
            addBidErrors(errors, bidErrors);
        }

        return errors.isEmpty() ? null : errors;
    }

    /**
     * Returns a map with bidder name as a key and list of {@link ExtBidderError}s as a value.
     */
    private static Map<String, List<ExtBidderError>> extractBidderErrors(List<BidderResponse> bidderResponses) {
        return bidderResponses.stream()
                .filter(bidderResponse -> CollectionUtils.isNotEmpty(bidderResponse.getSeatBid().getErrors()))
                .collect(Collectors.toMap(BidderResponse::getBidder,
                        bidderResponse -> errorsDetails(bidderResponse.getSeatBid().getErrors())));
    }

    /**
     * Maps a list of {@link BidderError} to a list of {@link ExtBidderError}s.
     */
    private static List<ExtBidderError> errorsDetails(List<BidderError> errors) {
        return errors.stream()
                .map(bidderError -> ExtBidderError.of(bidderError.getType().getCode(), bidderError.getMessage()))
                .collect(Collectors.toList());
    }

    /**
     * Returns a map with deprecated bidder name as a key and list of {@link ExtBidderError}s as a value.
     */
    private Map<String, List<ExtBidderError>> extractDeprecatedBiddersErrors(BidRequest bidRequest) {
        return bidRequest.getImp().stream()
                .filter(imp -> imp.getExt() != null)
                .flatMap(imp -> asStream(imp.getExt().fieldNames()))
                .distinct()
                .filter(bidderCatalog::isDeprecatedName)
                .collect(Collectors.toMap(Function.identity(),
                        bidder -> Collections.singletonList(ExtBidderError.of(BidderError.Type.bad_input.getCode(),
                                bidderCatalog.errorForDeprecatedName(bidder)))));
    }

    /**
     * Returns a singleton map with "prebid" as a key and list of {@link ExtBidderError}s cache errors as a value.
     */
    private static Map<String, List<ExtBidderError>> extractPrebidErrors(CacheServiceResult cacheResult,
                                                                         VideoStoredDataResult videoStoredDataResult) {
        final List<ExtBidderError> cacheErrors = extractCacheErrors(cacheResult);
        final List<ExtBidderError> storedErrors = extractStoredErrors(videoStoredDataResult);
        if (cacheErrors.isEmpty() && storedErrors.isEmpty()) {
            return Collections.emptyMap();
        }

        final List<ExtBidderError> collectedErrors = Stream.concat(storedErrors.stream(), cacheErrors.stream())
                .collect(Collectors.toList());

        return Collections.singletonMap(PREBID_EXT, collectedErrors);
    }

    /**
     * Returns a list of {@link ExtBidderError}s of cache errors.
     */
    private static List<ExtBidderError> extractCacheErrors(CacheServiceResult cacheResult) {
        final Throwable error = cacheResult.getError();
        if (error != null) {
            final ExtBidderError extBidderError = ExtBidderError.of(BidderError.Type.generic.getCode(),
                    error.getMessage());
            return Collections.singletonList(extBidderError);
        }
        return Collections.emptyList();
    }

    /**
     * Returns a list of {@link ExtBidderError}s of stored request errors.
     */
    private static List<ExtBidderError> extractStoredErrors(VideoStoredDataResult videoStoredDataResult) {
        final List<String> errors = videoStoredDataResult.getErrors();
        if (CollectionUtils.isNotEmpty(errors)) {
            return errors.stream()
                    .map(message -> ExtBidderError.of(BidderError.Type.generic.getCode(), message))
                    .collect(Collectors.toList());
        }
        return Collections.emptyList();
    }

    /**
     * Adds bid errors: if value by key exists - add errors to its list, otherwise - add an entry.
     */
    private static void addBidErrors(Map<String, List<ExtBidderError>> errors,
                                     Map<String, List<ExtBidderError>> bidErrors) {
        for (Map.Entry<String, List<ExtBidderError>> errorEntry : bidErrors.entrySet()) {
            final List<ExtBidderError> extBidderErrors = errors.get(errorEntry.getKey());
            if (extBidderErrors != null) {
                extBidderErrors.addAll(errorEntry.getValue());
            } else {
                errors.put(errorEntry.getKey(), errorEntry.getValue());
            }
        }
    }

    private static <T> Stream<T> asStream(Iterator<T> iterator) {
        final Iterable<T> iterable = () -> iterator;
        return StreamSupport.stream(iterable.spliterator(), false);
    }

    /**
     * Returns a map with response time by bidders and cache.
     */
    private static Map<String, Integer> toResponseTimes(List<BidderResponse> bidderResponses,
                                                        CacheServiceResult cacheResult) {
        final Map<String, Integer> responseTimeMillis = bidderResponses.stream()
                .collect(Collectors.toMap(BidderResponse::getBidder, BidderResponse::getResponseTime));

        final CacheHttpCall cacheHttpCall = cacheResult.getHttpCall();
        final Integer cacheResponseTime = cacheHttpCall != null ? cacheHttpCall.getResponseTimeMillis() : null;
        if (cacheResponseTime != null) {
            responseTimeMillis.put(CACHE, cacheResponseTime);
        }
        return responseTimeMillis;
    }

    /**
     * Returns {@link BidResponse} based on list of {@link BidderResponse}s and {@link CacheServiceResult}.
     */
    private BidResponse toBidResponse(
            List<BidderResponse> bidderResponses, BidRequest bidRequest, ExtRequestTargeting targeting,
            Set<Bid> winningBids, Set<Bid> winningBidsByBidder, BidRequestCacheInfo cacheInfo,
            CacheServiceResult cacheResult, VideoStoredDataResult videoStoredDataResult, Account account,
            boolean debugEnabled) {

        final Map<String, List<ExtBidderError>> bidErrors = new HashMap<>();
        final List<SeatBid> seatBids = bidderResponses.stream()
                .filter(bidderResponse -> !bidderResponse.getSeatBid().getBids().isEmpty())
                .map(bidderResponse -> toSeatBid(bidderResponse, targeting, bidRequest, winningBids,
                        winningBidsByBidder, cacheInfo, cacheResult.getCacheBids(), videoStoredDataResult, account,
                        bidErrors))
                .collect(Collectors.toList());

        final ExtBidResponse extBidResponse =
                toExtBidResponse(bidderResponses, bidRequest, cacheResult, videoStoredDataResult,
                        debugEnabled, bidErrors);

        return BidResponse.builder()
                .id(bidRequest.getId())
                .cur(bidRequest.getCur().get(0))
                .seatbid(seatBids)
                .ext(mapper.mapper().valueToTree(extBidResponse))
                .build();
    }

    private Future<VideoStoredDataResult> videoStoredDataResult(List<Imp> imps, Timeout timeout) {
        final List<String> errors = new ArrayList<>();
        final List<Imp> storedVideoInjectableImps = new ArrayList<>();
        for (Imp imp : imps) {
            try {
                if (checkEchoVideoAttrs(imp)) {
                    storedVideoInjectableImps.add(imp);
                }
            } catch (InvalidRequestException e) {
                errors.add(e.getMessage());
            }
        }

        return storedRequestProcessor.videoStoredDataResult(storedVideoInjectableImps, errors, timeout)
                .otherwise(throwable -> VideoStoredDataResult.of(Collections.emptyMap(),
                        Collections.singletonList(throwable.getMessage())));
    }

    /**
     * Checks if imp.ext.prebid.options.echovideoattrs equals true.
     */
    private boolean checkEchoVideoAttrs(Imp imp) {
        if (imp.getExt() != null) {
            try {
                final ExtImp extImp = mapper.mapper().treeToValue(imp.getExt(), ExtImp.class);
                final ExtImpPrebid prebid = extImp.getPrebid();
                final ExtOptions options = prebid != null ? prebid.getOptions() : null;
                final Boolean echoVideoAttrs = options != null ? options.getEchoVideoAttrs() : null;
                return BooleanUtils.toBoolean(echoVideoAttrs);
            } catch (JsonProcessingException e) {
                throw new InvalidRequestException(String.format(
                        "Incorrect Imp extension format for Imp with id %s: %s", imp.getId(), e.getMessage()));
            }
        }
        return false;
    }

    /**
     * Creates an OpenRTB {@link SeatBid} for a bidder. It will contain all the bids supplied by a bidder and a "bidder"
     * extension field populated.
     */
    private SeatBid toSeatBid(BidderResponse bidderResponse, ExtRequestTargeting targeting, BidRequest bidRequest,
                              Set<Bid> winningBids, Set<Bid> winningBidsByBidder, BidRequestCacheInfo cacheInfo,
                              Map<Bid, CacheIdInfo> cachedBids, VideoStoredDataResult videoStoredDataResult,
                              Account account, Map<String, List<ExtBidderError>> bidErrors) {
        final String bidder = bidderResponse.getBidder();

        final List<Bid> bids = bidderResponse.getSeatBid().getBids().stream()
                .map(bidderBid -> toBid(bidderBid, bidder, targeting, bidRequest, winningBids, winningBidsByBidder,
                        cacheInfo, cachedBids, videoStoredDataResult.getImpIdToStoredVideo(), account, bidErrors))
                .filter(Objects::nonNull)
                .collect(Collectors.toList());

        return SeatBid.builder()
                .seat(bidder)
                .bid(bids)
                .group(0) // prebid cannot support roadblocking
                .build();
    }

    /**
     * Returns an OpenRTB {@link Bid} with "prebid" and "bidder" extension fields populated.
     */
    private Bid toBid(BidderBid bidderBid, String bidder, ExtRequestTargeting targeting, BidRequest bidRequest,
                      Set<Bid> winningBids, Set<Bid> winningBidsByBidder, BidRequestCacheInfo cacheInfo,
                      Map<Bid, CacheIdInfo> bidsWithCacheIds, Map<String, Video> impIdToStoredVideo, Account account,
                      Map<String, List<ExtBidderError>> bidErrors) {

        final Bid bid = bidderBid.getBid();
        final BidType bidType = bidderBid.getType();

        final boolean isApp = bidRequest.getApp() != null;
        if (isApp && bidType.equals(BidType.xNative)) {
            try {
                addNativeMarkup(bid, bidRequest.getImp());
            } catch (PreBidException e) {
                bidErrors.putIfAbsent(bidder, new ArrayList<>());
                bidErrors.get(bidder)
                        .add(ExtBidderError.of(BidderError.Type.bad_server_response.getCode(), e.getMessage()));
                return null;
            }
        }

        final boolean eventsEnabled = Objects.equals(account.getEventsEnabled(), true);

        final Map<String, String> targetingKeywords;
        final ExtResponseCache cache;

        if (targeting != null && winningBidsByBidder.contains(bid)) {
            final CacheIdInfo cacheIdInfo = bidsWithCacheIds.get(bid);
            final String cacheId = cacheIdInfo != null ? cacheIdInfo.getCacheId() : null;
            final String videoCacheId = cacheIdInfo != null ? cacheIdInfo.getVideoCacheId() : null;

            if ((videoCacheId != null && !cacheInfo.isReturnCreativeVideoBids())
                    || (cacheId != null && !cacheInfo.isReturnCreativeBids())) {
                bid.setAdm(null);
            }

            final TargetingKeywordsCreator keywordsCreator = keywordsCreator(targeting, isApp);
            final Map<BidType, TargetingKeywordsCreator> keywordsCreatorByBidType =
                    keywordsCreatorByBidType(targeting, isApp);
            final boolean isWinningBid = winningBids.contains(bid);
            final String winUrl = eventsEnabled && bidType != BidType.video
                    ? HttpUtil.encodeUrl(eventsService.winUrlTargeting(account.getId()))
                    : null;
            targetingKeywords = keywordsCreatorByBidType.getOrDefault(bidType, keywordsCreator)
                    .makeFor(bid, bidder, isWinningBid, cacheId, videoCacheId, cacheHost, cachePath, winUrl);

            final CacheAsset bids = cacheId != null ? toCacheAsset(cacheId) : null;
            final CacheAsset vastXml = videoCacheId != null ? toCacheAsset(videoCacheId) : null;
            cache = bids != null || vastXml != null ? ExtResponseCache.of(bids, vastXml) : null;
        } else {
            targetingKeywords = null;
            cache = null;
        }

        final Video storedVideo = impIdToStoredVideo.get(bid.getImpid());
        final Events events = eventsEnabled ? eventsService.createEvent(bid.getId(), account.getId()) : null;

        final ExtBidPrebid prebidExt = ExtBidPrebid.of(bidType, targetingKeywords, cache, storedVideo, events, null);
        final ExtPrebid<ExtBidPrebid, ObjectNode> bidExt = ExtPrebid.of(prebidExt, bid.getExt());
        bid.setExt(mapper.mapper().valueToTree(bidExt));

        return bid;
    }

    private void addNativeMarkup(Bid bid, List<Imp> imps) {
        final Response nativeMarkup;
        try {
            nativeMarkup = mapper.decodeValue(bid.getAdm(), Response.class);
        } catch (DecodeException e) {
            throw new PreBidException(e.getMessage());
        }

        final List<Asset> responseAssets = nativeMarkup.getAssets();
        if (CollectionUtils.isNotEmpty(responseAssets)) {
            final Native nativeImp = imps.stream()
                    .filter(imp -> imp.getId().equals(bid.getImpid()) && imp.getXNative() != null)
                    .findFirst()
                    .map(Imp::getXNative)
                    .orElseThrow(() -> new PreBidException("Could not find native imp"));

            final Request nativeRequest;
            try {
                nativeRequest = mapper.mapper().readValue(nativeImp.getRequest(), Request.class);
            } catch (JsonProcessingException e) {
                throw new PreBidException(e.getMessage());
            }

            responseAssets.forEach(asset -> setAssetTypes(asset, nativeRequest.getAssets()));
            bid.setAdm(mapper.encode(nativeMarkup));
        }
    }

    private static void setAssetTypes(Asset responseAsset, List<com.iab.openrtb.request.Asset> requestAssets) {
        if (responseAsset.getImg() != null) {
            final ImageObject img = getAssetById(responseAsset.getId(), requestAssets).getImg();
            final Integer type = img != null ? img.getType() : null;
            if (type != null) {
                responseAsset.getImg().setType(type);
            }
        }
        if (responseAsset.getData() != null) {
            final DataObject data = getAssetById(responseAsset.getId(), requestAssets).getData();
            final Integer type = data != null ? data.getType() : null;
            if (type != null) {
                responseAsset.getData().setType(type);
            }
        }
    }

    private static com.iab.openrtb.request.Asset getAssetById(int assetId,
                                                              List<com.iab.openrtb.request.Asset> requestAssets) {
        return requestAssets.stream()
                .filter(asset -> asset.getId() == assetId)
                .findFirst()
                .orElse(com.iab.openrtb.request.Asset.EMPTY);
    }

    /**
     * Extracts targeting keywords settings from the bid request and creates {@link TargetingKeywordsCreator}
     * instance if it is present.
     * <p>
     */
    private TargetingKeywordsCreator keywordsCreator(ExtRequestTargeting targeting, boolean isApp) {
        final JsonNode pricegranularity = targeting.getPricegranularity();
        return pricegranularity == null || pricegranularity.isNull()
                ? null
                : TargetingKeywordsCreator.create(parsePriceGranularity(pricegranularity),
                targeting.getIncludewinners(), targeting.getIncludebidderkeys(), isApp);
    }

    /**
     * Returns a map of {@link BidType} to correspondent {@link TargetingKeywordsCreator}
     * extracted from {@link ExtRequestTargeting} if it exists.
     */
    private Map<BidType, TargetingKeywordsCreator> keywordsCreatorByBidType(ExtRequestTargeting targeting,
                                                                            boolean isApp) {
        final ExtMediaTypePriceGranularity mediaTypePriceGranularity = targeting.getMediatypepricegranularity();

        if (mediaTypePriceGranularity == null) {
            return Collections.emptyMap();
        }

        final Map<BidType, TargetingKeywordsCreator> result = new HashMap<>();

        final ObjectNode banner = mediaTypePriceGranularity.getBanner();
        final boolean isBannerNull = banner == null || banner.isNull();
        if (!isBannerNull) {
            result.put(BidType.banner, TargetingKeywordsCreator.create(parsePriceGranularity(banner),
                    targeting.getIncludewinners(), targeting.getIncludebidderkeys(), isApp));
        }

        final ObjectNode video = mediaTypePriceGranularity.getVideo();
        final boolean isVideoNull = video == null || video.isNull();
        if (!isVideoNull) {
            result.put(BidType.video, TargetingKeywordsCreator.create(parsePriceGranularity(video),
                    targeting.getIncludewinners(), targeting.getIncludebidderkeys(), isApp));
        }

        final ObjectNode xNative = mediaTypePriceGranularity.getXNative();
        final boolean isNativeNull = xNative == null || xNative.isNull();
        if (!isNativeNull) {
            result.put(BidType.xNative, TargetingKeywordsCreator.create(parsePriceGranularity(xNative),
                    targeting.getIncludewinners(), targeting.getIncludebidderkeys(), isApp));
        }

        return result;
    }

    /**
     * Parse {@link JsonNode} to {@link List} of {@link ExtPriceGranularity}. Throws {@link PreBidException} in
     * case of errors during decoding pricegranularity.
     */
    private ExtPriceGranularity parsePriceGranularity(JsonNode priceGranularity) {
        try {
            return mapper.mapper().treeToValue(priceGranularity, ExtPriceGranularity.class);
        } catch (JsonProcessingException e) {
            throw new PreBidException(String.format("Error decoding bidRequest.prebid.targeting.pricegranularity: %s",
                    e.getMessage()), e);
        }
    }

    /**
     * Creates {@link CacheAsset} for the given cache ID.
     */
    private CacheAsset toCacheAsset(String cacheId) {
        return CacheAsset.of(cacheAssetUrlTemplate.concat(cacheId), cacheId);
    }
}<|MERGE_RESOLUTION|>--- conflicted
+++ resolved
@@ -94,11 +94,8 @@
     private final Consumer<List<BidderResponse>> overwriteBidIdConsumer;
 
     public BidResponseCreator(CacheService cacheService, BidderCatalog bidderCatalog, EventsService eventsService,
-<<<<<<< HEAD
-                              StoredRequestProcessor storedRequestProcessor, boolean generateBidId) {
-=======
-                              StoredRequestProcessor storedRequestProcessor, JacksonMapper mapper) {
->>>>>>> 84306b31
+                              StoredRequestProcessor storedRequestProcessor,
+                              JacksonMapper mapper, boolean generateBidId) {
         this.cacheService = Objects.requireNonNull(cacheService);
         this.bidderCatalog = Objects.requireNonNull(bidderCatalog);
         this.eventsService = Objects.requireNonNull(eventsService);
@@ -106,7 +103,7 @@
         this.cachePath = Objects.requireNonNull(cacheService.getEndpointPath());
         this.cacheAssetUrlTemplate = Objects.requireNonNull(cacheService.getCachedAssetURLTemplate());
         this.storedRequestProcessor = Objects.requireNonNull(storedRequestProcessor);
-<<<<<<< HEAD
+        this.mapper = Objects.requireNonNull(mapper);
 
         if (generateBidId) {
             overwriteBidIdConsumer = bidderResponses -> {
@@ -130,9 +127,6 @@
             overwriteBidIdConsumer = bidderResponses -> {
             };
         }
-=======
-        this.mapper = Objects.requireNonNull(mapper);
->>>>>>> 84306b31
     }
 
     /**
