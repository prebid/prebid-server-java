--- conflicted
+++ resolved
@@ -635,14 +635,10 @@
             cache = null;
         }
 
-<<<<<<< HEAD
         final Video storedVideo = impIdToStoredVideo.get(bid.getImpid());
         final Events events = eventsEnabled ? eventsService.createEvent(bid.getId(), account.getId()) : null;
 
-        final ExtBidPrebid prebidExt = ExtBidPrebid.of(bidType, targetingKeywords, cache, storedVideo, events);
-=======
-        final ExtBidPrebid prebidExt = ExtBidPrebid.of(bidType, targetingKeywords, cache, events, null);
->>>>>>> 77712566
+        final ExtBidPrebid prebidExt = ExtBidPrebid.of(bidType, targetingKeywords, cache, storedVideo, events, null);
         final ExtPrebid<ExtBidPrebid, ObjectNode> bidExt = ExtPrebid.of(prebidExt, bid.getExt());
         bid.setExt(Json.mapper.valueToTree(bidExt));
 
