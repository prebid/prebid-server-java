package org.prebid.server.auction;

import com.fasterxml.jackson.core.JsonProcessingException;
import com.fasterxml.jackson.databind.JsonNode;
import com.fasterxml.jackson.databind.node.ObjectNode;
import com.iab.openrtb.request.Banner;
import com.iab.openrtb.request.BidRequest;
import com.iab.openrtb.request.Format;
import com.iab.openrtb.request.Imp;
import com.iab.openrtb.request.Site;
import io.vertx.core.Future;
import io.vertx.core.http.HttpServerRequest;
import io.vertx.core.json.Json;
import io.vertx.ext.web.RoutingContext;
import org.apache.commons.collections4.CollectionUtils;
import org.apache.commons.lang3.StringUtils;
import org.prebid.server.exception.InvalidRequestException;
import org.prebid.server.proto.openrtb.ext.request.ExtBidRequest;
import org.prebid.server.proto.openrtb.ext.request.ExtRequestPrebid;
import org.prebid.server.proto.openrtb.ext.request.ExtRequestPrebidCache;
import org.prebid.server.proto.openrtb.ext.request.ExtRequestTargeting;
import org.prebid.server.util.HttpUtil;

import java.util.ArrayList;
import java.util.Collections;
import java.util.List;
import java.util.Objects;

public class AmpRequestFactory {

    private static final String TAG_ID_REQUEST_PARAM = "tag_id";
    private static final String DEBUG_REQUEST_PARAM = "debug";
    private static final String OW_REQUEST_PARAM = "ow";
    private static final String OH_REQUEST_PARAM = "oh";
    private static final String W_REQUEST_PARAM = "w";
    private static final String H_REQUEST_PARAM = "h";
    private static final String MS_REQUEST_PARAM = "ms";
    private static final String CURL_REQUEST_PARAM = "curl";
    private static final String SLOT_REQUEST_PARAM = "slot";
    private static final String TIMEOUT_REQUEST_PARAM = "timeout";

    private final long timeoutAdjustmentMs;
    private final StoredRequestProcessor storedRequestProcessor;
    private final AuctionRequestFactory auctionRequestFactory;

    public AmpRequestFactory(
            long timeoutAdjustmentMs,
            StoredRequestProcessor storedRequestProcessor,
            AuctionRequestFactory auctionRequestFactory) {
        this.timeoutAdjustmentMs = timeoutAdjustmentMs;
        this.storedRequestProcessor = Objects.requireNonNull(storedRequestProcessor);
        this.auctionRequestFactory = Objects.requireNonNull(auctionRequestFactory);
    }

    /**
     * Method determines {@link BidRequest} properties which were not set explicitly by the client, but can be
     * updated by values derived from headers and other request attributes.
     */
    public Future<BidRequest> fromRequest(RoutingContext context) {
        final String tagId = context.request().getParam(TAG_ID_REQUEST_PARAM);

        if (StringUtils.isBlank(tagId)) {
            return Future.failedFuture(new InvalidRequestException("AMP requests require an AMP tag_id"));
        }

        return storedRequestProcessor.processAmpRequest(tagId)
                .map(bidRequest -> validateStoredBidRequest(tagId, bidRequest))
                .map(bidRequest -> fillExplicitParameters(bidRequest, context))
                .map(bidRequest -> overrideParameters(bidRequest, context.request()))
                .map(bidRequest -> auctionRequestFactory.fillImplicitParameters(bidRequest, context))
                .map(auctionRequestFactory::validateRequest);
    }

    private static BidRequest validateStoredBidRequest(String tagId, BidRequest bidRequest) {
        final List<Imp> imps = bidRequest.getImp();
        if (CollectionUtils.isEmpty(imps)) {
            throw new InvalidRequestException(
                    String.format("data for tag_id='%s' does not define the required imp array.", tagId));
        }

        final int impSize = imps.size();
        if (impSize > 1) {
            throw new InvalidRequestException(
                    String.format("data for tag_id '%s' includes %d imp elements. Only one is allowed",
                            tagId, impSize));
        }

        if (bidRequest.getExt() == null) {
            throw new InvalidRequestException("AMP requests require Ext to be set");
        }
        return bidRequest;
    }

    /**
     * Updates {@link BidRequest}.ext.prebid.targeting and {@link BidRequest}.ext.prebid.cache.bids with default values
     * if it was not included by user. Updates {@link Imp} security if required to ensure that amp always uses
     * https protocol. Sets {@link BidRequest}.test = 1 if it was passed in context.
     */
    private static BidRequest fillExplicitParameters(BidRequest bidRequest, RoutingContext context) {
        final List<Imp> imps = bidRequest.getImp();
        // Force HTTPS as AMP requires it, but pubs can forget to set it.
        final Imp imp = imps.get(0);
        final Integer secure = imp.getSecure();
        final boolean setSecure = secure == null || secure != 1;

        // AMP won't function unless ext.prebid.targeting and ext.prebid.cache.bids are defined.
        // If the user didn't include them, default those here.
        final ExtBidRequest requestExt;
        try {
            requestExt = Json.mapper.treeToValue(bidRequest.getExt(), ExtBidRequest.class);
        } catch (JsonProcessingException e) {
            throw new InvalidRequestException(String.format("Error decoding bidRequest.ext: %s", e.getMessage()));
        }

        final ExtRequestPrebid prebid = requestExt.getPrebid();

        final boolean setDefaultTargeting;
        final boolean setDefaultCache;

        if (prebid == null) {
            setDefaultTargeting = true;
            setDefaultCache = true;
        } else {
            final ExtRequestTargeting targeting = prebid.getTargeting();
            setDefaultTargeting = targeting == null
                    || targeting.getIncludewinners() == null
                    || targeting.getPricegranularity() == null || targeting.getPricegranularity().isNull();
            final ExtRequestPrebidCache cache = prebid.getCache();
            setDefaultCache = cache == null || cache.getBids().isNull();
        }

        final String debugQueryParam = context.request().getParam(DEBUG_REQUEST_PARAM);
        final Integer test = bidRequest.getTest();
        final boolean setTestParam = !Objects.equals(test, 1) && Objects.equals(debugQueryParam, "1");

        return setDefaultTargeting || setDefaultCache || setSecure || setTestParam
                ? bidRequest.toBuilder()
                .ext(createExtWithDefaults(bidRequest, prebid, setDefaultTargeting, setDefaultCache))
                .imp(setSecure ? Collections.singletonList(imps.get(0).toBuilder().secure(1).build()) : imps)
                .test(setTestParam ? Integer.valueOf(1) : test)
                .build()
                : bidRequest;
    }

    /**
     * This method extracts parameters from http request and overrides corresponding attributes in {@link BidRequest}.
     */
    private BidRequest overrideParameters(BidRequest bidRequest, HttpServerRequest request) {
        final Site updatedSite = overrideSitePage(bidRequest.getSite(), request);
        final Imp updatedImp = overrideImp(bidRequest.getImp().get(0), request);
        final Long updatedTimeout = updateTimeout(request);

        return updateBidRequest(bidRequest, updatedSite, updatedImp, updatedTimeout);
    }

    private static List<Format> overrideBannerFormats(HttpServerRequest request) {
        final Integer ow = parseIntParam(request, OW_REQUEST_PARAM);
        final Integer formatWidth = ow != null ? ow : parseIntParam(request, W_REQUEST_PARAM);

        final Integer oh = parseIntParam(request, OH_REQUEST_PARAM);
        final Integer formatHeight = oh != null ? oh : parseIntParam(request, H_REQUEST_PARAM);

        final Format format = formatWidth != null || formatHeight != null
                ? Format.builder().w(formatWidth).h(formatHeight).build()
                : null;

        final String ms = request.getParam(MS_REQUEST_PARAM);
        final List<Format> multiSizeFormats = StringUtils.isNotBlank(ms) ? parseMultiSizeParam(ms) : null;

        List<Format> formats = null;
        if (format != null || CollectionUtils.isNotEmpty(multiSizeFormats)) {
            formats = new ArrayList<>();

            if (format != null) {
                formats.add(format);
            }

            if (CollectionUtils.isNotEmpty(multiSizeFormats) && ow == null && oh == null) {
                formats.addAll(multiSizeFormats);
            }
        }
        return formats;
    }

    private static Site overrideSitePage(Site site, HttpServerRequest request) {
        final String canonicalUrl = canonicalUrl(request);

        if (StringUtils.isBlank(canonicalUrl)) {
            return site;
        }

        final Site.SiteBuilder siteBuilder = site == null ? Site.builder() : site.toBuilder();
        return siteBuilder.page(canonicalUrl).build();
    }

    private Imp overrideImp(Imp imp, HttpServerRequest request) {
        final String tagId = request.getParam(SLOT_REQUEST_PARAM);
        final List<Format> overwrittenFormats = overrideBannerFormats(request);
        if (StringUtils.isNotBlank(tagId) || CollectionUtils.isNotEmpty(overwrittenFormats)) {
            return imp.toBuilder()
                    .tagid(StringUtils.isNotBlank(tagId) ? tagId : imp.getTagid())
                    .banner(overrideBanner(imp.getBanner(), overwrittenFormats))
                    .build();
        }
        return null;
    }

    private static Banner overrideBanner(Banner banner, List<Format> formats) {
        return banner != null && CollectionUtils.isNotEmpty(formats)
                ? banner.toBuilder().format(formats).build()
                : banner;
    }

    private Long updateTimeout(HttpServerRequest request) {
        Long timeout;
        try {
            timeout = Long.parseLong(request.getParam(TIMEOUT_REQUEST_PARAM));
        } catch (NumberFormatException e) {
            timeout = null;
        }
        return timeout != null ? timeout - timeoutAdjustmentMs : null;
    }

    private static BidRequest updateBidRequest(BidRequest bidRequest, Site outgoingSite, Imp outgoingImp,
                                               Long timeout) {
        final boolean isValidTimeout = timeout != null && timeout > 0;
        if (outgoingSite != null || outgoingImp != null || isValidTimeout) {
            return bidRequest.toBuilder()
                    .site(outgoingSite != null ? outgoingSite : bidRequest.getSite())
                    .imp(outgoingImp != null ? Collections.singletonList(outgoingImp) : bidRequest.getImp())
                    .tmax(isValidTimeout ? timeout : bidRequest.getTmax())
                    .build();
        }
        return bidRequest;
    }

    private static Integer parseIntParam(HttpServerRequest request, String name) {
        final String param = request.getParam(name);
        return parseInt(param);
    }

    private static Integer parseInt(String param) {
        try {
            return Integer.parseInt(param);
        } catch (NumberFormatException e) {
            return null;
        }
    }

    private static List<Format> parseMultiSizeParam(String ms) {
        final String[] formatStrings = ms.split(",");
        final List<Format> formats = new ArrayList<>();
        for (String format : formatStrings) {
            final String[] widthHeight = format.split("x");
            if (widthHeight.length == 2) {
                final Integer width = parseInt(widthHeight[0]);
                final Integer height = parseInt(widthHeight[1]);
                if (width != null && height != null) {
                    formats.add(Format.builder()
                            .w(width)
                            .h(height)
                            .build());
                }
            }
        }
        return formats;
    }

    private static String canonicalUrl(HttpServerRequest request) {
        try {
            return HttpUtil.decodeUrl(request.getParam(CURL_REQUEST_PARAM));
        } catch (IllegalArgumentException e) {
            return null;
        }
    }

    /**
     * Creates updated with default values bidrequest.ext {@link ObjectNode}
     */
    private static ObjectNode createExtWithDefaults(BidRequest bidRequest, ExtRequestPrebid prebid,
                                                    boolean setDefaultTargeting, boolean setDefaultCache) {
        final boolean isPrebidNull = prebid == null;

        return setDefaultTargeting || setDefaultCache
                ? Json.mapper.valueToTree(ExtBidRequest.of(
                ExtRequestPrebid.of(
                        isPrebidNull ? Collections.emptyMap() : prebid.getAliases(),
                        isPrebidNull ? Collections.emptyMap() : prebid.getBidadjustmentfactors(),
<<<<<<< HEAD
                        setDefaultTargeting
                                ? ExtRequestTargeting.of(Json.mapper.valueToTree(
                                PriceGranularity.DEFAULT.getBuckets()), null, true)
                                : isPrebidNull ? null : prebid.getTargeting(),
=======
                        setDefaultTargeting || isPrebidNull
                                ? createTargetingWithDefaults(prebid) : prebid.getTargeting(),
>>>>>>> 645b9b56
                        isPrebidNull ? null : prebid.getStoredrequest(),
                        setDefaultCache
                                ? ExtRequestPrebidCache.of(Json.mapper.createObjectNode())
                                : isPrebidNull ? null : prebid.getCache())))
                : bidRequest.getExt();
    }

    /**
     * Creates updated with default values bidrequest.ext.targeting {@link ExtRequestTargeting} if at least one of it's
     * child properties is missed or entire targeting does not exist.
     */
    private static ExtRequestTargeting createTargetingWithDefaults(ExtRequestPrebid prebid) {
        final ExtRequestTargeting targeting = prebid != null ? prebid.getTargeting() : null;
        final boolean isTargetingNull = targeting == null;

        final boolean includeWinners = isTargetingNull || targeting.getIncludewinners() == null
                ? true : targeting.getIncludewinners();

        final JsonNode priceGranularity = isTargetingNull ? null : targeting.getPricegranularity();
        final boolean isPriceGranularityNull = priceGranularity == null || priceGranularity.isNull();

        final JsonNode outgoingPriceGranularityNode = isPriceGranularityNull
                ? Json.mapper.valueToTree(PriceGranularity.DEFAULT.getBuckets())
                : priceGranularity;

        return ExtRequestTargeting.of(outgoingPriceGranularityNode, includeWinners);
    }

}<|MERGE_RESOLUTION|>--- conflicted
+++ resolved
@@ -16,6 +16,7 @@
 import org.apache.commons.lang3.StringUtils;
 import org.prebid.server.exception.InvalidRequestException;
 import org.prebid.server.proto.openrtb.ext.request.ExtBidRequest;
+import org.prebid.server.proto.openrtb.ext.request.ExtCurrency;
 import org.prebid.server.proto.openrtb.ext.request.ExtRequestPrebid;
 import org.prebid.server.proto.openrtb.ext.request.ExtRequestPrebidCache;
 import org.prebid.server.proto.openrtb.ext.request.ExtRequestTargeting;
@@ -286,15 +287,8 @@
                 ExtRequestPrebid.of(
                         isPrebidNull ? Collections.emptyMap() : prebid.getAliases(),
                         isPrebidNull ? Collections.emptyMap() : prebid.getBidadjustmentfactors(),
-<<<<<<< HEAD
-                        setDefaultTargeting
-                                ? ExtRequestTargeting.of(Json.mapper.valueToTree(
-                                PriceGranularity.DEFAULT.getBuckets()), null, true)
-                                : isPrebidNull ? null : prebid.getTargeting(),
-=======
                         setDefaultTargeting || isPrebidNull
                                 ? createTargetingWithDefaults(prebid) : prebid.getTargeting(),
->>>>>>> 645b9b56
                         isPrebidNull ? null : prebid.getStoredrequest(),
                         setDefaultCache
                                 ? ExtRequestPrebidCache.of(Json.mapper.createObjectNode())
@@ -310,17 +304,18 @@
         final ExtRequestTargeting targeting = prebid != null ? prebid.getTargeting() : null;
         final boolean isTargetingNull = targeting == null;
 
-        final boolean includeWinners = isTargetingNull || targeting.getIncludewinners() == null
-                ? true : targeting.getIncludewinners();
-
         final JsonNode priceGranularity = isTargetingNull ? null : targeting.getPricegranularity();
         final boolean isPriceGranularityNull = priceGranularity == null || priceGranularity.isNull();
-
         final JsonNode outgoingPriceGranularityNode = isPriceGranularityNull
                 ? Json.mapper.valueToTree(PriceGranularity.DEFAULT.getBuckets())
                 : priceGranularity;
 
-        return ExtRequestTargeting.of(outgoingPriceGranularityNode, includeWinners);
+        final ExtCurrency currency = isTargetingNull ? null : targeting.getCurrency();
+
+        final boolean includeWinners = isTargetingNull || targeting.getIncludewinners() == null
+                ? true : targeting.getIncludewinners();
+
+        return ExtRequestTargeting.of(outgoingPriceGranularityNode, currency, includeWinners);
     }
 
 }