package org.prebid.server.auction;

import com.fasterxml.jackson.databind.JsonNode;
import com.fasterxml.jackson.databind.node.ObjectNode;
import com.iab.openrtb.request.Banner;
import com.iab.openrtb.request.BidRequest;
import com.iab.openrtb.request.Format;
import com.iab.openrtb.request.Imp;
import com.iab.openrtb.request.Publisher;
import com.iab.openrtb.request.Regs;
import com.iab.openrtb.request.Site;
import com.iab.openrtb.request.User;
import io.vertx.core.Future;
import io.vertx.core.http.HttpServerRequest;
import io.vertx.core.logging.Logger;
import io.vertx.core.logging.LoggerFactory;
import io.vertx.ext.web.RoutingContext;
import org.apache.commons.collections4.CollectionUtils;
import org.apache.commons.lang3.ObjectUtils;
import org.apache.commons.lang3.StringUtils;
import org.prebid.server.auction.model.AuctionContext;
import org.prebid.server.exception.InvalidRequestException;
import org.prebid.server.json.JacksonMapper;
<<<<<<< HEAD
=======
import org.prebid.server.privacy.ccpa.Ccpa;
import org.prebid.server.privacy.gdpr.TcfDefinerService;
import org.prebid.server.proto.openrtb.ext.request.ExtBidRequest;
>>>>>>> 9466a913
import org.prebid.server.proto.openrtb.ext.request.ExtMediaTypePriceGranularity;
import org.prebid.server.proto.openrtb.ext.request.ExtPriceGranularity;
import org.prebid.server.proto.openrtb.ext.request.ExtRegs;
import org.prebid.server.proto.openrtb.ext.request.ExtRequest;
import org.prebid.server.proto.openrtb.ext.request.ExtRequestPrebid;
import org.prebid.server.proto.openrtb.ext.request.ExtRequestPrebidCache;
import org.prebid.server.proto.openrtb.ext.request.ExtRequestPrebidCacheBids;
import org.prebid.server.proto.openrtb.ext.request.ExtRequestPrebidCacheVastxml;
import org.prebid.server.proto.openrtb.ext.request.ExtRequestTargeting;
import org.prebid.server.proto.openrtb.ext.request.ExtSite;
import org.prebid.server.proto.openrtb.ext.request.ExtUser;
import org.prebid.server.util.HttpUtil;

import java.util.ArrayList;
import java.util.Collections;
import java.util.List;
import java.util.Objects;
import java.util.stream.Collectors;

public class AmpRequestFactory {

    private static final Logger logger = LoggerFactory.getLogger(AmpRequestFactory.class);

    private static final String TAG_ID_REQUEST_PARAM = "tag_id";
    private static final String DEBUG_REQUEST_PARAM = "debug";
    private static final String OW_REQUEST_PARAM = "ow";
    private static final String OH_REQUEST_PARAM = "oh";
    private static final String W_REQUEST_PARAM = "w";
    private static final String H_REQUEST_PARAM = "h";
    private static final String MS_REQUEST_PARAM = "ms";
    private static final String CURL_REQUEST_PARAM = "curl";
    private static final String ACCOUNT_REQUEST_PARAM = "account";
    private static final String SLOT_REQUEST_PARAM = "slot";
    private static final String TIMEOUT_REQUEST_PARAM = "timeout";
    private static final String GDPR_CONSENT_PARAM = "gdpr_consent";
    private static final String CONSENT_PARAM = "consent_string";
    private static final int NO_LIMIT_SPLIT_MODE = -1;

    private final StoredRequestProcessor storedRequestProcessor;
    private final AuctionRequestFactory auctionRequestFactory;
    private final TimeoutResolver timeoutResolver;
    private final JacksonMapper mapper;

    public AmpRequestFactory(StoredRequestProcessor storedRequestProcessor, AuctionRequestFactory auctionRequestFactory,
                             TimeoutResolver timeoutResolver, JacksonMapper mapper) {

        this.storedRequestProcessor = Objects.requireNonNull(storedRequestProcessor);
        this.auctionRequestFactory = Objects.requireNonNull(auctionRequestFactory);
        this.timeoutResolver = Objects.requireNonNull(timeoutResolver);
        this.mapper = Objects.requireNonNull(mapper);
    }

    /**
     * Creates {@link AuctionContext} based on {@link RoutingContext}.
     */
    public Future<AuctionContext> fromRequest(RoutingContext routingContext, long startTime) {
        final String tagId = routingContext.request().getParam(TAG_ID_REQUEST_PARAM);
        if (StringUtils.isBlank(tagId)) {
            return Future.failedFuture(new InvalidRequestException("AMP requests require an AMP tag_id"));
        }
        return createBidRequest(routingContext, tagId)
                .compose(bidRequest ->
                        auctionRequestFactory.toAuctionContext(routingContext, bidRequest, startTime, timeoutResolver));
    }

    /**
     * Creates {@link BidRequest} and sets properties which were not set explicitly by the client, but can be
     * updated by values derived from headers and other request attributes.
     */
    private Future<BidRequest> createBidRequest(RoutingContext context, String tagId) {
        return storedRequestProcessor.processAmpRequest(tagId)
                .map(bidRequest -> validateStoredBidRequest(tagId, bidRequest))
                .map(bidRequest -> fillExplicitParameters(bidRequest, context))
                .map(bidRequest -> overrideParameters(bidRequest, context.request()))
                .map(bidRequest -> auctionRequestFactory.fillImplicitParameters(bidRequest, context, timeoutResolver))
                .map(auctionRequestFactory::validateRequest);
    }

    /**
     * Throws {@link InvalidRequestException} in case of invalid {@link BidRequest}.
     */
    private static BidRequest validateStoredBidRequest(String tagId, BidRequest bidRequest) {
        final List<Imp> imps = bidRequest.getImp();
        if (CollectionUtils.isEmpty(imps)) {
            throw new InvalidRequestException(
                    String.format("data for tag_id='%s' does not define the required imp array.", tagId));
        }

        final int impSize = imps.size();
        if (impSize > 1) {
            throw new InvalidRequestException(
                    String.format("data for tag_id '%s' includes %d imp elements. Only one is allowed", tagId,
                            impSize));
        }

        if (bidRequest.getApp() != null) {
            throw new InvalidRequestException("request.app must not exist in AMP stored requests.");
        }

        if (bidRequest.getExt() == null) {
            throw new InvalidRequestException("AMP requests require Ext to be set");
        }
        return bidRequest;
    }

    /**
     * Updates {@link BidRequest}.ext.prebid.targeting and {@link BidRequest}.ext.prebid.cache.bids with default values
     * if it was not included by user. Updates {@link Imp} security if required to ensure that amp always uses
     * https protocol. Sets {@link BidRequest}.test = 1 if it was passed in {@link RoutingContext}.
     */
    private BidRequest fillExplicitParameters(BidRequest bidRequest, RoutingContext context) {
        final List<Imp> imps = bidRequest.getImp();
        // Force HTTPS as AMP requires it, but pubs can forget to set it.
        final Imp imp = imps.get(0);
        final Integer secure = imp.getSecure();
        final boolean setSecure = secure == null || secure != 1;

        final ExtRequestPrebid prebid = bidRequest.getExt().getPrebid();

        // AMP won't function unless ext.prebid.targeting and ext.prebid.cache.bids are defined.
        // If the user didn't include them, default those here.
        final boolean setDefaultTargeting;
        final boolean setDefaultCache;

        if (prebid == null) {
            setDefaultTargeting = true;
            setDefaultCache = true;
        } else {
            final ExtRequestTargeting targeting = prebid.getTargeting();
            setDefaultTargeting = targeting == null
                    || targeting.getIncludewinners() == null
                    || targeting.getIncludebidderkeys() == null
                    || targeting.getPricegranularity() == null || targeting.getPricegranularity().isNull();
            final ExtRequestPrebidCache cache = prebid.getCache();
            setDefaultCache = cache == null || cache.equals(ExtRequestPrebidCache.EMPTY);
        }

        final Integer debugQueryParam = debugFromQueryStringParam(context);

        final Integer test = bidRequest.getTest();
        final Integer updatedTest = debugQueryParam != null && !Objects.equals(debugQueryParam, test)
                ? debugQueryParam
                : null;

        final Integer debug = prebid != null ? prebid.getDebug() : null;
        final Integer updatedDebug = debugQueryParam != null && !Objects.equals(debugQueryParam, debug)
                ? debugQueryParam
                : null;

        final BidRequest result;
        if (setSecure || setDefaultTargeting || setDefaultCache || updatedTest != null || updatedDebug != null) {
            result = bidRequest.toBuilder()
                    .imp(setSecure ? Collections.singletonList(imps.get(0).toBuilder().secure(1).build()) : imps)
                    .test(ObjectUtils.defaultIfNull(updatedTest, test))
                    .ext(extRequest(bidRequest, prebid, setDefaultTargeting, setDefaultCache, updatedDebug))
                    .build();
        } else {
            result = bidRequest;
        }
        return result;
    }

    /**
     * Returns debug flag from request query string if it is equal to either 0 or 1, or null if otherwise.
     */
    private static Integer debugFromQueryStringParam(RoutingContext context) {
        final String debug = context.request().getParam(DEBUG_REQUEST_PARAM);
        return Objects.equals(debug, "1") ? Integer.valueOf(1) : Objects.equals(debug, "0") ? 0 : null;
    }

    /**
     * Extracts parameters from http request and overrides corresponding attributes in {@link BidRequest}.
     */
    private BidRequest overrideParameters(BidRequest bidRequest, HttpServerRequest request) {
        final String requestConsentParam = request.getParam(CONSENT_PARAM);
        final String requestGdprConsentParam = request.getParam(GDPR_CONSENT_PARAM);
        final String consentString = ObjectUtils.firstNonNull(requestConsentParam, requestGdprConsentParam);

        String gdprConsent = null;
        String ccpaConsent = null;
        if (StringUtils.isNotBlank(consentString)) {
            gdprConsent = TcfDefinerService.isGdprConsentValid(consentString) ? consentString : null;
            ccpaConsent = Ccpa.isValid(consentString) ? consentString : null;

            if (StringUtils.isAllBlank(gdprConsent, ccpaConsent)) {
                logger.debug("Amp request parameter consent_string or gdpr_consent have invalid format: {0}",
                        consentString);
            }
        }

        final Site updatedSite = overrideSite(bidRequest.getSite(), request);
        final Imp updatedImp = overrideImp(bidRequest.getImp().get(0), request);
        final Long updatedTimeout = overrideTimeout(bidRequest.getTmax(), request);
        final User updatedUser = overrideUser(bidRequest.getUser(), gdprConsent);
        final Regs updatedRegs = overrideRegs(bidRequest.getRegs(), ccpaConsent);

        final BidRequest result;
        if (updatedSite != null || updatedImp != null || updatedTimeout != null || updatedUser != null
                || updatedRegs != null) {
            result = bidRequest.toBuilder()
                    .site(updatedSite != null ? updatedSite : bidRequest.getSite())
                    .imp(updatedImp != null ? Collections.singletonList(updatedImp) : bidRequest.getImp())
                    .tmax(updatedTimeout != null ? updatedTimeout : bidRequest.getTmax())
                    .user(updatedUser != null ? updatedUser : bidRequest.getUser())
                    .regs(updatedRegs != null ? updatedRegs : bidRequest.getRegs())
                    .build();
        } else {
            result = bidRequest;
        }
        return result;
    }

    private Site overrideSite(Site site, HttpServerRequest request) {
        final String canonicalUrl = canonicalUrl(request);
        final String accountId = request.getParam(ACCOUNT_REQUEST_PARAM);

        final boolean hasSite = site != null;
        final ExtSite siteExt = hasSite ? site.getExt() : null;
        final boolean shouldSetExtAmp = siteExt == null || siteExt.getAmp() == null;

        if (StringUtils.isNotBlank(canonicalUrl) || StringUtils.isNotBlank(accountId) || shouldSetExtAmp) {
            final Site.SiteBuilder siteBuilder = hasSite ? site.toBuilder() : Site.builder();
            if (StringUtils.isNotBlank(canonicalUrl)) {
                siteBuilder.page(canonicalUrl);
            }
            if (StringUtils.isNotBlank(accountId)) {
                final Publisher publisher = hasSite ? site.getPublisher() : null;
                final Publisher.PublisherBuilder publisherBuilder = publisher != null
                        ? publisher.toBuilder() : Publisher.builder();

                siteBuilder.publisher(publisherBuilder.id(accountId).build());
            }
            if (shouldSetExtAmp) {
                final ObjectNode data = siteExt != null ? siteExt.getData() : null;
                siteBuilder.ext(ExtSite.of(1, data));
            }
            return siteBuilder.build();
        }
        return null;
    }

    private static String canonicalUrl(HttpServerRequest request) {
        try {
            return HttpUtil.decodeUrl(request.getParam(CURL_REQUEST_PARAM));
        } catch (IllegalArgumentException e) {
            return null;
        }
    }

    private static Imp overrideImp(Imp imp, HttpServerRequest request) {
        final String tagId = request.getParam(SLOT_REQUEST_PARAM);
        final Banner banner = imp.getBanner();
        final List<Format> overwrittenFormats = banner != null
                ? createOverrideBannerFormats(request, banner.getFormat())
                : null;
        if (StringUtils.isNotBlank(tagId) || CollectionUtils.isNotEmpty(overwrittenFormats)) {
            return imp.toBuilder()
                    .tagid(StringUtils.isNotBlank(tagId) ? tagId : imp.getTagid())
                    .banner(overrideBanner(imp.getBanner(), overwrittenFormats))
                    .build();
        }
        return null;
    }

    /**
     * Creates formats from request parameters to override origin amp banner formats.
     */
    private static List<Format> createOverrideBannerFormats(HttpServerRequest request, List<Format> formats) {
        final int overrideWidth = parseIntParamOrZero(request, OW_REQUEST_PARAM);
        final int width = parseIntParamOrZero(request, W_REQUEST_PARAM);
        final int overrideHeight = parseIntParamOrZero(request, OH_REQUEST_PARAM);
        final int height = parseIntParamOrZero(request, H_REQUEST_PARAM);
        final String multiSizeParam = request.getParam(MS_REQUEST_PARAM);

        final List<Format> paramsFormats = createFormatsFromParams(overrideWidth, width, overrideHeight, height,
                multiSizeParam);

        return CollectionUtils.isNotEmpty(paramsFormats)
                ? paramsFormats
                : updateFormatsFromParams(formats, width, height);
    }

    private static Integer parseIntParamOrZero(HttpServerRequest request, String name) {
        return parseIntOrZero(request.getParam(name));
    }

    private static Integer parseIntOrZero(String param) {
        try {
            return Integer.parseInt(param);
        } catch (NumberFormatException e) {
            return 0;
        }
    }

    /**
     * Create new formats from request parameters.
     */
    private static List<Format> createFormatsFromParams(Integer overrideWidth, Integer width, Integer overrideHeight,
                                                        Integer height, String multiSizeParam) {
        final List<Format> formats = new ArrayList<>();

        if (overrideWidth != 0 && overrideHeight != 0) {
            formats.add(Format.builder().w(overrideWidth).h(overrideHeight).build());
        } else if (overrideWidth != 0 && height != 0) {
            formats.add(Format.builder().w(overrideWidth).h(height).build());
        } else if (width != 0 && overrideHeight != 0) {
            formats.add(Format.builder().w(width).h(overrideHeight).build());
        } else if (width != 0 && height != 0) {
            formats.add(Format.builder().w(width).h(height).build());
        }

        // Append formats from multi-size param if exist
        final List<Format> multiSizeFormats = StringUtils.isNotBlank(multiSizeParam)
                ? parseMultiSizeParam(multiSizeParam)
                : Collections.emptyList();
        if (!multiSizeFormats.isEmpty()) {
            formats.addAll(multiSizeFormats);
        }

        return formats;
    }

    /**
     * Updates origin amp banner formats from parameters.
     */
    private static List<Format> updateFormatsFromParams(List<Format> formats, Integer width, Integer height) {
        final List<Format> updatedFormats;
        if (width != 0) {
            updatedFormats = formats.stream()
                    .map(format -> Format.builder().w(width).h(format.getH()).build())
                    .collect(Collectors.toList());
        } else if (height != 0) {
            updatedFormats = formats.stream()
                    .map(format -> Format.builder().w(format.getW()).h(height).build())
                    .collect(Collectors.toList());
        } else {
            updatedFormats = Collections.emptyList();
        }
        return updatedFormats;
    }

    private static Banner overrideBanner(Banner banner, List<Format> formats) {
        return banner != null && CollectionUtils.isNotEmpty(formats)
                ? banner.toBuilder().format(formats).build()
                : banner;
    }

    private static Long overrideTimeout(Long tmax, HttpServerRequest request) {
        final String timeoutQueryParam = request.getParam(TIMEOUT_REQUEST_PARAM);
        if (timeoutQueryParam == null) {
            return null;
        }

        final long timeout;
        try {
            timeout = Long.parseLong(timeoutQueryParam);
        } catch (NumberFormatException e) {
            return null;
        }

        return timeout > 0 && !Objects.equals(timeout, tmax) ? timeout : null;
    }

    private User overrideUser(User user, String gdprConsent) {
        if (StringUtils.isBlank(gdprConsent)) {
            return null;
        }

        final boolean hasUser = user != null;
        final ExtUser extUser = hasUser ? user.getExt() : null;

        final ExtUser.ExtUserBuilder extUserBuilder = extUser != null
                ? extUser.toBuilder()
                : ExtUser.builder();

        if (StringUtils.isNotBlank(gdprConsent)) {
            extUserBuilder.consent(gdprConsent);
        }

        final User.UserBuilder userBuilder = hasUser ? user.toBuilder() : User.builder();

        return userBuilder
<<<<<<< HEAD
                .ext(updatedExtUser)
                .build();
    }

    private Regs overrideRegs(Regs regs, HttpServerRequest request) {
        final String usPrivacyParam = request.getParam(US_PRIVACY_PARAM);
        if (StringUtils.isBlank(usPrivacyParam)) {
=======
                .ext(mapper.mapper().valueToTree(extUserBuilder.build()))
                .build();
    }

    /**
     * Extracts {@link ExtUser} from bidrequest.user.ext {@link ObjectNode}.
     */
    private ExtUser extractExtUser(ObjectNode extUserNode) {
        try {
            return mapper.mapper().treeToValue(extUserNode, ExtUser.class);
        } catch (JsonProcessingException e) {
            throw new InvalidRequestException(String.format("Error decoding bidRequest.user.ext: %s", e.getMessage()));
        }
    }

    private Regs overrideRegs(Regs regs, String ccpaConsent) {
        if (StringUtils.isBlank(ccpaConsent)) {
>>>>>>> 9466a913
            return null;
        }

        Integer coppa = null;
        Integer gdpr = null;
        if (regs != null) {
            coppa = regs.getCoppa();
            gdpr = regs.getExt().getGdpr();
        }

<<<<<<< HEAD
        return Regs.of(coppa, ExtRegs.of(gdpr, usPrivacyParam));
=======
        return Regs.of(coppa, mapper.mapper().valueToTree(ExtRegs.of(gdpr, ccpaConsent)));
    }

    /**
     * Extracts {@link ExtRegs} from bidrequest.regs.ext {@link ObjectNode}.
     */
    private ExtRegs extractExtRegs(ObjectNode extRegsNode) {
        try {
            return mapper.mapper().treeToValue(extRegsNode, ExtRegs.class);
        } catch (JsonProcessingException e) {
            throw new InvalidRequestException(String.format("Error decoding bidRequest.regs.ext: %s", e.getMessage()));
        }
>>>>>>> 9466a913
    }

    private static List<Format> parseMultiSizeParam(String ms) {
        final String[] formatStrings = ms.split(",", NO_LIMIT_SPLIT_MODE);
        final List<Format> formats = new ArrayList<>();
        for (String format : formatStrings) {
            final String[] widthHeight = format.split("x", NO_LIMIT_SPLIT_MODE);
            if (widthHeight.length != 2) {
                return Collections.emptyList();
            }

            final Integer width = parseIntOrZero(widthHeight[0]);
            final Integer height = parseIntOrZero(widthHeight[1]);

            if (width == 0 && height == 0) {
                return Collections.emptyList();
            }

            formats.add(Format.builder()
                    .w(width)
                    .h(height)
                    .build());
        }
        return formats;
    }

    /**
     * Creates updated bidrequest.ext {@link ObjectNode}.
     */
    private ExtRequest extRequest(BidRequest bidRequest, ExtRequestPrebid prebid,
                                  boolean setDefaultTargeting, boolean setDefaultCache,
                                  Integer updatedDebug) {
        final ExtRequest result;
        if (setDefaultTargeting || setDefaultCache || updatedDebug != null) {
            final ExtRequestPrebid.ExtRequestPrebidBuilder prebidBuilder = prebid != null
                    ? prebid.toBuilder()
                    : ExtRequestPrebid.builder();

            if (setDefaultTargeting) {
                prebidBuilder.targeting(createTargetingWithDefaults(prebid));
            }
            if (setDefaultCache) {
                prebidBuilder.cache(ExtRequestPrebidCache.of(ExtRequestPrebidCacheBids.of(null, null),
                        ExtRequestPrebidCacheVastxml.of(null, null), null));
            }
            if (updatedDebug != null) {
                prebidBuilder.debug(updatedDebug);
            }

            result = ExtRequest.of(prebidBuilder.build());
        } else {
            result = bidRequest.getExt();
        }
        return result;
    }

    /**
     * Creates updated with default values bidrequest.ext.targeting {@link ExtRequestTargeting} if at least one of it's
     * child properties is missed or entire targeting does not exist.
     */
    private ExtRequestTargeting createTargetingWithDefaults(ExtRequestPrebid prebid) {
        final ExtRequestTargeting targeting = prebid != null ? prebid.getTargeting() : null;
        final boolean isTargetingNull = targeting == null;

        final JsonNode priceGranularityNode = isTargetingNull ? null : targeting.getPricegranularity();
        final boolean isPriceGranularityNull = priceGranularityNode == null || priceGranularityNode.isNull();
        final JsonNode outgoingPriceGranularityNode = isPriceGranularityNull
                ? mapper.mapper().valueToTree(ExtPriceGranularity.from(PriceGranularity.DEFAULT))
                : priceGranularityNode;

        final ExtMediaTypePriceGranularity mediaTypePriceGranularity = isTargetingNull
                ? null : targeting.getMediatypepricegranularity();

        final boolean includeWinners = isTargetingNull || targeting.getIncludewinners() == null
                || targeting.getIncludewinners();

        final boolean includeBidderKeys = isTargetingNull || targeting.getIncludebidderkeys() == null
                || targeting.getIncludebidderkeys();

        return ExtRequestTargeting.builder()
                .pricegranularity(outgoingPriceGranularityNode)
                .mediatypepricegranularity(mediaTypePriceGranularity)
                .includewinners(includeWinners)
                .includebidderkeys(includeBidderKeys)
                .build();
    }
}<|MERGE_RESOLUTION|>--- conflicted
+++ resolved
@@ -21,12 +21,8 @@
 import org.prebid.server.auction.model.AuctionContext;
 import org.prebid.server.exception.InvalidRequestException;
 import org.prebid.server.json.JacksonMapper;
-<<<<<<< HEAD
-=======
 import org.prebid.server.privacy.ccpa.Ccpa;
 import org.prebid.server.privacy.gdpr.TcfDefinerService;
-import org.prebid.server.proto.openrtb.ext.request.ExtBidRequest;
->>>>>>> 9466a913
 import org.prebid.server.proto.openrtb.ext.request.ExtMediaTypePriceGranularity;
 import org.prebid.server.proto.openrtb.ext.request.ExtPriceGranularity;
 import org.prebid.server.proto.openrtb.ext.request.ExtRegs;
@@ -409,33 +405,12 @@
         final User.UserBuilder userBuilder = hasUser ? user.toBuilder() : User.builder();
 
         return userBuilder
-<<<<<<< HEAD
-                .ext(updatedExtUser)
+                .ext(extUserBuilder.build())
                 .build();
-    }
-
-    private Regs overrideRegs(Regs regs, HttpServerRequest request) {
-        final String usPrivacyParam = request.getParam(US_PRIVACY_PARAM);
-        if (StringUtils.isBlank(usPrivacyParam)) {
-=======
-                .ext(mapper.mapper().valueToTree(extUserBuilder.build()))
-                .build();
-    }
-
-    /**
-     * Extracts {@link ExtUser} from bidrequest.user.ext {@link ObjectNode}.
-     */
-    private ExtUser extractExtUser(ObjectNode extUserNode) {
-        try {
-            return mapper.mapper().treeToValue(extUserNode, ExtUser.class);
-        } catch (JsonProcessingException e) {
-            throw new InvalidRequestException(String.format("Error decoding bidRequest.user.ext: %s", e.getMessage()));
-        }
     }
 
     private Regs overrideRegs(Regs regs, String ccpaConsent) {
         if (StringUtils.isBlank(ccpaConsent)) {
->>>>>>> 9466a913
             return null;
         }
 
@@ -446,22 +421,7 @@
             gdpr = regs.getExt().getGdpr();
         }
 
-<<<<<<< HEAD
-        return Regs.of(coppa, ExtRegs.of(gdpr, usPrivacyParam));
-=======
-        return Regs.of(coppa, mapper.mapper().valueToTree(ExtRegs.of(gdpr, ccpaConsent)));
-    }
-
-    /**
-     * Extracts {@link ExtRegs} from bidrequest.regs.ext {@link ObjectNode}.
-     */
-    private ExtRegs extractExtRegs(ObjectNode extRegsNode) {
-        try {
-            return mapper.mapper().treeToValue(extRegsNode, ExtRegs.class);
-        } catch (JsonProcessingException e) {
-            throw new InvalidRequestException(String.format("Error decoding bidRequest.regs.ext: %s", e.getMessage()));
-        }
->>>>>>> 9466a913
+        return Regs.of(coppa, ExtRegs.of(gdpr, ccpaConsent));
     }
 
     private static List<Format> parseMultiSizeParam(String ms) {
