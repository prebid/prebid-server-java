package org.prebid.server.auction;

import com.fasterxml.jackson.core.JsonProcessingException;
import com.fasterxml.jackson.databind.JsonNode;
import com.fasterxml.jackson.databind.node.ObjectNode;
import com.iab.openrtb.request.Banner;
import com.iab.openrtb.request.BidRequest;
import com.iab.openrtb.request.Format;
import com.iab.openrtb.request.Imp;
import com.iab.openrtb.request.Publisher;
import com.iab.openrtb.request.Regs;
import com.iab.openrtb.request.Site;
import com.iab.openrtb.request.User;
import io.vertx.core.Future;
import io.vertx.core.MultiMap;
import io.vertx.core.http.HttpServerRequest;
import io.vertx.core.logging.Logger;
import io.vertx.core.logging.LoggerFactory;
import io.vertx.ext.web.RoutingContext;
import org.apache.commons.collections4.CollectionUtils;
import org.apache.commons.lang3.ObjectUtils;
import org.apache.commons.lang3.StringUtils;
import org.prebid.server.auction.model.AuctionContext;
<<<<<<< HEAD
import org.prebid.server.auction.model.RequestType;
=======
import org.prebid.server.auction.model.Tuple2;
>>>>>>> c5546f7a
import org.prebid.server.exception.InvalidRequestException;
import org.prebid.server.json.JacksonMapper;
import org.prebid.server.metric.MetricName;
import org.prebid.server.privacy.ccpa.Ccpa;
import org.prebid.server.privacy.gdpr.TcfDefinerService;
import org.prebid.server.proto.openrtb.ext.request.ExtMediaTypePriceGranularity;
import org.prebid.server.proto.openrtb.ext.request.ExtPriceGranularity;
import org.prebid.server.proto.openrtb.ext.request.ExtRegs;
import org.prebid.server.proto.openrtb.ext.request.ExtRequest;
import org.prebid.server.proto.openrtb.ext.request.ExtRequestPrebid;
import org.prebid.server.proto.openrtb.ext.request.ExtRequestPrebidAmp;
import org.prebid.server.proto.openrtb.ext.request.ExtRequestPrebidCache;
import org.prebid.server.proto.openrtb.ext.request.ExtRequestPrebidCacheBids;
import org.prebid.server.proto.openrtb.ext.request.ExtRequestPrebidCacheVastxml;
import org.prebid.server.proto.openrtb.ext.request.ExtRequestPrebidChannel;
import org.prebid.server.proto.openrtb.ext.request.ExtRequestTargeting;
import org.prebid.server.proto.openrtb.ext.request.ExtSite;
import org.prebid.server.proto.openrtb.ext.request.ExtUser;
import org.prebid.server.proto.request.Targeting;
import org.prebid.server.util.HttpUtil;

import java.util.ArrayList;
import java.util.Collections;
import java.util.HashMap;
import java.util.List;
import java.util.Map;
import java.util.Objects;
import java.util.stream.Collectors;

public class AmpRequestFactory {

    private static final Logger logger = LoggerFactory.getLogger(AmpRequestFactory.class);

    private static final String TAG_ID_REQUEST_PARAM = "tag_id";
    private static final String TARGETING_REQUEST_PARAM = "targeting";
    private static final String DEBUG_REQUEST_PARAM = "debug";
    private static final String OW_REQUEST_PARAM = "ow";
    private static final String OH_REQUEST_PARAM = "oh";
    private static final String W_REQUEST_PARAM = "w";
    private static final String H_REQUEST_PARAM = "h";
    private static final String MS_REQUEST_PARAM = "ms";
    private static final String CURL_REQUEST_PARAM = "curl";
    private static final String ACCOUNT_REQUEST_PARAM = "account";
    private static final String SLOT_REQUEST_PARAM = "slot";
    private static final String TIMEOUT_REQUEST_PARAM = "timeout";
    private static final String GDPR_CONSENT_PARAM = "gdpr_consent";
    private static final String CONSENT_PARAM = "consent_string";

    private static final int NO_LIMIT_SPLIT_MODE = -1;
    private static final String AMP_CHANNEL = "amp";

    private final StoredRequestProcessor storedRequestProcessor;
    private final AuctionRequestFactory auctionRequestFactory;
    private final OrtbTypesResolver ortbTypesResolver;
    private final ImplicitParametersExtractor implicitParametersExtractor;
    private final FpdResolver fpdResolver;
    private final TimeoutResolver timeoutResolver;
    private final JacksonMapper mapper;

    public AmpRequestFactory(StoredRequestProcessor storedRequestProcessor,
                             AuctionRequestFactory auctionRequestFactory,
                             OrtbTypesResolver ortbTypesResolver,
                             ImplicitParametersExtractor implicitParametersExtractor,
                             FpdResolver fpdResolver,
                             TimeoutResolver timeoutResolver,
                             JacksonMapper mapper) {
        this.storedRequestProcessor = Objects.requireNonNull(storedRequestProcessor);
        this.auctionRequestFactory = Objects.requireNonNull(auctionRequestFactory);
        this.ortbTypesResolver = Objects.requireNonNull(ortbTypesResolver);
        this.implicitParametersExtractor = Objects.requireNonNull(implicitParametersExtractor);
        this.fpdResolver = Objects.requireNonNull(fpdResolver);
        this.timeoutResolver = Objects.requireNonNull(timeoutResolver);
        this.mapper = Objects.requireNonNull(mapper);
    }

    /**
     * Creates {@link AuctionContext} based on {@link RoutingContext}.
     */
    public Future<AuctionContext> fromRequest(RoutingContext routingContext, long startTime) {
        final String tagId = routingContext.request().getParam(TAG_ID_REQUEST_PARAM);
        if (StringUtils.isBlank(tagId)) {
            return Future.failedFuture(new InvalidRequestException("AMP requests require an AMP tag_id"));
        }
        return createBidRequest(routingContext, tagId)
<<<<<<< HEAD
                .compose(bidRequest ->
                        auctionRequestFactory.toAuctionContext(routingContext, bidRequest, RequestType.AMP, startTime,
                                timeoutResolver));
=======
                .compose(bidRequestWithErrors -> auctionRequestFactory.toAuctionContext(
                        routingContext,
                        bidRequestWithErrors.getLeft(),
                        MetricName.amp,
                        bidRequestWithErrors.getRight(),
                        startTime,
                        timeoutResolver));
>>>>>>> c5546f7a
    }

    /**
     * Creates {@link BidRequest} and sets properties which were not set explicitly by the client, but can be
     * updated by values derived from headers and other request attributes.
     */
    private Future<Tuple2<BidRequest, List<String>>> createBidRequest(RoutingContext context, String tagId) {
        final List<String> errors = new ArrayList<>();
        return storedRequestProcessor.processAmpRequest(tagId)
                .map(bidRequest -> validateStoredBidRequest(tagId, bidRequest))
                .map(bidRequest -> fillExplicitParameters(bidRequest, context))
                .map(bidRequest -> overrideParameters(bidRequest, context.request(), errors))
                .map(bidRequest -> auctionRequestFactory.fillImplicitParameters(bidRequest, context, timeoutResolver))
                .map(auctionRequestFactory::validateRequest)
                .map(bidRequest -> Tuple2.of(bidRequest, errors));
    }

    /**
     * Throws {@link InvalidRequestException} in case of invalid {@link BidRequest}.
     */
    private static BidRequest validateStoredBidRequest(String tagId, BidRequest bidRequest) {
        final List<Imp> imps = bidRequest.getImp();
        if (CollectionUtils.isEmpty(imps)) {
            throw new InvalidRequestException(
                    String.format("data for tag_id='%s' does not define the required imp array.", tagId));
        }

        final int impSize = imps.size();
        if (impSize > 1) {
            throw new InvalidRequestException(
                    String.format("data for tag_id '%s' includes %d imp elements. Only one is allowed", tagId,
                            impSize));
        }

        if (bidRequest.getApp() != null) {
            throw new InvalidRequestException("request.app must not exist in AMP stored requests.");
        }

        if (bidRequest.getExt() == null) {
            throw new InvalidRequestException("AMP requests require Ext to be set");
        }
        return bidRequest;
    }

    /**
     * - Updates {@link BidRequest}.ext.prebid.targeting and {@link BidRequest}.ext.prebid.cache.bids with default
     * values if it was not included by user
     * - Updates {@link Imp} security if required to ensure that amp always uses
     * https protocol
     * - Sets {@link BidRequest}.test = 1 if it was passed in {@link RoutingContext}
     * - Updates {@link BidRequest}.ext.prebid.amp.data with all query parameters
     */
    private BidRequest fillExplicitParameters(BidRequest bidRequest, RoutingContext context) {
        final List<Imp> imps = bidRequest.getImp();
        // Force HTTPS as AMP requires it, but pubs can forget to set it.
        final Imp imp = imps.get(0);
        final Integer secure = imp.getSecure();
        final boolean setSecure = secure == null || secure != 1;

        final ExtRequestPrebid prebid = bidRequest.getExt().getPrebid();

        // AMP won't function unless ext.prebid.targeting and ext.prebid.cache.bids are defined.
        // If the user didn't include them, default those here.
        final boolean setDefaultTargeting;
        final boolean setDefaultCache;

        final boolean setChannel;

        if (prebid == null) {
            setDefaultTargeting = true;
            setDefaultCache = true;
            setChannel = true;
        } else {
            final ExtRequestTargeting targeting = prebid.getTargeting();
            setDefaultTargeting = targeting == null
                    || targeting.getIncludewinners() == null
                    || targeting.getIncludebidderkeys() == null
                    || targeting.getPricegranularity() == null || targeting.getPricegranularity().isNull();

            final ExtRequestPrebidCache cache = prebid.getCache();
            setDefaultCache = cache == null || cache.equals(ExtRequestPrebidCache.EMPTY);

            setChannel = prebid.getChannel() == null;
        }

        final Integer debugQueryParam = debugFromQueryStringParam(context);

        final Integer test = bidRequest.getTest();
        final Integer updatedTest = debugQueryParam != null && !Objects.equals(debugQueryParam, test)
                ? debugQueryParam
                : null;

        final Integer debug = prebid != null ? prebid.getDebug() : null;
        final Integer updatedDebug = debugQueryParam != null && !Objects.equals(debugQueryParam, debug)
                ? debugQueryParam
                : null;

        final Map<String, String> updatedAmpData = updateAmpData(prebid, context.request());

        final BidRequest result;
        if (setSecure
                || setDefaultTargeting
                || setDefaultCache
                || setChannel
                || updatedTest != null
                || updatedDebug != null
                || updatedAmpData != null) {

            result = bidRequest.toBuilder()
                    .imp(setSecure ? Collections.singletonList(imps.get(0).toBuilder().secure(1).build()) : imps)
                    .test(ObjectUtils.defaultIfNull(updatedTest, test))
                    .ext(extRequest(
                            bidRequest,
                            setDefaultTargeting,
                            setDefaultCache,
                            setChannel,
                            updatedDebug,
                            updatedAmpData))
                    .build();
        } else {
            result = bidRequest;
        }
        return result;
    }

    /**
     * Returns debug flag from request query string if it is equal to either 0 or 1, or null if otherwise.
     */
    private static Integer debugFromQueryStringParam(RoutingContext context) {
        final String debug = context.request().getParam(DEBUG_REQUEST_PARAM);
        return Objects.equals(debug, "1") ? Integer.valueOf(1) : Objects.equals(debug, "0") ? 0 : null;
    }

    /**
     * Extracts parameters from http request and overrides corresponding attributes in {@link BidRequest}.
     */
    private BidRequest overrideParameters(BidRequest bidRequest, HttpServerRequest request,
                                          List<String> errors) {
        final String requestConsentParam = request.getParam(CONSENT_PARAM);
        final String requestGdprConsentParam = request.getParam(GDPR_CONSENT_PARAM);
        final String consentString = ObjectUtils.firstNonNull(requestConsentParam, requestGdprConsentParam);

        String gdprConsent = null;
        String ccpaConsent = null;
        if (StringUtils.isNotBlank(consentString)) {
            gdprConsent = TcfDefinerService.isConsentStringValid(consentString) ? consentString : null;
            ccpaConsent = Ccpa.isValid(consentString) ? consentString : null;

            if (StringUtils.isAllBlank(gdprConsent, ccpaConsent)) {
                final String message = String.format(
                        "Amp request parameter consent_string or gdpr_consent have invalid format: %s", consentString);
                logger.debug(message);
                errors.add(message);
            }
        }

        final String requestTargeting = request.getParam(TARGETING_REQUEST_PARAM);
        final ObjectNode targetingNode = readTargeting(requestTargeting);
        ortbTypesResolver.normalizeTargeting(targetingNode, errors, implicitParametersExtractor.refererFrom(request));
        final Targeting targeting = parseTargeting(targetingNode);

        final Site updatedSite = overrideSite(bidRequest.getSite(), request);
        final Imp updatedImp = overrideImp(bidRequest.getImp().get(0), request, targetingNode);
        final Long updatedTimeout = overrideTimeout(bidRequest.getTmax(), request);
        final User updatedUser = overrideUser(bidRequest.getUser(), gdprConsent);
        final Regs updatedRegs = overrideRegs(bidRequest.getRegs(), ccpaConsent);
        final ExtRequest updatedExtBidRequest = overrideExtBidRequest(bidRequest.getExt(), targeting);

        final BidRequest result;
        if (updatedSite != null || updatedImp != null || updatedTimeout != null || updatedUser != null
                || updatedRegs != null || updatedExtBidRequest != null) {
            result = bidRequest.toBuilder()
                    .site(updatedSite != null ? updatedSite : bidRequest.getSite())
                    .imp(updatedImp != null ? Collections.singletonList(updatedImp) : bidRequest.getImp())
                    .tmax(updatedTimeout != null ? updatedTimeout : bidRequest.getTmax())
                    .user(updatedUser != null ? updatedUser : bidRequest.getUser())
                    .regs(updatedRegs != null ? updatedRegs : bidRequest.getRegs())
                    .ext(updatedExtBidRequest != null ? updatedExtBidRequest : bidRequest.getExt())
                    .build();
        } else {
            result = bidRequest;
        }
        return result;
    }

    private ObjectNode readTargeting(String jsonTargeting) {
        try {
            final String decodedJsonTargeting = HttpUtil.decodeUrl(jsonTargeting);
            final JsonNode jsonNodeTargeting = decodedJsonTargeting != null
                    ? mapper.mapper().readTree(decodedJsonTargeting)
                    : null;
            return jsonNodeTargeting != null ? validateAndGetTargeting(jsonNodeTargeting) : null;
        } catch (JsonProcessingException | IllegalArgumentException e) {
            throw new InvalidRequestException(String.format("Error reading targeting json %s", e.getMessage()));
        }
    }

    private ObjectNode validateAndGetTargeting(JsonNode jsonNodeTargeting) {
        if (jsonNodeTargeting.isObject()) {
            return (ObjectNode) jsonNodeTargeting;
        } else {
            throw new InvalidRequestException(String.format("Error decoding targeting, expected type is `object` "
                    + "but was %s", jsonNodeTargeting.getNodeType().name()));
        }
    }

    private Targeting parseTargeting(ObjectNode targetingNode) {
        try {
            return targetingNode == null
                    ? Targeting.empty()
                    : mapper.mapper().treeToValue(targetingNode, Targeting.class);
        } catch (JsonProcessingException e) {
            throw new InvalidRequestException(String.format("Error decoding targeting from url: %s", e.getMessage()));
        }
    }

    private Site overrideSite(Site site, HttpServerRequest request) {
        final String canonicalUrl = canonicalUrl(request);
        final String accountId = request.getParam(ACCOUNT_REQUEST_PARAM);

        final boolean hasSite = site != null;
        final ExtSite siteExt = hasSite ? site.getExt() : null;
        final boolean shouldSetExtAmp = siteExt == null || siteExt.getAmp() == null;

        if (StringUtils.isNotBlank(canonicalUrl) || StringUtils.isNotBlank(accountId) || shouldSetExtAmp) {
            final Site.SiteBuilder siteBuilder = hasSite ? site.toBuilder() : Site.builder();
            if (StringUtils.isNotBlank(canonicalUrl)) {
                siteBuilder.page(canonicalUrl);
            }
            if (StringUtils.isNotBlank(accountId)) {
                final Publisher publisher = hasSite ? site.getPublisher() : null;
                final Publisher.PublisherBuilder publisherBuilder = publisher != null
                        ? publisher.toBuilder() : Publisher.builder();

                siteBuilder.publisher(publisherBuilder.id(accountId).build());
            }
            if (shouldSetExtAmp) {
                final ObjectNode data = siteExt != null ? siteExt.getData() : null;
                siteBuilder.ext(ExtSite.of(1, data));
            }
            return siteBuilder.build();
        }
        return null;
    }

    private static String canonicalUrl(HttpServerRequest request) {
        try {
            return HttpUtil.decodeUrl(request.getParam(CURL_REQUEST_PARAM));
        } catch (IllegalArgumentException e) {
            return null;
        }
    }

    private Imp overrideImp(Imp imp, HttpServerRequest request, ObjectNode targetingNode) {
        final String tagId = request.getParam(SLOT_REQUEST_PARAM);
        final Banner banner = imp.getBanner();
        final List<Format> overwrittenFormats = banner != null
                ? createOverrideBannerFormats(request, banner.getFormat())
                : null;
        if (StringUtils.isNotBlank(tagId) || CollectionUtils.isNotEmpty(overwrittenFormats) || targetingNode != null) {
            return imp.toBuilder()
                    .tagid(StringUtils.isNotBlank(tagId) ? tagId : imp.getTagid())
                    .banner(overrideBanner(imp.getBanner(), overwrittenFormats))
                    .ext(fpdResolver.resolveImpExt(imp.getExt(), targetingNode))
                    .build();
        }
        return null;
    }

    /**
     * Creates formats from request parameters to override origin amp banner formats.
     */
    private static List<Format> createOverrideBannerFormats(HttpServerRequest request, List<Format> formats) {
        final int overrideWidth = parseIntParamOrZero(request, OW_REQUEST_PARAM);
        final int width = parseIntParamOrZero(request, W_REQUEST_PARAM);
        final int overrideHeight = parseIntParamOrZero(request, OH_REQUEST_PARAM);
        final int height = parseIntParamOrZero(request, H_REQUEST_PARAM);
        final String multiSizeParam = request.getParam(MS_REQUEST_PARAM);

        final List<Format> paramsFormats = createFormatsFromParams(overrideWidth, width, overrideHeight, height,
                multiSizeParam);

        return CollectionUtils.isNotEmpty(paramsFormats)
                ? paramsFormats
                : updateFormatsFromParams(formats, width, height);
    }

    private static Integer parseIntParamOrZero(HttpServerRequest request, String name) {
        return parseIntOrZero(request.getParam(name));
    }

    private static Integer parseIntOrZero(String param) {
        try {
            return Integer.parseInt(param);
        } catch (NumberFormatException e) {
            return 0;
        }
    }

    /**
     * Create new formats from request parameters.
     */
    private static List<Format> createFormatsFromParams(Integer overrideWidth, Integer width, Integer overrideHeight,
                                                        Integer height, String multiSizeParam) {
        final List<Format> formats = new ArrayList<>();

        if (overrideWidth != 0 && overrideHeight != 0) {
            formats.add(Format.builder().w(overrideWidth).h(overrideHeight).build());
        } else if (overrideWidth != 0 && height != 0) {
            formats.add(Format.builder().w(overrideWidth).h(height).build());
        } else if (width != 0 && overrideHeight != 0) {
            formats.add(Format.builder().w(width).h(overrideHeight).build());
        } else if (width != 0 && height != 0) {
            formats.add(Format.builder().w(width).h(height).build());
        }

        // Append formats from multi-size param if exist
        final List<Format> multiSizeFormats = StringUtils.isNotBlank(multiSizeParam)
                ? parseMultiSizeParam(multiSizeParam)
                : Collections.emptyList();
        if (!multiSizeFormats.isEmpty()) {
            formats.addAll(multiSizeFormats);
        }

        return formats;
    }

    /**
     * Updates origin amp banner formats from parameters.
     */
    private static List<Format> updateFormatsFromParams(List<Format> formats, Integer width, Integer height) {
        final List<Format> updatedFormats;
        if (width != 0) {
            updatedFormats = formats.stream()
                    .map(format -> Format.builder().w(width).h(format.getH()).build())
                    .collect(Collectors.toList());
        } else if (height != 0) {
            updatedFormats = formats.stream()
                    .map(format -> Format.builder().w(format.getW()).h(height).build())
                    .collect(Collectors.toList());
        } else {
            updatedFormats = Collections.emptyList();
        }
        return updatedFormats;
    }

    private static Banner overrideBanner(Banner banner, List<Format> formats) {
        return banner != null && CollectionUtils.isNotEmpty(formats)
                ? banner.toBuilder().format(formats).build()
                : banner;
    }

    private static Long overrideTimeout(Long tmax, HttpServerRequest request) {
        final String timeoutQueryParam = request.getParam(TIMEOUT_REQUEST_PARAM);
        if (timeoutQueryParam == null) {
            return null;
        }

        final long timeout;
        try {
            timeout = Long.parseLong(timeoutQueryParam);
        } catch (NumberFormatException e) {
            return null;
        }

        return timeout > 0 && !Objects.equals(timeout, tmax) ? timeout : null;
    }

    private User overrideUser(User user, String gdprConsent) {
        if (StringUtils.isBlank(gdprConsent)) {
            return null;
        }

        final boolean hasUser = user != null;
        final ExtUser extUser = hasUser ? user.getExt() : null;

        final ExtUser.ExtUserBuilder extUserBuilder = extUser != null
                ? extUser.toBuilder()
                : ExtUser.builder();

        if (StringUtils.isNotBlank(gdprConsent)) {
            extUserBuilder.consent(gdprConsent);
        }

        final User.UserBuilder userBuilder = hasUser ? user.toBuilder() : User.builder();

        return userBuilder
                .ext(extUserBuilder.build())
                .build();
    }

    private Regs overrideRegs(Regs regs, String ccpaConsent) {
        if (StringUtils.isBlank(ccpaConsent)) {
            return null;
        }

        Integer coppa = null;
        Integer gdpr = null;
        if (regs != null) {
            coppa = regs.getCoppa();
            gdpr = regs.getExt().getGdpr();
        }

        return Regs.of(coppa, ExtRegs.of(gdpr, ccpaConsent));
    }

    /**
     * Overrides {@link ExtRequest} with first party data.
     */
    private ExtRequest overrideExtBidRequest(ExtRequest extRequest, Targeting targeting) {
        return fpdResolver.resolveBidRequestExt(extRequest, targeting);
    }

    private static List<Format> parseMultiSizeParam(String ms) {
        final String[] formatStrings = ms.split(",", NO_LIMIT_SPLIT_MODE);
        final List<Format> formats = new ArrayList<>();
        for (String format : formatStrings) {
            final String[] widthHeight = format.split("x", NO_LIMIT_SPLIT_MODE);
            if (widthHeight.length != 2) {
                return Collections.emptyList();
            }

            final Integer width = parseIntOrZero(widthHeight[0]);
            final Integer height = parseIntOrZero(widthHeight[1]);

            if (width == 0 && height == 0) {
                return Collections.emptyList();
            }

            formats.add(Format.builder()
                    .w(width)
                    .h(height)
                    .build());
        }
        return formats;
    }

    private static Map<String, String> updateAmpData(ExtRequestPrebid prebid, HttpServerRequest request) {
        final ExtRequestPrebidAmp amp = prebid != null ? prebid.getAmp() : null;
        final Map<String, String> existingAmpData = amp != null ? amp.getData() : null;

        final MultiMap queryParams = request.params();
        if (queryParams.isEmpty()) {
            return null;
        }

        final Map<String, String> ampQueryData = queryParams.entries().stream()
                .collect(Collectors.toMap(Map.Entry::getKey, Map.Entry::getValue, (value1, value2) -> value1));

        final Map<String, String> updatedAmpData =
                new HashMap<>(ObjectUtils.defaultIfNull(existingAmpData, Collections.emptyMap()));
        updatedAmpData.putAll(ampQueryData);

        return updatedAmpData;
    }

    /**
     * Creates updated bidrequest.ext {@link ObjectNode}.
     */
    private ExtRequest extRequest(BidRequest bidRequest,
                                  boolean setDefaultTargeting,
                                  boolean setDefaultCache,
                                  boolean setChannel,
                                  Integer updatedDebug,
                                  Map<String, String> updatedAmpData) {

        final ExtRequest result;
        if (setDefaultTargeting || setDefaultCache || setChannel || updatedDebug != null || updatedAmpData != null) {
            final ExtRequest requestExt = bidRequest.getExt();
            final ExtRequestPrebid prebid = requestExt != null ? requestExt.getPrebid() : null;
            final ExtRequestPrebid.ExtRequestPrebidBuilder prebidBuilder = prebid != null
                    ? prebid.toBuilder()
                    : ExtRequestPrebid.builder();

            if (setDefaultTargeting) {
                prebidBuilder.targeting(createTargetingWithDefaults(prebid));
            }
            if (setDefaultCache) {
                prebidBuilder.cache(ExtRequestPrebidCache.of(ExtRequestPrebidCacheBids.of(null, null),
                        ExtRequestPrebidCacheVastxml.of(null, null), null));
            }
            if (setChannel) {
                prebidBuilder.channel(ExtRequestPrebidChannel.of(AMP_CHANNEL));
            }
            if (updatedDebug != null) {
                prebidBuilder.debug(updatedDebug);
            }

            if (updatedAmpData != null) {
                prebidBuilder.amp(ExtRequestPrebidAmp.of(updatedAmpData));
            }

            result = ExtRequest.of(prebidBuilder.build());
        } else {
            result = bidRequest.getExt();
        }
        return result;
    }

    /**
     * Creates updated with default values bidrequest.ext.targeting {@link ExtRequestTargeting} if at least one of it's
     * child properties is missed or entire targeting does not exist.
     */
    private ExtRequestTargeting createTargetingWithDefaults(ExtRequestPrebid prebid) {
        final ExtRequestTargeting targeting = prebid != null ? prebid.getTargeting() : null;
        final boolean isTargetingNull = targeting == null;

        final JsonNode priceGranularityNode = isTargetingNull ? null : targeting.getPricegranularity();
        final boolean isPriceGranularityNull = priceGranularityNode == null || priceGranularityNode.isNull();
        final JsonNode outgoingPriceGranularityNode = isPriceGranularityNull
                ? mapper.mapper().valueToTree(ExtPriceGranularity.from(PriceGranularity.DEFAULT))
                : priceGranularityNode;

        final ExtMediaTypePriceGranularity mediaTypePriceGranularity = isTargetingNull
                ? null : targeting.getMediatypepricegranularity();

        final boolean includeWinners = isTargetingNull || targeting.getIncludewinners() == null
                || targeting.getIncludewinners();

        final boolean includeBidderKeys = isTargetingNull || targeting.getIncludebidderkeys() == null
                || targeting.getIncludebidderkeys();

        return ExtRequestTargeting.builder()
                .pricegranularity(outgoingPriceGranularityNode)
                .mediatypepricegranularity(mediaTypePriceGranularity)
                .includewinners(includeWinners)
                .includebidderkeys(includeBidderKeys)
                .build();
    }
}<|MERGE_RESOLUTION|>--- conflicted
+++ resolved
@@ -21,11 +21,8 @@
 import org.apache.commons.lang3.ObjectUtils;
 import org.apache.commons.lang3.StringUtils;
 import org.prebid.server.auction.model.AuctionContext;
-<<<<<<< HEAD
+import org.prebid.server.auction.model.Tuple2;
 import org.prebid.server.auction.model.RequestType;
-=======
-import org.prebid.server.auction.model.Tuple2;
->>>>>>> c5546f7a
 import org.prebid.server.exception.InvalidRequestException;
 import org.prebid.server.json.JacksonMapper;
 import org.prebid.server.metric.MetricName;
@@ -110,11 +107,6 @@
             return Future.failedFuture(new InvalidRequestException("AMP requests require an AMP tag_id"));
         }
         return createBidRequest(routingContext, tagId)
-<<<<<<< HEAD
-                .compose(bidRequest ->
-                        auctionRequestFactory.toAuctionContext(routingContext, bidRequest, RequestType.AMP, startTime,
-                                timeoutResolver));
-=======
                 .compose(bidRequestWithErrors -> auctionRequestFactory.toAuctionContext(
                         routingContext,
                         bidRequestWithErrors.getLeft(),
@@ -122,7 +114,6 @@
                         bidRequestWithErrors.getRight(),
                         startTime,
                         timeoutResolver));
->>>>>>> c5546f7a
     }
 
     /**
