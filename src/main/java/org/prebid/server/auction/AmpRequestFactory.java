package org.prebid.server.auction;

import com.fasterxml.jackson.core.JsonProcessingException;
import com.fasterxml.jackson.databind.JsonNode;
import com.fasterxml.jackson.databind.node.ObjectNode;
import com.iab.openrtb.request.Banner;
import com.iab.openrtb.request.BidRequest;
import com.iab.openrtb.request.Format;
import com.iab.openrtb.request.Imp;
import com.iab.openrtb.request.Publisher;
import com.iab.openrtb.request.Regs;
import com.iab.openrtb.request.Site;
import com.iab.openrtb.request.User;
import io.vertx.core.Future;
import io.vertx.core.MultiMap;
import io.vertx.core.http.HttpServerRequest;
import io.vertx.core.logging.Logger;
import io.vertx.core.logging.LoggerFactory;
import io.vertx.ext.web.RoutingContext;
import org.apache.commons.collections4.CollectionUtils;
import org.apache.commons.lang3.ObjectUtils;
import org.apache.commons.lang3.StringUtils;
import org.prebid.server.auction.model.AuctionContext;
import org.prebid.server.auction.model.Tuple2;
import org.prebid.server.exception.InvalidRequestException;
import org.prebid.server.json.JacksonMapper;
import org.prebid.server.metric.MetricName;
import org.prebid.server.privacy.ccpa.Ccpa;
import org.prebid.server.privacy.gdpr.TcfDefinerService;
import org.prebid.server.proto.openrtb.ext.request.ExtMediaTypePriceGranularity;
import org.prebid.server.proto.openrtb.ext.request.ExtPriceGranularity;
import org.prebid.server.proto.openrtb.ext.request.ExtRegs;
import org.prebid.server.proto.openrtb.ext.request.ExtRequest;
import org.prebid.server.proto.openrtb.ext.request.ExtRequestPrebid;
import org.prebid.server.proto.openrtb.ext.request.ExtRequestPrebidAmp;
import org.prebid.server.proto.openrtb.ext.request.ExtRequestPrebidCache;
import org.prebid.server.proto.openrtb.ext.request.ExtRequestPrebidCacheBids;
import org.prebid.server.proto.openrtb.ext.request.ExtRequestPrebidCacheVastxml;
import org.prebid.server.proto.openrtb.ext.request.ExtRequestPrebidChannel;
import org.prebid.server.proto.openrtb.ext.request.ExtRequestTargeting;
import org.prebid.server.proto.openrtb.ext.request.ExtSite;
import org.prebid.server.proto.openrtb.ext.request.ExtUser;
import org.prebid.server.proto.request.Targeting;
import org.prebid.server.util.HttpUtil;

import java.util.ArrayList;
import java.util.Collections;
import java.util.HashMap;
import java.util.List;
import java.util.Map;
import java.util.Objects;
import java.util.stream.Collectors;

public class AmpRequestFactory {

    private static final Logger logger = LoggerFactory.getLogger(AmpRequestFactory.class);

    private static final String TAG_ID_REQUEST_PARAM = "tag_id";
    private static final String TARGETING_REQUEST_PARAM = "targeting";
    private static final String DEBUG_REQUEST_PARAM = "debug";
    private static final String OW_REQUEST_PARAM = "ow";
    private static final String OH_REQUEST_PARAM = "oh";
    private static final String W_REQUEST_PARAM = "w";
    private static final String H_REQUEST_PARAM = "h";
    private static final String MS_REQUEST_PARAM = "ms";
    private static final String CURL_REQUEST_PARAM = "curl";
    private static final String ACCOUNT_REQUEST_PARAM = "account";
    private static final String SLOT_REQUEST_PARAM = "slot";
    private static final String TIMEOUT_REQUEST_PARAM = "timeout";
    private static final String GDPR_CONSENT_PARAM = "gdpr_consent";
    private static final String CONSENT_PARAM = "consent_string";

    private static final int NO_LIMIT_SPLIT_MODE = -1;
    private static final String AMP_CHANNEL = "amp";

    private final StoredRequestProcessor storedRequestProcessor;
    private final AuctionRequestFactory auctionRequestFactory;
    private final OrtbTypesResolver ortbTypesResolver;
    private final ImplicitParametersExtractor implicitParametersExtractor;
    private final FpdResolver fpdResolver;
    private final TimeoutResolver timeoutResolver;
    private final JacksonMapper mapper;

    public AmpRequestFactory(StoredRequestProcessor storedRequestProcessor,
                             AuctionRequestFactory auctionRequestFactory,
                             OrtbTypesResolver ortbTypesResolver,
                             ImplicitParametersExtractor implicitParametersExtractor,
                             FpdResolver fpdResolver,
                             TimeoutResolver timeoutResolver,
                             JacksonMapper mapper) {
        this.storedRequestProcessor = Objects.requireNonNull(storedRequestProcessor);
        this.auctionRequestFactory = Objects.requireNonNull(auctionRequestFactory);
        this.ortbTypesResolver = Objects.requireNonNull(ortbTypesResolver);
        this.implicitParametersExtractor = Objects.requireNonNull(implicitParametersExtractor);
        this.fpdResolver = Objects.requireNonNull(fpdResolver);
        this.timeoutResolver = Objects.requireNonNull(timeoutResolver);
        this.mapper = Objects.requireNonNull(mapper);
    }

    /**
     * Creates {@link AuctionContext} based on {@link RoutingContext}.
     */
    public Future<AuctionContext> fromRequest(RoutingContext routingContext, long startTime) {
        final String tagId = routingContext.request().getParam(TAG_ID_REQUEST_PARAM);
        if (StringUtils.isBlank(tagId)) {
            return Future.failedFuture(new InvalidRequestException("AMP requests require an AMP tag_id"));
        }
        return createBidRequest(routingContext, tagId)
                .compose(bidRequestWithErrors -> auctionRequestFactory.toAuctionContext(
                        routingContext,
                        bidRequestWithErrors.getLeft(),
                        MetricName.amp,
                        bidRequestWithErrors.getRight(),
                        startTime,
                        timeoutResolver));
    }

    /**
     * Creates {@link BidRequest} and sets properties which were not set explicitly by the client, but can be
     * updated by values derived from headers and other request attributes.
     */
    private Future<Tuple2<BidRequest, List<String>>> createBidRequest(RoutingContext context, String tagId) {
        final List<String> errors = new ArrayList<>();
        return storedRequestProcessor.processAmpRequest(context.request().getParam(ACCOUNT_REQUEST_PARAM), tagId)
                .map(bidRequest -> validateStoredBidRequest(tagId, bidRequest))
                .map(bidRequest -> fillExplicitParameters(bidRequest, context))
                .map(bidRequest -> overrideParameters(bidRequest, context.request(), errors))
                .map(bidRequest -> auctionRequestFactory.fillImplicitParameters(bidRequest, context, timeoutResolver))
                .map(bidRequest -> auctionRequestFactory.validateRequest(bidRequest, errors))
                .map(bidRequest -> Tuple2.of(bidRequest, errors));
    }

    /**
     * Throws {@link InvalidRequestException} in case of invalid {@link BidRequest}.
     */
    private static BidRequest validateStoredBidRequest(String tagId, BidRequest bidRequest) {
        final List<Imp> imps = bidRequest.getImp();
        if (CollectionUtils.isEmpty(imps)) {
            throw new InvalidRequestException(
                    String.format("data for tag_id='%s' does not define the required imp array.", tagId));
        }

        final int impSize = imps.size();
        if (impSize > 1) {
            throw new InvalidRequestException(
                    String.format("data for tag_id '%s' includes %d imp elements. Only one is allowed", tagId,
                            impSize));
        }

        if (bidRequest.getApp() != null) {
            throw new InvalidRequestException("request.app must not exist in AMP stored requests.");
        }

        if (bidRequest.getExt() == null) {
            throw new InvalidRequestException("AMP requests require Ext to be set");
        }
        return bidRequest;
    }

    /**
     * - Updates {@link BidRequest}.ext.prebid.targeting and {@link BidRequest}.ext.prebid.cache.bids with default
     * values if it was not included by user
     * - Updates {@link Imp} security if required to ensure that amp always uses
     * https protocol
     * - Sets {@link BidRequest}.test = 1 if it was passed in {@link RoutingContext}
     * - Updates {@link BidRequest}.ext.prebid.amp.data with all query parameters
     */
    private BidRequest fillExplicitParameters(BidRequest bidRequest, RoutingContext context) {
        final List<Imp> imps = bidRequest.getImp();
        // Force HTTPS as AMP requires it, but pubs can forget to set it.
        final Imp imp = imps.get(0);
        final Integer secure = imp.getSecure();
        final boolean setSecure = secure == null || secure != 1;

        final ExtRequestPrebid prebid = bidRequest.getExt().getPrebid();

        // AMP won't function unless ext.prebid.targeting and ext.prebid.cache.bids are defined.
        // If the user didn't include them, default those here.
        final boolean setDefaultTargeting;
        final boolean setDefaultCache;

        final boolean setChannel;

        if (prebid == null) {
            setDefaultTargeting = true;
            setDefaultCache = true;
            setChannel = true;
        } else {
            final ExtRequestTargeting targeting = prebid.getTargeting();
            setDefaultTargeting = targeting == null
                    || targeting.getIncludewinners() == null
                    || targeting.getIncludebidderkeys() == null
                    || targeting.getPricegranularity() == null || targeting.getPricegranularity().isNull();

            final ExtRequestPrebidCache cache = prebid.getCache();
            setDefaultCache = cache == null || cache.equals(ExtRequestPrebidCache.EMPTY);

            setChannel = prebid.getChannel() == null;
        }

        final Integer debugQueryParam = debugFromQueryStringParam(context);

        final Integer test = bidRequest.getTest();
        final Integer updatedTest = debugQueryParam != null && !Objects.equals(debugQueryParam, test)
                ? debugQueryParam
                : null;

        final Integer debug = prebid != null ? prebid.getDebug() : null;
        final Integer updatedDebug = debugQueryParam != null && !Objects.equals(debugQueryParam, debug)
                ? debugQueryParam
                : null;

        final Map<String, String> updatedAmpData = updateAmpData(prebid, context.request());

        final BidRequest result;
        if (setSecure
                || setDefaultTargeting
                || setDefaultCache
                || setChannel
                || updatedTest != null
                || updatedDebug != null
                || updatedAmpData != null) {

            result = bidRequest.toBuilder()
                    .imp(setSecure ? Collections.singletonList(imps.get(0).toBuilder().secure(1).build()) : imps)
                    .test(ObjectUtils.defaultIfNull(updatedTest, test))
                    .ext(extRequest(
                            bidRequest,
                            setDefaultTargeting,
                            setDefaultCache,
                            setChannel,
                            updatedDebug,
                            updatedAmpData))
                    .build();
        } else {
            result = bidRequest;
        }
        return result;
    }

    /**
     * Returns debug flag from request query string if it is equal to either 0 or 1, or null if otherwise.
     */
    private static Integer debugFromQueryStringParam(RoutingContext context) {
        final String debug = context.request().getParam(DEBUG_REQUEST_PARAM);
        return Objects.equals(debug, "1") ? Integer.valueOf(1) : Objects.equals(debug, "0") ? 0 : null;
    }

    /**
     * Extracts parameters from http request and overrides corresponding attributes in {@link BidRequest}.
     */
    private BidRequest overrideParameters(BidRequest bidRequest, HttpServerRequest request,
                                          List<String> errors) {
        final String requestConsentParam = request.getParam(CONSENT_PARAM);
        final String requestGdprConsentParam = request.getParam(GDPR_CONSENT_PARAM);
        final String consentString = ObjectUtils.firstNonNull(requestConsentParam, requestGdprConsentParam);

        String gdprConsent = null;
        String ccpaConsent = null;
        if (StringUtils.isNotBlank(consentString)) {
<<<<<<< HEAD
            // TODO remove this validation when it become clear how to determine consent string type in other way than
            // validation and  put invalid consent to the right model so ValidationService can do his job
            gdprConsent = TcfDefinerService.isGdprConsentValid(consentString) ? consentString : null;
=======
            gdprConsent = TcfDefinerService.isConsentStringValid(consentString) ? consentString : null;
>>>>>>> 7867aeea
            ccpaConsent = Ccpa.isValid(consentString) ? consentString : null;

            if (StringUtils.isAllBlank(gdprConsent, ccpaConsent)) {
                final String message = String.format(
                        "Amp request parameter consent_string or gdpr_consent have invalid format: %s", consentString);
                logger.debug(message);
                errors.add(message);
            }
        }

        final String requestTargeting = request.getParam(TARGETING_REQUEST_PARAM);
        final ObjectNode targetingNode = readTargeting(requestTargeting);
        ortbTypesResolver.normalizeTargeting(targetingNode, errors, implicitParametersExtractor.refererFrom(request));
        final Targeting targeting = parseTargeting(targetingNode);

        final Site updatedSite = overrideSite(bidRequest.getSite(), request);
        final Imp updatedImp = overrideImp(bidRequest.getImp().get(0), request, targetingNode);
        final Long updatedTimeout = overrideTimeout(bidRequest.getTmax(), request);
        final User updatedUser = overrideUser(bidRequest.getUser(), gdprConsent);
        final Regs updatedRegs = overrideRegs(bidRequest.getRegs(), ccpaConsent);
        final ExtRequest updatedExtBidRequest = overrideExtBidRequest(bidRequest.getExt(), targeting);

        final BidRequest result;
        if (updatedSite != null || updatedImp != null || updatedTimeout != null || updatedUser != null
                || updatedRegs != null || updatedExtBidRequest != null) {
            result = bidRequest.toBuilder()
                    .site(updatedSite != null ? updatedSite : bidRequest.getSite())
                    .imp(updatedImp != null ? Collections.singletonList(updatedImp) : bidRequest.getImp())
                    .tmax(updatedTimeout != null ? updatedTimeout : bidRequest.getTmax())
                    .user(updatedUser != null ? updatedUser : bidRequest.getUser())
                    .regs(updatedRegs != null ? updatedRegs : bidRequest.getRegs())
                    .ext(updatedExtBidRequest != null ? updatedExtBidRequest : bidRequest.getExt())
                    .build();
        } else {
            result = bidRequest;
        }
        return result;
    }

    private ObjectNode readTargeting(String jsonTargeting) {
        try {
            final String decodedJsonTargeting = HttpUtil.decodeUrl(jsonTargeting);
            final JsonNode jsonNodeTargeting = decodedJsonTargeting != null
                    ? mapper.mapper().readTree(decodedJsonTargeting)
                    : null;
            return jsonNodeTargeting != null ? validateAndGetTargeting(jsonNodeTargeting) : null;
        } catch (JsonProcessingException | IllegalArgumentException e) {
            throw new InvalidRequestException(String.format("Error reading targeting json %s", e.getMessage()));
        }
    }

    private ObjectNode validateAndGetTargeting(JsonNode jsonNodeTargeting) {
        if (jsonNodeTargeting.isObject()) {
            return (ObjectNode) jsonNodeTargeting;
        } else {
            throw new InvalidRequestException(String.format("Error decoding targeting, expected type is `object` "
                    + "but was %s", jsonNodeTargeting.getNodeType().name()));
        }
    }

    private Targeting parseTargeting(ObjectNode targetingNode) {
        try {
            return targetingNode == null
                    ? Targeting.empty()
                    : mapper.mapper().treeToValue(targetingNode, Targeting.class);
        } catch (JsonProcessingException e) {
            throw new InvalidRequestException(String.format("Error decoding targeting from url: %s", e.getMessage()));
        }
    }

    private Site overrideSite(Site site, HttpServerRequest request) {
        final String canonicalUrl = canonicalUrl(request);
        final String accountId = request.getParam(ACCOUNT_REQUEST_PARAM);

        final boolean hasSite = site != null;
        final ExtSite siteExt = hasSite ? site.getExt() : null;
        final boolean shouldSetExtAmp = siteExt == null || siteExt.getAmp() == null;

        if (StringUtils.isNotBlank(canonicalUrl) || StringUtils.isNotBlank(accountId) || shouldSetExtAmp) {
            final Site.SiteBuilder siteBuilder = hasSite ? site.toBuilder() : Site.builder();
            if (StringUtils.isNotBlank(canonicalUrl)) {
                siteBuilder.page(canonicalUrl);
            }
            if (StringUtils.isNotBlank(accountId)) {
                final Publisher publisher = hasSite ? site.getPublisher() : null;
                final Publisher.PublisherBuilder publisherBuilder = publisher != null
                        ? publisher.toBuilder() : Publisher.builder();

                siteBuilder.publisher(publisherBuilder.id(accountId).build());
            }
            if (shouldSetExtAmp) {
                final ObjectNode data = siteExt != null ? siteExt.getData() : null;
                siteBuilder.ext(ExtSite.of(1, data));
            }
            return siteBuilder.build();
        }
        return null;
    }

    private static String canonicalUrl(HttpServerRequest request) {
        try {
            return HttpUtil.decodeUrl(request.getParam(CURL_REQUEST_PARAM));
        } catch (IllegalArgumentException e) {
            return null;
        }
    }

    private Imp overrideImp(Imp imp, HttpServerRequest request, ObjectNode targetingNode) {
        final String tagId = request.getParam(SLOT_REQUEST_PARAM);
        final Banner banner = imp.getBanner();
        final List<Format> overwrittenFormats = banner != null
                ? createOverrideBannerFormats(request, banner.getFormat())
                : null;
        if (StringUtils.isNotBlank(tagId) || CollectionUtils.isNotEmpty(overwrittenFormats) || targetingNode != null) {
            return imp.toBuilder()
                    .tagid(StringUtils.isNotBlank(tagId) ? tagId : imp.getTagid())
                    .banner(overrideBanner(imp.getBanner(), overwrittenFormats))
                    .ext(fpdResolver.resolveImpExt(imp.getExt(), targetingNode))
                    .build();
        }
        return null;
    }

    /**
     * Creates formats from request parameters to override origin amp banner formats.
     */
    private static List<Format> createOverrideBannerFormats(HttpServerRequest request, List<Format> formats) {
        final int overrideWidth = parseIntParamOrZero(request, OW_REQUEST_PARAM);
        final int width = parseIntParamOrZero(request, W_REQUEST_PARAM);
        final int overrideHeight = parseIntParamOrZero(request, OH_REQUEST_PARAM);
        final int height = parseIntParamOrZero(request, H_REQUEST_PARAM);
        final String multiSizeParam = request.getParam(MS_REQUEST_PARAM);

        final List<Format> paramsFormats = createFormatsFromParams(overrideWidth, width, overrideHeight, height,
                multiSizeParam);

        return CollectionUtils.isNotEmpty(paramsFormats)
                ? paramsFormats
                : updateFormatsFromParams(formats, width, height);
    }

    private static Integer parseIntParamOrZero(HttpServerRequest request, String name) {
        return parseIntOrZero(request.getParam(name));
    }

    private static Integer parseIntOrZero(String param) {
        try {
            return Integer.parseInt(param);
        } catch (NumberFormatException e) {
            return 0;
        }
    }

    /**
     * Create new formats from request parameters.
     */
    private static List<Format> createFormatsFromParams(Integer overrideWidth, Integer width, Integer overrideHeight,
                                                        Integer height, String multiSizeParam) {
        final List<Format> formats = new ArrayList<>();

        if (overrideWidth != 0 && overrideHeight != 0) {
            formats.add(Format.builder().w(overrideWidth).h(overrideHeight).build());
        } else if (overrideWidth != 0 && height != 0) {
            formats.add(Format.builder().w(overrideWidth).h(height).build());
        } else if (width != 0 && overrideHeight != 0) {
            formats.add(Format.builder().w(width).h(overrideHeight).build());
        } else if (width != 0 && height != 0) {
            formats.add(Format.builder().w(width).h(height).build());
        }

        // Append formats from multi-size param if exist
        final List<Format> multiSizeFormats = StringUtils.isNotBlank(multiSizeParam)
                ? parseMultiSizeParam(multiSizeParam)
                : Collections.emptyList();
        if (!multiSizeFormats.isEmpty()) {
            formats.addAll(multiSizeFormats);
        }

        return formats;
    }

    /**
     * Updates origin amp banner formats from parameters.
     */
    private static List<Format> updateFormatsFromParams(List<Format> formats, Integer width, Integer height) {
        final List<Format> updatedFormats;
        if (width != 0) {
            updatedFormats = formats.stream()
                    .map(format -> Format.builder().w(width).h(format.getH()).build())
                    .collect(Collectors.toList());
        } else if (height != 0) {
            updatedFormats = formats.stream()
                    .map(format -> Format.builder().w(format.getW()).h(height).build())
                    .collect(Collectors.toList());
        } else {
            updatedFormats = Collections.emptyList();
        }
        return updatedFormats;
    }

    private static Banner overrideBanner(Banner banner, List<Format> formats) {
        return banner != null && CollectionUtils.isNotEmpty(formats)
                ? banner.toBuilder().format(formats).build()
                : banner;
    }

    private static Long overrideTimeout(Long tmax, HttpServerRequest request) {
        final String timeoutQueryParam = request.getParam(TIMEOUT_REQUEST_PARAM);
        if (timeoutQueryParam == null) {
            return null;
        }

        final long timeout;
        try {
            timeout = Long.parseLong(timeoutQueryParam);
        } catch (NumberFormatException e) {
            return null;
        }

        return timeout > 0 && !Objects.equals(timeout, tmax) ? timeout : null;
    }

    private User overrideUser(User user, String gdprConsent) {
        if (StringUtils.isBlank(gdprConsent)) {
            return null;
        }

        final boolean hasUser = user != null;
        final ExtUser extUser = hasUser ? user.getExt() : null;

        final ExtUser.ExtUserBuilder extUserBuilder = extUser != null
                ? extUser.toBuilder()
                : ExtUser.builder();

        extUserBuilder.consent(gdprConsent);

        final User.UserBuilder userBuilder = hasUser ? user.toBuilder() : User.builder();

        return userBuilder
                .ext(extUserBuilder.build())
                .build();
    }

    private Regs overrideRegs(Regs regs, String ccpaConsent) {
        if (StringUtils.isBlank(ccpaConsent)) {
            return null;
        }

        Integer coppa = null;
        Integer gdpr = null;
        if (regs != null) {
            coppa = regs.getCoppa();
            gdpr = regs.getExt().getGdpr();
        }

        return Regs.of(coppa, ExtRegs.of(gdpr, ccpaConsent));
    }

    /**
     * Overrides {@link ExtRequest} with first party data.
     */
    private ExtRequest overrideExtBidRequest(ExtRequest extRequest, Targeting targeting) {
        return fpdResolver.resolveBidRequestExt(extRequest, targeting);
    }

    private static List<Format> parseMultiSizeParam(String ms) {
        final String[] formatStrings = ms.split(",", NO_LIMIT_SPLIT_MODE);
        final List<Format> formats = new ArrayList<>();
        for (String format : formatStrings) {
            final String[] widthHeight = format.split("x", NO_LIMIT_SPLIT_MODE);
            if (widthHeight.length != 2) {
                return Collections.emptyList();
            }

            final Integer width = parseIntOrZero(widthHeight[0]);
            final Integer height = parseIntOrZero(widthHeight[1]);

            if (width == 0 && height == 0) {
                return Collections.emptyList();
            }

            formats.add(Format.builder()
                    .w(width)
                    .h(height)
                    .build());
        }
        return formats;
    }

    private static Map<String, String> updateAmpData(ExtRequestPrebid prebid, HttpServerRequest request) {
        final ExtRequestPrebidAmp amp = prebid != null ? prebid.getAmp() : null;
        final Map<String, String> existingAmpData = amp != null ? amp.getData() : null;

        final MultiMap queryParams = request.params();
        if (queryParams.isEmpty()) {
            return null;
        }

        final Map<String, String> ampQueryData = queryParams.entries().stream()
                .collect(Collectors.toMap(Map.Entry::getKey, Map.Entry::getValue, (value1, value2) -> value1));

        final Map<String, String> updatedAmpData =
                new HashMap<>(ObjectUtils.defaultIfNull(existingAmpData, Collections.emptyMap()));
        updatedAmpData.putAll(ampQueryData);

        return updatedAmpData;
    }

    /**
     * Creates updated bidrequest.ext {@link ObjectNode}.
     */
    private ExtRequest extRequest(BidRequest bidRequest,
                                  boolean setDefaultTargeting,
                                  boolean setDefaultCache,
                                  boolean setChannel,
                                  Integer updatedDebug,
                                  Map<String, String> updatedAmpData) {

        final ExtRequest result;
        if (setDefaultTargeting || setDefaultCache || setChannel || updatedDebug != null || updatedAmpData != null) {
            final ExtRequest requestExt = bidRequest.getExt();
            final ExtRequestPrebid prebid = requestExt != null ? requestExt.getPrebid() : null;
            final ExtRequestPrebid.ExtRequestPrebidBuilder prebidBuilder = prebid != null
                    ? prebid.toBuilder()
                    : ExtRequestPrebid.builder();

            if (setDefaultTargeting) {
                prebidBuilder.targeting(createTargetingWithDefaults(prebid));
            }
            if (setDefaultCache) {
                prebidBuilder.cache(ExtRequestPrebidCache.of(ExtRequestPrebidCacheBids.of(null, null),
                        ExtRequestPrebidCacheVastxml.of(null, null), null));
            }
            if (setChannel) {
                prebidBuilder.channel(ExtRequestPrebidChannel.of(AMP_CHANNEL));
            }
            if (updatedDebug != null) {
                prebidBuilder.debug(updatedDebug);
            }

            if (updatedAmpData != null) {
                prebidBuilder.amp(ExtRequestPrebidAmp.of(updatedAmpData));
            }

            result = ExtRequest.of(prebidBuilder.build());
        } else {
            result = bidRequest.getExt();
        }
        return result;
    }

    /**
     * Creates updated with default values bidrequest.ext.targeting {@link ExtRequestTargeting} if at least one of it's
     * child properties is missed or entire targeting does not exist.
     */
    private ExtRequestTargeting createTargetingWithDefaults(ExtRequestPrebid prebid) {
        final ExtRequestTargeting targeting = prebid != null ? prebid.getTargeting() : null;
        final boolean isTargetingNull = targeting == null;

        final JsonNode priceGranularityNode = isTargetingNull ? null : targeting.getPricegranularity();
        final boolean isPriceGranularityNull = priceGranularityNode == null || priceGranularityNode.isNull();
        final JsonNode outgoingPriceGranularityNode = isPriceGranularityNull
                ? mapper.mapper().valueToTree(ExtPriceGranularity.from(PriceGranularity.DEFAULT))
                : priceGranularityNode;

        final ExtMediaTypePriceGranularity mediaTypePriceGranularity = isTargetingNull
                ? null : targeting.getMediatypepricegranularity();

        final boolean includeWinners = isTargetingNull || targeting.getIncludewinners() == null
                || targeting.getIncludewinners();

        final boolean includeBidderKeys = isTargetingNull || targeting.getIncludebidderkeys() == null
                || targeting.getIncludebidderkeys();

        return ExtRequestTargeting.builder()
                .pricegranularity(outgoingPriceGranularityNode)
                .mediatypepricegranularity(mediaTypePriceGranularity)
                .includewinners(includeWinners)
                .includebidderkeys(includeBidderKeys)
                .build();
    }
}<|MERGE_RESOLUTION|>--- conflicted
+++ resolved
@@ -258,13 +258,9 @@
         String gdprConsent = null;
         String ccpaConsent = null;
         if (StringUtils.isNotBlank(consentString)) {
-<<<<<<< HEAD
             // TODO remove this validation when it become clear how to determine consent string type in other way than
             // validation and  put invalid consent to the right model so ValidationService can do his job
-            gdprConsent = TcfDefinerService.isGdprConsentValid(consentString) ? consentString : null;
-=======
             gdprConsent = TcfDefinerService.isConsentStringValid(consentString) ? consentString : null;
->>>>>>> 7867aeea
             ccpaConsent = Ccpa.isValid(consentString) ? consentString : null;
 
             if (StringUtils.isAllBlank(gdprConsent, ccpaConsent)) {
