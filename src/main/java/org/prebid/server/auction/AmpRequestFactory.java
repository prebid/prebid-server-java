package org.prebid.server.auction;

import com.fasterxml.jackson.databind.JsonNode;
import com.fasterxml.jackson.databind.node.ObjectNode;
import com.iab.openrtb.request.Banner;
import com.iab.openrtb.request.BidRequest;
import com.iab.openrtb.request.Format;
import com.iab.openrtb.request.Imp;
import com.iab.openrtb.request.Publisher;
import com.iab.openrtb.request.Regs;
import com.iab.openrtb.request.Site;
import com.iab.openrtb.request.User;
import io.vertx.core.Future;
import io.vertx.core.http.HttpServerRequest;
import io.vertx.core.logging.Logger;
import io.vertx.core.logging.LoggerFactory;
import io.vertx.ext.web.RoutingContext;
import org.apache.commons.collections4.CollectionUtils;
import org.apache.commons.lang3.ObjectUtils;
import org.apache.commons.lang3.StringUtils;
import org.prebid.server.auction.model.AuctionContext;
import org.prebid.server.exception.InvalidRequestException;
import org.prebid.server.json.DecodeException;
import org.prebid.server.json.JacksonMapper;
import org.prebid.server.privacy.ccpa.Ccpa;
import org.prebid.server.privacy.gdpr.TcfDefinerService;
import org.prebid.server.proto.openrtb.ext.request.ExtMediaTypePriceGranularity;
import org.prebid.server.proto.openrtb.ext.request.ExtPriceGranularity;
import org.prebid.server.proto.openrtb.ext.request.ExtRegs;
import org.prebid.server.proto.openrtb.ext.request.ExtRequest;
import org.prebid.server.proto.openrtb.ext.request.ExtRequestPrebid;
import org.prebid.server.proto.openrtb.ext.request.ExtRequestPrebidCache;
import org.prebid.server.proto.openrtb.ext.request.ExtRequestPrebidCacheBids;
import org.prebid.server.proto.openrtb.ext.request.ExtRequestPrebidCacheVastxml;
import org.prebid.server.proto.openrtb.ext.request.ExtRequestTargeting;
import org.prebid.server.proto.openrtb.ext.request.ExtSite;
import org.prebid.server.proto.openrtb.ext.request.ExtUser;
import org.prebid.server.proto.request.Targeting;
import org.prebid.server.util.HttpUtil;

import java.util.ArrayList;
import java.util.Collections;
import java.util.List;
import java.util.Objects;
import java.util.stream.Collectors;

public class AmpRequestFactory {

    private static final Logger logger = LoggerFactory.getLogger(AmpRequestFactory.class);

    private static final String TAG_ID_REQUEST_PARAM = "tag_id";
    private static final String TARGETING_REQUEST_PARAM = "targeting";
    private static final String DEBUG_REQUEST_PARAM = "debug";
    private static final String OW_REQUEST_PARAM = "ow";
    private static final String OH_REQUEST_PARAM = "oh";
    private static final String W_REQUEST_PARAM = "w";
    private static final String H_REQUEST_PARAM = "h";
    private static final String MS_REQUEST_PARAM = "ms";
    private static final String CURL_REQUEST_PARAM = "curl";
    private static final String ACCOUNT_REQUEST_PARAM = "account";
    private static final String SLOT_REQUEST_PARAM = "slot";
    private static final String TIMEOUT_REQUEST_PARAM = "timeout";
    private static final String GDPR_CONSENT_PARAM = "gdpr_consent";
    private static final String CONSENT_PARAM = "consent_string";
    private static final int NO_LIMIT_SPLIT_MODE = -1;

    private final StoredRequestProcessor storedRequestProcessor;
    private final AuctionRequestFactory auctionRequestFactory;
    private final FpdResolver fpdResolver;
    private final TimeoutResolver timeoutResolver;
    private final JacksonMapper mapper;

    public AmpRequestFactory(StoredRequestProcessor storedRequestProcessor, AuctionRequestFactory auctionRequestFactory,
                             FpdResolver fpdResolver, TimeoutResolver timeoutResolver, JacksonMapper mapper) {

        this.storedRequestProcessor = Objects.requireNonNull(storedRequestProcessor);
        this.auctionRequestFactory = Objects.requireNonNull(auctionRequestFactory);
        this.fpdResolver = Objects.requireNonNull(fpdResolver);
        this.timeoutResolver = Objects.requireNonNull(timeoutResolver);
        this.mapper = Objects.requireNonNull(mapper);
    }

    /**
     * Creates {@link AuctionContext} based on {@link RoutingContext}.
     */
    public Future<AuctionContext> fromRequest(RoutingContext routingContext, long startTime) {
        final String tagId = routingContext.request().getParam(TAG_ID_REQUEST_PARAM);
        if (StringUtils.isBlank(tagId)) {
            return Future.failedFuture(new InvalidRequestException("AMP requests require an AMP tag_id"));
        }
        return createBidRequest(routingContext, tagId)
                .compose(bidRequest ->
                        auctionRequestFactory.toAuctionContext(routingContext, bidRequest, startTime, timeoutResolver));
    }

    /**
     * Creates {@link BidRequest} and sets properties which were not set explicitly by the client, but can be
     * updated by values derived from headers and other request attributes.
     */
    private Future<BidRequest> createBidRequest(RoutingContext context, String tagId) {
        return storedRequestProcessor.processAmpRequest(tagId)
                .map(bidRequest -> validateStoredBidRequest(tagId, bidRequest))
                .map(bidRequest -> fillExplicitParameters(bidRequest, context))
                .map(bidRequest -> overrideParameters(bidRequest, context.request()))
                .map(bidRequest -> auctionRequestFactory.fillImplicitParameters(bidRequest, context, timeoutResolver))
                .map(auctionRequestFactory::validateRequest);
    }

    /**
     * Throws {@link InvalidRequestException} in case of invalid {@link BidRequest}.
     */
    private static BidRequest validateStoredBidRequest(String tagId, BidRequest bidRequest) {
        final List<Imp> imps = bidRequest.getImp();
        if (CollectionUtils.isEmpty(imps)) {
            throw new InvalidRequestException(
                    String.format("data for tag_id='%s' does not define the required imp array.", tagId));
        }

        final int impSize = imps.size();
        if (impSize > 1) {
            throw new InvalidRequestException(
                    String.format("data for tag_id '%s' includes %d imp elements. Only one is allowed", tagId,
                            impSize));
        }

        if (bidRequest.getApp() != null) {
            throw new InvalidRequestException("request.app must not exist in AMP stored requests.");
        }

        if (bidRequest.getExt() == null) {
            throw new InvalidRequestException("AMP requests require Ext to be set");
        }
        return bidRequest;
    }

    /**
     * Updates {@link BidRequest}.ext.prebid.targeting and {@link BidRequest}.ext.prebid.cache.bids with default values
     * if it was not included by user. Updates {@link Imp} security if required to ensure that amp always uses
     * https protocol. Sets {@link BidRequest}.test = 1 if it was passed in {@link RoutingContext}.
     */
    private BidRequest fillExplicitParameters(BidRequest bidRequest, RoutingContext context) {
        final List<Imp> imps = bidRequest.getImp();
        // Force HTTPS as AMP requires it, but pubs can forget to set it.
        final Imp imp = imps.get(0);
        final Integer secure = imp.getSecure();
        final boolean setSecure = secure == null || secure != 1;

        final ExtRequestPrebid prebid = bidRequest.getExt().getPrebid();

        // AMP won't function unless ext.prebid.targeting and ext.prebid.cache.bids are defined.
        // If the user didn't include them, default those here.
        final boolean setDefaultTargeting;
        final boolean setDefaultCache;

        if (prebid == null) {
            setDefaultTargeting = true;
            setDefaultCache = true;
        } else {
            final ExtRequestTargeting targeting = prebid.getTargeting();
            setDefaultTargeting = targeting == null
                    || targeting.getIncludewinners() == null
                    || targeting.getIncludebidderkeys() == null
                    || targeting.getPricegranularity() == null || targeting.getPricegranularity().isNull();
            final ExtRequestPrebidCache cache = prebid.getCache();
            setDefaultCache = cache == null || cache.equals(ExtRequestPrebidCache.EMPTY);
        }

        final Integer debugQueryParam = debugFromQueryStringParam(context);

        final Integer test = bidRequest.getTest();
        final Integer updatedTest = debugQueryParam != null && !Objects.equals(debugQueryParam, test)
                ? debugQueryParam
                : null;

        final Integer debug = prebid != null ? prebid.getDebug() : null;
        final Integer updatedDebug = debugQueryParam != null && !Objects.equals(debugQueryParam, debug)
                ? debugQueryParam
                : null;

        final BidRequest result;
        if (setSecure || setDefaultTargeting || setDefaultCache || updatedTest != null || updatedDebug != null) {
            result = bidRequest.toBuilder()
                    .imp(setSecure ? Collections.singletonList(imps.get(0).toBuilder().secure(1).build()) : imps)
                    .test(ObjectUtils.defaultIfNull(updatedTest, test))
                    .ext(extRequest(bidRequest, prebid, setDefaultTargeting, setDefaultCache, updatedDebug))
                    .build();
        } else {
            result = bidRequest;
        }
        return result;
    }

    /**
     * Returns debug flag from request query string if it is equal to either 0 or 1, or null if otherwise.
     */
    private static Integer debugFromQueryStringParam(RoutingContext context) {
        final String debug = context.request().getParam(DEBUG_REQUEST_PARAM);
        return Objects.equals(debug, "1") ? Integer.valueOf(1) : Objects.equals(debug, "0") ? 0 : null;
    }

    /**
     * Extracts parameters from http request and overrides corresponding attributes in {@link BidRequest}.
     */
    private BidRequest overrideParameters(BidRequest bidRequest, HttpServerRequest request) {
        final String requestConsentParam = request.getParam(CONSENT_PARAM);
        final String requestGdprConsentParam = request.getParam(GDPR_CONSENT_PARAM);
        final String consentString = ObjectUtils.firstNonNull(requestConsentParam, requestGdprConsentParam);

        String gdprConsent = null;
        String ccpaConsent = null;
        if (StringUtils.isNotBlank(consentString)) {
            gdprConsent = TcfDefinerService.isGdprConsentValid(consentString) ? consentString : null;
            ccpaConsent = Ccpa.isValid(consentString) ? consentString : null;

            if (StringUtils.isAllBlank(gdprConsent, ccpaConsent)) {
                logger.debug("Amp request parameter consent_string or gdpr_consent have invalid format: {0}",
                        consentString);
            }
        }

        final String requestTargeting = request.getParam(TARGETING_REQUEST_PARAM);
        final Targeting targeting = parseTargeting(requestTargeting);
        final ObjectNode targetingNode = (ObjectNode) readTargeting(requestTargeting);

        final Site updatedSite = overrideSite(bidRequest.getSite(), request, targeting);
        final Imp updatedImp = overrideImp(bidRequest.getImp().get(0), request, targetingNode);
        final Long updatedTimeout = overrideTimeout(bidRequest.getTmax(), request);
        final User updatedUser = overrideUser(bidRequest.getUser(), gdprConsent, targeting);
        final Regs updatedRegs = overrideRegs(bidRequest.getRegs(), ccpaConsent);
        final ObjectNode updatedExtBidRequest = overrideExtBidRequest(bidRequest.getExt(), targeting);

        final BidRequest result;
        if (updatedSite != null || updatedImp != null || updatedTimeout != null || updatedUser != null
                || updatedRegs != null || updatedExtBidRequest != null) {
            result = bidRequest.toBuilder()
                    .site(updatedSite != null ? updatedSite : bidRequest.getSite())
                    .imp(updatedImp != null ? Collections.singletonList(updatedImp) : bidRequest.getImp())
                    .tmax(updatedTimeout != null ? updatedTimeout : bidRequest.getTmax())
                    .user(updatedUser != null ? updatedUser : bidRequest.getUser())
                    .regs(updatedRegs != null ? updatedRegs : bidRequest.getRegs())
                    .ext(updatedExtBidRequest != null ? updatedExtBidRequest : bidRequest.getExt())
                    .build();
        } else {
            result = bidRequest;
        }
        return result;
    }

    private JsonNode readTargeting(String requestTargeting) {
        try {
            return mapper.mapper().readTree(requestTargeting);
        } catch (JsonProcessingException e) {
            throw new InvalidRequestException(String.format("Error reading targeting json %s", e.getMessage()));
        }
    }

    private Targeting parseTargeting(String jsonTargeting) {
        try {
            final String decodedJsonTargeting = HttpUtil.decodeUrl(jsonTargeting);
            return decodedJsonTargeting == null
                    ? Targeting.empty()
                    : mapper.decodeValue(decodedJsonTargeting, Targeting.class);
        } catch (DecodeException e) {
            throw new InvalidRequestException(String.format("Error decoding targeting from url: %s", e.getMessage()));
        }
    }

    private Site overrideSite(Site site, HttpServerRequest request, Targeting targeting) {
        final String canonicalUrl = canonicalUrl(request);
        final String accountId = request.getParam(ACCOUNT_REQUEST_PARAM);

        final boolean hasSite = site != null;
<<<<<<< HEAD
        final ObjectNode siteExt = hasSite ? site.getExt() : null;
        final boolean shouldSetExtAmp = siteExt == null || siteExt.get("amp") == null;
        final ObjectNode fpdSiteNode = targeting.getSite();
=======
        final ExtSite siteExt = hasSite ? site.getExt() : null;
        final boolean shouldSetExtAmp = siteExt == null || siteExt.getAmp() == null;
>>>>>>> 8600bf6c

        if (StringUtils.isNotBlank(canonicalUrl) || StringUtils.isNotBlank(accountId) || shouldSetExtAmp
                || fpdSiteNode != null) {
            final Site.SiteBuilder siteBuilder = hasSite ? site.toBuilder() : Site.builder();
            if (StringUtils.isNotBlank(canonicalUrl)) {
                siteBuilder.page(canonicalUrl);
            }
            if (StringUtils.isNotBlank(accountId)) {
                final Publisher publisher = hasSite ? site.getPublisher() : null;
                final Publisher.PublisherBuilder publisherBuilder = publisher != null
                        ? publisher.toBuilder() : Publisher.builder();

                siteBuilder.publisher(publisherBuilder.id(accountId).build());
            }
            if (shouldSetExtAmp) {
                final ObjectNode data = siteExt != null ? siteExt.getData() : null;
                siteBuilder.ext(ExtSite.of(1, data));
            }
            return fpdSiteNode == null ? siteBuilder.build() : fpdResolver.resolveSite(siteBuilder.build(),
                    convertSiteObject(fpdSiteNode));
        }
        return null;
    }

    private static String canonicalUrl(HttpServerRequest request) {
        try {
            return HttpUtil.decodeUrl(request.getParam(CURL_REQUEST_PARAM));
        } catch (IllegalArgumentException e) {
            return null;
        }
    }

    private Imp overrideImp(Imp imp, HttpServerRequest request, ObjectNode targetingNode) {
        final String tagId = request.getParam(SLOT_REQUEST_PARAM);
        final Banner banner = imp.getBanner();
        final List<Format> overwrittenFormats = banner != null
                ? createOverrideBannerFormats(request, banner.getFormat())
                : null;
        if (StringUtils.isNotBlank(tagId) || CollectionUtils.isNotEmpty(overwrittenFormats) || targetingNode != null) {
            return imp.toBuilder()
                    .tagid(StringUtils.isNotBlank(tagId) ? tagId : imp.getTagid())
                    .banner(overrideBanner(imp.getBanner(), overwrittenFormats))
                    .ext(fpdResolver.resolveImpExt(imp.getExt(), targetingNode))
                    .build();
        }
        return null;
    }

    /**
     * Creates formats from request parameters to override origin amp banner formats.
     */
    private static List<Format> createOverrideBannerFormats(HttpServerRequest request, List<Format> formats) {
        final int overrideWidth = parseIntParamOrZero(request, OW_REQUEST_PARAM);
        final int width = parseIntParamOrZero(request, W_REQUEST_PARAM);
        final int overrideHeight = parseIntParamOrZero(request, OH_REQUEST_PARAM);
        final int height = parseIntParamOrZero(request, H_REQUEST_PARAM);
        final String multiSizeParam = request.getParam(MS_REQUEST_PARAM);

        final List<Format> paramsFormats = createFormatsFromParams(overrideWidth, width, overrideHeight, height,
                multiSizeParam);

        return CollectionUtils.isNotEmpty(paramsFormats)
                ? paramsFormats
                : updateFormatsFromParams(formats, width, height);
    }

    private static Integer parseIntParamOrZero(HttpServerRequest request, String name) {
        return parseIntOrZero(request.getParam(name));
    }

    private static Integer parseIntOrZero(String param) {
        try {
            return Integer.parseInt(param);
        } catch (NumberFormatException e) {
            return 0;
        }
    }

    /**
     * Create new formats from request parameters.
     */
    private static List<Format> createFormatsFromParams(Integer overrideWidth, Integer width, Integer overrideHeight,
                                                        Integer height, String multiSizeParam) {
        final List<Format> formats = new ArrayList<>();

        if (overrideWidth != 0 && overrideHeight != 0) {
            formats.add(Format.builder().w(overrideWidth).h(overrideHeight).build());
        } else if (overrideWidth != 0 && height != 0) {
            formats.add(Format.builder().w(overrideWidth).h(height).build());
        } else if (width != 0 && overrideHeight != 0) {
            formats.add(Format.builder().w(width).h(overrideHeight).build());
        } else if (width != 0 && height != 0) {
            formats.add(Format.builder().w(width).h(height).build());
        }

        // Append formats from multi-size param if exist
        final List<Format> multiSizeFormats = StringUtils.isNotBlank(multiSizeParam)
                ? parseMultiSizeParam(multiSizeParam)
                : Collections.emptyList();
        if (!multiSizeFormats.isEmpty()) {
            formats.addAll(multiSizeFormats);
        }

        return formats;
    }

    /**
     * Updates origin amp banner formats from parameters.
     */
    private static List<Format> updateFormatsFromParams(List<Format> formats, Integer width, Integer height) {
        final List<Format> updatedFormats;
        if (width != 0) {
            updatedFormats = formats.stream()
                    .map(format -> Format.builder().w(width).h(format.getH()).build())
                    .collect(Collectors.toList());
        } else if (height != 0) {
            updatedFormats = formats.stream()
                    .map(format -> Format.builder().w(format.getW()).h(height).build())
                    .collect(Collectors.toList());
        } else {
            updatedFormats = Collections.emptyList();
        }
        return updatedFormats;
    }

    private static Banner overrideBanner(Banner banner, List<Format> formats) {
        return banner != null && CollectionUtils.isNotEmpty(formats)
                ? banner.toBuilder().format(formats).build()
                : banner;
    }

    private static Long overrideTimeout(Long tmax, HttpServerRequest request) {
        final String timeoutQueryParam = request.getParam(TIMEOUT_REQUEST_PARAM);
        if (timeoutQueryParam == null) {
            return null;
        }

        final long timeout;
        try {
            timeout = Long.parseLong(timeoutQueryParam);
        } catch (NumberFormatException e) {
            return null;
        }

        return timeout > 0 && !Objects.equals(timeout, tmax) ? timeout : null;
    }

    private User overrideUser(User user, String gdprConsent, Targeting targeting) {
        final ObjectNode fpdUserNode = targeting.getUser();
        if (StringUtils.isBlank(gdprConsent) && fpdUserNode == null) {
            return null;
        }

        final boolean hasUser = user != null;
        final ExtUser extUser = hasUser ? user.getExt() : null;

        final ExtUser.ExtUserBuilder extUserBuilder = extUser != null
                ? extUser.toBuilder()
                : ExtUser.builder();

        if (StringUtils.isNotBlank(gdprConsent)) {
            extUserBuilder.consent(gdprConsent);
        }
        final User.UserBuilder userBuilder = hasUser ? user.toBuilder() : User.builder();

<<<<<<< HEAD
        final User gdprUpdatedUser = userBuilder.ext(mapper.mapper().valueToTree(extUserBuilder.build())).build();
        return fpdUserNode == null ? gdprUpdatedUser : fpdResolver.resolveUser(gdprUpdatedUser, convertUser(fpdUserNode));
    }

    /**
     * Extracts {@link ExtUser} from bidrequest.user.ext {@link ObjectNode}.
     */
    private ExtUser extractExtUser(ObjectNode extUserNode) {
        try {
            return mapper.mapper().treeToValue(extUserNode, ExtUser.class);
        } catch (JsonProcessingException e) {
            throw new InvalidRequestException(String.format("Error decoding bidRequest.user.ext: %s", e.getMessage()));
        }
    }

    /**
     * Converts {@link User} from {@link ObjectNode} representation.
     */
    private User convertUser(ObjectNode fpdUserNode) {
        try {
            return mapper.mapper().treeToValue(fpdUserNode, User.class);
        } catch (JsonProcessingException e) {
            throw new InvalidRequestException(String.format("Error decoding targeting user: %s", e.getMessage()));
        }
    }

    /**
     * Converts {@link Site} object from {@link ObjectNode} representation to defined in parameters class.
     */
    private Site convertSiteObject(ObjectNode siteNode) {
        try {
            return mapper.mapper().treeToValue(siteNode, Site.class);
        } catch (JsonProcessingException e) {
            throw new InvalidRequestException(String.format("Error decoding targeting site: %s", e.getMessage()));
        }
    }

=======
        return userBuilder
                .ext(extUserBuilder.build())
                .build();
    }

>>>>>>> 8600bf6c
    private Regs overrideRegs(Regs regs, String ccpaConsent) {
        if (StringUtils.isBlank(ccpaConsent)) {
            return null;
        }

        Integer coppa = null;
        Integer gdpr = null;
        if (regs != null) {
            coppa = regs.getCoppa();
            gdpr = regs.getExt().getGdpr();
        }

        return Regs.of(coppa, ExtRegs.of(gdpr, ccpaConsent));
    }

    private ObjectNode overrideExtBidRequest(ObjectNode extNode, Targeting targeting) {
        final List<String> targetingBidders = targeting.getBidders();
        if (CollectionUtils.isEmpty(targetingBidders)) {
            return null;
        }
        return fpdResolver.resolveBidRequestExt(extNode, targetingBidders);
    }

    private static List<Format> parseMultiSizeParam(String ms) {
        final String[] formatStrings = ms.split(",", NO_LIMIT_SPLIT_MODE);
        final List<Format> formats = new ArrayList<>();
        for (String format : formatStrings) {
            final String[] widthHeight = format.split("x", NO_LIMIT_SPLIT_MODE);
            if (widthHeight.length != 2) {
                return Collections.emptyList();
            }

            final Integer width = parseIntOrZero(widthHeight[0]);
            final Integer height = parseIntOrZero(widthHeight[1]);

            if (width == 0 && height == 0) {
                return Collections.emptyList();
            }

            formats.add(Format.builder()
                    .w(width)
                    .h(height)
                    .build());
        }
        return formats;
    }

    /**
     * Creates updated bidrequest.ext {@link ObjectNode}.
     */
    private ExtRequest extRequest(BidRequest bidRequest, ExtRequestPrebid prebid,
                                  boolean setDefaultTargeting, boolean setDefaultCache,
                                  Integer updatedDebug) {
        final ExtRequest result;
        if (setDefaultTargeting || setDefaultCache || updatedDebug != null) {
            final ExtRequestPrebid.ExtRequestPrebidBuilder prebidBuilder = prebid != null
                    ? prebid.toBuilder()
                    : ExtRequestPrebid.builder();

            if (setDefaultTargeting) {
                prebidBuilder.targeting(createTargetingWithDefaults(prebid));
            }
            if (setDefaultCache) {
                prebidBuilder.cache(ExtRequestPrebidCache.of(ExtRequestPrebidCacheBids.of(null, null),
                        ExtRequestPrebidCacheVastxml.of(null, null), null));
            }
            if (updatedDebug != null) {
                prebidBuilder.debug(updatedDebug);
            }

            result = ExtRequest.of(prebidBuilder.build());
        } else {
            result = bidRequest.getExt();
        }
        return result;
    }

    /**
     * Creates updated with default values bidrequest.ext.targeting {@link ExtRequestTargeting} if at least one of it's
     * child properties is missed or entire targeting does not exist.
     */
    private ExtRequestTargeting createTargetingWithDefaults(ExtRequestPrebid prebid) {
        final ExtRequestTargeting targeting = prebid != null ? prebid.getTargeting() : null;
        final boolean isTargetingNull = targeting == null;

        final JsonNode priceGranularityNode = isTargetingNull ? null : targeting.getPricegranularity();
        final boolean isPriceGranularityNull = priceGranularityNode == null || priceGranularityNode.isNull();
        final JsonNode outgoingPriceGranularityNode = isPriceGranularityNull
                ? mapper.mapper().valueToTree(ExtPriceGranularity.from(PriceGranularity.DEFAULT))
                : priceGranularityNode;

        final ExtMediaTypePriceGranularity mediaTypePriceGranularity = isTargetingNull
                ? null : targeting.getMediatypepricegranularity();

        final boolean includeWinners = isTargetingNull || targeting.getIncludewinners() == null
                || targeting.getIncludewinners();

        final boolean includeBidderKeys = isTargetingNull || targeting.getIncludebidderkeys() == null
                || targeting.getIncludebidderkeys();

        return ExtRequestTargeting.builder()
                .pricegranularity(outgoingPriceGranularityNode)
                .mediatypepricegranularity(mediaTypePriceGranularity)
                .includewinners(includeWinners)
                .includebidderkeys(includeBidderKeys)
                .build();
    }
}<|MERGE_RESOLUTION|>--- conflicted
+++ resolved
@@ -270,14 +270,9 @@
         final String accountId = request.getParam(ACCOUNT_REQUEST_PARAM);
 
         final boolean hasSite = site != null;
-<<<<<<< HEAD
-        final ObjectNode siteExt = hasSite ? site.getExt() : null;
-        final boolean shouldSetExtAmp = siteExt == null || siteExt.get("amp") == null;
-        final ObjectNode fpdSiteNode = targeting.getSite();
-=======
         final ExtSite siteExt = hasSite ? site.getExt() : null;
         final boolean shouldSetExtAmp = siteExt == null || siteExt.getAmp() == null;
->>>>>>> 8600bf6c
+        final ObjectNode fpdSiteNode = targeting.getSite();
 
         if (StringUtils.isNotBlank(canonicalUrl) || StringUtils.isNotBlank(accountId) || shouldSetExtAmp
                 || fpdSiteNode != null) {
@@ -442,10 +437,11 @@
             extUserBuilder.consent(gdprConsent);
         }
         final User.UserBuilder userBuilder = hasUser ? user.toBuilder() : User.builder();
-
-<<<<<<< HEAD
-        final User gdprUpdatedUser = userBuilder.ext(mapper.mapper().valueToTree(extUserBuilder.build())).build();
-        return fpdUserNode == null ? gdprUpdatedUser : fpdResolver.resolveUser(gdprUpdatedUser, convertUser(fpdUserNode));
+        final User gdprUpdatedUser = userBuilder.ext(extUserBuilder.build()).build();
+        return fpdUserNode == null
+                ? gdprUpdatedUser
+                : fpdResolver.resolveUser(gdprUpdatedUser, convertUser(fpdUserNode));
+
     }
 
     /**
@@ -481,13 +477,6 @@
         }
     }
 
-=======
-        return userBuilder
-                .ext(extUserBuilder.build())
-                .build();
-    }
-
->>>>>>> 8600bf6c
     private Regs overrideRegs(Regs regs, String ccpaConsent) {
         if (StringUtils.isBlank(ccpaConsent)) {
             return null;
