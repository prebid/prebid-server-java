package org.prebid.server.auction;

import com.fasterxml.jackson.databind.JsonNode;
import com.fasterxml.jackson.databind.node.ObjectNode;
import com.iab.openrtb.request.Banner;
import com.iab.openrtb.request.BidRequest;
import com.iab.openrtb.request.Format;
import com.iab.openrtb.request.Imp;
import com.iab.openrtb.request.Publisher;
import com.iab.openrtb.request.Regs;
import com.iab.openrtb.request.Site;
import com.iab.openrtb.request.User;
import io.vertx.core.Future;
import io.vertx.core.MultiMap;
import io.vertx.core.http.HttpServerRequest;
import io.vertx.core.logging.Logger;
import io.vertx.core.logging.LoggerFactory;
import io.vertx.ext.web.RoutingContext;
import org.apache.commons.collections4.CollectionUtils;
import org.apache.commons.lang3.ObjectUtils;
import org.apache.commons.lang3.StringUtils;
import org.prebid.server.auction.model.AuctionContext;
import org.prebid.server.auction.model.Tuple2;
import org.prebid.server.exception.InvalidRequestException;
import org.prebid.server.json.JacksonMapper;
import org.prebid.server.privacy.ccpa.Ccpa;
import org.prebid.server.privacy.gdpr.TcfDefinerService;
import org.prebid.server.proto.openrtb.ext.request.ExtMediaTypePriceGranularity;
import org.prebid.server.proto.openrtb.ext.request.ExtPriceGranularity;
import org.prebid.server.proto.openrtb.ext.request.ExtRegs;
import org.prebid.server.proto.openrtb.ext.request.ExtRequest;
import org.prebid.server.proto.openrtb.ext.request.ExtRequestPrebid;
import org.prebid.server.proto.openrtb.ext.request.ExtRequestPrebidAmp;
import org.prebid.server.proto.openrtb.ext.request.ExtRequestPrebidCache;
import org.prebid.server.proto.openrtb.ext.request.ExtRequestPrebidCacheBids;
import org.prebid.server.proto.openrtb.ext.request.ExtRequestPrebidCacheVastxml;
import org.prebid.server.proto.openrtb.ext.request.ExtRequestTargeting;
import org.prebid.server.proto.openrtb.ext.request.ExtSite;
import org.prebid.server.proto.openrtb.ext.request.ExtUser;
import org.prebid.server.util.HttpUtil;

import java.util.ArrayList;
import java.util.Collections;
import java.util.HashMap;
import java.util.List;
import java.util.Map;
import java.util.Objects;
import java.util.stream.Collectors;

public class AmpRequestFactory {

    private static final Logger logger = LoggerFactory.getLogger(AmpRequestFactory.class);

    private static final String TAG_ID_REQUEST_PARAM = "tag_id";
    private static final String DEBUG_REQUEST_PARAM = "debug";
    private static final String OW_REQUEST_PARAM = "ow";
    private static final String OH_REQUEST_PARAM = "oh";
    private static final String W_REQUEST_PARAM = "w";
    private static final String H_REQUEST_PARAM = "h";
    private static final String MS_REQUEST_PARAM = "ms";
    private static final String CURL_REQUEST_PARAM = "curl";
    private static final String ACCOUNT_REQUEST_PARAM = "account";
    private static final String SLOT_REQUEST_PARAM = "slot";
    private static final String TIMEOUT_REQUEST_PARAM = "timeout";
    private static final String GDPR_CONSENT_PARAM = "gdpr_consent";
    private static final String CONSENT_PARAM = "consent_string";
    private static final int NO_LIMIT_SPLIT_MODE = -1;

    private final StoredRequestProcessor storedRequestProcessor;
    private final AuctionRequestFactory auctionRequestFactory;
    private final TimeoutResolver timeoutResolver;
    private final JacksonMapper mapper;

    public AmpRequestFactory(StoredRequestProcessor storedRequestProcessor, AuctionRequestFactory auctionRequestFactory,
                             TimeoutResolver timeoutResolver, JacksonMapper mapper) {

        this.storedRequestProcessor = Objects.requireNonNull(storedRequestProcessor);
        this.auctionRequestFactory = Objects.requireNonNull(auctionRequestFactory);
        this.timeoutResolver = Objects.requireNonNull(timeoutResolver);
        this.mapper = Objects.requireNonNull(mapper);
    }

    /**
     * Creates {@link AuctionContext} based on {@link RoutingContext}.
     */
    public Future<AuctionContext> fromRequest(RoutingContext routingContext, long startTime) {
        final String tagId = routingContext.request().getParam(TAG_ID_REQUEST_PARAM);
        if (StringUtils.isBlank(tagId)) {
            return Future.failedFuture(new InvalidRequestException("AMP requests require an AMP tag_id"));
        }
        return createBidRequest(routingContext, tagId)
                .compose(bidRequestWithErrors ->
                        auctionRequestFactory.toAuctionContext(routingContext, bidRequestWithErrors.getLeft(),
                                bidRequestWithErrors.getRight(), startTime, timeoutResolver));
    }

    /**
     * Creates {@link BidRequest} and sets properties which were not set explicitly by the client, but can be
     * updated by values derived from headers and other request attributes.
     */
    private Future<Tuple2<BidRequest, List<String>>> createBidRequest(RoutingContext context,
                                                                      String tagId) {
        final List<String> errors = new ArrayList<>();
        return storedRequestProcessor.processAmpRequest(tagId)
                .map(bidRequest -> validateStoredBidRequest(tagId, bidRequest))
                .map(bidRequest -> fillExplicitParameters(bidRequest, context))
                .map(bidRequest -> overrideParameters(bidRequest, context.request(), errors))
                .map(bidRequest -> auctionRequestFactory.fillImplicitParameters(bidRequest, context, timeoutResolver))
                .map(auctionRequestFactory::validateRequest)
                .map(bidRequest -> Tuple2.of(bidRequest, errors));
    }

    /**
     * Throws {@link InvalidRequestException} in case of invalid {@link BidRequest}.
     */
    private static BidRequest validateStoredBidRequest(String tagId, BidRequest bidRequest) {
        final List<Imp> imps = bidRequest.getImp();
        if (CollectionUtils.isEmpty(imps)) {
            throw new InvalidRequestException(
                    String.format("data for tag_id='%s' does not define the required imp array.", tagId));
        }

        final int impSize = imps.size();
        if (impSize > 1) {
            throw new InvalidRequestException(
                    String.format("data for tag_id '%s' includes %d imp elements. Only one is allowed", tagId,
                            impSize));
        }

        if (bidRequest.getApp() != null) {
            throw new InvalidRequestException("request.app must not exist in AMP stored requests.");
        }

        if (bidRequest.getExt() == null) {
            throw new InvalidRequestException("AMP requests require Ext to be set");
        }
        return bidRequest;
    }

    /**
     * - Updates {@link BidRequest}.ext.prebid.targeting and {@link BidRequest}.ext.prebid.cache.bids with default
     * values if it was not included by user
     * - Updates {@link Imp} security if required to ensure that amp always uses
     * https protocol
     * - Sets {@link BidRequest}.test = 1 if it was passed in {@link RoutingContext}
     * - Updates {@link BidRequest}.ext.prebid.amp.data with all query parameters
     */
    private BidRequest fillExplicitParameters(BidRequest bidRequest, RoutingContext context) {
        final List<Imp> imps = bidRequest.getImp();
        // Force HTTPS as AMP requires it, but pubs can forget to set it.
        final Imp imp = imps.get(0);
        final Integer secure = imp.getSecure();
        final boolean setSecure = secure == null || secure != 1;

        final ExtRequestPrebid prebid = bidRequest.getExt().getPrebid();

        // AMP won't function unless ext.prebid.targeting and ext.prebid.cache.bids are defined.
        // If the user didn't include them, default those here.
        final boolean setDefaultTargeting;
        final boolean setDefaultCache;

        if (prebid == null) {
            setDefaultTargeting = true;
            setDefaultCache = true;
        } else {
            final ExtRequestTargeting targeting = prebid.getTargeting();
            setDefaultTargeting = targeting == null
                    || targeting.getIncludewinners() == null
                    || targeting.getIncludebidderkeys() == null
                    || targeting.getPricegranularity() == null || targeting.getPricegranularity().isNull();
            final ExtRequestPrebidCache cache = prebid.getCache();
            setDefaultCache = cache == null || cache.equals(ExtRequestPrebidCache.EMPTY);
        }

        final Integer debugQueryParam = debugFromQueryStringParam(context);

        final Integer test = bidRequest.getTest();
        final Integer updatedTest = debugQueryParam != null && !Objects.equals(debugQueryParam, test)
                ? debugQueryParam
                : null;

        final Integer debug = prebid != null ? prebid.getDebug() : null;
        final Integer updatedDebug = debugQueryParam != null && !Objects.equals(debugQueryParam, debug)
                ? debugQueryParam
                : null;

        final ExtRequestPrebidAmp amp = prebid != null ? prebid.getAmp() : null;
        final Map<String, String> ampData = amp != null ? amp.getData() : null;
        final Map<String, String> updatedAmpData = updateAmpData(ampData, context.request());

        final BidRequest result;
        if (setSecure
                || setDefaultTargeting
                || setDefaultCache
                || updatedTest != null
                || updatedDebug != null
                || updatedAmpData != null) {

            result = bidRequest.toBuilder()
                    .imp(setSecure ? Collections.singletonList(imps.get(0).toBuilder().secure(1).build()) : imps)
                    .test(ObjectUtils.defaultIfNull(updatedTest, test))
<<<<<<< HEAD
                    .ext(extBidRequestNode(
                            bidRequest, prebid, setDefaultTargeting, setDefaultCache, updatedDebug, updatedAmpData))
=======
                    .ext(extRequest(bidRequest, prebid, setDefaultTargeting, setDefaultCache, updatedDebug))
>>>>>>> 56dda825
                    .build();
        } else {
            result = bidRequest;
        }
        return result;
    }

    /**
     * Returns debug flag from request query string if it is equal to either 0 or 1, or null if otherwise.
     */
    private static Integer debugFromQueryStringParam(RoutingContext context) {
        final String debug = context.request().getParam(DEBUG_REQUEST_PARAM);
        return Objects.equals(debug, "1") ? Integer.valueOf(1) : Objects.equals(debug, "0") ? 0 : null;
    }

    /**
     * Extracts parameters from http request and overrides corresponding attributes in {@link BidRequest}.
     */
    private BidRequest overrideParameters(BidRequest bidRequest, HttpServerRequest request,
                                          List<String> errors) {
        final String requestConsentParam = request.getParam(CONSENT_PARAM);
        final String requestGdprConsentParam = request.getParam(GDPR_CONSENT_PARAM);
        final String consentString = ObjectUtils.firstNonNull(requestConsentParam, requestGdprConsentParam);

        String gdprConsent = null;
        String ccpaConsent = null;
        if (StringUtils.isNotBlank(consentString)) {
            gdprConsent = TcfDefinerService.isGdprConsentValid(consentString) ? consentString : null;
            ccpaConsent = Ccpa.isValid(consentString) ? consentString : null;

            if (StringUtils.isAllBlank(gdprConsent, ccpaConsent)) {
                final String message = String.format(
                        "Amp request parameter consent_string or gdpr_consent have invalid format: %s", consentString);
                logger.debug(message);
                errors.add(message);
            }
        }

        final Site updatedSite = overrideSite(bidRequest.getSite(), request);
        final Imp updatedImp = overrideImp(bidRequest.getImp().get(0), request);
        final Long updatedTimeout = overrideTimeout(bidRequest.getTmax(), request);
        final User updatedUser = overrideUser(bidRequest.getUser(), gdprConsent);
        final Regs updatedRegs = overrideRegs(bidRequest.getRegs(), ccpaConsent);

        final BidRequest result;
        if (updatedSite != null || updatedImp != null || updatedTimeout != null || updatedUser != null
                || updatedRegs != null) {
            result = bidRequest.toBuilder()
                    .site(updatedSite != null ? updatedSite : bidRequest.getSite())
                    .imp(updatedImp != null ? Collections.singletonList(updatedImp) : bidRequest.getImp())
                    .tmax(updatedTimeout != null ? updatedTimeout : bidRequest.getTmax())
                    .user(updatedUser != null ? updatedUser : bidRequest.getUser())
                    .regs(updatedRegs != null ? updatedRegs : bidRequest.getRegs())
                    .build();
        } else {
            result = bidRequest;
        }
        return result;
    }

    private Site overrideSite(Site site, HttpServerRequest request) {
        final String canonicalUrl = canonicalUrl(request);
        final String accountId = request.getParam(ACCOUNT_REQUEST_PARAM);

        final boolean hasSite = site != null;
        final ExtSite siteExt = hasSite ? site.getExt() : null;
        final boolean shouldSetExtAmp = siteExt == null || siteExt.getAmp() == null;

        if (StringUtils.isNotBlank(canonicalUrl) || StringUtils.isNotBlank(accountId) || shouldSetExtAmp) {
            final Site.SiteBuilder siteBuilder = hasSite ? site.toBuilder() : Site.builder();
            if (StringUtils.isNotBlank(canonicalUrl)) {
                siteBuilder.page(canonicalUrl);
            }
            if (StringUtils.isNotBlank(accountId)) {
                final Publisher publisher = hasSite ? site.getPublisher() : null;
                final Publisher.PublisherBuilder publisherBuilder = publisher != null
                        ? publisher.toBuilder() : Publisher.builder();

                siteBuilder.publisher(publisherBuilder.id(accountId).build());
            }
            if (shouldSetExtAmp) {
                final ObjectNode data = siteExt != null ? siteExt.getData() : null;
                siteBuilder.ext(ExtSite.of(1, data));
            }
            return siteBuilder.build();
        }
        return null;
    }

    private static String canonicalUrl(HttpServerRequest request) {
        try {
            return HttpUtil.decodeUrl(request.getParam(CURL_REQUEST_PARAM));
        } catch (IllegalArgumentException e) {
            return null;
        }
    }

    private static Imp overrideImp(Imp imp, HttpServerRequest request) {
        final String tagId = request.getParam(SLOT_REQUEST_PARAM);
        final Banner banner = imp.getBanner();
        final List<Format> overwrittenFormats = banner != null
                ? createOverrideBannerFormats(request, banner.getFormat())
                : null;
        if (StringUtils.isNotBlank(tagId) || CollectionUtils.isNotEmpty(overwrittenFormats)) {
            return imp.toBuilder()
                    .tagid(StringUtils.isNotBlank(tagId) ? tagId : imp.getTagid())
                    .banner(overrideBanner(imp.getBanner(), overwrittenFormats))
                    .build();
        }
        return null;
    }

    /**
     * Creates formats from request parameters to override origin amp banner formats.
     */
    private static List<Format> createOverrideBannerFormats(HttpServerRequest request, List<Format> formats) {
        final int overrideWidth = parseIntParamOrZero(request, OW_REQUEST_PARAM);
        final int width = parseIntParamOrZero(request, W_REQUEST_PARAM);
        final int overrideHeight = parseIntParamOrZero(request, OH_REQUEST_PARAM);
        final int height = parseIntParamOrZero(request, H_REQUEST_PARAM);
        final String multiSizeParam = request.getParam(MS_REQUEST_PARAM);

        final List<Format> paramsFormats = createFormatsFromParams(overrideWidth, width, overrideHeight, height,
                multiSizeParam);

        return CollectionUtils.isNotEmpty(paramsFormats)
                ? paramsFormats
                : updateFormatsFromParams(formats, width, height);
    }

    private static Integer parseIntParamOrZero(HttpServerRequest request, String name) {
        return parseIntOrZero(request.getParam(name));
    }

    private static Integer parseIntOrZero(String param) {
        try {
            return Integer.parseInt(param);
        } catch (NumberFormatException e) {
            return 0;
        }
    }

    /**
     * Create new formats from request parameters.
     */
    private static List<Format> createFormatsFromParams(Integer overrideWidth, Integer width, Integer overrideHeight,
                                                        Integer height, String multiSizeParam) {
        final List<Format> formats = new ArrayList<>();

        if (overrideWidth != 0 && overrideHeight != 0) {
            formats.add(Format.builder().w(overrideWidth).h(overrideHeight).build());
        } else if (overrideWidth != 0 && height != 0) {
            formats.add(Format.builder().w(overrideWidth).h(height).build());
        } else if (width != 0 && overrideHeight != 0) {
            formats.add(Format.builder().w(width).h(overrideHeight).build());
        } else if (width != 0 && height != 0) {
            formats.add(Format.builder().w(width).h(height).build());
        }

        // Append formats from multi-size param if exist
        final List<Format> multiSizeFormats = StringUtils.isNotBlank(multiSizeParam)
                ? parseMultiSizeParam(multiSizeParam)
                : Collections.emptyList();
        if (!multiSizeFormats.isEmpty()) {
            formats.addAll(multiSizeFormats);
        }

        return formats;
    }

    /**
     * Updates origin amp banner formats from parameters.
     */
    private static List<Format> updateFormatsFromParams(List<Format> formats, Integer width, Integer height) {
        final List<Format> updatedFormats;
        if (width != 0) {
            updatedFormats = formats.stream()
                    .map(format -> Format.builder().w(width).h(format.getH()).build())
                    .collect(Collectors.toList());
        } else if (height != 0) {
            updatedFormats = formats.stream()
                    .map(format -> Format.builder().w(format.getW()).h(height).build())
                    .collect(Collectors.toList());
        } else {
            updatedFormats = Collections.emptyList();
        }
        return updatedFormats;
    }

    private static Banner overrideBanner(Banner banner, List<Format> formats) {
        return banner != null && CollectionUtils.isNotEmpty(formats)
                ? banner.toBuilder().format(formats).build()
                : banner;
    }

    private static Long overrideTimeout(Long tmax, HttpServerRequest request) {
        final String timeoutQueryParam = request.getParam(TIMEOUT_REQUEST_PARAM);
        if (timeoutQueryParam == null) {
            return null;
        }

        final long timeout;
        try {
            timeout = Long.parseLong(timeoutQueryParam);
        } catch (NumberFormatException e) {
            return null;
        }

        return timeout > 0 && !Objects.equals(timeout, tmax) ? timeout : null;
    }

    private User overrideUser(User user, String gdprConsent) {
        if (StringUtils.isBlank(gdprConsent)) {
            return null;
        }

        final boolean hasUser = user != null;
        final ExtUser extUser = hasUser ? user.getExt() : null;

        final ExtUser.ExtUserBuilder extUserBuilder = extUser != null
                ? extUser.toBuilder()
                : ExtUser.builder();

        if (StringUtils.isNotBlank(gdprConsent)) {
            extUserBuilder.consent(gdprConsent);
        }

        final User.UserBuilder userBuilder = hasUser ? user.toBuilder() : User.builder();

        return userBuilder
                .ext(extUserBuilder.build())
                .build();
    }

    private Regs overrideRegs(Regs regs, String ccpaConsent) {
        if (StringUtils.isBlank(ccpaConsent)) {
            return null;
        }

        Integer coppa = null;
        Integer gdpr = null;
        if (regs != null) {
            coppa = regs.getCoppa();
            gdpr = regs.getExt().getGdpr();
        }

        return Regs.of(coppa, ExtRegs.of(gdpr, ccpaConsent));
    }

    private static List<Format> parseMultiSizeParam(String ms) {
        final String[] formatStrings = ms.split(",", NO_LIMIT_SPLIT_MODE);
        final List<Format> formats = new ArrayList<>();
        for (String format : formatStrings) {
            final String[] widthHeight = format.split("x", NO_LIMIT_SPLIT_MODE);
            if (widthHeight.length != 2) {
                return Collections.emptyList();
            }

            final Integer width = parseIntOrZero(widthHeight[0]);
            final Integer height = parseIntOrZero(widthHeight[1]);

            if (width == 0 && height == 0) {
                return Collections.emptyList();
            }

            formats.add(Format.builder()
                    .w(width)
                    .h(height)
                    .build());
        }
        return formats;
    }

    /**
     * Creates updated bidrequest.ext {@link ObjectNode}.
     */
<<<<<<< HEAD
    private ObjectNode extBidRequestNode(BidRequest bidRequest,
                                         ExtRequestPrebid prebid,
                                         boolean setDefaultTargeting,
                                         boolean setDefaultCache,
                                         Integer updatedDebug,
                                         Map<String, String> updatedAmpData) {

        final ObjectNode result;
        if (setDefaultTargeting || setDefaultCache || updatedDebug != null || updatedAmpData != null) {
=======
    private ExtRequest extRequest(BidRequest bidRequest, ExtRequestPrebid prebid,
                                  boolean setDefaultTargeting, boolean setDefaultCache,
                                  Integer updatedDebug) {
        final ExtRequest result;
        if (setDefaultTargeting || setDefaultCache || updatedDebug != null) {
>>>>>>> 56dda825
            final ExtRequestPrebid.ExtRequestPrebidBuilder prebidBuilder = prebid != null
                    ? prebid.toBuilder()
                    : ExtRequestPrebid.builder();

            if (setDefaultTargeting) {
                prebidBuilder.targeting(createTargetingWithDefaults(prebid));
            }
            if (setDefaultCache) {
                prebidBuilder.cache(ExtRequestPrebidCache.of(ExtRequestPrebidCacheBids.of(null, null),
                        ExtRequestPrebidCacheVastxml.of(null, null), null));
            }
            if (updatedDebug != null) {
                prebidBuilder.debug(updatedDebug);
            }

<<<<<<< HEAD
            if (updatedAmpData != null) {
                prebidBuilder.amp(ExtRequestPrebidAmp.of(updatedAmpData));
            }

            result = mapper.mapper().valueToTree(ExtBidRequest.of(prebidBuilder.build()));
=======
            result = ExtRequest.of(prebidBuilder.build());
>>>>>>> 56dda825
        } else {
            result = bidRequest.getExt();
        }
        return result;
    }

    /**
     * Creates updated with default values bidrequest.ext.targeting {@link ExtRequestTargeting} if at least one of it's
     * child properties is missed or entire targeting does not exist.
     */
    private ExtRequestTargeting createTargetingWithDefaults(ExtRequestPrebid prebid) {
        final ExtRequestTargeting targeting = prebid != null ? prebid.getTargeting() : null;
        final boolean isTargetingNull = targeting == null;

        final JsonNode priceGranularityNode = isTargetingNull ? null : targeting.getPricegranularity();
        final boolean isPriceGranularityNull = priceGranularityNode == null || priceGranularityNode.isNull();
        final JsonNode outgoingPriceGranularityNode = isPriceGranularityNull
                ? mapper.mapper().valueToTree(ExtPriceGranularity.from(PriceGranularity.DEFAULT))
                : priceGranularityNode;

        final ExtMediaTypePriceGranularity mediaTypePriceGranularity = isTargetingNull
                ? null : targeting.getMediatypepricegranularity();

        final boolean includeWinners = isTargetingNull || targeting.getIncludewinners() == null
                || targeting.getIncludewinners();

        final boolean includeBidderKeys = isTargetingNull || targeting.getIncludebidderkeys() == null
                || targeting.getIncludebidderkeys();

        return ExtRequestTargeting.builder()
                .pricegranularity(outgoingPriceGranularityNode)
                .mediatypepricegranularity(mediaTypePriceGranularity)
                .includewinners(includeWinners)
                .includebidderkeys(includeBidderKeys)
                .build();
    }

    private static Map<String, String> updateAmpData(Map<String, String> existingAmpData, HttpServerRequest request) {
        final MultiMap queryParams = request.params();
        if (queryParams.isEmpty()) {
            return null;
        }

        final Map<String, String> ampQueryData = queryParams.entries().stream()
                .collect(Collectors.toMap(Map.Entry::getKey, Map.Entry::getValue, (value1, value2) -> value1));

        final Map<String, String> updatedAmpData =
                new HashMap<>(ObjectUtils.defaultIfNull(existingAmpData, Collections.emptyMap()));
        updatedAmpData.putAll(ampQueryData);

        return updatedAmpData;
    }
}<|MERGE_RESOLUTION|>--- conflicted
+++ resolved
@@ -199,12 +199,8 @@
             result = bidRequest.toBuilder()
                     .imp(setSecure ? Collections.singletonList(imps.get(0).toBuilder().secure(1).build()) : imps)
                     .test(ObjectUtils.defaultIfNull(updatedTest, test))
-<<<<<<< HEAD
-                    .ext(extBidRequestNode(
+                    .ext(extRequest(
                             bidRequest, prebid, setDefaultTargeting, setDefaultCache, updatedDebug, updatedAmpData))
-=======
-                    .ext(extRequest(bidRequest, prebid, setDefaultTargeting, setDefaultCache, updatedDebug))
->>>>>>> 56dda825
                     .build();
         } else {
             result = bidRequest;
@@ -481,23 +477,15 @@
     /**
      * Creates updated bidrequest.ext {@link ObjectNode}.
      */
-<<<<<<< HEAD
-    private ObjectNode extBidRequestNode(BidRequest bidRequest,
-                                         ExtRequestPrebid prebid,
-                                         boolean setDefaultTargeting,
-                                         boolean setDefaultCache,
-                                         Integer updatedDebug,
-                                         Map<String, String> updatedAmpData) {
-
-        final ObjectNode result;
+    private ExtRequest extRequest(BidRequest bidRequest,
+                                  ExtRequestPrebid prebid,
+                                  boolean setDefaultTargeting,
+                                  boolean setDefaultCache,
+                                  Integer updatedDebug,
+                                  Map<String, String> updatedAmpData) {
+
+        final ExtRequest result;
         if (setDefaultTargeting || setDefaultCache || updatedDebug != null || updatedAmpData != null) {
-=======
-    private ExtRequest extRequest(BidRequest bidRequest, ExtRequestPrebid prebid,
-                                  boolean setDefaultTargeting, boolean setDefaultCache,
-                                  Integer updatedDebug) {
-        final ExtRequest result;
-        if (setDefaultTargeting || setDefaultCache || updatedDebug != null) {
->>>>>>> 56dda825
             final ExtRequestPrebid.ExtRequestPrebidBuilder prebidBuilder = prebid != null
                     ? prebid.toBuilder()
                     : ExtRequestPrebid.builder();
@@ -513,15 +501,11 @@
                 prebidBuilder.debug(updatedDebug);
             }
 
-<<<<<<< HEAD
             if (updatedAmpData != null) {
                 prebidBuilder.amp(ExtRequestPrebidAmp.of(updatedAmpData));
             }
 
-            result = mapper.mapper().valueToTree(ExtBidRequest.of(prebidBuilder.build()));
-=======
             result = ExtRequest.of(prebidBuilder.build());
->>>>>>> 56dda825
         } else {
             result = bidRequest.getExt();
         }
