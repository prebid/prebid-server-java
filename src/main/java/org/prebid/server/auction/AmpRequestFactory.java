package org.prebid.server.auction;

import com.fasterxml.jackson.core.JsonProcessingException;
import com.fasterxml.jackson.databind.JsonNode;
import com.fasterxml.jackson.databind.node.ObjectNode;
import com.iab.openrtb.request.Banner;
import com.iab.openrtb.request.BidRequest;
import com.iab.openrtb.request.Format;
import com.iab.openrtb.request.Imp;
import com.iab.openrtb.request.Site;
import io.vertx.core.Future;
import io.vertx.core.http.HttpServerRequest;
import io.vertx.core.json.Json;
import io.vertx.ext.web.RoutingContext;
import org.apache.commons.collections4.CollectionUtils;
import org.apache.commons.lang3.StringUtils;
import org.prebid.server.exception.InvalidRequestException;
import org.prebid.server.proto.openrtb.ext.request.ExtBidRequest;
<<<<<<< HEAD
import org.prebid.server.proto.openrtb.ext.request.ExtPriceGranularity;
=======
import org.prebid.server.proto.openrtb.ext.request.ExtCurrency;
>>>>>>> b6a0b180
import org.prebid.server.proto.openrtb.ext.request.ExtRequestPrebid;
import org.prebid.server.proto.openrtb.ext.request.ExtRequestPrebidCache;
import org.prebid.server.proto.openrtb.ext.request.ExtRequestTargeting;
import org.prebid.server.util.HttpUtil;

import java.util.ArrayList;
import java.util.Collections;
import java.util.List;
import java.util.Objects;

public class AmpRequestFactory {

    private static final String TAG_ID_REQUEST_PARAM = "tag_id";
    private static final String DEBUG_REQUEST_PARAM = "debug";
    private static final String OW_REQUEST_PARAM = "ow";
    private static final String OH_REQUEST_PARAM = "oh";
    private static final String W_REQUEST_PARAM = "w";
    private static final String H_REQUEST_PARAM = "h";
    private static final String MS_REQUEST_PARAM = "ms";
    private static final String CURL_REQUEST_PARAM = "curl";
    private static final String SLOT_REQUEST_PARAM = "slot";
    private static final String TIMEOUT_REQUEST_PARAM = "timeout";

    private final long timeoutAdjustmentMs;
    private final StoredRequestProcessor storedRequestProcessor;
    private final AuctionRequestFactory auctionRequestFactory;

    public AmpRequestFactory(
            long timeoutAdjustmentMs,
            StoredRequestProcessor storedRequestProcessor,
            AuctionRequestFactory auctionRequestFactory) {
        this.timeoutAdjustmentMs = timeoutAdjustmentMs;
        this.storedRequestProcessor = Objects.requireNonNull(storedRequestProcessor);
        this.auctionRequestFactory = Objects.requireNonNull(auctionRequestFactory);
    }

    /**
     * Method determines {@link BidRequest} properties which were not set explicitly by the client, but can be
     * updated by values derived from headers and other request attributes.
     */
    public Future<BidRequest> fromRequest(RoutingContext context) {
        final String tagId = context.request().getParam(TAG_ID_REQUEST_PARAM);

        if (StringUtils.isBlank(tagId)) {
            return Future.failedFuture(new InvalidRequestException("AMP requests require an AMP tag_id"));
        }

        return storedRequestProcessor.processAmpRequest(tagId)
                .map(bidRequest -> validateStoredBidRequest(tagId, bidRequest))
                .map(bidRequest -> fillExplicitParameters(bidRequest, context))
                .map(bidRequest -> overrideParameters(bidRequest, context.request()))
                .map(bidRequest -> auctionRequestFactory.fillImplicitParameters(bidRequest, context))
                .map(auctionRequestFactory::validateRequest);
    }

    private static BidRequest validateStoredBidRequest(String tagId, BidRequest bidRequest) {
        final List<Imp> imps = bidRequest.getImp();
        if (CollectionUtils.isEmpty(imps)) {
            throw new InvalidRequestException(
                    String.format("data for tag_id='%s' does not define the required imp array.", tagId));
        }

        final int impSize = imps.size();
        if (impSize > 1) {
            throw new InvalidRequestException(
                    String.format("data for tag_id '%s' includes %d imp elements. Only one is allowed",
                            tagId, impSize));
        }

        if (bidRequest.getExt() == null) {
            throw new InvalidRequestException("AMP requests require Ext to be set");
        }
        return bidRequest;
    }

    /**
     * Updates {@link BidRequest}.ext.prebid.targeting and {@link BidRequest}.ext.prebid.cache.bids with default values
     * if it was not included by user. Updates {@link Imp} security if required to ensure that amp always uses
     * https protocol. Sets {@link BidRequest}.test = 1 if it was passed in context.
     */
    private static BidRequest fillExplicitParameters(BidRequest bidRequest, RoutingContext context) {
        final List<Imp> imps = bidRequest.getImp();
        // Force HTTPS as AMP requires it, but pubs can forget to set it.
        final Imp imp = imps.get(0);
        final Integer secure = imp.getSecure();
        final boolean setSecure = secure == null || secure != 1;

        // AMP won't function unless ext.prebid.targeting and ext.prebid.cache.bids are defined.
        // If the user didn't include them, default those here.
        final ExtBidRequest requestExt;
        try {
            requestExt = Json.mapper.treeToValue(bidRequest.getExt(), ExtBidRequest.class);
        } catch (JsonProcessingException e) {
            throw new InvalidRequestException(String.format("Error decoding bidRequest.ext: %s", e.getMessage()));
        }

        final ExtRequestPrebid prebid = requestExt.getPrebid();

        final boolean setDefaultTargeting;
        final boolean setDefaultCache;

        if (prebid == null) {
            setDefaultTargeting = true;
            setDefaultCache = true;
        } else {
            final ExtRequestTargeting targeting = prebid.getTargeting();
            setDefaultTargeting = targeting == null
                    || targeting.getIncludewinners() == null
                    || targeting.getPricegranularity() == null || targeting.getPricegranularity().isNull();
            final ExtRequestPrebidCache cache = prebid.getCache();
            setDefaultCache = cache == null || cache.getBids().isNull();
        }

        final String debugQueryParam = context.request().getParam(DEBUG_REQUEST_PARAM);
        final Integer test = bidRequest.getTest();
        final boolean setTestParam = !Objects.equals(test, 1) && Objects.equals(debugQueryParam, "1");

        return setDefaultTargeting || setDefaultCache || setSecure || setTestParam
                ? bidRequest.toBuilder()
                .ext(createExtWithDefaults(bidRequest, prebid, setDefaultTargeting, setDefaultCache))
                .imp(setSecure ? Collections.singletonList(imps.get(0).toBuilder().secure(1).build()) : imps)
                .test(setTestParam ? Integer.valueOf(1) : test)
                .build()
                : bidRequest;
    }

    /**
     * This method extracts parameters from http request and overrides corresponding attributes in {@link BidRequest}.
     */
    private BidRequest overrideParameters(BidRequest bidRequest, HttpServerRequest request) {
        final Site updatedSite = overrideSitePage(bidRequest.getSite(), request);
        final Imp updatedImp = overrideImp(bidRequest.getImp().get(0), request);
        final Long updatedTimeout = updateTimeout(request);

        return updateBidRequest(bidRequest, updatedSite, updatedImp, updatedTimeout);
    }

    private static List<Format> overrideBannerFormats(HttpServerRequest request) {
        final Integer ow = parseIntParam(request, OW_REQUEST_PARAM);
        final Integer formatWidth = ow != null ? ow : parseIntParam(request, W_REQUEST_PARAM);

        final Integer oh = parseIntParam(request, OH_REQUEST_PARAM);
        final Integer formatHeight = oh != null ? oh : parseIntParam(request, H_REQUEST_PARAM);

        final Format format = formatWidth != null || formatHeight != null
                ? Format.builder().w(formatWidth).h(formatHeight).build()
                : null;

        final String ms = request.getParam(MS_REQUEST_PARAM);
        final List<Format> multiSizeFormats = StringUtils.isNotBlank(ms) ? parseMultiSizeParam(ms) : null;

        List<Format> formats = null;
        if (format != null || CollectionUtils.isNotEmpty(multiSizeFormats)) {
            formats = new ArrayList<>();

            if (format != null) {
                formats.add(format);
            }

            if (CollectionUtils.isNotEmpty(multiSizeFormats) && ow == null && oh == null) {
                formats.addAll(multiSizeFormats);
            }
        }
        return formats;
    }

    private static Site overrideSitePage(Site site, HttpServerRequest request) {
        final String canonicalUrl = canonicalUrl(request);

        if (StringUtils.isBlank(canonicalUrl)) {
            return site;
        }

        final Site.SiteBuilder siteBuilder = site == null ? Site.builder() : site.toBuilder();
        return siteBuilder.page(canonicalUrl).build();
    }

    private Imp overrideImp(Imp imp, HttpServerRequest request) {
        final String tagId = request.getParam(SLOT_REQUEST_PARAM);
        final List<Format> overwrittenFormats = overrideBannerFormats(request);
        if (StringUtils.isNotBlank(tagId) || CollectionUtils.isNotEmpty(overwrittenFormats)) {
            return imp.toBuilder()
                    .tagid(StringUtils.isNotBlank(tagId) ? tagId : imp.getTagid())
                    .banner(overrideBanner(imp.getBanner(), overwrittenFormats))
                    .build();
        }
        return null;
    }

    private static Banner overrideBanner(Banner banner, List<Format> formats) {
        return banner != null && CollectionUtils.isNotEmpty(formats)
                ? banner.toBuilder().format(formats).build()
                : banner;
    }

    private Long updateTimeout(HttpServerRequest request) {
        Long timeout;
        try {
            timeout = Long.parseLong(request.getParam(TIMEOUT_REQUEST_PARAM));
        } catch (NumberFormatException e) {
            timeout = null;
        }
        return timeout != null ? timeout - timeoutAdjustmentMs : null;
    }

    private static BidRequest updateBidRequest(BidRequest bidRequest, Site outgoingSite, Imp outgoingImp,
                                               Long timeout) {
        final boolean isValidTimeout = timeout != null && timeout > 0;
        if (outgoingSite != null || outgoingImp != null || isValidTimeout) {
            return bidRequest.toBuilder()
                    .site(outgoingSite != null ? outgoingSite : bidRequest.getSite())
                    .imp(outgoingImp != null ? Collections.singletonList(outgoingImp) : bidRequest.getImp())
                    .tmax(isValidTimeout ? timeout : bidRequest.getTmax())
                    .build();
        }
        return bidRequest;
    }

    private static Integer parseIntParam(HttpServerRequest request, String name) {
        final String param = request.getParam(name);
        return parseInt(param);
    }

    private static Integer parseInt(String param) {
        try {
            return Integer.parseInt(param);
        } catch (NumberFormatException e) {
            return null;
        }
    }

    private static List<Format> parseMultiSizeParam(String ms) {
        final String[] formatStrings = ms.split(",");
        final List<Format> formats = new ArrayList<>();
        for (String format : formatStrings) {
            final String[] widthHeight = format.split("x");
            if (widthHeight.length == 2) {
                final Integer width = parseInt(widthHeight[0]);
                final Integer height = parseInt(widthHeight[1]);
                if (width != null && height != null) {
                    formats.add(Format.builder()
                            .w(width)
                            .h(height)
                            .build());
                }
            }
        }
        return formats;
    }

    private static String canonicalUrl(HttpServerRequest request) {
        try {
            return HttpUtil.decodeUrl(request.getParam(CURL_REQUEST_PARAM));
        } catch (IllegalArgumentException e) {
            return null;
        }
    }

    /**
     * Creates updated with default values bidrequest.ext {@link ObjectNode}
     */
    private static ObjectNode createExtWithDefaults(BidRequest bidRequest, ExtRequestPrebid prebid,
                                                    boolean setDefaultTargeting, boolean setDefaultCache) {
        final boolean isPrebidNull = prebid == null;

        return setDefaultTargeting || setDefaultCache
                ? Json.mapper.valueToTree(ExtBidRequest.of(
                ExtRequestPrebid.of(
                        isPrebidNull ? Collections.emptyMap() : prebid.getAliases(),
                        isPrebidNull ? Collections.emptyMap() : prebid.getBidadjustmentfactors(),
                        setDefaultTargeting || isPrebidNull
                                ? createTargetingWithDefaults(prebid) : prebid.getTargeting(),
                        isPrebidNull ? null : prebid.getStoredrequest(),
                        setDefaultCache
                                ? ExtRequestPrebidCache.of(Json.mapper.createObjectNode())
                                : isPrebidNull ? null : prebid.getCache())))
                : bidRequest.getExt();
    }

    /**
     * Creates updated with default values bidrequest.ext.targeting {@link ExtRequestTargeting} if at least one of it's
     * child properties is missed or entire targeting does not exist.
     */
    private static ExtRequestTargeting createTargetingWithDefaults(ExtRequestPrebid prebid) {
        final ExtRequestTargeting targeting = prebid != null ? prebid.getTargeting() : null;
        final boolean isTargetingNull = targeting == null;

        final JsonNode priceGranularity = isTargetingNull ? null : targeting.getPricegranularity();
        final boolean isPriceGranularityNull = priceGranularity == null || priceGranularity.isNull();
<<<<<<< HEAD
        final PriceGranularity defaultPriceGranularity = PriceGranularity.DEFAULT;
=======
>>>>>>> b6a0b180
        final JsonNode outgoingPriceGranularityNode = isPriceGranularityNull
                ? Json.mapper.valueToTree(ExtPriceGranularity.from(defaultPriceGranularity))
                : priceGranularity;

        final ExtCurrency currency = isTargetingNull ? null : targeting.getCurrency();

        final boolean includeWinners = isTargetingNull || targeting.getIncludewinners() == null
                ? true : targeting.getIncludewinners();

        return ExtRequestTargeting.of(outgoingPriceGranularityNode, currency, includeWinners);
    }

}<|MERGE_RESOLUTION|>--- conflicted
+++ resolved
@@ -16,11 +16,8 @@
 import org.apache.commons.lang3.StringUtils;
 import org.prebid.server.exception.InvalidRequestException;
 import org.prebid.server.proto.openrtb.ext.request.ExtBidRequest;
-<<<<<<< HEAD
+import org.prebid.server.proto.openrtb.ext.request.ExtCurrency;
 import org.prebid.server.proto.openrtb.ext.request.ExtPriceGranularity;
-=======
-import org.prebid.server.proto.openrtb.ext.request.ExtCurrency;
->>>>>>> b6a0b180
 import org.prebid.server.proto.openrtb.ext.request.ExtRequestPrebid;
 import org.prebid.server.proto.openrtb.ext.request.ExtRequestPrebidCache;
 import org.prebid.server.proto.openrtb.ext.request.ExtRequestTargeting;
@@ -310,12 +307,8 @@
 
         final JsonNode priceGranularity = isTargetingNull ? null : targeting.getPricegranularity();
         final boolean isPriceGranularityNull = priceGranularity == null || priceGranularity.isNull();
-<<<<<<< HEAD
-        final PriceGranularity defaultPriceGranularity = PriceGranularity.DEFAULT;
-=======
->>>>>>> b6a0b180
         final JsonNode outgoingPriceGranularityNode = isPriceGranularityNull
-                ? Json.mapper.valueToTree(ExtPriceGranularity.from(defaultPriceGranularity))
+                ? Json.mapper.valueToTree(ExtPriceGranularity.from(PriceGranularity.DEFAULT))
                 : priceGranularity;
 
         final ExtCurrency currency = isTargetingNull ? null : targeting.getCurrency();
