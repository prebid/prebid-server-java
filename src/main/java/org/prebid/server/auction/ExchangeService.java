--- conflicted
+++ resolved
@@ -169,13 +169,8 @@
                 .map(bidderResponses ->
                         storedResponseProcessor.mergeWithBidderResponses(bidderResponses, storedResponse, imps))
                 .compose(bidderResponses ->
-<<<<<<< HEAD
-                        toBidResponse(bidderResponses, bidRequest, keywordsCreator, keywordsCreatorByBidType,
-                                cacheInfo, account, timeout, eventsEnabled, debugEnabled))
-=======
-                        toBidResponse(bidderResponses, bidRequest, targeting, cacheInfo, publisherId, timeout,
+                        toBidResponse(bidderResponses, bidRequest, targeting, cacheInfo, account, timeout,
                                 eventsEnabled, debugEnabled))
->>>>>>> 53a86eb0
                 .compose(bidResponse ->
                         bidResponsePostProcessor.postProcess(routingContext, uidsCookie, bidRequest, bidResponse));
     }
@@ -897,108 +892,8 @@
      * requester.
      */
     private Future<BidResponse> toBidResponse(List<BidderResponse> bidderResponses, BidRequest bidRequest,
-<<<<<<< HEAD
-                                              TargetingKeywordsCreator keywordsCreator,
-                                              Map<BidType, TargetingKeywordsCreator> keywordsCreatorByBidType,
-                                              BidRequestCacheInfo cacheInfo, Account account, Timeout timeout,
-                                              boolean eventsEnabled, boolean debugEnabled) {
-        final Set<Bid> bids = newOrEmptyOrderedSet(keywordsCreator);
-        final Set<Bid> winningBids = newOrEmptySet(keywordsCreator);
-        final Set<Bid> winningBidsByBidder = newOrEmptySet(keywordsCreator);
-        populateWinningBids(keywordsCreator, bidderResponses, bids, winningBids, winningBidsByBidder);
-
-        return toBidsWithCacheIds(bids, bidRequest.getImp(), cacheInfo, account, timeout)
-                .map(cacheResult -> toBidResponseWithCacheInfo(bidderResponses, bidRequest, keywordsCreator,
-                        keywordsCreatorByBidType, cacheResult, winningBids, winningBidsByBidder, cacheInfo,
-                        eventsEnabled, debugEnabled));
-    }
-
-    /**
-     * Returns new {@link HashSet} in case of existing keywordsCreator or empty collection if null.
-     */
-    private static Set<Bid> newOrEmptySet(TargetingKeywordsCreator keywordsCreator) {
-        return keywordsCreator != null ? new HashSet<>() : Collections.emptySet();
-    }
-
-    /**
-     * Returns new {@link LinkedHashSet} in case of existing keywordsCreator or empty collection if null.
-     */
-    private static Set<Bid> newOrEmptyOrderedSet(TargetingKeywordsCreator keywordsCreator) {
-        return keywordsCreator != null ? new LinkedHashSet<>() : Collections.emptySet();
-    }
-
-    /**
-     * Populates 2 input sets:
-     * <p>
-     * - winning bids for each impId (ad unit code) through all bidder responses.
-     * <br>
-     * - winning bids for each impId but for separate bidder.
-     * <p>
-     * Winning bid is the one with the highest price.
-     */
-    private static void populateWinningBids(TargetingKeywordsCreator keywordsCreator,
-                                            List<BidderResponse> bidderResponses, Set<Bid> bids,
-                                            Set<Bid> winningBids, Set<Bid> winningBidsByBidder) {
-        // determine winning bids only if targeting keywords are requested
-        if (keywordsCreator != null) {
-            final Map<String, Bid> winningBidsMap = new HashMap<>(); // impId -> Bid
-            final Map<String, Map<String, Bid>> winningBidsByBidderMap = new HashMap<>(); // impId -> [bidder -> Bid]
-
-            for (BidderResponse bidderResponse : bidderResponses) {
-                final String bidder = bidderResponse.getBidder();
-
-                for (BidderBid bidderBid : bidderResponse.getSeatBid().getBids()) {
-                    final Bid bid = bidderBid.getBid();
-
-                    bids.add(bid);
-                    tryAddWinningBid(bid, winningBidsMap);
-                    tryAddWinningBidByBidder(bid, bidder, winningBidsByBidderMap);
-                }
-            }
-
-            winningBids.addAll(winningBidsMap.values());
-
-            final List<Bid> bidsByBidder = winningBidsByBidderMap.values().stream()
-                    .flatMap(bidsByBidderMap -> bidsByBidderMap.values().stream())
-                    .collect(Collectors.toList());
-            winningBidsByBidder.addAll(bidsByBidder);
-        }
-    }
-
-    /**
-     * Tries to add a winning bid for each impId.
-     */
-    private static void tryAddWinningBid(Bid bid, Map<String, Bid> winningBids) {
-        final String impId = bid.getImpid();
-
-        if (!winningBids.containsKey(impId) || bid.getPrice().compareTo(winningBids.get(impId).getPrice()) > 0) {
-            winningBids.put(impId, bid);
-        }
-    }
-
-    /**
-     * Tries to add a winning bid for each impId for separate bidder.
-     */
-    private static void tryAddWinningBidByBidder(Bid bid, String bidder,
-                                                 Map<String, Map<String, Bid>> winningBidsByBidder) {
-        final String impId = bid.getImpid();
-
-        if (!winningBidsByBidder.containsKey(impId)) {
-            final Map<String, Bid> bidsByBidder = new HashMap<>();
-            bidsByBidder.put(bidder, bid);
-
-            winningBidsByBidder.put(impId, bidsByBidder);
-        } else {
-            final Map<String, Bid> bidsByBidder = winningBidsByBidder.get(impId);
-
-            if (!bidsByBidder.containsKey(bidder)
-                    || bid.getPrice().compareTo(bidsByBidder.get(bidder).getPrice()) > 0) {
-                bidsByBidder.put(bidder, bid);
-            }
-        }
-=======
                                               ExtRequestTargeting targeting, BidRequestCacheInfo cacheInfo,
-                                              String publisherId, Timeout timeout, boolean eventsEnabled,
+                                              Account account, Timeout timeout, boolean eventsEnabled,
                                               boolean debugEnabled) {
         final Set<Bid> bids = bidderResponses.stream()
                 .map(BidderResponse::getSeatBid)
@@ -1012,7 +907,6 @@
         return toBidsWithCacheIds(bids, bidRequest.getImp(), cacheInfo, publisherId, timeout)
                 .map(cacheResult -> bidResponseCreator.create(bidderResponses, bidRequest, targeting, cacheResult,
                         cacheInfo, createEventsByBids(bidderResponses, eventsEnabled), debugEnabled));
->>>>>>> 53a86eb0
     }
 
     /**
