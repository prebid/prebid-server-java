--- conflicted
+++ resolved
@@ -287,7 +287,6 @@
                 .compose(storedResponseResult -> extractAuctionParticipations(
                         receivedContext, storedResponseResult, aliases, bidderToMultiBid))
 
-<<<<<<< HEAD
                 .map(auctionParticipations -> matchAndPopulateDeals(auctionParticipations, aliases, receivedContext))
                 .map(auctionParticipations -> postProcessDeals(auctionParticipations, receivedContext))
                 .map(auctionParticipations -> fillContext(receivedContext, auctionParticipations))
@@ -296,16 +295,16 @@
 
                 .compose(context -> CompositeFuture.join(
                                 context.getAuctionParticipations().stream()
-                                        .map(auctionParticipation -> invokeHooksAndRequestBids(
+                                        .map(auctionParticipation -> processAndRequestBids(
                                                 context,
                                                 auctionParticipation.getBidderRequest(),
-                                                auctionTimeout(timeout, cacheInfo.isDoCaching()),
+                                                timeout,
                                                 aliases)
                                                 .map(auctionParticipation::with))
                                         .collect(Collectors.toCollection(ArrayList::new)))
                         // send all the requests to the bidders and gathers results
                         .map(CompositeFuture::<AuctionParticipation>list)
-
+.map(ExchangeService::populateMissingBids)
                         .map(storedResponseProcessor::updateStoredBidResponse)
                         .map(auctionParticipations -> storedResponseProcessor.mergeWithBidderResponses(
                                 auctionParticipations, storedAuctionResponses, bidRequest.getImp()))
@@ -315,39 +314,8 @@
                         .map(context::with))
 
                 // produce response from bidder results
-                .compose(context -> bidResponseCreator.create(
-                                context.getAuctionParticipations(),
-                                context,
-                                cacheInfo,
-                                bidderToMultiBid)
+                .compose(context -> bidResponseCreator.create(context, cacheInfo, bidderToMultiBid)
                         .map(bidResponse -> publishAuctionEvent(bidResponse, context))
-=======
-                .map(auctionParticipation -> updateRequestMetric(
-                        auctionParticipation, uidsCookie, aliases, account, requestTypeMetric))
-                .compose(auctionParticipations -> CompositeFuture.join(
-                        auctionParticipations.stream()
-                                .map(auctionParticipation -> processAndRequestBids(
-                                        receivedContext,
-                                        auctionParticipation.getBidderRequest(),
-                                        timeout,
-                                        aliases)
-                                        .map(auctionParticipation::with))
-                                .collect(Collectors.toCollection(ArrayList::new))))
-                // send all the requests to the bidders and gathers results
-                .map(CompositeFuture::<AuctionParticipation>list)
-                .map(ExchangeService::populateMissingBids)
-                .map(storedResponseProcessor::updateStoredBidResponse)
-                .map(auctionParticipations -> storedResponseProcessor.mergeWithBidderResponses(
-                        auctionParticipations, storedAuctionResponses, bidRequest.getImp()))
-                .map(auctionParticipations -> dropZeroNonDealBids(auctionParticipations, debugWarnings))
-                .map(auctionParticipations -> validateAndAdjustBids(auctionParticipations, receivedContext, aliases))
-                .map(auctionParticipations -> updateMetricsFromResponses(auctionParticipations, account, aliases))
-
-                .map(receivedContext::with)
-                // produce response from bidder results
-                .compose(context -> bidResponseCreator.create(context, cacheInfo, bidderToMultiBid)
-                        .map(bidResponse -> publishAuctionEvent(bidResponse, receivedContext))
->>>>>>> 52ac3ae0
                         .map(bidResponse -> criteriaLogManager.traceResponse(logger, bidResponse,
                                 context.getBidRequest(), context.getDebugContext().isDebugEnabled()))
                         .compose(bidResponse -> bidResponsePostProcessor.postProcess(
@@ -1340,15 +1308,9 @@
                 : bidRequest;
     }
 
-<<<<<<< HEAD
-        final BidderRequest modifiedBidderRequest = bidderRequest.toBuilder()
-                .bidRequest(convertedBidRequest)
-                .build();
-=======
     private Timeout adjustTimeout(Timeout timeout, long startTime, long currentTime) {
         final long adjustedTmax = timeoutResolver.adjustForRequest(
                 timeout.getDeadline() - startTime, currentTime - startTime);
->>>>>>> 52ac3ae0
 
         return timeoutFactory.create(currentTime, adjustedTmax);
     }
