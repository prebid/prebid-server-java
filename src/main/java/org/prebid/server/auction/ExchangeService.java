--- conflicted
+++ resolved
@@ -1465,52 +1465,15 @@
         return bidderBid.toBuilder().bid(bidBuilder.build()).build();
     }
 
-<<<<<<< HEAD
-    private static ImpMediaType resolveBidAdjustmentMediaType(String bidImpId,
-                                                              List<Imp> imps,
-                                                              BidType bidType) {
-
-        switch (bidType) {
-            case BANNER:
-                return ImpMediaType.BANNER;
-            case X_NATIVE:
-                return ImpMediaType.X_NATIVE;
-            case AUDIO:
-                return ImpMediaType.AUDIO;
-            case VIDEO:
-                return resolveBidAdjustmentVideoMediaType(bidImpId, imps);
-            default:
-                throw new PreBidException("BidType not present for bidderBid");
-        }
-    }
-
-    private static ImpMediaType resolveBidAdjustmentVideoMediaType(String bidImpId, List<Imp> imps) {
-        final Video bidImpVideo = imps.stream()
-                .filter(imp -> imp.getId().equals(bidImpId))
-                .map(Imp::getVideo)
-                .filter(Objects::nonNull)
-                .findFirst()
-                .orElse(null);
-
-        if (bidImpVideo == null) {
-=======
     private BigDecimal bidAdjustmentForBidder(String bidder, BidRequest bidRequest, BidderBid bidderBid) {
         final ExtRequestBidAdjustmentFactors adjustmentFactors = extBidAdjustmentFactors(bidRequest);
         if (adjustmentFactors == null) {
->>>>>>> 69042cdb
             return null;
         }
         final ImpMediaType mediaType = ImpMediaTypeResolver.resolve(
                 bidderBid.getBid().getImpid(), bidRequest.getImp(), bidderBid.getType());
 
-<<<<<<< HEAD
-        final Integer placement = bidImpVideo.getPlacement();
-        return placement == null || Objects.equals(placement, 1)
-                ? ImpMediaType.VIDEO
-                : ImpMediaType.VIDEO_OUTSTREAM;
-=======
         return bidAdjustmentFactorResolver.resolve(mediaType, adjustmentFactors, bidder);
->>>>>>> 69042cdb
     }
 
     private static ExtRequestBidAdjustmentFactors extBidAdjustmentFactors(BidRequest bidRequest) {
