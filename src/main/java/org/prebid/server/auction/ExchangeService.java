package org.prebid.server.auction;

import com.fasterxml.jackson.core.JsonProcessingException;
import com.fasterxml.jackson.databind.JsonNode;
import com.fasterxml.jackson.databind.node.DecimalNode;
import com.fasterxml.jackson.databind.node.ObjectNode;
import com.fasterxml.jackson.databind.node.TextNode;
import com.iab.openrtb.request.App;
import com.iab.openrtb.request.BidRequest;
import com.iab.openrtb.request.Content;
import com.iab.openrtb.request.Deal;
import com.iab.openrtb.request.Dooh;
import com.iab.openrtb.request.Eid;
import com.iab.openrtb.request.Imp;
import com.iab.openrtb.request.Site;
import com.iab.openrtb.request.Source;
import com.iab.openrtb.request.SupplyChain;
import com.iab.openrtb.request.User;
import com.iab.openrtb.response.Bid;
import com.iab.openrtb.response.BidResponse;
import com.iab.openrtb.response.SeatBid;
import io.vertx.core.CompositeFuture;
import io.vertx.core.Future;
import io.vertx.core.logging.Logger;
import io.vertx.core.logging.LoggerFactory;
import org.apache.commons.collections4.CollectionUtils;
import org.apache.commons.collections4.ListUtils;
import org.apache.commons.collections4.map.CaseInsensitiveMap;
import org.apache.commons.lang3.ObjectUtils;
import org.apache.commons.lang3.StringUtils;
import org.prebid.server.activity.Activity;
import org.prebid.server.activity.ComponentType;
import org.prebid.server.activity.infrastructure.ActivityInfrastructure;
import org.prebid.server.activity.infrastructure.payload.ActivityInvocationPayload;
import org.prebid.server.activity.infrastructure.payload.impl.ActivityInvocationPayloadImpl;
import org.prebid.server.activity.infrastructure.payload.impl.BidRequestActivityInvocationPayload;
import org.prebid.server.auction.adjustment.BidAdjustmentFactorResolver;
import org.prebid.server.auction.mediatypeprocessor.MediaTypeProcessingResult;
import org.prebid.server.auction.mediatypeprocessor.MediaTypeProcessor;
import org.prebid.server.auction.model.AuctionContext;
import org.prebid.server.auction.model.AuctionParticipation;
import org.prebid.server.auction.model.BidRejectionReason;
import org.prebid.server.auction.model.BidRejectionTracker;
import org.prebid.server.auction.model.BidRequestCacheInfo;
import org.prebid.server.auction.model.BidderPrivacyResult;
import org.prebid.server.auction.model.BidderRequest;
import org.prebid.server.auction.model.BidderResponse;
import org.prebid.server.auction.model.MultiBidConfig;
import org.prebid.server.auction.model.StoredResponseResult;
import org.prebid.server.auction.versionconverter.BidRequestOrtbVersionConversionManager;
import org.prebid.server.auction.versionconverter.OrtbVersion;
import org.prebid.server.bidder.Bidder;
import org.prebid.server.bidder.BidderCatalog;
import org.prebid.server.bidder.HttpBidderRequester;
import org.prebid.server.bidder.Usersyncer;
import org.prebid.server.bidder.model.BidderBid;
import org.prebid.server.bidder.model.BidderError;
import org.prebid.server.bidder.model.BidderSeatBid;
import org.prebid.server.cookie.UidsCookie;
import org.prebid.server.currency.CurrencyConversionService;
import org.prebid.server.deals.DealsService;
import org.prebid.server.deals.events.ApplicationEventService;
import org.prebid.server.deals.model.TxnLog;
import org.prebid.server.exception.InvalidRequestException;
import org.prebid.server.exception.PreBidException;
import org.prebid.server.execution.Timeout;
import org.prebid.server.execution.TimeoutFactory;
import org.prebid.server.floors.PriceFloorAdjuster;
import org.prebid.server.floors.PriceFloorEnforcer;
import org.prebid.server.hooks.execution.HookStageExecutor;
import org.prebid.server.hooks.execution.model.ExecutionAction;
import org.prebid.server.hooks.execution.model.ExecutionStatus;
import org.prebid.server.hooks.execution.model.GroupExecutionOutcome;
import org.prebid.server.hooks.execution.model.HookExecutionOutcome;
import org.prebid.server.hooks.execution.model.HookId;
import org.prebid.server.hooks.execution.model.HookStageExecutionResult;
import org.prebid.server.hooks.execution.model.Stage;
import org.prebid.server.hooks.execution.model.StageExecutionOutcome;
import org.prebid.server.hooks.v1.analytics.AppliedTo;
import org.prebid.server.hooks.v1.analytics.Result;
import org.prebid.server.hooks.v1.analytics.Tags;
import org.prebid.server.hooks.v1.bidder.BidderRequestPayload;
import org.prebid.server.hooks.v1.bidder.BidderResponsePayload;
import org.prebid.server.json.JacksonMapper;
import org.prebid.server.log.ConditionalLogger;
import org.prebid.server.log.CriteriaLogManager;
import org.prebid.server.log.HttpInteractionLogger;
import org.prebid.server.metric.MetricName;
import org.prebid.server.metric.Metrics;
import org.prebid.server.model.CaseInsensitiveMultiMap;
import org.prebid.server.model.UpdateResult;
import org.prebid.server.proto.openrtb.ext.ExtPrebidBidders;
import org.prebid.server.proto.openrtb.ext.request.ExtApp;
import org.prebid.server.proto.openrtb.ext.request.ExtBidderConfigOrtb;
import org.prebid.server.proto.openrtb.ext.request.ExtDooh;
import org.prebid.server.proto.openrtb.ext.request.ExtImpPrebid;
import org.prebid.server.proto.openrtb.ext.request.ExtImpPrebidFloors;
import org.prebid.server.proto.openrtb.ext.request.ExtRequest;
import org.prebid.server.proto.openrtb.ext.request.ExtRequestBidAdjustmentFactors;
import org.prebid.server.proto.openrtb.ext.request.ExtRequestPrebid;
import org.prebid.server.proto.openrtb.ext.request.ExtRequestPrebidBidderConfig;
import org.prebid.server.proto.openrtb.ext.request.ExtRequestPrebidCache;
import org.prebid.server.proto.openrtb.ext.request.ExtRequestPrebidData;
import org.prebid.server.proto.openrtb.ext.request.ExtRequestPrebidDataEidPermissions;
import org.prebid.server.proto.openrtb.ext.request.ExtRequestPrebidMultiBid;
import org.prebid.server.proto.openrtb.ext.request.ExtRequestPrebidSchain;
import org.prebid.server.proto.openrtb.ext.request.ExtRequestTargeting;
import org.prebid.server.proto.openrtb.ext.request.ExtSite;
import org.prebid.server.proto.openrtb.ext.request.ExtUser;
import org.prebid.server.proto.openrtb.ext.request.ImpMediaType;
import org.prebid.server.proto.openrtb.ext.request.TraceLevel;
import org.prebid.server.proto.openrtb.ext.response.ExtBidResponse;
import org.prebid.server.proto.openrtb.ext.response.ExtBidResponsePrebid;
import org.prebid.server.proto.openrtb.ext.response.ExtModules;
import org.prebid.server.proto.openrtb.ext.response.ExtModulesTrace;
import org.prebid.server.proto.openrtb.ext.response.ExtModulesTraceAnalyticsActivity;
import org.prebid.server.proto.openrtb.ext.response.ExtModulesTraceAnalyticsAppliedTo;
import org.prebid.server.proto.openrtb.ext.response.ExtModulesTraceAnalyticsResult;
import org.prebid.server.proto.openrtb.ext.response.ExtModulesTraceAnalyticsTags;
import org.prebid.server.proto.openrtb.ext.response.ExtModulesTraceGroup;
import org.prebid.server.proto.openrtb.ext.response.ExtModulesTraceInvocationResult;
import org.prebid.server.proto.openrtb.ext.response.ExtModulesTraceStage;
import org.prebid.server.proto.openrtb.ext.response.ExtModulesTraceStageOutcome;
import org.prebid.server.settings.model.Account;
import org.prebid.server.util.LineItemUtil;
import org.prebid.server.util.ObjectUtil;
import org.prebid.server.util.StreamUtil;
import org.prebid.server.validation.ResponseBidValidator;
import org.prebid.server.validation.model.ValidationResult;

import java.math.BigDecimal;
import java.time.Clock;
import java.util.ArrayList;
import java.util.Collection;
import java.util.Collections;
import java.util.EnumMap;
import java.util.HashMap;
import java.util.HashSet;
import java.util.Iterator;
import java.util.List;
import java.util.Map;
import java.util.Objects;
import java.util.Optional;
import java.util.Set;
import java.util.function.Function;
import java.util.function.Supplier;
import java.util.stream.Collectors;
import java.util.stream.IntStream;
import java.util.stream.Stream;

/**
 * Executes an OpenRTB v2.5-2.6 Auction.
 */
public class ExchangeService {

    private static final Logger logger = LoggerFactory.getLogger(ExchangeService.class);

    private static final ConditionalLogger conditionalLogger = new ConditionalLogger(logger);

    private static final String PREBID_EXT = "prebid";
    private static final String BIDDER_EXT = "bidder";
    private static final String TID_EXT = "tid";
    private static final String ORIGINAL_BID_CPM = "origbidcpm";
    private static final String ORIGINAL_BID_CURRENCY = "origbidcur";
    private static final String ALL_BIDDERS_CONFIG = "*";
    private static final Integer DEFAULT_MULTIBID_LIMIT_MIN = 1;
    private static final Integer DEFAULT_MULTIBID_LIMIT_MAX = 9;
    private static final String EID_ALLOWED_FOR_ALL_BIDDERS = "*";
    private static final BigDecimal THOUSAND = BigDecimal.valueOf(1000);

    private final double logSamplingRate;
    private final int timeoutAdjustmentFactor;
    private final BidderCatalog bidderCatalog;
    private final StoredResponseProcessor storedResponseProcessor;
    private final DealsService dealsService;
    private final PrivacyEnforcementService privacyEnforcementService;
    private final FpdResolver fpdResolver;
    private final SupplyChainResolver supplyChainResolver;
    private final DebugResolver debugResolver;
    private final MediaTypeProcessor mediaTypeProcessor;
    private final UidUpdater uidUpdater;
    private final TimeoutResolver timeoutResolver;
    private final TimeoutFactory timeoutFactory;
    private final BidRequestOrtbVersionConversionManager ortbVersionConversionManager;
    private final HttpBidderRequester httpBidderRequester;
    private final ResponseBidValidator responseBidValidator;
    private final CurrencyConversionService currencyService;
    private final BidResponseCreator bidResponseCreator;
    private final ApplicationEventService applicationEventService;
    private final BidResponsePostProcessor bidResponsePostProcessor;
    private final HookStageExecutor hookStageExecutor;
    private final HttpInteractionLogger httpInteractionLogger;
    private final PriceFloorAdjuster priceFloorAdjuster;
    private final PriceFloorEnforcer priceFloorEnforcer;
    private final BidAdjustmentFactorResolver bidAdjustmentFactorResolver;
    private final Metrics metrics;
    private final Clock clock;
    private final JacksonMapper mapper;
    private final CriteriaLogManager criteriaLogManager;

    public ExchangeService(double logSamplingRate,
                           int timeoutAdjustmentFactor,
                           BidderCatalog bidderCatalog,
                           StoredResponseProcessor storedResponseProcessor,
                           DealsService dealsService,
                           PrivacyEnforcementService privacyEnforcementService,
                           FpdResolver fpdResolver,
                           SupplyChainResolver supplyChainResolver,
                           DebugResolver debugResolver,
                           MediaTypeProcessor mediaTypeProcessor,
                           UidUpdater uidUpdater,
                           TimeoutResolver timeoutResolver,
                           TimeoutFactory timeoutFactory,
                           BidRequestOrtbVersionConversionManager ortbVersionConversionManager,
                           HttpBidderRequester httpBidderRequester,
                           ResponseBidValidator responseBidValidator,
                           CurrencyConversionService currencyService,
                           BidResponseCreator bidResponseCreator,
                           BidResponsePostProcessor bidResponsePostProcessor,
                           HookStageExecutor hookStageExecutor,
                           ApplicationEventService applicationEventService,
                           HttpInteractionLogger httpInteractionLogger,
                           PriceFloorAdjuster priceFloorAdjuster,
                           PriceFloorEnforcer priceFloorEnforcer,
                           BidAdjustmentFactorResolver bidAdjustmentFactorResolver,
                           Metrics metrics,
                           Clock clock,
                           JacksonMapper mapper,
                           CriteriaLogManager criteriaLogManager) {

        if (timeoutAdjustmentFactor < 0 || timeoutAdjustmentFactor > 100) {
            throw new IllegalArgumentException("Expected timeout adjustment factor should be in [0, 100].");
        }
        this.logSamplingRate = logSamplingRate;
        this.timeoutAdjustmentFactor = timeoutAdjustmentFactor;
        this.bidderCatalog = Objects.requireNonNull(bidderCatalog);
        this.storedResponseProcessor = Objects.requireNonNull(storedResponseProcessor);
        this.dealsService = dealsService;
        this.privacyEnforcementService = Objects.requireNonNull(privacyEnforcementService);
        this.fpdResolver = Objects.requireNonNull(fpdResolver);
        this.supplyChainResolver = Objects.requireNonNull(supplyChainResolver);
        this.debugResolver = Objects.requireNonNull(debugResolver);
        this.mediaTypeProcessor = Objects.requireNonNull(mediaTypeProcessor);
        this.uidUpdater = Objects.requireNonNull(uidUpdater);
        this.timeoutResolver = Objects.requireNonNull(timeoutResolver);
        this.timeoutFactory = Objects.requireNonNull(timeoutFactory);
        this.ortbVersionConversionManager = Objects.requireNonNull(ortbVersionConversionManager);
        this.httpBidderRequester = Objects.requireNonNull(httpBidderRequester);
        this.responseBidValidator = Objects.requireNonNull(responseBidValidator);
        this.currencyService = Objects.requireNonNull(currencyService);
        this.bidResponseCreator = Objects.requireNonNull(bidResponseCreator);
        this.bidResponsePostProcessor = Objects.requireNonNull(bidResponsePostProcessor);
        this.hookStageExecutor = Objects.requireNonNull(hookStageExecutor);
        this.applicationEventService = applicationEventService;
        this.httpInteractionLogger = Objects.requireNonNull(httpInteractionLogger);
        this.priceFloorAdjuster = Objects.requireNonNull(priceFloorAdjuster);
        this.priceFloorEnforcer = Objects.requireNonNull(priceFloorEnforcer);
        this.bidAdjustmentFactorResolver = Objects.requireNonNull(bidAdjustmentFactorResolver);
        this.metrics = Objects.requireNonNull(metrics);
        this.clock = Objects.requireNonNull(clock);
        this.mapper = Objects.requireNonNull(mapper);
        this.criteriaLogManager = Objects.requireNonNull(criteriaLogManager);
    }

    /**
     * Runs an auction: delegates request to applicable bidders, gathers responses from them and constructs final
     * response containing returned bids and additional information in extensions.
     */
    public Future<AuctionContext> holdAuction(AuctionContext context) {
        return processAuctionRequest(context)
                .compose(this::invokeResponseHooks)
                .map(this::enrichWithHooksDebugInfo)
                .map(this::updateHooksMetrics);
    }

    private Future<AuctionContext> processAuctionRequest(AuctionContext context) {
        return context.isRequestRejected()
                ? Future.succeededFuture(context.with(emptyResponse()))
                : runAuction(context);
    }

    private static BidResponse emptyResponse() {
        return BidResponse.builder().seatbid(Collections.emptyList()).build();
    }

    private Future<AuctionContext> runAuction(AuctionContext receivedContext) {
        final UidsCookie uidsCookie = receivedContext.getUidsCookie();
        final BidRequest bidRequest = receivedContext.getBidRequest();
        final Timeout timeout = receivedContext.getTimeout();
        final Account account = receivedContext.getAccount();
        final List<String> debugWarnings = receivedContext.getDebugWarnings();
        final MetricName requestTypeMetric = receivedContext.getRequestTypeMetric();

        final List<SeatBid> storedAuctionResponses = new ArrayList<>();
        final BidderAliases aliases = aliases(bidRequest);
        final BidRequestCacheInfo cacheInfo = bidRequestCacheInfo(bidRequest);
        final Map<String, MultiBidConfig> bidderToMultiBid = bidderToMultiBids(bidRequest, debugWarnings);
        receivedContext.getBidRejectionTrackers().putAll(makeBidRejectionTrackers(bidRequest, aliases));

        return storedResponseProcessor.getStoredResponseResult(bidRequest.getImp(), timeout)
                .map(storedResponseResult -> populateStoredResponse(storedResponseResult, storedAuctionResponses))
                .compose(storedResponseResult -> extractAuctionParticipations(
                        receivedContext, storedResponseResult, aliases, bidderToMultiBid))

                .map(auctionParticipations -> matchAndPopulateDeals(auctionParticipations, aliases, receivedContext))
                .map(auctionParticipations -> postProcessDeals(auctionParticipations, receivedContext))
                .map(auctionParticipations -> fillContext(receivedContext, auctionParticipations))

                .map(context -> updateRequestMetric(context, uidsCookie, aliases, account, requestTypeMetric))

                .compose(context -> CompositeFuture.join(
                                context.getAuctionParticipations().stream()
                                        .map(auctionParticipation -> processAndRequestBids(
                                                context,
                                                auctionParticipation.getBidderRequest(),
                                                timeout,
                                                aliases)
                                                .map(auctionParticipation::with))
                                        .collect(Collectors.toCollection(ArrayList::new)))
                        // send all the requests to the bidders and gathers results
                        .map(CompositeFuture::<AuctionParticipation>list)
                        .map(storedResponseProcessor::updateStoredBidResponse)
                        .map(auctionParticipations -> storedResponseProcessor.mergeWithBidderResponses(
                                auctionParticipations, storedAuctionResponses, bidRequest.getImp()))
                        .map(auctionParticipations -> dropZeroNonDealBids(auctionParticipations, debugWarnings))
                        .map(auctionParticipations -> validateAndAdjustBids(auctionParticipations, context, aliases))
                        .map(auctionParticipations -> updateResponsesMetrics(auctionParticipations, account, aliases))
                        .map(context::with))

                // produce response from bidder results
                .compose(context -> bidResponseCreator.create(context, cacheInfo, bidderToMultiBid)
                        .map(bidResponse -> publishAuctionEvent(bidResponse, context))
                        .map(bidResponse -> criteriaLogManager.traceResponse(logger, bidResponse,
                                context.getBidRequest(), context.getDebugContext().isDebugEnabled()))
                        .compose(bidResponse -> bidResponsePostProcessor.postProcess(
                                context.getHttpRequest(), uidsCookie, bidRequest, bidResponse, account))
                        .map(context::with));
    }

    private BidderAliases aliases(BidRequest bidRequest) {
        final ExtRequestPrebid prebid = extRequestPrebid(bidRequest);
        final Map<String, String> aliases = prebid != null ? prebid.getAliases() : null;
        final Map<String, Integer> aliasgvlids = prebid != null ? prebid.getAliasgvlids() : null;
        return BidderAliases.of(aliases, aliasgvlids, bidderCatalog);
    }

    private static ExtRequestTargeting targeting(BidRequest bidRequest) {
        final ExtRequestPrebid prebid = extRequestPrebid(bidRequest);
        return prebid != null ? prebid.getTargeting() : null;
    }

    /**
     * Creates {@link BidRequestCacheInfo} based on {@link BidRequest} model.
     */
    private static BidRequestCacheInfo bidRequestCacheInfo(BidRequest bidRequest) {
        final ExtRequestTargeting targeting = targeting(bidRequest);

        final ExtRequestPrebid prebid = extRequestPrebid(bidRequest);
        final ExtRequestPrebidCache cache = prebid != null ? prebid.getCache() : null;

        if (targeting != null && cache != null) {
            final boolean shouldCacheBids = cache.getBids() != null;
            final boolean shouldCacheVideoBids = cache.getVastxml() != null;
            final boolean shouldCacheWinningBidsOnly = !targeting.getIncludebidderkeys()
                    // ext.prebid.targeting.includebidderkeys takes precedence
                    && ObjectUtils.defaultIfNull(cache.getWinningonly(), false);

            if (shouldCacheBids || shouldCacheVideoBids || shouldCacheWinningBidsOnly) {
                final Integer cacheBidsTtl = shouldCacheBids ? cache.getBids().getTtlseconds() : null;
                final Integer cacheVideoBidsTtl = shouldCacheVideoBids ? cache.getVastxml().getTtlseconds() : null;

                final boolean returnCreativeBid = shouldCacheBids
                        ? ObjectUtils.defaultIfNull(cache.getBids().getReturnCreative(), true)
                        : false;
                final boolean returnCreativeVideoBid = shouldCacheVideoBids
                        ? ObjectUtils.defaultIfNull(cache.getVastxml().getReturnCreative(), true)
                        : false;

                return BidRequestCacheInfo.builder()
                        .doCaching(true)
                        .shouldCacheBids(shouldCacheBids)
                        .cacheBidsTtl(cacheBidsTtl)
                        .shouldCacheVideoBids(shouldCacheVideoBids)
                        .cacheVideoBidsTtl(cacheVideoBidsTtl)
                        .returnCreativeBids(returnCreativeBid)
                        .returnCreativeVideoBids(returnCreativeVideoBid)
                        .shouldCacheWinningBidsOnly(shouldCacheWinningBidsOnly)
                        .build();
            }
        }

        return BidRequestCacheInfo.noCache();
    }

    private static ExtRequestPrebid extRequestPrebid(BidRequest bidRequest) {
        final ExtRequest requestExt = bidRequest.getExt();
        return requestExt != null ? requestExt.getPrebid() : null;
    }

    private static Map<String, MultiBidConfig> bidderToMultiBids(BidRequest bidRequest, List<String> debugWarnings) {
        final ExtRequestPrebid extRequestPrebid = extRequestPrebid(bidRequest);
        final Collection<ExtRequestPrebidMultiBid> multiBids = extRequestPrebid != null
                ? CollectionUtils.emptyIfNull(extRequestPrebid.getMultibid())
                : Collections.emptyList();

        final Map<String, MultiBidConfig> bidderToMultiBid = new CaseInsensitiveMap<>();
        for (ExtRequestPrebidMultiBid prebidMultiBid : multiBids) {
            final String bidder = prebidMultiBid.getBidder();
            final List<String> bidders = prebidMultiBid.getBidders();
            final Integer maxBids = prebidMultiBid.getMaxBids();
            final String codePrefix = prebidMultiBid.getTargetBidderCodePrefix();

            if (bidder != null && CollectionUtils.isNotEmpty(bidders)) {
                debugWarnings.add(
                        "Invalid MultiBid: bidder %s and bidders %s specified. Only bidder %s will be used."
                                .formatted(bidder, bidders, bidder));

                tryAddBidderWithMultiBid(bidder, maxBids, codePrefix, bidderToMultiBid, debugWarnings);
                continue;
            }

            if (bidder != null) {
                tryAddBidderWithMultiBid(bidder, maxBids, codePrefix, bidderToMultiBid, debugWarnings);
            } else if (CollectionUtils.isNotEmpty(bidders)) {
                if (codePrefix != null) {
                    debugWarnings.add(
                            "Invalid MultiBid: CodePrefix %s that was specified for bidders %s will be skipped."
                                    .formatted(codePrefix, bidders));
                }

                bidders.forEach(currentBidder ->
                        tryAddBidderWithMultiBid(currentBidder, maxBids, null, bidderToMultiBid, debugWarnings));
            } else {
                debugWarnings.add("Invalid MultiBid: Bidder and bidders was not specified.");
            }
        }

        return bidderToMultiBid;
    }

    private static void tryAddBidderWithMultiBid(String bidder,
                                                 Integer maxBids,
                                                 String codePrefix,
                                                 Map<String, MultiBidConfig> bidderToMultiBid,
                                                 List<String> debugWarnings) {
        if (bidderToMultiBid.containsKey(bidder)) {
            debugWarnings.add("Invalid MultiBid: Bidder %s specified multiple times.".formatted(bidder));
            return;
        }

        if (maxBids == null) {
            debugWarnings.add("Invalid MultiBid: MaxBids for bidder %s is not specified and will be skipped."
                    .formatted(bidder));
            return;
        }

        bidderToMultiBid.put(bidder, toMultiBid(bidder, maxBids, codePrefix));
    }

    private static MultiBidConfig toMultiBid(String bidder, Integer maxBids, String codePrefix) {
        final int bidLimit = maxBids < DEFAULT_MULTIBID_LIMIT_MIN
                ? DEFAULT_MULTIBID_LIMIT_MIN
                : maxBids > DEFAULT_MULTIBID_LIMIT_MAX ? DEFAULT_MULTIBID_LIMIT_MAX : maxBids;

        return MultiBidConfig.of(bidder, bidLimit, codePrefix);
    }

    private Map<String, BidRejectionTracker> makeBidRejectionTrackers(BidRequest bidRequest, BidderAliases aliases) {
        final Map<String, Set<String>> impIdToBidders = bidRequest.getImp().stream()
                .filter(Objects::nonNull)
                .filter(imp -> StringUtils.isNotEmpty(imp.getId()))
                .collect(Collectors.toMap(Imp::getId, imp -> bidderNamesFromImpExt(imp, aliases)));

        final Map<String, Set<String>> bidderToImpIds = new HashMap<>();
        for (Map.Entry<String, Set<String>> entry : impIdToBidders.entrySet()) {
            final String impId = entry.getKey();
            final Set<String> bidderNames = entry.getValue();
            bidderNames.forEach(bidder ->
                    bidderToImpIds.computeIfAbsent(bidder, bidderName -> new HashSet<>()).add(impId));
        }

        return bidderToImpIds.entrySet().stream().collect(Collectors.toMap(
                        Map.Entry::getKey,
                        entry -> new BidRejectionTracker(entry.getKey(), entry.getValue(), logSamplingRate)));
    }

    /**
     * Populates storedResponse parameter with stored {@link List<SeatBid>} and returns {@link List<Imp>} for which
     * request to bidders should be performed.
     */
    private static StoredResponseResult populateStoredResponse(StoredResponseResult storedResponseResult,
                                                               List<SeatBid> storedResponse) {
        storedResponse.addAll(storedResponseResult.getAuctionStoredResponse());
        return storedResponseResult;
    }

    /**
     * Takes an OpenRTB request and returns the OpenRTB requests sanitized for each bidder.
     * <p>
     * This will copy the {@link BidRequest} into a list of requests, where the bidRequest.imp[].ext field
     * will only consist of the "prebid" field and the field for the appropriate bidder parameters. We will drop all
     * extended fields beyond this context, so this will not be compatible with any other uses of the extension area
     * i.e. the bidders will not see any other extension fields. If Imp extension name is alias, which is also defined
     * in bidRequest.ext.prebid.aliases and valid, separate {@link BidRequest} will be created for this alias and sent
     * to appropriate bidder.
     * For example suppose {@link BidRequest} has two {@link Imp}s. First one with imp.ext.prebid.bidder.rubicon and
     * imp.ext.prebid.bidder.rubiconAlias and second with imp.ext.prebid.bidder.appnexus and
     * imp.ext.prebid.bidder.rubicon. Three {@link BidRequest}s will be created:
     * 1. {@link BidRequest} with one {@link Imp}, where bidder extension points to rubiconAlias extension and will be
     * sent to Rubicon bidder.
     * 2. {@link BidRequest} with two {@link Imp}s, where bidder extension points to appropriate rubicon extension from
     * original {@link BidRequest} and will be sent to Rubicon bidder.
     * 3. {@link BidRequest} with one {@link Imp}, where bidder extension points to appnexus extension and will be sent
     * to Appnexus bidder.
     * <p>
     * Each of the created {@link BidRequest}s will have bidrequest.user.buyerid field populated with the value from
     * bidrequest.user.ext.prebid.buyerids or {@link UidsCookie} corresponding to bidder's family name unless buyerid
     * is already in the original OpenRTB request (in this case it will not be overridden).
     * In case if bidrequest.user.ext.prebid.buyerids contains values after extracting those values it will be cleared
     * in order to avoid leaking of buyerids across bidders.
     * <p>
     * NOTE: the return list will only contain entries for bidders that both have the extension field in at least one
     * {@link Imp}, and are known to {@link BidderCatalog} or aliases from bidRequest.ext.prebid.aliases.
     */
    private Future<List<AuctionParticipation>> extractAuctionParticipations(
            AuctionContext context,
            StoredResponseResult storedResponseResult,
            BidderAliases aliases,
            Map<String, MultiBidConfig> bidderToMultiBid) {

        final List<Imp> imps = storedResponseResult.getRequiredRequestImps().stream()
                .filter(imp -> bidderParamsFromImpExt(imp.getExt()) != null)
                .toList();
        // identify valid bidders and aliases out of imps
        final List<String> bidders = imps.stream()
                .map(imp -> bidderNamesFromImpExt(imp, aliases))
                .flatMap(Collection::stream)
                .filter(bidder -> isBidderCallActivityAllowed(bidder, context))
                .distinct()
                .toList();

        final Map<String, Map<String, String>> impBidderToStoredBidResponse =
                storedResponseResult.getImpBidderToStoredBidResponse();

        return makeAuctionParticipation(bidders, context, aliases, impBidderToStoredBidResponse,
                imps, bidderToMultiBid);
    }

    private Set<String> bidderNamesFromImpExt(Imp imp, BidderAliases aliases) {
        return Optional.ofNullable(bidderParamsFromImpExt(imp.getExt())).stream()
                .flatMap(paramsNode -> StreamUtil.asStream(paramsNode.fieldNames()))
                .filter(bidder -> isValidBidder(bidder, aliases))
                .collect(Collectors.toSet());
    }

    private static JsonNode bidderParamsFromImpExt(ObjectNode ext) {
        return ext.get(PREBID_EXT).get(BIDDER_EXT);
    }

    /**
     * Checks if bidder name is valid in case when bidder can also be alias name.
     */
    private boolean isValidBidder(String bidder, BidderAliases aliases) {
        return bidderCatalog.isValidName(bidder) || aliases.isAliasDefined(bidder);
    }

    private static boolean isBidderCallActivityAllowed(String bidder, AuctionContext auctionContext) {
        final ActivityInfrastructure activityInfrastructure = auctionContext.getActivityInfrastructure();
        final ActivityInvocationPayload activityInvocationPayload = BidRequestActivityInvocationPayload.of(
                ActivityInvocationPayloadImpl.of(ComponentType.BIDDER, bidder),
                auctionContext.getBidRequest());

        return activityInfrastructure.isAllowed(
                Activity.CALL_BIDDER,
<<<<<<< HEAD
                activityInvocationPayload);
=======
                activityCallPayload);
>>>>>>> 4a5eddf3
    }

    /**
     * Splits the input request into requests which are sanitized for each bidder. Intended behavior is:
     * <p>
     * - bidrequest.imp[].ext will only contain the "prebid" field and a "bidder" field which has the params for
     * the intended Bidder.
     * <p>
     * - bidrequest.user.buyeruid will be set to that Bidder's ID.
     * <p>
     * - bidrequest.ext.prebid.data.bidders will be removed.
     * <p>
     * - bidrequest.ext.prebid.bidders will be staying in corresponding bidder only.
     * <p>
     * - bidrequest.user.ext.data, bidrequest.app.ext.data, bidrequest.dooh.ext.data and bidrequest.site.ext.data
     * will be removed for bidders that don't have first party data allowed.
     */
    private Future<List<AuctionParticipation>> makeAuctionParticipation(
            List<String> bidders,
            AuctionContext context,
            BidderAliases aliases,
            Map<String, Map<String, String>> impBidderToStoredResponse,
            List<Imp> imps,
            Map<String, MultiBidConfig> bidderToMultiBid) {

        final BidRequest bidRequest = context.getBidRequest();
        final ExtRequest requestExt = bidRequest.getExt();
        final ExtRequestPrebid prebid = requestExt == null ? null : requestExt.getPrebid();
        final Map<String, ExtBidderConfigOrtb> biddersToConfigs = getBiddersToConfigs(prebid);
        final Map<String, List<String>> eidPermissions = getEidPermissions(prebid);
        final Map<String, User> bidderToUser =
                prepareUsers(bidders, context, aliases, biddersToConfigs, eidPermissions);

        return privacyEnforcementService.mask(context, bidderToUser, bidders, aliases)
                .map(bidderToPrivacyResult ->
                        getAuctionParticipation(bidderToPrivacyResult, bidRequest, impBidderToStoredResponse, imps,
                                bidderToMultiBid, biddersToConfigs, aliases, context));
    }

    private Map<String, ExtBidderConfigOrtb> getBiddersToConfigs(ExtRequestPrebid prebid) {
        final List<ExtRequestPrebidBidderConfig> bidderConfigs = prebid == null ? null : prebid.getBidderconfig();

        if (CollectionUtils.isEmpty(bidderConfigs)) {
            return Collections.emptyMap();
        }

        final Map<String, ExtBidderConfigOrtb> bidderToConfig = new CaseInsensitiveMap<>();

        bidderConfigs.stream()
                .filter(prebidBidderConfig -> prebidBidderConfig.getBidders().contains(ALL_BIDDERS_CONFIG))
                .map(prebidBidderConfig -> prebidBidderConfig.getConfig().getOrtb2())
                .findFirst()
                .ifPresent(extBidderConfigFpd -> bidderToConfig.put(ALL_BIDDERS_CONFIG, extBidderConfigFpd));

        for (ExtRequestPrebidBidderConfig config : bidderConfigs) {
            for (String bidder : config.getBidders()) {
                final ExtBidderConfigOrtb concreteFpd = config.getConfig().getOrtb2();
                bidderToConfig.putIfAbsent(bidder, concreteFpd);
            }
        }
        return bidderToConfig;
    }

    /**
     * Retrieves user eids from {@link ExtRequestPrebid} and converts them to map, where keys are eids sources
     * and values are allowed bidders
     */
    private Map<String, List<String>> getEidPermissions(ExtRequestPrebid prebid) {
        final ExtRequestPrebidData prebidData = prebid != null ? prebid.getData() : null;
        final List<ExtRequestPrebidDataEidPermissions> eidPermissions = prebidData != null
                ? prebidData.getEidPermissions()
                : null;
        return CollectionUtils.emptyIfNull(eidPermissions).stream()
                .collect(Collectors.toMap(ExtRequestPrebidDataEidPermissions::getSource,
                        ExtRequestPrebidDataEidPermissions::getBidders));
    }

    /**
     * Extracts a list of bidders for which first party data is allowed from {@link ExtRequestPrebidData} model.
     */
    private static List<String> firstPartyDataBidders(ExtRequest requestExt) {
        final ExtRequestPrebid prebid = requestExt == null ? null : requestExt.getPrebid();
        final ExtRequestPrebidData data = prebid == null ? null : prebid.getData();
        return data == null ? null : data.getBidders();
    }

    private Map<String, User> prepareUsers(List<String> bidders,
                                           AuctionContext context,
                                           BidderAliases aliases,
                                           Map<String, ExtBidderConfigOrtb> biddersToConfigs,
                                           Map<String, List<String>> eidPermissions) {

        final BidRequest bidRequest = context.getBidRequest();
        final List<String> firstPartyDataBidders = firstPartyDataBidders(bidRequest.getExt());

        final Map<String, User> bidderToUser = new HashMap<>();
        for (String bidder : bidders) {
            final ExtBidderConfigOrtb fpdConfig = ObjectUtils.defaultIfNull(biddersToConfigs.get(bidder),
                    biddersToConfigs.get(ALL_BIDDERS_CONFIG));
            final boolean useFirstPartyData = firstPartyDataBidders == null || firstPartyDataBidders.stream()
                    .anyMatch(fpdBidder -> StringUtils.equalsIgnoreCase(fpdBidder, bidder));
            final User preparedUser = prepareUser(
                    bidder, context, aliases, useFirstPartyData, fpdConfig, eidPermissions);
            bidderToUser.put(bidder, preparedUser);
        }
        return bidderToUser;
    }

    /**
     * Returns original {@link User} if user.buyeruid already contains uid value for bidder.
     * Otherwise, returns new {@link User} containing updated {@link ExtUser} and user.buyeruid.
     * <p>
     * Also, removes user.ext.prebid (if present), user.ext.data and user.data (in case bidder does not use first
     * party data).
     */
    private User prepareUser(String bidder,
                             AuctionContext context,
                             BidderAliases aliases,
                             boolean useFirstPartyData,
                             ExtBidderConfigOrtb fpdConfig,
                             Map<String, List<String>> eidPermissions) {

        final User user = context.getBidRequest().getUser();
        final ExtUser extUser = user != null ? user.getExt() : null;
        final UpdateResult<String> buyerUidUpdateResult = uidUpdater.updateUid(bidder, context, aliases);
        final List<Eid> userEids = extractUserEids(user);
        final List<Eid> allowedUserEids = resolveAllowedEids(userEids, bidder, eidPermissions);
        final boolean shouldUpdateUserEids = allowedUserEids.size() != CollectionUtils.emptyIfNull(userEids).size();
        final boolean shouldCleanExtPrebid = extUser != null && extUser.getPrebid() != null;
        final boolean shouldCleanExtData = extUser != null && extUser.getData() != null && !useFirstPartyData;
        final boolean shouldUpdateUserExt = shouldCleanExtData || shouldCleanExtPrebid;
        final boolean shouldCleanData = user != null && user.getData() != null && !useFirstPartyData;

        User maskedUser = user;
        if (buyerUidUpdateResult.isUpdated() || shouldUpdateUserEids || shouldUpdateUserExt || shouldCleanData) {
            final User.UserBuilder userBuilder = user == null ? User.builder() : user.toBuilder();
            userBuilder.buyeruid(buyerUidUpdateResult.getValue());

            if (shouldUpdateUserEids) {
                userBuilder.eids(nullIfEmpty(allowedUserEids));
            }

            if (shouldUpdateUserExt) {
                final ExtUser updatedExtUser = extUser.toBuilder()
                        .prebid(null)
                        .data(shouldCleanExtData ? null : extUser.getData())
                        .build();
                userBuilder.ext(updatedExtUser.isEmpty() ? null : updatedExtUser);
            }

            if (shouldCleanData) {
                userBuilder.data(null);
            }

            maskedUser = userBuilder.build();
        }

        return useFirstPartyData
                ? fpdResolver.resolveUser(maskedUser, fpdConfig == null ? null : fpdConfig.getUser())
                : maskedUser;
    }

    private List<Eid> extractUserEids(User user) {
        return user != null ? user.getEids() : null;
    }

    /**
     * Returns {@link List<Eid>} allowed by {@param eidPermissions} per source per bidder.
     */
    private List<Eid> resolveAllowedEids(List<Eid> userEids, String bidder, Map<String, List<String>> eidPermissions) {
        return CollectionUtils.emptyIfNull(userEids)
                .stream()
                .filter(userEid -> isUserEidAllowed(userEid.getSource(), eidPermissions, bidder))
                .toList();
    }

    /**
     * Returns true if {@param source} allowed by {@param eidPermissions} for particular bidder taking into account
     * ealiases.
     */
    private boolean isUserEidAllowed(String source, Map<String, List<String>> eidPermissions, String bidder) {
        final List<String> allowedBidders = eidPermissions.get(source);
        return CollectionUtils.isEmpty(allowedBidders) || allowedBidders.stream()
                .anyMatch(allowedBidder -> StringUtils.equalsIgnoreCase(allowedBidder, bidder)
                        || EID_ALLOWED_FOR_ALL_BIDDERS.equals(allowedBidder));
    }

    /**
     * Returns shuffled list of {@link AuctionParticipation} with {@link BidRequest}.
     */
    private List<AuctionParticipation> getAuctionParticipation(
            List<BidderPrivacyResult> bidderPrivacyResults,
            BidRequest bidRequest,
            Map<String, Map<String, String>> impBidderToStoredBidResponse,
            List<Imp> imps,
            Map<String, MultiBidConfig> bidderToMultiBid,
            Map<String, ExtBidderConfigOrtb> biddersToConfigs,
            BidderAliases aliases,
            AuctionContext context) {

        final Map<String, JsonNode> bidderToPrebidBidders = bidderToPrebidBidders(bidRequest);
        final List<AuctionParticipation> bidderRequests = bidderPrivacyResults.stream()
                // for each bidder create a new request that is a copy of original request except buyerid, imp
                // extensions, ext.prebid.data.bidders and ext.prebid.bidders.
                // Also, check whether to pass user.ext.data, app.ext.data, dooh.ext.data and site.ext.data or not.
                .map(bidderPrivacyResult -> createAuctionParticipation(
                        bidderPrivacyResult,
                        impBidderToStoredBidResponse,
                        imps,
                        bidderToMultiBid,
                        biddersToConfigs,
                        bidderToPrebidBidders,
                        aliases,
                        context))
                // Can't be removed after we prepare workflow to filter blocked
                .filter(auctionParticipation -> !auctionParticipation.isRequestBlocked())
                .collect(Collectors.toCollection(ArrayList::new));

        Collections.shuffle(bidderRequests);
        return bidderRequests;
    }

    /**
     * Extracts a map of bidders to their arguments from {@link ObjectNode} prebid.bidders.
     */
    private static Map<String, JsonNode> bidderToPrebidBidders(BidRequest bidRequest) {
        final ExtRequestPrebid prebid = extRequestPrebid(bidRequest);
        final ObjectNode bidders = prebid == null ? null : prebid.getBidders();

        if (bidders == null || bidders.isNull()) {
            return Collections.emptyMap();
        }

        final Map<String, JsonNode> bidderToPrebidParameters = new HashMap<>();
        final Iterator<Map.Entry<String, JsonNode>> biddersToParams = bidders.fields();
        while (biddersToParams.hasNext()) {
            final Map.Entry<String, JsonNode> bidderToParam = biddersToParams.next();
            bidderToPrebidParameters.put(bidderToParam.getKey(), bidderToParam.getValue());
        }
        return bidderToPrebidParameters;
    }

    /**
     * Returns {@link AuctionParticipation} for the given bidder.
     */
    private AuctionParticipation createAuctionParticipation(
            BidderPrivacyResult bidderPrivacyResult,
            Map<String, Map<String, String>> impBidderToStoredBidResponse,
            List<Imp> imps,
            Map<String, MultiBidConfig> bidderToMultiBid,
            Map<String, ExtBidderConfigOrtb> biddersToConfigs,
            Map<String, JsonNode> bidderToPrebidBidders,
            BidderAliases bidderAliases,
            AuctionContext context) {

        final boolean blockedRequestByTcf = bidderPrivacyResult.isBlockedRequestByTcf();
        final boolean blockedAnalyticsByTcf = bidderPrivacyResult.isBlockedAnalyticsByTcf();
        final String bidder = bidderPrivacyResult.getRequestBidder();
        if (blockedRequestByTcf) {
            context.getBidRejectionTrackers()
                    .get(bidder)
                    .rejectAll(BidRejectionReason.REJECTED_BY_PRIVACY);

            return AuctionParticipation.builder()
                    .bidder(bidder)
                    .requestBlocked(true)
                    .analyticsBlocked(blockedAnalyticsByTcf)
                    .build();
        }

        final OrtbVersion ortbVersion = bidderSupportedOrtbVersion(bidder, bidderAliases);
        // stored bid response supported only for single imp requests
        final String storedBidResponse = impBidderToStoredBidResponse.size() == 1
                ? impBidderToStoredBidResponse.get(imps.get(0).getId()).get(bidder)
                : null;
        final BidRequest preparedBidRequest = prepareBidRequest(
                bidderPrivacyResult,
                imps,
                bidderToMultiBid,
                biddersToConfigs,
                bidderToPrebidBidders,
                context);

        final BidderRequest bidderRequest = BidderRequest.builder()
                .bidder(bidder)
                .ortbVersion(ortbVersion)
                .storedResponse(storedBidResponse)
                .bidRequest(preparedBidRequest)
                .build();

        return AuctionParticipation.builder()
                .bidder(bidder)
                .bidderRequest(bidderRequest)
                .requestBlocked(false)
                .analyticsBlocked(blockedAnalyticsByTcf)
                .build();
    }

    private OrtbVersion bidderSupportedOrtbVersion(String bidder, BidderAliases aliases) {
        return bidderCatalog.bidderInfoByName(aliases.resolveBidder(bidder)).getOrtbVersion();
    }

    private BidRequest prepareBidRequest(BidderPrivacyResult bidderPrivacyResult,
                                         List<Imp> imps,
                                         Map<String, MultiBidConfig> bidderToMultiBid,
                                         Map<String, ExtBidderConfigOrtb> biddersToConfigs,
                                         Map<String, JsonNode> bidderToPrebidBidders,
                                         AuctionContext context) {

        final BidRequest bidRequest = context.getBidRequest();
        final String bidder = bidderPrivacyResult.getRequestBidder();
        final boolean transmitTid = transmitTransactionId(bidder, context);
        final List<String> firstPartyDataBidders = firstPartyDataBidders(bidRequest.getExt());
        final boolean useFirstPartyData = firstPartyDataBidders == null || firstPartyDataBidders.stream()
                .anyMatch(fpdBidder -> StringUtils.equalsIgnoreCase(fpdBidder, bidder));

        final ExtBidderConfigOrtb fpdConfig = ObjectUtils.defaultIfNull(
                biddersToConfigs.get(bidder),
                biddersToConfigs.get(ALL_BIDDERS_CONFIG));

        final App app = bidRequest.getApp();
        final Site site = bidRequest.getSite();
        final Dooh dooh = bidRequest.getDooh();
        final ObjectNode fpdSite = fpdConfig != null ? fpdConfig.getSite() : null;
        final ObjectNode fpdApp = fpdConfig != null ? fpdConfig.getApp() : null;
        final ObjectNode fpdDooh = fpdConfig != null ? fpdConfig.getDooh() : null;
        final App preparedApp = prepareApp(app, fpdApp, useFirstPartyData);
        final Site preparedSite = prepareSite(site, fpdSite, useFirstPartyData);
        final Dooh preparedDooh = prepareDooh(dooh, fpdDooh, useFirstPartyData);

        final List<String> distributionChannels = new ArrayList<>();
        Optional.ofNullable(preparedSite).ifPresent(ignored -> distributionChannels.add("site"));
        Optional.ofNullable(preparedDooh).ifPresent(ignored -> distributionChannels.add("dooh"));
        Optional.ofNullable(preparedApp).ifPresent(ignored -> distributionChannels.add("app"));

        if (distributionChannels.size() > 1) {
            metrics.updateAlertsMetrics(MetricName.general);
            conditionalLogger.error("More than one distribution channel is present", logSamplingRate);
            throw new InvalidRequestException(
                    String.join(" and ", distributionChannels) + " are present, "
                            + "but no more than one of site or app or dooh can be defined");
        }

        return bidRequest.toBuilder()
                // User was already prepared above
                .user(bidderPrivacyResult.getUser())
                .device(bidderPrivacyResult.getDevice())
                .imp(prepareImps(bidder, imps, bidRequest, transmitTid, useFirstPartyData, context.getAccount()))
                .app(preparedApp)
                .dooh(preparedDooh)
                .site(preparedSite)
                .source(prepareSource(bidder, bidRequest, transmitTid))
                .ext(prepareExt(bidder, bidderToPrebidBidders, bidderToMultiBid, bidRequest.getExt()))
                .build();
    }

    private static boolean transmitTransactionId(String bidder, AuctionContext context) {
        final BidRequest bidRequest = context.getBidRequest();
        final Boolean createTids = Optional.ofNullable(bidRequest.getExt())
                .map(ExtRequest::getPrebid)
                .map(ExtRequestPrebid::getCreateTids)
                .orElse(null);

        if (createTids == null) {
            final ActivityCallPayload payload = BidRequestActivityCallPayload.of(
                    ActivityCallPayloadImpl.of(ComponentType.BIDDER, bidder),
                    bidRequest);

            return context.getActivityInfrastructure().isAllowed(Activity.TRANSMIT_TID, payload);
        }

        return createTids;
    }

    /**
     * For each given imp creates a new imp with extension crafted to contain only "prebid", "context" and
     * bidder-specific extension.
     */
    private List<Imp> prepareImps(String bidder,
                                  List<Imp> imps,
                                  BidRequest bidRequest,
                                  boolean transmitTid,
                                  boolean useFirstPartyData,
                                  Account account) {

        return imps.stream()
                .filter(imp -> bidderParamsFromImpExt(imp.getExt()).hasNonNull(bidder))
                .map(imp -> prepareImp(imp, bidder, bidRequest, transmitTid, useFirstPartyData, account))
                .toList();
    }

    private Imp prepareImp(Imp imp,
                           String bidder,
                           BidRequest bidRequest,
                           boolean transmitTid,
                           boolean useFirstPartyData,
                           Account account) {

        final BigDecimal adjustedFloor = resolveBidFloor(imp, bidder, bidRequest, account);

        return imp.toBuilder()
                .bidfloor(adjustedFloor)
                .ext(prepareImpExt(bidder, imp.getExt(), adjustedFloor, transmitTid, useFirstPartyData))
                .build();
    }

    /**
     * @return Bidfloor divided by factor from {@link PriceFloorAdjuster}
     */
    private BigDecimal resolveBidFloor(Imp imp, String bidder, BidRequest bidRequest, Account account) {
        return priceFloorAdjuster.adjustForImp(imp, bidder, bidRequest, account);
    }

    /**
     * Creates a new imp extension for particular bidder having:
     * <ul>
     * <li>"prebid" field populated with an imp.ext.prebid field value, may be null</li>
     * <li>"bidder" field populated with an imp.ext.prebid.bidder.{bidder} field value, not null</li>
     * <li>"context" field populated with an imp.ext.context field value, may be null</li>
     * <li>"data" field populated with an imp.ext.data field value, may be null</li>
     * </ul>
     */
    private ObjectNode prepareImpExt(String bidder,
                                     ObjectNode impExt,
                                     BigDecimal adjustedFloor,
                                     boolean transmitTid,
                                     boolean useFirstPartyData) {

        final ObjectNode modifiedImpExt = impExt.deepCopy();

        final JsonNode impExtPrebid = prepareImpExt(impExt.get(PREBID_EXT), adjustedFloor);
        Optional.ofNullable(impExtPrebid).ifPresentOrElse(
                ext -> modifiedImpExt.set(PREBID_EXT, ext),
                () -> modifiedImpExt.remove(PREBID_EXT));
        modifiedImpExt.set(BIDDER_EXT, bidderParamsFromImpExt(impExt).get(bidder));
        if (!transmitTid) {
            modifiedImpExt.remove(TID_EXT);
        }

        return fpdResolver.resolveImpExt(modifiedImpExt, useFirstPartyData);
    }

    private JsonNode prepareImpExt(JsonNode extImpPrebidNode, BigDecimal adjustedFloor) {
        if (extImpPrebidNode.size() <= 1) {
            return null;
        }

        final ExtImpPrebid extImpPrebid = extImpPrebid(extImpPrebidNode);
        final ExtImpPrebidFloors floors = extImpPrebid.getFloors();
        final ExtImpPrebidFloors updatedFloors = floors != null
                ? ExtImpPrebidFloors.of(floors.getFloorRule(),
                floors.getFloorRuleValue(),
                adjustedFloor,
                floors.getFloorMin(),
                floors.getFloorMinCur())
                : null;

        return mapper.mapper().valueToTree(extImpPrebid(extImpPrebidNode).toBuilder()
                .floors(updatedFloors)
                .bidder(null)
                .build());
    }

    /**
     * Returns {@link ExtImpPrebid} from imp.ext.prebid {@link JsonNode}.
     */
    private ExtImpPrebid extImpPrebid(JsonNode extImpPrebid) {
        try {
            return mapper.mapper().treeToValue(extImpPrebid, ExtImpPrebid.class);
        } catch (JsonProcessingException e) {
            throw new PreBidException("Error decoding imp.ext.prebid: " + e.getMessage(), e);
        }
    }

    /**
     * Checks whether to pass the app.ext.data and app.content.data depending on request having a first party data
     * allowed for given bidder or not. And merge masked app with fpd config.
     */
    private App prepareApp(App app, ObjectNode fpdApp, boolean useFirstPartyData) {
        final ExtApp appExt = app != null ? app.getExt() : null;
        final Content content = app != null ? app.getContent() : null;

        final boolean shouldCleanExtData = appExt != null && appExt.getData() != null && !useFirstPartyData;
        final boolean shouldCleanContentData = content != null && content.getData() != null && !useFirstPartyData;

        final App maskedApp = shouldCleanExtData || shouldCleanContentData
                ? app.toBuilder()
                .ext(shouldCleanExtData ? maskExtApp(appExt) : appExt)
                .content(shouldCleanContentData ? prepareContent(content) : content)
                .build()
                : app;

        return useFirstPartyData ? fpdResolver.resolveApp(maskedApp, fpdApp) : maskedApp;
    }

    private static ExtApp maskExtApp(ExtApp appExt) {
        final ExtApp maskedExtApp = ExtApp.of(appExt.getPrebid(), null);
        return maskedExtApp.isEmpty() ? null : maskedExtApp;
    }

    /**
     * Checks whether to pass the site.ext.data  and site.content.data depending on request having a first party data
     * allowed for given bidder or not. And merge masked site with fpd config.
     */
    private Site prepareSite(Site site, ObjectNode fpdSite, boolean useFirstPartyData) {
        final ExtSite siteExt = site != null ? site.getExt() : null;
        final Content content = site != null ? site.getContent() : null;

        final boolean shouldCleanExtData = siteExt != null && siteExt.getData() != null && !useFirstPartyData;
        final boolean shouldCleanContentData = content != null && content.getData() != null && !useFirstPartyData;

        final Site maskedSite = shouldCleanExtData || shouldCleanContentData
                ? site.toBuilder()
                .ext(shouldCleanExtData ? maskExtSite(siteExt) : siteExt)
                .content(shouldCleanContentData ? prepareContent(content) : content)
                .build()
                : site;

        return useFirstPartyData ? fpdResolver.resolveSite(maskedSite, fpdSite) : maskedSite;
    }

    private static ExtSite maskExtSite(ExtSite siteExt) {
        final ExtSite maskedExtSite = ExtSite.of(siteExt.getAmp(), null);
        return maskedExtSite.isEmpty() ? null : maskedExtSite;
    }

    /**
     * Checks whether to pass the dooh.ext.data and dooh.content.data depending on request having a first party data
     * allowed for given bidder or not. And merge masked dooh with fpd config.
     */
    private Dooh prepareDooh(Dooh dooh, ObjectNode fpdDooh, boolean useFirstPartyData) {
        final ExtDooh doohExt = dooh != null ? dooh.getExt() : null;
        final Content content = dooh != null ? dooh.getContent() : null;

        final boolean shouldCleanExtData = doohExt != null && doohExt.getData() != null && !useFirstPartyData;
        final boolean shouldCleanContentData = content != null && content.getData() != null && !useFirstPartyData;

        final Dooh maskedDooh = shouldCleanExtData || shouldCleanContentData
                ? dooh.toBuilder()
                .ext(shouldCleanExtData ? null : doohExt)
                .content(shouldCleanContentData ? prepareContent(content) : content)
                .build()
                : dooh;

        return useFirstPartyData ? fpdResolver.resolveDooh(maskedDooh, fpdDooh) : maskedDooh;
    }

    private static Content prepareContent(Content content) {
        final Content updatedContent = content.toBuilder().data(null).build();
        return updatedContent.isEmpty() ? null : updatedContent;
    }

    /**
     * Returns {@link Source} with corresponding request.ext.prebid.schains.
     */
    private Source prepareSource(String bidder, BidRequest bidRequest, boolean transmitTid) {
        final Source receivedSource = bidRequest.getSource();
        final SupplyChain bidderSchain = supplyChainResolver.resolveForBidder(bidder, bidRequest);

        if (bidderSchain == null && transmitTid) {
            return receivedSource;
        }

        return receivedSource == null
                ? Source.builder().schain(bidderSchain).build()
                : receivedSource.toBuilder()
                .schain(bidderSchain)
                .tid(transmitTid ? receivedSource.getTid() : null)
                .build();
    }

    /**
     * Removes all bidders except the given bidder from bidrequest.ext.prebid.bidders to hide list of allowed bidders
     * from initial request.
     * <p>
     * Also masks bidrequest.ext.prebid.schains.
     */
    private ExtRequest prepareExt(String bidder,
                                  Map<String, JsonNode> bidderToPrebidBidders,
                                  Map<String, MultiBidConfig> bidderToMultiBid,
                                  ExtRequest requestExt) {

        final ExtRequestPrebid extPrebid = requestExt != null ? requestExt.getPrebid() : null;
        final List<ExtRequestPrebidSchain> extPrebidSchains = extPrebid != null ? extPrebid.getSchains() : null;
        final ExtRequestPrebidData extPrebidData = extPrebid != null ? extPrebid.getData() : null;
        final List<ExtRequestPrebidBidderConfig> extPrebidBidderconfig =
                extPrebid != null ? extPrebid.getBidderconfig() : null;

        final boolean suppressSchains = extPrebidSchains != null;
        final boolean suppressBidderConfig = extPrebidBidderconfig != null;
        final boolean suppressPrebidData = extPrebidData != null;
        final boolean suppressBidderParameters = extPrebid != null && extPrebid.getBidderparams() != null;
        final boolean suppressAliases = extPrebid != null && extPrebid.getAliases() != null;

        if (bidderToPrebidBidders.isEmpty()
                && bidderToMultiBid.isEmpty()
                && !suppressSchains
                && !suppressBidderConfig
                && !suppressPrebidData
                && !suppressBidderParameters
                && !suppressAliases) {

            return requestExt;
        }

        final JsonNode prebidParameters = bidderToPrebidBidders.get(bidder);
        final ObjectNode bidders = prebidParameters != null
                ? mapper.mapper().valueToTree(ExtPrebidBidders.of(prebidParameters))
                : null;
        final ExtRequestPrebid.ExtRequestPrebidBuilder extPrebidBuilder = Optional.ofNullable(extPrebid)
                .map(ExtRequestPrebid::toBuilder)
                .orElse(ExtRequestPrebid.builder());

        return ExtRequest.of(extPrebidBuilder
                        .multibid(resolveExtRequestMultiBids(bidderToMultiBid.get(bidder), bidder))
                        .bidders(bidders)
                        .bidderparams(prepareBidderParameters(extPrebid, bidder))
                        .schains(null)
                        .data(null)
                        .bidderconfig(null)
                        .aliases(null)
                        .build());
    }

    private List<ExtRequestPrebidMultiBid> resolveExtRequestMultiBids(MultiBidConfig multiBidConfig,
                                                                      String bidder) {
        return multiBidConfig != null
                ? Collections.singletonList(ExtRequestPrebidMultiBid.of(
                bidder, null, multiBidConfig.getMaxBids(), multiBidConfig.getTargetBidderCodePrefix()))
                : null;
    }

    /**
     * Prepares parameters for specified bidder removing parameters for all other bidders.
     * Returns null if there are no parameters for specified bidder.
     */
    private ObjectNode prepareBidderParameters(ExtRequestPrebid prebid, String bidder) {
        final ObjectNode bidderParams = prebid != null ? prebid.getBidderparams() : null;
        final JsonNode params = bidderParams != null ? bidderParams.get(bidder) : null;
        return params != null ? mapper.mapper().createObjectNode().set(bidder, params) : null;
    }

    private List<AuctionParticipation> matchAndPopulateDeals(List<AuctionParticipation> auctionParticipants,
                                                             BidderAliases aliases,
                                                             AuctionContext context) {

        if (dealsService == null) {
            return auctionParticipants;
        }

        final List<BidderRequest> updatedBidderRequests = auctionParticipants.stream()
                .map(auctionParticipation -> !auctionParticipation.isRequestBlocked()
                        ? dealsService.matchAndPopulateDeals(auctionParticipation.getBidderRequest(), aliases, context)
                        : null)
                .toList();

        return IntStream.range(0, auctionParticipants.size())
                .mapToObj(i -> auctionParticipants.get(i).toBuilder()
                        .bidderRequest(updatedBidderRequests.get(i))
                        .build())
                .toList();
    }

    private static List<AuctionParticipation> postProcessDeals(List<AuctionParticipation> auctionParticipations,
                                                               AuctionContext context) {
        return DealsService.removePgDealsOnlyImpsWithoutDeals(auctionParticipations, context);
    }

    /**
     * Updates 'account.*.request', 'request' and 'no_cookie_requests' metrics for each {@link AuctionParticipation} .
     */
    private AuctionContext updateRequestMetric(AuctionContext context,
                                               UidsCookie uidsCookie,
                                               BidderAliases aliases,
                                               Account account,
                                               MetricName requestTypeMetric) {

        final List<AuctionParticipation> auctionParticipations = context.getAuctionParticipations();

        metrics.updateRequestBidderCardinalityMetric(auctionParticipations.size());
        metrics.updateAccountRequestMetrics(account, requestTypeMetric);

        for (AuctionParticipation auctionParticipation : auctionParticipations) {
            if (auctionParticipation.isRequestBlocked()) {
                continue;
            }

            final BidderRequest bidderRequest = auctionParticipation.getBidderRequest();
            final String bidder = aliases.resolveBidder(bidderRequest.getBidder());
            final boolean isApp = bidderRequest.getBidRequest().getApp() != null;
            final boolean noBuyerId = bidderCatalog.usersyncerByName(bidder)
                    .map(Usersyncer::getCookieFamilyName)
                    .map(cookieFamily -> StringUtils.isBlank(uidsCookie.uidFrom(cookieFamily)))
                    .orElse(false);

            metrics.updateAdapterRequestTypeAndNoCookieMetrics(bidder, requestTypeMetric, !isApp && noBuyerId);
        }

        return context;
    }

    private static AuctionContext fillContext(AuctionContext context,
                                              List<AuctionParticipation> auctionParticipations) {

        final Map<String, List<Deal>> impIdToDeals = new HashMap<>();
        auctionParticipations.stream()
                .map(AuctionParticipation::getBidderRequest)
                .map(BidderRequest::getImpIdToDeals)
                .filter(Objects::nonNull)
                .map(Map::entrySet)
                .flatMap(Collection::stream)
                .forEach(entry -> impIdToDeals
                        .computeIfAbsent(entry.getKey(), key -> new ArrayList<>())
                        .addAll(entry.getValue()));

        return context.toBuilder()
                .bidRequest(DealsService.populateDeals(context.getBidRequest(), impIdToDeals))
                .auctionParticipations(auctionParticipations)
                .build();
    }

    private Future<BidderResponse> processAndRequestBids(AuctionContext auctionContext,
                                                         BidderRequest bidderRequest,
                                                         Timeout timeout,
                                                         BidderAliases aliases) {

        final String bidderName = bidderRequest.getBidder();
        final MediaTypeProcessingResult mediaTypeProcessingResult = mediaTypeProcessor.process(
                bidderRequest.getBidRequest(), aliases.resolveBidder(bidderName));

        final List<BidderError> mediaTypeProcessingErrors = mediaTypeProcessingResult.getErrors();
        if (mediaTypeProcessingResult.isRejected()) {
            auctionContext.getBidRejectionTrackers()
                    .get(bidderName)
                    .rejectAll(BidRejectionReason.REJECTED_BY_MEDIA_TYPE);

            final BidderSeatBid bidderSeatBid = BidderSeatBid.builder()
                    .warnings(mediaTypeProcessingErrors)
                    .build();

            return Future.succeededFuture(BidderResponse.of(bidderName, bidderSeatBid, 0));
        }

        return Future.succeededFuture(mediaTypeProcessingResult.getBidRequest())
                .map(bidderRequest::with)
                .compose(modifiedBidderRequest -> invokeHooksAndRequestBids(
                        auctionContext, modifiedBidderRequest, timeout, aliases))
                .map(bidderResponse -> bidderResponse.with(
                        addWarnings(bidderResponse.getSeatBid(), mediaTypeProcessingErrors)));
    }

    private static BidderSeatBid addWarnings(BidderSeatBid seatBid, List<BidderError> warnings) {
        return CollectionUtils.isNotEmpty(warnings)
                ? seatBid.toBuilder()
                .warnings(ListUtils.union(warnings, seatBid.getWarnings()))
                .build()
                : seatBid;
    }

    private Future<BidderResponse> invokeHooksAndRequestBids(AuctionContext auctionContext,
                                                             BidderRequest bidderRequest,
                                                             Timeout timeout,
                                                             BidderAliases aliases) {

        return hookStageExecutor.executeBidderRequestStage(bidderRequest, auctionContext)
                .compose(stageResult -> requestBidsOrRejectBidder(
                        stageResult, bidderRequest, auctionContext, timeout, aliases))
                .compose(bidderResponse -> hookStageExecutor.executeRawBidderResponseStage(
                                bidderResponse, auctionContext)
                        .map(stageResult -> rejectBidderResponseOrProceed(stageResult, bidderResponse)));
    }

    private Future<BidderResponse> requestBidsOrRejectBidder(
            HookStageExecutionResult<BidderRequestPayload> hookStageResult,
            BidderRequest bidderRequest,
            AuctionContext auctionContext,
            Timeout timeout,
            BidderAliases aliases) {

        httpInteractionLogger.maybeLogBidderRequest(auctionContext, bidderRequest);
        if (hookStageResult.isShouldReject()) {
            auctionContext.getBidRejectionTrackers()
                    .get(bidderRequest.getBidder())
                    .rejectAll(BidRejectionReason.REJECTED_BY_HOOK);

            return Future.succeededFuture(BidderResponse.of(bidderRequest.getBidder(), BidderSeatBid.empty(), 0));
        }

        final BidderRequest enrichedBidderRequest = bidderRequest.toBuilder()
                .bidRequest(hookStageResult.getPayload().bidRequest())
                .build();
        return requestBids(enrichedBidderRequest, auctionContext, timeout, aliases);
    }

    /**
     * Passes the request to a corresponding bidder and wraps response in {@link BidderResponse} which also holds
     * recorded response time.
     */
    private Future<BidderResponse> requestBids(BidderRequest bidderRequest,
                                               AuctionContext auctionContext,
                                               Timeout timeout,
                                               BidderAliases aliases) {

        final CaseInsensitiveMultiMap requestHeaders = auctionContext.getHttpRequest().getHeaders();
        final String bidderName = bidderRequest.getBidder();
        final String resolvedBidderName = aliases.resolveBidder(bidderName);
        final Bidder<?> bidder = bidderCatalog.bidderByName(resolvedBidderName);
        final BidRejectionTracker bidRejectionTracker = auctionContext.getBidRejectionTrackers().get(bidderName);

        final long auctionStartTime = auctionContext.getStartTime();
        final long bidderRequestStartTime = clock.millis();

        return Future.succeededFuture(bidderRequest.getBidRequest())
                .map(bidRequest -> adjustTmax(bidRequest, auctionStartTime, bidderRequestStartTime))
                .map(bidRequest -> ortbVersionConversionManager.convertFromAuctionSupportedVersion(
                        bidRequest, bidderRequest.getOrtbVersion()))
                .map(bidderRequest::with)
                .compose(convertedBidderRequest -> httpBidderRequester.requestBids(
                        bidder,
                        convertedBidderRequest,
                        bidRejectionTracker,
                        adjustTimeout(timeout, auctionStartTime, bidderRequestStartTime),
                        requestHeaders,
                        aliases,
                        debugResolver.resolveDebugForBidder(auctionContext, resolvedBidderName)))
                .map(seatBid -> BidderResponse.of(bidderName, seatBid, responseTime(bidderRequestStartTime)));
    }

    private BidRequest adjustTmax(BidRequest bidRequest, long startTime, long currentTime) {
        final long tmax = timeoutResolver.limitToMax(bidRequest.getTmax());
        final long adjustedTmax = timeoutResolver.adjustForBidder(
                tmax, timeoutAdjustmentFactor, currentTime - startTime);
        return tmax != adjustedTmax
                ? bidRequest.toBuilder().tmax(adjustedTmax).build()
                : bidRequest;
    }

    private Timeout adjustTimeout(Timeout timeout, long startTime, long currentTime) {
        final long adjustedTmax = timeoutResolver.adjustForRequest(
                timeout.getDeadline() - startTime, currentTime - startTime);
        return timeoutFactory.create(currentTime, adjustedTmax);
    }

    private BidderResponse rejectBidderResponseOrProceed(HookStageExecutionResult<BidderResponsePayload> stageResult,
                                                         BidderResponse bidderResponse) {

        final List<BidderBid> bids = stageResult.isShouldReject()
                ? Collections.emptyList()
                : stageResult.getPayload().bids();

        return bidderResponse.with(bidderResponse.getSeatBid().with(bids));
    }

    private List<AuctionParticipation> dropZeroNonDealBids(List<AuctionParticipation> auctionParticipations,
                                                           List<String> debugWarnings) {

        return auctionParticipations.stream()
                .map(auctionParticipation -> dropZeroNonDealBids(auctionParticipation, debugWarnings))
                .toList();
    }

    private AuctionParticipation dropZeroNonDealBids(AuctionParticipation auctionParticipation,
                                                     List<String> debugWarnings) {
        final BidderResponse bidderResponse = auctionParticipation.getBidderResponse();
        final BidderSeatBid seatBid = bidderResponse.getSeatBid();
        final List<BidderBid> bidderBids = seatBid.getBids();
        final List<BidderBid> validBids = new ArrayList<>();

        for (BidderBid bidderBid : bidderBids) {
            final Bid bid = bidderBid.getBid();
            if (isZeroNonDealBids(bid.getPrice(), bid.getDealid())) {
                metrics.updateAdapterRequestErrorMetric(bidderResponse.getBidder(), MetricName.unknown_error);
                debugWarnings.add("Dropped bid '%s'. Does not contain a positive (or zero if there is a deal) 'price'"
                        .formatted(bid.getId()));
            } else {
                validBids.add(bidderBid);
            }
        }

        return validBids.size() != bidderBids.size()
                ? auctionParticipation.with(bidderResponse.with(seatBid.with(validBids)))
                : auctionParticipation;
    }

    private boolean isZeroNonDealBids(BigDecimal price, String dealId) {
        return price == null
                || price.compareTo(BigDecimal.ZERO) < 0
                || (price.compareTo(BigDecimal.ZERO) == 0 && StringUtils.isBlank(dealId));
    }

    private List<AuctionParticipation> validateAndAdjustBids(List<AuctionParticipation> auctionParticipations,
                                                             AuctionContext auctionContext,
                                                             BidderAliases aliases) {

        return auctionParticipations.stream()
                .map(auctionParticipation -> validBidderResponse(auctionParticipation, auctionContext, aliases))
                .map(auctionParticipation -> applyBidPriceChanges(auctionParticipation, auctionContext.getBidRequest()))
                .map(auctionParticipation -> priceFloorEnforcer.enforce(
                        auctionContext.getBidRequest(),
                        auctionParticipation,
                        auctionContext.getAccount(),
                        auctionContext.getBidRejectionTrackers().get(auctionParticipation.getBidder())))
                .toList();
    }

    /**
     * Validates bid response from exchange.
     * <p>
     * Removes invalid bids from response and adds corresponding error to {@link BidderSeatBid}.
     * <p>
     * Returns input argument as the result if no errors found or creates new {@link BidderResponse} otherwise.
     */
    private AuctionParticipation validBidderResponse(AuctionParticipation auctionParticipation,
                                                     AuctionContext auctionContext,
                                                     BidderAliases aliases) {

        if (auctionParticipation.isRequestBlocked()) {
            return auctionParticipation;
        }

        final BidRequest bidRequest = auctionContext.getBidRequest();
        final BidderResponse bidderResponse = auctionParticipation.getBidderResponse();
        final BidderSeatBid seatBid = bidderResponse.getSeatBid();
        final List<BidderError> errors = new ArrayList<>(seatBid.getErrors());
        final List<BidderError> warnings = new ArrayList<>(seatBid.getWarnings());

        final List<String> requestCurrencies = bidRequest.getCur();
        if (requestCurrencies.size() > 1) {
            errors.add(BidderError.badInput("Cur parameter contains more than one currency. %s will be used"
                    .formatted(requestCurrencies.get(0))));
        }

        final List<BidderBid> bids = seatBid.getBids();
        final List<BidderBid> validBids = new ArrayList<>(bids.size());
        final TxnLog txnLog = auctionContext.getTxnLog();
        final String bidder = bidderResponse.getBidder();

        for (final BidderBid bid : bids) {
            final String lineItemId = LineItemUtil.lineItemIdFrom(bid.getBid(), bidRequest.getImp(), mapper);
            maybeRecordInTxnLog(lineItemId, () -> txnLog.lineItemsReceivedFromBidder().get(bidder));

            final ValidationResult validationResult =
                    responseBidValidator.validate(bid, bidderResponse.getBidder(), auctionContext, aliases);

            if (validationResult.hasWarnings() || validationResult.hasErrors()) {
                errors.add(makeValidationBidderError(bid.getBid(), validationResult));
            }

            if (validationResult.hasErrors()) {
                maybeRecordInTxnLog(lineItemId, txnLog::lineItemsResponseInvalidated);
                continue;
            }

            if (!validationResult.hasErrors()) {
                validBids.add(bid);
            }
        }

        final BidderResponse resultBidderResponse = errors.size() == seatBid.getErrors().size()
                ? bidderResponse
                : bidderResponse.with(
                seatBid.toBuilder()
                        .bids(validBids)
                        .errors(errors)
                        .warnings(warnings)
                        .build());
        return auctionParticipation.with(resultBidderResponse);
    }

    private BidderError makeValidationBidderError(Bid bid, ValidationResult validationResult) {
        final String validationErrors = Stream.concat(
                        validationResult.getErrors().stream().map(message -> "Error: " + message),
                        validationResult.getWarnings().stream().map(message -> "Warning: " + message))
                .collect(Collectors.joining(". "));

        final String bidId = ObjectUtil.getIfNotNullOrDefault(bid, Bid::getId, () -> "unknown");
        return BidderError.invalidBid("BidId `" + bidId + "` validation messages: " + validationErrors);
    }

    private static void maybeRecordInTxnLog(String lineItemId, Supplier<Set<String>> metricSupplier) {
        if (lineItemId != null) {
            metricSupplier.get().add(lineItemId);
        }
    }

    private BidResponse publishAuctionEvent(BidResponse bidResponse, AuctionContext auctionContext) {
        if (applicationEventService != null) {
            applicationEventService.publishAuctionEvent(auctionContext);
        }
        return bidResponse;
    }

    /**
     * Performs changes on {@link Bid}s price depends on different between adServerCurrency and bidCurrency,
     * and adjustment factor. Will drop bid if currency conversion is needed but not possible.
     * <p>
     * This method should always be invoked after {@link ExchangeService#validBidderResponse} to make sure
     * {@link Bid#getPrice()} is not empty.
     */
    private AuctionParticipation applyBidPriceChanges(AuctionParticipation auctionParticipation,
                                                      BidRequest bidRequest) {
        if (auctionParticipation.isRequestBlocked()) {
            return auctionParticipation;
        }

        final BidderResponse bidderResponse = auctionParticipation.getBidderResponse();
        final BidderSeatBid seatBid = bidderResponse.getSeatBid();

        final List<BidderBid> bidderBids = seatBid.getBids();
        if (bidderBids.isEmpty()) {
            return auctionParticipation;
        }

        final List<BidderBid> updatedBidderBids = new ArrayList<>(bidderBids.size());
        final List<BidderError> errors = new ArrayList<>(seatBid.getErrors());
        final String adServerCurrency = bidRequest.getCur().get(0);

        for (final BidderBid bidderBid : bidderBids) {
            try {
                final BidderBid updatedBidderBid =
                        updateBidderBidWithBidPriceChanges(bidderBid, bidderResponse, bidRequest, adServerCurrency);
                updatedBidderBids.add(updatedBidderBid);
            } catch (PreBidException e) {
                errors.add(BidderError.generic(e.getMessage()));
            }
        }

        final BidderResponse resultBidderResponse = bidderResponse.with(seatBid.toBuilder()
                .bids(updatedBidderBids)
                .errors(errors)
                .build());
        return auctionParticipation.with(resultBidderResponse);
    }

    private BidderBid updateBidderBidWithBidPriceChanges(BidderBid bidderBid,
                                                         BidderResponse bidderResponse,
                                                         BidRequest bidRequest,
                                                         String adServerCurrency) {
        final Bid bid = bidderBid.getBid();
        final String bidCurrency = bidderBid.getBidCurrency();
        final BigDecimal price = bid.getPrice();

        final BigDecimal priceInAdServerCurrency = currencyService.convertCurrency(
                price, bidRequest, StringUtils.stripToNull(bidCurrency), adServerCurrency);

        final BigDecimal priceAdjustmentFactor =
                bidAdjustmentForBidder(bidderResponse.getBidder(), bidRequest, bidderBid);
        final BigDecimal adjustedPrice = adjustPrice(priceAdjustmentFactor, priceInAdServerCurrency);

        final ObjectNode bidExt = bid.getExt();
        final ObjectNode updatedBidExt = bidExt != null ? bidExt : mapper.mapper().createObjectNode();

        updateExtWithOrigPriceValues(updatedBidExt, price, bidCurrency);

        final Bid.BidBuilder bidBuilder = bid.toBuilder();
        if (adjustedPrice.compareTo(price) != 0) {
            bidBuilder.price(adjustedPrice);
        }

        if (!updatedBidExt.isEmpty()) {
            bidBuilder.ext(updatedBidExt);
        }

        return bidderBid.toBuilder().bid(bidBuilder.build()).build();
    }

    private BigDecimal bidAdjustmentForBidder(String bidder, BidRequest bidRequest, BidderBid bidderBid) {
        final ExtRequestBidAdjustmentFactors adjustmentFactors = extBidAdjustmentFactors(bidRequest);
        if (adjustmentFactors == null) {
            return null;
        }
        final ImpMediaType mediaType = ImpMediaTypeResolver.resolve(
                bidderBid.getBid().getImpid(), bidRequest.getImp(), bidderBid.getType());

        return bidAdjustmentFactorResolver.resolve(mediaType, adjustmentFactors, bidder);
    }

    private static ExtRequestBidAdjustmentFactors extBidAdjustmentFactors(BidRequest bidRequest) {
        final ExtRequestPrebid prebid = extRequestPrebid(bidRequest);
        return prebid != null ? prebid.getBidadjustmentfactors() : null;
    }

    private static BigDecimal adjustPrice(BigDecimal priceAdjustmentFactor, BigDecimal price) {
        return priceAdjustmentFactor != null && priceAdjustmentFactor.compareTo(BigDecimal.ONE) != 0
                ? price.multiply(priceAdjustmentFactor)
                : price;
    }

    private static void updateExtWithOrigPriceValues(ObjectNode updatedBidExt, BigDecimal price, String bidCurrency) {
        addPropertyToNode(updatedBidExt, ORIGINAL_BID_CPM, new DecimalNode(price));
        if (StringUtils.isNotBlank(bidCurrency)) {
            addPropertyToNode(updatedBidExt, ORIGINAL_BID_CURRENCY, new TextNode(bidCurrency));
        }
    }

    private static void addPropertyToNode(ObjectNode node, String propertyName, JsonNode propertyValue) {
        node.set(propertyName, propertyValue);
    }

    private int responseTime(long startTime) {
        return Math.toIntExact(clock.millis() - startTime);
    }

    /**
     * Updates 'request_time', 'responseTime', 'timeout_request', 'error_requests', 'no_bid_requests',
     * 'prices' metrics for each {@link AuctionParticipation}.
     * <p>
     * This method should always be invoked after {@link ExchangeService#validBidderResponse} to make sure
     * {@link Bid#getPrice()} is not empty.
     */
    private List<AuctionParticipation> updateResponsesMetrics(List<AuctionParticipation> auctionParticipations,
                                                              Account account,
                                                              BidderAliases aliases) {

        final List<BidderResponse> bidderResponses = auctionParticipations.stream()
                .filter(auctionParticipation -> !auctionParticipation.isRequestBlocked())
                .map(AuctionParticipation::getBidderResponse)
                .toList();

        for (BidderResponse bidderResponse : bidderResponses) {
            final String bidder = aliases.resolveBidder(bidderResponse.getBidder());

            metrics.updateAdapterResponseTime(bidder, account, bidderResponse.getResponseTime());

            final List<BidderBid> bidderBids = bidderResponse.getSeatBid().getBids();
            if (CollectionUtils.isEmpty(bidderBids)) {
                metrics.updateAdapterRequestNobidMetrics(bidder, account);
            } else {
                metrics.updateAdapterRequestGotbidsMetrics(bidder, account);

                for (final BidderBid bidderBid : bidderBids) {
                    final Bid bid = bidderBid.getBid();
                    final long cpm = bid.getPrice().multiply(THOUSAND).longValue();
                    metrics.updateAdapterBidMetrics(bidder, account, cpm, bid.getAdm() != null,
                            bidderBid.getType().toString());
                }
            }

            final List<BidderError> errors = bidderResponse.getSeatBid().getErrors();
            if (CollectionUtils.isNotEmpty(errors)) {
                errors.stream()
                        .map(BidderError::getType)
                        .distinct()
                        .map(ExchangeService::bidderErrorTypeToMetric)
                        .forEach(errorMetric -> metrics.updateAdapterRequestErrorMetric(bidder, errorMetric));
            }
        }

        return auctionParticipations;
    }

    private Future<AuctionContext> invokeResponseHooks(AuctionContext auctionContext) {
        final BidResponse bidResponse = auctionContext.getBidResponse();
        return hookStageExecutor.executeAuctionResponseStage(bidResponse, auctionContext)
                .map(stageResult -> stageResult.getPayload().bidResponse())
                .map(auctionContext::with);
    }

    /**
     * Resolves {@link MetricName} by {@link BidderError.Type} value.
     */
    private static MetricName bidderErrorTypeToMetric(BidderError.Type errorType) {
        return switch (errorType) {
            case bad_input -> MetricName.badinput;
            case bad_server_response -> MetricName.badserverresponse;
            case failed_to_request_bids -> MetricName.failedtorequestbids;
            case timeout -> MetricName.timeout;
            case invalid_bid -> MetricName.bid_validation;
            case rejected_ipf, generic -> MetricName.unknown_error;
        };
    }

    private AuctionContext enrichWithHooksDebugInfo(AuctionContext context) {
        final ExtModules extModules = toExtModules(context);

        if (extModules == null) {
            return context;
        }

        final BidResponse bidResponse = context.getBidResponse();
        final Optional<ExtBidResponse> ext = Optional.ofNullable(bidResponse.getExt());
        final Optional<ExtBidResponsePrebid> extPrebid = ext.map(ExtBidResponse::getPrebid);

        final ExtBidResponsePrebid updatedExtPrebid = extPrebid
                .map(ExtBidResponsePrebid::toBuilder)
                .orElse(ExtBidResponsePrebid.builder())
                .modules(extModules)
                .build();

        final ExtBidResponse updatedExt = ext
                .map(ExtBidResponse::toBuilder)
                .orElse(ExtBidResponse.builder())
                .prebid(updatedExtPrebid)
                .build();

        final BidResponse updatedBidResponse = bidResponse.toBuilder().ext(updatedExt).build();
        return context.with(updatedBidResponse);
    }

    private static ExtModules toExtModules(AuctionContext context) {
        final Map<String, Map<String, List<String>>> errors =
                toHookMessages(context, HookExecutionOutcome::getErrors);
        final Map<String, Map<String, List<String>>> warnings =
                toHookMessages(context, HookExecutionOutcome::getWarnings);
        final ExtModulesTrace trace = toHookTrace(context);
        return ObjectUtils.anyNotNull(errors, warnings, trace) ? ExtModules.of(errors, warnings, trace) : null;
    }

    private static Map<String, Map<String, List<String>>> toHookMessages(
            AuctionContext context,
            Function<HookExecutionOutcome, List<String>> messagesGetter) {

        if (!context.getDebugContext().isDebugEnabled()) {
            return null;
        }

        final Map<String, List<HookExecutionOutcome>> hookOutcomesByModule =
                context.getHookExecutionContext().getStageOutcomes().values().stream()
                        .flatMap(Collection::stream)
                        .flatMap(stageOutcome -> stageOutcome.getGroups().stream())
                        .flatMap(groupOutcome -> groupOutcome.getHooks().stream())
                        .filter(hookOutcome -> CollectionUtils.isNotEmpty(messagesGetter.apply(hookOutcome)))
                        .collect(Collectors.groupingBy(
                                hookOutcome -> hookOutcome.getHookId().getModuleCode()));

        final Map<String, Map<String, List<String>>> messagesByModule = hookOutcomesByModule.entrySet().stream()
                .collect(Collectors.toMap(
                        Map.Entry::getKey,
                        outcomes -> outcomes.getValue().stream()
                                .collect(Collectors.groupingBy(
                                        hookOutcome -> hookOutcome.getHookId().getHookImplCode()))
                                .entrySet().stream()
                                .collect(Collectors.toMap(
                                        Map.Entry::getKey,
                                        messagesLists -> messagesLists.getValue().stream()
                                                .map(messagesGetter)
                                                .flatMap(Collection::stream)
                                                .toList()))));

        return !messagesByModule.isEmpty() ? messagesByModule : null;
    }

    private static ExtModulesTrace toHookTrace(AuctionContext context) {
        final TraceLevel traceLevel = context.getDebugContext().getTraceLevel();

        if (traceLevel == null) {
            return null;
        }

        final List<ExtModulesTraceStage> stages = context.getHookExecutionContext().getStageOutcomes()
                .entrySet().stream()
                .map(stageOutcome -> toTraceStage(stageOutcome.getKey(), stageOutcome.getValue(), traceLevel))
                .filter(Objects::nonNull)
                .toList();

        if (stages.isEmpty()) {
            return null;
        }

        final long executionTime = stages.stream().mapToLong(ExtModulesTraceStage::getExecutionTime).sum();
        return ExtModulesTrace.of(executionTime, stages);
    }

    private static ExtModulesTraceStage toTraceStage(Stage stage,
                                                     List<StageExecutionOutcome> stageOutcomes,
                                                     TraceLevel level) {

        final List<ExtModulesTraceStageOutcome> extStageOutcomes = stageOutcomes.stream()
                .map(stageOutcome -> toTraceStageOutcome(stageOutcome, level))
                .filter(Objects::nonNull)
                .toList();

        if (extStageOutcomes.isEmpty()) {
            return null;
        }

        final long executionTime = extStageOutcomes.stream()
                .mapToLong(ExtModulesTraceStageOutcome::getExecutionTime)
                .max()
                .orElse(0L);

        return ExtModulesTraceStage.of(stage, executionTime, extStageOutcomes);
    }

    private static ExtModulesTraceStageOutcome toTraceStageOutcome(
            StageExecutionOutcome stageOutcome, TraceLevel level) {

        final List<ExtModulesTraceGroup> groups = stageOutcome.getGroups().stream()
                .map(group -> toTraceGroup(group, level))
                .toList();

        if (groups.isEmpty()) {
            return null;
        }

        final long executionTime = groups.stream().mapToLong(ExtModulesTraceGroup::getExecutionTime).sum();
        return ExtModulesTraceStageOutcome.of(stageOutcome.getEntity(), executionTime, groups);
    }

    private static ExtModulesTraceGroup toTraceGroup(GroupExecutionOutcome group, TraceLevel level) {
        final List<ExtModulesTraceInvocationResult> invocationResults = group.getHooks().stream()
                .map(hook -> toTraceInvocationResult(hook, level))
                .toList();

        final long executionTime = invocationResults.stream()
                .mapToLong(ExtModulesTraceInvocationResult::getExecutionTime)
                .max()
                .orElse(0L);

        return ExtModulesTraceGroup.of(executionTime, invocationResults);
    }

    private static ExtModulesTraceInvocationResult toTraceInvocationResult(HookExecutionOutcome hook,
                                                                           TraceLevel level) {
        return ExtModulesTraceInvocationResult.builder()
                .hookId(hook.getHookId())
                .executionTime(hook.getExecutionTime())
                .status(hook.getStatus())
                .message(hook.getMessage())
                .action(hook.getAction())
                .debugMessages(level == TraceLevel.verbose ? hook.getDebugMessages() : null)
                .analyticsTags(level == TraceLevel.verbose ? toTraceAnalyticsTags(hook.getAnalyticsTags()) : null)
                .build();
    }

    private static ExtModulesTraceAnalyticsTags toTraceAnalyticsTags(Tags analyticsTags) {
        if (analyticsTags == null) {
            return null;
        }

        return ExtModulesTraceAnalyticsTags.of(CollectionUtils.emptyIfNull(analyticsTags.activities()).stream()
                .filter(Objects::nonNull)
                .map(ExchangeService::toTraceAnalyticsActivity)
                .toList());
    }

    private static ExtModulesTraceAnalyticsActivity toTraceAnalyticsActivity(
            org.prebid.server.hooks.v1.analytics.Activity activity) {

        return ExtModulesTraceAnalyticsActivity.of(
                activity.name(),
                activity.status(),
                CollectionUtils.emptyIfNull(activity.results()).stream()
                        .filter(Objects::nonNull)
                        .map(ExchangeService::toTraceAnalyticsResult)
                        .toList());
    }

    private static ExtModulesTraceAnalyticsResult toTraceAnalyticsResult(Result result) {
        final AppliedTo appliedTo = result.appliedTo();
        final ExtModulesTraceAnalyticsAppliedTo extAppliedTo = appliedTo != null
                ? ExtModulesTraceAnalyticsAppliedTo.builder()
                .impIds(appliedTo.impIds())
                .bidders(appliedTo.bidders())
                .request(appliedTo.request() ? Boolean.TRUE : null)
                .response(appliedTo.response() ? Boolean.TRUE : null)
                .bidIds(appliedTo.bidIds())
                .build()
                : null;

        return ExtModulesTraceAnalyticsResult.of(result.status(), result.values(), extAppliedTo);
    }

    private AuctionContext updateHooksMetrics(AuctionContext context) {
        final EnumMap<Stage, List<StageExecutionOutcome>> stageOutcomes =
                context.getHookExecutionContext().getStageOutcomes();

        final Account account = context.getAccount();

        stageOutcomes.forEach((stage, outcomes) -> updateHooksStageMetrics(account, stage, outcomes));

        // account might be null if request is rejected by the entrypoint hook
        if (account != null) {
            stageOutcomes.values().stream()
                    .flatMap(Collection::stream)
                    .map(StageExecutionOutcome::getGroups)
                    .flatMap(Collection::stream)
                    .map(GroupExecutionOutcome::getHooks)
                    .flatMap(Collection::stream)
                    .collect(Collectors.groupingBy(
                            outcome -> outcome.getHookId().getModuleCode(),
                            Collectors.summingLong(HookExecutionOutcome::getExecutionTime)))
                    .forEach((moduleCode, executionTime) ->
                            metrics.updateAccountModuleDurationMetric(account, moduleCode, executionTime));
        }

        return context;
    }

    private void updateHooksStageMetrics(Account account, Stage stage, List<StageExecutionOutcome> stageOutcomes) {
        stageOutcomes.stream()
                .flatMap(stageOutcome -> stageOutcome.getGroups().stream())
                .flatMap(groupOutcome -> groupOutcome.getHooks().stream())
                .forEach(hookOutcome -> updateHookInvocationMetrics(account, stage, hookOutcome));
    }

    private void updateHookInvocationMetrics(Account account, Stage stage, HookExecutionOutcome hookOutcome) {
        final HookId hookId = hookOutcome.getHookId();
        final ExecutionStatus status = hookOutcome.getStatus();
        final ExecutionAction action = hookOutcome.getAction();
        final String moduleCode = hookId.getModuleCode();

        metrics.updateHooksMetrics(
                moduleCode,
                stage,
                hookId.getHookImplCode(),
                status,
                hookOutcome.getExecutionTime(),
                action);

        // account might be null if request is rejected by the entrypoint hook
        if (account != null) {
            metrics.updateAccountHooksMetrics(account, moduleCode, status, action);
        }
    }

    private <T> List<T> nullIfEmpty(List<T> value) {
        return CollectionUtils.isEmpty(value) ? null : value;
    }
}<|MERGE_RESOLUTION|>--- conflicted
+++ resolved
@@ -572,11 +572,7 @@
 
         return activityInfrastructure.isAllowed(
                 Activity.CALL_BIDDER,
-<<<<<<< HEAD
                 activityInvocationPayload);
-=======
-                activityCallPayload);
->>>>>>> 4a5eddf3
     }
 
     /**
