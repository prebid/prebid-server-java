package org.prebid.server.auction;

import com.fasterxml.jackson.core.JsonProcessingException;
import com.fasterxml.jackson.databind.JsonNode;
import com.fasterxml.jackson.databind.node.ObjectNode;
import com.iab.openrtb.request.App;
import com.iab.openrtb.request.BidRequest;
import com.iab.openrtb.request.Imp;
import com.iab.openrtb.request.Site;
import com.iab.openrtb.request.User;
import com.iab.openrtb.response.Bid;
import com.iab.openrtb.response.BidResponse;
import com.iab.openrtb.response.SeatBid;
import io.vertx.core.CompositeFuture;
import io.vertx.core.Future;
import io.vertx.core.json.Json;
import io.vertx.ext.web.RoutingContext;
import org.apache.commons.collections4.CollectionUtils;
import org.apache.commons.lang3.ObjectUtils;
import org.apache.commons.lang3.StringUtils;
import org.prebid.server.auction.model.AuctionContext;
import org.prebid.server.auction.model.BidRequestCacheInfo;
import org.prebid.server.auction.model.BidderRequest;
import org.prebid.server.auction.model.BidderResponse;
import org.prebid.server.auction.model.PrivacyEnforcementResult;
import org.prebid.server.auction.model.StoredResponseResult;
import org.prebid.server.bidder.Bidder;
import org.prebid.server.bidder.BidderCatalog;
import org.prebid.server.bidder.HttpBidderRequester;
import org.prebid.server.bidder.Usersyncer;
import org.prebid.server.bidder.model.BidderBid;
import org.prebid.server.bidder.model.BidderError;
import org.prebid.server.bidder.model.BidderSeatBid;
import org.prebid.server.cache.CacheService;
import org.prebid.server.cache.model.CacheContext;
import org.prebid.server.cache.model.CacheIdInfo;
import org.prebid.server.cache.model.CacheServiceResult;
import org.prebid.server.cookie.UidsCookie;
import org.prebid.server.currency.CurrencyConversionService;
import org.prebid.server.exception.PreBidException;
import org.prebid.server.execution.Timeout;
import org.prebid.server.metric.MetricName;
import org.prebid.server.metric.Metrics;
import org.prebid.server.proto.openrtb.ext.ExtPrebid;
import org.prebid.server.proto.openrtb.ext.ExtPrebidBidders;
import org.prebid.server.proto.openrtb.ext.request.ExtApp;
import org.prebid.server.proto.openrtb.ext.request.ExtBidRequest;
import org.prebid.server.proto.openrtb.ext.request.ExtRequestPrebid;
import org.prebid.server.proto.openrtb.ext.request.ExtRequestPrebidCache;
import org.prebid.server.proto.openrtb.ext.request.ExtRequestPrebidData;
import org.prebid.server.proto.openrtb.ext.request.ExtRequestTargeting;
import org.prebid.server.proto.openrtb.ext.request.ExtSite;
import org.prebid.server.proto.openrtb.ext.request.ExtUser;
import org.prebid.server.settings.model.Account;
import org.prebid.server.validation.ResponseBidValidator;
import org.prebid.server.validation.model.ValidationResult;

import java.math.BigDecimal;
import java.time.Clock;
import java.util.ArrayList;
import java.util.Collection;
import java.util.Collections;
import java.util.HashMap;
import java.util.Iterator;
import java.util.List;
import java.util.Map;
import java.util.Objects;
import java.util.Set;
import java.util.stream.Collectors;
import java.util.stream.Stream;
import java.util.stream.StreamSupport;

/**
 * Executes an OpenRTB v2.5 Auction.
 */
public class ExchangeService {

    private static final String PREBID_EXT = "prebid";
    private static final String CONTEXT_EXT = "context";

    private static final String DEFAULT_CURRENCY = "USD";
    private static final BigDecimal THOUSAND = BigDecimal.valueOf(1000);

    private final BidderCatalog bidderCatalog;
    private final StoredResponseProcessor storedResponseProcessor;
    private final PrivacyEnforcementService privacyEnforcementService;
    private final HttpBidderRequester httpBidderRequester;
    private final ResponseBidValidator responseBidValidator;
    private final CurrencyConversionService currencyService;
    private final CacheService cacheService;
    private final BidResponseCreator bidResponseCreator;
    private final BidResponsePostProcessor bidResponsePostProcessor;
    private final Metrics metrics;
    private final Clock clock;
    private final long expectedCacheTime;

    public ExchangeService(BidderCatalog bidderCatalog, StoredResponseProcessor storedResponseProcessor,
                           PrivacyEnforcementService privacyEnforcementService, HttpBidderRequester httpBidderRequester,
                           ResponseBidValidator responseBidValidator, CurrencyConversionService currencyService,
                           CacheService cacheService, BidResponseCreator bidResponseCreator,
                           BidResponsePostProcessor bidResponsePostProcessor,
                           Metrics metrics, Clock clock, long expectedCacheTime) {
        if (expectedCacheTime < 0) {
            throw new IllegalArgumentException("Expected cache time should be positive");
        }
        this.bidderCatalog = Objects.requireNonNull(bidderCatalog);
        this.storedResponseProcessor = Objects.requireNonNull(storedResponseProcessor);
        this.privacyEnforcementService = Objects.requireNonNull(privacyEnforcementService);
        this.httpBidderRequester = Objects.requireNonNull(httpBidderRequester);
        this.responseBidValidator = Objects.requireNonNull(responseBidValidator);
        this.currencyService = currencyService;
        this.cacheService = Objects.requireNonNull(cacheService);
        this.bidResponseCreator = Objects.requireNonNull(bidResponseCreator);
        this.bidResponsePostProcessor = Objects.requireNonNull(bidResponsePostProcessor);
        this.metrics = Objects.requireNonNull(metrics);
        this.clock = Objects.requireNonNull(clock);
        this.expectedCacheTime = expectedCacheTime;
    }

    /**
     * Runs an auction: delegates request to applicable bidders, gathers responses from them and constructs final
     * response containing returned bids and additional information in extensions.
     */
    public Future<BidResponse> holdAuction(AuctionContext context) {
        final RoutingContext routingContext = context.getRoutingContext();
        final UidsCookie uidsCookie = context.getUidsCookie();
        final BidRequest bidRequest = context.getBidRequest();
        final Timeout timeout = context.getTimeout();
        final MetricName requestTypeMetric = context.getRequestTypeMetric();
        final Account account = context.getAccount();

        final ExtBidRequest requestExt;
        try {
            requestExt = requestExt(bidRequest);
        } catch (PreBidException e) {
            return Future.failedFuture(e);
        }

        final List<Imp> imps = bidRequest.getImp();
        final List<SeatBid> storedResponse = new ArrayList<>();
        final Map<String, String> aliases = aliases(requestExt);
        final String publisherId = account.getId();
        final ExtRequestTargeting targeting = targeting(requestExt);
        final BidRequestCacheInfo cacheInfo = bidRequestCacheInfo(targeting, requestExt);
        final Boolean isGdprEnforced = account.getEnforceGdpr();
        final boolean debugEnabled = isDebugEnabled(bidRequest, requestExt);

        return storedResponseProcessor.getStoredResponseResult(imps, aliases, timeout)
                .map(storedResponseResult -> populateStoredResponse(storedResponseResult, storedResponse))
                .compose(impsRequiredRequest -> extractBidderRequests(context, impsRequiredRequest, requestExt,
                        aliases, isGdprEnforced))
                .map(bidderRequests ->
                        updateRequestMetric(bidderRequests, uidsCookie, aliases, publisherId,
                                requestTypeMetric))
                .compose(bidderRequests -> CompositeFuture.join(bidderRequests.stream()
                        .map(bidderRequest -> requestBids(bidderRequest,
                                auctionTimeout(timeout, cacheInfo.isDoCaching()), debugEnabled, aliases,
                                bidAdjustments(requestExt), currencyRates(targeting)))
                        .collect(Collectors.toList())))
                // send all the requests to the bidders and gathers results
                .map(CompositeFuture::<BidderResponse>list)
                // produce response from bidder results
                .map(bidderResponses -> updateMetricsFromResponses(bidderResponses, publisherId))
                .map(bidderResponses ->
                        storedResponseProcessor.mergeWithBidderResponses(bidderResponses, storedResponse, imps))
                .compose(bidderResponses ->
                        toBidResponse(bidderResponses, bidRequest, targeting, cacheInfo, account, timeout,
                                debugEnabled))
                .compose(bidResponse ->
                        bidResponsePostProcessor.postProcess(routingContext, uidsCookie, bidRequest, bidResponse,
                                account));
    }

    /**
     * Populates storedResponse parameter with stored {@link List<SeatBid>} and returns {@link List<Imp>} for which
     * request to bidders should be performed.
     */
    private List<Imp> populateStoredResponse(StoredResponseResult storedResponseResult, List<SeatBid> storedResponse) {
        storedResponse.addAll(storedResponseResult.getStoredResponse());
        return storedResponseResult.getRequiredRequestImps();
    }

    /**
     * Extracts {@link ExtBidRequest} from {@link BidRequest}.
     */
    private static ExtBidRequest requestExt(BidRequest bidRequest) {
        try {
            return bidRequest.getExt() != null
                    ? Json.mapper.treeToValue(bidRequest.getExt(), ExtBidRequest.class) : null;
        } catch (JsonProcessingException e) {
            throw new PreBidException(String.format("Error decoding bidRequest.ext: %s", e.getMessage()), e);
        }
    }

    /**
     * Extracts aliases from {@link ExtBidRequest}.
     */
    private static Map<String, String> aliases(ExtBidRequest requestExt) {
        final ExtRequestPrebid prebid = requestExt != null ? requestExt.getPrebid() : null;
        final Map<String, String> aliases = prebid != null ? prebid.getAliases() : null;
        return aliases != null ? aliases : Collections.emptyMap();
    }

    /**
     * Determines debug flag from {@link BidRequest} or {@link ExtBidRequest}.
     */
    private static boolean isDebugEnabled(BidRequest bidRequest, ExtBidRequest extBidRequest) {
        if (Objects.equals(bidRequest.getTest(), 1)) {
            return true;
        }
        final ExtRequestPrebid extRequestPrebid = extBidRequest != null ? extBidRequest.getPrebid() : null;
        return extRequestPrebid != null && Objects.equals(extRequestPrebid.getDebug(), 1);
    }

    /**
     * Extracts bidAdjustments from {@link ExtBidRequest}.
     */
    private static Map<String, BigDecimal> bidAdjustments(ExtBidRequest requestExt) {
        final ExtRequestPrebid prebid = requestExt != null ? requestExt.getPrebid() : null;
        final Map<String, BigDecimal> bidAdjustmentFactors = prebid != null ? prebid.getBidadjustmentfactors() : null;
        return bidAdjustmentFactors != null ? bidAdjustmentFactors : Collections.emptyMap();
    }

    /**
     * Extracts currency rates from {@link ExtRequestTargeting}.
     */
    private static Map<String, Map<String, BigDecimal>> currencyRates(ExtRequestTargeting targeting) {
        return targeting != null && targeting.getCurrency() != null ? targeting.getCurrency().getRates() : null;
    }

    /**
     * Takes an OpenRTB request and returns the OpenRTB requests sanitized for each bidder.
     * <p>
     * This will copy the {@link BidRequest} into a list of requests, where the bidRequest.imp[].ext field
     * will only consist of the "prebid" field and the field for the appropriate bidder parameters. We will drop all
     * extended fields beyond this context, so this will not be compatible with any other uses of the extension area
     * i.e. the bidders will not see any other extension fields. If Imp extension name is alias, which is also defined
     * in bidRequest.ext.prebid.aliases and valid, separate {@link BidRequest} will be created for this alias and sent
     * to appropriate bidder.
     * For example suppose {@link BidRequest} has two {@link Imp}s. First one with imp.ext[].rubicon and
     * imp.ext[].rubiconAlias and second with imp.ext[].appnexus and imp.ext[].rubicon. Three {@link BidRequest}s will
     * be created:
     * 1. {@link BidRequest} with one {@link Imp}, where bidder extension points to rubiconAlias extension and will be
     * sent to Rubicon bidder.
     * 2. {@link BidRequest} with two {@link Imp}s, where bidder extension points to appropriate rubicon extension from
     * original {@link BidRequest} and will be sent to Rubicon bidder.
     * 3. {@link BidRequest} with one {@link Imp}, where bidder extension points to appnexus extension and will be sent
     * to Appnexus bidder.
     * <p>
     * Each of the created {@link BidRequest}s will have bidrequest.user.buyerid field populated with the value from
     * bidrequest.user.ext.prebid.buyerids or {@link UidsCookie} corresponding to bidder's family name unless buyerid
     * is already in the original OpenRTB request (in this case it will not be overridden).
     * In case if bidrequest.user.ext.prebid.buyerids contains values after extracting those values it will be cleared
     * in order to avoid leaking of buyerids across bidders.
     * <p>
     * NOTE: the return list will only contain entries for bidders that both have the extension field in at least one
     * {@link Imp}, and are known to {@link BidderCatalog} or aliases from bidRequest.ext.prebid.aliases.
     */
    private Future<List<BidderRequest>> extractBidderRequests(AuctionContext context, List<Imp> requestedImps,
                                                              ExtBidRequest requestExt, Map<String, String> aliases,
                                                              Boolean isGdprEnforced) {
        // sanity check: discard imps without extension
        final List<Imp> imps = requestedImps.stream()
                .filter(imp -> imp.getExt() != null)
                .collect(Collectors.toList());

        // identify valid bidders and aliases out of imps
        final List<String> bidders = imps.stream()
                .flatMap(imp -> asStream(imp.getExt().fieldNames())
                        .filter(bidder -> !Objects.equals(bidder, PREBID_EXT) && !Objects.equals(bidder, CONTEXT_EXT))
                        .filter(bidder -> isValidBidder(bidder, aliases)))
                .distinct()
                .collect(Collectors.toList());

        return makeBidderRequests(bidders, context, aliases, requestExt, imps, isGdprEnforced);
    }

    private static <T> Stream<T> asStream(Iterator<T> iterator) {
        final Iterable<T> iterable = () -> iterator;
        return StreamSupport.stream(iterable.spliterator(), false);
    }

    /**
     * Checks if bidder name is valid in case when bidder can also be alias name.
     */
    private boolean isValidBidder(String bidder, Map<String, String> aliases) {
        return bidderCatalog.isValidName(bidder) || aliases.containsKey(bidder);
    }

    /**
     * Splits the input request into requests which are sanitized for each bidder. Intended behavior is:
     * <p>
     * - bidrequest.imp[].ext will only contain the "prebid" field and a "bidder" field which has the params for
     * the intended Bidder.
     * <p>
     * - bidrequest.user.buyeruid will be set to that Bidder's ID.
     * <p>
     * - bidrequest.ext.prebid.data.bidders will be removed.
     * <p>
     * - bidrequest.ext.prebid.bidders will be staying in corresponding bidder only.
     * <p>
     * - bidrequest.user.ext.data, bidrequest.app.ext.data and bidrequest.site.ext.data will be removed for bidders
     * that don't have first party data allowed.
     */
    private Future<List<BidderRequest>> makeBidderRequests(
            List<String> bidders, AuctionContext context, Map<String, String> aliases,
            ExtBidRequest requestExt, List<Imp> imps, Boolean isGdprEnforced) {

        final BidRequest bidRequest = context.getBidRequest();
        final ExtUser extUser = extUser(bidRequest.getUser());
        final Map<String, String> uidsBody = uidsFromBody(extUser);

        final List<String> firstPartyDataBidders = firstPartyDataBidders(requestExt);

        final Map<String, User> bidderToUser = new HashMap<>();
        for (String bidder : bidders) {
            bidderToUser.put(bidder, prepareUser(bidRequest.getUser(), extUser, bidder, aliases, uidsBody,
                    context.getUidsCookie(), firstPartyDataBidders.contains(bidder)));
        }

        return privacyEnforcementService
                .mask(bidderToUser, extUser, bidders, aliases, bidRequest, isGdprEnforced, context.getTimeout())
                .map(bidderToPrivacyEnforcementResult -> getBidderRequests(bidderToPrivacyEnforcementResult,
                        bidRequest, requestExt, imps, firstPartyDataBidders));
    }

    /**
     * Extracts {@link ExtUser} from request.user.ext or returns null if not presents.
     */
    private static ExtUser extUser(User user) {
        final ObjectNode userExt = user != null ? user.getExt() : null;
        if (userExt != null) {
            try {
                return Json.mapper.treeToValue(userExt, ExtUser.class);
            } catch (JsonProcessingException e) {
                throw new PreBidException(String.format("Error decoding bidRequest.user.ext: %s", e.getMessage()), e);
            }
        }
        return null;
    }

    /**
     * Returns UIDs from request.user.ext or empty map if not defined.
     */
    private static Map<String, String> uidsFromBody(ExtUser extUser) {
        return extUser != null && extUser.getPrebid() != null
                // as long as ext.prebid exists we are guaranteed that user.ext.prebid.buyeruids also exists
                ? extUser.getPrebid().getBuyeruids()
                : Collections.emptyMap();
    }

    /**
     * Extracts a list of bidders for which first party data is allowed from {@link ExtRequestPrebidData} model.
     */
    private static List<String> firstPartyDataBidders(ExtBidRequest requestExt) {
        final ExtRequestPrebid prebid = requestExt == null ? null : requestExt.getPrebid();
        final ExtRequestPrebidData data = prebid == null ? null : prebid.getData();
        final List<String> bidders = data == null ? null : data.getBidders();
        return ObjectUtils.defaultIfNull(bidders, Collections.emptyList());
    }

    /**
     * Returns original {@link User} if user.buyeruid already contains uid value for bidder.
     * Otherwise, returns new {@link User} containing updated {@link ExtUser} and user.buyeruid.
     */
    private User prepareUser(User user, ExtUser extUser, String bidder, Map<String, String> aliases,
                             Map<String, String> uidsBody, UidsCookie uidsCookie, boolean useFirstPartyData) {
        final ObjectNode updatedExt = updateUserExt(extUser, useFirstPartyData);
        final String updatedBuyerUid = updateUserBuyerUid(user, bidder, aliases, uidsBody, uidsCookie);

        if (updatedBuyerUid != null || updatedExt != null) {
            final User.UserBuilder userBuilder = user == null ? User.builder() : user.toBuilder();
            if (updatedExt != null) {
                userBuilder.ext(updatedExt);
            }

            if (updatedBuyerUid != null) {
                userBuilder.buyeruid(updatedBuyerUid);
            }
            return userBuilder.build();
        }
        return user;
    }

    /**
     * Returns json encoded {@link ObjectNode} of {@link ExtUser} with changes applied:
     * <p>
     * - Removes request.user.ext.prebid.buyeruids to avoid leaking of buyeruids across bidders.
     * <p>
     * - Removes request.user.ext.data if bidder doesn't allow first party data to be passed.
     * <p>
     * Returns null if {@link ExtUser} doesn't need to be updated.
     */
    private static ObjectNode updateUserExt(ExtUser extUser, boolean useFirstPartyData) {
        if (extUser != null) {
            final boolean removePrebid = extUser.getPrebid() != null;
            final boolean removeFirstPartyData = !useFirstPartyData && extUser.getData() != null;

            if (removePrebid || removeFirstPartyData) {
                final ExtUser.ExtUserBuilder builder = extUser.toBuilder();

                if (removePrebid) {
                    builder.prebid(null);
                }
                if (removeFirstPartyData) {
                    builder.data(null);
                }

                return Json.mapper.valueToTree(builder.build());
            }
        }
        return null;
    }

    /**
     * Returns updated buyerUid or null if it doesn't need to be updated.
     */
    private String updateUserBuyerUid(User user, String bidder, Map<String, String> aliases,
                                      Map<String, String> uidsBody, UidsCookie uidsCookie) {
        final String buyerUidFromBodyOrCookie = extractUid(uidsBody, uidsCookie, resolveBidder(bidder, aliases));
        final String buyerUidFromUser = user != null ? user.getBuyeruid() : null;

        return StringUtils.isBlank(buyerUidFromUser) && StringUtils.isNotBlank(buyerUidFromBodyOrCookie)
                ? buyerUidFromBodyOrCookie
                : null;
    }

    /**
     * Returns the name associated with bidder if bidder is an alias.
     * If it's not an alias, the bidder is returned.
     */
    private static String resolveBidder(String bidder, Map<String, String> aliases) {
        return aliases.getOrDefault(bidder, bidder);
    }

    /**
     * Extracts UID from uids from body or {@link UidsCookie}.
     */
    private String extractUid(Map<String, String> uidsBody, UidsCookie uidsCookie, String bidder) {
        final String uid = uidsBody.get(bidder);
        return StringUtils.isNotBlank(uid) ? uid : uidsCookie.uidFrom(resolveCookieFamilyName(bidder));
    }

    /**
     * Extract cookie family name from bidder's {@link Usersyncer} if it is enabled. If not - return null.
     */
    private String resolveCookieFamilyName(String bidder) {
        return bidderCatalog.isActive(bidder) ? bidderCatalog.usersyncerByName(bidder).getCookieFamilyName() : null;
    }

    /**
     * Returns Shuffled List of {@link BidderRequest}
     */
    private static List<BidderRequest> getBidderRequests(
            Map<String, PrivacyEnforcementResult> bidderToPrivacyEnforcementResult, BidRequest bidRequest,
            ExtBidRequest requestExt, List<Imp> imps, List<String> firstPartyDataBidders) {

        final Map<String, JsonNode> bidderToPrebidBidders = bidderToPrebidBidders(requestExt);
        final List<BidderRequest> bidderRequests = bidderToPrivacyEnforcementResult.entrySet().stream()
                // for each bidder create a new request that is a copy of original request except buyerid, imp
                // extensions, ext.prebid.data.bidders and ext.prebid.bidders.
                // Also, check whether to pass user.ext.data, app.ext.data and site.ext.data or not.
                .map(entry -> createBidderRequest(entry.getKey(), bidRequest, requestExt, imps, entry.getValue(),
                        firstPartyDataBidders, bidderToPrebidBidders))
                .collect(Collectors.toList());
        Collections.shuffle(bidderRequests);
        return bidderRequests;
    }

    /**
     * Extracts a map of bidders to their arguments from {@link ObjectNode} prebid.bidders.
     */
    private static Map<String, JsonNode> bidderToPrebidBidders(ExtBidRequest requestExt) {
        final ExtRequestPrebid prebid = requestExt == null ? null : requestExt.getPrebid();
        final ObjectNode bidders = prebid == null ? null : prebid.getBidders();

        if (bidders == null || bidders.isNull()) {
            return Collections.emptyMap();
        }

        final Map<String, JsonNode> bidderToPrebidParameters = new HashMap<>();
        final Iterator<Map.Entry<String, JsonNode>> biddersToParams = bidders.fields();
        while (biddersToParams.hasNext()) {
            final Map.Entry<String, JsonNode> bidderToParam = biddersToParams.next();
            bidderToPrebidParameters.put(bidderToParam.getKey(), bidderToParam.getValue());
        }
        return bidderToPrebidParameters;
    }

    /**
     * Returns created {@link BidderRequest}
     */
    private static BidderRequest createBidderRequest(String bidder, BidRequest bidRequest, ExtBidRequest requestExt,
                                                     List<Imp> imps, PrivacyEnforcementResult privacyEnforcementResult,
                                                     List<String> firstPartyDataBidders,
                                                     Map<String, JsonNode> bidderToPrebidBidders) {
        final App app = bidRequest.getApp();
        final ExtApp extApp = extApp(app);
        final Site site = bidRequest.getSite();
        final ExtSite extSite = extSite(site);

        return BidderRequest.of(bidder, bidRequest.toBuilder()
                .user(privacyEnforcementResult.getUser())
                .device(privacyEnforcementResult.getDevice())
                .imp(prepareImps(bidder, imps, firstPartyDataBidders.contains(bidder)))
                .app(prepareApp(app, extApp, firstPartyDataBidders.contains(bidder)))
                .site(prepareSite(site, extSite, firstPartyDataBidders.contains(bidder)))
                .ext(prepareExt(bidder, firstPartyDataBidders, bidderToPrebidBidders, requestExt, bidRequest.getExt()))
                .build());
    }

    /**
     * Extracts {@link ExtApp} from {@link App}.
     */
    private static ExtApp extApp(App app) {
        final ObjectNode appExt = app == null ? null : app.getExt();
        if (appExt != null) {
            try {
                return Json.mapper.treeToValue(appExt, ExtApp.class);
            } catch (JsonProcessingException e) {
                throw new PreBidException(String.format("Error decoding bidRequest.app.ext: %s", e.getMessage()), e);
            }
        }
        return null;
    }

    /**
     * Extracts {@link ExtSite} from {@link Site}.
     */
    private static ExtSite extSite(Site site) {
        final ObjectNode siteExt = site == null ? null : site.getExt();
        if (siteExt != null) {
            try {
                return Json.mapper.treeToValue(siteExt, ExtSite.class);
            } catch (JsonProcessingException e) {
                throw new PreBidException(String.format("Error decoding bidRequest.site.ext: %s", e.getMessage()), e);
            }
        }
        return null;
    }

    /**
     * For each given imp creates a new imp with extension crafted to contain only "prebid", "context" and
     * bidder-specific extension.
     */
    private static List<Imp> prepareImps(String bidder, List<Imp> imps, boolean useFirstPartyData) {
        return imps.stream()
                .filter(imp -> imp.getExt().hasNonNull(bidder))
                .map(imp -> imp.toBuilder()
                        .ext(prepareImpExt(bidder, imp.getExt(), useFirstPartyData))
                        .build())
                .collect(Collectors.toList());
    }

    /**
     * Creates a new imp extension for particular bidder having:
     * <ul>
     * <li>"prebid" field populated with an imp.ext.prebid field value, may be null</li>
     * <li>"context" field populated with an imp.ext.context field value, may be null</li>
     * <li>"bidder" field populated with an imp.ext.{bidder} field value, not null</li>
     * </ul>
     */
    private static ObjectNode prepareImpExt(String bidder, ObjectNode impExt, boolean useFirstPartyData) {
        final ObjectNode result = Json.mapper.valueToTree(ExtPrebid.of(impExt.get(PREBID_EXT), impExt.get(bidder)));

        if (useFirstPartyData) {
            result.set(CONTEXT_EXT, impExt.get(CONTEXT_EXT));
        }

        return result;
    }

    /**
     * Checks whether to pass the app.ext.data depending on request having a first party data
     * allowed for given bidder or not.
     */
    private static App prepareApp(App app, ExtApp extApp, boolean useFirstPartyData) {
        final ObjectNode extSiteDataNode = extApp == null ? null : extApp.getData();

        return app != null && extSiteDataNode != null && !useFirstPartyData
                ? app.toBuilder().ext(Json.mapper.valueToTree(ExtApp.of(extApp.getPrebid(), null))).build()
                : app;
    }

    /**
     * Checks whether to pass the site.ext.data depending on request having a first party data
     * allowed for given bidder or not.
     */
    private static Site prepareSite(Site site, ExtSite extSite, boolean useFirstPartyData) {
        final ObjectNode extSiteDataNode = extSite == null ? null : extSite.getData();

        return site != null && extSiteDataNode != null && !useFirstPartyData
                ? site.toBuilder().ext(Json.mapper.valueToTree(ExtSite.of(extSite.getAmp(), null))).build()
                : site;
    }

    /**
     * Removes all bidders except the given bidder from bidrequest.ext.prebid.data.bidders and
     * bidrequest.ext.prebid.bidders to hide list of allowed bidders from initial request.
     */
    private static ObjectNode prepareExt(String bidder, List<String> firstPartyDataBidders,
                                         Map<String, JsonNode> bidderToPrebidBidders, ExtBidRequest requestExt,
                                         ObjectNode requestExtNode) {
        if (firstPartyDataBidders.isEmpty() && bidderToPrebidBidders.isEmpty()) {
            return requestExtNode;
        }

        final ExtRequestPrebidData prebidData = firstPartyDataBidders.contains(bidder)
                ? ExtRequestPrebidData.of(Collections.singletonList(bidder))
                : null;

        final JsonNode prebidParameters = bidderToPrebidBidders.get(bidder);
        final ObjectNode bidders = prebidParameters != null
                ? Json.mapper.valueToTree(ExtPrebidBidders.of(prebidParameters))
                : null;

        return Json.mapper.valueToTree(ExtBidRequest.of(requestExt.getPrebid().toBuilder()
<<<<<<< HEAD
                .data(prebidData).build(), requestExt.getRubicon()));
=======
                .data(prebidData)
                .bidders(bidders)
                .build()));
>>>>>>> ddfdccb8
    }

    /**
     * Updates 'account.*.request', 'request' and 'no_cookie_requests' metrics for each {@link BidderRequest}.
     */
    private List<BidderRequest> updateRequestMetric(List<BidderRequest> bidderRequests, UidsCookie uidsCookie,
                                                    Map<String, String> aliases, String publisherId,
                                                    MetricName requestTypeMetric) {
        metrics.updateAccountRequestMetrics(publisherId, requestTypeMetric);

        for (BidderRequest bidderRequest : bidderRequests) {
            final String bidder = resolveBidder(bidderRequest.getBidder(), aliases);
            final boolean isApp = bidderRequest.getBidRequest().getApp() != null;
            final boolean noBuyerId = !bidderCatalog.isActive(bidder) || StringUtils.isBlank(
                    uidsCookie.uidFrom(bidderCatalog.usersyncerByName(bidder).getCookieFamilyName()));

            metrics.updateAdapterRequestTypeAndNoCookieMetrics(bidder, requestTypeMetric, !isApp && noBuyerId);
        }
        return bidderRequests;
    }

    /**
     * Extracts {@link ExtRequestTargeting} from {@link ExtBidRequest} model.
     */
    private static ExtRequestTargeting targeting(ExtBidRequest requestExt) {
        final ExtRequestPrebid prebid = requestExt != null ? requestExt.getPrebid() : null;
        return prebid != null ? prebid.getTargeting() : null;
    }

    /**
     * Creates {@link BidRequestCacheInfo} based on {@link ExtBidRequest} model.
     */
    private static BidRequestCacheInfo bidRequestCacheInfo(ExtRequestTargeting targeting, ExtBidRequest requestExt) {
        final ExtRequestPrebid prebid = requestExt != null ? requestExt.getPrebid() : null;
        final ExtRequestPrebidCache cache = prebid != null ? prebid.getCache() : null;

        if (targeting != null && cache != null) {
            final boolean shouldCacheBids = cache.getBids() != null;
            final boolean shouldCacheVideoBids = cache.getVastxml() != null;

            if (shouldCacheBids || shouldCacheVideoBids) {
                final Integer cacheBidsTtl = shouldCacheBids ? cache.getBids().getTtlseconds() : null;
                final Integer cacheVideoBidsTtl = shouldCacheVideoBids ? cache.getVastxml().getTtlseconds() : null;

                final boolean returnCreativeBid = shouldCacheBids
                        ? ObjectUtils.defaultIfNull(cache.getBids().getReturnCreative(), true)
                        : false;
                final boolean returnCreativeVideoBid = shouldCacheVideoBids
                        ? ObjectUtils.defaultIfNull(cache.getVastxml().getReturnCreative(), true)
                        : false;

                return BidRequestCacheInfo.builder()
                        .doCaching(true)
                        .shouldCacheBids(shouldCacheBids)
                        .cacheBidsTtl(cacheBidsTtl)
                        .shouldCacheVideoBids(shouldCacheVideoBids)
                        .cacheVideoBidsTtl(cacheVideoBidsTtl)
                        .returnCreativeBids(returnCreativeBid)
                        .returnCreativeVideoBids(returnCreativeVideoBid)
                        .build();
            }
        }

        return BidRequestCacheInfo.noCache();
    }

    /**
     * Passes the request to a corresponding bidder and wraps response in {@link BidderResponse} which also holds
     * recorded response time.
     */
    private Future<BidderResponse> requestBids(BidderRequest bidderRequest, Timeout timeout,
                                               boolean debugEnabled, Map<String, String> aliases,
                                               Map<String, BigDecimal> bidAdjustments,
                                               Map<String, Map<String, BigDecimal>> currencyConversionRates) {
        final String bidderName = bidderRequest.getBidder();
        final BigDecimal bidPriceAdjustmentFactor = bidAdjustments.get(bidderName);
        final String adServerCurrency = bidderRequest.getBidRequest().getCur().get(0);
        final Bidder<?> bidder = bidderCatalog.bidderByName(resolveBidder(bidderName, aliases));
        final long startTime = clock.millis();

        return httpBidderRequester.requestBids(bidder, bidderRequest.getBidRequest(), timeout, debugEnabled)
                .map(bidderSeatBid -> validateAndUpdateResponse(bidderSeatBid, bidderRequest.getBidRequest().getCur()))
                .map(seat -> applyBidPriceChanges(seat, currencyConversionRates, adServerCurrency,
                        bidPriceAdjustmentFactor))
                .map(result -> BidderResponse.of(bidderName, result, responseTime(startTime)));
    }

    /**
     * Validates bid response from exchange.
     * <p>
     * Removes invalid bids from response and adds corresponding error to {@link BidderSeatBid}.
     * <p>
     * Returns input argument as the result if no errors found or create new {@link BidderSeatBid} otherwise.
     */
    private BidderSeatBid validateAndUpdateResponse(BidderSeatBid bidderSeatBid, List<String> requestCurrencies) {
        final List<String> effectiveRequestCurrencies = requestCurrencies.isEmpty()
                ? Collections.singletonList(DEFAULT_CURRENCY) : requestCurrencies;

        final List<BidderBid> bids = bidderSeatBid.getBids();

        final List<BidderBid> validBids = new ArrayList<>(bids.size());
        final List<BidderError> errors = new ArrayList<>(bidderSeatBid.getErrors());

        if (isValidCurFromResponse(effectiveRequestCurrencies, bids, errors)) {
            validateResponseBids(bids, validBids, errors);
        }

        return validBids.size() == bids.size()
                ? bidderSeatBid
                : BidderSeatBid.of(validBids, bidderSeatBid.getHttpCalls(), errors);
    }

    private boolean isValidCurFromResponse(List<String> requestCurrencies, List<BidderBid> bids,
                                           List<BidderError> errors) {
        if (CollectionUtils.isNotEmpty(bids)) {
            // assume that currencies are the same among all bids
            final List<String> bidderCurrencies = bids.stream()
                    .map(bid -> ObjectUtils.firstNonNull(bid.getBidCurrency(), DEFAULT_CURRENCY))
                    .distinct()
                    .collect(Collectors.toList());

            if (bidderCurrencies.size() > 1) {
                errors.add(BidderError.generic("Bid currencies mismatch found. "
                        + "Expected all bids to have the same currencies."));
                return false;
            }

            final String bidderCurrency = bidderCurrencies.get(0);
            if (!requestCurrencies.contains(bidderCurrency)) {
                errors.add(BidderError.generic(String.format(
                        "Bid currency is not allowed. Was %s, wants: [%s]",
                        String.join(",", requestCurrencies), bidderCurrency)));
                return false;
            }
        }

        return true;
    }

    private void validateResponseBids(List<BidderBid> bids, List<BidderBid> validBids, List<BidderError> errors) {
        for (BidderBid bid : bids) {
            final ValidationResult validationResult = responseBidValidator.validate(bid.getBid());
            if (validationResult.hasErrors()) {
                for (String error : validationResult.getErrors()) {
                    errors.add(BidderError.generic(error));
                }
            } else {
                validBids.add(bid);
            }
        }
    }

    /**
     * Performs changes on {@link Bid}s price depends on different between adServerCurrency and bidCurrency,
     * and adjustment factor. Will drop bid if currency conversion is needed but not possible.
     * <p>
     * This method should always be invoked after {@link ExchangeService#validateAndUpdateResponse(BidderSeatBid, List)}
     * to make sure {@link Bid#getPrice()} is not empty.
     */
    private BidderSeatBid applyBidPriceChanges(BidderSeatBid bidderSeatBid,
                                               Map<String, Map<String, BigDecimal>> requestCurrencyRates,
                                               String adServerCurrency, BigDecimal priceAdjustmentFactor) {
        final List<BidderBid> bidderBids = bidderSeatBid.getBids();
        if (bidderBids.isEmpty()) {
            return bidderSeatBid;
        }

        final List<BidderBid> updatedBidderBids = new ArrayList<>(bidderBids.size());
        final List<BidderError> errors = new ArrayList<>(bidderSeatBid.getErrors());

        for (final BidderBid bidderBid : bidderBids) {
            final Bid bid = bidderBid.getBid();
            final String bidCurrency = bidderBid.getBidCurrency();
            final BigDecimal price = bid.getPrice();
            try {
                final BigDecimal finalPrice = currencyService != null
                        ? currencyService.convertCurrency(price, requestCurrencyRates, adServerCurrency, bidCurrency)
                        : price;

                final BigDecimal adjustedPrice = priceAdjustmentFactor != null
                        && priceAdjustmentFactor.compareTo(BigDecimal.ONE) != 0
                        ? finalPrice.multiply(priceAdjustmentFactor)
                        : finalPrice;

                if (adjustedPrice.compareTo(price) != 0) {
                    bid.setPrice(adjustedPrice);
                }
                updatedBidderBids.add(bidderBid);
            } catch (PreBidException ex) {
                errors.add(BidderError.generic(ex.getMessage()));
            }
        }

        return BidderSeatBid.of(updatedBidderBids, bidderSeatBid.getHttpCalls(), errors);
    }

    private int responseTime(long startTime) {
        return Math.toIntExact(clock.millis() - startTime);
    }

    /**
     * If we need to cache bids, then it will take some time to call prebid cache.
     * We should reduce the amount of time the bidders have, to compensate.
     */
    private Timeout auctionTimeout(Timeout timeout, boolean shouldCacheBids) {
        // A static timeout here is not ideal. This is a hack because we have some aggressive timelines for OpenRTB
        // support.
        // In reality, the cache response time will probably fluctuate with the traffic over time. Someday, this
        // should be replaced by code which tracks the response time of recent cache calls and adjusts the time
        // dynamically.
        return shouldCacheBids ? timeout.minus(expectedCacheTime) : timeout;
    }

    /**
     * Updates 'request_time', 'responseTime', 'timeout_request', 'error_requests', 'no_bid_requests',
     * 'prices' metrics for each {@link BidderResponse}.
     * <p>
     * This method should always be invoked after {@link ExchangeService#validateAndUpdateResponse(BidderSeatBid, List)}
     * to make sure {@link Bid#getPrice()} is not empty.
     */
    private List<BidderResponse> updateMetricsFromResponses(List<BidderResponse> bidderResponses, String publisherId) {
        for (final BidderResponse bidderResponse : bidderResponses) {
            final String bidder = bidderResponse.getBidder();

            metrics.updateAdapterResponseTime(bidder, publisherId, bidderResponse.getResponseTime());

            final List<BidderBid> bidderBids = bidderResponse.getSeatBid().getBids();
            if (CollectionUtils.isEmpty(bidderBids)) {
                metrics.updateAdapterRequestNobidMetrics(bidder, publisherId);
            } else {
                metrics.updateAdapterRequestGotbidsMetrics(bidder, publisherId);

                for (final BidderBid bidderBid : bidderBids) {
                    final Bid bid = bidderBid.getBid();

                    final long cpm = bid.getPrice().multiply(THOUSAND).longValue();
                    metrics.updateAdapterBidMetrics(bidder, publisherId, cpm, bid.getAdm() != null,
                            bidderBid.getType().toString());
                }
            }

            final List<BidderError> errors = bidderResponse.getSeatBid().getErrors();
            if (CollectionUtils.isNotEmpty(errors)) {
                errors.stream()
                        .map(BidderError::getType)
                        .distinct()
                        .map(ExchangeService::bidderErrorTypeToMetric)
                        .forEach(errorMetric -> metrics.updateAdapterRequestErrorMetric(bidder, errorMetric));
            }
        }

        return bidderResponses;
    }

    /**
     * Resolves {@link MetricName} by {@link BidderError.Type} value.
     */
    private static MetricName bidderErrorTypeToMetric(BidderError.Type errorType) {
        final MetricName errorMetric;
        switch (errorType) {
            case bad_input:
                errorMetric = MetricName.badinput;
                break;
            case bad_server_response:
                errorMetric = MetricName.badserverresponse;
                break;
            case failed_to_request_bids:
                errorMetric = MetricName.failedtorequestbids;
                break;
            case timeout:
                errorMetric = MetricName.timeout;
                break;
            case generic:
            default:
                errorMetric = MetricName.unknown_error;
        }
        return errorMetric;
    }

    /**
     * Takes all the bids supplied by the bidder and crafts an OpenRTB {@link BidResponse} to send back to the
     * requester.
     */
    private Future<BidResponse> toBidResponse(List<BidderResponse> bidderResponses, BidRequest bidRequest,
                                              ExtRequestTargeting targeting, BidRequestCacheInfo cacheInfo,
                                              Account account, Timeout timeout, boolean debugEnabled) {
        return toBidsWithCacheIds(bidderResponses, bidRequest.getImp(), cacheInfo, account, timeout)
                .map(cacheResult -> bidResponseCreator.create(bidderResponses, bidRequest, targeting, cacheInfo,
                        cacheResult, account, debugEnabled));
    }

    /**
     * Corresponds cacheId (or null if not present) to each {@link Bid}.
     */
    private Future<CacheServiceResult> toBidsWithCacheIds(List<BidderResponse> bidderResponses, List<Imp> imps,
                                                          BidRequestCacheInfo cacheInfo, Account account,
                                                          Timeout timeout) {
        final Set<Bid> bids = bidderResponses.stream()
                .flatMap(ExchangeService::getBids)
                .collect(Collectors.toSet());

        final Future<CacheServiceResult> result;

        if (!cacheInfo.isDoCaching()) {
            result = Future.succeededFuture(CacheServiceResult.of(null, null, toMapBidsWithEmptyCacheIds(bids)));
        } else {
            // do not submit bids with zero price to prebid cache
            final List<Bid> bidsWithNonZeroPrice = bids.stream()
                    .filter(bid -> bid.getPrice().compareTo(BigDecimal.ZERO) > 0)
                    .collect(Collectors.toList());

            final boolean shouldCacheVideoBids = cacheInfo.isShouldCacheVideoBids();
            final boolean eventsEnabled = Objects.equals(account.getEventsEnabled(), true);

            final List<String> videoBidIdsToModify = shouldCacheVideoBids && eventsEnabled
                    ? getVideoBidIdsToModify(bidderResponses, imps)
                    : Collections.emptyList();

            final CacheContext cacheContext = CacheContext.builder()
                    .cacheBidsTtl(cacheInfo.getCacheBidsTtl())
                    .cacheVideoBidsTtl(cacheInfo.getCacheVideoBidsTtl())
                    .shouldCacheBids(cacheInfo.isShouldCacheBids())
                    .shouldCacheVideoBids(shouldCacheVideoBids)
                    .videoBidIdsToModify(videoBidIdsToModify)
                    .build();

            result = cacheService.cacheBidsOpenrtb(bidsWithNonZeroPrice, imps, cacheContext, account, timeout)
                    .map(cacheResult -> addNotCachedBids(cacheResult, bids));
        }

        return result;
    }

    private static Stream<Bid> getBids(BidderResponse bidderResponse) {
        return Stream.of(bidderResponse)
                .map(BidderResponse::getSeatBid)
                .filter(Objects::nonNull)
                .map(BidderSeatBid::getBids)
                .filter(Objects::nonNull)
                .flatMap(Collection::stream)
                .map(BidderBid::getBid);
    }

    private List<String> getVideoBidIdsToModify(List<BidderResponse> bidderResponses, List<Imp> imps) {
        return bidderResponses.stream()
                .filter(bidderResponse -> bidderCatalog.isModifyingVastXmlAllowed(bidderResponse.getBidder()))
                .flatMap(ExchangeService::getBids)
                .filter(bid -> isVideoBid(bid, imps))
                .map(Bid::getId)
                .collect(Collectors.toList());
    }

    private static boolean isVideoBid(Bid bid, List<Imp> imps) {
        return imps.stream()
                .filter(imp -> imp.getVideo() != null)
                .map(Imp::getId)
                .anyMatch(impId -> bid.getImpid().equals(impId));
    }

    /**
     * Creates a map with {@link Bid} as a key and null as a value.
     */
    private static Map<Bid, CacheIdInfo> toMapBidsWithEmptyCacheIds(Set<Bid> bids) {
        final Map<Bid, CacheIdInfo> result = new HashMap<>(bids.size());
        bids.forEach(bid -> result.put(bid, CacheIdInfo.empty()));
        return result;
    }

    /**
     * Adds bids with no cache id info.
     */
    private static CacheServiceResult addNotCachedBids(CacheServiceResult cacheResult, Set<Bid> bids) {
        final Map<Bid, CacheIdInfo> bidToCacheIdInfo = cacheResult.getCacheBids();

        if (bids.size() > bidToCacheIdInfo.size()) {
            final Map<Bid, CacheIdInfo> updatedBidToCacheIdInfo = new HashMap<>(bidToCacheIdInfo);
            for (Bid bid : bids) {
                if (!updatedBidToCacheIdInfo.containsKey(bid)) {
                    updatedBidToCacheIdInfo.put(bid, CacheIdInfo.empty());
                }
            }
            return CacheServiceResult.of(cacheResult.getHttpCall(), cacheResult.getError(), updatedBidToCacheIdInfo);
        }
        return cacheResult;
    }
}<|MERGE_RESOLUTION|>--- conflicted
+++ resolved
@@ -615,13 +615,8 @@
                 : null;
 
         return Json.mapper.valueToTree(ExtBidRequest.of(requestExt.getPrebid().toBuilder()
-<<<<<<< HEAD
-                .data(prebidData).build(), requestExt.getRubicon()));
-=======
-                .data(prebidData)
-                .bidders(bidders)
-                .build()));
->>>>>>> ddfdccb8
+                .data(prebidData).bidders(bidders)
+                .build(), requestExt.getRubicon()));
     }
 
     /**
