--- conflicted
+++ resolved
@@ -16,6 +16,7 @@
 import com.iab.openrtb.request.User;
 import com.iab.openrtb.request.Video;
 import com.iab.openrtb.response.Bid;
+import com.iab.openrtb.response.BidResponse;
 import com.iab.openrtb.response.SeatBid;
 import io.vertx.core.CompositeFuture;
 import io.vertx.core.Future;
@@ -121,13 +122,10 @@
 import java.util.List;
 import java.util.Map;
 import java.util.Objects;
-<<<<<<< HEAD
+import java.util.Set;
 import java.util.function.Consumer;
-=======
-import java.util.Set;
 import java.util.function.Function;
 import java.util.function.Supplier;
->>>>>>> 48ceeca9
 import java.util.stream.Collectors;
 
 /**
@@ -210,18 +208,15 @@
      * Runs an auction: delegates request to applicable bidders, gathers responses from them and constructs final
      * response containing returned bids and additional information in extensions.
      */
-<<<<<<< HEAD
     public Future<AuctionContext> holdAuction(AuctionContext context) {
-=======
-    public Future<BidResponse> holdAuction(AuctionContext context) {
         return processAuctionRequest(context)
-                .map(bidResponse -> enrichWithHooksDebugInfo(bidResponse, context))
-                .map(bidResponse -> updateHooksMetrics(context, bidResponse));
-    }
-
-    private Future<BidResponse> processAuctionRequest(AuctionContext context) {
+                .map(this::enrichWithHooksDebugInfo)
+                .map(this::updateHooksMetrics);
+    }
+
+    private Future<AuctionContext> processAuctionRequest(AuctionContext context) {
         return context.isRequestRejected()
-                ? Future.succeededFuture(emptyResponse())
+                ? Future.succeededFuture(context.with(emptyResponse()))
                 : runAuction(context);
     }
 
@@ -231,8 +226,7 @@
                 .build();
     }
 
-    private Future<BidResponse> runAuction(AuctionContext context) {
->>>>>>> 48ceeca9
+    private Future<AuctionContext> runAuction(AuctionContext context) {
         final UidsCookie uidsCookie = context.getUidsCookie();
         final BidRequest bidRequest = context.getBidRequest();
         final Timeout timeout = context.getTimeout();
@@ -245,66 +239,42 @@
         final BidRequestCacheInfo cacheInfo = bidRequestCacheInfo(bidRequest);
         final Map<String, MultiBidConfig> bidderToMultiBid = bidderToMultiBids(bidRequest, debugWarnings);
 
-<<<<<<< HEAD
         final AuctionContext.AuctionContextBuilder auctionContextBuilder = context.toBuilder();
 
-        return storedResponseProcessor.getStoredResponseResult(bidRequest.getImp(), aliases, timeout)
-                .map(storedResponseResult -> populateStoredResponse(storedResponseResult, storedResponse))
-                .compose(impsRequiredRequest -> extractAuctionParticipation(context, impsRequiredRequest, aliases))
+        return storedResponseProcessor.getStoredResponseResult(bidRequest.getImp(), timeout)
+                .map(storedResponseResult -> populateStoredResponse(storedResponseResult, storedAuctionResponses))
+                .compose(storedResponseResult -> extractAuctionParticipation(
+                        context, storedResponseResult, aliases, bidderToMultiBid))
                 .map(auctionParticipation -> updateRequestMetric(
                         auctionParticipation, uidsCookie, aliases, publisherId, context.getRequestTypeMetric()))
-                .compose(auctionParticipations -> CompositeFuture.join(auctionParticipations.stream()
-                        .map(auctionParticipation -> requestBids(
-                                auctionParticipation,
-                                auctionTimeout(timeout, cacheInfo.isDoCaching()),
-                                debugEnabled,
-                                aliases))
-                        .collect(Collectors.toList())))
+                .compose(auctionParticipations -> CompositeFuture.join(
+                        auctionParticipations.stream()
+                                // TODO to preserve old logic and not trigger anything like it always been
+                                .filter(auctionParticipation -> !auctionParticipation.isRequestBlocked())
+                                .map(auctionParticipation -> invokeHooksAndRequestBids(
+                                        context,
+                                        auctionParticipation.getBidderRequest(),
+                                        auctionTimeout(timeout, cacheInfo.isDoCaching()),
+                                        aliases)
+                                        .map(auctionParticipation::insertBidderResponse))
+                                .collect(Collectors.toList())))
+                // send all the requests to the bidders and gathers results
                 .map(CompositeFuture::<AuctionParticipation>list)
 
                 .map(auctionParticipations ->
                         addTo(auctionParticipations, auctionContextBuilder::auctionParticipations))
 
                 .map(auctionParticipations -> storedResponseProcessor.mergeWithBidderResponses(
-                        auctionParticipations, storedResponse, bidRequest.getImp()))
-                .map(auctionParticipations -> validateAndAdjustBids(bidRequest, auctionParticipations))
+                        auctionParticipations, storedAuctionResponses, bidRequest.getImp()))
+                .map(auctionParticipations -> validateAndAdjustBids(auctionParticipations, context, aliases))
+                .map(auctionParticipations -> updateMetricsFromResponses(auctionParticipations, publisherId, aliases))
 
                 .map(auctionParticipations ->
                         addTo(auctionParticipations, auctionContextBuilder::auctionParticipations))
 
-                .map(auctionParticipations -> updateMetricsFromResponses(auctionParticipations, publisherId, aliases))
                 // produce response from bidder results
                 .compose(auctionParticipations -> bidResponseCreator.create(
-                        auctionParticipations, context, cacheInfo, debugEnabled))
-                .compose(bidResponse -> bidResponsePostProcessor.postProcess(
-                        context.getRoutingContext(), uidsCookie, bidRequest, bidResponse, account))
-
-                .map(bidResponse -> addTo(bidResponse, auctionContextBuilder::bidResponse))
-                .map(ignored -> auctionContextBuilder.build());
-=======
-        return storedResponseProcessor.getStoredResponseResult(bidRequest.getImp(), timeout)
-                .map(storedResponseResult -> populateStoredResponse(storedResponseResult, storedAuctionResponses))
-                .compose(storedResponseResult -> extractBidderRequests(
-                        context, storedResponseResult, aliases, bidderToMultiBid))
-                .map(bidderRequests -> updateRequestMetric(
-                        bidderRequests, uidsCookie, aliases, publisherId, context.getRequestTypeMetric()))
-                .compose(bidderRequests -> CompositeFuture.join(
-                        bidderRequests.stream()
-                                .map(bidderRequest -> invokeHooksAndRequestBids(
-                                        context,
-                                        bidderRequest,
-                                        auctionTimeout(timeout, cacheInfo.isDoCaching()),
-                                        aliases))
-                                .collect(Collectors.toList())))
-                // send all the requests to the bidders and gathers results
-                .map(CompositeFuture::<BidderResponse>list)
-                .map(bidderResponses -> storedResponseProcessor.mergeWithBidderResponses(
-                        bidderResponses, storedAuctionResponses, bidRequest.getImp()))
-                .map(bidderResponses -> validateAndAdjustBids(bidderResponses, context, aliases))
-                .map(bidderResponses -> updateMetricsFromResponses(bidderResponses, publisherId, aliases))
-                // produce response from bidder results
-                .compose(bidderResponses -> bidResponseCreator.create(
-                        bidderResponses,
+                        auctionParticipations,
                         context,
                         cacheInfo,
                         bidderToMultiBid))
@@ -313,8 +283,11 @@
                         context.getDebugContext().isDebugEnabled()))
                 .compose(bidResponse -> bidResponsePostProcessor.postProcess(
                         context.getHttpRequest(), uidsCookie, bidRequest, bidResponse, account))
-                .compose(bidResponse -> invokeResponseHooks(context, bidResponse));
->>>>>>> 48ceeca9
+
+                .map(bidResponse -> addTo(bidResponse, auctionContextBuilder::bidResponse))
+                .map(ignored -> auctionContextBuilder.build())
+
+                .compose(this::invokeResponseHooks);
     }
 
     private BidderAliases aliases(BidRequest bidRequest) {
@@ -481,23 +454,16 @@
      * NOTE: the return list will only contain entries for bidders that both have the extension field in at least one
      * {@link Imp}, and are known to {@link BidderCatalog} or aliases from bidRequest.ext.prebid.aliases.
      */
-<<<<<<< HEAD
-    private Future<List<AuctionParticipation>> extractAuctionParticipation(AuctionContext context,
-                                                                           List<Imp> requestedImps,
-                                                                           BidderAliases aliases) {
-        // sanity check: discard imps without extension
-        final List<Imp> imps = requestedImps.stream()
-                .filter(imp -> imp.getExt() != null)
-=======
-    private Future<List<BidderRequest>> extractBidderRequests(AuctionContext context,
-                                                              StoredResponseResult storedResponseResult,
-                                                              BidderAliases aliases,
-                                                              Map<String, MultiBidConfig> bidderToMultiBid) {
+    private Future<List<AuctionParticipation>> extractAuctionParticipation(
+            AuctionContext context,
+            StoredResponseResult storedResponseResult,
+            BidderAliases aliases,
+            Map<String, MultiBidConfig> bidderToMultiBid) {
+
         final List<Imp> imps = storedResponseResult.getRequiredRequestImps().stream()
                 .filter(imp -> bidderParamsFromImpExt(imp.getExt()) != null)
                 .map(imp -> DealsProcessor.removeDealsOnlyBiddersWithoutDeals(imp, context))
                 .filter(Objects::nonNull)
->>>>>>> 48ceeca9
                 .collect(Collectors.toList());
         // identify valid bidders and aliases out of imps
         final List<String> bidders = imps.stream()
@@ -506,16 +472,15 @@
                 .distinct()
                 .collect(Collectors.toList());
 
-<<<<<<< HEAD
-        return makeAuctionParticipation(bidders, context, aliases, imps);
-=======
-        return makeBidderRequests(bidders, context, aliases, storedResponseResult.getImpBidderToStoredBidResponse(),
+        final Map<String, Map<String, String>> impBidderToStoredBidResponse =
+                storedResponseResult.getImpBidderToStoredBidResponse();
+
+        return makeAuctionParticipation(bidders, context, aliases, impBidderToStoredBidResponse,
                 imps, bidderToMultiBid);
     }
 
     private static JsonNode bidderParamsFromImpExt(ObjectNode ext) {
         return ext.get(PREBID_EXT).get(BIDDER_EXT);
->>>>>>> 48ceeca9
     }
 
     /**
@@ -540,19 +505,13 @@
      * - bidrequest.user.ext.data, bidrequest.app.ext.data and bidrequest.site.ext.data will be removed for bidders
      * that don't have first party data allowed.
      */
-<<<<<<< HEAD
-    private Future<List<AuctionParticipation>> makeAuctionParticipation(List<String> bidders,
-                                                                        AuctionContext context,
-                                                                        BidderAliases aliases,
-                                                                        List<Imp> imps) {
-=======
-    private Future<List<BidderRequest>> makeBidderRequests(List<String> bidders,
-                                                           AuctionContext context,
-                                                           BidderAliases aliases,
-                                                           Map<String, Map<String, String>> impBidderToStoredResponse,
-                                                           List<Imp> imps,
-                                                           Map<String, MultiBidConfig> bidderToMultiBid) {
->>>>>>> 48ceeca9
+    private Future<List<AuctionParticipation>> makeAuctionParticipation(
+            List<String> bidders,
+            AuctionContext context,
+            BidderAliases aliases,
+            Map<String, Map<String, String>> impBidderToStoredResponse,
+            List<Imp> imps,
+            Map<String, MultiBidConfig> bidderToMultiBid) {
 
         final BidRequest bidRequest = context.getBidRequest();
         final User user = bidRequest.getUser();
@@ -570,12 +529,8 @@
         return privacyEnforcementService
                 .mask(context, bidderToUser, bidders, aliases)
                 .map(bidderToPrivacyResult ->
-<<<<<<< HEAD
-                        getAuctionParticipation(bidderToPrivacyResult, bidRequest, imps, biddersToConfigs));
-=======
-                        getBidderRequests(bidderToPrivacyResult, bidRequest, impBidderToStoredResponse, imps,
+                        getAuctionParticipation(bidderToPrivacyResult, bidRequest, impBidderToStoredResponse, imps,
                                 bidderToMultiBid, biddersToConfigs, aliases));
->>>>>>> 48ceeca9
     }
 
     private Map<String, ExtBidderConfigOrtb> getBiddersToConfigs(ExtRequestPrebid prebid) {
@@ -776,37 +731,22 @@
     /**
      * Returns shuffled list of {@link AuctionParticipation} with {@link BidRequest}.
      */
-<<<<<<< HEAD
-    private List<AuctionParticipation> getAuctionParticipation(List<BidderPrivacyResult> bidderPrivacyResults,
-                                                               BidRequest bidRequest,
-                                                               List<Imp> imps,
-                                                               Map<String, ExtBidderConfigFpd> biddersToConfigs) {
-
-        final ExtRequest requestExt = bidRequest.getExt();
-        final Map<String, JsonNode> bidderToPrebidBidders = bidderToPrebidBidders(requestExt);
-        final Map<String, ExtRequestPrebidSchainSchain> bidderToPrebidSchains = bidderToPrebidSchains(requestExt);
+    private List<AuctionParticipation> getAuctionParticipation(
+            List<BidderPrivacyResult> bidderPrivacyResults,
+            BidRequest bidRequest,
+            Map<String, Map<String, String>> impBidderToStoredBidResponse,
+            List<Imp> imps,
+            Map<String, MultiBidConfig> bidderToMultiBid,
+            Map<String, ExtBidderConfigOrtb> biddersToConfigs,
+            BidderAliases aliases) {
+
+        final Map<String, JsonNode> bidderToPrebidBidders = bidderToPrebidBidders(bidRequest);
+
         final List<AuctionParticipation> bidderRequests = bidderPrivacyResults.stream()
                 // for each bidder create a new request that is a copy of original request except buyerid, imp
                 // extensions, ext.prebid.data.bidders and ext.prebid.bidders.
                 // Also, check whether to pass user.ext.data, app.ext.data and site.ext.data or not.
-                .map(bidderPrivacyResult -> createAuctionParticipation(bidderPrivacyResult, bidRequest, imps,
-                        biddersToConfigs, bidderToPrebidBidders, bidderToPrebidSchains))
-=======
-    private List<BidderRequest> getBidderRequests(List<BidderPrivacyResult> bidderPrivacyResults,
-                                                  BidRequest bidRequest,
-                                                  Map<String, Map<String, String>> impBidderToStoredBidResponse,
-                                                  List<Imp> imps,
-                                                  Map<String, MultiBidConfig> bidderToMultiBid,
-                                                  Map<String, ExtBidderConfigOrtb> biddersToConfigs,
-                                                  BidderAliases aliases) {
-
-        final Map<String, JsonNode> bidderToPrebidBidders = bidderToPrebidBidders(bidRequest);
-
-        final List<BidderRequest> bidderRequests = bidderPrivacyResults.stream()
-                // for each bidder create a new request that is a copy of original request except buyerid, imp
-                // extensions, ext.prebid.data.bidders and ext.prebid.bidders.
-                // Also, check whether to pass user.ext.data, app.ext.data and site.ext.data or not.
-                .map(bidderPrivacyResult -> createBidderRequest(
+                .map(bidderPrivacyResult -> createAuctionParticipation(
                         bidderPrivacyResult,
                         bidRequest,
                         impBidderToStoredBidResponse,
@@ -815,8 +755,6 @@
                         biddersToConfigs,
                         bidderToPrebidBidders,
                         aliases))
-                .filter(Objects::nonNull)
->>>>>>> 48ceeca9
                 .collect(Collectors.toList());
 
         Collections.shuffle(bidderRequests);
@@ -845,60 +783,19 @@
     }
 
     /**
-<<<<<<< HEAD
-     * Extracts a map of bidders to their arguments from {@link ObjectNode} prebid.schains.
-     */
-    private static Map<String, ExtRequestPrebidSchainSchain> bidderToPrebidSchains(ExtRequest requestExt) {
-        final ExtRequestPrebid prebid = requestExt == null ? null : requestExt.getPrebid();
-        final List<ExtRequestPrebidSchain> schains = prebid == null ? null : prebid.getSchains();
-
-        if (schains == null || schains.isEmpty()) {
-            return Collections.emptyMap();
-        }
-
-        final Map<String, ExtRequestPrebidSchainSchain> bidderToPrebidSchains = new HashMap<>();
-        for (ExtRequestPrebidSchain schain : schains) {
-            final List<String> bidders = schain.getBidders();
-            if (CollectionUtils.isNotEmpty(bidders)) {
-                for (String bidder : bidders) {
-                    if (bidderToPrebidSchains.containsKey(bidder)) {
-                        bidderToPrebidSchains.remove(bidder);
-                        logger.debug("Schain bidder {0} is rejected since it was defined more than once", bidder);
-                        continue;
-                    }
-                    bidderToPrebidSchains.put(bidder, schain.getSchain());
-                }
-            }
-        }
-        return bidderToPrebidSchains;
-    }
-
-    /**
      * Returns {@link AuctionParticipation} for the given bidder.
      */
     private AuctionParticipation createAuctionParticipation(
             BidderPrivacyResult bidderPrivacyResult,
             BidRequest bidRequest,
-            List<Imp> imps,
-            Map<String, ExtBidderConfigFpd> biddersToConfigs,
+            Map<String, Map<String, String>> impBidderToStoredBidResponse, List<Imp> imps,
+            Map<String, MultiBidConfig> bidderToMultiBid,
+            Map<String, ExtBidderConfigOrtb> biddersToConfigs,
             Map<String, JsonNode> bidderToPrebidBidders,
-            Map<String, ExtRequestPrebidSchainSchain> bidderToPrebidSchains) {
+            BidderAliases bidderAliases) {
 
         final boolean blockedRequestByTcf = bidderPrivacyResult.isBlockedRequestByTcf();
         final boolean blockedAnalyticsByTcf = bidderPrivacyResult.isBlockedAnalyticsByTcf();
-=======
-     * Returns {@link BidderRequest} for the given bidder.
-     */
-    private BidderRequest createBidderRequest(BidderPrivacyResult bidderPrivacyResult,
-                                              BidRequest bidRequest,
-                                              Map<String, Map<String, String>> impBidderToStoredBidResponse,
-                                              List<Imp> imps,
-                                              Map<String, MultiBidConfig> bidderToMultiBid,
-                                              Map<String, ExtBidderConfigOrtb> biddersToConfigs,
-                                              Map<String, JsonNode> bidderToPrebidBidders,
-                                              BidderAliases bidderAliases) {
-
->>>>>>> 48ceeca9
         final String bidder = bidderPrivacyResult.getRequestBidder();
         if (blockedRequestByTcf) {
             return AuctionParticipation.builder()
@@ -924,11 +821,7 @@
                 ? impBidderToStoredBidResponse.get(imps.get(0).getId()).get(bidder)
                 : null;
 
-<<<<<<< HEAD
-        final BidderRequest bidderRequest = BidderRequest.of(bidder, bidRequest.toBuilder()
-=======
-        return BidderRequest.of(bidder, storedBidResponse, bidRequest.toBuilder()
->>>>>>> 48ceeca9
+        final BidderRequest bidderRequest = BidderRequest.of(bidder, storedBidResponse, bidRequest.toBuilder()
                 // User was already prepared above
                 .user(bidderPrivacyResult.getUser())
                 .device(bidderPrivacyResult.getDevice())
@@ -1197,21 +1090,14 @@
     /**
      * Updates 'account.*.request', 'request' and 'no_cookie_requests' metrics for each {@link AuctionParticipation} .
      */
-<<<<<<< HEAD
     private List<AuctionParticipation> updateRequestMetric(List<AuctionParticipation> auctionParticipations,
                                                            UidsCookie uidsCookie,
                                                            BidderAliases aliases,
                                                            String publisherId,
                                                            MetricName requestTypeMetric) {
-=======
-    private List<BidderRequest> updateRequestMetric(List<BidderRequest> bidderRequests,
-                                                    UidsCookie uidsCookie,
-                                                    BidderAliases aliases,
-                                                    String publisherId,
-                                                    MetricName requestTypeMetric) {
-
-        metrics.updateRequestBidderCardinalityMetric(bidderRequests.size());
->>>>>>> 48ceeca9
+
+        // TODO check if it is ok to show blocked too in metrics
+        metrics.updateRequestBidderCardinalityMetric(auctionParticipations.size());
         metrics.updateAccountRequestMetrics(publisherId, requestTypeMetric);
 
         for (AuctionParticipation auctionParticipation : auctionParticipations) {
@@ -1227,12 +1113,8 @@
 
             metrics.updateAdapterRequestTypeAndNoCookieMetrics(bidder, requestTypeMetric, !isApp && noBuyerId);
         }
-<<<<<<< HEAD
+
         return auctionParticipations;
-=======
-
-        return bidderRequests;
->>>>>>> 48ceeca9
     }
 
     private Future<BidderResponse> invokeHooksAndRequestBids(AuctionContext auctionContext,
@@ -1284,51 +1166,25 @@
      * Passes the request to a corresponding bidder and wraps response in {@link BidderResponse} which also holds
      * recorded response time.
      */
-<<<<<<< HEAD
-    private Future<AuctionParticipation> requestBids(AuctionParticipation auctionParticipation,
-                                                     Timeout timeout,
-                                                     boolean debugEnabled,
-                                                     BidderAliases aliases) {
-=======
     private Future<BidderResponse> requestBids(BidderRequest bidderRequest,
                                                Timeout timeout,
                                                CaseInsensitiveMultiMap requestHeaders,
                                                boolean debugEnabled,
                                                BidderAliases aliases) {
->>>>>>> 48ceeca9
-
-        if (auctionParticipation.isRequestBlocked()) {
-            return Future.succeededFuture(auctionParticipation.insertBidderResponse(null));
-        }
-
-        final BidderRequest bidderRequest = auctionParticipation.getBidderRequest();
         final String bidderName = bidderRequest.getBidder();
         final Bidder<?> bidder = bidderCatalog.bidderByName(aliases.resolveBidder(bidderName));
         final long startTime = clock.millis();
 
-<<<<<<< HEAD
-        return httpBidderRequester.requestBids(bidder, bidderRequest.getBidRequest(), timeout, debugEnabled)
-                .map(seatBid -> BidderResponse.of(bidderName, seatBid, responseTime(startTime)))
-                .map(auctionParticipation::insertBidderResponse);
-    }
-
-    private List<AuctionParticipation> validateAndAdjustBids(BidRequest bidRequest,
-                                                             List<AuctionParticipation> auctionParticipations) {
-        return auctionParticipations.stream()
-                .map(auctionParticipation -> validBidderResponse(auctionParticipation, bidRequest.getCur()))
-                .map(auctionParticipation -> applyBidPriceChanges(auctionParticipation, bidRequest))
-=======
         return httpBidderRequester.requestBids(bidder, bidderRequest, timeout, requestHeaders, debugEnabled)
                 .map(seatBid -> BidderResponse.of(bidderName, seatBid, responseTime(startTime)));
     }
 
-    private List<BidderResponse> validateAndAdjustBids(
-            List<BidderResponse> bidderResponses, AuctionContext auctionContext, BidderAliases aliases) {
-
-        return bidderResponses.stream()
-                .map(bidderResponse -> validBidderResponse(bidderResponse, auctionContext, aliases))
-                .map(bidderResponse -> applyBidPriceChanges(bidderResponse, auctionContext.getBidRequest()))
->>>>>>> 48ceeca9
+    private List<AuctionParticipation> validateAndAdjustBids(List<AuctionParticipation> auctionParticipations,
+                                                             AuctionContext auctionContext,
+                                                             BidderAliases aliases) {
+        return auctionParticipations.stream()
+                .map(auctionParticipation -> validBidderResponse(auctionParticipation, auctionContext, aliases))
+                .map(auctionParticipation -> applyBidPriceChanges(auctionParticipation, auctionContext.getBidRequest()))
                 .collect(Collectors.toList());
     }
 
@@ -1339,22 +1195,15 @@
      * <p>
      * Returns input argument as the result if no errors found or creates new {@link BidderResponse} otherwise.
      */
-<<<<<<< HEAD
     private AuctionParticipation validBidderResponse(AuctionParticipation auctionParticipation,
-                                                     List<String> requestCurrencies) {
+                                                     AuctionContext auctionContext,
+                                                     BidderAliases aliases) {
         if (auctionParticipation.isRequestBlocked()) {
             return auctionParticipation;
         }
 
+        final BidRequest bidRequest = auctionContext.getBidRequest();
         final BidderResponse bidderResponse = auctionParticipation.getBidderResponse();
-        final BidderSeatBid seatBid = bidderResponse.getSeatBid();
-        final List<BidderBid> bids = seatBid.getBids();
-=======
-    private BidderResponse validBidderResponse(
-            BidderResponse bidderResponse, AuctionContext auctionContext, BidderAliases aliases) {
->>>>>>> 48ceeca9
-
-        final BidRequest bidRequest = auctionContext.getBidRequest();
         final BidderSeatBid seatBid = bidderResponse.getSeatBid();
         final List<BidderError> errors = new ArrayList<>(seatBid.getErrors());
 
@@ -1640,9 +1489,11 @@
         return field;
     }
 
-    private Future<BidResponse> invokeResponseHooks(AuctionContext auctionContext, BidResponse bidResponse) {
+    private Future<AuctionContext> invokeResponseHooks(AuctionContext auctionContext) {
+        final BidResponse bidResponse = auctionContext.getBidResponse();
         return hookStageExecutor.executeAuctionResponseStage(bidResponse, auctionContext)
-                .map(stageResult -> stageResult.getPayload().bidResponse());
+                .map(stageResult -> stageResult.getPayload().bidResponse())
+                .map(auctionContext::with);
     }
 
     /**
@@ -1670,13 +1521,14 @@
         return errorMetric;
     }
 
-    private BidResponse enrichWithHooksDebugInfo(BidResponse bidResponse, AuctionContext context) {
+    private AuctionContext enrichWithHooksDebugInfo(AuctionContext context) {
         final ExtModules extModules = toExtModules(context);
 
         if (extModules == null) {
-            return bidResponse;
-        }
-
+            return context;
+        }
+
+        final BidResponse bidResponse = context.getBidResponse();
         final ExtBidResponse ext = bidResponse.getExt();
         final ExtBidResponsePrebid extPrebid = ext != null ? ext.getPrebid() : null;
 
@@ -1687,9 +1539,10 @@
                 .prebid(updatedExtPrebid)
                 .build();
 
-        return bidResponse.toBuilder()
+        final BidResponse updatedBidResponse = bidResponse.toBuilder()
                 .ext(updatedExt)
                 .build();
+        return context.with(updatedBidResponse);
     }
 
     private static ExtModules toExtModules(AuctionContext context) {
@@ -1857,7 +1710,7 @@
         return ExtModulesTraceAnalyticsResult.of(result.status(), result.values(), extAppliedTo);
     }
 
-    private <T> T updateHooksMetrics(AuctionContext context, T result) {
+    private AuctionContext updateHooksMetrics(AuctionContext context) {
         final EnumMap<Stage, List<StageExecutionOutcome>> stageOutcomes =
                 context.getHookExecutionContext().getStageOutcomes();
 
@@ -1882,7 +1735,7 @@
                             metrics.updateAccountModuleDurationMetric(accountId, moduleCode, executionTime));
         }
 
-        return result;
+        return context;
     }
 
     private void updateHooksStageMetrics(Account account, Stage stage, List<StageExecutionOutcome> stageOutcomes) {
