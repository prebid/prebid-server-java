--- conflicted
+++ resolved
@@ -593,8 +593,7 @@
         final Map<String, User> bidderToUser =
                 prepareUsers(bidders, context, aliases, biddersToConfigs, eidPermissions);
 
-<<<<<<< HEAD
-        return privacyEnforcementService.mask(context, bidderToUser, bidders, aliases)
+        return privacyEnforcementService.mask(context, bidderToUser, aliases)
                 .map(bidderToPrivacyResult -> getAuctionParticipation(
                         bidderToPrivacyResult,
                         bidRequest,
@@ -604,12 +603,6 @@
                         biddersToConfigs,
                         aliases,
                         context));
-=======
-        return privacyEnforcementService.mask(context, bidderToUser, aliases)
-                .map(bidderToPrivacyResult ->
-                        getAuctionParticipation(bidderToPrivacyResult, bidRequest, impBidderToStoredResponse, imps,
-                                bidderToMultiBid, biddersToConfigs, aliases, context));
->>>>>>> 3c63d78b
     }
 
     private Map<String, ExtBidderConfigOrtb> getBiddersToConfigs(ExtRequestPrebid prebid) {
