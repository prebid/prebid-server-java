package org.prebid.server.auction;

import com.fasterxml.jackson.core.JsonProcessingException;
import com.fasterxml.jackson.databind.JsonNode;
import com.fasterxml.jackson.databind.node.ObjectNode;
import com.iab.openrtb.request.App;
import com.iab.openrtb.request.BidRequest;
import com.iab.openrtb.request.Geo;
import com.iab.openrtb.request.Imp;
import com.iab.openrtb.request.Site;
import com.iab.openrtb.request.Source;
import com.iab.openrtb.request.User;
import com.iab.openrtb.response.Bid;
import com.iab.openrtb.response.BidResponse;
import com.iab.openrtb.response.SeatBid;
import io.vertx.core.CompositeFuture;
import io.vertx.core.Future;
import io.vertx.ext.web.RoutingContext;
import org.apache.commons.collections4.CollectionUtils;
import org.apache.commons.lang3.ObjectUtils;
import org.apache.commons.lang3.StringUtils;
import org.prebid.server.auction.model.AuctionContext;
import org.prebid.server.auction.model.BidRequestCacheInfo;
import org.prebid.server.auction.model.BidderPrivacyResult;
import org.prebid.server.auction.model.BidderRequest;
import org.prebid.server.auction.model.BidderResponse;
import org.prebid.server.auction.model.StoredResponseResult;
import org.prebid.server.bidder.Bidder;
import org.prebid.server.bidder.BidderCatalog;
import org.prebid.server.bidder.HttpBidderRequester;
import org.prebid.server.bidder.Usersyncer;
import org.prebid.server.bidder.model.BidderBid;
import org.prebid.server.bidder.model.BidderError;
import org.prebid.server.bidder.model.BidderSeatBid;
import org.prebid.server.cookie.UidsCookie;
import org.prebid.server.currency.CurrencyConversionService;
import org.prebid.server.exception.PreBidException;
import org.prebid.server.execution.Timeout;
import org.prebid.server.json.JacksonMapper;
import org.prebid.server.metric.MetricName;
import org.prebid.server.metric.Metrics;
import org.prebid.server.proto.openrtb.ext.ExtPrebid;
import org.prebid.server.proto.openrtb.ext.ExtPrebidBidders;
import org.prebid.server.proto.openrtb.ext.request.ExtBidRequest;
<<<<<<< HEAD
import org.prebid.server.proto.openrtb.ext.request.ExtBidderConfigFpd;
=======
import org.prebid.server.proto.openrtb.ext.request.ExtRequestCurrency;
>>>>>>> 0ac5a893
import org.prebid.server.proto.openrtb.ext.request.ExtRequestPrebid;
import org.prebid.server.proto.openrtb.ext.request.ExtRequestPrebidBidderConfig;
import org.prebid.server.proto.openrtb.ext.request.ExtRequestPrebidCache;
import org.prebid.server.proto.openrtb.ext.request.ExtRequestPrebidData;
import org.prebid.server.proto.openrtb.ext.request.ExtRequestPrebidSchain;
import org.prebid.server.proto.openrtb.ext.request.ExtRequestTargeting;
import org.prebid.server.proto.openrtb.ext.request.ExtSource;
import org.prebid.server.proto.openrtb.ext.request.ExtUser;
import org.prebid.server.settings.model.Account;
import org.prebid.server.validation.ResponseBidValidator;
import org.prebid.server.validation.model.ValidationResult;

import java.math.BigDecimal;
import java.time.Clock;
import java.util.ArrayList;
import java.util.Collections;
import java.util.HashMap;
import java.util.Iterator;
import java.util.List;
import java.util.Map;
import java.util.Objects;
import java.util.stream.Collectors;
import java.util.stream.Stream;
import java.util.stream.StreamSupport;

/**
 * Executes an OpenRTB v2.5 Auction.
 */
public class ExchangeService {

    private static final String PREBID_EXT = "prebid";
    private static final String CONTEXT_EXT = "context";
    private static final String ALL_BIDDERS_CONFIG = "*";

    private static final BigDecimal THOUSAND = BigDecimal.valueOf(1000);
    private static final String GENERIC_SCHAIN_KEY = "*";

    private final long expectedCacheTime;
    private final BidderCatalog bidderCatalog;
    private final StoredResponseProcessor storedResponseProcessor;
    private final PrivacyEnforcementService privacyEnforcementService;
    private final HttpBidderRequester httpBidderRequester;
    private final ResponseBidValidator responseBidValidator;
    private final CurrencyConversionService currencyService;
    private final BidResponseCreator bidResponseCreator;
    private final BidResponsePostProcessor bidResponsePostProcessor;
    private final Metrics metrics;
    private final Clock clock;
    private final JacksonMapper mapper;

    public ExchangeService(long expectedCacheTime,
                           BidderCatalog bidderCatalog,
                           StoredResponseProcessor storedResponseProcessor,
                           PrivacyEnforcementService privacyEnforcementService,
                           HttpBidderRequester httpBidderRequester,
                           ResponseBidValidator responseBidValidator,
                           CurrencyConversionService currencyService,
                           BidResponseCreator bidResponseCreator,
                           BidResponsePostProcessor bidResponsePostProcessor,
                           Metrics metrics,
                           Clock clock,
                           JacksonMapper mapper) {

        if (expectedCacheTime < 0) {
            throw new IllegalArgumentException("Expected cache time should be positive");
        }
        this.expectedCacheTime = expectedCacheTime;
        this.bidderCatalog = Objects.requireNonNull(bidderCatalog);
        this.storedResponseProcessor = Objects.requireNonNull(storedResponseProcessor);
        this.privacyEnforcementService = Objects.requireNonNull(privacyEnforcementService);
        this.httpBidderRequester = Objects.requireNonNull(httpBidderRequester);
        this.responseBidValidator = Objects.requireNonNull(responseBidValidator);
        this.currencyService = Objects.requireNonNull(currencyService);
        this.bidResponseCreator = Objects.requireNonNull(bidResponseCreator);
        this.bidResponsePostProcessor = Objects.requireNonNull(bidResponsePostProcessor);
        this.metrics = Objects.requireNonNull(metrics);
        this.clock = Objects.requireNonNull(clock);
        this.mapper = Objects.requireNonNull(mapper);
    }

    /**
     * Runs an auction: delegates request to applicable bidders, gathers responses from them and constructs final
     * response containing returned bids and additional information in extensions.
     */
    public Future<BidResponse> holdAuction(AuctionContext context) {
        final RoutingContext routingContext = context.getRoutingContext();
        final UidsCookie uidsCookie = context.getUidsCookie();
        final BidRequest bidRequest = context.getBidRequest();
        final Timeout timeout = context.getTimeout();
        final MetricName requestTypeMetric = context.getRequestTypeMetric();
        final Account account = context.getAccount();

        final ExtBidRequest requestExt;
        try {
            requestExt = requestExt(bidRequest);
        } catch (PreBidException e) {
            return Future.failedFuture(e);
        }

        final List<Imp> imps = bidRequest.getImp();
        final List<SeatBid> storedResponse = new ArrayList<>();
        final BidderAliases aliases = aliases(requestExt);
        final String publisherId = account.getId();
        final ExtRequestTargeting targeting = targeting(requestExt);
        final BidRequestCacheInfo cacheInfo = bidRequestCacheInfo(targeting, requestExt);
        final boolean debugEnabled = isDebugEnabled(bidRequest, requestExt);

        return storedResponseProcessor.getStoredResponseResult(imps, aliases, timeout)
                .map(storedResponseResult -> populateStoredResponse(storedResponseResult, storedResponse))
                .compose(impsRequiredRequest ->
                        extractBidderRequests(context, impsRequiredRequest, requestExt, aliases))
                .map(bidderRequests ->
                        updateRequestMetric(bidderRequests, uidsCookie, aliases, publisherId, requestTypeMetric))
                .compose(bidderRequests -> CompositeFuture.join(bidderRequests.stream()
                        .map(bidderRequest -> requestBids(bidderRequest,
                                auctionTimeout(timeout, cacheInfo.isDoCaching()), debugEnabled, aliases,
                                bidAdjustments(requestExt), currencyRates(requestExt)))
                        .collect(Collectors.toList())))
                // send all the requests to the bidders and gathers results
                .map(CompositeFuture::<BidderResponse>list)
                // produce response from bidder results
                .map(bidderResponses -> updateMetricsFromResponses(bidderResponses, publisherId))
                .map(bidderResponses ->
                        storedResponseProcessor.mergeWithBidderResponses(bidderResponses, storedResponse, imps))
                .compose(bidderResponses ->
                        bidResponseCreator.create(bidderResponses, bidRequest, targeting, cacheInfo, account,
                                eventsAllowedByRequest(requestExt), auctionTimestamp(requestExt), debugEnabled,
                                timeout))
                .compose(bidResponse ->
                        bidResponsePostProcessor.postProcess(routingContext, uidsCookie, bidRequest, bidResponse,
                                account));
    }

    /**
     * Extracts {@link ExtBidRequest} from {@link BidRequest}.
     */
    private ExtBidRequest requestExt(BidRequest bidRequest) {
        try {
            return bidRequest.getExt() != null
                    ? mapper.mapper().treeToValue(bidRequest.getExt(), ExtBidRequest.class)
                    : null;
        } catch (JsonProcessingException e) {
            throw new PreBidException(String.format("Error decoding bidRequest.ext: %s", e.getMessage()), e);
        }
    }

    /**
     * Extracts aliases from {@link ExtBidRequest}.
     */
    private static BidderAliases aliases(ExtBidRequest requestExt) {
        final ExtRequestPrebid prebid = requestExt != null ? requestExt.getPrebid() : null;
        final Map<String, String> aliases = prebid != null ? prebid.getAliases() : null;
        final Map<String, Integer> aliasgvlids = prebid != null ? prebid.getAliasgvlids() : null;
        return BidderAliases.of(aliases, aliasgvlids);
    }

    /**
     * Extracts {@link ExtRequestTargeting} from {@link ExtBidRequest} model.
     */
    private static ExtRequestTargeting targeting(ExtBidRequest requestExt) {
        final ExtRequestPrebid prebid = requestExt != null ? requestExt.getPrebid() : null;
        return prebid != null ? prebid.getTargeting() : null;
    }

    /**
     * Extracts currency rates from {@link ExtBidRequest}.
     */
    private static Map<String, Map<String, BigDecimal>> currencyRates(ExtBidRequest requestExt) {
        final ExtRequestPrebid prebid = requestExt != null ? requestExt.getPrebid() : null;
        final ExtRequestCurrency currency = prebid != null ? prebid.getCurrency() : null;
        return currency != null ? currency.getRates() : null;
    }

    /**
     * Returns true if {@link ExtBidRequest} is present, otherwise - false.
     */
    private static boolean eventsAllowedByRequest(ExtBidRequest requestExt) {
        final ExtRequestPrebid prebid = requestExt != null ? requestExt.getPrebid() : null;
        final ObjectNode eventsFromRequest = prebid != null ? prebid.getEvents() : null;
        return eventsFromRequest != null;
    }

    /**
     * Extracts auction timestamp from {@link ExtBidRequest} or get it from {@link Clock} if it is null.
     */
    private long auctionTimestamp(ExtBidRequest requestExt) {
        final ExtRequestPrebid prebid = requestExt != null ? requestExt.getPrebid() : null;
        final Long auctionTimestamp = prebid != null ? prebid.getAuctiontimestamp() : null;
        return auctionTimestamp != null ? auctionTimestamp : clock.millis();
    }

    /**
     * Creates {@link BidRequestCacheInfo} based on {@link ExtBidRequest} model.
     */
    private static BidRequestCacheInfo bidRequestCacheInfo(ExtRequestTargeting targeting, ExtBidRequest requestExt) {
        final ExtRequestPrebid prebid = requestExt != null ? requestExt.getPrebid() : null;
        final ExtRequestPrebidCache cache = prebid != null ? prebid.getCache() : null;

        if (targeting != null && cache != null) {
            final boolean shouldCacheBids = cache.getBids() != null;
            final boolean shouldCacheVideoBids = cache.getVastxml() != null;
            final boolean shouldCacheWinningBidsOnly = targeting.getIncludebidderkeys()
                    ? false // ext.prebid.targeting.includebidderkeys takes precedence
                    : ObjectUtils.defaultIfNull(cache.getWinningonly(), false);

            if (shouldCacheBids || shouldCacheVideoBids || shouldCacheWinningBidsOnly) {
                final Integer cacheBidsTtl = shouldCacheBids ? cache.getBids().getTtlseconds() : null;
                final Integer cacheVideoBidsTtl = shouldCacheVideoBids ? cache.getVastxml().getTtlseconds() : null;

                final boolean returnCreativeBid = shouldCacheBids
                        ? ObjectUtils.defaultIfNull(cache.getBids().getReturnCreative(), true)
                        : false;
                final boolean returnCreativeVideoBid = shouldCacheVideoBids
                        ? ObjectUtils.defaultIfNull(cache.getVastxml().getReturnCreative(), true)
                        : false;

                return BidRequestCacheInfo.builder()
                        .doCaching(true)
                        .shouldCacheBids(shouldCacheBids)
                        .cacheBidsTtl(cacheBidsTtl)
                        .shouldCacheVideoBids(shouldCacheVideoBids)
                        .cacheVideoBidsTtl(cacheVideoBidsTtl)
                        .returnCreativeBids(returnCreativeBid)
                        .returnCreativeVideoBids(returnCreativeVideoBid)
                        .shouldCacheWinningBidsOnly(shouldCacheWinningBidsOnly)
                        .build();
            }
        }

        return BidRequestCacheInfo.noCache();
    }

    /**
     * Determines debug flag from {@link BidRequest} or {@link ExtBidRequest}.
     */
    private static boolean isDebugEnabled(BidRequest bidRequest, ExtBidRequest extBidRequest) {
        if (Objects.equals(bidRequest.getTest(), 1)) {
            return true;
        }
        final ExtRequestPrebid extRequestPrebid = extBidRequest != null ? extBidRequest.getPrebid() : null;
        return extRequestPrebid != null && Objects.equals(extRequestPrebid.getDebug(), 1);
    }

    /**
     * Populates storedResponse parameter with stored {@link List<SeatBid>} and returns {@link List<Imp>} for which
     * request to bidders should be performed.
     */
    private static List<Imp> populateStoredResponse(StoredResponseResult storedResponseResult,
                                                    List<SeatBid> storedResponse) {
        storedResponse.addAll(storedResponseResult.getStoredResponse());
        return storedResponseResult.getRequiredRequestImps();
    }

    /**
     * Takes an OpenRTB request and returns the OpenRTB requests sanitized for each bidder.
     * <p>
     * This will copy the {@link BidRequest} into a list of requests, where the bidRequest.imp[].ext field
     * will only consist of the "prebid" field and the field for the appropriate bidder parameters. We will drop all
     * extended fields beyond this context, so this will not be compatible with any other uses of the extension area
     * i.e. the bidders will not see any other extension fields. If Imp extension name is alias, which is also defined
     * in bidRequest.ext.prebid.aliases and valid, separate {@link BidRequest} will be created for this alias and sent
     * to appropriate bidder.
     * For example suppose {@link BidRequest} has two {@link Imp}s. First one with imp.ext[].rubicon and
     * imp.ext[].rubiconAlias and second with imp.ext[].appnexus and imp.ext[].rubicon. Three {@link BidRequest}s will
     * be created:
     * 1. {@link BidRequest} with one {@link Imp}, where bidder extension points to rubiconAlias extension and will be
     * sent to Rubicon bidder.
     * 2. {@link BidRequest} with two {@link Imp}s, where bidder extension points to appropriate rubicon extension from
     * original {@link BidRequest} and will be sent to Rubicon bidder.
     * 3. {@link BidRequest} with one {@link Imp}, where bidder extension points to appnexus extension and will be sent
     * to Appnexus bidder.
     * <p>
     * Each of the created {@link BidRequest}s will have bidrequest.user.buyerid field populated with the value from
     * bidrequest.user.ext.prebid.buyerids or {@link UidsCookie} corresponding to bidder's family name unless buyerid
     * is already in the original OpenRTB request (in this case it will not be overridden).
     * In case if bidrequest.user.ext.prebid.buyerids contains values after extracting those values it will be cleared
     * in order to avoid leaking of buyerids across bidders.
     * <p>
     * NOTE: the return list will only contain entries for bidders that both have the extension field in at least one
     * {@link Imp}, and are known to {@link BidderCatalog} or aliases from bidRequest.ext.prebid.aliases.
     */
    private Future<List<BidderRequest>> extractBidderRequests(AuctionContext context,
                                                              List<Imp> requestedImps,
                                                              ExtBidRequest requestExt,
                                                              BidderAliases aliases) {
        // sanity check: discard imps without extension
        final List<Imp> imps = requestedImps.stream()
                .filter(imp -> imp.getExt() != null)
                .collect(Collectors.toList());

        // identify valid bidders and aliases out of imps
        final List<String> bidders = imps.stream()
                .flatMap(imp -> asStream(imp.getExt().fieldNames())
                        .filter(bidder -> !Objects.equals(bidder, PREBID_EXT) && !Objects.equals(bidder, CONTEXT_EXT))
                        .filter(bidder -> isValidBidder(bidder, aliases)))
                .distinct()
                .collect(Collectors.toList());

        return makeBidderRequests(bidders, context, aliases, requestExt, imps);
    }

    private static <T> Stream<T> asStream(Iterator<T> iterator) {
        final Iterable<T> iterable = () -> iterator;
        return StreamSupport.stream(iterable.spliterator(), false);
    }

    /**
     * Checks if bidder name is valid in case when bidder can also be alias name.
     */
    private boolean isValidBidder(String bidder, BidderAliases aliases) {
        return bidderCatalog.isValidName(bidder) || aliases.isAliasDefined(bidder);
    }

    /**
     * Splits the input request into requests which are sanitized for each bidder. Intended behavior is:
     * <p>
     * - bidrequest.imp[].ext will only contain the "prebid" field and a "bidder" field which has the params for
     * the intended Bidder.
     * <p>
     * - bidrequest.user.buyeruid will be set to that Bidder's ID.
     * <p>
     * - bidrequest.ext.prebid.data.bidders will be removed.
     * <p>
     * - bidrequest.ext.prebid.bidders will be staying in corresponding bidder only.
     * <p>
     * - bidrequest.user.ext.data, bidrequest.app.ext.data and bidrequest.site.ext.data will be removed for bidders
     * that don't have first party data allowed.
     */
    private Future<List<BidderRequest>> makeBidderRequests(List<String> bidders,
                                                           AuctionContext context,
                                                           BidderAliases aliases,
                                                           ExtBidRequest requestExt,
                                                           List<Imp> imps) {

        final BidRequest bidRequest = context.getBidRequest();
        final ExtUser extUser = extUser(bidRequest.getUser());
        final Map<String, String> uidsBody = uidsFromBody(extUser);

        final List<String> firstPartyDataBidders = firstPartyDataBidders(requestExt);
        final Map<String, ExtBidderConfigFpd> biddersToConfigs = getBiddersToConfigs(requestExt);

        final Map<String, User> bidderToUser = prepareUsers(
                bidders, context, aliases, bidRequest, extUser, uidsBody, firstPartyDataBidders, biddersToConfigs);

        return privacyEnforcementService
<<<<<<< HEAD
                .mask(bidderToUser, extUser, bidders, aliases, bidRequest, isGdprEnforced, context.getTimeout())
                .map(bidderToPrivacyEnforcementResult -> getBidderRequests(bidderToPrivacyEnforcementResult,
                        bidRequest, requestExt, imps, firstPartyDataBidders, biddersToConfigs));
    }

    private static Map<String, ExtBidderConfigFpd> getBiddersToConfigs(ExtBidRequest requestExt) {
        final ExtRequestPrebid prebid = requestExt == null ? null : requestExt.getPrebid();
        final List<ExtRequestPrebidBidderConfig> bidderConfigs = prebid == null ? null : prebid.getBidderconfig();

        if (CollectionUtils.isEmpty(bidderConfigs)) {
            return Collections.emptyMap();
        }

        final Map<String, ExtBidderConfigFpd> bidderToConfig = new HashMap<>();
        for (ExtRequestPrebidBidderConfig config : bidderConfigs) {
            if (config.getBidders().contains(ALL_BIDDERS_CONFIG)) {
                return Collections.singletonMap(ALL_BIDDERS_CONFIG, config.getConfig().getFpd());
            }
            for (String bidder : config.getBidders()) {
                bidderToConfig.putIfAbsent(bidder, config.getConfig().getFpd());
            }
        }
        return bidderToConfig;
=======
                .mask(context, bidderToUser, extUser, bidders, aliases)
                .map(bidderToPrivacyResult -> getBidderRequests(bidderToPrivacyResult, bidRequest, requestExt, imps,
                        firstPartyDataBidders));
>>>>>>> 0ac5a893
    }

    /**
     * Extracts {@link ExtUser} from request.user.ext or returns null if not presents.
     */
    private ExtUser extUser(User user) {
        final ObjectNode userExt = user != null ? user.getExt() : null;
        if (userExt != null) {
            try {
                return mapper.mapper().treeToValue(userExt, ExtUser.class);
            } catch (JsonProcessingException e) {
                throw new PreBidException(String.format("Error decoding bidRequest.user.ext: %s", e.getMessage()), e);
            }
        }
        return null;
    }

    /**
     * Returns UIDs from request.user.ext or empty map if not defined.
     */
    private static Map<String, String> uidsFromBody(ExtUser extUser) {
        return extUser != null && extUser.getPrebid() != null
                // as long as ext.prebid exists we are guaranteed that user.ext.prebid.buyeruids also exists
                ? extUser.getPrebid().getBuyeruids()
                : Collections.emptyMap();
    }

    /**
     * Extracts a list of bidders for which first party data is allowed from {@link ExtRequestPrebidData} model.
     */
    private static List<String> firstPartyDataBidders(ExtBidRequest requestExt) {
        final ExtRequestPrebid prebid = requestExt == null ? null : requestExt.getPrebid();
        final ExtRequestPrebidData data = prebid == null ? null : prebid.getData();
        return data == null ? null : data.getBidders();
    }

    private Map<String, User> prepareUsers(List<String> bidders,
                                           AuctionContext context,
                                           Map<String, String> aliases,
                                           BidRequest bidRequest,
                                           ExtUser extUser,
                                           Map<String, String> uidsBody,
                                           List<String> firstPartyDataBidders,
                                           Map<String, ExtBidderConfigFpd> biddersToConfigs) {

        final Map<String, User> bidderToUser = new HashMap<>();
        for (String bidder : bidders) {
            final ExtBidderConfigFpd fpdConfig = ObjectUtils.firstNonNull(biddersToConfigs.get(ALL_BIDDERS_CONFIG),
                    biddersToConfigs.get(bidder));
            final User fpdUser = fpdConfig != null ? fpdConfig.getUser() : null;

            final boolean useFirstPartyData = firstPartyDataBidders == null || firstPartyDataBidders.contains(bidder);
            final User preparedUser = prepareUser(bidRequest.getUser(), extUser, bidder, aliases, uidsBody,
                    context.getUidsCookie(), useFirstPartyData, fpdUser);
            bidderToUser.put(bidder, preparedUser);
        }
        return bidderToUser;
    }

    /**
     * Returns original {@link User} if user.buyeruid already contains uid value for bidder.
     * Otherwise, returns new {@link User} containing updated {@link ExtUser} and user.buyeruid.
     * <p>
     * Also, removes user.keywords, gender, yob, geo and ext in case bidder does not use first party data.
     */
<<<<<<< HEAD
    private User prepareUser(User user, ExtUser extUser, String bidder, Map<String, String> aliases,
                             Map<String, String> uidsBody, UidsCookie uidsCookie, boolean useFirstPartyData,
                             User fpdUser) {
        if (fpdUser != null) {
            return fpdUser;
        }

=======
    private User prepareUser(User user, ExtUser extUser, String bidder, BidderAliases aliases,
                             Map<String, String> uidsBody, UidsCookie uidsCookie, boolean useFirstPartyData) {
        final ObjectNode updatedExt = updateUserExt(extUser, useFirstPartyData);
>>>>>>> 0ac5a893
        final String updatedBuyerUid = updateUserBuyerUid(user, bidder, aliases, uidsBody, uidsCookie);
        final boolean shouldUpdateUserExt = extUser != null && extUser.getPrebid() != null;
        final boolean shouldRemoveUserFields = !useFirstPartyData && checkUserFieldsHavingValue(user);

        if (updatedBuyerUid != null || shouldRemoveUserFields || shouldUpdateUserExt) {
            final User.UserBuilder userBuilder = user == null ? User.builder() : user.toBuilder();
            if (updatedBuyerUid != null) {
                userBuilder.buyeruid(updatedBuyerUid);
            }

<<<<<<< HEAD
            if (shouldRemoveUserFields) {
                userBuilder
                        .keywords(null)
                        .gender(null)
                        .yob(null)
                        .geo(null)
                        .ext(null);
            } else if (shouldUpdateUserExt) {
                userBuilder.ext(mapper.mapper().valueToTree(extUser.toBuilder().prebid(null).build()));
=======
            if (removePrebid || removeFirstPartyData) {
                final ExtUser.ExtUserBuilder extUserBuilder = extUser.toBuilder();

                if (removePrebid) {
                    extUserBuilder.prebid(null);
                }
                if (removeFirstPartyData) {
                    extUserBuilder.data(null);
                }

                return mapper.mapper().valueToTree(extUserBuilder.build());
>>>>>>> 0ac5a893
            }

            return userBuilder.build();
        }
        return user;
    }

    /**
     * Returns updated buyerUid or null if it doesn't need to be updated.
     */
    private String updateUserBuyerUid(User user, String bidder, BidderAliases aliases,
                                      Map<String, String> uidsBody, UidsCookie uidsCookie) {
        final String buyerUidFromBodyOrCookie = extractUid(uidsBody, uidsCookie, aliases.resolveBidder(bidder));
        final String buyerUidFromUser = user != null ? user.getBuyeruid() : null;

        return StringUtils.isBlank(buyerUidFromUser) && StringUtils.isNotBlank(buyerUidFromBodyOrCookie)
                ? buyerUidFromBodyOrCookie
                : null;
    }

    /**
     * Extracts UID from uids from body or {@link UidsCookie}.
     */
    private String extractUid(Map<String, String> uidsBody, UidsCookie uidsCookie, String bidder) {
        final String uid = uidsBody.get(bidder);
        return StringUtils.isNotBlank(uid) ? uid : uidsCookie.uidFrom(resolveCookieFamilyName(bidder));
    }

    /**
     * Check whether the User fields should be changed.
     */
    private static boolean checkUserFieldsHavingValue(User user) {
        final boolean hasUser = user != null;
        final String keywords = hasUser ? user.getKeywords() : null;
        final String gender = hasUser ? user.getGender() : null;
        final Integer yob = hasUser ? user.getYob() : null;
        final Geo geo = hasUser ? user.getGeo() : null;
        final ObjectNode ext = hasUser ? user.getExt() : null;
        return ObjectUtils.anyNotNull(keywords, gender, yob, geo, ext);
    }

    /**
     * Extract cookie family name from bidder's {@link Usersyncer} if it is enabled. If not - return null.
     */
    private String resolveCookieFamilyName(String bidder) {
        return bidderCatalog.isActive(bidder) ? bidderCatalog.usersyncerByName(bidder).getCookieFamilyName() : null;
    }

    /**
     * Returns shuffled list of {@link BidderRequest}.
     */
<<<<<<< HEAD
    private List<BidderRequest> getBidderRequests(
            Map<String, PrivacyEnforcementResult> bidderToPrivacyEnforcementResult, BidRequest bidRequest,
            ExtBidRequest requestExt, List<Imp> imps, List<String> firstPartyDataBidders,
            Map<String, ExtBidderConfigFpd> biddersToConfigs) {
=======
    private List<BidderRequest> getBidderRequests(List<BidderPrivacyResult> bidderPrivacyResults,
                                                  BidRequest bidRequest,
                                                  ExtBidRequest requestExt,
                                                  List<Imp> imps,
                                                  List<String> firstPartyDataBidders) {
>>>>>>> 0ac5a893

        final Map<String, JsonNode> bidderToPrebidBidders = bidderToPrebidBidders(requestExt);
        final Map<String, ObjectNode> bidderToPrebidSchains = bidderToPrebidSchains(requestExt);
        final List<BidderRequest> bidderRequests = bidderPrivacyResults.stream()
                // for each bidder create a new request that is a copy of original request except buyerid, imp
                // extensions, ext.prebid.data.bidders and ext.prebid.bidders.
                // Also, check whether to pass user.ext.data, app.ext.data and site.ext.data or not.
<<<<<<< HEAD
                .map(entry -> createBidderRequest(entry.getKey(), bidRequest, requestExt, imps, entry.getValue(),
                        firstPartyDataBidders, biddersToConfigs, bidderToPrebidBidders, bidderToPrebidSchains))
=======
                .map(bidderPrivacyResult -> createBidderRequest(bidderPrivacyResult, bidRequest, requestExt, imps,
                        firstPartyDataBidders, bidderToPrebidBidders, bidderToPrebidSchains))
                .filter(Objects::nonNull)
>>>>>>> 0ac5a893
                .collect(Collectors.toList());

        Collections.shuffle(bidderRequests);

        return bidderRequests;
    }

    /**
     * Extracts a map of bidders to their arguments from {@link ObjectNode} prebid.bidders.
     */
    private static Map<String, JsonNode> bidderToPrebidBidders(ExtBidRequest requestExt) {
        final ExtRequestPrebid prebid = requestExt == null ? null : requestExt.getPrebid();
        final ObjectNode bidders = prebid == null ? null : prebid.getBidders();

        if (bidders == null || bidders.isNull()) {
            return Collections.emptyMap();
        }

        final Map<String, JsonNode> bidderToPrebidParameters = new HashMap<>();
        final Iterator<Map.Entry<String, JsonNode>> biddersToParams = bidders.fields();
        while (biddersToParams.hasNext()) {
            final Map.Entry<String, JsonNode> bidderToParam = biddersToParams.next();
            bidderToPrebidParameters.put(bidderToParam.getKey(), bidderToParam.getValue());
        }
        return bidderToPrebidParameters;
    }

    /**
     * Extracts a map of bidders to their arguments from {@link ObjectNode} prebid.schains.
     */
    private static Map<String, ObjectNode> bidderToPrebidSchains(ExtBidRequest requestExt) {
        final ExtRequestPrebid prebid = requestExt == null ? null : requestExt.getPrebid();
        final List<ExtRequestPrebidSchain> schains = prebid == null ? null : prebid.getSchains();

        if (CollectionUtils.isEmpty(schains)) {
            return Collections.emptyMap();
        }

        final Map<String, ObjectNode> bidderToPrebidSchains = new HashMap<>();
        for (ExtRequestPrebidSchain schain : schains) {
            final List<String> schainBidders = schain.getBidders();
            if (CollectionUtils.isNotEmpty(schainBidders)) {
                schainBidders.forEach(bidder -> bidderToPrebidSchains.put(bidder, schain.getSchain()));
            }
        }
        return bidderToPrebidSchains;
    }

    /**
     * Returns {@link BidderRequest} for the given bidder.
     */
<<<<<<< HEAD
    private BidderRequest createBidderRequest(
            String bidder, BidRequest bidRequest, ExtBidRequest requestExt, List<Imp> imps,
            PrivacyEnforcementResult privacyEnforcementResult, List<String> firstPartyDataBidders,
            Map<String, ExtBidderConfigFpd> biddersToConfigs, Map<String, JsonNode> bidderToPrebidBidders,
            Map<String, ObjectNode> bidderToPrebidSchains) {

        final boolean useFirstPartyData = firstPartyDataBidders == null || firstPartyDataBidders.contains(bidder);
        final ExtBidderConfigFpd fpdConfig = ObjectUtils.firstNonNull(biddersToConfigs.get(ALL_BIDDERS_CONFIG),
                biddersToConfigs.get(bidder));
        final boolean hasBidderConfig = fpdConfig != null;

        return BidderRequest.of(bidder, bidRequest.toBuilder()
                .user(privacyEnforcementResult.getUser())
                .device(privacyEnforcementResult.getDevice())
                .imp(prepareImps(bidder, imps, useFirstPartyData))
                .app(hasBidderConfig ? fpdConfig.getApp() : prepareApp(bidRequest.getApp(), useFirstPartyData))
                .site(hasBidderConfig ? fpdConfig.getSite() : prepareSite(bidRequest.getSite(), useFirstPartyData))
=======
    private BidderRequest createBidderRequest(BidderPrivacyResult bidderPrivacyResult,
                                              BidRequest bidRequest,
                                              ExtBidRequest requestExt,
                                              List<Imp> imps,
                                              List<String> firstPartyDataBidders,
                                              Map<String, JsonNode> bidderToPrebidBidders,
                                              Map<String, ObjectNode> bidderToPrebidSchains) {
        final String bidder = bidderPrivacyResult.getRequestBidder();
        if (bidderPrivacyResult.isBlockedRequestByTcf()) {
            return null;
        }

        final App app = bidRequest.getApp();
        final Site site = bidRequest.getSite();

        return BidderRequest.of(bidder, bidRequest.toBuilder()
                .user(bidderPrivacyResult.getUser())
                .device(bidderPrivacyResult.getDevice())
                .imp(prepareImps(bidder, imps, firstPartyDataBidders.contains(bidder)))
                .app(prepareApp(app, extApp(app), firstPartyDataBidders.contains(bidder)))
                .site(prepareSite(site, extSite(site), firstPartyDataBidders.contains(bidder)))
>>>>>>> 0ac5a893
                .source(prepareSource(bidder, bidderToPrebidSchains, bidRequest.getSource()))
                .ext(prepareExt(bidder, firstPartyDataBidders, bidderToPrebidBidders, requestExt, bidRequest.getExt()))
                .build());
    }

    /**
     * For each given imp creates a new imp with extension crafted to contain only "prebid", "context" and
     * bidder-specific extension.
     */
    private List<Imp> prepareImps(String bidder, List<Imp> imps, boolean useFirstPartyData) {
        return imps.stream()
                .filter(imp -> imp.getExt().hasNonNull(bidder))
                .map(imp -> imp.toBuilder()
                        .ext(prepareImpExt(bidder, imp.getExt(), useFirstPartyData))
                        .build())
                .collect(Collectors.toList());
    }

    /**
     * Creates a new imp extension for particular bidder having:
     * <ul>
     * <li>"prebid" field populated with an imp.ext.prebid field value, may be null</li>
     * <li>"context" field populated with an imp.ext.context field value, may be null</li>
     * <li>"bidder" field populated with an imp.ext.{bidder} field value, not null</li>
     * </ul>
     */
    private ObjectNode prepareImpExt(String bidder, ObjectNode impExt, boolean useFirstPartyData) {
        final ObjectNode result = mapper.mapper().valueToTree(ExtPrebid.of(impExt.get(PREBID_EXT), impExt.get(bidder)));

        if (useFirstPartyData) {
            result.set(CONTEXT_EXT, impExt.get(CONTEXT_EXT));
        }

        return result;
    }

    /**
     * Checks whether to pass the app.keywords and ext depending on request having a first party data
     * allowed for given bidder or not.
     */
    private static App prepareApp(App app, boolean useFirstPartyData) {
        return app != null && !useFirstPartyData
                ? app.toBuilder().keywords(null).ext(null).build()
                : app;
    }

    /**
     * Checks whether to pass the site.keywords, search and ext depending on request having a first party data
     * allowed for given bidder or not.
     */
    private static Site prepareSite(Site site, boolean useFirstPartyData) {
        return site != null && !useFirstPartyData
                ? site.toBuilder().keywords(null).search(null).ext(null).build()
                : site;
    }

    /**
     * Returns {@link Source} with corresponding request.ext.prebid.schains.
     */
    private Source prepareSource(String bidder, Map<String, ObjectNode> bidderToSchain, Source receivedSource) {
        final ObjectNode defaultSchain = bidderToSchain.get(GENERIC_SCHAIN_KEY);
        final ObjectNode bidderSchain = bidderToSchain.getOrDefault(bidder, defaultSchain);

        if (bidderSchain == null || bidderSchain.isNull()) {
            return receivedSource;
        }

        final ObjectNode extSourceNode = mapper.mapper().valueToTree(ExtSource.of(bidderSchain));

        return receivedSource == null
                ? Source.builder().ext(extSourceNode).build()
                : receivedSource.toBuilder().ext(extSourceNode).build();
    }

    /**
     * Removes all bidders except the given bidder from bidrequest.ext.prebid.data.bidders and
     * bidrequest.ext.prebid.bidders to hide list of allowed bidders from initial request.
     * Also masks bidrequest.ext.prebid.schains.
     */
    private ObjectNode prepareExt(String bidder, List<String> firstPartyDataBidders,
                                  Map<String, JsonNode> bidderToPrebidBidders, ExtBidRequest requestExt,
                                  ObjectNode requestExtNode) {
        final ExtRequestPrebid extPrebid = requestExt != null ? requestExt.getPrebid() : null;
        final List<ExtRequestPrebidSchain> extPrebidSchains = extPrebid != null ? extPrebid.getSchains() : null;
        final List<ExtRequestPrebidBidderConfig> extConfig = extPrebid != null ? extPrebid.getBidderconfig() : null;
        final boolean suppressSchains = extPrebidSchains != null;
        final boolean suppressBidderConfig = extConfig != null;
        final boolean suppressPrebidData = firstPartyDataBidders != null;

        if (!suppressPrebidData && bidderToPrebidBidders.isEmpty() && !suppressSchains && !suppressBidderConfig) {
            return requestExtNode;
        }

        final ExtRequestPrebidData prebidData = suppressPrebidData && firstPartyDataBidders.contains(bidder)
                ? ExtRequestPrebidData.of(Collections.singletonList(bidder))
                : null;

        final JsonNode prebidParameters = bidderToPrebidBidders.get(bidder);
        final ObjectNode bidders = prebidParameters != null
                ? mapper.mapper().valueToTree(ExtPrebidBidders.of(prebidParameters))
                : null;

        final ExtRequestPrebid.ExtRequestPrebidBuilder extPrebidBuilder = extPrebid != null
                ? extPrebid.toBuilder()
                : ExtRequestPrebid.builder();

        return mapper.mapper().valueToTree(ExtBidRequest.of(extPrebidBuilder
                .data(prebidData)
                .bidders(bidders)
                .bidderconfig(null)
                .schains(null)
                .build()));
    }

    /**
     * Updates 'account.*.request', 'request' and 'no_cookie_requests' metrics for each {@link BidderRequest}.
     */
    private List<BidderRequest> updateRequestMetric(List<BidderRequest> bidderRequests, UidsCookie uidsCookie,
                                                    BidderAliases aliases, String publisherId,
                                                    MetricName requestTypeMetric) {
        metrics.updateAccountRequestMetrics(publisherId, requestTypeMetric);

        for (BidderRequest bidderRequest : bidderRequests) {
            final String bidder = aliases.resolveBidder(bidderRequest.getBidder());
            final boolean isApp = bidderRequest.getBidRequest().getApp() != null;
            final boolean noBuyerId = !bidderCatalog.isActive(bidder) || StringUtils.isBlank(
                    uidsCookie.uidFrom(bidderCatalog.usersyncerByName(bidder).getCookieFamilyName()));

            metrics.updateAdapterRequestTypeAndNoCookieMetrics(bidder, requestTypeMetric, !isApp && noBuyerId);
        }
        return bidderRequests;
    }

    /**
     * Extracts bidAdjustments from {@link ExtBidRequest}.
     */
    private static Map<String, BigDecimal> bidAdjustments(ExtBidRequest requestExt) {
        final ExtRequestPrebid prebid = requestExt != null ? requestExt.getPrebid() : null;
        final Map<String, BigDecimal> bidAdjustmentFactors = prebid != null ? prebid.getBidadjustmentfactors() : null;
        return bidAdjustmentFactors != null ? bidAdjustmentFactors : Collections.emptyMap();
    }

    /**
     * Passes the request to a corresponding bidder and wraps response in {@link BidderResponse} which also holds
     * recorded response time.
     */
    private Future<BidderResponse> requestBids(BidderRequest bidderRequest, Timeout timeout,
                                               boolean debugEnabled, BidderAliases aliases,
                                               Map<String, BigDecimal> bidAdjustments,
                                               Map<String, Map<String, BigDecimal>> currencyConversionRates) {
        final String bidderName = bidderRequest.getBidder();
        final BigDecimal bidPriceAdjustmentFactor = bidAdjustments.get(bidderName);
        final List<String> cur = bidderRequest.getBidRequest().getCur();
        final String adServerCurrency = cur.get(0);
        final Bidder<?> bidder = bidderCatalog.bidderByName(aliases.resolveBidder(bidderName));
        final long startTime = clock.millis();

        return httpBidderRequester.requestBids(bidder, bidderRequest.getBidRequest(), timeout, debugEnabled)
                .map(bidderSeatBid -> validBidderSeatBid(bidderSeatBid, cur))
                .map(seat -> applyBidPriceChanges(seat, currencyConversionRates, adServerCurrency,
                        bidPriceAdjustmentFactor))
                .map(result -> BidderResponse.of(bidderName, result, responseTime(startTime)));
    }

    /**
     * Validates bid response from exchange.
     * <p>
     * Removes invalid bids from response and adds corresponding error to {@link BidderSeatBid}.
     * <p>
     * Returns input argument as the result if no errors found or create new {@link BidderSeatBid} otherwise.
     */
    private BidderSeatBid validBidderSeatBid(BidderSeatBid bidderSeatBid, List<String> requestCurrencies) {
        final List<BidderBid> bids = bidderSeatBid.getBids();

        final List<BidderBid> validBids = new ArrayList<>(bids.size());
        final List<BidderError> errors = new ArrayList<>(bidderSeatBid.getErrors());

        if (requestCurrencies.size() > 1) {
            errors.add(BidderError.badInput(
                    String.format("Cur parameter contains more than one currency. %s will be used",
                            requestCurrencies.get(0))));
        }

        for (BidderBid bid : bids) {
            final ValidationResult validationResult = responseBidValidator.validate(bid.getBid());
            if (validationResult.hasErrors()) {
                for (String error : validationResult.getErrors()) {
                    errors.add(BidderError.generic(error));
                }
            } else {
                validBids.add(bid);
            }
        }

        return errors.isEmpty() ? bidderSeatBid : BidderSeatBid.of(validBids, bidderSeatBid.getHttpCalls(), errors);
    }

    /**
     * Performs changes on {@link Bid}s price depends on different between adServerCurrency and bidCurrency,
     * and adjustment factor. Will drop bid if currency conversion is needed but not possible.
     * <p>
     * This method should always be invoked after {@link ExchangeService#validBidderSeatBid(BidderSeatBid, List)}
     * to make sure {@link Bid#getPrice()} is not empty.
     */
    private BidderSeatBid applyBidPriceChanges(BidderSeatBid bidderSeatBid,
                                               Map<String, Map<String, BigDecimal>> requestCurrencyRates,
                                               String adServerCurrency, BigDecimal priceAdjustmentFactor) {
        final List<BidderBid> bidderBids = bidderSeatBid.getBids();
        if (bidderBids.isEmpty()) {
            return bidderSeatBid;
        }

        final List<BidderBid> updatedBidderBids = new ArrayList<>(bidderBids.size());
        final List<BidderError> errors = new ArrayList<>(bidderSeatBid.getErrors());

        for (final BidderBid bidderBid : bidderBids) {
            final Bid bid = bidderBid.getBid();
            final String bidCurrency = bidderBid.getBidCurrency();
            final BigDecimal price = bid.getPrice();
            try {
                final BigDecimal finalPrice =
                        currencyService.convertCurrency(price, requestCurrencyRates, adServerCurrency, bidCurrency);

                final BigDecimal adjustedPrice = priceAdjustmentFactor != null
                        && priceAdjustmentFactor.compareTo(BigDecimal.ONE) != 0
                        ? finalPrice.multiply(priceAdjustmentFactor)
                        : finalPrice;

                if (adjustedPrice.compareTo(price) != 0) {
                    bid.setPrice(adjustedPrice);
                }
                updatedBidderBids.add(bidderBid);
            } catch (PreBidException ex) {
                errors.add(BidderError.generic(
                        String.format("Unable to covert bid currency %s to desired ad server currency %s. %s",
                                bidCurrency, adServerCurrency, ex.getMessage())));
            }
        }

        return BidderSeatBid.of(updatedBidderBids, bidderSeatBid.getHttpCalls(), errors);
    }

    private int responseTime(long startTime) {
        return Math.toIntExact(clock.millis() - startTime);
    }

    /**
     * If we need to cache bids, then it will take some time to call prebid cache.
     * We should reduce the amount of time the bidders have, to compensate.
     */
    private Timeout auctionTimeout(Timeout timeout, boolean shouldCacheBids) {
        // A static timeout here is not ideal. This is a hack because we have some aggressive timelines for OpenRTB
        // support.
        // In reality, the cache response time will probably fluctuate with the traffic over time. Someday, this
        // should be replaced by code which tracks the response time of recent cache calls and adjusts the time
        // dynamically.
        return shouldCacheBids ? timeout.minus(expectedCacheTime) : timeout;
    }

    /**
     * Updates 'request_time', 'responseTime', 'timeout_request', 'error_requests', 'no_bid_requests',
     * 'prices' metrics for each {@link BidderResponse}.
     * <p>
     * This method should always be invoked after {@link ExchangeService#validBidderSeatBid(BidderSeatBid, List)}
     * to make sure {@link Bid#getPrice()} is not empty.
     */
    private List<BidderResponse> updateMetricsFromResponses(List<BidderResponse> bidderResponses, String publisherId) {
        for (final BidderResponse bidderResponse : bidderResponses) {
            final String bidder = bidderResponse.getBidder();

            metrics.updateAdapterResponseTime(bidder, publisherId, bidderResponse.getResponseTime());

            final List<BidderBid> bidderBids = bidderResponse.getSeatBid().getBids();
            if (CollectionUtils.isEmpty(bidderBids)) {
                metrics.updateAdapterRequestNobidMetrics(bidder, publisherId);
            } else {
                metrics.updateAdapterRequestGotbidsMetrics(bidder, publisherId);

                for (final BidderBid bidderBid : bidderBids) {
                    final Bid bid = bidderBid.getBid();

                    final long cpm = bid.getPrice().multiply(THOUSAND).longValue();
                    metrics.updateAdapterBidMetrics(bidder, publisherId, cpm, bid.getAdm() != null,
                            bidderBid.getType().toString());
                }
            }

            final List<BidderError> errors = bidderResponse.getSeatBid().getErrors();
            if (CollectionUtils.isNotEmpty(errors)) {
                errors.stream()
                        .map(BidderError::getType)
                        .distinct()
                        .map(ExchangeService::bidderErrorTypeToMetric)
                        .forEach(errorMetric -> metrics.updateAdapterRequestErrorMetric(bidder, errorMetric));
            }
        }

        return bidderResponses;
    }

    /**
     * Resolves {@link MetricName} by {@link BidderError.Type} value.
     */
    private static MetricName bidderErrorTypeToMetric(BidderError.Type errorType) {
        final MetricName errorMetric;
        switch (errorType) {
            case bad_input:
                errorMetric = MetricName.badinput;
                break;
            case bad_server_response:
                errorMetric = MetricName.badserverresponse;
                break;
            case failed_to_request_bids:
                errorMetric = MetricName.failedtorequestbids;
                break;
            case timeout:
                errorMetric = MetricName.timeout;
                break;
            case generic:
            default:
                errorMetric = MetricName.unknown_error;
        }
        return errorMetric;
    }
}<|MERGE_RESOLUTION|>--- conflicted
+++ resolved
@@ -42,11 +42,8 @@
 import org.prebid.server.proto.openrtb.ext.ExtPrebid;
 import org.prebid.server.proto.openrtb.ext.ExtPrebidBidders;
 import org.prebid.server.proto.openrtb.ext.request.ExtBidRequest;
-<<<<<<< HEAD
 import org.prebid.server.proto.openrtb.ext.request.ExtBidderConfigFpd;
-=======
 import org.prebid.server.proto.openrtb.ext.request.ExtRequestCurrency;
->>>>>>> 0ac5a893
 import org.prebid.server.proto.openrtb.ext.request.ExtRequestPrebid;
 import org.prebid.server.proto.openrtb.ext.request.ExtRequestPrebidBidderConfig;
 import org.prebid.server.proto.openrtb.ext.request.ExtRequestPrebidCache;
@@ -79,10 +76,11 @@
 
     private static final String PREBID_EXT = "prebid";
     private static final String CONTEXT_EXT = "context";
+
     private static final String ALL_BIDDERS_CONFIG = "*";
+    private static final String GENERIC_SCHAIN_KEY = "*";
 
     private static final BigDecimal THOUSAND = BigDecimal.valueOf(1000);
-    private static final String GENERIC_SCHAIN_KEY = "*";
 
     private final long expectedCacheTime;
     private final BidderCatalog bidderCatalog;
@@ -392,10 +390,9 @@
                 bidders, context, aliases, bidRequest, extUser, uidsBody, firstPartyDataBidders, biddersToConfigs);
 
         return privacyEnforcementService
-<<<<<<< HEAD
-                .mask(bidderToUser, extUser, bidders, aliases, bidRequest, isGdprEnforced, context.getTimeout())
-                .map(bidderToPrivacyEnforcementResult -> getBidderRequests(bidderToPrivacyEnforcementResult,
-                        bidRequest, requestExt, imps, firstPartyDataBidders, biddersToConfigs));
+                .mask(context, bidderToUser, extUser, bidders, aliases)
+                .map(bidderToPrivacyResult -> getBidderRequests(bidderToPrivacyResult, bidRequest, requestExt, imps,
+                        firstPartyDataBidders, biddersToConfigs));
     }
 
     private static Map<String, ExtBidderConfigFpd> getBiddersToConfigs(ExtBidRequest requestExt) {
@@ -416,11 +413,6 @@
             }
         }
         return bidderToConfig;
-=======
-                .mask(context, bidderToUser, extUser, bidders, aliases)
-                .map(bidderToPrivacyResult -> getBidderRequests(bidderToPrivacyResult, bidRequest, requestExt, imps,
-                        firstPartyDataBidders));
->>>>>>> 0ac5a893
     }
 
     /**
@@ -459,7 +451,7 @@
 
     private Map<String, User> prepareUsers(List<String> bidders,
                                            AuctionContext context,
-                                           Map<String, String> aliases,
+                                           BidderAliases aliases,
                                            BidRequest bidRequest,
                                            ExtUser extUser,
                                            Map<String, String> uidsBody,
@@ -486,19 +478,12 @@
      * <p>
      * Also, removes user.keywords, gender, yob, geo and ext in case bidder does not use first party data.
      */
-<<<<<<< HEAD
-    private User prepareUser(User user, ExtUser extUser, String bidder, Map<String, String> aliases,
+    private User prepareUser(User user, ExtUser extUser, String bidder, BidderAliases aliases,
                              Map<String, String> uidsBody, UidsCookie uidsCookie, boolean useFirstPartyData,
                              User fpdUser) {
         if (fpdUser != null) {
             return fpdUser;
         }
-
-=======
-    private User prepareUser(User user, ExtUser extUser, String bidder, BidderAliases aliases,
-                             Map<String, String> uidsBody, UidsCookie uidsCookie, boolean useFirstPartyData) {
-        final ObjectNode updatedExt = updateUserExt(extUser, useFirstPartyData);
->>>>>>> 0ac5a893
         final String updatedBuyerUid = updateUserBuyerUid(user, bidder, aliases, uidsBody, uidsCookie);
         final boolean shouldUpdateUserExt = extUser != null && extUser.getPrebid() != null;
         final boolean shouldRemoveUserFields = !useFirstPartyData && checkUserFieldsHavingValue(user);
@@ -509,7 +494,6 @@
                 userBuilder.buyeruid(updatedBuyerUid);
             }
 
-<<<<<<< HEAD
             if (shouldRemoveUserFields) {
                 userBuilder
                         .keywords(null)
@@ -519,19 +503,6 @@
                         .ext(null);
             } else if (shouldUpdateUserExt) {
                 userBuilder.ext(mapper.mapper().valueToTree(extUser.toBuilder().prebid(null).build()));
-=======
-            if (removePrebid || removeFirstPartyData) {
-                final ExtUser.ExtUserBuilder extUserBuilder = extUser.toBuilder();
-
-                if (removePrebid) {
-                    extUserBuilder.prebid(null);
-                }
-                if (removeFirstPartyData) {
-                    extUserBuilder.data(null);
-                }
-
-                return mapper.mapper().valueToTree(extUserBuilder.build());
->>>>>>> 0ac5a893
             }
 
             return userBuilder.build();
@@ -583,18 +554,12 @@
     /**
      * Returns shuffled list of {@link BidderRequest}.
      */
-<<<<<<< HEAD
-    private List<BidderRequest> getBidderRequests(
-            Map<String, PrivacyEnforcementResult> bidderToPrivacyEnforcementResult, BidRequest bidRequest,
-            ExtBidRequest requestExt, List<Imp> imps, List<String> firstPartyDataBidders,
-            Map<String, ExtBidderConfigFpd> biddersToConfigs) {
-=======
     private List<BidderRequest> getBidderRequests(List<BidderPrivacyResult> bidderPrivacyResults,
                                                   BidRequest bidRequest,
                                                   ExtBidRequest requestExt,
                                                   List<Imp> imps,
-                                                  List<String> firstPartyDataBidders) {
->>>>>>> 0ac5a893
+                                                  List<String> firstPartyDataBidders,
+                                                  Map<String, ExtBidderConfigFpd> biddersToConfigs) {
 
         final Map<String, JsonNode> bidderToPrebidBidders = bidderToPrebidBidders(requestExt);
         final Map<String, ObjectNode> bidderToPrebidSchains = bidderToPrebidSchains(requestExt);
@@ -602,14 +567,9 @@
                 // for each bidder create a new request that is a copy of original request except buyerid, imp
                 // extensions, ext.prebid.data.bidders and ext.prebid.bidders.
                 // Also, check whether to pass user.ext.data, app.ext.data and site.ext.data or not.
-<<<<<<< HEAD
-                .map(entry -> createBidderRequest(entry.getKey(), bidRequest, requestExt, imps, entry.getValue(),
+                .map(bidderPrivacyResult -> createBidderRequest(bidderPrivacyResult, bidRequest, requestExt, imps,
                         firstPartyDataBidders, biddersToConfigs, bidderToPrebidBidders, bidderToPrebidSchains))
-=======
-                .map(bidderPrivacyResult -> createBidderRequest(bidderPrivacyResult, bidRequest, requestExt, imps,
-                        firstPartyDataBidders, bidderToPrebidBidders, bidderToPrebidSchains))
                 .filter(Objects::nonNull)
->>>>>>> 0ac5a893
                 .collect(Collectors.toList());
 
         Collections.shuffle(bidderRequests);
@@ -661,30 +621,12 @@
     /**
      * Returns {@link BidderRequest} for the given bidder.
      */
-<<<<<<< HEAD
-    private BidderRequest createBidderRequest(
-            String bidder, BidRequest bidRequest, ExtBidRequest requestExt, List<Imp> imps,
-            PrivacyEnforcementResult privacyEnforcementResult, List<String> firstPartyDataBidders,
-            Map<String, ExtBidderConfigFpd> biddersToConfigs, Map<String, JsonNode> bidderToPrebidBidders,
-            Map<String, ObjectNode> bidderToPrebidSchains) {
-
-        final boolean useFirstPartyData = firstPartyDataBidders == null || firstPartyDataBidders.contains(bidder);
-        final ExtBidderConfigFpd fpdConfig = ObjectUtils.firstNonNull(biddersToConfigs.get(ALL_BIDDERS_CONFIG),
-                biddersToConfigs.get(bidder));
-        final boolean hasBidderConfig = fpdConfig != null;
-
-        return BidderRequest.of(bidder, bidRequest.toBuilder()
-                .user(privacyEnforcementResult.getUser())
-                .device(privacyEnforcementResult.getDevice())
-                .imp(prepareImps(bidder, imps, useFirstPartyData))
-                .app(hasBidderConfig ? fpdConfig.getApp() : prepareApp(bidRequest.getApp(), useFirstPartyData))
-                .site(hasBidderConfig ? fpdConfig.getSite() : prepareSite(bidRequest.getSite(), useFirstPartyData))
-=======
     private BidderRequest createBidderRequest(BidderPrivacyResult bidderPrivacyResult,
                                               BidRequest bidRequest,
                                               ExtBidRequest requestExt,
                                               List<Imp> imps,
                                               List<String> firstPartyDataBidders,
+                                              Map<String, ExtBidderConfigFpd> biddersToConfigs,
                                               Map<String, JsonNode> bidderToPrebidBidders,
                                               Map<String, ObjectNode> bidderToPrebidSchains) {
         final String bidder = bidderPrivacyResult.getRequestBidder();
@@ -692,16 +634,17 @@
             return null;
         }
 
-        final App app = bidRequest.getApp();
-        final Site site = bidRequest.getSite();
+        final boolean useFirstPartyData = firstPartyDataBidders == null || firstPartyDataBidders.contains(bidder);
+        final ExtBidderConfigFpd fpdConfig = ObjectUtils.firstNonNull(biddersToConfigs.get(ALL_BIDDERS_CONFIG),
+                biddersToConfigs.get(bidder));
+        final boolean hasBidderConfig = fpdConfig != null;
 
         return BidderRequest.of(bidder, bidRequest.toBuilder()
                 .user(bidderPrivacyResult.getUser())
                 .device(bidderPrivacyResult.getDevice())
-                .imp(prepareImps(bidder, imps, firstPartyDataBidders.contains(bidder)))
-                .app(prepareApp(app, extApp(app), firstPartyDataBidders.contains(bidder)))
-                .site(prepareSite(site, extSite(site), firstPartyDataBidders.contains(bidder)))
->>>>>>> 0ac5a893
+                .imp(prepareImps(bidder, imps, useFirstPartyData))
+                .app(hasBidderConfig ? fpdConfig.getApp() : prepareApp(bidRequest.getApp(), useFirstPartyData))
+                .site(hasBidderConfig ? fpdConfig.getSite() : prepareSite(bidRequest.getSite(), useFirstPartyData))
                 .source(prepareSource(bidder, bidderToPrebidSchains, bidRequest.getSource()))
                 .ext(prepareExt(bidder, firstPartyDataBidders, bidderToPrebidBidders, requestExt, bidRequest.getExt()))
                 .build());
