--- conflicted
+++ resolved
@@ -1515,19 +1515,11 @@
         return resolveBidAdjustmentFactor(extBidAdjustmentFactors, mediaType, bidder);
     }
 
-<<<<<<< HEAD
-    private static BigDecimal resolveBidAdjustmentFactor(ExtRequestBidadjustmentfactors extBidadjustmentfactors,
-                                                         ImpMediaType mediaType,
-                                                         String bidder) {
-        final Map<ImpMediaType, Map<String, BigDecimal>> mediatypes =
-                extBidadjustmentfactors.getMediatypes();
-=======
     private static BigDecimal resolveBidAdjustmentFactor(ExtRequestBidAdjustmentFactors extBidAdjustmentFactors,
                                                          ImpMediaType mediaType,
                                                          String bidder) {
         final Map<ImpMediaType, Map<String, BigDecimal>> mediatypes =
                 extBidAdjustmentFactors.getMediatypes();
->>>>>>> 1737e9ca
         final Map<String, BigDecimal> adjustmentsByMediatypes = mediatypes != null ? mediatypes.get(mediaType) : null;
         final BigDecimal adjustmentFactorByMediaType =
                 adjustmentsByMediatypes != null ? adjustmentsByMediatypes.get(bidder) : null;
