--- conflicted
+++ resolved
@@ -1468,23 +1468,13 @@
                                                               BidType bidType) {
 
         switch (bidType) {
-<<<<<<< HEAD
             case BANNER:
-                return BidAdjustmentMediaType.BANNER;
+                return ImpMediaType.BANNER;
             case X_NATIVE:
-                return BidAdjustmentMediaType.X_NATIVE;
+                return ImpMediaType.X_NATIVE;
             case AUDIO:
-                return BidAdjustmentMediaType.AUDIO;
+                return ImpMediaType.AUDIO;
             case VIDEO:
-=======
-            case banner:
-                return ImpMediaType.banner;
-            case xNative:
-                return ImpMediaType.xNative;
-            case audio:
-                return ImpMediaType.audio;
-            case video:
->>>>>>> 43267f77
                 return resolveBidAdjustmentVideoMediaType(bidImpId, imps);
             default:
                 throw new PreBidException("BidType not present for bidderBid");
@@ -1505,13 +1495,8 @@
 
         final Integer placement = bidImpVideo.getPlacement();
         return placement == null || Objects.equals(placement, 1)
-<<<<<<< HEAD
-                ? BidAdjustmentMediaType.VIDEO
-                : BidAdjustmentMediaType.VIDEO_OUTSTREAM;
-=======
-                ? ImpMediaType.video
-                : ImpMediaType.video_outstream;
->>>>>>> 43267f77
+                ? ImpMediaType.VIDEO
+                : ImpMediaType.VIDEO_OUTSTREAM;
     }
 
     private static BigDecimal bidAdjustmentForBidder(String bidder,
@@ -1659,14 +1644,10 @@
             case TIMEOUT:
                 errorMetric = MetricName.TIMEOUT;
                 break;
-<<<<<<< HEAD
-            case GENERIC:
-=======
             case invalid_bid:
                 errorMetric = MetricName.bid_validation;
                 break;
-            case generic:
->>>>>>> 43267f77
+            case GENERIC:
             default:
                 errorMetric = MetricName.UNKNOWN_ERROR;
         }
