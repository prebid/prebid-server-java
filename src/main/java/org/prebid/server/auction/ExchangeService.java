--- conflicted
+++ resolved
@@ -634,16 +634,10 @@
         if (bidderPrivacyResult.isBlockedRequestByTcf()) {
             return null;
         }
-<<<<<<< HEAD
-        final App app = bidRequest.getApp();
-        final Site site = bidRequest.getSite();
-=======
-
         final boolean useFirstPartyData = firstPartyDataBidders == null || firstPartyDataBidders.contains(bidder);
         final ExtBidderConfigFpd fpdConfig = ObjectUtils.firstNonNull(biddersToConfigs.get(ALL_BIDDERS_CONFIG),
                 biddersToConfigs.get(bidder));
         final boolean hasBidderConfig = fpdConfig != null;
->>>>>>> c2c5356b
 
         return BidderRequest.of(bidder, bidRequest.toBuilder()
                 .user(bidderPrivacyResult.getUser())
