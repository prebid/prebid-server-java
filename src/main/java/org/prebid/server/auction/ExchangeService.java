--- conflicted
+++ resolved
@@ -661,12 +661,7 @@
         final String updatedBuyerUid = updateUserBuyerUid(user, bidder, aliases, uidsBody, uidsCookie);
         final List<Eid> userEids = extractUserEids(user);
         final List<Eid> allowedUserEids = resolveAllowedEids(userEids, bidder, eidPermissions);
-<<<<<<< HEAD
         final boolean shouldUpdateUserEids = allowedUserEids.size() != CollectionUtils.emptyIfNull(userEids).size();
-=======
-        final boolean shouldUpdateUserEids = extUser != null
-                && allowedUserEids.size() != CollectionUtils.emptyIfNull(userEids).size();
->>>>>>> a97c6b79
         final boolean shouldCleanExtPrebid = extUser != null && extUser.getPrebid() != null;
         final boolean shouldCleanExtData = extUser != null && extUser.getData() != null && !useFirstPartyData;
         final boolean shouldUpdateUserExt = shouldCleanExtData || shouldCleanExtPrebid;
@@ -716,18 +711,8 @@
                 : null;
     }
 
-<<<<<<< HEAD
     private List<Eid> extractUserEids(User user) {
         return user != null ? user.getEids() : null;
-=======
-    /**
-     * Extracts {@link List<Eid>} from {@link User}.
-     * Returns null if user or its extension is null.
-     */
-    private List<Eid> extractUserEids(User user) {
-        final ExtUser extUser = user != null ? user.getExt() : null;
-        return extUser != null ? extUser.getEids() : null;
->>>>>>> a97c6b79
     }
 
     /**
