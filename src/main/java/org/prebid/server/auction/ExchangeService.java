--- conflicted
+++ resolved
@@ -270,28 +270,12 @@
     }
 
     /**
-<<<<<<< HEAD
-     * Extracts bidAdjustments from {@link ExtBidRequest}.
-     */
-    private static Map<String, BigDecimal> bidAdjustments(ExtBidRequest requestExt) {
-        final ExtRequestPrebid prebid = requestExt != null ? requestExt.getPrebid() : null;
-        final Map<String, BigDecimal> bidAdjustmentFactors = prebid != null ? prebid.getBidadjustmentfactors() : null;
-        return bidAdjustmentFactors != null ? bidAdjustmentFactors : Collections.emptyMap();
-    }
-
-    /**
-     * Extracts currency rates from {@link ExtCurrency}.
-     */
-    private static Map<String, Map<String, BigDecimal>> currencyRates(ExtCurrency currency) {
-        return currency != null ? currency.getRates() : null;
-=======
      * Populates storedResponse parameter with stored {@link List<SeatBid>} and returns {@link List<Imp>} for which
      * request to bidders should be performed.
      */
     private List<Imp> populateStoredResponse(StoredResponseResult storedResponseResult, List<SeatBid> storedResponse) {
         storedResponse.addAll(storedResponseResult.getStoredResponse());
         return storedResponseResult.getRequiredRequestImps();
->>>>>>> e305fdb5
     }
 
     /**
@@ -760,14 +744,13 @@
     }
 
     /**
-     * Extracts currency rates from {@link ExtRequestTargeting}.
-     */
-    private static Map<String, Map<String, BigDecimal>> currencyRates(ExtRequestTargeting targeting) {
-        return targeting != null && targeting.getCurrency() != null ? targeting.getCurrency().getRates() : null;
-    }
-
-    /**
-<<<<<<< HEAD
+     * Extracts currency rates from {@link ExtCurrency}.
+     */
+    private static Map<String, Map<String, BigDecimal>> currencyRates(ExtCurrency currency) {
+        return currency != null ? currency.getRates() : null;
+    }
+
+    /**
      * Extracts {@link ExtCurrency} from {@link ExtBidRequest} model.
      */
     private static ExtCurrency currency(ExtBidRequest requestExt) {
@@ -776,10 +759,7 @@
     }
 
     /**
-     * Creates {@link BidRequestCacheInfo} based on {@link ExtBidRequest} model.
-=======
      * Extracts bidAdjustments from {@link ExtBidRequest}.
->>>>>>> e305fdb5
      */
     private static Map<String, BigDecimal> bidAdjustments(ExtBidRequest requestExt) {
         final ExtRequestPrebid prebid = requestExt != null ? requestExt.getPrebid() : null;
