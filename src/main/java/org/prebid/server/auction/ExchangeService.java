package org.prebid.server.auction;

import com.fasterxml.jackson.core.JsonProcessingException;
import com.fasterxml.jackson.databind.JsonNode;
import com.fasterxml.jackson.databind.node.ObjectNode;
import com.iab.openrtb.request.App;
import com.iab.openrtb.request.BidRequest;
import com.iab.openrtb.request.Imp;
import com.iab.openrtb.request.Site;
import com.iab.openrtb.request.Source;
import com.iab.openrtb.request.User;
import com.iab.openrtb.response.Bid;
import com.iab.openrtb.response.BidResponse;
import com.iab.openrtb.response.SeatBid;
import io.vertx.core.CompositeFuture;
import io.vertx.core.Future;
import io.vertx.ext.web.RoutingContext;
import org.apache.commons.collections4.CollectionUtils;
import org.apache.commons.lang3.ObjectUtils;
import org.apache.commons.lang3.StringUtils;
import org.prebid.server.auction.model.AuctionContext;
import org.prebid.server.auction.model.BidRequestCacheInfo;
import org.prebid.server.auction.model.BidderRequest;
import org.prebid.server.auction.model.BidderResponse;
import org.prebid.server.auction.model.PrivacyEnforcementResult;
import org.prebid.server.auction.model.StoredResponseResult;
import org.prebid.server.bidder.Bidder;
import org.prebid.server.bidder.BidderCatalog;
import org.prebid.server.bidder.HttpBidderRequester;
import org.prebid.server.bidder.Usersyncer;
import org.prebid.server.bidder.model.BidderBid;
import org.prebid.server.bidder.model.BidderError;
import org.prebid.server.bidder.model.BidderSeatBid;
import org.prebid.server.cookie.UidsCookie;
import org.prebid.server.currency.CurrencyConversionService;
import org.prebid.server.exception.PreBidException;
import org.prebid.server.execution.Timeout;
import org.prebid.server.json.JacksonMapper;
import org.prebid.server.metric.MetricName;
import org.prebid.server.metric.Metrics;
import org.prebid.server.proto.openrtb.ext.ExtPrebid;
import org.prebid.server.proto.openrtb.ext.ExtPrebidBidders;
import org.prebid.server.proto.openrtb.ext.request.ExtApp;
import org.prebid.server.proto.openrtb.ext.request.ExtBidRequest;
import org.prebid.server.proto.openrtb.ext.request.ExtRequestCurrency;
import org.prebid.server.proto.openrtb.ext.request.ExtRequestPrebid;
import org.prebid.server.proto.openrtb.ext.request.ExtRequestPrebidCache;
import org.prebid.server.proto.openrtb.ext.request.ExtRequestPrebidData;
import org.prebid.server.proto.openrtb.ext.request.ExtRequestPrebidSchain;
import org.prebid.server.proto.openrtb.ext.request.ExtRequestTargeting;
import org.prebid.server.proto.openrtb.ext.request.ExtSite;
import org.prebid.server.proto.openrtb.ext.request.ExtSource;
import org.prebid.server.proto.openrtb.ext.request.ExtUser;
import org.prebid.server.settings.model.Account;
import org.prebid.server.validation.ResponseBidValidator;
import org.prebid.server.validation.model.ValidationResult;

import java.math.BigDecimal;
import java.time.Clock;
import java.util.ArrayList;
import java.util.Collections;
import java.util.HashMap;
import java.util.Iterator;
import java.util.List;
import java.util.Map;
import java.util.Objects;
import java.util.stream.Collectors;
import java.util.stream.Stream;
import java.util.stream.StreamSupport;

/**
 * Executes an OpenRTB v2.5 Auction.
 */
public class ExchangeService {

    private static final String PREBID_EXT = "prebid";
    private static final String CONTEXT_EXT = "context";

    private static final BigDecimal THOUSAND = BigDecimal.valueOf(1000);
    private static final String GENERIC_SCHAIN_KEY = "*";

    private final long expectedCacheTime;
    private final BidderCatalog bidderCatalog;
    private final StoredResponseProcessor storedResponseProcessor;
    private final PrivacyEnforcementService privacyEnforcementService;
    private final HttpBidderRequester httpBidderRequester;
    private final ResponseBidValidator responseBidValidator;
    private final CurrencyConversionService currencyService;
    private final BidResponseCreator bidResponseCreator;
    private final BidResponsePostProcessor bidResponsePostProcessor;
    private final Metrics metrics;
    private final Clock clock;
    private final JacksonMapper mapper;

    public ExchangeService(long expectedCacheTime,
                           BidderCatalog bidderCatalog,
                           StoredResponseProcessor storedResponseProcessor,
                           PrivacyEnforcementService privacyEnforcementService,
                           HttpBidderRequester httpBidderRequester,
                           ResponseBidValidator responseBidValidator,
                           CurrencyConversionService currencyService,
                           BidResponseCreator bidResponseCreator,
                           BidResponsePostProcessor bidResponsePostProcessor,
                           Metrics metrics,
                           Clock clock,
                           JacksonMapper mapper) {

        if (expectedCacheTime < 0) {
            throw new IllegalArgumentException("Expected cache time should be positive");
        }
        this.expectedCacheTime = expectedCacheTime;
        this.bidderCatalog = Objects.requireNonNull(bidderCatalog);
        this.storedResponseProcessor = Objects.requireNonNull(storedResponseProcessor);
        this.privacyEnforcementService = Objects.requireNonNull(privacyEnforcementService);
        this.httpBidderRequester = Objects.requireNonNull(httpBidderRequester);
        this.responseBidValidator = Objects.requireNonNull(responseBidValidator);
        this.currencyService = Objects.requireNonNull(currencyService);
        this.bidResponseCreator = Objects.requireNonNull(bidResponseCreator);
        this.bidResponsePostProcessor = Objects.requireNonNull(bidResponsePostProcessor);
        this.metrics = Objects.requireNonNull(metrics);
        this.clock = Objects.requireNonNull(clock);
        this.mapper = Objects.requireNonNull(mapper);
    }

    /**
     * Runs an auction: delegates request to applicable bidders, gathers responses from them and constructs final
     * response containing returned bids and additional information in extensions.
     */
    public Future<BidResponse> holdAuction(AuctionContext context) {
        final RoutingContext routingContext = context.getRoutingContext();
        final UidsCookie uidsCookie = context.getUidsCookie();
        final BidRequest bidRequest = context.getBidRequest();
        final Timeout timeout = context.getTimeout();
        final MetricName requestTypeMetric = context.getRequestTypeMetric();
        final Account account = context.getAccount();

        final ExtBidRequest requestExt;
        try {
            requestExt = requestExt(bidRequest);
        } catch (PreBidException e) {
            return Future.failedFuture(e);
        }

        final List<Imp> imps = bidRequest.getImp();
        final List<SeatBid> storedResponse = new ArrayList<>();
        final Map<String, String> aliases = aliases(requestExt);
        final String publisherId = account.getId();
        final Boolean isGdprEnforced = account.getEnforceGdpr();
        final ExtRequestTargeting targeting = targeting(requestExt);
<<<<<<< HEAD
        final boolean eventsEnabled = eventsEnabled(requestExt);
        final long auctionTimestamp = auctionTimestamp(requestExt);
=======
>>>>>>> 7a72d252
        final BidRequestCacheInfo cacheInfo = bidRequestCacheInfo(targeting, requestExt);
        final boolean debugEnabled = isDebugEnabled(bidRequest, requestExt);

        return storedResponseProcessor.getStoredResponseResult(imps, aliases, timeout)
                .map(storedResponseResult -> populateStoredResponse(storedResponseResult, storedResponse))
                .compose(impsRequiredRequest -> extractBidderRequests(context, impsRequiredRequest, requestExt,
                        aliases, isGdprEnforced))
                .map(bidderRequests ->
                        updateRequestMetric(bidderRequests, uidsCookie, aliases, publisherId,
                                requestTypeMetric))
                .compose(bidderRequests -> CompositeFuture.join(bidderRequests.stream()
                        .map(bidderRequest -> requestBids(bidderRequest,
                                auctionTimeout(timeout, cacheInfo.isDoCaching()), debugEnabled, aliases,
                                bidAdjustments(requestExt), currencyRates(requestExt)))
                        .collect(Collectors.toList())))
                // send all the requests to the bidders and gathers results
                .map(CompositeFuture::<BidderResponse>list)
                // produce response from bidder results
                .map(bidderResponses -> updateMetricsFromResponses(bidderResponses, publisherId))
                .map(bidderResponses ->
                        storedResponseProcessor.mergeWithBidderResponses(bidderResponses, storedResponse, imps))
                .compose(bidderResponses ->
<<<<<<< HEAD
                        bidResponseCreator.create(bidderResponses, bidRequest, targeting, cacheInfo, account,
                                eventsEnabled, timeout, auctionTimestamp, debugEnabled))
=======
                        bidResponseCreator.create(bidderResponses, bidRequest, targeting, cacheInfo, account, timeout,
                                auctionTimestamp(requestExt), debugEnabled))
>>>>>>> 7a72d252
                .compose(bidResponse ->
                        bidResponsePostProcessor.postProcess(routingContext, uidsCookie, bidRequest, bidResponse,
                                account));
    }

    /**
     * Extracts {@link ExtBidRequest} from {@link BidRequest}.
     */
    private ExtBidRequest requestExt(BidRequest bidRequest) {
        try {
            return bidRequest.getExt() != null
                    ? mapper.mapper().treeToValue(bidRequest.getExt(), ExtBidRequest.class)
                    : null;
        } catch (JsonProcessingException e) {
            throw new PreBidException(String.format("Error decoding bidRequest.ext: %s", e.getMessage()), e);
        }
    }

    /**
     * Extracts aliases from {@link ExtBidRequest}.
     */
    private static Map<String, String> aliases(ExtBidRequest requestExt) {
        final ExtRequestPrebid prebid = requestExt != null ? requestExt.getPrebid() : null;
        final Map<String, String> aliases = prebid != null ? prebid.getAliases() : null;
        return aliases != null ? aliases : Collections.emptyMap();
    }

    /**
     * Extracts {@link ExtRequestTargeting} from {@link ExtBidRequest} model.
     */
    private static ExtRequestTargeting targeting(ExtBidRequest requestExt) {
        final ExtRequestPrebid prebid = requestExt != null ? requestExt.getPrebid() : null;
        return prebid != null ? prebid.getTargeting() : null;
    }

    /**
     * Extracts events object from {@link ExtBidRequest} model and check if events are enabled.
     */
    private static boolean eventsEnabled(ExtBidRequest requestExt) {
        final ExtRequestPrebid prebid = requestExt != null ? requestExt.getPrebid() : null;
        final ObjectNode events = prebid != null ? prebid.getEvents() : null;
        return events != null;
    }

    /**
     * Extracts auction timestamp from {@link ExtBidRequest} or get it from {@link Clock} if it is null.
     */
    private long auctionTimestamp(ExtBidRequest requestExt) {
        final ExtRequestPrebid prebid = requestExt != null ? requestExt.getPrebid() : null;
        final Long auctionTimestamp = prebid != null ? prebid.getAuctiontimestamp() : null;
        return auctionTimestamp != null ? auctionTimestamp : clock.millis();
    }

    /**
     * Creates {@link BidRequestCacheInfo} based on {@link ExtBidRequest} model.
     */
    private BidRequestCacheInfo bidRequestCacheInfo(ExtRequestTargeting targeting, ExtBidRequest requestExt) {
        final ExtRequestPrebid prebid = requestExt != null ? requestExt.getPrebid() : null;
        final ExtRequestPrebidCache cache = prebid != null ? prebid.getCache() : null;

        if (targeting != null && cache != null) {
            final boolean shouldCacheBids = cache.getBids() != null;
            final boolean shouldCacheVideoBids = cache.getVastxml() != null;
            final boolean shouldCacheWinningBidsOnly = targeting.getIncludebidderkeys()
                    ? false // ext.prebid.targeting.includebidderkeys takes precedence
                    : ObjectUtils.defaultIfNull(cache.getWinningonly(), false);

            if (shouldCacheBids || shouldCacheVideoBids || shouldCacheWinningBidsOnly) {
                final Integer cacheBidsTtl = shouldCacheBids ? cache.getBids().getTtlseconds() : null;
                final Integer cacheVideoBidsTtl = shouldCacheVideoBids ? cache.getVastxml().getTtlseconds() : null;

                final boolean returnCreativeBid = shouldCacheBids
                        ? ObjectUtils.defaultIfNull(cache.getBids().getReturnCreative(), true)
                        : false;
                final boolean returnCreativeVideoBid = shouldCacheVideoBids
                        ? ObjectUtils.defaultIfNull(cache.getVastxml().getReturnCreative(), true)
                        : false;

                return BidRequestCacheInfo.builder()
                        .doCaching(true)
                        .shouldCacheBids(shouldCacheBids)
                        .cacheBidsTtl(cacheBidsTtl)
                        .shouldCacheVideoBids(shouldCacheVideoBids)
                        .cacheVideoBidsTtl(cacheVideoBidsTtl)
                        .returnCreativeBids(returnCreativeBid)
                        .returnCreativeVideoBids(returnCreativeVideoBid)
                        .shouldCacheWinningBidsOnly(shouldCacheWinningBidsOnly)
                        .build();
            }
        }

        return BidRequestCacheInfo.noCache();
    }

    /**
     * Determines debug flag from {@link BidRequest} or {@link ExtBidRequest}.
     */
    private static boolean isDebugEnabled(BidRequest bidRequest, ExtBidRequest extBidRequest) {
        if (Objects.equals(bidRequest.getTest(), 1)) {
            return true;
        }
        final ExtRequestPrebid extRequestPrebid = extBidRequest != null ? extBidRequest.getPrebid() : null;
        return extRequestPrebid != null && Objects.equals(extRequestPrebid.getDebug(), 1);
    }

    /**
     * Populates storedResponse parameter with stored {@link List<SeatBid>} and returns {@link List<Imp>} for which
     * request to bidders should be performed.
     */
    private List<Imp> populateStoredResponse(StoredResponseResult storedResponseResult, List<SeatBid> storedResponse) {
        storedResponse.addAll(storedResponseResult.getStoredResponse());
        return storedResponseResult.getRequiredRequestImps();
    }

    /**
     * Takes an OpenRTB request and returns the OpenRTB requests sanitized for each bidder.
     * <p>
     * This will copy the {@link BidRequest} into a list of requests, where the bidRequest.imp[].ext field
     * will only consist of the "prebid" field and the field for the appropriate bidder parameters. We will drop all
     * extended fields beyond this context, so this will not be compatible with any other uses of the extension area
     * i.e. the bidders will not see any other extension fields. If Imp extension name is alias, which is also defined
     * in bidRequest.ext.prebid.aliases and valid, separate {@link BidRequest} will be created for this alias and sent
     * to appropriate bidder.
     * For example suppose {@link BidRequest} has two {@link Imp}s. First one with imp.ext[].rubicon and
     * imp.ext[].rubiconAlias and second with imp.ext[].appnexus and imp.ext[].rubicon. Three {@link BidRequest}s will
     * be created:
     * 1. {@link BidRequest} with one {@link Imp}, where bidder extension points to rubiconAlias extension and will be
     * sent to Rubicon bidder.
     * 2. {@link BidRequest} with two {@link Imp}s, where bidder extension points to appropriate rubicon extension from
     * original {@link BidRequest} and will be sent to Rubicon bidder.
     * 3. {@link BidRequest} with one {@link Imp}, where bidder extension points to appnexus extension and will be sent
     * to Appnexus bidder.
     * <p>
     * Each of the created {@link BidRequest}s will have bidrequest.user.buyerid field populated with the value from
     * bidrequest.user.ext.prebid.buyerids or {@link UidsCookie} corresponding to bidder's family name unless buyerid
     * is already in the original OpenRTB request (in this case it will not be overridden).
     * In case if bidrequest.user.ext.prebid.buyerids contains values after extracting those values it will be cleared
     * in order to avoid leaking of buyerids across bidders.
     * <p>
     * NOTE: the return list will only contain entries for bidders that both have the extension field in at least one
     * {@link Imp}, and are known to {@link BidderCatalog} or aliases from bidRequest.ext.prebid.aliases.
     */
    private Future<List<BidderRequest>> extractBidderRequests(AuctionContext context, List<Imp> requestedImps,
                                                              ExtBidRequest requestExt, Map<String, String> aliases,
                                                              Boolean isGdprEnforced) {
        // sanity check: discard imps without extension
        final List<Imp> imps = requestedImps.stream()
                .filter(imp -> imp.getExt() != null)
                .collect(Collectors.toList());

        // identify valid bidders and aliases out of imps
        final List<String> bidders = imps.stream()
                .flatMap(imp -> asStream(imp.getExt().fieldNames())
                        .filter(bidder -> !Objects.equals(bidder, PREBID_EXT) && !Objects.equals(bidder, CONTEXT_EXT))
                        .filter(bidder -> isValidBidder(bidder, aliases)))
                .distinct()
                .collect(Collectors.toList());

        return makeBidderRequests(bidders, context, aliases, requestExt, imps, isGdprEnforced);
    }

    private static <T> Stream<T> asStream(Iterator<T> iterator) {
        final Iterable<T> iterable = () -> iterator;
        return StreamSupport.stream(iterable.spliterator(), false);
    }

    /**
     * Checks if bidder name is valid in case when bidder can also be alias name.
     */
    private boolean isValidBidder(String bidder, Map<String, String> aliases) {
        return bidderCatalog.isValidName(bidder) || aliases.containsKey(bidder);
    }

    /**
     * Splits the input request into requests which are sanitized for each bidder. Intended behavior is:
     * <p>
     * - bidrequest.imp[].ext will only contain the "prebid" field and a "bidder" field which has the params for
     * the intended Bidder.
     * <p>
     * - bidrequest.user.buyeruid will be set to that Bidder's ID.
     * <p>
     * - bidrequest.ext.prebid.data.bidders will be removed.
     * <p>
     * - bidrequest.ext.prebid.bidders will be staying in corresponding bidder only.
     * <p>
     * - bidrequest.user.ext.data, bidrequest.app.ext.data and bidrequest.site.ext.data will be removed for bidders
     * that don't have first party data allowed.
     */
    private Future<List<BidderRequest>> makeBidderRequests(
            List<String> bidders, AuctionContext context, Map<String, String> aliases,
            ExtBidRequest requestExt, List<Imp> imps, Boolean isGdprEnforced) {

        final BidRequest bidRequest = context.getBidRequest();
        final ExtUser extUser = extUser(bidRequest.getUser());
        final Map<String, String> uidsBody = uidsFromBody(extUser);

        final List<String> firstPartyDataBidders = firstPartyDataBidders(requestExt);

        final Map<String, User> bidderToUser = new HashMap<>();
        for (String bidder : bidders) {
            bidderToUser.put(bidder, prepareUser(bidRequest.getUser(), extUser, bidder, aliases, uidsBody,
                    context.getUidsCookie(), firstPartyDataBidders.contains(bidder)));
        }

        return privacyEnforcementService
                .mask(bidderToUser, extUser, bidders, aliases, bidRequest, isGdprEnforced, context.getTimeout())
                .map(bidderToPrivacyEnforcementResult -> getBidderRequests(bidderToPrivacyEnforcementResult,
                        bidRequest, requestExt, imps, firstPartyDataBidders));
    }

    /**
     * Extracts {@link ExtUser} from request.user.ext or returns null if not presents.
     */
    private ExtUser extUser(User user) {
        final ObjectNode userExt = user != null ? user.getExt() : null;
        if (userExt != null) {
            try {
                return mapper.mapper().treeToValue(userExt, ExtUser.class);
            } catch (JsonProcessingException e) {
                throw new PreBidException(String.format("Error decoding bidRequest.user.ext: %s", e.getMessage()), e);
            }
        }
        return null;
    }

    /**
     * Returns UIDs from request.user.ext or empty map if not defined.
     */
    private static Map<String, String> uidsFromBody(ExtUser extUser) {
        return extUser != null && extUser.getPrebid() != null
                // as long as ext.prebid exists we are guaranteed that user.ext.prebid.buyeruids also exists
                ? extUser.getPrebid().getBuyeruids()
                : Collections.emptyMap();
    }

    /**
     * Extracts a list of bidders for which first party data is allowed from {@link ExtRequestPrebidData} model.
     */
    private static List<String> firstPartyDataBidders(ExtBidRequest requestExt) {
        final ExtRequestPrebid prebid = requestExt == null ? null : requestExt.getPrebid();
        final ExtRequestPrebidData data = prebid == null ? null : prebid.getData();
        final List<String> bidders = data == null ? null : data.getBidders();
        return ObjectUtils.defaultIfNull(bidders, Collections.emptyList());
    }

    /**
     * Returns original {@link User} if user.buyeruid already contains uid value for bidder.
     * Otherwise, returns new {@link User} containing updated {@link ExtUser} and user.buyeruid.
     */
    private User prepareUser(User user, ExtUser extUser, String bidder, Map<String, String> aliases,
                             Map<String, String> uidsBody, UidsCookie uidsCookie, boolean useFirstPartyData) {
        final ObjectNode updatedExt = updateUserExt(extUser, useFirstPartyData);
        final String updatedBuyerUid = updateUserBuyerUid(user, bidder, aliases, uidsBody, uidsCookie);

        if (updatedBuyerUid != null || updatedExt != null) {
            final User.UserBuilder userBuilder = user == null ? User.builder() : user.toBuilder();
            if (updatedExt != null) {
                userBuilder.ext(updatedExt);
            }

            if (updatedBuyerUid != null) {
                userBuilder.buyeruid(updatedBuyerUid);
            }
            return userBuilder.build();
        }
        return user;
    }

    /**
     * Returns json encoded {@link ObjectNode} of {@link ExtUser} with changes applied:
     * <p>
     * - Removes request.user.ext.prebid.buyeruids to avoid leaking of buyeruids across bidders.
     * <p>
     * - Removes request.user.ext.data if bidder doesn't allow first party data to be passed.
     * <p>
     * Returns null if {@link ExtUser} doesn't need to be updated.
     */
    private ObjectNode updateUserExt(ExtUser extUser, boolean useFirstPartyData) {
        if (extUser != null) {
            final boolean removePrebid = extUser.getPrebid() != null;
            final boolean removeFirstPartyData = !useFirstPartyData && extUser.getData() != null;

            if (removePrebid || removeFirstPartyData) {
                final ExtUser.ExtUserBuilder builder = extUser.toBuilder();

                if (removePrebid) {
                    builder.prebid(null);
                }
                if (removeFirstPartyData) {
                    builder.data(null);
                }

                return mapper.mapper().valueToTree(builder.build());
            }
        }
        return null;
    }

    /**
     * Returns updated buyerUid or null if it doesn't need to be updated.
     */
    private String updateUserBuyerUid(User user, String bidder, Map<String, String> aliases,
                                      Map<String, String> uidsBody, UidsCookie uidsCookie) {
        final String buyerUidFromBodyOrCookie = extractUid(uidsBody, uidsCookie, resolveBidder(bidder, aliases));
        final String buyerUidFromUser = user != null ? user.getBuyeruid() : null;

        return StringUtils.isBlank(buyerUidFromUser) && StringUtils.isNotBlank(buyerUidFromBodyOrCookie)
                ? buyerUidFromBodyOrCookie
                : null;
    }

    /**
     * Returns the name associated with bidder if bidder is an alias.
     * If it's not an alias, the bidder is returned.
     */
    private static String resolveBidder(String bidder, Map<String, String> aliases) {
        return aliases.getOrDefault(bidder, bidder);
    }

    /**
     * Extracts UID from uids from body or {@link UidsCookie}.
     */
    private String extractUid(Map<String, String> uidsBody, UidsCookie uidsCookie, String bidder) {
        final String uid = uidsBody.get(bidder);
        return StringUtils.isNotBlank(uid) ? uid : uidsCookie.uidFrom(resolveCookieFamilyName(bidder));
    }

    /**
     * Extract cookie family name from bidder's {@link Usersyncer} if it is enabled. If not - return null.
     */
    private String resolveCookieFamilyName(String bidder) {
        return bidderCatalog.isActive(bidder) ? bidderCatalog.usersyncerByName(bidder).getCookieFamilyName() : null;
    }

    /**
     * Returns Shuffled List of {@link BidderRequest}.
     */
    private List<BidderRequest> getBidderRequests(
            Map<String, PrivacyEnforcementResult> bidderToPrivacyEnforcementResult, BidRequest bidRequest,
            ExtBidRequest requestExt, List<Imp> imps, List<String> firstPartyDataBidders) {

        final Map<String, JsonNode> bidderToPrebidBidders = bidderToPrebidBidders(requestExt);
        final Map<String, ObjectNode> bidderToPrebidSchains = bidderToPrebidSchains(requestExt);
        final List<BidderRequest> bidderRequests = bidderToPrivacyEnforcementResult.entrySet().stream()
                // for each bidder create a new request that is a copy of original request except buyerid, imp
                // extensions, ext.prebid.data.bidders and ext.prebid.bidders.
                // Also, check whether to pass user.ext.data, app.ext.data and site.ext.data or not.
                .map(entry -> createBidderRequest(entry.getKey(), bidRequest, requestExt, imps, entry.getValue(),
                        firstPartyDataBidders, bidderToPrebidBidders, bidderToPrebidSchains))
                .collect(Collectors.toList());
        Collections.shuffle(bidderRequests);
        return bidderRequests;
    }

    /**
     * Extracts a map of bidders to their arguments from {@link ObjectNode} prebid.bidders.
     */
    private static Map<String, JsonNode> bidderToPrebidBidders(ExtBidRequest requestExt) {
        final ExtRequestPrebid prebid = requestExt == null ? null : requestExt.getPrebid();
        final ObjectNode bidders = prebid == null ? null : prebid.getBidders();

        if (bidders == null || bidders.isNull()) {
            return Collections.emptyMap();
        }

        final Map<String, JsonNode> bidderToPrebidParameters = new HashMap<>();
        final Iterator<Map.Entry<String, JsonNode>> biddersToParams = bidders.fields();
        while (biddersToParams.hasNext()) {
            final Map.Entry<String, JsonNode> bidderToParam = biddersToParams.next();
            bidderToPrebidParameters.put(bidderToParam.getKey(), bidderToParam.getValue());
        }
        return bidderToPrebidParameters;
    }

    /**
     * Extracts a map of bidders to their arguments from {@link ObjectNode} prebid.schains.
     */
    private static Map<String, ObjectNode> bidderToPrebidSchains(ExtBidRequest requestExt) {
        final ExtRequestPrebid prebid = requestExt == null ? null : requestExt.getPrebid();
        final List<ExtRequestPrebidSchain> schains = prebid == null ? null : prebid.getSchains();

        if (CollectionUtils.isEmpty(schains)) {
            return Collections.emptyMap();
        }

        final Map<String, ObjectNode> bidderToPrebidSchains = new HashMap<>();
        for (ExtRequestPrebidSchain schain : schains) {
            final List<String> schainBidders = schain.getBidders();
            if (CollectionUtils.isNotEmpty(schainBidders)) {
                schainBidders.forEach(bidder -> bidderToPrebidSchains.put(bidder, schain.getSchain()));
            }
        }
        return bidderToPrebidSchains;
    }

    /**
     * Returns created {@link BidderRequest}
     */
    private BidderRequest createBidderRequest(String bidder, BidRequest bidRequest, ExtBidRequest requestExt,
                                              List<Imp> imps, PrivacyEnforcementResult privacyEnforcementResult,
                                              List<String> firstPartyDataBidders,
                                              Map<String, JsonNode> bidderToPrebidBidders,
                                              Map<String, ObjectNode> bidderToPrebidSchains) {
        final App app = bidRequest.getApp();
        final ExtApp extApp = extApp(app);
        final Site site = bidRequest.getSite();
        final ExtSite extSite = extSite(site);

        return BidderRequest.of(bidder, bidRequest.toBuilder()
                .user(privacyEnforcementResult.getUser())
                .device(privacyEnforcementResult.getDevice())
                .imp(prepareImps(bidder, imps, firstPartyDataBidders.contains(bidder)))
                .app(prepareApp(app, extApp, firstPartyDataBidders.contains(bidder)))
                .site(prepareSite(site, extSite, firstPartyDataBidders.contains(bidder)))
                .source(prepareSource(bidder, bidderToPrebidSchains, bidRequest.getSource()))
                .ext(prepareExt(bidder, firstPartyDataBidders, bidderToPrebidBidders, requestExt, bidRequest.getExt()))
                .build());
    }

    /**
     * Extracts {@link ExtApp} from {@link App}.
     */
    private ExtApp extApp(App app) {
        final ObjectNode appExt = app == null ? null : app.getExt();
        if (appExt != null) {
            try {
                return mapper.mapper().treeToValue(appExt, ExtApp.class);
            } catch (JsonProcessingException e) {
                throw new PreBidException(String.format("Error decoding bidRequest.app.ext: %s", e.getMessage()), e);
            }
        }
        return null;
    }

    /**
     * Extracts {@link ExtSite} from {@link Site}.
     */
    private ExtSite extSite(Site site) {
        final ObjectNode siteExt = site == null ? null : site.getExt();
        if (siteExt != null) {
            try {
                return mapper.mapper().treeToValue(siteExt, ExtSite.class);
            } catch (JsonProcessingException e) {
                throw new PreBidException(String.format("Error decoding bidRequest.site.ext: %s", e.getMessage()), e);
            }
        }
        return null;
    }

    /**
     * For each given imp creates a new imp with extension crafted to contain only "prebid", "context" and
     * bidder-specific extension.
     */
    private List<Imp> prepareImps(String bidder, List<Imp> imps, boolean useFirstPartyData) {
        return imps.stream()
                .filter(imp -> imp.getExt().hasNonNull(bidder))
                .map(imp -> imp.toBuilder()
                        .ext(prepareImpExt(bidder, imp.getExt(), useFirstPartyData))
                        .build())
                .collect(Collectors.toList());
    }

    /**
     * Creates a new imp extension for particular bidder having:
     * <ul>
     * <li>"prebid" field populated with an imp.ext.prebid field value, may be null</li>
     * <li>"context" field populated with an imp.ext.context field value, may be null</li>
     * <li>"bidder" field populated with an imp.ext.{bidder} field value, not null</li>
     * </ul>
     */
    private ObjectNode prepareImpExt(String bidder, ObjectNode impExt, boolean useFirstPartyData) {
        final ObjectNode result = mapper.mapper().valueToTree(ExtPrebid.of(impExt.get(PREBID_EXT), impExt.get(bidder)));

        if (useFirstPartyData) {
            result.set(CONTEXT_EXT, impExt.get(CONTEXT_EXT));
        }

        return result;
    }

    /**
     * Checks whether to pass the app.ext.data depending on request having a first party data
     * allowed for given bidder or not.
     */
    private App prepareApp(App app, ExtApp extApp, boolean useFirstPartyData) {
        final ObjectNode extSiteDataNode = extApp == null ? null : extApp.getData();

        return app != null && extSiteDataNode != null && !useFirstPartyData
                ? app.toBuilder().ext(mapper.mapper().valueToTree(ExtApp.of(extApp.getPrebid(), null))).build()
                : app;
    }

    /**
     * Checks whether to pass the site.ext.data depending on request having a first party data
     * allowed for given bidder or not.
     */
    private Site prepareSite(Site site, ExtSite extSite, boolean useFirstPartyData) {
        final ObjectNode extSiteDataNode = extSite == null ? null : extSite.getData();

        return site != null && extSiteDataNode != null && !useFirstPartyData
                ? site.toBuilder().ext(mapper.mapper().valueToTree(ExtSite.of(extSite.getAmp(), null))).build()
                : site;
    }

    /**
     * Make Source with corresponding request.ext.prebid.schains
     */
    private Source prepareSource(String bidder, Map<String, ObjectNode> bidderToSchain, Source receivedSource) {
        final ObjectNode defaultSchain = bidderToSchain.get(GENERIC_SCHAIN_KEY);
        final ObjectNode bidderSchain = bidderToSchain.getOrDefault(bidder, defaultSchain);

        if (bidderSchain == null || bidderSchain.isNull()) {
            return receivedSource;
        }

        final ObjectNode jsonExtSource = mapper.mapper().valueToTree(ExtSource.of(bidderSchain));

        if (receivedSource == null) {
            return Source.builder().ext(jsonExtSource).build();
        } else {
            return receivedSource.toBuilder().ext(jsonExtSource).build();
        }
    }

    /**
     * Removes all bidders except the given bidder from bidrequest.ext.prebid.data.bidders and
     * bidrequest.ext.prebid.bidders to hide list of allowed bidders from initial request.
     * Also mask bidrequest.ext.prebid.schains.
     */
    private ObjectNode prepareExt(String bidder, List<String> firstPartyDataBidders,
                                  Map<String, JsonNode> bidderToPrebidBidders, ExtBidRequest requestExt,
                                  ObjectNode requestExtNode) {
        final ExtRequestPrebid extPrebid = requestExt != null ? requestExt.getPrebid() : null;
        final List<ExtRequestPrebidSchain> extPrebidSchains = extPrebid != null ? extPrebid.getSchains() : null;
        final boolean suppressSchains = extPrebidSchains != null;

        if (firstPartyDataBidders.isEmpty() && bidderToPrebidBidders.isEmpty() && !suppressSchains) {
            return requestExtNode;
        }

        final ExtRequestPrebidData prebidData = firstPartyDataBidders.contains(bidder)
                ? ExtRequestPrebidData.of(Collections.singletonList(bidder))
                : null;

        final JsonNode prebidParameters = bidderToPrebidBidders.get(bidder);
        final ObjectNode bidders = prebidParameters != null
                ? mapper.mapper().valueToTree(ExtPrebidBidders.of(prebidParameters))
                : null;

        final ExtRequestPrebid.ExtRequestPrebidBuilder extPrebidBuilder = extPrebid != null
                ? extPrebid.toBuilder()
                : ExtRequestPrebid.builder();

        return mapper.mapper().valueToTree(ExtBidRequest.of(extPrebidBuilder
                .data(prebidData)
                .bidders(bidders)
                .schains(null)
                .build()));
    }

    /**
     * Updates 'account.*.request', 'request' and 'no_cookie_requests' metrics for each {@link BidderRequest}.
     */
    private List<BidderRequest> updateRequestMetric(List<BidderRequest> bidderRequests, UidsCookie uidsCookie,
                                                    Map<String, String> aliases, String publisherId,
                                                    MetricName requestTypeMetric) {
        metrics.updateAccountRequestMetrics(publisherId, requestTypeMetric);

        for (BidderRequest bidderRequest : bidderRequests) {
            final String bidder = resolveBidder(bidderRequest.getBidder(), aliases);
            final boolean isApp = bidderRequest.getBidRequest().getApp() != null;
            final boolean noBuyerId = !bidderCatalog.isActive(bidder) || StringUtils.isBlank(
                    uidsCookie.uidFrom(bidderCatalog.usersyncerByName(bidder).getCookieFamilyName()));

            metrics.updateAdapterRequestTypeAndNoCookieMetrics(bidder, requestTypeMetric, !isApp && noBuyerId);
        }
        return bidderRequests;
    }

    /**
     * Extracts bidAdjustments from {@link ExtBidRequest}.
     */
    private static Map<String, BigDecimal> bidAdjustments(ExtBidRequest requestExt) {
        final ExtRequestPrebid prebid = requestExt != null ? requestExt.getPrebid() : null;
        final Map<String, BigDecimal> bidAdjustmentFactors = prebid != null ? prebid.getBidadjustmentfactors() : null;
        return bidAdjustmentFactors != null ? bidAdjustmentFactors : Collections.emptyMap();
    }

    /**
     * Extracts currency rates from {@link ExtBidRequest}.
     */
    private static Map<String, Map<String, BigDecimal>> currencyRates(ExtBidRequest requestExt) {
        final ExtRequestPrebid prebid = requestExt != null ? requestExt.getPrebid() : null;
        final ExtRequestCurrency currency = prebid != null ? prebid.getCurrency() : null;
        return currency != null ? currency.getRates() : null;
    }

    /**
     * Passes the request to a corresponding bidder and wraps response in {@link BidderResponse} which also holds
     * recorded response time.
     */
    private Future<BidderResponse> requestBids(BidderRequest bidderRequest, Timeout timeout,
                                               boolean debugEnabled, Map<String, String> aliases,
                                               Map<String, BigDecimal> bidAdjustments,
                                               Map<String, Map<String, BigDecimal>> currencyConversionRates) {
        final String bidderName = bidderRequest.getBidder();
        final BigDecimal bidPriceAdjustmentFactor = bidAdjustments.get(bidderName);
        final List<String> cur = bidderRequest.getBidRequest().getCur();
        final String adServerCurrency = cur.get(0);
        final Bidder<?> bidder = bidderCatalog.bidderByName(resolveBidder(bidderName, aliases));
        final long startTime = clock.millis();

        return httpBidderRequester.requestBids(bidder, bidderRequest.getBidRequest(), timeout, debugEnabled)
                .map(bidderSeatBid -> validBidderSeatBid(bidderSeatBid, cur))
                .map(seat -> applyBidPriceChanges(seat, currencyConversionRates, adServerCurrency,
                        bidPriceAdjustmentFactor))
                .map(result -> BidderResponse.of(bidderName, result, responseTime(startTime)));
    }

    /**
     * Validates bid response from exchange.
     * <p>
     * Removes invalid bids from response and adds corresponding error to {@link BidderSeatBid}.
     * <p>
     * Returns input argument as the result if no errors found or create new {@link BidderSeatBid} otherwise.
     */
    private BidderSeatBid validBidderSeatBid(BidderSeatBid bidderSeatBid, List<String> requestCurrencies) {
        final List<BidderBid> bids = bidderSeatBid.getBids();

        final List<BidderBid> validBids = new ArrayList<>(bids.size());
        final List<BidderError> errors = new ArrayList<>(bidderSeatBid.getErrors());

        if (requestCurrencies.size() > 1) {
            errors.add(BidderError.badInput(
                    String.format("Cur parameter contains more than one currency. %s will be used",
                            requestCurrencies.get(0))));
        }

        for (BidderBid bid : bids) {
            final ValidationResult validationResult = responseBidValidator.validate(bid.getBid());
            if (validationResult.hasErrors()) {
                for (String error : validationResult.getErrors()) {
                    errors.add(BidderError.generic(error));
                }
            } else {
                validBids.add(bid);
            }
        }

        return errors.isEmpty() ? bidderSeatBid : BidderSeatBid.of(validBids, bidderSeatBid.getHttpCalls(), errors);
    }

    /**
     * Performs changes on {@link Bid}s price depends on different between adServerCurrency and bidCurrency,
     * and adjustment factor. Will drop bid if currency conversion is needed but not possible.
     * <p>
     * This method should always be invoked after {@link ExchangeService#validBidderSeatBid(BidderSeatBid, List)}
     * to make sure {@link Bid#getPrice()} is not empty.
     */
    private BidderSeatBid applyBidPriceChanges(BidderSeatBid bidderSeatBid,
                                               Map<String, Map<String, BigDecimal>> requestCurrencyRates,
                                               String adServerCurrency, BigDecimal priceAdjustmentFactor) {
        final List<BidderBid> bidderBids = bidderSeatBid.getBids();
        if (bidderBids.isEmpty()) {
            return bidderSeatBid;
        }

        final List<BidderBid> updatedBidderBids = new ArrayList<>(bidderBids.size());
        final List<BidderError> errors = new ArrayList<>(bidderSeatBid.getErrors());

        for (final BidderBid bidderBid : bidderBids) {
            final Bid bid = bidderBid.getBid();
            final String bidCurrency = bidderBid.getBidCurrency();
            final BigDecimal price = bid.getPrice();
            try {
                final BigDecimal finalPrice =
                        currencyService.convertCurrency(price, requestCurrencyRates, adServerCurrency, bidCurrency);

                final BigDecimal adjustedPrice = priceAdjustmentFactor != null
                        && priceAdjustmentFactor.compareTo(BigDecimal.ONE) != 0
                        ? finalPrice.multiply(priceAdjustmentFactor)
                        : finalPrice;

                if (adjustedPrice.compareTo(price) != 0) {
                    bid.setPrice(adjustedPrice);
                }
                updatedBidderBids.add(bidderBid);
            } catch (PreBidException ex) {
                errors.add(BidderError.generic(
                        String.format("Unable to covert bid currency %s to desired ad server currency %s. %s",
                                bidCurrency, adServerCurrency, ex.getMessage())));
            }
        }

        return BidderSeatBid.of(updatedBidderBids, bidderSeatBid.getHttpCalls(), errors);
    }

    private int responseTime(long startTime) {
        return Math.toIntExact(clock.millis() - startTime);
    }

    /**
     * If we need to cache bids, then it will take some time to call prebid cache.
     * We should reduce the amount of time the bidders have, to compensate.
     */
    private Timeout auctionTimeout(Timeout timeout, boolean shouldCacheBids) {
        // A static timeout here is not ideal. This is a hack because we have some aggressive timelines for OpenRTB
        // support.
        // In reality, the cache response time will probably fluctuate with the traffic over time. Someday, this
        // should be replaced by code which tracks the response time of recent cache calls and adjusts the time
        // dynamically.
        return shouldCacheBids ? timeout.minus(expectedCacheTime) : timeout;
    }

    /**
     * Updates 'request_time', 'responseTime', 'timeout_request', 'error_requests', 'no_bid_requests',
     * 'prices' metrics for each {@link BidderResponse}.
     * <p>
     * This method should always be invoked after {@link ExchangeService#validBidderSeatBid(BidderSeatBid, List)}
     * to make sure {@link Bid#getPrice()} is not empty.
     */
    private List<BidderResponse> updateMetricsFromResponses(List<BidderResponse> bidderResponses, String publisherId) {
        for (final BidderResponse bidderResponse : bidderResponses) {
            final String bidder = bidderResponse.getBidder();

            metrics.updateAdapterResponseTime(bidder, publisherId, bidderResponse.getResponseTime());

            final List<BidderBid> bidderBids = bidderResponse.getSeatBid().getBids();
            if (CollectionUtils.isEmpty(bidderBids)) {
                metrics.updateAdapterRequestNobidMetrics(bidder, publisherId);
            } else {
                metrics.updateAdapterRequestGotbidsMetrics(bidder, publisherId);

                for (final BidderBid bidderBid : bidderBids) {
                    final Bid bid = bidderBid.getBid();

                    final long cpm = bid.getPrice().multiply(THOUSAND).longValue();
                    metrics.updateAdapterBidMetrics(bidder, publisherId, cpm, bid.getAdm() != null,
                            bidderBid.getType().toString());
                }
            }

            final List<BidderError> errors = bidderResponse.getSeatBid().getErrors();
            if (CollectionUtils.isNotEmpty(errors)) {
                errors.stream()
                        .map(BidderError::getType)
                        .distinct()
                        .map(ExchangeService::bidderErrorTypeToMetric)
                        .forEach(errorMetric -> metrics.updateAdapterRequestErrorMetric(bidder, errorMetric));
            }
        }

        return bidderResponses;
    }

    /**
     * Resolves {@link MetricName} by {@link BidderError.Type} value.
     */
    private static MetricName bidderErrorTypeToMetric(BidderError.Type errorType) {
        final MetricName errorMetric;
        switch (errorType) {
            case bad_input:
                errorMetric = MetricName.badinput;
                break;
            case bad_server_response:
                errorMetric = MetricName.badserverresponse;
                break;
            case failed_to_request_bids:
                errorMetric = MetricName.failedtorequestbids;
                break;
            case timeout:
                errorMetric = MetricName.timeout;
                break;
            case generic:
            default:
                errorMetric = MetricName.unknown_error;
        }
        return errorMetric;
    }
}<|MERGE_RESOLUTION|>--- conflicted
+++ resolved
@@ -147,11 +147,8 @@
         final String publisherId = account.getId();
         final Boolean isGdprEnforced = account.getEnforceGdpr();
         final ExtRequestTargeting targeting = targeting(requestExt);
-<<<<<<< HEAD
         final boolean eventsEnabled = eventsEnabled(requestExt);
         final long auctionTimestamp = auctionTimestamp(requestExt);
-=======
->>>>>>> 7a72d252
         final BidRequestCacheInfo cacheInfo = bidRequestCacheInfo(targeting, requestExt);
         final boolean debugEnabled = isDebugEnabled(bidRequest, requestExt);
 
@@ -174,13 +171,10 @@
                 .map(bidderResponses ->
                         storedResponseProcessor.mergeWithBidderResponses(bidderResponses, storedResponse, imps))
                 .compose(bidderResponses ->
-<<<<<<< HEAD
+                        bidResponseCreator.create(bidderResponses, bidRequest, targeting, cacheInfo, account, timeout,
+                                auctionTimestamp(requestExt), debugEnabled))
                         bidResponseCreator.create(bidderResponses, bidRequest, targeting, cacheInfo, account,
                                 eventsEnabled, timeout, auctionTimestamp, debugEnabled))
-=======
-                        bidResponseCreator.create(bidderResponses, bidRequest, targeting, cacheInfo, account, timeout,
-                                auctionTimestamp(requestExt), debugEnabled))
->>>>>>> 7a72d252
                 .compose(bidResponse ->
                         bidResponsePostProcessor.postProcess(routingContext, uidsCookie, bidRequest, bidResponse,
                                 account));
@@ -758,6 +752,13 @@
             metrics.updateAdapterRequestTypeAndNoCookieMetrics(bidder, requestTypeMetric, !isApp && noBuyerId);
         }
         return bidderRequests;
+    }
+
+    /**
+     * Extracts currency rates from {@link ExtRequestTargeting}.
+     */
+    private static Map<String, Map<String, BigDecimal>> currencyRates(ExtRequestTargeting targeting) {
+        return targeting != null && targeting.getCurrency() != null ? targeting.getCurrency().getRates() : null;
     }
 
     /**
