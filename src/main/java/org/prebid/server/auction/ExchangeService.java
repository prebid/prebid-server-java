package org.prebid.server.auction;

import com.fasterxml.jackson.core.JsonProcessingException;
import com.fasterxml.jackson.databind.JsonNode;
import com.fasterxml.jackson.databind.node.ObjectNode;
import com.iab.openrtb.request.App;
import com.iab.openrtb.request.BidRequest;
import com.iab.openrtb.request.Imp;
import com.iab.openrtb.request.Site;
import com.iab.openrtb.request.Source;
import com.iab.openrtb.request.User;
import com.iab.openrtb.response.Bid;
import com.iab.openrtb.response.BidResponse;
import com.iab.openrtb.response.SeatBid;
import io.vertx.core.CompositeFuture;
import io.vertx.core.Future;
import io.vertx.ext.web.RoutingContext;
import org.apache.commons.collections4.CollectionUtils;
import org.apache.commons.lang3.ObjectUtils;
import org.apache.commons.lang3.StringUtils;
import org.prebid.server.auction.model.AuctionContext;
import org.prebid.server.auction.model.BidRequestCacheInfo;
import org.prebid.server.auction.model.BidderRequest;
import org.prebid.server.auction.model.BidderResponse;
import org.prebid.server.auction.model.PrivacyEnforcementResult;
import org.prebid.server.auction.model.StoredResponseResult;
import org.prebid.server.bidder.Bidder;
import org.prebid.server.bidder.BidderCatalog;
import org.prebid.server.bidder.HttpBidderRequester;
import org.prebid.server.bidder.Usersyncer;
import org.prebid.server.bidder.model.BidderBid;
import org.prebid.server.bidder.model.BidderError;
import org.prebid.server.bidder.model.BidderSeatBid;
import org.prebid.server.cookie.UidsCookie;
import org.prebid.server.currency.CurrencyConversionService;
import org.prebid.server.exception.PreBidException;
import org.prebid.server.execution.Timeout;
import org.prebid.server.json.JacksonMapper;
import org.prebid.server.metric.MetricName;
import org.prebid.server.metric.Metrics;
import org.prebid.server.proto.openrtb.ext.ExtPrebid;
import org.prebid.server.proto.openrtb.ext.ExtPrebidBidders;
import org.prebid.server.proto.openrtb.ext.request.ExtApp;
import org.prebid.server.proto.openrtb.ext.request.ExtBidRequest;
import org.prebid.server.proto.openrtb.ext.request.ExtRequestPrebid;
import org.prebid.server.proto.openrtb.ext.request.ExtRequestPrebidCache;
import org.prebid.server.proto.openrtb.ext.request.ExtRequestPrebidData;
import org.prebid.server.proto.openrtb.ext.request.ExtRequestPrebidSchain;
import org.prebid.server.proto.openrtb.ext.request.ExtRequestTargeting;
import org.prebid.server.proto.openrtb.ext.request.ExtSite;
import org.prebid.server.proto.openrtb.ext.request.ExtSource;
import org.prebid.server.proto.openrtb.ext.request.ExtUser;
import org.prebid.server.settings.model.Account;
import org.prebid.server.validation.ResponseBidValidator;
import org.prebid.server.validation.model.ValidationResult;

import java.math.BigDecimal;
import java.time.Clock;
import java.util.ArrayList;
import java.util.Collections;
import java.util.HashMap;
import java.util.Iterator;
import java.util.List;
import java.util.Map;
import java.util.Objects;
import java.util.stream.Collectors;
import java.util.stream.Stream;
import java.util.stream.StreamSupport;

/**
 * Executes an OpenRTB v2.5 Auction.
 */
public class ExchangeService {

    private static final String PREBID_EXT = "prebid";
    private static final String CONTEXT_EXT = "context";

    private static final BigDecimal THOUSAND = BigDecimal.valueOf(1000);
    private static final String GENERIC_SCHAIN_KEY = "*";

    private final long expectedCacheTime;
    private final BidderCatalog bidderCatalog;
    private final StoredResponseProcessor storedResponseProcessor;
    private final PrivacyEnforcementService privacyEnforcementService;
    private final HttpBidderRequester httpBidderRequester;
    private final ResponseBidValidator responseBidValidator;
    private final CurrencyConversionService currencyService;
    private final BidResponseCreator bidResponseCreator;
    private final BidResponsePostProcessor bidResponsePostProcessor;
    private final Metrics metrics;
    private final Clock clock;
    private final JacksonMapper mapper;

    public ExchangeService(long expectedCacheTime,
                           BidderCatalog bidderCatalog,
                           StoredResponseProcessor storedResponseProcessor,
                           PrivacyEnforcementService privacyEnforcementService,
                           HttpBidderRequester httpBidderRequester,
                           ResponseBidValidator responseBidValidator,
                           CurrencyConversionService currencyService,
                           BidResponseCreator bidResponseCreator,
                           BidResponsePostProcessor bidResponsePostProcessor,
                           Metrics metrics,
                           Clock clock,
                           JacksonMapper mapper) {

        if (expectedCacheTime < 0) {
            throw new IllegalArgumentException("Expected cache time should be positive");
        }
        this.expectedCacheTime = expectedCacheTime;
        this.bidderCatalog = Objects.requireNonNull(bidderCatalog);
        this.storedResponseProcessor = Objects.requireNonNull(storedResponseProcessor);
        this.privacyEnforcementService = Objects.requireNonNull(privacyEnforcementService);
        this.httpBidderRequester = Objects.requireNonNull(httpBidderRequester);
        this.responseBidValidator = Objects.requireNonNull(responseBidValidator);
        this.currencyService = Objects.requireNonNull(currencyService);
        this.bidResponseCreator = Objects.requireNonNull(bidResponseCreator);
        this.bidResponsePostProcessor = Objects.requireNonNull(bidResponsePostProcessor);
        this.metrics = Objects.requireNonNull(metrics);
        this.clock = Objects.requireNonNull(clock);
        this.mapper = Objects.requireNonNull(mapper);
    }

    /**
     * Runs an auction: delegates request to applicable bidders, gathers responses from them and constructs final
     * response containing returned bids and additional information in extensions.
     */
    public Future<BidResponse> holdAuction(AuctionContext context) {
        final RoutingContext routingContext = context.getRoutingContext();
        final UidsCookie uidsCookie = context.getUidsCookie();
        final BidRequest bidRequest = context.getBidRequest();
        final Timeout timeout = context.getTimeout();
        final MetricName requestTypeMetric = context.getRequestTypeMetric();
        final Account account = context.getAccount();

        final ExtBidRequest requestExt;
        try {
            requestExt = requestExt(bidRequest);
        } catch (PreBidException e) {
            return Future.failedFuture(e);
        }

        final List<Imp> imps = bidRequest.getImp();
        final List<SeatBid> storedResponse = new ArrayList<>();
        final Map<String, String> aliases = aliases(requestExt);
        final String publisherId = account.getId();
        final ExtRequestTargeting targeting = targeting(requestExt);
        final BidRequestCacheInfo cacheInfo = bidRequestCacheInfo(targeting, requestExt);
        final Boolean isGdprEnforced = account.getEnforceGdpr();
        final boolean debugEnabled = isDebugEnabled(bidRequest, requestExt);

        return storedResponseProcessor.getStoredResponseResult(imps, aliases, timeout)
                .map(storedResponseResult -> populateStoredResponse(storedResponseResult, storedResponse))
                .compose(impsRequiredRequest -> extractBidderRequests(context, impsRequiredRequest, requestExt,
                        aliases, isGdprEnforced))
                .map(bidderRequests ->
                        updateRequestMetric(bidderRequests, uidsCookie, aliases, publisherId,
                                requestTypeMetric))
                .compose(bidderRequests -> CompositeFuture.join(bidderRequests.stream()
                        .map(bidderRequest -> requestBids(bidderRequest,
                                auctionTimeout(timeout, cacheInfo.isDoCaching()), debugEnabled, aliases,
                                bidAdjustments(requestExt), currencyRates(targeting)))
                        .collect(Collectors.toList())))
                // send all the requests to the bidders and gathers results
                .map(CompositeFuture::<BidderResponse>list)
                // produce response from bidder results
                .map(bidderResponses -> updateMetricsFromResponses(bidderResponses, publisherId))
                .map(bidderResponses ->
                        storedResponseProcessor.mergeWithBidderResponses(bidderResponses, storedResponse, imps))
                .compose(bidderResponses ->
                        bidResponseCreator.create(bidderResponses, bidRequest, targeting, cacheInfo, account, timeout,
                                debugEnabled))
                .compose(bidResponse ->
                        bidResponsePostProcessor.postProcess(routingContext, uidsCookie, bidRequest, bidResponse,
                                account));
    }

    /**
     * Populates storedResponse parameter with stored {@link List<SeatBid>} and returns {@link List<Imp>} for which
     * request to bidders should be performed.
     */
    private List<Imp> populateStoredResponse(StoredResponseResult storedResponseResult, List<SeatBid> storedResponse) {
        storedResponse.addAll(storedResponseResult.getStoredResponse());
        return storedResponseResult.getRequiredRequestImps();
    }

    /**
     * Extracts {@link ExtBidRequest} from {@link BidRequest}.
     */
    private ExtBidRequest requestExt(BidRequest bidRequest) {
        try {
            return bidRequest.getExt() != null
                    ? mapper.mapper().treeToValue(bidRequest.getExt(), ExtBidRequest.class) : null;
        } catch (JsonProcessingException e) {
            throw new PreBidException(String.format("Error decoding bidRequest.ext: %s", e.getMessage()), e);
        }
    }

    /**
     * Extracts aliases from {@link ExtBidRequest}.
     */
    private static Map<String, String> aliases(ExtBidRequest requestExt) {
        final ExtRequestPrebid prebid = requestExt != null ? requestExt.getPrebid() : null;
        final Map<String, String> aliases = prebid != null ? prebid.getAliases() : null;
        return aliases != null ? aliases : Collections.emptyMap();
    }

    /**
     * Determines debug flag from {@link BidRequest} or {@link ExtBidRequest}.
     */
    private static boolean isDebugEnabled(BidRequest bidRequest, ExtBidRequest extBidRequest) {
        if (Objects.equals(bidRequest.getTest(), 1)) {
            return true;
        }
        final ExtRequestPrebid extRequestPrebid = extBidRequest != null ? extBidRequest.getPrebid() : null;
        return extRequestPrebid != null && Objects.equals(extRequestPrebid.getDebug(), 1);
    }

    /**
     * Extracts bidAdjustments from {@link ExtBidRequest}.
     */
    private static Map<String, BigDecimal> bidAdjustments(ExtBidRequest requestExt) {
        final ExtRequestPrebid prebid = requestExt != null ? requestExt.getPrebid() : null;
        final Map<String, BigDecimal> bidAdjustmentFactors = prebid != null ? prebid.getBidadjustmentfactors() : null;
        return bidAdjustmentFactors != null ? bidAdjustmentFactors : Collections.emptyMap();
    }

    /**
     * Extracts currency rates from {@link ExtRequestTargeting}.
     */
    private static Map<String, Map<String, BigDecimal>> currencyRates(ExtRequestTargeting targeting) {
        return targeting != null && targeting.getCurrency() != null ? targeting.getCurrency().getRates() : null;
    }

    /**
     * Takes an OpenRTB request and returns the OpenRTB requests sanitized for each bidder.
     * <p>
     * This will copy the {@link BidRequest} into a list of requests, where the bidRequest.imp[].ext field
     * will only consist of the "prebid" field and the field for the appropriate bidder parameters. We will drop all
     * extended fields beyond this context, so this will not be compatible with any other uses of the extension area
     * i.e. the bidders will not see any other extension fields. If Imp extension name is alias, which is also defined
     * in bidRequest.ext.prebid.aliases and valid, separate {@link BidRequest} will be created for this alias and sent
     * to appropriate bidder.
     * For example suppose {@link BidRequest} has two {@link Imp}s. First one with imp.ext[].rubicon and
     * imp.ext[].rubiconAlias and second with imp.ext[].appnexus and imp.ext[].rubicon. Three {@link BidRequest}s will
     * be created:
     * 1. {@link BidRequest} with one {@link Imp}, where bidder extension points to rubiconAlias extension and will be
     * sent to Rubicon bidder.
     * 2. {@link BidRequest} with two {@link Imp}s, where bidder extension points to appropriate rubicon extension from
     * original {@link BidRequest} and will be sent to Rubicon bidder.
     * 3. {@link BidRequest} with one {@link Imp}, where bidder extension points to appnexus extension and will be sent
     * to Appnexus bidder.
     * <p>
     * Each of the created {@link BidRequest}s will have bidrequest.user.buyerid field populated with the value from
     * bidrequest.user.ext.prebid.buyerids or {@link UidsCookie} corresponding to bidder's family name unless buyerid
     * is already in the original OpenRTB request (in this case it will not be overridden).
     * In case if bidrequest.user.ext.prebid.buyerids contains values after extracting those values it will be cleared
     * in order to avoid leaking of buyerids across bidders.
     * <p>
     * NOTE: the return list will only contain entries for bidders that both have the extension field in at least one
     * {@link Imp}, and are known to {@link BidderCatalog} or aliases from bidRequest.ext.prebid.aliases.
     */
    private Future<List<BidderRequest>> extractBidderRequests(AuctionContext context, List<Imp> requestedImps,
                                                              ExtBidRequest requestExt, Map<String, String> aliases,
                                                              Boolean isGdprEnforced) {
        // sanity check: discard imps without extension
        final List<Imp> imps = requestedImps.stream()
                .filter(imp -> imp.getExt() != null)
                .collect(Collectors.toList());

        // identify valid bidders and aliases out of imps
        final List<String> bidders = imps.stream()
                .flatMap(imp -> asStream(imp.getExt().fieldNames())
                        .filter(bidder -> !Objects.equals(bidder, PREBID_EXT) && !Objects.equals(bidder, CONTEXT_EXT))
                        .filter(bidder -> isValidBidder(bidder, aliases)))
                .distinct()
                .collect(Collectors.toList());

        return makeBidderRequests(bidders, context, aliases, requestExt, imps, isGdprEnforced);
    }

    private static <T> Stream<T> asStream(Iterator<T> iterator) {
        final Iterable<T> iterable = () -> iterator;
        return StreamSupport.stream(iterable.spliterator(), false);
    }

    /**
     * Checks if bidder name is valid in case when bidder can also be alias name.
     */
    private boolean isValidBidder(String bidder, Map<String, String> aliases) {
        return bidderCatalog.isValidName(bidder) || aliases.containsKey(bidder);
    }

    /**
     * Splits the input request into requests which are sanitized for each bidder. Intended behavior is:
     * <p>
     * - bidrequest.imp[].ext will only contain the "prebid" field and a "bidder" field which has the params for
     * the intended Bidder.
     * <p>
     * - bidrequest.user.buyeruid will be set to that Bidder's ID.
     * <p>
     * - bidrequest.ext.prebid.data.bidders will be removed.
     * <p>
     * - bidrequest.ext.prebid.bidders will be staying in corresponding bidder only.
     * <p>
     * - bidrequest.user.ext.data, bidrequest.app.ext.data and bidrequest.site.ext.data will be removed for bidders
     * that don't have first party data allowed.
     */
    private Future<List<BidderRequest>> makeBidderRequests(
            List<String> bidders, AuctionContext context, Map<String, String> aliases,
            ExtBidRequest requestExt, List<Imp> imps, Boolean isGdprEnforced) {

        final BidRequest bidRequest = context.getBidRequest();
        final ExtUser extUser = extUser(bidRequest.getUser());
        final Map<String, String> uidsBody = uidsFromBody(extUser);

        final List<String> firstPartyDataBidders = firstPartyDataBidders(requestExt);

        final Map<String, User> bidderToUser = new HashMap<>();
        for (String bidder : bidders) {
            bidderToUser.put(bidder, prepareUser(bidRequest.getUser(), extUser, bidder, aliases, uidsBody,
                    context.getUidsCookie(), firstPartyDataBidders.contains(bidder)));
        }

        return privacyEnforcementService
                .mask(bidderToUser, extUser, bidders, aliases, bidRequest, isGdprEnforced, context.getTimeout())
                .map(bidderToPrivacyEnforcementResult -> getBidderRequests(bidderToPrivacyEnforcementResult,
                        bidRequest, requestExt, imps, firstPartyDataBidders));
    }

    /**
     * Extracts {@link ExtUser} from request.user.ext or returns null if not presents.
     */
    private ExtUser extUser(User user) {
        final ObjectNode userExt = user != null ? user.getExt() : null;
        if (userExt != null) {
            try {
                return mapper.mapper().treeToValue(userExt, ExtUser.class);
            } catch (JsonProcessingException e) {
                throw new PreBidException(String.format("Error decoding bidRequest.user.ext: %s", e.getMessage()), e);
            }
        }
        return null;
    }

    /**
     * Returns UIDs from request.user.ext or empty map if not defined.
     */
    private static Map<String, String> uidsFromBody(ExtUser extUser) {
        return extUser != null && extUser.getPrebid() != null
                // as long as ext.prebid exists we are guaranteed that user.ext.prebid.buyeruids also exists
                ? extUser.getPrebid().getBuyeruids()
                : Collections.emptyMap();
    }

    /**
     * Extracts a list of bidders for which first party data is allowed from {@link ExtRequestPrebidData} model.
     */
    private static List<String> firstPartyDataBidders(ExtBidRequest requestExt) {
        final ExtRequestPrebid prebid = requestExt == null ? null : requestExt.getPrebid();
        final ExtRequestPrebidData data = prebid == null ? null : prebid.getData();
        final List<String> bidders = data == null ? null : data.getBidders();
        return ObjectUtils.defaultIfNull(bidders, Collections.emptyList());
    }

    /**
     * Returns original {@link User} if user.buyeruid already contains uid value for bidder.
     * Otherwise, returns new {@link User} containing updated {@link ExtUser} and user.buyeruid.
     */
    private User prepareUser(User user, ExtUser extUser, String bidder, Map<String, String> aliases,
                             Map<String, String> uidsBody, UidsCookie uidsCookie, boolean useFirstPartyData) {
        final ObjectNode updatedExt = updateUserExt(extUser, useFirstPartyData);
        final String updatedBuyerUid = updateUserBuyerUid(user, bidder, aliases, uidsBody, uidsCookie);

        if (updatedBuyerUid != null || updatedExt != null) {
            final User.UserBuilder userBuilder = user == null ? User.builder() : user.toBuilder();
            if (updatedExt != null) {
                userBuilder.ext(updatedExt);
            }

            if (updatedBuyerUid != null) {
                userBuilder.buyeruid(updatedBuyerUid);
            }
            return userBuilder.build();
        }
        return user;
    }

    /**
     * Returns json encoded {@link ObjectNode} of {@link ExtUser} with changes applied:
     * <p>
     * - Removes request.user.ext.prebid.buyeruids to avoid leaking of buyeruids across bidders.
     * <p>
     * - Removes request.user.ext.data if bidder doesn't allow first party data to be passed.
     * <p>
     * Returns null if {@link ExtUser} doesn't need to be updated.
     */
    private ObjectNode updateUserExt(ExtUser extUser, boolean useFirstPartyData) {
        if (extUser != null) {
            final boolean removePrebid = extUser.getPrebid() != null;
            final boolean removeFirstPartyData = !useFirstPartyData && extUser.getData() != null;

            if (removePrebid || removeFirstPartyData) {
                final ExtUser.ExtUserBuilder builder = extUser.toBuilder();

                if (removePrebid) {
                    builder.prebid(null);
                }
                if (removeFirstPartyData) {
                    builder.data(null);
                }

                return mapper.mapper().valueToTree(builder.build());
            }
        }
        return null;
    }

    /**
     * Returns updated buyerUid or null if it doesn't need to be updated.
     */
    private String updateUserBuyerUid(User user, String bidder, Map<String, String> aliases,
                                      Map<String, String> uidsBody, UidsCookie uidsCookie) {
        final String buyerUidFromBodyOrCookie = extractUid(uidsBody, uidsCookie, resolveBidder(bidder, aliases));
        final String buyerUidFromUser = user != null ? user.getBuyeruid() : null;

        return StringUtils.isBlank(buyerUidFromUser) && StringUtils.isNotBlank(buyerUidFromBodyOrCookie)
                ? buyerUidFromBodyOrCookie
                : null;
    }

    /**
     * Returns the name associated with bidder if bidder is an alias.
     * If it's not an alias, the bidder is returned.
     */
    private static String resolveBidder(String bidder, Map<String, String> aliases) {
        return aliases.getOrDefault(bidder, bidder);
    }

    /**
     * Extracts UID from uids from body or {@link UidsCookie}.
     */
    private String extractUid(Map<String, String> uidsBody, UidsCookie uidsCookie, String bidder) {
        final String uid = uidsBody.get(bidder);
        return StringUtils.isNotBlank(uid) ? uid : uidsCookie.uidFrom(resolveCookieFamilyName(bidder));
    }

    /**
     * Extract cookie family name from bidder's {@link Usersyncer} if it is enabled. If not - return null.
     */
    private String resolveCookieFamilyName(String bidder) {
        return bidderCatalog.isActive(bidder) ? bidderCatalog.usersyncerByName(bidder).getCookieFamilyName() : null;
    }

    /**
     * Returns Shuffled List of {@link BidderRequest}
     */
    private List<BidderRequest> getBidderRequests(
            Map<String, PrivacyEnforcementResult> bidderToPrivacyEnforcementResult, BidRequest bidRequest,
            ExtBidRequest requestExt, List<Imp> imps, List<String> firstPartyDataBidders) {

        final Map<String, JsonNode> bidderToPrebidBidders = bidderToPrebidBidders(requestExt);
        final Map<String, ObjectNode> bidderToPrebidSchains = bidderToPrebidSchains(requestExt);
        final List<BidderRequest> bidderRequests = bidderToPrivacyEnforcementResult.entrySet().stream()
                // for each bidder create a new request that is a copy of original request except buyerid, imp
                // extensions, ext.prebid.data.bidders and ext.prebid.bidders.
                // Also, check whether to pass user.ext.data, app.ext.data and site.ext.data or not.
                .map(entry -> createBidderRequest(entry.getKey(), bidRequest, requestExt, imps, entry.getValue(),
                        firstPartyDataBidders, bidderToPrebidBidders, bidderToPrebidSchains))
                .collect(Collectors.toList());
        Collections.shuffle(bidderRequests);
        return bidderRequests;
    }

    /**
     * Extracts a map of bidders to their arguments from {@link ObjectNode} prebid.bidders.
     */
    private static Map<String, JsonNode> bidderToPrebidBidders(ExtBidRequest requestExt) {
        final ExtRequestPrebid prebid = requestExt == null ? null : requestExt.getPrebid();
        final ObjectNode bidders = prebid == null ? null : prebid.getBidders();

        if (bidders == null || bidders.isNull()) {
            return Collections.emptyMap();
        }

        final Map<String, JsonNode> bidderToPrebidParameters = new HashMap<>();
        final Iterator<Map.Entry<String, JsonNode>> biddersToParams = bidders.fields();
        while (biddersToParams.hasNext()) {
            final Map.Entry<String, JsonNode> bidderToParam = biddersToParams.next();
            bidderToPrebidParameters.put(bidderToParam.getKey(), bidderToParam.getValue());
        }
        return bidderToPrebidParameters;
    }

    /**
     * Extracts a map of bidders to their arguments from {@link ObjectNode} prebid.schains.
     */
    private static Map<String, ObjectNode> bidderToPrebidSchains(ExtBidRequest requestExt) {
        final ExtRequestPrebid prebid = requestExt == null ? null : requestExt.getPrebid();
        final List<ExtRequestPrebidSchain> schains = prebid == null ? null : prebid.getSchains();

        if (CollectionUtils.isEmpty(schains)) {
            return Collections.emptyMap();
        }

        final Map<String, ObjectNode> bidderToPrebidSchains = new HashMap<>();
        for (ExtRequestPrebidSchain schain : schains) {
            final List<String> schainBidders = schain.getBidders();
            if (CollectionUtils.isNotEmpty(schainBidders)) {
                schainBidders.forEach(bidder -> bidderToPrebidSchains.put(bidder, schain.getSchain()));
            }
        }
        return bidderToPrebidSchains;
    }

    /**
     * Returns created {@link BidderRequest}
     */
<<<<<<< HEAD
    private BidderRequest createBidderRequest(String bidder, BidRequest bidRequest, ExtBidRequest requestExt,
                                              List<Imp> imps, PrivacyEnforcementResult privacyEnforcementResult,
                                              List<String> firstPartyDataBidders,
                                              Map<String, JsonNode> bidderToPrebidBidders) {
=======
    private static BidderRequest createBidderRequest(String bidder, BidRequest bidRequest, ExtBidRequest requestExt,
                                                     List<Imp> imps, PrivacyEnforcementResult privacyEnforcementResult,
                                                     List<String> firstPartyDataBidders,
                                                     Map<String, JsonNode> bidderToPrebidBidders,
                                                     Map<String, ObjectNode> bidderToPrebidSchains) {
>>>>>>> 3a73d00f
        final App app = bidRequest.getApp();
        final ExtApp extApp = extApp(app);
        final Site site = bidRequest.getSite();
        final ExtSite extSite = extSite(site);

        return BidderRequest.of(bidder, bidRequest.toBuilder()
                .user(privacyEnforcementResult.getUser())
                .device(privacyEnforcementResult.getDevice())
                .imp(prepareImps(bidder, imps, firstPartyDataBidders.contains(bidder)))
                .app(prepareApp(app, extApp, firstPartyDataBidders.contains(bidder)))
                .site(prepareSite(site, extSite, firstPartyDataBidders.contains(bidder)))
                .source(prepareSource(bidder, bidderToPrebidSchains, bidRequest.getSource()))
                .ext(prepareExt(bidder, firstPartyDataBidders, bidderToPrebidBidders, requestExt, bidRequest.getExt()))
                .build());
    }

    /**
     * Extracts {@link ExtApp} from {@link App}.
     */
    private ExtApp extApp(App app) {
        final ObjectNode appExt = app == null ? null : app.getExt();
        if (appExt != null) {
            try {
                return mapper.mapper().treeToValue(appExt, ExtApp.class);
            } catch (JsonProcessingException e) {
                throw new PreBidException(String.format("Error decoding bidRequest.app.ext: %s", e.getMessage()), e);
            }
        }
        return null;
    }

    /**
     * Extracts {@link ExtSite} from {@link Site}.
     */
    private ExtSite extSite(Site site) {
        final ObjectNode siteExt = site == null ? null : site.getExt();
        if (siteExt != null) {
            try {
                return mapper.mapper().treeToValue(siteExt, ExtSite.class);
            } catch (JsonProcessingException e) {
                throw new PreBidException(String.format("Error decoding bidRequest.site.ext: %s", e.getMessage()), e);
            }
        }
        return null;
    }

    /**
     * For each given imp creates a new imp with extension crafted to contain only "prebid", "context" and
     * bidder-specific extension.
     */
    private List<Imp> prepareImps(String bidder, List<Imp> imps, boolean useFirstPartyData) {
        return imps.stream()
                .filter(imp -> imp.getExt().hasNonNull(bidder))
                .map(imp -> imp.toBuilder()
                        .ext(prepareImpExt(bidder, imp.getExt(), useFirstPartyData))
                        .build())
                .collect(Collectors.toList());
    }

    /**
     * Creates a new imp extension for particular bidder having:
     * <ul>
     * <li>"prebid" field populated with an imp.ext.prebid field value, may be null</li>
     * <li>"context" field populated with an imp.ext.context field value, may be null</li>
     * <li>"bidder" field populated with an imp.ext.{bidder} field value, not null</li>
     * </ul>
     */
    private ObjectNode prepareImpExt(String bidder, ObjectNode impExt, boolean useFirstPartyData) {
        final ObjectNode result = mapper.mapper().valueToTree(ExtPrebid.of(impExt.get(PREBID_EXT), impExt.get(bidder)));

        if (useFirstPartyData) {
            result.set(CONTEXT_EXT, impExt.get(CONTEXT_EXT));
        }

        return result;
    }

    /**
     * Checks whether to pass the app.ext.data depending on request having a first party data
     * allowed for given bidder or not.
     */
    private App prepareApp(App app, ExtApp extApp, boolean useFirstPartyData) {
        final ObjectNode extSiteDataNode = extApp == null ? null : extApp.getData();

        return app != null && extSiteDataNode != null && !useFirstPartyData
                ? app.toBuilder().ext(mapper.mapper().valueToTree(ExtApp.of(extApp.getPrebid(), null))).build()
                : app;
    }

    /**
     * Checks whether to pass the site.ext.data depending on request having a first party data
     * allowed for given bidder or not.
     */
    private Site prepareSite(Site site, ExtSite extSite, boolean useFirstPartyData) {
        final ObjectNode extSiteDataNode = extSite == null ? null : extSite.getData();

        return site != null && extSiteDataNode != null && !useFirstPartyData
                ? site.toBuilder().ext(mapper.mapper().valueToTree(ExtSite.of(extSite.getAmp(), null))).build()
                : site;
    }

    /**
     * Make Source with corresponding request.ext.prebid.schains
     */
    private static Source prepareSource(String bidder, Map<String, ObjectNode> bidderToSchain, Source receivedSource) {
        final ObjectNode defaultSchain = bidderToSchain.get(GENERIC_SCHAIN_KEY);
        final ObjectNode bidderSchain = bidderToSchain.getOrDefault(bidder, defaultSchain);

        if (bidderSchain == null || bidderSchain.isNull()) {
            return receivedSource;
        }

        final ObjectNode jsonExtSource = Json.mapper.valueToTree(ExtSource.of(bidderSchain));

        if (receivedSource == null) {
            return Source.builder().ext(jsonExtSource).build();
        } else {
            return receivedSource.toBuilder().ext(jsonExtSource).build();
        }
    }

    /**
     * Removes all bidders except the given bidder from bidrequest.ext.prebid.data.bidders and
     * bidrequest.ext.prebid.bidders to hide list of allowed bidders from initial request.
     * Also mask bidrequest.ext.prebid.schains.
     */
<<<<<<< HEAD
    private ObjectNode prepareExt(String bidder, List<String> firstPartyDataBidders,
                                  Map<String, JsonNode> bidderToPrebidBidders, ExtBidRequest requestExt,
                                  ObjectNode requestExtNode) {
        if (firstPartyDataBidders.isEmpty() && bidderToPrebidBidders.isEmpty()) {
=======
    private static ObjectNode prepareExt(String bidder, List<String> firstPartyDataBidders,
                                         Map<String, JsonNode> bidderToPrebidBidders, ExtBidRequest requestExt,
                                         ObjectNode requestExtNode) {
        final ExtRequestPrebid extPrebid = requestExt != null ? requestExt.getPrebid() : null;
        final List<ExtRequestPrebidSchain> extPrebidSchains = extPrebid != null ? extPrebid.getSchains() : null;
        final boolean suppressSchains = extPrebidSchains != null;

        if (firstPartyDataBidders.isEmpty() && bidderToPrebidBidders.isEmpty() && !suppressSchains) {
>>>>>>> 3a73d00f
            return requestExtNode;
        }

        final ExtRequestPrebidData prebidData = firstPartyDataBidders.contains(bidder)
                ? ExtRequestPrebidData.of(Collections.singletonList(bidder))
                : null;

        final JsonNode prebidParameters = bidderToPrebidBidders.get(bidder);
        final ObjectNode bidders = prebidParameters != null
                ? mapper.mapper().valueToTree(ExtPrebidBidders.of(prebidParameters))
                : null;

<<<<<<< HEAD
        return mapper.mapper().valueToTree(ExtBidRequest.of(requestExt.getPrebid().toBuilder()
=======
        final ExtRequestPrebid.ExtRequestPrebidBuilder extPrebidBuilder = extPrebid != null
                ? extPrebid.toBuilder()
                : ExtRequestPrebid.builder();

        return Json.mapper.valueToTree(ExtBidRequest.of(extPrebidBuilder
>>>>>>> 3a73d00f
                .data(prebidData)
                .bidders(bidders)
                .schains(null)
                .build()));
    }

    /**
     * Updates 'account.*.request', 'request' and 'no_cookie_requests' metrics for each {@link BidderRequest}.
     */
    private List<BidderRequest> updateRequestMetric(List<BidderRequest> bidderRequests, UidsCookie uidsCookie,
                                                    Map<String, String> aliases, String publisherId,
                                                    MetricName requestTypeMetric) {
        metrics.updateAccountRequestMetrics(publisherId, requestTypeMetric);

        for (BidderRequest bidderRequest : bidderRequests) {
            final String bidder = resolveBidder(bidderRequest.getBidder(), aliases);
            final boolean isApp = bidderRequest.getBidRequest().getApp() != null;
            final boolean noBuyerId = !bidderCatalog.isActive(bidder) || StringUtils.isBlank(
                    uidsCookie.uidFrom(bidderCatalog.usersyncerByName(bidder).getCookieFamilyName()));

            metrics.updateAdapterRequestTypeAndNoCookieMetrics(bidder, requestTypeMetric, !isApp && noBuyerId);
        }
        return bidderRequests;
    }

    /**
     * Extracts {@link ExtRequestTargeting} from {@link ExtBidRequest} model.
     */
    private static ExtRequestTargeting targeting(ExtBidRequest requestExt) {
        final ExtRequestPrebid prebid = requestExt != null ? requestExt.getPrebid() : null;
        return prebid != null ? prebid.getTargeting() : null;
    }

    /**
     * Creates {@link BidRequestCacheInfo} based on {@link ExtBidRequest} model.
     */
    private BidRequestCacheInfo bidRequestCacheInfo(ExtRequestTargeting targeting, ExtBidRequest requestExt) {
        final ExtRequestPrebid prebid = requestExt != null ? requestExt.getPrebid() : null;
        final ExtRequestPrebidCache cache = prebid != null ? prebid.getCache() : null;

        if (targeting != null && cache != null) {
            final boolean shouldCacheBids = cache.getBids() != null;
            final boolean shouldCacheVideoBids = cache.getVastxml() != null;
            final boolean shouldCacheWinningBidsOnly = targeting.getIncludebidderkeys()
                    ? false // ext.prebid.targeting.includebidderkeys takes precedence
                    : ObjectUtils.defaultIfNull(cache.getWinningonly(), false);

            if (shouldCacheBids || shouldCacheVideoBids || shouldCacheWinningBidsOnly) {
                final Integer cacheBidsTtl = shouldCacheBids ? cache.getBids().getTtlseconds() : null;
                final Integer cacheVideoBidsTtl = shouldCacheVideoBids ? cache.getVastxml().getTtlseconds() : null;

                final boolean returnCreativeBid = shouldCacheBids
                        ? ObjectUtils.defaultIfNull(cache.getBids().getReturnCreative(), true)
                        : false;
                final boolean returnCreativeVideoBid = shouldCacheVideoBids
                        ? ObjectUtils.defaultIfNull(cache.getVastxml().getReturnCreative(), true)
                        : false;

                return BidRequestCacheInfo.builder()
                        .doCaching(true)
                        .shouldCacheBids(shouldCacheBids)
                        .cacheBidsTtl(cacheBidsTtl)
                        .shouldCacheVideoBids(shouldCacheVideoBids)
                        .cacheVideoBidsTtl(cacheVideoBidsTtl)
                        .returnCreativeBids(returnCreativeBid)
                        .returnCreativeVideoBids(returnCreativeVideoBid)
                        .shouldCacheWinningBidsOnly(shouldCacheWinningBidsOnly)
                        .build();
            }
        }

        return BidRequestCacheInfo.noCache();
    }

    /**
     * Passes the request to a corresponding bidder and wraps response in {@link BidderResponse} which also holds
     * recorded response time.
     */
    private Future<BidderResponse> requestBids(BidderRequest bidderRequest, Timeout timeout,
                                               boolean debugEnabled, Map<String, String> aliases,
                                               Map<String, BigDecimal> bidAdjustments,
                                               Map<String, Map<String, BigDecimal>> currencyConversionRates) {
        final String bidderName = bidderRequest.getBidder();
        final BigDecimal bidPriceAdjustmentFactor = bidAdjustments.get(bidderName);
        final List<String> cur = bidderRequest.getBidRequest().getCur();
        final String adServerCurrency = cur.get(0);
        final Bidder<?> bidder = bidderCatalog.bidderByName(resolveBidder(bidderName, aliases));
        final long startTime = clock.millis();

        return httpBidderRequester.requestBids(bidder, bidderRequest.getBidRequest(), timeout, debugEnabled)
                .map(bidderSeatBid -> validBidderSeatBid(bidderSeatBid, cur))
                .map(seat -> applyBidPriceChanges(seat, currencyConversionRates, adServerCurrency,
                        bidPriceAdjustmentFactor))
                .map(result -> BidderResponse.of(bidderName, result, responseTime(startTime)));
    }

    /**
     * Validates bid response from exchange.
     * <p>
     * Removes invalid bids from response and adds corresponding error to {@link BidderSeatBid}.
     * <p>
     * Returns input argument as the result if no errors found or create new {@link BidderSeatBid} otherwise.
     */
    private BidderSeatBid validBidderSeatBid(BidderSeatBid bidderSeatBid, List<String> requestCurrencies) {
        final List<BidderBid> bids = bidderSeatBid.getBids();

        final List<BidderBid> validBids = new ArrayList<>(bids.size());
        final List<BidderError> errors = new ArrayList<>(bidderSeatBid.getErrors());

        if (requestCurrencies.size() > 1) {
            errors.add(BidderError.badInput(
                    String.format("Cur parameter contains more than one currency. %s will be used",
                            requestCurrencies.get(0))));
        }

        for (BidderBid bid : bids) {
            final ValidationResult validationResult = responseBidValidator.validate(bid.getBid());
            if (validationResult.hasErrors()) {
                for (String error : validationResult.getErrors()) {
                    errors.add(BidderError.generic(error));
                }
            } else {
                validBids.add(bid);
            }
        }

        return errors.isEmpty() ? bidderSeatBid : BidderSeatBid.of(validBids, bidderSeatBid.getHttpCalls(), errors);
    }

    /**
     * Performs changes on {@link Bid}s price depends on different between adServerCurrency and bidCurrency,
     * and adjustment factor. Will drop bid if currency conversion is needed but not possible.
     * <p>
     * This method should always be invoked after {@link ExchangeService#validBidderSeatBid(BidderSeatBid, List)}
     * to make sure {@link Bid#getPrice()} is not empty.
     */
    private BidderSeatBid applyBidPriceChanges(BidderSeatBid bidderSeatBid,
                                               Map<String, Map<String, BigDecimal>> requestCurrencyRates,
                                               String adServerCurrency, BigDecimal priceAdjustmentFactor) {
        final List<BidderBid> bidderBids = bidderSeatBid.getBids();
        if (bidderBids.isEmpty()) {
            return bidderSeatBid;
        }

        final List<BidderBid> updatedBidderBids = new ArrayList<>(bidderBids.size());
        final List<BidderError> errors = new ArrayList<>(bidderSeatBid.getErrors());

        for (final BidderBid bidderBid : bidderBids) {
            final Bid bid = bidderBid.getBid();
            final String bidCurrency = bidderBid.getBidCurrency();
            final BigDecimal price = bid.getPrice();
            try {
                final BigDecimal finalPrice =
                        currencyService.convertCurrency(price, requestCurrencyRates, adServerCurrency, bidCurrency);

                final BigDecimal adjustedPrice = priceAdjustmentFactor != null
                        && priceAdjustmentFactor.compareTo(BigDecimal.ONE) != 0
                        ? finalPrice.multiply(priceAdjustmentFactor)
                        : finalPrice;

                if (adjustedPrice.compareTo(price) != 0) {
                    bid.setPrice(adjustedPrice);
                }
                updatedBidderBids.add(bidderBid);
            } catch (PreBidException ex) {
                errors.add(BidderError.generic(
                        String.format("Unable to covert bid currency %s to desired ad server currency %s. %s",
                                bidCurrency, adServerCurrency, ex.getMessage())));
            }
        }

        return BidderSeatBid.of(updatedBidderBids, bidderSeatBid.getHttpCalls(), errors);
    }

    private int responseTime(long startTime) {
        return Math.toIntExact(clock.millis() - startTime);
    }

    /**
     * If we need to cache bids, then it will take some time to call prebid cache.
     * We should reduce the amount of time the bidders have, to compensate.
     */
    private Timeout auctionTimeout(Timeout timeout, boolean shouldCacheBids) {
        // A static timeout here is not ideal. This is a hack because we have some aggressive timelines for OpenRTB
        // support.
        // In reality, the cache response time will probably fluctuate with the traffic over time. Someday, this
        // should be replaced by code which tracks the response time of recent cache calls and adjusts the time
        // dynamically.
        return shouldCacheBids ? timeout.minus(expectedCacheTime) : timeout;
    }

    /**
     * Updates 'request_time', 'responseTime', 'timeout_request', 'error_requests', 'no_bid_requests',
     * 'prices' metrics for each {@link BidderResponse}.
     * <p>
     * This method should always be invoked after {@link ExchangeService#validBidderSeatBid(BidderSeatBid, List)}
     * to make sure {@link Bid#getPrice()} is not empty.
     */
    private List<BidderResponse> updateMetricsFromResponses(List<BidderResponse> bidderResponses, String publisherId) {
        for (final BidderResponse bidderResponse : bidderResponses) {
            final String bidder = bidderResponse.getBidder();

            metrics.updateAdapterResponseTime(bidder, publisherId, bidderResponse.getResponseTime());

            final List<BidderBid> bidderBids = bidderResponse.getSeatBid().getBids();
            if (CollectionUtils.isEmpty(bidderBids)) {
                metrics.updateAdapterRequestNobidMetrics(bidder, publisherId);
            } else {
                metrics.updateAdapterRequestGotbidsMetrics(bidder, publisherId);

                for (final BidderBid bidderBid : bidderBids) {
                    final Bid bid = bidderBid.getBid();

                    final long cpm = bid.getPrice().multiply(THOUSAND).longValue();
                    metrics.updateAdapterBidMetrics(bidder, publisherId, cpm, bid.getAdm() != null,
                            bidderBid.getType().toString());
                }
            }

            final List<BidderError> errors = bidderResponse.getSeatBid().getErrors();
            if (CollectionUtils.isNotEmpty(errors)) {
                errors.stream()
                        .map(BidderError::getType)
                        .distinct()
                        .map(ExchangeService::bidderErrorTypeToMetric)
                        .forEach(errorMetric -> metrics.updateAdapterRequestErrorMetric(bidder, errorMetric));
            }
        }

        return bidderResponses;
    }

    /**
     * Resolves {@link MetricName} by {@link BidderError.Type} value.
     */
    private static MetricName bidderErrorTypeToMetric(BidderError.Type errorType) {
        final MetricName errorMetric;
        switch (errorType) {
            case bad_input:
                errorMetric = MetricName.badinput;
                break;
            case bad_server_response:
                errorMetric = MetricName.badserverresponse;
                break;
            case failed_to_request_bids:
                errorMetric = MetricName.failedtorequestbids;
                break;
            case timeout:
                errorMetric = MetricName.timeout;
                break;
            case generic:
            default:
                errorMetric = MetricName.unknown_error;
        }
        return errorMetric;
    }
}<|MERGE_RESOLUTION|>--- conflicted
+++ resolved
@@ -516,18 +516,11 @@
     /**
      * Returns created {@link BidderRequest}
      */
-<<<<<<< HEAD
     private BidderRequest createBidderRequest(String bidder, BidRequest bidRequest, ExtBidRequest requestExt,
                                               List<Imp> imps, PrivacyEnforcementResult privacyEnforcementResult,
                                               List<String> firstPartyDataBidders,
-                                              Map<String, JsonNode> bidderToPrebidBidders) {
-=======
-    private static BidderRequest createBidderRequest(String bidder, BidRequest bidRequest, ExtBidRequest requestExt,
-                                                     List<Imp> imps, PrivacyEnforcementResult privacyEnforcementResult,
-                                                     List<String> firstPartyDataBidders,
-                                                     Map<String, JsonNode> bidderToPrebidBidders,
-                                                     Map<String, ObjectNode> bidderToPrebidSchains) {
->>>>>>> 3a73d00f
+                                              Map<String, JsonNode> bidderToPrebidBidders,
+                                              Map<String, ObjectNode> bidderToPrebidSchains) {
         final App app = bidRequest.getApp();
         final ExtApp extApp = extApp(app);
         final Site site = bidRequest.getSite();
@@ -632,7 +625,7 @@
     /**
      * Make Source with corresponding request.ext.prebid.schains
      */
-    private static Source prepareSource(String bidder, Map<String, ObjectNode> bidderToSchain, Source receivedSource) {
+    private Source prepareSource(String bidder, Map<String, ObjectNode> bidderToSchain, Source receivedSource) {
         final ObjectNode defaultSchain = bidderToSchain.get(GENERIC_SCHAIN_KEY);
         final ObjectNode bidderSchain = bidderToSchain.getOrDefault(bidder, defaultSchain);
 
@@ -640,7 +633,7 @@
             return receivedSource;
         }
 
-        final ObjectNode jsonExtSource = Json.mapper.valueToTree(ExtSource.of(bidderSchain));
+        final ObjectNode jsonExtSource = mapper.mapper().valueToTree(ExtSource.of(bidderSchain));
 
         if (receivedSource == null) {
             return Source.builder().ext(jsonExtSource).build();
@@ -654,21 +647,14 @@
      * bidrequest.ext.prebid.bidders to hide list of allowed bidders from initial request.
      * Also mask bidrequest.ext.prebid.schains.
      */
-<<<<<<< HEAD
     private ObjectNode prepareExt(String bidder, List<String> firstPartyDataBidders,
                                   Map<String, JsonNode> bidderToPrebidBidders, ExtBidRequest requestExt,
                                   ObjectNode requestExtNode) {
-        if (firstPartyDataBidders.isEmpty() && bidderToPrebidBidders.isEmpty()) {
-=======
-    private static ObjectNode prepareExt(String bidder, List<String> firstPartyDataBidders,
-                                         Map<String, JsonNode> bidderToPrebidBidders, ExtBidRequest requestExt,
-                                         ObjectNode requestExtNode) {
         final ExtRequestPrebid extPrebid = requestExt != null ? requestExt.getPrebid() : null;
         final List<ExtRequestPrebidSchain> extPrebidSchains = extPrebid != null ? extPrebid.getSchains() : null;
         final boolean suppressSchains = extPrebidSchains != null;
 
         if (firstPartyDataBidders.isEmpty() && bidderToPrebidBidders.isEmpty() && !suppressSchains) {
->>>>>>> 3a73d00f
             return requestExtNode;
         }
 
@@ -681,15 +667,11 @@
                 ? mapper.mapper().valueToTree(ExtPrebidBidders.of(prebidParameters))
                 : null;
 
-<<<<<<< HEAD
-        return mapper.mapper().valueToTree(ExtBidRequest.of(requestExt.getPrebid().toBuilder()
-=======
         final ExtRequestPrebid.ExtRequestPrebidBuilder extPrebidBuilder = extPrebid != null
                 ? extPrebid.toBuilder()
                 : ExtRequestPrebid.builder();
 
-        return Json.mapper.valueToTree(ExtBidRequest.of(extPrebidBuilder
->>>>>>> 3a73d00f
+        return mapper.mapper().valueToTree(ExtBidRequest.of(extPrebidBuilder
                 .data(prebidData)
                 .bidders(bidders)
                 .schains(null)
