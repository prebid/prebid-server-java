package org.prebid.server.auction;

import com.fasterxml.jackson.core.JsonProcessingException;
import com.fasterxml.jackson.databind.JsonNode;
import com.fasterxml.jackson.databind.node.DecimalNode;
import com.fasterxml.jackson.databind.node.ObjectNode;
import com.fasterxml.jackson.databind.node.TextNode;
import com.iab.openrtb.request.App;
import com.iab.openrtb.request.BidRequest;
import com.iab.openrtb.request.Content;
import com.iab.openrtb.request.Imp;
import com.iab.openrtb.request.Site;
import com.iab.openrtb.request.Source;
import com.iab.openrtb.request.User;
import com.iab.openrtb.request.Video;
import com.iab.openrtb.response.Bid;
import com.iab.openrtb.response.BidResponse;
import com.iab.openrtb.response.SeatBid;
import io.vertx.core.CompositeFuture;
import io.vertx.core.Future;
import io.vertx.core.logging.Logger;
import io.vertx.core.logging.LoggerFactory;
import org.apache.commons.collections4.CollectionUtils;
import org.apache.commons.lang3.BooleanUtils;
import org.apache.commons.lang3.ObjectUtils;
import org.apache.commons.lang3.StringUtils;
import org.prebid.server.auction.model.AuctionContext;
import org.prebid.server.auction.model.BidRequestCacheInfo;
import org.prebid.server.auction.model.BidderPrivacyResult;
import org.prebid.server.auction.model.BidderRequest;
import org.prebid.server.auction.model.BidderResponse;
import org.prebid.server.auction.model.MultiBidConfig;
import org.prebid.server.auction.model.StoredResponseResult;
import org.prebid.server.bidder.Bidder;
import org.prebid.server.bidder.BidderCatalog;
import org.prebid.server.bidder.HttpBidderRequester;
import org.prebid.server.bidder.Usersyncer;
import org.prebid.server.bidder.model.BidderBid;
import org.prebid.server.bidder.model.BidderError;
import org.prebid.server.bidder.model.BidderSeatBid;
import org.prebid.server.cookie.UidsCookie;
import org.prebid.server.currency.CurrencyConversionService;
import org.prebid.server.exception.PreBidException;
import org.prebid.server.execution.Timeout;
import org.prebid.server.hooks.execution.HookStageExecutor;
import org.prebid.server.hooks.execution.model.ExecutionAction;
import org.prebid.server.hooks.execution.model.ExecutionStatus;
import org.prebid.server.hooks.execution.model.GroupExecutionOutcome;
import org.prebid.server.hooks.execution.model.HookExecutionOutcome;
import org.prebid.server.hooks.execution.model.HookId;
import org.prebid.server.hooks.execution.model.HookStageExecutionResult;
import org.prebid.server.hooks.execution.model.Stage;
import org.prebid.server.hooks.execution.model.StageExecutionOutcome;
import org.prebid.server.hooks.v1.analytics.Activity;
import org.prebid.server.hooks.v1.analytics.AppliedTo;
import org.prebid.server.hooks.v1.analytics.Result;
import org.prebid.server.hooks.v1.analytics.Tags;
import org.prebid.server.hooks.v1.bidder.BidderRequestPayload;
import org.prebid.server.hooks.v1.bidder.BidderResponsePayload;
import org.prebid.server.json.JacksonMapper;
import org.prebid.server.metric.MetricName;
import org.prebid.server.metric.Metrics;
import org.prebid.server.model.CaseInsensitiveMultiMap;
import org.prebid.server.proto.openrtb.ext.ExtPrebidBidders;
import org.prebid.server.proto.openrtb.ext.request.BidAdjustmentMediaType;
import org.prebid.server.proto.openrtb.ext.request.ExtApp;
import org.prebid.server.proto.openrtb.ext.request.ExtBidderConfigOrtb;
import org.prebid.server.proto.openrtb.ext.request.ExtImpPrebid;
import org.prebid.server.proto.openrtb.ext.request.ExtRequest;
import org.prebid.server.proto.openrtb.ext.request.ExtRequestBidadjustmentfactors;
import org.prebid.server.proto.openrtb.ext.request.ExtRequestPrebid;
import org.prebid.server.proto.openrtb.ext.request.ExtRequestPrebidBidderConfig;
import org.prebid.server.proto.openrtb.ext.request.ExtRequestPrebidCache;
import org.prebid.server.proto.openrtb.ext.request.ExtRequestPrebidData;
import org.prebid.server.proto.openrtb.ext.request.ExtRequestPrebidDataEidPermissions;
import org.prebid.server.proto.openrtb.ext.request.ExtRequestPrebidMultiBid;
import org.prebid.server.proto.openrtb.ext.request.ExtRequestPrebidSchain;
import org.prebid.server.proto.openrtb.ext.request.ExtRequestPrebidSchainSchain;
import org.prebid.server.proto.openrtb.ext.request.ExtRequestTargeting;
import org.prebid.server.proto.openrtb.ext.request.ExtSite;
import org.prebid.server.proto.openrtb.ext.request.ExtSource;
import org.prebid.server.proto.openrtb.ext.request.ExtUser;
import org.prebid.server.proto.openrtb.ext.request.ExtUserEid;
import org.prebid.server.proto.openrtb.ext.request.TraceLevel;
import org.prebid.server.proto.openrtb.ext.response.BidType;
import org.prebid.server.proto.openrtb.ext.response.ExtBidResponse;
import org.prebid.server.proto.openrtb.ext.response.ExtBidResponsePrebid;
import org.prebid.server.proto.openrtb.ext.response.ExtModules;
import org.prebid.server.proto.openrtb.ext.response.ExtModulesTrace;
import org.prebid.server.proto.openrtb.ext.response.ExtModulesTraceAnalyticsActivity;
import org.prebid.server.proto.openrtb.ext.response.ExtModulesTraceAnalyticsAppliedTo;
import org.prebid.server.proto.openrtb.ext.response.ExtModulesTraceAnalyticsResult;
import org.prebid.server.proto.openrtb.ext.response.ExtModulesTraceAnalyticsTags;
import org.prebid.server.proto.openrtb.ext.response.ExtModulesTraceGroup;
import org.prebid.server.proto.openrtb.ext.response.ExtModulesTraceInvocationResult;
import org.prebid.server.proto.openrtb.ext.response.ExtModulesTraceStage;
import org.prebid.server.proto.openrtb.ext.response.ExtModulesTraceStageOutcome;
import org.prebid.server.settings.model.Account;
import org.prebid.server.util.StreamUtil;
import org.prebid.server.validation.ResponseBidValidator;
import org.prebid.server.validation.model.ValidationResult;

import java.math.BigDecimal;
import java.time.Clock;
import java.util.ArrayList;
import java.util.Collection;
import java.util.Collections;
import java.util.EnumMap;
import java.util.HashMap;
import java.util.Iterator;
import java.util.List;
import java.util.Map;
import java.util.Objects;
import java.util.function.Function;
import java.util.stream.Collectors;

/**
 * Executes an OpenRTB v2.5 Auction.
 */
public class ExchangeService {

    private static final Logger logger = LoggerFactory.getLogger(ExchangeService.class);

    private static final String PREBID_EXT = "prebid";
    private static final String BIDDER_EXT = "bidder";
    private static final String ORIGINAL_BID_CPM = "origbidcpm";
    private static final String ORIGINAL_BID_CURRENCY = "origbidcur";
    private static final String ALL_BIDDERS_CONFIG = "*";
    private static final Integer DEFAULT_MULTIBID_LIMIT_MIN = 1;
    private static final Integer DEFAULT_MULTIBID_LIMIT_MAX = 9;
    private static final String EID_ALLOWED_FOR_ALL_BIDDERS = "*";

    private static final BigDecimal THOUSAND = BigDecimal.valueOf(1000);

    private final long expectedCacheTime;
    private final BidderCatalog bidderCatalog;
    private final StoredResponseProcessor storedResponseProcessor;
    private final PrivacyEnforcementService privacyEnforcementService;
    private final FpdResolver fpdResolver;
    private final SchainResolver schainResolver;
    private final HttpBidderRequester httpBidderRequester;
    private final ResponseBidValidator responseBidValidator;
    private final CurrencyConversionService currencyService;
    private final BidResponseCreator bidResponseCreator;
    private final BidResponsePostProcessor bidResponsePostProcessor;
    private final HookStageExecutor hookStageExecutor;
    private final Metrics metrics;
    private final Clock clock;
    private final JacksonMapper mapper;

    public ExchangeService(long expectedCacheTime,
                           BidderCatalog bidderCatalog,
                           StoredResponseProcessor storedResponseProcessor,
                           PrivacyEnforcementService privacyEnforcementService,
                           FpdResolver fpdResolver,
                           SchainResolver schainResolver,
                           HttpBidderRequester httpBidderRequester,
                           ResponseBidValidator responseBidValidator,
                           CurrencyConversionService currencyService,
                           BidResponseCreator bidResponseCreator,
                           BidResponsePostProcessor bidResponsePostProcessor,
                           HookStageExecutor hookStageExecutor,
                           Metrics metrics,
                           Clock clock,
                           JacksonMapper mapper) {

        if (expectedCacheTime < 0) {
            throw new IllegalArgumentException("Expected cache time should be positive");
        }
        this.expectedCacheTime = expectedCacheTime;
        this.bidderCatalog = Objects.requireNonNull(bidderCatalog);
        this.storedResponseProcessor = Objects.requireNonNull(storedResponseProcessor);
        this.privacyEnforcementService = Objects.requireNonNull(privacyEnforcementService);
        this.fpdResolver = Objects.requireNonNull(fpdResolver);
        this.schainResolver = Objects.requireNonNull(schainResolver);
        this.httpBidderRequester = Objects.requireNonNull(httpBidderRequester);
        this.responseBidValidator = Objects.requireNonNull(responseBidValidator);
        this.currencyService = Objects.requireNonNull(currencyService);
        this.bidResponseCreator = Objects.requireNonNull(bidResponseCreator);
        this.bidResponsePostProcessor = Objects.requireNonNull(bidResponsePostProcessor);
        this.hookStageExecutor = Objects.requireNonNull(hookStageExecutor);
        this.metrics = Objects.requireNonNull(metrics);
        this.clock = Objects.requireNonNull(clock);
        this.mapper = Objects.requireNonNull(mapper);
    }

    /**
     * Runs an auction: delegates request to applicable bidders, gathers responses from them and constructs final
     * response containing returned bids and additional information in extensions.
     */
    public Future<BidResponse> holdAuction(AuctionContext context) {
        return processAuctionRequest(context)
                .map(bidResponse -> enrichWithHooksDebugInfo(bidResponse, context))
                .map(bidResponse -> updateHooksMetrics(context, bidResponse));
    }

    private Future<BidResponse> processAuctionRequest(AuctionContext context) {
        return context.isRequestRejected()
                ? Future.succeededFuture(emptyResponse())
                : runAuction(context);
    }

    private static BidResponse emptyResponse() {
        return BidResponse.builder()
                .seatbid(Collections.emptyList())
                .build();
    }

    private Future<BidResponse> runAuction(AuctionContext context) {
        final UidsCookie uidsCookie = context.getUidsCookie();
        final BidRequest bidRequest = context.getBidRequest();
        final Timeout timeout = context.getTimeout();
        final Account account = context.getAccount();
        final List<String> debugWarnings = context.getDebugWarnings();

        final List<SeatBid> storedAuctionResponses = new ArrayList<>();
        final BidderAliases aliases = aliases(bidRequest);
        final String publisherId = account.getId();
        final BidRequestCacheInfo cacheInfo = bidRequestCacheInfo(bidRequest);
<<<<<<< HEAD
        final boolean debugEnabled = isDebugEnabled(bidRequest, account.getAllowDebug());
=======
>>>>>>> 422672ed
        final Map<String, MultiBidConfig> bidderToMultiBid = bidderToMultiBids(bidRequest, debugWarnings);

        return storedResponseProcessor.getStoredResponseResult(bidRequest.getImp(), timeout)
                .map(storedResponseResult -> populateStoredResponse(storedResponseResult, storedAuctionResponses))
                .compose(storedResponseResult -> extractBidderRequests(
                        context, storedResponseResult, aliases, bidderToMultiBid))
                .map(bidderRequests -> updateRequestMetric(
                        bidderRequests, uidsCookie, aliases, publisherId, context.getRequestTypeMetric()))
                .compose(bidderRequests -> CompositeFuture.join(
                        bidderRequests.stream()
                                .map(bidderRequest -> invokeHooksAndRequestBids(
                                        context,
                                        bidderRequest,
                                        auctionTimeout(timeout, cacheInfo.isDoCaching()),
                                        aliases))
                                .collect(Collectors.toList())))
                // send all the requests to the bidders and gathers results
                .map(CompositeFuture::<BidderResponse>list)
                .map(bidderResponses -> storedResponseProcessor.mergeWithBidderResponses(
                        bidderResponses, storedAuctionResponses, bidRequest.getImp()))
                .map(bidderResponses -> validateAndAdjustBids(bidderResponses, context, aliases))
                .map(bidderResponses -> updateMetricsFromResponses(bidderResponses, publisherId, aliases))
                // produce response from bidder results
                .compose(bidderResponses -> bidResponseCreator.create(
                        bidderResponses,
                        context,
                        cacheInfo,
                        bidderToMultiBid))
                .compose(bidResponse -> bidResponsePostProcessor.postProcess(
                        context.getHttpRequest(), uidsCookie, bidRequest, bidResponse, account))
                .compose(bidResponse -> invokeResponseHooks(context, bidResponse));
    }

    private BidderAliases aliases(BidRequest bidRequest) {
        final ExtRequestPrebid prebid = extRequestPrebid(bidRequest);
        final Map<String, String> aliases = prebid != null ? prebid.getAliases() : null;
        final Map<String, Integer> aliasgvlids = prebid != null ? prebid.getAliasgvlids() : null;
        return BidderAliases.of(aliases, aliasgvlids, bidderCatalog);
    }

    private static ExtRequestTargeting targeting(BidRequest bidRequest) {
        final ExtRequestPrebid prebid = extRequestPrebid(bidRequest);
        return prebid != null ? prebid.getTargeting() : null;
    }

    /**
     * Creates {@link BidRequestCacheInfo} based on {@link BidRequest} model.
     */
    private static BidRequestCacheInfo bidRequestCacheInfo(BidRequest bidRequest) {
        final ExtRequestTargeting targeting = targeting(bidRequest);

        final ExtRequestPrebid prebid = extRequestPrebid(bidRequest);
        final ExtRequestPrebidCache cache = prebid != null ? prebid.getCache() : null;

        if (targeting != null && cache != null) {
            final boolean shouldCacheBids = cache.getBids() != null;
            final boolean shouldCacheVideoBids = cache.getVastxml() != null;
            final boolean shouldCacheWinningBidsOnly = targeting.getIncludebidderkeys()
                    ? false // ext.prebid.targeting.includebidderkeys takes precedence
                    : ObjectUtils.defaultIfNull(cache.getWinningonly(), false);

            if (shouldCacheBids || shouldCacheVideoBids || shouldCacheWinningBidsOnly) {
                final Integer cacheBidsTtl = shouldCacheBids ? cache.getBids().getTtlseconds() : null;
                final Integer cacheVideoBidsTtl = shouldCacheVideoBids ? cache.getVastxml().getTtlseconds() : null;

                final boolean returnCreativeBid = shouldCacheBids
                        ? ObjectUtils.defaultIfNull(cache.getBids().getReturnCreative(), true)
                        : false;
                final boolean returnCreativeVideoBid = shouldCacheVideoBids
                        ? ObjectUtils.defaultIfNull(cache.getVastxml().getReturnCreative(), true)
                        : false;

                return BidRequestCacheInfo.builder()
                        .doCaching(true)
                        .shouldCacheBids(shouldCacheBids)
                        .cacheBidsTtl(cacheBidsTtl)
                        .shouldCacheVideoBids(shouldCacheVideoBids)
                        .cacheVideoBidsTtl(cacheVideoBidsTtl)
                        .returnCreativeBids(returnCreativeBid)
                        .returnCreativeVideoBids(returnCreativeVideoBid)
                        .shouldCacheWinningBidsOnly(shouldCacheWinningBidsOnly)
                        .build();
            }
        }

        return BidRequestCacheInfo.noCache();
    }

<<<<<<< HEAD
    /**
     * Determines debug flag from {@link BidRequest} or {@link ExtRequest}.
     */
    private static boolean isDebugEnabled(BidRequest bidRequest, Boolean debugEnabledForAccount) {
        if (BooleanUtils.isFalse(debugEnabledForAccount)) {
            return false;
        }

        if (Objects.equals(bidRequest.getTest(), 1)) {
            return true;
        }
        final ExtRequestPrebid extRequestPrebid = extRequestPrebid(bidRequest);
        return extRequestPrebid != null && Objects.equals(extRequestPrebid.getDebug(), 1);
    }

=======
>>>>>>> 422672ed
    private static ExtRequestPrebid extRequestPrebid(BidRequest bidRequest) {
        final ExtRequest requestExt = bidRequest.getExt();
        return requestExt != null ? requestExt.getPrebid() : null;
    }

    private static Map<String, MultiBidConfig> bidderToMultiBids(BidRequest bidRequest, List<String> debugWarnings) {
        final ExtRequestPrebid extRequestPrebid = extRequestPrebid(bidRequest);
        final Collection<ExtRequestPrebidMultiBid> multiBids = extRequestPrebid != null
                ? CollectionUtils.emptyIfNull(extRequestPrebid.getMultibid())
                : Collections.emptyList();

        final Map<String, MultiBidConfig> bidderToMultiBid = new HashMap<>();
        for (ExtRequestPrebidMultiBid prebidMultiBid : multiBids) {
            final String bidder = prebidMultiBid.getBidder();
            final List<String> bidders = prebidMultiBid.getBidders();
            final Integer maxBids = prebidMultiBid.getMaxBids();
            final String codePrefix = prebidMultiBid.getTargetBidderCodePrefix();

            if (bidder != null && CollectionUtils.isNotEmpty(bidders)) {
                debugWarnings.add(String.format("Invalid MultiBid: bidder %s and bidders %s specified. "
                        + "Only bidder %s will be used.", bidder, bidders, bidder));

                tryAddBidderWithMultiBid(bidder, maxBids, codePrefix, bidderToMultiBid, debugWarnings);
                continue;
            }

            if (bidder != null) {
                tryAddBidderWithMultiBid(bidder, maxBids, codePrefix, bidderToMultiBid, debugWarnings);
            } else if (CollectionUtils.isNotEmpty(bidders)) {
                if (codePrefix != null) {
                    debugWarnings.add(String.format("Invalid MultiBid: CodePrefix %s that was specified for bidders %s "
                            + "will be skipped.", codePrefix, bidders));
                }

                bidders.forEach(currentBidder ->
                        tryAddBidderWithMultiBid(currentBidder, maxBids, null, bidderToMultiBid, debugWarnings));
            } else {
                debugWarnings.add("Invalid MultiBid: Bidder and bidders was not specified.");
            }
        }

        return bidderToMultiBid;
    }

    private static void tryAddBidderWithMultiBid(String bidder,
                                                 Integer maxBids,
                                                 String codePrefix,
                                                 Map<String, MultiBidConfig> bidderToMultiBid,
                                                 List<String> debugWarnings) {
        if (bidderToMultiBid.containsKey(bidder)) {
            debugWarnings.add(String.format("Invalid MultiBid: Bidder %s specified multiple times.", bidder));
            return;
        }

        if (maxBids == null) {
            debugWarnings.add(String.format("Invalid MultiBid: MaxBids for bidder %s is not specified and "
                    + "will be skipped.", bidder));
            return;
        }

        bidderToMultiBid.put(bidder, toMultiBid(bidder, maxBids, codePrefix));
    }

    private static MultiBidConfig toMultiBid(String bidder, Integer maxBids, String codePrefix) {
        final int bidLimit = maxBids < DEFAULT_MULTIBID_LIMIT_MIN
                ? DEFAULT_MULTIBID_LIMIT_MIN
                : maxBids > DEFAULT_MULTIBID_LIMIT_MAX ? DEFAULT_MULTIBID_LIMIT_MAX : maxBids;

        return MultiBidConfig.of(bidder, bidLimit, codePrefix);
    }

    /**
     * Populates storedResponse parameter with stored {@link List<SeatBid>} and returns {@link List<Imp>} for which
     * request to bidders should be performed.
     */
    private static StoredResponseResult populateStoredResponse(StoredResponseResult storedResponseResult,
                                                               List<SeatBid> storedResponse) {
        storedResponse.addAll(storedResponseResult.getAuctionStoredResponse());
        return storedResponseResult;
    }

    /**
     * Takes an OpenRTB request and returns the OpenRTB requests sanitized for each bidder.
     * <p>
     * This will copy the {@link BidRequest} into a list of requests, where the bidRequest.imp[].ext field
     * will only consist of the "prebid" field and the field for the appropriate bidder parameters. We will drop all
     * extended fields beyond this context, so this will not be compatible with any other uses of the extension area
     * i.e. the bidders will not see any other extension fields. If Imp extension name is alias, which is also defined
     * in bidRequest.ext.prebid.aliases and valid, separate {@link BidRequest} will be created for this alias and sent
     * to appropriate bidder.
     * For example suppose {@link BidRequest} has two {@link Imp}s. First one with imp.ext.prebid.bidder.rubicon and
     * imp.ext.prebid.bidder.rubiconAlias and second with imp.ext.prebid.bidder.appnexus and
     * imp.ext.prebid.bidder.rubicon. Three {@link BidRequest}s will be created:
     * 1. {@link BidRequest} with one {@link Imp}, where bidder extension points to rubiconAlias extension and will be
     * sent to Rubicon bidder.
     * 2. {@link BidRequest} with two {@link Imp}s, where bidder extension points to appropriate rubicon extension from
     * original {@link BidRequest} and will be sent to Rubicon bidder.
     * 3. {@link BidRequest} with one {@link Imp}, where bidder extension points to appnexus extension and will be sent
     * to Appnexus bidder.
     * <p>
     * Each of the created {@link BidRequest}s will have bidrequest.user.buyerid field populated with the value from
     * bidrequest.user.ext.prebid.buyerids or {@link UidsCookie} corresponding to bidder's family name unless buyerid
     * is already in the original OpenRTB request (in this case it will not be overridden).
     * In case if bidrequest.user.ext.prebid.buyerids contains values after extracting those values it will be cleared
     * in order to avoid leaking of buyerids across bidders.
     * <p>
     * NOTE: the return list will only contain entries for bidders that both have the extension field in at least one
     * {@link Imp}, and are known to {@link BidderCatalog} or aliases from bidRequest.ext.prebid.aliases.
     */
    private Future<List<BidderRequest>> extractBidderRequests(AuctionContext context,
                                                              StoredResponseResult storedResponseResult,
                                                              BidderAliases aliases,
                                                              Map<String, MultiBidConfig> bidderToMultiBid) {
        final List<Imp> imps = storedResponseResult.getRequiredRequestImps().stream()
                .filter(imp -> bidderParamsFromImpExt(imp.getExt()) != null)
                .collect(Collectors.toList());
        // identify valid bidders and aliases out of imps
        final List<String> bidders = imps.stream()
                .flatMap(imp -> StreamUtil.asStream(bidderParamsFromImpExt(imp.getExt()).fieldNames())
                        .filter(bidder -> isValidBidder(bidder, aliases)))
                .distinct()
                .collect(Collectors.toList());

        return makeBidderRequests(bidders, context, aliases, storedResponseResult.getImpBidderToStoredBidResponse(),
                imps, bidderToMultiBid);
    }

    private static JsonNode bidderParamsFromImpExt(ObjectNode ext) {
        return ext.get(PREBID_EXT).get(BIDDER_EXT);
    }

    /**
     * Checks if bidder name is valid in case when bidder can also be alias name.
     */
    private boolean isValidBidder(String bidder, BidderAliases aliases) {
        return bidderCatalog.isValidName(bidder) || aliases.isAliasDefined(bidder);
    }

    /**
     * Splits the input request into requests which are sanitized for each bidder. Intended behavior is:
     * <p>
     * - bidrequest.imp[].ext will only contain the "prebid" field and a "bidder" field which has the params for
     * the intended Bidder.
     * <p>
     * - bidrequest.user.buyeruid will be set to that Bidder's ID.
     * <p>
     * - bidrequest.ext.prebid.data.bidders will be removed.
     * <p>
     * - bidrequest.ext.prebid.bidders will be staying in corresponding bidder only.
     * <p>
     * - bidrequest.user.ext.data, bidrequest.app.ext.data and bidrequest.site.ext.data will be removed for bidders
     * that don't have first party data allowed.
     */
    private Future<List<BidderRequest>> makeBidderRequests(List<String> bidders,
                                                           AuctionContext context,
                                                           BidderAliases aliases,
                                                           Map<String, Map<String, String>> impBidderToStoredResponse,
                                                           List<Imp> imps,
                                                           Map<String, MultiBidConfig> bidderToMultiBid) {

        final BidRequest bidRequest = context.getBidRequest();
        final User user = bidRequest.getUser();
        final ExtUser extUser = user != null ? user.getExt() : null;
        final Map<String, String> uidsBody = uidsFromBody(extUser);

        final ExtRequest requestExt = bidRequest.getExt();
        final ExtRequestPrebid prebid = requestExt == null ? null : requestExt.getPrebid();
        final Map<String, ExtBidderConfigOrtb> biddersToConfigs = getBiddersToConfigs(prebid);
        final Map<String, List<String>> eidPermissions = getEidPermissions(prebid);
        final Map<String, User> bidderToUser =
                prepareUsers(bidders, context, aliases, bidRequest, extUser, uidsBody, biddersToConfigs,
                        eidPermissions);

        return privacyEnforcementService
                .mask(context, bidderToUser, bidders, aliases)
                .map(bidderToPrivacyResult ->
                        getBidderRequests(bidderToPrivacyResult, bidRequest, impBidderToStoredResponse, imps,
                                bidderToMultiBid, biddersToConfigs));
    }

    private Map<String, ExtBidderConfigOrtb> getBiddersToConfigs(ExtRequestPrebid prebid) {
        final List<ExtRequestPrebidBidderConfig> bidderConfigs = prebid == null ? null : prebid.getBidderconfig();

        if (CollectionUtils.isEmpty(bidderConfigs)) {
            return Collections.emptyMap();
        }

        final Map<String, ExtBidderConfigOrtb> bidderToConfig = new HashMap<>();

        bidderConfigs.stream()
                .filter(prebidBidderConfig -> prebidBidderConfig.getBidders().contains(ALL_BIDDERS_CONFIG))
                .map(prebidBidderConfig -> prebidBidderConfig.getConfig().getOrtb2())
                .findFirst()
                .ifPresent(extBidderConfigFpd -> bidderToConfig.put(ALL_BIDDERS_CONFIG, extBidderConfigFpd));

        for (ExtRequestPrebidBidderConfig config : bidderConfigs) {
            for (String bidder : config.getBidders()) {
                final ExtBidderConfigOrtb concreteFpd = config.getConfig().getOrtb2();
                bidderToConfig.putIfAbsent(bidder, concreteFpd);
            }
        }
        return bidderToConfig;
    }

    /**
     * Retrieves user eids from {@link ExtRequestPrebid} and converts them to map, where keys are eids sources
     * and values are allowed bidders
     */
    private Map<String, List<String>> getEidPermissions(ExtRequestPrebid prebid) {
        final ExtRequestPrebidData prebidData = prebid != null ? prebid.getData() : null;
        final List<ExtRequestPrebidDataEidPermissions> eidPermissions = prebidData != null
                ? prebidData.getEidPermissions()
                : null;
        return CollectionUtils.emptyIfNull(eidPermissions).stream()
                .collect(Collectors.toMap(ExtRequestPrebidDataEidPermissions::getSource,
                        ExtRequestPrebidDataEidPermissions::getBidders));
    }

    /**
     * Returns UIDs from request.user.ext or empty map if not defined.
     */
    private static Map<String, String> uidsFromBody(ExtUser extUser) {
        return extUser != null && extUser.getPrebid() != null
                // as long as ext.prebid exists we are guaranteed that user.ext.prebid.buyeruids also exists
                ? extUser.getPrebid().getBuyeruids()
                : Collections.emptyMap();
    }

    /**
     * Extracts a list of bidders for which first party data is allowed from {@link ExtRequestPrebidData} model.
     */
    private static List<String> firstPartyDataBidders(ExtRequest requestExt) {
        final ExtRequestPrebid prebid = requestExt == null ? null : requestExt.getPrebid();
        final ExtRequestPrebidData data = prebid == null ? null : prebid.getData();
        return data == null ? null : data.getBidders();
    }

    private Map<String, User> prepareUsers(List<String> bidders,
                                           AuctionContext context,
                                           BidderAliases aliases,
                                           BidRequest bidRequest,
                                           ExtUser extUser,
                                           Map<String, String> uidsBody,
                                           Map<String, ExtBidderConfigOrtb> biddersToConfigs,
                                           Map<String, List<String>> eidPermissions) {

        final List<String> firstPartyDataBidders = firstPartyDataBidders(bidRequest.getExt());

        final Map<String, User> bidderToUser = new HashMap<>();
        for (String bidder : bidders) {
            final ExtBidderConfigOrtb fpdConfig = ObjectUtils.defaultIfNull(biddersToConfigs.get(bidder),
                    biddersToConfigs.get(ALL_BIDDERS_CONFIG));

            final boolean useFirstPartyData = firstPartyDataBidders == null || firstPartyDataBidders.contains(bidder);
            final User preparedUser = prepareUser(bidRequest.getUser(), extUser, bidder, aliases, uidsBody,
                    context.getUidsCookie(), useFirstPartyData, fpdConfig, eidPermissions);
            bidderToUser.put(bidder, preparedUser);
        }
        return bidderToUser;
    }

    /**
     * Returns original {@link User} if user.buyeruid already contains uid value for bidder.
     * Otherwise, returns new {@link User} containing updated {@link ExtUser} and user.buyeruid.
     * <p>
     * Also, removes user.ext.prebid (if present), user.ext.data and user.data (in case bidder does not use first
     * party data).
     */
    private User prepareUser(User user,
                             ExtUser extUser,
                             String bidder,
                             BidderAliases aliases,
                             Map<String, String> uidsBody,
                             UidsCookie uidsCookie,
                             boolean useFirstPartyData,
                             ExtBidderConfigOrtb fpdConfig,
                             Map<String, List<String>> eidPermissions) {

        final String updatedBuyerUid = updateUserBuyerUid(user, bidder, aliases, uidsBody, uidsCookie);
        final List<ExtUserEid> userEids = extractUserEids(user);
        final List<ExtUserEid> allowedUserEids = resolveAllowedEids(userEids, bidder, eidPermissions);
        final boolean shouldUpdateUserEids = extUser != null
                && allowedUserEids.size() != CollectionUtils.emptyIfNull(userEids).size();
        final boolean shouldCleanExtPrebid = extUser != null && extUser.getPrebid() != null;
        final boolean shouldCleanExtData = extUser != null && extUser.getData() != null && !useFirstPartyData;
        final boolean shouldUpdateUserExt = shouldCleanExtData || shouldCleanExtPrebid || shouldUpdateUserEids;
        final boolean shouldCleanData = user != null && user.getData() != null && !useFirstPartyData;

        User maskedUser = user;
        if (updatedBuyerUid != null || shouldUpdateUserExt || shouldCleanData) {
            final User.UserBuilder userBuilder = user == null ? User.builder() : user.toBuilder();
            if (updatedBuyerUid != null) {
                userBuilder.buyeruid(updatedBuyerUid);
            }

            if (shouldUpdateUserExt) {
                final ExtUser updatedExtUser = extUser.toBuilder()
                        .prebid(shouldCleanExtPrebid ? null : extUser.getPrebid())
                        .data(shouldCleanExtData ? null : extUser.getData())
                        .eids(shouldUpdateUserEids ? nullIfEmpty(allowedUserEids) : userEids)
                        .build();
                userBuilder.ext(updatedExtUser.isEmpty() ? null : updatedExtUser);
            }

            if (shouldCleanData) {
                userBuilder.data(null);
            }

            maskedUser = userBuilder.build();
        }

        return useFirstPartyData
                ? fpdResolver.resolveUser(maskedUser, fpdConfig == null ? null : fpdConfig.getUser())
                : maskedUser;
    }

    /**
     * Returns updated buyerUid or null if it doesn't need to be updated.
     */
    private String updateUserBuyerUid(User user, String bidder, BidderAliases aliases,
                                      Map<String, String> uidsBody, UidsCookie uidsCookie) {
        final String buyerUidFromBodyOrCookie = extractUid(uidsBody, uidsCookie, aliases.resolveBidder(bidder));
        final String buyerUidFromUser = user != null ? user.getBuyeruid() : null;

        return StringUtils.isBlank(buyerUidFromUser) && StringUtils.isNotBlank(buyerUidFromBodyOrCookie)
                ? buyerUidFromBodyOrCookie
                : null;
    }

    /**
     * Extracts {@link List<ExtUserEid>} from {@link User}.
     * Returns null if user or its extension is null.
     */
    private List<ExtUserEid> extractUserEids(User user) {
        final ExtUser extUser = user != null ? user.getExt() : null;
        return extUser != null ? extUser.getEids() : null;
    }

    /**
     * Returns {@link List<ExtUserEid>} allowed by {@param eidPermissions} per source per bidder.
     */
    private List<ExtUserEid> resolveAllowedEids(List<ExtUserEid> userEids, String bidder,
                                                Map<String, List<String>> eidPermissions) {
        return CollectionUtils.emptyIfNull(userEids)
                .stream()
                .filter(extUserEid -> isUserEidAllowed(extUserEid.getSource(), eidPermissions, bidder))
                .collect(Collectors.toList());
    }

    /**
     * Returns true if {@param source} allowed by {@param eidPermissions} for particular bidder taking into account
     * ealiases.
     */
    private boolean isUserEidAllowed(String source, Map<String, List<String>> eidPermissions, String bidder) {
        final List<String> allowedBidders = eidPermissions.get(source);
        return CollectionUtils.isEmpty(allowedBidders)
                || allowedBidders.contains(EID_ALLOWED_FOR_ALL_BIDDERS)
                || allowedBidders.contains(bidder);
    }

    /**
     * Extracts UID from uids from body or {@link UidsCookie}.
     */
    private String extractUid(Map<String, String> uidsBody, UidsCookie uidsCookie, String bidder) {
        final String uid = uidsBody.get(bidder);
        return StringUtils.isNotBlank(uid) ? uid : uidsCookie.uidFrom(resolveCookieFamilyName(bidder));
    }

    /**
     * Extract cookie family name from bidder's {@link Usersyncer} if it is enabled. If not - return null.
     */
    private String resolveCookieFamilyName(String bidder) {
        return bidderCatalog.isActive(bidder) ? bidderCatalog.usersyncerByName(bidder).getCookieFamilyName() : null;
    }

    /**
     * Returns shuffled list of {@link BidderRequest}.
     */
    private List<BidderRequest> getBidderRequests(List<BidderPrivacyResult> bidderPrivacyResults,
                                                  BidRequest bidRequest,
                                                  Map<String, Map<String, String>> impBidderToStoredBidResponse,
                                                  List<Imp> imps,
                                                  Map<String, MultiBidConfig> bidderToMultiBid,
                                                  Map<String, ExtBidderConfigOrtb> biddersToConfigs) {

        final Map<String, JsonNode> bidderToPrebidBidders = bidderToPrebidBidders(bidRequest);

        final List<BidderRequest> bidderRequests = bidderPrivacyResults.stream()
                // for each bidder create a new request that is a copy of original request except buyerid, imp
                // extensions, ext.prebid.data.bidders and ext.prebid.bidders.
                // Also, check whether to pass user.ext.data, app.ext.data and site.ext.data or not.
                .map(bidderPrivacyResult -> createBidderRequest(
                        bidderPrivacyResult,
                        bidRequest,
                        impBidderToStoredBidResponse,
                        imps,
                        bidderToMultiBid,
                        biddersToConfigs,
                        bidderToPrebidBidders))
                .filter(Objects::nonNull)
                .collect(Collectors.toList());

        Collections.shuffle(bidderRequests);

        return bidderRequests;
    }

    /**
     * Extracts a map of bidders to their arguments from {@link ObjectNode} prebid.bidders.
     */
    private static Map<String, JsonNode> bidderToPrebidBidders(BidRequest bidRequest) {
        final ExtRequestPrebid prebid = extRequestPrebid(bidRequest);
        final ObjectNode bidders = prebid == null ? null : prebid.getBidders();

        if (bidders == null || bidders.isNull()) {
            return Collections.emptyMap();
        }

        final Map<String, JsonNode> bidderToPrebidParameters = new HashMap<>();
        final Iterator<Map.Entry<String, JsonNode>> biddersToParams = bidders.fields();
        while (biddersToParams.hasNext()) {
            final Map.Entry<String, JsonNode> bidderToParam = biddersToParams.next();
            bidderToPrebidParameters.put(bidderToParam.getKey(), bidderToParam.getValue());
        }
        return bidderToPrebidParameters;
    }

    /**
     * Returns {@link BidderRequest} for the given bidder.
     */
    private BidderRequest createBidderRequest(BidderPrivacyResult bidderPrivacyResult,
                                              BidRequest bidRequest,
                                              Map<String, Map<String, String>> impBidderToStoredBidResponse,
                                              List<Imp> imps,
                                              Map<String, MultiBidConfig> bidderToMultiBid,
                                              Map<String, ExtBidderConfigOrtb> biddersToConfigs,
                                              Map<String, JsonNode> bidderToPrebidBidders) {

        final String bidder = bidderPrivacyResult.getRequestBidder();
        if (bidderPrivacyResult.isBlockedRequestByTcf()) {
            return null;
        }

        final List<String> firstPartyDataBidders = firstPartyDataBidders(bidRequest.getExt());
        final boolean useFirstPartyData = firstPartyDataBidders == null || firstPartyDataBidders.contains(bidder);

        final ExtBidderConfigOrtb fpdConfig = ObjectUtils.defaultIfNull(biddersToConfigs.get(bidder),
                biddersToConfigs.get(ALL_BIDDERS_CONFIG));

        final ObjectNode fpdSite = fpdConfig != null ? fpdConfig.getSite() : null;
        final ObjectNode fpdApp = fpdConfig != null ? fpdConfig.getApp() : null;

        // stored bid response supported only for single imp requests
        final String storedBidResponse = impBidderToStoredBidResponse.size() == 1
                ? impBidderToStoredBidResponse.get(imps.get(0).getId()).get(bidder)
                : null;

        return BidderRequest.of(bidder, storedBidResponse, bidRequest.toBuilder()
                // User was already prepared above
                .user(bidderPrivacyResult.getUser())
                .device(bidderPrivacyResult.getDevice())
                .imp(prepareImps(bidder, imps, useFirstPartyData))
                .app(prepareApp(bidRequest.getApp(), fpdApp, useFirstPartyData))
                .site(prepareSite(bidRequest.getSite(), fpdSite, useFirstPartyData))
                .source(prepareSource(bidder, bidRequest))
                .ext(prepareExt(bidder, bidderToPrebidBidders, bidderToMultiBid, bidRequest.getExt()))
                .build());
    }

    /**
     * For each given imp creates a new imp with extension crafted to contain only "prebid", "context" and
     * bidder-specific extension.
     */
    private List<Imp> prepareImps(String bidder, List<Imp> imps, boolean useFirstPartyData) {
        return imps.stream()
                .filter(imp -> bidderParamsFromImpExt(imp.getExt()).hasNonNull(bidder))
                .map(imp -> imp.toBuilder()
                        .ext(prepareImpExt(bidder, imp.getExt(), useFirstPartyData))
                        .build())
                .collect(Collectors.toList());
    }

    /**
     * Creates a new imp extension for particular bidder having:
     * <ul>
     * <li>"prebid" field populated with an imp.ext.prebid field value, may be null</li>
     * <li>"bidder" field populated with an imp.ext.prebid.bidder.{bidder} field value, not null</li>
     * <li>"context" field populated with an imp.ext.context field value, may be null</li>
     * <li>"data" field populated with an imp.ext.data field value, may be null</li>
     * </ul>
     */
    private ObjectNode prepareImpExt(String bidder, ObjectNode impExt, boolean useFirstPartyData) {
        final ObjectNode modifiedImpExt = impExt.deepCopy();

        final JsonNode impExtPrebid = cleanBidderParamsFromImpExtPrebid(impExt.get(PREBID_EXT));
        if (impExtPrebid == null) {
            modifiedImpExt.remove(PREBID_EXT);
        } else {
            modifiedImpExt.set(PREBID_EXT, impExtPrebid);
        }

        modifiedImpExt.set(BIDDER_EXT, bidderParamsFromImpExt(impExt).get(bidder));

        return fpdResolver.resolveImpExt(modifiedImpExt, useFirstPartyData);
    }

    private JsonNode cleanBidderParamsFromImpExtPrebid(JsonNode extImpPrebidNode) {
        if (extImpPrebidNode.size() > 1) {
            return mapper.mapper().valueToTree(
                    extImpPrebid(extImpPrebidNode).toBuilder()
                            .bidder(null)
                            .build());
        }

        return null;
    }

    /**
     * Returns {@link ExtImpPrebid} from imp.ext.prebid {@link JsonNode}.
     */
    private ExtImpPrebid extImpPrebid(JsonNode extImpPrebid) {
        try {
            return mapper.mapper().treeToValue(extImpPrebid, ExtImpPrebid.class);
        } catch (JsonProcessingException e) {
            throw new PreBidException(String.format("Error decoding imp.ext.prebid: %s", e.getMessage()), e);
        }
    }

    /**
     * Checks whether to pass the app.ext.data and app.content.data depending on request having a first party data
     * allowed for given bidder or not. And merge masked app with fpd config.
     */
    private App prepareApp(App app, ObjectNode fpdApp, boolean useFirstPartyData) {
        final ExtApp appExt = app != null ? app.getExt() : null;
        final Content content = app != null ? app.getContent() : null;

        final boolean shouldCleanExtData = appExt != null && appExt.getData() != null && !useFirstPartyData;
        final boolean shouldCleanContentData = content != null && content.getData() != null && !useFirstPartyData;

        final App maskedApp = shouldCleanExtData || shouldCleanContentData
                ? app.toBuilder()
                .ext(shouldCleanExtData ? maskExtApp(appExt) : appExt)
                .content(shouldCleanContentData ? prepareContent(content) : content)
                .build()
                : app;

        return useFirstPartyData
                ? fpdResolver.resolveApp(maskedApp, fpdApp)
                : maskedApp;
    }

    private ExtApp maskExtApp(ExtApp appExt) {
        final ExtApp maskedExtApp = ExtApp.of(appExt.getPrebid(), null);
        return maskedExtApp.isEmpty() ? null : maskedExtApp;
    }

    /**
     * Checks whether to pass the site.ext.data  and site.content.data depending on request having a first party data
     * allowed for given bidder or not. And merge masked site with fpd config.
     */
    private Site prepareSite(Site site, ObjectNode fpdSite, boolean useFirstPartyData) {
        final ExtSite siteExt = site != null ? site.getExt() : null;
        final Content content = site != null ? site.getContent() : null;

        final boolean shouldCleanExtData = siteExt != null && siteExt.getData() != null && !useFirstPartyData;
        final boolean shouldCleanContentData = content != null && content.getData() != null && !useFirstPartyData;

        final Site maskedSite = shouldCleanExtData || shouldCleanContentData
                ? site.toBuilder()
                .ext(shouldCleanExtData ? maskExtSite(siteExt) : siteExt)
                .content(shouldCleanContentData ? prepareContent(content) : content)
                .build()
                : site;

        return useFirstPartyData
                ? fpdResolver.resolveSite(maskedSite, fpdSite)
                : maskedSite;
    }

    private Content prepareContent(Content content) {
        final Content updatedContent = content.toBuilder()
                .data(null)
                .build();

        return updatedContent.isEmpty() ? null : updatedContent;
    }

    private ExtSite maskExtSite(ExtSite siteExt) {
        final ExtSite maskedExtSite = ExtSite.of(siteExt.getAmp(), null);
        return maskedExtSite.isEmpty() ? null : maskedExtSite;
    }

    /**
     * Returns {@link Source} with corresponding request.ext.prebid.schains.
     */
    private Source prepareSource(String bidder, BidRequest bidRequest) {
        final Source receivedSource = bidRequest.getSource();

        final ExtRequestPrebidSchainSchain bidderSchain = schainResolver.resolveForBidder(bidder, bidRequest);

        if (bidderSchain == null) {
            return receivedSource;
        }

        final ExtSource extSource = ExtSource.of(bidderSchain);

        return receivedSource == null
                ? Source.builder().ext(extSource).build()
                : receivedSource.toBuilder().ext(extSource).build();
    }

    /**
     * Removes all bidders except the given bidder from bidrequest.ext.prebid.bidders to hide list of allowed bidders
     * from initial request.
     * <p>
     * Also masks bidrequest.ext.prebid.schains.
     */
    private ExtRequest prepareExt(String bidder,
                                  Map<String, JsonNode> bidderToPrebidBidders,
                                  Map<String, MultiBidConfig> bidderToMultiBid,
                                  ExtRequest requestExt) {

        final ExtRequestPrebid extPrebid = requestExt != null ? requestExt.getPrebid() : null;
        final List<ExtRequestPrebidSchain> extPrebidSchains = extPrebid != null ? extPrebid.getSchains() : null;
        final ExtRequestPrebidData extPrebidData = extPrebid != null ? extPrebid.getData() : null;
        final List<ExtRequestPrebidBidderConfig> extPrebidBidderconfig =
                extPrebid != null ? extPrebid.getBidderconfig() : null;

        final boolean suppressSchains = extPrebidSchains != null;
        final boolean suppressBidderConfig = extPrebidBidderconfig != null;
        final boolean suppressPrebidData = extPrebidData != null;

        if (bidderToPrebidBidders.isEmpty()
                && bidderToMultiBid.isEmpty()
                && !suppressSchains
                && !suppressBidderConfig
                && !suppressPrebidData) {

            return requestExt;
        }

        final JsonNode prebidParameters = bidderToPrebidBidders.get(bidder);
        final ObjectNode bidders = prebidParameters != null
                ? mapper.mapper().valueToTree(ExtPrebidBidders.of(prebidParameters))
                : null;

        final ExtRequestPrebid.ExtRequestPrebidBuilder extPrebidBuilder = extPrebid != null
                ? extPrebid.toBuilder()
                : ExtRequestPrebid.builder();

        return ExtRequest.of(
                extPrebidBuilder
                        .multibid(resolveExtRequestMultiBids(bidderToMultiBid.get(bidder), bidder))
                        .bidders(bidders)
                        .schains(null)
                        .data(null)
                        .bidderconfig(null)
                        .build());
    }

    private List<ExtRequestPrebidMultiBid> resolveExtRequestMultiBids(MultiBidConfig multiBidConfig,
                                                                      String bidder) {
        return multiBidConfig != null
                ? Collections.singletonList(ExtRequestPrebidMultiBid.of(
                bidder, null, multiBidConfig.getMaxBids(), multiBidConfig.getTargetBidderCodePrefix()))
                : null;
    }

    /**
     * Updates 'account.*.request', 'request' and 'no_cookie_requests' metrics for each {@link BidderRequest}.
     */
    private List<BidderRequest> updateRequestMetric(List<BidderRequest> bidderRequests,
                                                    UidsCookie uidsCookie,
                                                    BidderAliases aliases,
                                                    String publisherId,
                                                    MetricName requestTypeMetric) {

        metrics.updateRequestBidderCardinalityMetric(bidderRequests.size());
        metrics.updateAccountRequestMetrics(publisherId, requestTypeMetric);

        for (BidderRequest bidderRequest : bidderRequests) {
            final String bidder = aliases.resolveBidder(bidderRequest.getBidder());
            final boolean isApp = bidderRequest.getBidRequest().getApp() != null;
            final boolean noBuyerId = !bidderCatalog.isActive(bidder) || StringUtils.isBlank(
                    uidsCookie.uidFrom(bidderCatalog.usersyncerByName(bidder).getCookieFamilyName()));

            metrics.updateAdapterRequestTypeAndNoCookieMetrics(bidder, requestTypeMetric, !isApp && noBuyerId);
        }

        return bidderRequests;
    }

    private Future<BidderResponse> invokeHooksAndRequestBids(AuctionContext auctionContext,
                                                             BidderRequest bidderRequest,
                                                             Timeout timeout,
                                                             BidderAliases aliases) {

        final CaseInsensitiveMultiMap headers = auctionContext.getHttpRequest().getHeaders();
        final boolean debugEnabled = auctionContext.getDebugContext().isDebugEnabled();

        return hookStageExecutor.executeBidderRequestStage(bidderRequest, auctionContext)
                .compose(stageResult -> requestBidsOrRejectBidder(
                        stageResult, bidderRequest, timeout, headers, debugEnabled, aliases))
                .compose(bidderResponse -> hookStageExecutor.executeRawBidderResponseStage(
                        bidderResponse, auctionContext)
                        .map(stageResult -> rejectBidderResponseOrProceed(stageResult, bidderResponse)));
    }

    private Future<BidderResponse> requestBidsOrRejectBidder(
            HookStageExecutionResult<BidderRequestPayload> hookStageResult,
            BidderRequest bidderRequest,
            Timeout timeout,
            CaseInsensitiveMultiMap requestHeaders,
            boolean debugEnabled,
            BidderAliases aliases) {

        return hookStageResult.isShouldReject()
                ? Future.succeededFuture(BidderResponse.of(bidderRequest.getBidder(), BidderSeatBid.empty(), 0))
                : requestBids(
                bidderRequest.with(hookStageResult.getPayload().bidRequest()),
                timeout,
                requestHeaders,
                debugEnabled,
                aliases);
    }

    private BidderResponse rejectBidderResponseOrProceed(HookStageExecutionResult<BidderResponsePayload> stageResult,
                                                         BidderResponse bidderResponse) {

        final List<BidderBid> bids = stageResult.isShouldReject()
                ? Collections.emptyList()
                : stageResult.getPayload().bids();

        return bidderResponse
                .with(bidderResponse.getSeatBid().with(bids));
    }

    /**
     * Passes the request to a corresponding bidder and wraps response in {@link BidderResponse} which also holds
     * recorded response time.
     */
    private Future<BidderResponse> requestBids(BidderRequest bidderRequest,
                                               Timeout timeout,
                                               CaseInsensitiveMultiMap requestHeaders,
                                               boolean debugEnabled,
                                               BidderAliases aliases) {

        final String bidderName = bidderRequest.getBidder();
        final String resolvedBidderName = aliases.resolveBidder(bidderName);
        final Bidder<?> bidder = bidderCatalog.bidderByName(resolvedBidderName);
        final boolean debugEnabledForBidder = bidderCatalog.isDebugEnabled(resolvedBidderName) && debugEnabled;

        final long startTime = clock.millis();

<<<<<<< HEAD
        return httpBidderRequester.requestBids(bidder, bidderRequest, timeout, debugEnabledForBidder)
=======
        return httpBidderRequester.requestBids(bidder, bidderRequest, timeout, requestHeaders, debugEnabled)
>>>>>>> 422672ed
                .map(seatBid -> BidderResponse.of(bidderName, seatBid, responseTime(startTime)));
    }

    private List<BidderResponse> validateAndAdjustBids(
            List<BidderResponse> bidderResponses, AuctionContext auctionContext, BidderAliases aliases) {

        return bidderResponses.stream()
                .map(bidderResponse -> validBidderResponse(bidderResponse, auctionContext, aliases))
                .map(bidderResponse -> applyBidPriceChanges(bidderResponse, auctionContext.getBidRequest()))
                .collect(Collectors.toList());
    }

    /**
     * Validates bid response from exchange.
     * <p>
     * Removes invalid bids from response and adds corresponding error to {@link BidderSeatBid}.
     * <p>
     * Returns input argument as the result if no errors found or creates new {@link BidderResponse} otherwise.
     */
    private BidderResponse validBidderResponse(
            BidderResponse bidderResponse, AuctionContext auctionContext, BidderAliases aliases) {

        final BidRequest bidRequest = auctionContext.getBidRequest();
        final BidderSeatBid seatBid = bidderResponse.getSeatBid();
        final List<BidderError> errors = new ArrayList<>(seatBid.getErrors());

        final List<String> requestCurrencies = bidRequest.getCur();
        if (requestCurrencies.size() > 1) {
            errors.add(BidderError.badInput(
                    String.format("Cur parameter contains more than one currency. %s will be used",
                            requestCurrencies.get(0))));
        }

        final List<BidderBid> bids = seatBid.getBids();
        final List<BidderBid> validBids = new ArrayList<>(bids.size());

        for (final BidderBid bid : bids) {
            final ValidationResult validationResult =
                    responseBidValidator.validate(bid, bidderResponse.getBidder(), auctionContext, aliases);

            if (validationResult.hasWarnings()) {
                addAsBidderErrors(validationResult.getWarnings(), errors);
            }

            if (validationResult.hasErrors()) {
                addAsBidderErrors(validationResult.getErrors(), errors);
                continue;
            }

            validBids.add(bid);
        }

        return errors.isEmpty()
                ? bidderResponse
                : bidderResponse.with(BidderSeatBid.of(validBids, seatBid.getHttpCalls(), errors));
    }

    private void addAsBidderErrors(List<String> messages, List<BidderError> errors) {
        messages.stream().map(BidderError::generic).forEach(errors::add);
    }

    /**
     * Performs changes on {@link Bid}s price depends on different between adServerCurrency and bidCurrency,
     * and adjustment factor. Will drop bid if currency conversion is needed but not possible.
     * <p>
     * This method should always be invoked after {@link ExchangeService#validBidderResponse} to make sure
     * {@link Bid#getPrice()} is not empty.
     */
    private BidderResponse applyBidPriceChanges(BidderResponse bidderResponse, BidRequest bidRequest) {
        final BidderSeatBid seatBid = bidderResponse.getSeatBid();

        final List<BidderBid> bidderBids = seatBid.getBids();
        if (bidderBids.isEmpty()) {
            return bidderResponse;
        }

        final List<BidderBid> updatedBidderBids = new ArrayList<>(bidderBids.size());
        final List<BidderError> errors = new ArrayList<>(seatBid.getErrors());

        final String adServerCurrency = bidRequest.getCur().get(0);

        for (final BidderBid bidderBid : bidderBids) {
            try {
                final BidderBid updatedBidderBid =
                        updateBidderBidWithBidPriceChanges(bidderBid, bidderResponse, bidRequest, adServerCurrency);
                updatedBidderBids.add(updatedBidderBid);
            } catch (PreBidException e) {
                errors.add(BidderError.generic(e.getMessage()));
            }
        }

        return bidderResponse.with(BidderSeatBid.of(updatedBidderBids, seatBid.getHttpCalls(), errors));
    }

    private BidderBid updateBidderBidWithBidPriceChanges(BidderBid bidderBid,
                                                         BidderResponse bidderResponse,
                                                         BidRequest bidRequest,
                                                         String adServerCurrency) {
        final Bid bid = bidderBid.getBid();
        final String bidCurrency = bidderBid.getBidCurrency();
        final BigDecimal price = bid.getPrice();

        final BigDecimal priceInAdServerCurrency = currencyService.convertCurrency(
                price, bidRequest, adServerCurrency, StringUtils.stripToNull(bidCurrency));

        final BigDecimal priceAdjustmentFactor =
                bidAdjustmentForBidder(bidderResponse.getBidder(), bidRequest, bidderBid);
        final BigDecimal adjustedPrice = adjustPrice(priceAdjustmentFactor, priceInAdServerCurrency);

        final ObjectNode bidExt = bid.getExt();
        final ObjectNode updatedBidExt = bidExt != null ? bidExt : mapper.mapper().createObjectNode();

        updateExtWithOrigPriceValues(updatedBidExt, price, bidCurrency);

        final Bid.BidBuilder bidBuilder = bid.toBuilder();
        if (adjustedPrice.compareTo(price) != 0) {
            bidBuilder.price(adjustedPrice);
        }

        if (!updatedBidExt.isEmpty()) {
            bidBuilder.ext(updatedBidExt);
        }

        return bidderBid.with(bidBuilder.build());
    }

    private static BidAdjustmentMediaType resolveBidAdjustmentMediaType(String bidImpId,
                                                                        List<Imp> imps,
                                                                        BidType bidType) {

        switch (bidType) {
            case banner:
                return BidAdjustmentMediaType.banner;
            case xNative:
                return BidAdjustmentMediaType.xNative;
            case audio:
                return BidAdjustmentMediaType.audio;
            case video:
                return resolveBidAdjustmentVideoMediaType(bidImpId, imps);
            default:
                throw new PreBidException("BidType not present for bidderBid");
        }
    }

    private static BidAdjustmentMediaType resolveBidAdjustmentVideoMediaType(String bidImpId, List<Imp> imps) {
        final Video bidImpVideo = imps.stream()
                .filter(imp -> imp.getId().equals(bidImpId))
                .map(Imp::getVideo)
                .filter(Objects::nonNull)
                .findFirst()
                .orElse(null);

        if (bidImpVideo == null) {
            return null;
        }

        final Integer placement = bidImpVideo.getPlacement();
        return placement == null || Objects.equals(placement, 1)
                ? BidAdjustmentMediaType.video
                : BidAdjustmentMediaType.video_outstream;
    }

    private static BigDecimal bidAdjustmentForBidder(String bidder,
                                                     BidRequest bidRequest,
                                                     BidderBid bidderBid) {
        final ExtRequestPrebid prebid = extRequestPrebid(bidRequest);
        final ExtRequestBidadjustmentfactors extBidadjustmentfactors = prebid != null
                ? prebid.getBidadjustmentfactors()
                : null;
        if (extBidadjustmentfactors == null) {
            return null;
        }
        final BidAdjustmentMediaType mediaType =
                resolveBidAdjustmentMediaType(bidderBid.getBid().getImpid(), bidRequest.getImp(), bidderBid.getType());

        return resolveBidAdjustmentFactor(extBidadjustmentfactors, mediaType, bidder);
    }

    private static BigDecimal resolveBidAdjustmentFactor(ExtRequestBidadjustmentfactors extBidadjustmentfactors,
                                                         BidAdjustmentMediaType mediaType,
                                                         String bidder) {
        final Map<BidAdjustmentMediaType, Map<String, BigDecimal>> mediatypes =
                extBidadjustmentfactors.getMediatypes();
        final Map<String, BigDecimal> adjustmentsByMediatypes = mediatypes != null ? mediatypes.get(mediaType) : null;
        final BigDecimal adjustmentFactorByMediaType =
                adjustmentsByMediatypes != null ? adjustmentsByMediatypes.get(bidder) : null;
        if (adjustmentFactorByMediaType != null) {
            return adjustmentFactorByMediaType;
        }
        return extBidadjustmentfactors.getAdjustments().get(bidder);
    }

    private static BigDecimal adjustPrice(BigDecimal priceAdjustmentFactor, BigDecimal price) {
        return priceAdjustmentFactor != null && priceAdjustmentFactor.compareTo(BigDecimal.ONE) != 0
                ? price.multiply(priceAdjustmentFactor)
                : price;
    }

    private static void updateExtWithOrigPriceValues(ObjectNode updatedBidExt, BigDecimal price, String bidCurrency) {
        addPropertyToNode(updatedBidExt, ORIGINAL_BID_CPM, new DecimalNode(price));
        if (StringUtils.isNotBlank(bidCurrency)) {
            addPropertyToNode(updatedBidExt, ORIGINAL_BID_CURRENCY, new TextNode(bidCurrency));
        }
    }

    private static void addPropertyToNode(ObjectNode node, String propertyName, JsonNode propertyValue) {
        node.set(propertyName, propertyValue);
    }

    private int responseTime(long startTime) {
        return Math.toIntExact(clock.millis() - startTime);
    }

    /**
     * If we need to cache bids, then it will take some time to call prebid cache.
     * We should reduce the amount of time the bidders have, to compensate.
     */
    private Timeout auctionTimeout(Timeout timeout, boolean shouldCacheBids) {
        // A static timeout here is not ideal. This is a hack because we have some aggressive timelines for OpenRTB
        // support.
        // In reality, the cache response time will probably fluctuate with the traffic over time. Someday, this
        // should be replaced by code which tracks the response time of recent cache calls and adjusts the time
        // dynamically.
        return shouldCacheBids ? timeout.minus(expectedCacheTime) : timeout;
    }

    /**
     * Updates 'request_time', 'responseTime', 'timeout_request', 'error_requests', 'no_bid_requests',
     * 'prices' metrics for each {@link BidderResponse}.
     * <p>
     * This method should always be invoked after {@link ExchangeService#validBidderResponse} to make sure
     * {@link Bid#getPrice()} is not empty.
     */
    private List<BidderResponse> updateMetricsFromResponses(
            List<BidderResponse> bidderResponses, String publisherId, BidderAliases aliases) {

        for (final BidderResponse bidderResponse : bidderResponses) {
            final String bidder = aliases.resolveBidder(bidderResponse.getBidder());

            metrics.updateAdapterResponseTime(bidder, publisherId, bidderResponse.getResponseTime());

            final List<BidderBid> bidderBids = bidderResponse.getSeatBid().getBids();
            if (CollectionUtils.isEmpty(bidderBids)) {
                metrics.updateAdapterRequestNobidMetrics(bidder, publisherId);
            } else {
                metrics.updateAdapterRequestGotbidsMetrics(bidder, publisherId);

                for (final BidderBid bidderBid : bidderBids) {
                    final Bid bid = bidderBid.getBid();

                    final long cpm = bid.getPrice().multiply(THOUSAND).longValue();
                    metrics.updateAdapterBidMetrics(bidder, publisherId, cpm, bid.getAdm() != null,
                            bidderBid.getType().toString());
                }
            }

            final List<BidderError> errors = bidderResponse.getSeatBid().getErrors();
            if (CollectionUtils.isNotEmpty(errors)) {
                errors.stream()
                        .map(BidderError::getType)
                        .distinct()
                        .map(ExchangeService::bidderErrorTypeToMetric)
                        .forEach(errorMetric -> metrics.updateAdapterRequestErrorMetric(bidder, errorMetric));
            }
        }

        return bidderResponses;
    }

    private Future<BidResponse> invokeResponseHooks(AuctionContext auctionContext, BidResponse bidResponse) {
        return hookStageExecutor.executeAuctionResponseStage(bidResponse, auctionContext)
                .map(stageResult -> stageResult.getPayload().bidResponse());
    }

    /**
     * Resolves {@link MetricName} by {@link BidderError.Type} value.
     */
    private static MetricName bidderErrorTypeToMetric(BidderError.Type errorType) {
        final MetricName errorMetric;
        switch (errorType) {
            case bad_input:
                errorMetric = MetricName.badinput;
                break;
            case bad_server_response:
                errorMetric = MetricName.badserverresponse;
                break;
            case failed_to_request_bids:
                errorMetric = MetricName.failedtorequestbids;
                break;
            case timeout:
                errorMetric = MetricName.timeout;
                break;
            case generic:
            default:
                errorMetric = MetricName.unknown_error;
        }
        return errorMetric;
    }

    private BidResponse enrichWithHooksDebugInfo(BidResponse bidResponse, AuctionContext context) {
        final ExtModules extModules = toExtModules(context);

        if (extModules == null) {
            return bidResponse;
        }

        final ExtBidResponse ext = bidResponse.getExt();
        final ExtBidResponsePrebid extPrebid = ext != null ? ext.getPrebid() : null;

        final ExtBidResponsePrebid updatedExtPrebid = ExtBidResponsePrebid.of(
                extPrebid != null ? extPrebid.getAuctiontimestamp() : null,
                extModules);
        final ExtBidResponse updatedExt = (ext != null ? ext.toBuilder() : ExtBidResponse.builder())
                .prebid(updatedExtPrebid)
                .build();

        return bidResponse.toBuilder()
                .ext(updatedExt)
                .build();
    }

    private static ExtModules toExtModules(AuctionContext context) {
        final Map<String, Map<String, List<String>>> errors =
                toHookMessages(context, HookExecutionOutcome::getErrors);
        final Map<String, Map<String, List<String>>> warnings =
                toHookMessages(context, HookExecutionOutcome::getWarnings);
        final ExtModulesTrace trace = toHookTrace(context);

        return ObjectUtils.anyNotNull(errors, warnings, trace) ? ExtModules.of(errors, warnings, trace) : null;
    }

    private static Map<String, Map<String, List<String>>> toHookMessages(
            AuctionContext context,
            Function<HookExecutionOutcome, List<String>> messagesGetter) {

        if (!context.getDebugContext().isDebugEnabled()) {
            return null;
        }

        final Map<String, List<HookExecutionOutcome>> hookOutcomesByModule =
                context.getHookExecutionContext().getStageOutcomes().values().stream()
                        .flatMap(Collection::stream)
                        .flatMap(stageOutcome -> stageOutcome.getGroups().stream())
                        .flatMap(groupOutcome -> groupOutcome.getHooks().stream())
                        .filter(hookOutcome -> CollectionUtils.isNotEmpty(messagesGetter.apply(hookOutcome)))
                        .collect(Collectors.groupingBy(
                                hookOutcome -> hookOutcome.getHookId().getModuleCode()));

        final Map<String, Map<String, List<String>>> messagesByModule = hookOutcomesByModule.entrySet().stream()
                .collect(Collectors.toMap(
                        Map.Entry::getKey,
                        outcomes -> outcomes.getValue().stream()
                                .collect(Collectors.groupingBy(
                                        hookOutcome -> hookOutcome.getHookId().getHookImplCode()))
                                .entrySet().stream()
                                .collect(Collectors.toMap(
                                        Map.Entry::getKey,
                                        messagesLists -> messagesLists.getValue().stream()
                                                .map(messagesGetter)
                                                .flatMap(Collection::stream)
                                                .collect(Collectors.toList())))));

        return !messagesByModule.isEmpty() ? messagesByModule : null;
    }

    private static ExtModulesTrace toHookTrace(AuctionContext context) {
        final TraceLevel traceLevel = context.getDebugContext().getTraceLevel();

        if (traceLevel == null) {
            return null;
        }

        final List<ExtModulesTraceStage> stages = context.getHookExecutionContext().getStageOutcomes()
                .entrySet().stream()
                .map(stageOutcome -> toTraceStage(stageOutcome.getKey(), stageOutcome.getValue(), traceLevel))
                .filter(Objects::nonNull)
                .collect(Collectors.toList());

        if (stages.isEmpty()) {
            return null;
        }

        final long executionTime = stages.stream().mapToLong(ExtModulesTraceStage::getExecutionTime).sum();

        return ExtModulesTrace.of(executionTime, stages);
    }

    private static ExtModulesTraceStage toTraceStage(Stage stage,
                                                     List<StageExecutionOutcome> stageOutcomes,
                                                     TraceLevel level) {

        final List<ExtModulesTraceStageOutcome> extStageOutcomes = stageOutcomes.stream()
                .map(stageOutcome -> toTraceStageOutcome(stageOutcome, level))
                .filter(Objects::nonNull)
                .collect(Collectors.toList());

        if (extStageOutcomes.isEmpty()) {
            return null;
        }

        final long executionTime = extStageOutcomes.stream()
                .mapToLong(ExtModulesTraceStageOutcome::getExecutionTime)
                .max()
                .orElse(0L);

        return ExtModulesTraceStage.of(stage, executionTime, extStageOutcomes);
    }

    private static ExtModulesTraceStageOutcome toTraceStageOutcome(
            StageExecutionOutcome stageOutcome, TraceLevel level) {

        final List<ExtModulesTraceGroup> groups = stageOutcome.getGroups().stream()
                .map(group -> toTraceGroup(group, level))
                .collect(Collectors.toList());

        if (groups.isEmpty()) {
            return null;
        }

        final long executionTime = groups.stream().mapToLong(ExtModulesTraceGroup::getExecutionTime).sum();

        return ExtModulesTraceStageOutcome.of(stageOutcome.getEntity(), executionTime, groups);
    }

    private static ExtModulesTraceGroup toTraceGroup(GroupExecutionOutcome group, TraceLevel level) {
        final List<ExtModulesTraceInvocationResult> invocationResults = group.getHooks().stream()
                .map(hook -> toTraceInvocationResult(hook, level))
                .collect(Collectors.toList());

        final long executionTime = invocationResults.stream()
                .mapToLong(ExtModulesTraceInvocationResult::getExecutionTime)
                .max()
                .orElse(0L);

        return ExtModulesTraceGroup.of(executionTime, invocationResults);
    }

    private static ExtModulesTraceInvocationResult toTraceInvocationResult(HookExecutionOutcome hook,
                                                                           TraceLevel level) {
        return ExtModulesTraceInvocationResult.builder()
                .hookId(hook.getHookId())
                .executionTime(hook.getExecutionTime())
                .status(hook.getStatus())
                .message(hook.getMessage())
                .action(hook.getAction())
                .debugMessages(level == TraceLevel.verbose ? hook.getDebugMessages() : null)
                .analyticsTags(level == TraceLevel.verbose ? toTraceAnalyticsTags(hook.getAnalyticsTags()) : null)
                .build();
    }

    private static ExtModulesTraceAnalyticsTags toTraceAnalyticsTags(Tags analyticsTags) {
        if (analyticsTags == null) {
            return null;
        }

        return ExtModulesTraceAnalyticsTags.of(CollectionUtils.emptyIfNull(analyticsTags.activities()).stream()
                .filter(Objects::nonNull)
                .map(ExchangeService::toTraceAnalyticsActivity)
                .collect(Collectors.toList()));
    }

    private static ExtModulesTraceAnalyticsActivity toTraceAnalyticsActivity(Activity activity) {
        return ExtModulesTraceAnalyticsActivity.of(
                activity.name(),
                activity.status(),
                CollectionUtils.emptyIfNull(activity.results()).stream()
                        .filter(Objects::nonNull)
                        .map(ExchangeService::toTraceAnalyticsResult)
                        .collect(Collectors.toList()));
    }

    private static ExtModulesTraceAnalyticsResult toTraceAnalyticsResult(Result result) {
        final AppliedTo appliedTo = result.appliedTo();
        final ExtModulesTraceAnalyticsAppliedTo extAppliedTo = appliedTo != null
                ? ExtModulesTraceAnalyticsAppliedTo.builder()
                .impIds(appliedTo.impIds())
                .bidders(appliedTo.bidders())
                .request(appliedTo.request() ? Boolean.TRUE : null)
                .response(appliedTo.response() ? Boolean.TRUE : null)
                .bidIds(appliedTo.bidIds())
                .build()
                : null;

        return ExtModulesTraceAnalyticsResult.of(result.status(), result.values(), extAppliedTo);
    }

    private <T> T updateHooksMetrics(AuctionContext context, T result) {
        final EnumMap<Stage, List<StageExecutionOutcome>> stageOutcomes =
                context.getHookExecutionContext().getStageOutcomes();

        final Account account = context.getAccount();

        stageOutcomes.forEach((stage, outcomes) -> updateHooksStageMetrics(account, stage, outcomes));

        // account might be null if request is rejected by the entrypoint hook
        if (account != null) {
            final String accountId = account.getId();

            stageOutcomes.values().stream()
                    .flatMap(Collection::stream)
                    .map(StageExecutionOutcome::getGroups)
                    .flatMap(Collection::stream)
                    .map(GroupExecutionOutcome::getHooks)
                    .flatMap(Collection::stream)
                    .collect(Collectors.groupingBy(
                            outcome -> outcome.getHookId().getModuleCode(),
                            Collectors.summingLong(HookExecutionOutcome::getExecutionTime)))
                    .forEach((moduleCode, executionTime) ->
                            metrics.updateAccountModuleDurationMetric(accountId, moduleCode, executionTime));
        }

        return result;
    }

    private void updateHooksStageMetrics(Account account, Stage stage, List<StageExecutionOutcome> stageOutcomes) {
        stageOutcomes.stream()
                .flatMap(stageOutcome -> stageOutcome.getGroups().stream())
                .flatMap(groupOutcome -> groupOutcome.getHooks().stream())
                .forEach(hookOutcome -> updateHookInvocationMetrics(account, stage, hookOutcome));
    }

    private void updateHookInvocationMetrics(Account account, Stage stage, HookExecutionOutcome hookOutcome) {
        final HookId hookId = hookOutcome.getHookId();
        final ExecutionStatus status = hookOutcome.getStatus();
        final ExecutionAction action = hookOutcome.getAction();
        final String moduleCode = hookId.getModuleCode();

        metrics.updateHooksMetrics(
                moduleCode,
                stage,
                hookId.getHookImplCode(),
                status,
                hookOutcome.getExecutionTime(),
                action);

        // account might be null if request is rejected by the entrypoint hook
        if (account != null) {
            metrics.updateAccountHooksMetrics(account.getId(), moduleCode, status, action);
        }
    }

    private <T> List<T> nullIfEmpty(List<T> value) {
        return CollectionUtils.isEmpty(value) ? null : value;
    }
}<|MERGE_RESOLUTION|>--- conflicted
+++ resolved
@@ -21,7 +21,6 @@
 import io.vertx.core.logging.Logger;
 import io.vertx.core.logging.LoggerFactory;
 import org.apache.commons.collections4.CollectionUtils;
-import org.apache.commons.lang3.BooleanUtils;
 import org.apache.commons.lang3.ObjectUtils;
 import org.apache.commons.lang3.StringUtils;
 import org.prebid.server.auction.model.AuctionContext;
@@ -217,10 +216,6 @@
         final BidderAliases aliases = aliases(bidRequest);
         final String publisherId = account.getId();
         final BidRequestCacheInfo cacheInfo = bidRequestCacheInfo(bidRequest);
-<<<<<<< HEAD
-        final boolean debugEnabled = isDebugEnabled(bidRequest, account.getAllowDebug());
-=======
->>>>>>> 422672ed
         final Map<String, MultiBidConfig> bidderToMultiBid = bidderToMultiBids(bidRequest, debugWarnings);
 
         return storedResponseProcessor.getStoredResponseResult(bidRequest.getImp(), timeout)
@@ -309,24 +304,6 @@
         return BidRequestCacheInfo.noCache();
     }
 
-<<<<<<< HEAD
-    /**
-     * Determines debug flag from {@link BidRequest} or {@link ExtRequest}.
-     */
-    private static boolean isDebugEnabled(BidRequest bidRequest, Boolean debugEnabledForAccount) {
-        if (BooleanUtils.isFalse(debugEnabledForAccount)) {
-            return false;
-        }
-
-        if (Objects.equals(bidRequest.getTest(), 1)) {
-            return true;
-        }
-        final ExtRequestPrebid extRequestPrebid = extRequestPrebid(bidRequest);
-        return extRequestPrebid != null && Objects.equals(extRequestPrebid.getDebug(), 1);
-    }
-
-=======
->>>>>>> 422672ed
     private static ExtRequestPrebid extRequestPrebid(BidRequest bidRequest) {
         final ExtRequest requestExt = bidRequest.getExt();
         return requestExt != null ? requestExt.getPrebid() : null;
@@ -1031,7 +1008,7 @@
                 .compose(stageResult -> requestBidsOrRejectBidder(
                         stageResult, bidderRequest, timeout, headers, debugEnabled, aliases))
                 .compose(bidderResponse -> hookStageExecutor.executeRawBidderResponseStage(
-                        bidderResponse, auctionContext)
+                                bidderResponse, auctionContext)
                         .map(stageResult -> rejectBidderResponseOrProceed(stageResult, bidderResponse)));
     }
 
@@ -1081,11 +1058,7 @@
 
         final long startTime = clock.millis();
 
-<<<<<<< HEAD
-        return httpBidderRequester.requestBids(bidder, bidderRequest, timeout, debugEnabledForBidder)
-=======
-        return httpBidderRequester.requestBids(bidder, bidderRequest, timeout, requestHeaders, debugEnabled)
->>>>>>> 422672ed
+        return httpBidderRequester.requestBids(bidder, bidderRequest, timeout, requestHeaders, debugEnabledForBidder)
                 .map(seatBid -> BidderResponse.of(bidderName, seatBid, responseTime(startTime)));
     }
 
