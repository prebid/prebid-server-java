package org.prebid.server.auction;

import com.fasterxml.jackson.core.JsonProcessingException;
import com.fasterxml.jackson.databind.JsonNode;
import com.fasterxml.jackson.databind.node.ObjectNode;
import com.iab.openrtb.request.App;
import com.iab.openrtb.request.BidRequest;
import com.iab.openrtb.request.Content;
import com.iab.openrtb.request.Imp;
import com.iab.openrtb.request.Site;
import com.iab.openrtb.request.Source;
import com.iab.openrtb.request.User;
import com.iab.openrtb.response.Bid;
import com.iab.openrtb.response.BidResponse;
import com.iab.openrtb.response.SeatBid;
import io.vertx.core.CompositeFuture;
import io.vertx.core.Future;
import io.vertx.core.logging.Logger;
import io.vertx.core.logging.LoggerFactory;
import org.apache.commons.collections4.CollectionUtils;
import org.apache.commons.lang3.ObjectUtils;
import org.apache.commons.lang3.StringUtils;
import org.prebid.server.auction.model.AuctionContext;
import org.prebid.server.auction.model.BidRequestCacheInfo;
import org.prebid.server.auction.model.BidderPrivacyResult;
import org.prebid.server.auction.model.BidderRequest;
import org.prebid.server.auction.model.BidderResponse;
import org.prebid.server.auction.model.MultiBidConfig;
import org.prebid.server.auction.model.StoredResponseResult;
import org.prebid.server.bidder.Bidder;
import org.prebid.server.bidder.BidderCatalog;
import org.prebid.server.bidder.HttpBidderRequester;
import org.prebid.server.bidder.Usersyncer;
import org.prebid.server.bidder.model.BidderBid;
import org.prebid.server.bidder.model.BidderError;
import org.prebid.server.bidder.model.BidderSeatBid;
import org.prebid.server.cookie.UidsCookie;
import org.prebid.server.currency.CurrencyConversionService;
import org.prebid.server.exception.PreBidException;
import org.prebid.server.exception.RejectedRequestException;
import org.prebid.server.execution.Timeout;
import org.prebid.server.hooks.execution.HookStageExecutor;
import org.prebid.server.hooks.execution.model.HookExecutionContext;
import org.prebid.server.hooks.execution.model.HookStageExecutionResult;
import org.prebid.server.hooks.v1.auction.AuctionRequestPayload;
import org.prebid.server.hooks.v1.bidder.BidderRequestPayload;
import org.prebid.server.hooks.v1.bidder.BidderResponsePayload;
import org.prebid.server.json.JacksonMapper;
import org.prebid.server.metric.MetricName;
import org.prebid.server.metric.Metrics;
import org.prebid.server.proto.openrtb.ext.ExtPrebidBidders;
import org.prebid.server.proto.openrtb.ext.request.ExtApp;
import org.prebid.server.proto.openrtb.ext.request.ExtBidderConfigOrtb;
import org.prebid.server.proto.openrtb.ext.request.ExtImpPrebid;
import org.prebid.server.proto.openrtb.ext.request.ExtRequest;
import org.prebid.server.proto.openrtb.ext.request.ExtRequestPrebid;
import org.prebid.server.proto.openrtb.ext.request.ExtRequestPrebidBidderConfig;
import org.prebid.server.proto.openrtb.ext.request.ExtRequestPrebidCache;
import org.prebid.server.proto.openrtb.ext.request.ExtRequestPrebidData;
import org.prebid.server.proto.openrtb.ext.request.ExtRequestPrebidDataEidPermissions;
import org.prebid.server.proto.openrtb.ext.request.ExtRequestPrebidMultiBid;
import org.prebid.server.proto.openrtb.ext.request.ExtRequestPrebidSchain;
import org.prebid.server.proto.openrtb.ext.request.ExtRequestPrebidSchainSchain;
import org.prebid.server.proto.openrtb.ext.request.ExtRequestTargeting;
import org.prebid.server.proto.openrtb.ext.request.ExtSite;
import org.prebid.server.proto.openrtb.ext.request.ExtSource;
import org.prebid.server.proto.openrtb.ext.request.ExtUser;
import org.prebid.server.proto.openrtb.ext.request.ExtUserEid;
import org.prebid.server.settings.model.Account;
import org.prebid.server.util.StreamUtil;
import org.prebid.server.validation.ResponseBidValidator;
import org.prebid.server.validation.model.ValidationResult;

import java.math.BigDecimal;
import java.time.Clock;
import java.util.ArrayList;
import java.util.Collection;
import java.util.Collections;
import java.util.HashMap;
import java.util.Iterator;
import java.util.List;
import java.util.Map;
import java.util.Objects;
import java.util.stream.Collectors;

/**
 * Executes an OpenRTB v2.5 Auction.
 */
public class ExchangeService {

    private static final Logger logger = LoggerFactory.getLogger(ExchangeService.class);

    private static final String PREBID_EXT = "prebid";
    private static final String BIDDER_EXT = "bidder";
    private static final String ALL_BIDDERS_CONFIG = "*";
    private static final Integer DEFAULT_MULTIBID_LIMIT_MIN = 1;
    private static final Integer DEFAULT_MULTIBID_LIMIT_MAX = 9;
    private static final String EID_ALLOWED_FOR_ALL_BIDDERS = "*";

    private static final BigDecimal THOUSAND = BigDecimal.valueOf(1000);

    private final long expectedCacheTime;
    private final BidderCatalog bidderCatalog;
    private final StoredResponseProcessor storedResponseProcessor;
    private final PrivacyEnforcementService privacyEnforcementService;
    private final FpdResolver fpdResolver;
    private final SchainResolver schainResolver;
    private final HttpBidderRequester httpBidderRequester;
    private final ResponseBidValidator responseBidValidator;
    private final CurrencyConversionService currencyService;
    private final BidResponseCreator bidResponseCreator;
    private final BidResponsePostProcessor bidResponsePostProcessor;
    private final HookStageExecutor hookStageExecutor;
    private final Metrics metrics;
    private final Clock clock;
    private final JacksonMapper mapper;

    public ExchangeService(long expectedCacheTime,
                           BidderCatalog bidderCatalog,
                           StoredResponseProcessor storedResponseProcessor,
                           PrivacyEnforcementService privacyEnforcementService,
                           FpdResolver fpdResolver,
                           SchainResolver schainResolver,
                           HttpBidderRequester httpBidderRequester,
                           ResponseBidValidator responseBidValidator,
                           CurrencyConversionService currencyService,
                           BidResponseCreator bidResponseCreator,
                           BidResponsePostProcessor bidResponsePostProcessor,
                           HookStageExecutor hookStageExecutor,
                           Metrics metrics,
                           Clock clock,
                           JacksonMapper mapper) {

        if (expectedCacheTime < 0) {
            throw new IllegalArgumentException("Expected cache time should be positive");
        }
        this.expectedCacheTime = expectedCacheTime;
        this.bidderCatalog = Objects.requireNonNull(bidderCatalog);
        this.storedResponseProcessor = Objects.requireNonNull(storedResponseProcessor);
        this.privacyEnforcementService = Objects.requireNonNull(privacyEnforcementService);
        this.fpdResolver = Objects.requireNonNull(fpdResolver);
        this.schainResolver = Objects.requireNonNull(schainResolver);
        this.httpBidderRequester = Objects.requireNonNull(httpBidderRequester);
        this.responseBidValidator = Objects.requireNonNull(responseBidValidator);
        this.currencyService = Objects.requireNonNull(currencyService);
        this.bidResponseCreator = Objects.requireNonNull(bidResponseCreator);
        this.bidResponsePostProcessor = Objects.requireNonNull(bidResponsePostProcessor);
        this.hookStageExecutor = Objects.requireNonNull(hookStageExecutor);
        this.metrics = Objects.requireNonNull(metrics);
        this.clock = Objects.requireNonNull(clock);
        this.mapper = Objects.requireNonNull(mapper);
    }

    public Future<BidResponse> executeHooksAndHoldAuction(AuctionContext context) {
        final BidRequest bidRequest = context.getBidRequest();
        final Account account = context.getAccount();
        final HookExecutionContext hookExecutionContext = context.getHookExecutionContext();

        return hookStageExecutor.executeProcessedAuctionRequestStage(bidRequest, account, hookExecutionContext)
                .compose(stageResult -> rejectOrProceedAuction(stageResult, context));
    }

    private Future<BidResponse> rejectOrProceedAuction(HookStageExecutionResult<AuctionRequestPayload> stageResult,
                                                       AuctionContext context) {
        return stageResult.isShouldReject()
                ? Future.failedFuture(new RejectedRequestException(context.getHookExecutionContext()))
                : holdAuction(context.with(stageResult.getPayload().bidRequest()));
    }

    /**
     * Runs an auction: delegates request to applicable bidders, gathers responses from them and constructs final
     * response containing returned bids and additional information in extensions.
     */
    private Future<BidResponse> holdAuction(AuctionContext context) {
        final UidsCookie uidsCookie = context.getUidsCookie();
        final BidRequest bidRequest = context.getBidRequest();
        final Timeout timeout = context.getTimeout();
        final Account account = context.getAccount();
        final List<String> debugWarnings = context.getDebugWarnings();

        final List<SeatBid> storedAuctionResponses = new ArrayList<>();
        final BidderAliases aliases = aliases(bidRequest);
        final String publisherId = account.getId();
        final BidRequestCacheInfo cacheInfo = bidRequestCacheInfo(bidRequest);
        final boolean debugEnabled = isDebugEnabled(bidRequest);
        final Map<String, MultiBidConfig> bidderToMultiBid = bidderToMultiBids(bidRequest, debugWarnings);

        return storedResponseProcessor.getStoredResponseResult(bidRequest.getImp(), timeout)
                .map(storedResponseResult -> populateStoredResponse(storedResponseResult, storedAuctionResponses))
                .compose(storedResponseResult -> extractBidderRequests(
                        context, storedResponseResult, aliases, bidderToMultiBid))
                .map(bidderRequests -> updateRequestMetric(
                        bidderRequests, uidsCookie, aliases, publisherId, context.getRequestTypeMetric()))
                .compose(bidderRequests -> CompositeFuture.join(
                        bidderRequests.stream()
                                .map(bidderRequest -> invokeHooksAndRequestBids(
                                        context,
                                        bidderRequest,
                                        auctionTimeout(timeout, cacheInfo.isDoCaching()),
                                        debugEnabled,
                                        aliases))
                                .collect(Collectors.toList())))
                // send all the requests to the bidders and gathers results
                .map(CompositeFuture::<BidderResponse>list)
                .map(bidderResponses -> storedResponseProcessor.mergeWithBidderResponses(
                        bidderResponses, storedAuctionResponses, bidRequest.getImp()))
                .map(bidderResponses -> validateAndAdjustBids(bidderResponses, context, aliases))
                .map(bidderResponses -> updateMetricsFromResponses(bidderResponses, publisherId, aliases))
                // produce response from bidder results
                .compose(bidderResponses -> bidResponseCreator.create(
                        bidderResponses,
                        context,
                        cacheInfo,
                        bidderToMultiBid,
                        debugEnabled))
                .compose(bidResponse -> bidResponsePostProcessor.postProcess(
                        context.getHttpRequest(), uidsCookie, bidRequest, bidResponse, account))
                .compose(bidResponse -> invokeResponseHooks(context, bidResponse));
    }

    private BidderAliases aliases(BidRequest bidRequest) {
        final ExtRequestPrebid prebid = extRequestPrebid(bidRequest);
        final Map<String, String> aliases = prebid != null ? prebid.getAliases() : null;
        final Map<String, Integer> aliasgvlids = prebid != null ? prebid.getAliasgvlids() : null;
        return BidderAliases.of(aliases, aliasgvlids, bidderCatalog);
    }

    private static ExtRequestTargeting targeting(BidRequest bidRequest) {
        final ExtRequestPrebid prebid = extRequestPrebid(bidRequest);
        return prebid != null ? prebid.getTargeting() : null;
    }

    /**
     * Creates {@link BidRequestCacheInfo} based on {@link BidRequest} model.
     */
    private static BidRequestCacheInfo bidRequestCacheInfo(BidRequest bidRequest) {
        final ExtRequestTargeting targeting = targeting(bidRequest);

        final ExtRequestPrebid prebid = extRequestPrebid(bidRequest);
        final ExtRequestPrebidCache cache = prebid != null ? prebid.getCache() : null;

        if (targeting != null && cache != null) {
            final boolean shouldCacheBids = cache.getBids() != null;
            final boolean shouldCacheVideoBids = cache.getVastxml() != null;
            final boolean shouldCacheWinningBidsOnly = targeting.getIncludebidderkeys()
                    ? false // ext.prebid.targeting.includebidderkeys takes precedence
                    : ObjectUtils.defaultIfNull(cache.getWinningonly(), false);

            if (shouldCacheBids || shouldCacheVideoBids || shouldCacheWinningBidsOnly) {
                final Integer cacheBidsTtl = shouldCacheBids ? cache.getBids().getTtlseconds() : null;
                final Integer cacheVideoBidsTtl = shouldCacheVideoBids ? cache.getVastxml().getTtlseconds() : null;

                final boolean returnCreativeBid = shouldCacheBids
                        ? ObjectUtils.defaultIfNull(cache.getBids().getReturnCreative(), true)
                        : false;
                final boolean returnCreativeVideoBid = shouldCacheVideoBids
                        ? ObjectUtils.defaultIfNull(cache.getVastxml().getReturnCreative(), true)
                        : false;

                return BidRequestCacheInfo.builder()
                        .doCaching(true)
                        .shouldCacheBids(shouldCacheBids)
                        .cacheBidsTtl(cacheBidsTtl)
                        .shouldCacheVideoBids(shouldCacheVideoBids)
                        .cacheVideoBidsTtl(cacheVideoBidsTtl)
                        .returnCreativeBids(returnCreativeBid)
                        .returnCreativeVideoBids(returnCreativeVideoBid)
                        .shouldCacheWinningBidsOnly(shouldCacheWinningBidsOnly)
                        .build();
            }
        }

        return BidRequestCacheInfo.noCache();
    }

    /**
     * Determines debug flag from {@link BidRequest} or {@link ExtRequest}.
     */
    private static boolean isDebugEnabled(BidRequest bidRequest) {
        if (Objects.equals(bidRequest.getTest(), 1)) {
            return true;
        }
        final ExtRequestPrebid extRequestPrebid = extRequestPrebid(bidRequest);
        return extRequestPrebid != null && Objects.equals(extRequestPrebid.getDebug(), 1);
    }

    private static ExtRequestPrebid extRequestPrebid(BidRequest bidRequest) {
        final ExtRequest requestExt = bidRequest.getExt();
        return requestExt != null ? requestExt.getPrebid() : null;
    }

    private static Map<String, MultiBidConfig> bidderToMultiBids(BidRequest bidRequest, List<String> debugWarnings) {
        final ExtRequestPrebid extRequestPrebid = extRequestPrebid(bidRequest);
        final Collection<ExtRequestPrebidMultiBid> multiBids = extRequestPrebid != null
                ? CollectionUtils.emptyIfNull(extRequestPrebid.getMultibid())
                : Collections.emptyList();

        final Map<String, MultiBidConfig> bidderToMultiBid = new HashMap<>();
        for (ExtRequestPrebidMultiBid prebidMultiBid : multiBids) {
            final String bidder = prebidMultiBid.getBidder();
            final List<String> bidders = prebidMultiBid.getBidders();
            final Integer maxBids = prebidMultiBid.getMaxBids();
            final String codePrefix = prebidMultiBid.getTargetBidderCodePrefix();

            if (bidder != null && CollectionUtils.isNotEmpty(bidders)) {
                debugWarnings.add(String.format("Invalid MultiBid: bidder %s and bidders %s specified. "
                        + "Only bidder %s will be used.", bidder, bidders, bidder));

                tryAddBidderWithMultiBid(bidder, maxBids, codePrefix, bidderToMultiBid, debugWarnings);
                continue;
            }

            if (bidder != null) {
                tryAddBidderWithMultiBid(bidder, maxBids, codePrefix, bidderToMultiBid, debugWarnings);
            } else if (CollectionUtils.isNotEmpty(bidders)) {
                if (codePrefix != null) {
                    debugWarnings.add(String.format("Invalid MultiBid: CodePrefix %s that was specified for bidders %s "
                            + "will be skipped.", codePrefix, bidders));
                }

                bidders.forEach(currentBidder ->
                        tryAddBidderWithMultiBid(currentBidder, maxBids, null, bidderToMultiBid, debugWarnings));
            } else {
                debugWarnings.add("Invalid MultiBid: Bidder and bidders was not specified.");
            }
        }

        return bidderToMultiBid;
    }

    private static void tryAddBidderWithMultiBid(String bidder,
                                                 Integer maxBids,
                                                 String codePrefix,
                                                 Map<String, MultiBidConfig> bidderToMultiBid,
                                                 List<String> debugWarnings) {
        if (bidderToMultiBid.containsKey(bidder)) {
            debugWarnings.add(String.format("Invalid MultiBid: Bidder %s specified multiple times.", bidder));
            return;
        }

        if (maxBids == null) {
            debugWarnings.add(String.format("Invalid MultiBid: MaxBids for bidder %s is not specified and "
                    + "will be skipped.", bidder));
            return;
        }

        bidderToMultiBid.put(bidder, toMultiBid(bidder, maxBids, codePrefix));
    }

    private static MultiBidConfig toMultiBid(String bidder, Integer maxBids, String codePrefix) {
        final int bidLimit = maxBids < DEFAULT_MULTIBID_LIMIT_MIN
                ? DEFAULT_MULTIBID_LIMIT_MIN
                : maxBids > DEFAULT_MULTIBID_LIMIT_MAX ? DEFAULT_MULTIBID_LIMIT_MAX : maxBids;

        return MultiBidConfig.of(bidder, bidLimit, codePrefix);
    }

    /**
     * Populates storedResponse parameter with stored {@link List<SeatBid>} and returns {@link List<Imp>} for which
     * request to bidders should be performed.
     */
    private static StoredResponseResult populateStoredResponse(StoredResponseResult storedResponseResult,
                                                               List<SeatBid> storedResponse) {
        storedResponse.addAll(storedResponseResult.getAuctionStoredResponse());
        return storedResponseResult;
    }

    /**
     * Takes an OpenRTB request and returns the OpenRTB requests sanitized for each bidder.
     * <p>
     * This will copy the {@link BidRequest} into a list of requests, where the bidRequest.imp[].ext field
     * will only consist of the "prebid" field and the field for the appropriate bidder parameters. We will drop all
     * extended fields beyond this context, so this will not be compatible with any other uses of the extension area
     * i.e. the bidders will not see any other extension fields. If Imp extension name is alias, which is also defined
     * in bidRequest.ext.prebid.aliases and valid, separate {@link BidRequest} will be created for this alias and sent
     * to appropriate bidder.
     * For example suppose {@link BidRequest} has two {@link Imp}s. First one with imp.ext.prebid.bidder.rubicon and
     * imp.ext.prebid.bidder.rubiconAlias and second with imp.ext.prebid.bidder.appnexus and
     * imp.ext.prebid.bidder.rubicon. Three {@link BidRequest}s will be created:
     * 1. {@link BidRequest} with one {@link Imp}, where bidder extension points to rubiconAlias extension and will be
     * sent to Rubicon bidder.
     * 2. {@link BidRequest} with two {@link Imp}s, where bidder extension points to appropriate rubicon extension from
     * original {@link BidRequest} and will be sent to Rubicon bidder.
     * 3. {@link BidRequest} with one {@link Imp}, where bidder extension points to appnexus extension and will be sent
     * to Appnexus bidder.
     * <p>
     * Each of the created {@link BidRequest}s will have bidrequest.user.buyerid field populated with the value from
     * bidrequest.user.ext.prebid.buyerids or {@link UidsCookie} corresponding to bidder's family name unless buyerid
     * is already in the original OpenRTB request (in this case it will not be overridden).
     * In case if bidrequest.user.ext.prebid.buyerids contains values after extracting those values it will be cleared
     * in order to avoid leaking of buyerids across bidders.
     * <p>
     * NOTE: the return list will only contain entries for bidders that both have the extension field in at least one
     * {@link Imp}, and are known to {@link BidderCatalog} or aliases from bidRequest.ext.prebid.aliases.
     */
    private Future<List<BidderRequest>> extractBidderRequests(AuctionContext context,
                                                              StoredResponseResult storedResponseResult,
                                                              BidderAliases aliases,
                                                              Map<String, MultiBidConfig> bidderToMultiBid) {
        final List<Imp> imps = storedResponseResult.getRequiredRequestImps().stream()
                .filter(imp -> bidderParamsFromImpExt(imp.getExt()) != null)
                .collect(Collectors.toList());
        // identify valid bidders and aliases out of imps
        final List<String> bidders = imps.stream()
                .flatMap(imp -> StreamUtil.asStream(bidderParamsFromImpExt(imp.getExt()).fieldNames())
                        .filter(bidder -> isValidBidder(bidder, aliases)))
                .distinct()
                .collect(Collectors.toList());

        return makeBidderRequests(bidders, context, aliases, storedResponseResult.getImpBidderToStoredBidResponse(),
                imps, bidderToMultiBid);
    }

    private static JsonNode bidderParamsFromImpExt(ObjectNode ext) {
        return ext.get(PREBID_EXT).get(BIDDER_EXT);
    }

    /**
     * Checks if bidder name is valid in case when bidder can also be alias name.
     */
    private boolean isValidBidder(String bidder, BidderAliases aliases) {
        return bidderCatalog.isValidName(bidder) || aliases.isAliasDefined(bidder);
    }

    /**
     * Splits the input request into requests which are sanitized for each bidder. Intended behavior is:
     * <p>
     * - bidrequest.imp[].ext will only contain the "prebid" field and a "bidder" field which has the params for
     * the intended Bidder.
     * <p>
     * - bidrequest.user.buyeruid will be set to that Bidder's ID.
     * <p>
     * - bidrequest.ext.prebid.data.bidders will be removed.
     * <p>
     * - bidrequest.ext.prebid.bidders will be staying in corresponding bidder only.
     * <p>
     * - bidrequest.user.ext.data, bidrequest.app.ext.data and bidrequest.site.ext.data will be removed for bidders
     * that don't have first party data allowed.
     */
    private Future<List<BidderRequest>> makeBidderRequests(List<String> bidders,
                                                           AuctionContext context,
                                                           BidderAliases aliases,
                                                           Map<String, Map<String, String>> impBidderToStoredResponse,
                                                           List<Imp> imps,
                                                           Map<String, MultiBidConfig> bidderToMultiBid) {

        final BidRequest bidRequest = context.getBidRequest();
        final User user = bidRequest.getUser();
        final ExtUser extUser = user != null ? user.getExt() : null;
        final Map<String, String> uidsBody = uidsFromBody(extUser);

        final ExtRequest requestExt = bidRequest.getExt();
        final ExtRequestPrebid prebid = requestExt == null ? null : requestExt.getPrebid();
        final Map<String, ExtBidderConfigOrtb> biddersToConfigs = getBiddersToConfigs(prebid);
        final Map<String, List<String>> eidPermissions = getEidPermissions(prebid);
        final Map<String, User> bidderToUser =
                prepareUsers(bidders, context, aliases, bidRequest, extUser, uidsBody, biddersToConfigs,
                        eidPermissions);

        return privacyEnforcementService
                .mask(context, bidderToUser, bidders, aliases)
                .map(bidderToPrivacyResult ->
                        getBidderRequests(bidderToPrivacyResult, bidRequest, impBidderToStoredResponse, imps,
                                bidderToMultiBid, biddersToConfigs));
    }

    private Map<String, ExtBidderConfigOrtb> getBiddersToConfigs(ExtRequestPrebid prebid) {
        final List<ExtRequestPrebidBidderConfig> bidderConfigs = prebid == null ? null : prebid.getBidderconfig();

        if (CollectionUtils.isEmpty(bidderConfigs)) {
            return Collections.emptyMap();
        }

        final Map<String, ExtBidderConfigOrtb> bidderToConfig = new HashMap<>();

        bidderConfigs.stream()
                .filter(prebidBidderConfig -> prebidBidderConfig.getBidders().contains(ALL_BIDDERS_CONFIG))
                .map(prebidBidderConfig -> prebidBidderConfig.getConfig().getOrtb2())
                .findFirst()
                .ifPresent(extBidderConfigFpd -> bidderToConfig.put(ALL_BIDDERS_CONFIG, extBidderConfigFpd));

        for (ExtRequestPrebidBidderConfig config : bidderConfigs) {
            for (String bidder : config.getBidders()) {
                final ExtBidderConfigOrtb concreteFpd = config.getConfig().getOrtb2();
                bidderToConfig.putIfAbsent(bidder, concreteFpd);
            }
        }
        return bidderToConfig;
    }

    /**
     * Retrieves user eids from {@link ExtRequestPrebid} and converts them to map, where keys are eids sources
     * and values are allowed bidders
     */
    private Map<String, List<String>> getEidPermissions(ExtRequestPrebid prebid) {
        final ExtRequestPrebidData prebidData = prebid != null ? prebid.getData() : null;
        final List<ExtRequestPrebidDataEidPermissions> eidPermissions = prebidData != null
                ? prebidData.getEidPermissions()
                : null;
        return CollectionUtils.emptyIfNull(eidPermissions).stream()
                .collect(Collectors.toMap(ExtRequestPrebidDataEidPermissions::getSource,
                        ExtRequestPrebidDataEidPermissions::getBidders));
    }

    /**
     * Returns UIDs from request.user.ext or empty map if not defined.
     */
    private static Map<String, String> uidsFromBody(ExtUser extUser) {
        return extUser != null && extUser.getPrebid() != null
                // as long as ext.prebid exists we are guaranteed that user.ext.prebid.buyeruids also exists
                ? extUser.getPrebid().getBuyeruids()
                : Collections.emptyMap();
    }

    /**
     * Extracts a list of bidders for which first party data is allowed from {@link ExtRequestPrebidData} model.
     */
    private static List<String> firstPartyDataBidders(ExtRequest requestExt) {
        final ExtRequestPrebid prebid = requestExt == null ? null : requestExt.getPrebid();
        final ExtRequestPrebidData data = prebid == null ? null : prebid.getData();
        return data == null ? null : data.getBidders();
    }

    private Map<String, User> prepareUsers(List<String> bidders,
                                           AuctionContext context,
                                           BidderAliases aliases,
                                           BidRequest bidRequest,
                                           ExtUser extUser,
                                           Map<String, String> uidsBody,
                                           Map<String, ExtBidderConfigOrtb> biddersToConfigs,
                                           Map<String, List<String>> eidPermissions) {

        final List<String> firstPartyDataBidders = firstPartyDataBidders(bidRequest.getExt());

        final Map<String, User> bidderToUser = new HashMap<>();
        for (String bidder : bidders) {
            final ExtBidderConfigOrtb fpdConfig = ObjectUtils.defaultIfNull(biddersToConfigs.get(bidder),
                    biddersToConfigs.get(ALL_BIDDERS_CONFIG));

            final boolean useFirstPartyData = firstPartyDataBidders == null || firstPartyDataBidders.contains(bidder);
            final User preparedUser = prepareUser(bidRequest.getUser(), extUser, bidder, aliases, uidsBody,
                    context.getUidsCookie(), useFirstPartyData, fpdConfig, eidPermissions);
            bidderToUser.put(bidder, preparedUser);
        }
        return bidderToUser;
    }

    /**
     * Returns original {@link User} if user.buyeruid already contains uid value for bidder.
     * Otherwise, returns new {@link User} containing updated {@link ExtUser} and user.buyeruid.
     * <p>
     * Also, removes user.ext.prebid (if present), user.ext.data and user.data (in case bidder does not use first
     * party data).
     */
    private User prepareUser(User user,
                             ExtUser extUser,
                             String bidder,
                             BidderAliases aliases,
                             Map<String, String> uidsBody,
                             UidsCookie uidsCookie,
                             boolean useFirstPartyData,
                             ExtBidderConfigOrtb fpdConfig,
                             Map<String, List<String>> eidPermissions) {

        final String updatedBuyerUid = updateUserBuyerUid(user, bidder, aliases, uidsBody, uidsCookie);
        final List<ExtUserEid> userEids = extractUserEids(user);
        final List<ExtUserEid> allowedUserEids = resolveAllowedEids(userEids, bidder, eidPermissions, aliases);
        final boolean shouldUpdateUserEids = extUser != null
                && allowedUserEids.size() != CollectionUtils.emptyIfNull(userEids).size();
        final boolean shouldCleanExtPrebid = extUser != null && extUser.getPrebid() != null;
        final boolean shouldCleanExtData = extUser != null && extUser.getData() != null && !useFirstPartyData;
        final boolean shouldUpdateUserExt = shouldCleanExtData || shouldCleanExtPrebid || shouldUpdateUserEids;
        final boolean shouldCleanData = user != null && user.getData() != null && !useFirstPartyData;

        User maskedUser = user;
        if (updatedBuyerUid != null || shouldUpdateUserExt || shouldCleanData) {
            final User.UserBuilder userBuilder = user == null ? User.builder() : user.toBuilder();
            if (updatedBuyerUid != null) {
                userBuilder.buyeruid(updatedBuyerUid);
            }

            if (shouldUpdateUserExt) {
                final ExtUser updatedExtUser = extUser.toBuilder()
                        .prebid(shouldCleanExtPrebid ? null : extUser.getPrebid())
                        .data(shouldCleanExtData ? null : extUser.getData())
                        .eids(shouldUpdateUserEids ? nullIfEmpty(allowedUserEids) : userEids)
                        .build();
                userBuilder.ext(updatedExtUser.isEmpty() ? null : updatedExtUser);
            }

            if (shouldCleanData) {
                userBuilder.data(null);
            }

            maskedUser = userBuilder.build();
        }

        return useFirstPartyData
                ? fpdResolver.resolveUser(maskedUser, fpdConfig == null ? null : fpdConfig.getUser())
                : maskedUser;
    }

    /**
     * Returns updated buyerUid or null if it doesn't need to be updated.
     */
    private String updateUserBuyerUid(User user, String bidder, BidderAliases aliases,
                                      Map<String, String> uidsBody, UidsCookie uidsCookie) {
        final String buyerUidFromBodyOrCookie = extractUid(uidsBody, uidsCookie, aliases.resolveBidder(bidder));
        final String buyerUidFromUser = user != null ? user.getBuyeruid() : null;

        return StringUtils.isBlank(buyerUidFromUser) && StringUtils.isNotBlank(buyerUidFromBodyOrCookie)
                ? buyerUidFromBodyOrCookie
                : null;
    }

    /**
     * Extracts {@link List<ExtUserEid>} from {@link User}.
     * Returns null if user or its extension is null.
     */
    private List<ExtUserEid> extractUserEids(User user) {
        final ExtUser extUser = user != null ? user.getExt() : null;
        return extUser != null ? extUser.getEids() : null;
    }

    /**
     * Returns {@link List<ExtUserEid>} allowed by {@param eidPermissions} per source per bidder.
     */
    private List<ExtUserEid> resolveAllowedEids(List<ExtUserEid> userEids, String bidder,
                                                Map<String, List<String>> eidPermissions, BidderAliases aliases) {
        return CollectionUtils.emptyIfNull(userEids)
                .stream()
                .filter(extUserEid -> isUserEidAllowed(extUserEid.getSource(), eidPermissions, bidder, aliases))
                .collect(Collectors.toList());
    }

    /**
     * Returns true if {@param source} allowed by {@param eidPermissions} for particular bidder taking into account
     * ealiases.
     */
    private boolean isUserEidAllowed(String source, Map<String, List<String>> eidPermissions, String bidder,
                                     BidderAliases aliases) {
        final List<String> allowedBidders = eidPermissions.get(source);
        return CollectionUtils.isEmpty(allowedBidders)
                || allowedBidders.contains(EID_ALLOWED_FOR_ALL_BIDDERS)
                || allowedBidders.contains(bidder)
                || allowedBidders.contains(aliases.resolveBidder(bidder))
                || allowedBidders.stream().map(aliases::resolveBidder)
                .anyMatch(allowedBidder -> allowedBidder.equals(bidder));
    }

    /**
     * Extracts UID from uids from body or {@link UidsCookie}.
     */
    private String extractUid(Map<String, String> uidsBody, UidsCookie uidsCookie, String bidder) {
        final String uid = uidsBody.get(bidder);
        return StringUtils.isNotBlank(uid) ? uid : uidsCookie.uidFrom(resolveCookieFamilyName(bidder));
    }

    /**
     * Extract cookie family name from bidder's {@link Usersyncer} if it is enabled. If not - return null.
     */
    private String resolveCookieFamilyName(String bidder) {
        return bidderCatalog.isActive(bidder) ? bidderCatalog.usersyncerByName(bidder).getCookieFamilyName() : null;
    }

    /**
     * Returns shuffled list of {@link BidderRequest}.
     */
    private List<BidderRequest> getBidderRequests(List<BidderPrivacyResult> bidderPrivacyResults,
                                                  BidRequest bidRequest,
                                                  Map<String, Map<String, String>> impBidderToStoredBidResponse,
                                                  List<Imp> imps,
                                                  Map<String, MultiBidConfig> bidderToMultiBid,
                                                  Map<String, ExtBidderConfigOrtb> biddersToConfigs) {

        final Map<String, JsonNode> bidderToPrebidBidders = bidderToPrebidBidders(bidRequest);

        final List<BidderRequest> bidderRequests = bidderPrivacyResults.stream()
                // for each bidder create a new request that is a copy of original request except buyerid, imp
                // extensions, ext.prebid.data.bidders and ext.prebid.bidders.
                // Also, check whether to pass user.ext.data, app.ext.data and site.ext.data or not.
                .map(bidderPrivacyResult -> createBidderRequest(
                        bidderPrivacyResult,
                        bidRequest,
                        impBidderToStoredBidResponse,
                        imps,
                        bidderToMultiBid,
                        biddersToConfigs,
                        bidderToPrebidBidders))
                .filter(Objects::nonNull)
                .collect(Collectors.toList());

        Collections.shuffle(bidderRequests);

        return bidderRequests;
    }

    /**
     * Extracts a map of bidders to their arguments from {@link ObjectNode} prebid.bidders.
     */
    private static Map<String, JsonNode> bidderToPrebidBidders(BidRequest bidRequest) {
        final ExtRequestPrebid prebid = extRequestPrebid(bidRequest);
        final ObjectNode bidders = prebid == null ? null : prebid.getBidders();

        if (bidders == null || bidders.isNull()) {
            return Collections.emptyMap();
        }

        final Map<String, JsonNode> bidderToPrebidParameters = new HashMap<>();
        final Iterator<Map.Entry<String, JsonNode>> biddersToParams = bidders.fields();
        while (biddersToParams.hasNext()) {
            final Map.Entry<String, JsonNode> bidderToParam = biddersToParams.next();
            bidderToPrebidParameters.put(bidderToParam.getKey(), bidderToParam.getValue());
        }
        return bidderToPrebidParameters;
    }

    /**
     * Returns {@link BidderRequest} for the given bidder.
     */
    private BidderRequest createBidderRequest(BidderPrivacyResult bidderPrivacyResult,
                                              BidRequest bidRequest,
                                              Map<String, Map<String, String>> impBidderToStoredBidResponse,
                                              List<Imp> imps,
                                              Map<String, MultiBidConfig> bidderToMultiBid,
                                              Map<String, ExtBidderConfigOrtb> biddersToConfigs,
                                              Map<String, JsonNode> bidderToPrebidBidders) {

        final String bidder = bidderPrivacyResult.getRequestBidder();
        if (bidderPrivacyResult.isBlockedRequestByTcf()) {
            return null;
        }

        final List<String> firstPartyDataBidders = firstPartyDataBidders(bidRequest.getExt());
        final boolean useFirstPartyData = firstPartyDataBidders == null || firstPartyDataBidders.contains(bidder);

        final ExtBidderConfigOrtb fpdConfig = ObjectUtils.defaultIfNull(biddersToConfigs.get(bidder),
                biddersToConfigs.get(ALL_BIDDERS_CONFIG));

        final Site bidRequestSite = bidRequest.getSite();
        final App bidRequestApp = bidRequest.getApp();
        final ObjectNode fpdSite = fpdConfig != null ? fpdConfig.getSite() : null;
        final ObjectNode fpdApp = fpdConfig != null ? fpdConfig.getApp() : null;

        if (bidRequestSite != null && fpdApp != null || bidRequestApp != null && fpdSite != null) {
            logger.info("Request to bidder {0} rejected as both bidRequest.site and bidRequest.app are present"
                    + " after fpd data have been merged", bidder);
            return null;
        }

        // stored bid response supported only for single imp requests
        final String storedBidResponse = impBidderToStoredBidResponse.size() == 1
                ? impBidderToStoredBidResponse.get(imps.get(0).getId()).get(bidder)
                : null;

        return BidderRequest.of(bidder, storedBidResponse, bidRequest.toBuilder()
                // User was already prepared above
                .user(bidderPrivacyResult.getUser())
                .device(bidderPrivacyResult.getDevice())
                .imp(prepareImps(bidder, imps, useFirstPartyData))
                .app(prepareApp(bidRequestApp, fpdApp, useFirstPartyData))
                .site(prepareSite(bidRequestSite, fpdSite, useFirstPartyData))
                .source(prepareSource(bidder, bidRequest))
                .ext(prepareExt(bidder, bidderToPrebidBidders, bidderToMultiBid, bidRequest.getExt()))
                .build());
    }

    /**
     * For each given imp creates a new imp with extension crafted to contain only "prebid", "context" and
     * bidder-specific extension.
     */
    private List<Imp> prepareImps(String bidder, List<Imp> imps, boolean useFirstPartyData) {
        return imps.stream()
                .filter(imp -> bidderParamsFromImpExt(imp.getExt()).hasNonNull(bidder))
                .map(imp -> imp.toBuilder()
                        .ext(prepareImpExt(bidder, imp.getExt(), useFirstPartyData))
                        .build())
                .collect(Collectors.toList());
    }

    /**
     * Creates a new imp extension for particular bidder having:
     * <ul>
     * <li>"prebid" field populated with an imp.ext.prebid field value, may be null</li>
     * <li>"bidder" field populated with an imp.ext.prebid.bidder.{bidder} field value, not null</li>
     * <li>"context" field populated with an imp.ext.context field value, may be null</li>
     * <li>"data" field populated with an imp.ext.data field value, may be null</li>
     * </ul>
     */
    private ObjectNode prepareImpExt(String bidder, ObjectNode impExt, boolean useFirstPartyData) {
        final ObjectNode modifiedImpExt = impExt.deepCopy();

        final JsonNode impExtPrebid = cleanBidderParamsFromImpExtPrebid(impExt.get(PREBID_EXT));
        if (impExtPrebid == null) {
            modifiedImpExt.remove(PREBID_EXT);
        } else {
            modifiedImpExt.set(PREBID_EXT, impExtPrebid);
        }

        modifiedImpExt.set(BIDDER_EXT, bidderParamsFromImpExt(impExt).get(bidder));

        return fpdResolver.resolveImpExt(modifiedImpExt, useFirstPartyData);
    }

    private JsonNode cleanBidderParamsFromImpExtPrebid(JsonNode extImpPrebidNode) {
        if (extImpPrebidNode.size() > 1) {
            return mapper.mapper().valueToTree(
                    extImpPrebid(extImpPrebidNode).toBuilder()
                            .bidder(null)
                            .build());
        }

        return null;
    }

    /**
     * Returns {@link ExtImpPrebid} from imp.ext.prebid {@link JsonNode}.
     */
    private ExtImpPrebid extImpPrebid(JsonNode extImpPrebid) {
        try {
            return mapper.mapper().treeToValue(extImpPrebid, ExtImpPrebid.class);
        } catch (JsonProcessingException e) {
            throw new PreBidException(String.format("Error decoding imp.ext.prebid: %s", e.getMessage()), e);
        }
    }

    /**
     * Checks whether to pass the app.ext.data and app.content.data depending on request having a first party data
     * allowed for given bidder or not. And merge masked app with fpd config.
     */
    private App prepareApp(App app, ObjectNode fpdApp, boolean useFirstPartyData) {
        final ExtApp appExt = app != null ? app.getExt() : null;
        final Content content = app != null ? app.getContent() : null;

        final boolean shouldCleanExtData = appExt != null && appExt.getData() != null && !useFirstPartyData;
        final boolean shouldCleanContentData = content != null && content.getData() != null && !useFirstPartyData;

        final App maskedApp = shouldCleanExtData || shouldCleanContentData
                ? app.toBuilder()
                .ext(shouldCleanExtData ? maskExtApp(appExt) : appExt)
                .content(shouldCleanContentData ? prepareContent(content) : content)
                .build()
                : app;

        return useFirstPartyData
                ? fpdResolver.resolveApp(maskedApp, fpdApp)
                : maskedApp;
    }

    private ExtApp maskExtApp(ExtApp appExt) {
        final ExtApp maskedExtApp = ExtApp.of(appExt.getPrebid(), null);
        return maskedExtApp.isEmpty() ? null : maskedExtApp;
    }

    /**
     * Checks whether to pass the site.ext.data  and site.content.data depending on request having a first party data
     * allowed for given bidder or not. And merge masked site with fpd config.
     */
    private Site prepareSite(Site site, ObjectNode fpdSite, boolean useFirstPartyData) {
        final ExtSite siteExt = site != null ? site.getExt() : null;
        final Content content = site != null ? site.getContent() : null;

        final boolean shouldCleanExtData = siteExt != null && siteExt.getData() != null && !useFirstPartyData;
        final boolean shouldCleanContentData = content != null && content.getData() != null && !useFirstPartyData;

        final Site maskedSite = shouldCleanExtData || shouldCleanContentData
                ? site.toBuilder()
                .ext(shouldCleanExtData ? maskExtSite(siteExt) : siteExt)
                .content(shouldCleanContentData ? prepareContent(content) : content)
                .build()
                : site;

        return useFirstPartyData
                ? fpdResolver.resolveSite(maskedSite, fpdSite)
                : maskedSite;
    }

    private Content prepareContent(Content content) {
        final Content updatedContent = content.toBuilder()
                .data(null)
                .build();

        return updatedContent.isEmpty() ? null : updatedContent;
    }

    private ExtSite maskExtSite(ExtSite siteExt) {
        final ExtSite maskedExtSite = ExtSite.of(siteExt.getAmp(), null);
        return maskedExtSite.isEmpty() ? null : maskedExtSite;
    }

    /**
     * Returns {@link Source} with corresponding request.ext.prebid.schains.
     */
    private Source prepareSource(String bidder, BidRequest bidRequest) {
        final Source receivedSource = bidRequest.getSource();

        final ExtRequestPrebidSchainSchain bidderSchain = schainResolver.resolveForBidder(bidder, bidRequest);

        if (bidderSchain == null) {
            return receivedSource;
        }

        final ExtSource extSource = ExtSource.of(bidderSchain);

        return receivedSource == null
                ? Source.builder().ext(extSource).build()
                : receivedSource.toBuilder().ext(extSource).build();
    }

    /**
     * Removes all bidders except the given bidder from bidrequest.ext.prebid.bidders to hide list of allowed bidders
     * from initial request.
     * <p>
     * Also masks bidrequest.ext.prebid.schains.
     */
    private ExtRequest prepareExt(String bidder,
                                  Map<String, JsonNode> bidderToPrebidBidders,
                                  Map<String, MultiBidConfig> bidderToMultiBid,
                                  ExtRequest requestExt) {

        final ExtRequestPrebid extPrebid = requestExt != null ? requestExt.getPrebid() : null;
        final List<ExtRequestPrebidSchain> extPrebidSchains = extPrebid != null ? extPrebid.getSchains() : null;
        final ExtRequestPrebidData extPrebidData = extPrebid != null ? extPrebid.getData() : null;
        final List<ExtRequestPrebidBidderConfig> extPrebidBidderconfig =
                extPrebid != null ? extPrebid.getBidderconfig() : null;

        final boolean suppressSchains = extPrebidSchains != null;
        final boolean suppressBidderConfig = extPrebidBidderconfig != null;
        final boolean suppressPrebidData = extPrebidData != null;

        if (bidderToPrebidBidders.isEmpty()
                && bidderToMultiBid.isEmpty()
                && !suppressSchains
                && !suppressBidderConfig
                && !suppressPrebidData) {

            return requestExt;
        }

        final JsonNode prebidParameters = bidderToPrebidBidders.get(bidder);
        final ObjectNode bidders = prebidParameters != null
                ? mapper.mapper().valueToTree(ExtPrebidBidders.of(prebidParameters))
                : null;

        final ExtRequestPrebid.ExtRequestPrebidBuilder extPrebidBuilder = extPrebid != null
                ? extPrebid.toBuilder()
                : ExtRequestPrebid.builder();

        return ExtRequest.of(
                extPrebidBuilder
                        .multibid(resolveExtRequestMultiBids(bidderToMultiBid.get(bidder), bidder))
                        .bidders(bidders)
                        .schains(null)
                        .data(null)
                        .bidderconfig(null)
                        .build());
    }

    private List<ExtRequestPrebidMultiBid> resolveExtRequestMultiBids(MultiBidConfig multiBidConfig,
                                                                      String bidder) {
        return multiBidConfig != null
                ? Collections.singletonList(ExtRequestPrebidMultiBid.of(
                bidder, null, multiBidConfig.getMaxBids(), multiBidConfig.getTargetBidderCodePrefix()))
                : null;
    }

    /**
     * Updates 'account.*.request', 'request' and 'no_cookie_requests' metrics for each {@link BidderRequest}.
     */
    private List<BidderRequest> updateRequestMetric(List<BidderRequest> bidderRequests,
                                                    UidsCookie uidsCookie,
                                                    BidderAliases aliases,
                                                    String publisherId,
                                                    MetricName requestTypeMetric) {

        metrics.updateRequestBidderCardinalityMetric(bidderRequests.size());
        metrics.updateAccountRequestMetrics(publisherId, requestTypeMetric);

        for (BidderRequest bidderRequest : bidderRequests) {
            final String bidder = aliases.resolveBidder(bidderRequest.getBidder());
            final boolean isApp = bidderRequest.getBidRequest().getApp() != null;
            final boolean noBuyerId = !bidderCatalog.isActive(bidder) || StringUtils.isBlank(
                    uidsCookie.uidFrom(bidderCatalog.usersyncerByName(bidder).getCookieFamilyName()));

            metrics.updateAdapterRequestTypeAndNoCookieMetrics(bidder, requestTypeMetric, !isApp && noBuyerId);
        }

        return bidderRequests;
    }

    private static BigDecimal bidAdjustmentForBidder(BidRequest bidRequest, String bidder) {
        final ExtRequestPrebid prebid = extRequestPrebid(bidRequest);
        final Map<String, BigDecimal> bidAdjustmentFactors = prebid != null ? prebid.getBidadjustmentfactors() : null;
        return bidAdjustmentFactors != null ? bidAdjustmentFactors.get(bidder) : null;
    }

    private Future<BidderResponse> invokeHooksAndRequestBids(AuctionContext auctionContext,
                                                             BidderRequest bidderRequest,
                                                             Timeout timeout,
                                                             boolean debugEnabled,
                                                             BidderAliases aliases) {

<<<<<<< HEAD
        return hookStageExecutor.executeBidderRequestStage(
                bidderRequest,
                auctionContext.getAccount(),
                auctionContext.getHookExecutionContext())
=======
        final HookExecutionContext hookExecutionContext = auctionContext.getHookExecutionContext();
        final BidRequest bidRequest = auctionContext.getBidRequest();
        final Account account = auctionContext.getAccount();

        return hookStageExecutor.executeBidderRequestStage(bidderRequest, account, hookExecutionContext)
>>>>>>> 23126983
                .compose(stageResult -> requestBidsOrRejectBidder(
                        stageResult, bidderRequest, timeout, debugEnabled, aliases))
                .compose(bidderResponse -> hookStageExecutor.executeRawBidderResponseStage(
                        bidderResponse, bidRequest, account, hookExecutionContext)
                        .map(stageResult -> rejectBidderResponseOrProceed(stageResult, bidderResponse)));
    }

    private Future<BidderResponse> requestBidsOrRejectBidder(
            HookStageExecutionResult<BidderRequestPayload> hookStageResult,
            BidderRequest bidderRequest,
            Timeout timeout,
            boolean debugEnabled,
            BidderAliases aliases) {

        return hookStageResult.isShouldReject()
                ? Future.succeededFuture(BidderResponse.of(bidderRequest.getBidder(), BidderSeatBid.empty(), 0))
                : requestBids(bidderRequest.with(hookStageResult.getPayload().bidRequest()),
                        timeout,
                        debugEnabled,
                        aliases);
    }

    private BidderResponse rejectBidderResponseOrProceed(HookStageExecutionResult<BidderResponsePayload> stageResult,
                                                         BidderResponse bidderResponse) {

        final List<BidderBid> bids = stageResult.isShouldReject()
                ? Collections.emptyList()
                : stageResult.getPayload().bids();

        return bidderResponse
                .with(bidderResponse.getSeatBid().with(bids));
    }

    /**
     * Passes the request to a corresponding bidder and wraps response in {@link BidderResponse} which also holds
     * recorded response time.
     */
    private Future<BidderResponse> requestBids(BidderRequest bidderRequest,
                                               Timeout timeout,
                                               boolean debugEnabled,
                                               BidderAliases aliases) {

        final String bidderName = bidderRequest.getBidder();
        final Bidder<?> bidder = bidderCatalog.bidderByName(aliases.resolveBidder(bidderName));
        final long startTime = clock.millis();

        return httpBidderRequester.requestBids(bidder, bidderRequest, timeout, debugEnabled)
                .map(seatBid -> BidderResponse.of(bidderName, seatBid, responseTime(startTime)));
    }

    private List<BidderResponse> validateAndAdjustBids(
            List<BidderResponse> bidderResponses, AuctionContext auctionContext, BidderAliases aliases) {

        return bidderResponses.stream()
                .map(bidderResponse -> validBidderResponse(bidderResponse, auctionContext, aliases))
                .map(bidderResponse -> applyBidPriceChanges(bidderResponse, auctionContext.getBidRequest()))
                .collect(Collectors.toList());
    }

    /**
     * Validates bid response from exchange.
     * <p>
     * Removes invalid bids from response and adds corresponding error to {@link BidderSeatBid}.
     * <p>
     * Returns input argument as the result if no errors found or creates new {@link BidderResponse} otherwise.
     */
    private BidderResponse validBidderResponse(
            BidderResponse bidderResponse, AuctionContext auctionContext, BidderAliases aliases) {

        final BidRequest bidRequest = auctionContext.getBidRequest();
        final BidderSeatBid seatBid = bidderResponse.getSeatBid();
        final List<BidderError> errors = new ArrayList<>(seatBid.getErrors());

        final List<String> requestCurrencies = bidRequest.getCur();
        if (requestCurrencies.size() > 1) {
            errors.add(BidderError.badInput(
                    String.format("Cur parameter contains more than one currency. %s will be used",
                            requestCurrencies.get(0))));
        }

        final List<BidderBid> bids = seatBid.getBids();
        final List<BidderBid> validBids = new ArrayList<>(bids.size());

        for (final BidderBid bid : bids) {
            final ValidationResult validationResult =
                    responseBidValidator.validate(bid, bidderResponse.getBidder(), auctionContext, aliases);

            if (validationResult.hasWarnings()) {
                addAsBidderErrors(validationResult.getWarnings(), errors);
            }

            if (validationResult.hasErrors()) {
                addAsBidderErrors(validationResult.getErrors(), errors);
                continue;
            }

            validBids.add(bid);
        }

        return errors.isEmpty()
                ? bidderResponse
                : bidderResponse.with(BidderSeatBid.of(validBids, seatBid.getHttpCalls(), errors));
    }

    private void addAsBidderErrors(List<String> messages, List<BidderError> errors) {
        messages.stream().map(BidderError::generic).forEach(errors::add);
    }

    /**
     * Performs changes on {@link Bid}s price depends on different between adServerCurrency and bidCurrency,
     * and adjustment factor. Will drop bid if currency conversion is needed but not possible.
     * <p>
     * This method should always be invoked after {@link ExchangeService#validBidderResponse} to make sure
     * {@link Bid#getPrice()} is not empty.
     */
    private BidderResponse applyBidPriceChanges(BidderResponse bidderResponse, BidRequest bidRequest) {
        final BidderSeatBid seatBid = bidderResponse.getSeatBid();

        final List<BidderBid> bidderBids = seatBid.getBids();
        if (bidderBids.isEmpty()) {
            return bidderResponse;
        }

        final List<BidderBid> updatedBidderBids = new ArrayList<>(bidderBids.size());
        final List<BidderError> errors = new ArrayList<>(seatBid.getErrors());

        final String adServerCurrency = bidRequest.getCur().get(0);
        final BigDecimal priceAdjustmentFactor = bidAdjustmentForBidder(bidRequest, bidderResponse.getBidder());

        for (final BidderBid bidderBid : bidderBids) {
            final Bid bid = bidderBid.getBid();
            final String bidCurrency = bidderBid.getBidCurrency();
            final BigDecimal price = bid.getPrice();
            try {
                final BigDecimal priceInAdServerCurrency = currencyService.convertCurrency(
                        price, bidRequest, adServerCurrency, StringUtils.stripToNull(bidCurrency));

                final BigDecimal adjustedPrice = adjustPrice(priceAdjustmentFactor, priceInAdServerCurrency);

                if (adjustedPrice.compareTo(price) != 0) {
                    bid.setPrice(adjustedPrice);
                }
                updatedBidderBids.add(bidderBid);
            } catch (PreBidException e) {
                errors.add(BidderError.generic(e.getMessage()));
            }
        }

        return bidderResponse.with(BidderSeatBid.of(updatedBidderBids, seatBid.getHttpCalls(), errors));
    }

    private static BigDecimal adjustPrice(BigDecimal priceAdjustmentFactor, BigDecimal price) {
        return priceAdjustmentFactor != null && priceAdjustmentFactor.compareTo(BigDecimal.ONE) != 0
                ? price.multiply(priceAdjustmentFactor)
                : price;
    }

    private int responseTime(long startTime) {
        return Math.toIntExact(clock.millis() - startTime);
    }

    /**
     * If we need to cache bids, then it will take some time to call prebid cache.
     * We should reduce the amount of time the bidders have, to compensate.
     */
    private Timeout auctionTimeout(Timeout timeout, boolean shouldCacheBids) {
        // A static timeout here is not ideal. This is a hack because we have some aggressive timelines for OpenRTB
        // support.
        // In reality, the cache response time will probably fluctuate with the traffic over time. Someday, this
        // should be replaced by code which tracks the response time of recent cache calls and adjusts the time
        // dynamically.
        return shouldCacheBids ? timeout.minus(expectedCacheTime) : timeout;
    }

    /**
     * Updates 'request_time', 'responseTime', 'timeout_request', 'error_requests', 'no_bid_requests',
     * 'prices' metrics for each {@link BidderResponse}.
     * <p>
     * This method should always be invoked after {@link ExchangeService#validBidderResponse} to make sure
     * {@link Bid#getPrice()} is not empty.
     */
    private List<BidderResponse> updateMetricsFromResponses(
            List<BidderResponse> bidderResponses, String publisherId, BidderAliases aliases) {

        for (final BidderResponse bidderResponse : bidderResponses) {
            final String bidder = aliases.resolveBidder(bidderResponse.getBidder());

            metrics.updateAdapterResponseTime(bidder, publisherId, bidderResponse.getResponseTime());

            final List<BidderBid> bidderBids = bidderResponse.getSeatBid().getBids();
            if (CollectionUtils.isEmpty(bidderBids)) {
                metrics.updateAdapterRequestNobidMetrics(bidder, publisherId);
            } else {
                metrics.updateAdapterRequestGotbidsMetrics(bidder, publisherId);

                for (final BidderBid bidderBid : bidderBids) {
                    final Bid bid = bidderBid.getBid();

                    final long cpm = bid.getPrice().multiply(THOUSAND).longValue();
                    metrics.updateAdapterBidMetrics(bidder, publisherId, cpm, bid.getAdm() != null,
                            bidderBid.getType().toString());
                }
            }

            final List<BidderError> errors = bidderResponse.getSeatBid().getErrors();
            if (CollectionUtils.isNotEmpty(errors)) {
                errors.stream()
                        .map(BidderError::getType)
                        .distinct()
                        .map(ExchangeService::bidderErrorTypeToMetric)
                        .forEach(errorMetric -> metrics.updateAdapterRequestErrorMetric(bidder, errorMetric));
            }
        }

        return bidderResponses;
    }

    private Future<BidResponse> invokeResponseHooks(AuctionContext auctionContext, BidResponse bidResponse) {
        return hookStageExecutor.executeAuctionResponseStage(
                bidResponse,
                auctionContext.getBidRequest(),
                auctionContext.getAccount(),
                auctionContext.getHookExecutionContext())
                .map(stageResult -> stageResult.getPayload().bidResponse());
    }

    /**
     * Resolves {@link MetricName} by {@link BidderError.Type} value.
     */
    private static MetricName bidderErrorTypeToMetric(BidderError.Type errorType) {
        final MetricName errorMetric;
        switch (errorType) {
            case bad_input:
                errorMetric = MetricName.badinput;
                break;
            case bad_server_response:
                errorMetric = MetricName.badserverresponse;
                break;
            case failed_to_request_bids:
                errorMetric = MetricName.failedtorequestbids;
                break;
            case timeout:
                errorMetric = MetricName.timeout;
                break;
            case generic:
            default:
                errorMetric = MetricName.unknown_error;
        }
        return errorMetric;
    }

    private <T> List<T> nullIfEmpty(List<T> value) {
        return CollectionUtils.isEmpty(value) ? null : value;
    }
}<|MERGE_RESOLUTION|>--- conflicted
+++ resolved
@@ -1000,18 +1000,11 @@
                                                              boolean debugEnabled,
                                                              BidderAliases aliases) {
 
-<<<<<<< HEAD
-        return hookStageExecutor.executeBidderRequestStage(
-                bidderRequest,
-                auctionContext.getAccount(),
-                auctionContext.getHookExecutionContext())
-=======
         final HookExecutionContext hookExecutionContext = auctionContext.getHookExecutionContext();
         final BidRequest bidRequest = auctionContext.getBidRequest();
         final Account account = auctionContext.getAccount();
 
         return hookStageExecutor.executeBidderRequestStage(bidderRequest, account, hookExecutionContext)
->>>>>>> 23126983
                 .compose(stageResult -> requestBidsOrRejectBidder(
                         stageResult, bidderRequest, timeout, debugEnabled, aliases))
                 .compose(bidderResponse -> hookStageExecutor.executeRawBidderResponseStage(
