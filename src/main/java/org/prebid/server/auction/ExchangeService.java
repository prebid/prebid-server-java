--- conflicted
+++ resolved
@@ -426,12 +426,8 @@
         return privacyEnforcementService
                 .mask(context, bidderToUser, bidders, aliases)
                 .map(bidderToPrivacyResult ->
-<<<<<<< HEAD
-                        getBidderRequests(bidderToPrivacyResult, context, imps, biddersToConfigs));
-=======
-                        getBidderRequests(bidderToPrivacyResult, bidRequest, impBidderToStoredResponse, imps,
+                        getBidderRequests(bidderToPrivacyResult, context, impBidderToStoredResponse, imps,
                                 biddersToConfigs));
->>>>>>> f01f176a
     }
 
     private Map<String, ExtBidderConfigOrtb> getBiddersToConfigs(ExtRequest requestExt) {
@@ -582,12 +578,8 @@
      * Returns shuffled list of {@link BidderRequest}.
      */
     private List<BidderRequest> getBidderRequests(List<BidderPrivacyResult> bidderPrivacyResults,
-<<<<<<< HEAD
                                                   AuctionContext auctionContext,
-=======
-                                                  BidRequest bidRequest,
                                                   Map<String, Map<String, String>> impBidderToStoredBidResponse,
->>>>>>> f01f176a
                                                   List<Imp> imps,
                                                   Map<String, ExtBidderConfigOrtb> biddersToConfigs) {
         final BidRequest bidRequest = auctionContext.getBidRequest();
