package org.prebid.server.auction;

import com.fasterxml.jackson.core.JsonProcessingException;
import com.fasterxml.jackson.databind.JsonNode;
import com.fasterxml.jackson.databind.node.ObjectNode;
import com.iab.openrtb.request.App;
import com.iab.openrtb.request.BidRequest;
import com.iab.openrtb.request.Imp;
import com.iab.openrtb.request.Publisher;
import com.iab.openrtb.request.Site;
import com.iab.openrtb.request.User;
import com.iab.openrtb.response.Bid;
import com.iab.openrtb.response.BidResponse;
import com.iab.openrtb.response.SeatBid;
import io.vertx.core.CompositeFuture;
import io.vertx.core.Future;
import io.vertx.core.json.Json;
import io.vertx.ext.web.RoutingContext;
import lombok.Builder;
import lombok.Value;
import org.apache.commons.collections4.CollectionUtils;
import org.apache.commons.collections4.ListUtils;
import org.apache.commons.lang3.ObjectUtils;
import org.apache.commons.lang3.StringUtils;
import org.prebid.server.auction.model.AuctionContext;
import org.prebid.server.auction.model.BidderRequest;
import org.prebid.server.auction.model.BidderResponse;
import org.prebid.server.auction.model.PrivacyEnforcementResult;
import org.prebid.server.auction.model.StoredResponseResult;
import org.prebid.server.auction.model.Tuple2;
import org.prebid.server.bidder.Bidder;
import org.prebid.server.bidder.BidderCatalog;
import org.prebid.server.bidder.HttpBidderRequester;
import org.prebid.server.bidder.model.BidderBid;
import org.prebid.server.bidder.model.BidderError;
import org.prebid.server.bidder.model.BidderSeatBid;
import org.prebid.server.cache.CacheService;
import org.prebid.server.cache.model.CacheContext;
import org.prebid.server.cache.model.CacheHttpCall;
import org.prebid.server.cache.model.CacheHttpRequest;
import org.prebid.server.cache.model.CacheHttpResponse;
import org.prebid.server.cache.model.CacheIdInfo;
import org.prebid.server.cache.model.CacheServiceResult;
import org.prebid.server.cookie.UidsCookie;
import org.prebid.server.currency.CurrencyConversionService;
import org.prebid.server.events.EventsService;
import org.prebid.server.exception.PreBidException;
import org.prebid.server.execution.Timeout;
import org.prebid.server.metric.MetricName;
import org.prebid.server.metric.Metrics;
import org.prebid.server.proto.openrtb.ext.ExtPrebid;
import org.prebid.server.proto.openrtb.ext.request.ExtApp;
import org.prebid.server.proto.openrtb.ext.request.ExtBidRequest;
import org.prebid.server.proto.openrtb.ext.request.ExtMediaTypePriceGranularity;
import org.prebid.server.proto.openrtb.ext.request.ExtPriceGranularity;
import org.prebid.server.proto.openrtb.ext.request.ExtRequestPrebid;
import org.prebid.server.proto.openrtb.ext.request.ExtRequestPrebidCache;
import org.prebid.server.proto.openrtb.ext.request.ExtRequestPrebidData;
import org.prebid.server.proto.openrtb.ext.request.ExtRequestTargeting;
import org.prebid.server.proto.openrtb.ext.request.ExtSite;
import org.prebid.server.proto.openrtb.ext.request.ExtUser;
import org.prebid.server.proto.openrtb.ext.response.BidType;
import org.prebid.server.proto.openrtb.ext.response.CacheAsset;
import org.prebid.server.proto.openrtb.ext.response.Events;
import org.prebid.server.proto.openrtb.ext.response.ExtBidPrebid;
import org.prebid.server.proto.openrtb.ext.response.ExtBidResponse;
import org.prebid.server.proto.openrtb.ext.response.ExtBidderError;
import org.prebid.server.proto.openrtb.ext.response.ExtHttpCall;
import org.prebid.server.proto.openrtb.ext.response.ExtResponseCache;
import org.prebid.server.proto.openrtb.ext.response.ExtResponseDebug;
<<<<<<< HEAD
import org.prebid.server.proto.response.BidderInfo;
import org.prebid.server.settings.model.Account;
=======
>>>>>>> f7ecf305
import org.prebid.server.validation.ResponseBidValidator;
import org.prebid.server.validation.model.ValidationResult;

import java.math.BigDecimal;
import java.time.Clock;
import java.util.ArrayList;
import java.util.Collections;
import java.util.HashMap;
import java.util.HashSet;
import java.util.Iterator;
import java.util.LinkedHashSet;
import java.util.List;
import java.util.Map;
import java.util.Objects;
import java.util.Set;
import java.util.function.Function;
import java.util.stream.Collectors;
import java.util.stream.Stream;
import java.util.stream.StreamSupport;

/**
 * Executes an OpenRTB v2.5 Auction.
 */
public class ExchangeService {

    private static final String PREBID_EXT = "prebid";
    private static final String CONTEXT_EXT = "context";

    private static final String CACHE = "cache";
    private static final String DEFAULT_CURRENCY = "USD";
    private static final BigDecimal THOUSAND = BigDecimal.valueOf(1000);

    private final BidderCatalog bidderCatalog;
    private final StoredResponseProcessor storedResponseProcessor;
    private final HttpBidderRequester httpBidderRequester;
    private final ResponseBidValidator responseBidValidator;
    private final CacheService cacheService;
    private final PrivacyEnforcementService privacyEnforcementService;
    private final BidResponsePostProcessor bidResponsePostProcessor;
    private final CurrencyConversionService currencyService;
    private final EventsService eventsService;
    private final Metrics metrics;
    private final Clock clock;
    private final long expectedCacheTime;

    public ExchangeService(BidderCatalog bidderCatalog, StoredResponseProcessor storedResponseProcessor,
                           HttpBidderRequester httpBidderRequester, ResponseBidValidator responseBidValidator,
                           CacheService cacheService, BidResponsePostProcessor bidResponsePostProcessor,
                           PrivacyEnforcementService privacyEnforcementService,
                           CurrencyConversionService currencyService, EventsService eventsService, Metrics metrics,
                           Clock clock, long expectedCacheTime) {
        if (expectedCacheTime < 0) {
            throw new IllegalArgumentException("Expected cache time should be positive");
        }
        this.bidderCatalog = Objects.requireNonNull(bidderCatalog);
        this.storedResponseProcessor = Objects.requireNonNull(storedResponseProcessor);
        this.httpBidderRequester = Objects.requireNonNull(httpBidderRequester);
        this.responseBidValidator = Objects.requireNonNull(responseBidValidator);
        this.cacheService = Objects.requireNonNull(cacheService);
        this.currencyService = currencyService;
        this.bidResponsePostProcessor = Objects.requireNonNull(bidResponsePostProcessor);
        this.privacyEnforcementService = Objects.requireNonNull(privacyEnforcementService);
        this.eventsService = eventsService;
        this.metrics = Objects.requireNonNull(metrics);
        this.clock = Objects.requireNonNull(clock);
        this.expectedCacheTime = expectedCacheTime;
    }

    /**
     * Runs an auction: delegates request to applicable bidders, gathers responses from them and constructs final
     * response containing returned bids and additional information in extensions.
     */
    public Future<BidResponse> holdAuction(AuctionContext context) {
        final RoutingContext routingContext = context.getRoutingContext();
        final UidsCookie uidsCookie = context.getUidsCookie();
        final BidRequest bidRequest = context.getBidRequest();
        final Timeout timeout = context.getTimeout();
        final MetricName requestTypeMetric = context.getRequestTypeMetric();
        final Account account = context.getAccount();

        final ExtBidRequest requestExt;
        try {
            requestExt = requestExt(bidRequest);
        } catch (PreBidException e) {
            return Future.failedFuture(e);
        }

        final Map<String, String> aliases = aliases(requestExt);
        final String publisherId = publisherId(bidRequest);
        final ExtRequestTargeting targeting = targeting(requestExt);
        final BidRequestCacheInfo cacheInfo = bidRequestCacheInfo(targeting, requestExt);
        final boolean isApp = bidRequest.getApp() != null;
        final TargetingKeywordsCreator keywordsCreator = keywordsCreator(targeting, isApp);
        final Map<BidType, TargetingKeywordsCreator> keywordsCreatorByBidType =
                keywordsCreatorByBidType(targeting, isApp);
        final boolean debugEnabled = isDebugEnabled(bidRequest, requestExt);
        final long startTime = clock.millis();
        final List<SeatBid> storedResponse = new ArrayList<>();

        return storedResponseProcessor
                .getStoredResponseResult(bidRequest.getImp(), aliases, timeout)
                .map(storedResponseResult -> populateStoredResponse(storedResponseResult, storedResponse))
                .compose(impsRequiredRequest -> extractBidderRequests(bidRequest, impsRequiredRequest, requestExt,
                        uidsCookie, aliases, publisherId, timeout))
                .map(bidderRequests ->
                        updateRequestMetric(bidderRequests, uidsCookie, aliases, publisherId,
                                requestTypeMetric))
                .compose(bidderRequests -> CompositeFuture.join(bidderRequests.stream()
                        .map(bidderRequest -> requestBids(bidderRequest, startTime,
                                auctionTimeout(timeout, cacheInfo.doCaching), debugEnabled, aliases,
                                bidAdjustments(requestExt), currencyRates(targeting)))
                        .collect(Collectors.toList())))
                // send all the requests to the bidders and gathers results
                .map(CompositeFuture::<BidderResponse>list)
                // produce response from bidder results
                .map(bidderResponses -> updateMetricsFromResponses(bidderResponses, publisherId))
                .map(bidderResponses -> storedResponseProcessor.mergeWithBidderResponses(bidderResponses,
                        storedResponse, bidRequest.getImp()))
                .map(bidderResponses -> Tuple2.of(bidderResponses, eventsService.isEventsEnabled(account)))
                .compose((Tuple2<List<BidderResponse>, Boolean> result) ->
                        toBidResponse(result.getLeft(), bidRequest, keywordsCreator,
                                keywordsCreatorByBidType, cacheInfo, publisherId, timeout,
                                result.getRight(), debugEnabled))
                .compose(bidResponse ->
                        bidResponsePostProcessor.postProcess(routingContext, uidsCookie, bidRequest,
                                bidResponse));
    }

    /**
     * Populates storedResponse parameter with stored {@link List<SeatBid>} and returns {@link List<Imp>} for which
     * request to bidders should be performed.
     */
    private List<Imp> populateStoredResponse(StoredResponseResult storedResponseResult, List<SeatBid> storedResponse) {
        storedResponse.addAll(storedResponseResult.getStoredResponse());
        return storedResponseResult.getRequiredRequestImps();
    }

    /**
     * Extracts {@link ExtBidRequest} from {@link BidRequest}.
     */
    private static ExtBidRequest requestExt(BidRequest bidRequest) {
        try {
            return bidRequest.getExt() != null
                    ? Json.mapper.treeToValue(bidRequest.getExt(), ExtBidRequest.class) : null;
        } catch (JsonProcessingException e) {
            throw new PreBidException(String.format("Error decoding bidRequest.ext: %s", e.getMessage()), e);
        }
    }

    /**
     * Extracts aliases from {@link ExtBidRequest}.
     */
    private static Map<String, String> aliases(ExtBidRequest requestExt) {
        final ExtRequestPrebid prebid = requestExt != null ? requestExt.getPrebid() : null;
        final Map<String, String> aliases = prebid != null ? prebid.getAliases() : null;
        return aliases != null ? aliases : Collections.emptyMap();
    }

    /**
     * Extracts publisher id either from {@link BidRequest}.app.publisher.id or {@link BidRequest}.site.publisher.id.
     * If neither is present returns empty string.
     */
    private static String publisherId(BidRequest bidRequest) {
        final App app = bidRequest.getApp();
        final Publisher appPublisher = app != null ? app.getPublisher() : null;
        final Site site = bidRequest.getSite();
        final Publisher sitePublisher = site != null ? site.getPublisher() : null;

        final Publisher publisher = ObjectUtils.firstNonNull(appPublisher, sitePublisher);

        final String publisherId = publisher != null ? publisher.getId() : null;
        return ObjectUtils.defaultIfNull(publisherId, StringUtils.EMPTY);
    }

    /**
     * Determines debug flag from {@link BidRequest} or {@link ExtBidRequest}.
     */
    private static boolean isDebugEnabled(BidRequest bidRequest, ExtBidRequest extBidRequest) {
        if (Objects.equals(bidRequest.getTest(), 1)) {
            return true;
        }
        final ExtRequestPrebid extRequestPrebid = extBidRequest != null ? extBidRequest.getPrebid() : null;
        return extRequestPrebid != null && Objects.equals(extRequestPrebid.getDebug(), 1);
    }

    /**
     * Extracts bidAdjustments from {@link ExtBidRequest}.
     */
    private static Map<String, BigDecimal> bidAdjustments(ExtBidRequest requestExt) {
        final ExtRequestPrebid prebid = requestExt != null ? requestExt.getPrebid() : null;
        final Map<String, BigDecimal> bidAdjustmentFactors = prebid != null ? prebid.getBidadjustmentfactors() : null;
        return bidAdjustmentFactors != null ? bidAdjustmentFactors : Collections.emptyMap();
    }

    /**
     * Extracts currency rates from {@link ExtRequestTargeting}.
     */
    private static Map<String, Map<String, BigDecimal>> currencyRates(ExtRequestTargeting targeting) {
        return targeting != null && targeting.getCurrency() != null ? targeting.getCurrency().getRates() : null;
    }

    /**
     * Takes an OpenRTB request and returns the OpenRTB requests sanitized for each bidder.
     * <p>
     * This will copy the {@link BidRequest} into a list of requests, where the bidRequest.imp[].ext field
     * will only consist of the "prebid" field and the field for the appropriate bidder parameters. We will drop all
     * extended fields beyond this context, so this will not be compatible with any other uses of the extension area
     * i.e. the bidders will not see any other extension fields. If Imp extension name is alias, which is also defined
     * in bidRequest.ext.prebid.aliases and valid, separate {@link BidRequest} will be created for this alias and sent
     * to appropriate bidder.
     * For example suppose {@link BidRequest} has two {@link Imp}s. First one with imp.ext[].rubicon and
     * imp.ext[].rubiconAlias and second with imp.ext[].appnexus and imp.ext[].rubicon. Three {@link BidRequest}s will
     * be created:
     * 1. {@link BidRequest} with one {@link Imp}, where bidder extension points to rubiconAlias extension and will be
     * sent to Rubicon bidder.
     * 2. {@link BidRequest} with two {@link Imp}s, where bidder extension points to appropriate rubicon extension from
     * original {@link BidRequest} and will be sent to Rubicon bidder.
     * 3. {@link BidRequest} with one {@link Imp}, where bidder extension points to appnexus extension and will be sent
     * to Appnexus bidder.
     * <p>
     * Each of the created {@link BidRequest}s will have bidrequest.user.buyerid field populated with the value from
     * bidrequest.user.ext.prebid.buyerids or {@link UidsCookie} corresponding to bidder's family name unless buyerid
     * is already in the original OpenRTB request (in this case it will not be overridden).
     * In case if bidrequest.user.ext.prebid.buyerids contains values after extracting those values it will be cleared
     * in order to avoid leaking of buyerids across bidders.
     * <p>
     * NOTE: the return list will only contain entries for bidders that both have the extension field in at least one
     * {@link Imp}, and are known to {@link BidderCatalog} or aliases from bidRequest.ext.prebid.aliases.
     */
    private Future<List<BidderRequest>> extractBidderRequests(BidRequest bidRequest, List<Imp> requestedImps,
                                                              ExtBidRequest requestExt, UidsCookie uidsCookie,
                                                              Map<String, String> aliases, String publisherId,
                                                              Timeout timeout) {
        // sanity check: discard imps without extension
        final List<Imp> imps = requestedImps.stream()
                .filter(imp -> imp.getExt() != null)
                .collect(Collectors.toList());

        // identify valid bidders and aliases out of imps
        final List<String> bidders = imps.stream()
                .flatMap(imp -> asStream(imp.getExt().fieldNames())
                        .filter(bidder -> !Objects.equals(bidder, PREBID_EXT) && !Objects.equals(bidder, CONTEXT_EXT))
                        .filter(bidder -> isValidBidder(bidder, aliases)))
                .distinct()
                .collect(Collectors.toList());

        return makeBidderRequests(bidders, aliases, bidRequest, requestExt, uidsCookie, imps, publisherId, timeout);
    }

    private static <T> Stream<T> asStream(Iterator<T> iterator) {
        final Iterable<T> iterable = () -> iterator;
        return StreamSupport.stream(iterable.spliterator(), false);
    }

    /**
     * Checks if bidder name is valid in case when bidder can also be alias name.
     */
    private boolean isValidBidder(String bidder, Map<String, String> aliases) {
        return bidderCatalog.isValidName(bidder) || aliases.containsKey(bidder);
    }

    /**
     * Splits the input request into requests which are sanitized for each bidder. Intended behavior is:
     * <p>
     * - bidrequest.imp[].ext will only contain the "prebid" field and a "bidder" field which has the params for
     * the intended Bidder.
     * <p>
     * - bidrequest.user.buyeruid will be set to that Bidder's ID.
     * <p>
     * - bidrequest.ext.prebid.data.bidders will be removed.
     * <p>
     * - bidrequest.user.ext.data, bidrequest.app.ext.data and bidrequest.site.ext.data will be removed for bidders
     * that don't have first party data allowed.
     */
    private Future<List<BidderRequest>> makeBidderRequests(List<String> bidders, Map<String, String> aliases,
                                                           BidRequest bidRequest, ExtBidRequest requestExt,
                                                           UidsCookie uidsCookie, List<Imp> imps, String publisherId,
                                                           Timeout timeout) {
        final ExtUser extUser = extUser(bidRequest.getUser());
        final Map<String, String> uidsBody = uidsFromBody(extUser);

        final List<String> firstPartyDataBidders = firstPartyDataBidders(requestExt);

        final Map<String, User> bidderToUser = new HashMap<>();
        for (String bidder : bidders) {
            bidderToUser.put(bidder, prepareUser(bidRequest.getUser(), extUser, bidder, aliases, uidsBody,
                    uidsCookie, firstPartyDataBidders.contains(bidder)));
        }

        return privacyEnforcementService
                .mask(bidderToUser, extUser, bidders, aliases, bidRequest, publisherId, timeout)
                .map(bidderToPrivacyEnforcementResult -> getShuffledBidderRequests(bidderToPrivacyEnforcementResult,
                        bidRequest, requestExt, imps, firstPartyDataBidders));
    }

    /**
     * Extracts {@link ExtUser} from request.user.ext or returns null if not presents.
     */
    private static ExtUser extUser(User user) {
        final ObjectNode userExt = user != null ? user.getExt() : null;
        if (userExt != null) {
            try {
                return Json.mapper.treeToValue(userExt, ExtUser.class);
            } catch (JsonProcessingException e) {
                throw new PreBidException(String.format("Error decoding bidRequest.user.ext: %s", e.getMessage()), e);
            }
        }
        return null;
    }

    /**
     * Returns UIDs from request.user.ext or empty map if not defined.
     */
    private static Map<String, String> uidsFromBody(ExtUser extUser) {
        return extUser != null && extUser.getPrebid() != null
                // as long as ext.prebid exists we are guaranteed that user.ext.prebid.buyeruids also exists
                ? extUser.getPrebid().getBuyeruids()
                : Collections.emptyMap();
    }

    /**
     * Extracts a list of bidders for which first party data is allowed from {@link ExtRequestPrebidData} model.
     */
    private static List<String> firstPartyDataBidders(ExtBidRequest requestExt) {
        final ExtRequestPrebid prebid = requestExt == null ? null : requestExt.getPrebid();
        final ExtRequestPrebidData data = prebid == null ? null : prebid.getData();
        final List<String> bidders = data == null ? null : data.getBidders();
        return ObjectUtils.defaultIfNull(bidders, Collections.emptyList());
    }

    /**
     * Returns original {@link User} if user.buyeruid already contains uid value for bidder.
     * Otherwise, returns new {@link User} containing updated {@link ExtUser} and user.buyeruid.
     */
    private User prepareUser(User user, ExtUser extUser, String bidder, Map<String, String> aliases,
                             Map<String, String> uidsBody, UidsCookie uidsCookie, boolean useFirstPartyData) {
        final ObjectNode updatedExt = updateUserExt(extUser, useFirstPartyData);
        final String updatedBuyerUid = updateUserBuyerUid(user, bidder, aliases, uidsBody, uidsCookie);

        if (updatedBuyerUid != null || updatedExt != null) {
            final User.UserBuilder userBuilder = user == null ? User.builder() : user.toBuilder();
            if (updatedExt != null) {
                userBuilder.ext(updatedExt);
            }

            if (updatedBuyerUid != null) {
                userBuilder.buyeruid(updatedBuyerUid);
            }
            return userBuilder.build();
        }
        return user;
    }

    /**
     * Returns json encoded {@link ObjectNode} of {@link ExtUser} with changes applied:
     * <p>
     * - Removes request.user.ext.prebid.buyeruids to avoid leaking of buyeruids across bidders.
     * <p>
     * - Removes request.user.ext.data if bidder doesn't allow first party data to be passed.
     * <p>
     * Returns null if {@link ExtUser} doesn't need to be updated.
     */
    private static ObjectNode updateUserExt(ExtUser extUser, boolean useFirstPartyData) {
        if (extUser != null) {
            final boolean removePrebid = extUser.getPrebid() != null;
            final boolean removeFirstPartyData = !useFirstPartyData && extUser.getData() != null;

            if (removePrebid || removeFirstPartyData) {
                final ExtUser.ExtUserBuilder builder = extUser.toBuilder();

                if (removePrebid) {
                    builder.prebid(null);
                }
                if (removeFirstPartyData) {
                    builder.data(null);
                }

                return Json.mapper.valueToTree(builder.build());
            }
        }
        return null;
    }

    /**
     * Returns updated buyerUid or null if it doesn't need to be updated.
     */
    private String updateUserBuyerUid(User user, String bidder, Map<String, String> aliases,
                                      Map<String, String> uidsBody, UidsCookie uidsCookie) {
        final String buyerUidFromBodyOrCookie = extractUid(uidsBody, uidsCookie, resolveBidder(bidder, aliases));
        final String buyerUidFromUser = user != null ? user.getBuyeruid() : null;

        return StringUtils.isBlank(buyerUidFromUser) && StringUtils.isNotBlank(buyerUidFromBodyOrCookie)
                ? buyerUidFromBodyOrCookie
                : null;
    }

    /**
     * Returns the name associated with bidder if bidder is an alias.
     * If it's not an alias, the bidder is returned.
     */
    private static String resolveBidder(String bidder, Map<String, String> aliases) {
        return aliases.getOrDefault(bidder, bidder);
    }

    /**
     * Extracts UID from uids from body or {@link UidsCookie}. If absent returns null.
     */
    private String extractUid(Map<String, String> uidsBody, UidsCookie uidsCookie, String bidder) {
        final String uid = uidsBody.get(bidder);
        return StringUtils.isNotBlank(uid)
                ? uid
                : uidsCookie.uidFrom(bidderCatalog.usersyncerByName(bidder).getCookieFamilyName());
    }

    /**
     * Returns Shuffled List of {@link BidderRequest}
     */
    private static List<BidderRequest> getShuffledBidderRequests(
            Map<String, PrivacyEnforcementResult> bidderToPrivacyEnforcementResult, BidRequest bidRequest,
            ExtBidRequest requestExt, List<Imp> imps, List<String> firstPartyDataBidders) {
        final List<BidderRequest> bidderRequests = bidderToPrivacyEnforcementResult.entrySet().stream()
                // for each bidder create a new request that is a copy of original request except buyerid, imp
                // extensions and ext.prebid.data.bidders.
                // Also, check whether to pass user.ext.data, app.ext.data and site.ext.data or not.
                .map(entry -> createBidderRequest(entry.getKey(), bidRequest, requestExt, imps, entry.getValue(),
                            firstPartyDataBidders))
                .collect(Collectors.toList());
        Collections.shuffle(bidderRequests);
        return bidderRequests;
    }

    /**
     * Returns created {@link BidderRequest}
     */
    private static BidderRequest createBidderRequest(String bidder, BidRequest bidRequest, ExtBidRequest requestExt,
                                                     List<Imp> imps, PrivacyEnforcementResult privacyEnforcementResult,
                                                     List<String> firstPartyDataBidders) {
        final App app = bidRequest.getApp();
        final ExtApp extApp = extApp(app);
        final Site site = bidRequest.getSite();
        final ExtSite extSite = extSite(site);

        return BidderRequest.of(bidder, bidRequest.toBuilder()
                .user(privacyEnforcementResult.getUser())
                .device(privacyEnforcementResult.getDevice())
                .regs(privacyEnforcementResult.getRegs())
                .imp(prepareImps(bidder, imps, firstPartyDataBidders.contains(bidder)))
                .app(prepareApp(app, extApp, firstPartyDataBidders.contains(bidder)))
                .site(prepareSite(site, extSite, firstPartyDataBidders.contains(bidder)))
                .ext(cleanExtPrebidDataBidders(bidder, firstPartyDataBidders, requestExt, bidRequest.getExt()))
                .build());
    }

    /**
     * Extracts {@link ExtApp} from {@link App}.
     */
    private static ExtApp extApp(App app) {
        final ObjectNode appExt = app == null ? null : app.getExt();
        if (appExt != null) {
            try {
                return Json.mapper.treeToValue(appExt, ExtApp.class);
            } catch (JsonProcessingException e) {
                throw new PreBidException(String.format("Error decoding bidRequest.app.ext: %s", e.getMessage()), e);
            }
        }
        return null;
    }

    /**
     * Extracts {@link ExtSite} from {@link Site}.
     */
    private static ExtSite extSite(Site site) {
        final ObjectNode siteExt = site == null ? null : site.getExt();
        if (siteExt != null) {
            try {
                return Json.mapper.treeToValue(siteExt, ExtSite.class);
            } catch (JsonProcessingException e) {
                throw new PreBidException(String.format("Error decoding bidRequest.site.ext: %s", e.getMessage()), e);
            }
        }
        return null;
    }

    /**
     * For each given imp creates a new imp with extension crafted to contain only "prebid", "context" and
     * bidder-specific extension.
     */
    private static List<Imp> prepareImps(String bidder, List<Imp> imps, boolean useFirstPartyData) {
        return imps.stream()
                .filter(imp -> imp.getExt().hasNonNull(bidder))
                .map(imp -> imp.toBuilder()
                        .ext(prepareImpExt(bidder, imp.getExt(), useFirstPartyData))
                        .build())
                .collect(Collectors.toList());
    }

    /**
     * Creates a new imp extension for particular bidder having:
     * <ul>
     * <li>"prebid" field populated with an imp.ext.prebid field value, may be null</li>
     * <li>"context" field populated with an imp.ext.context field value, may be null</li>
     * <li>"bidder" field populated with an imp.ext.{bidder} field value, not null</li>
     * </ul>
     */
    private static ObjectNode prepareImpExt(String bidder, ObjectNode impExt, boolean useFirstPartyData) {
        final ObjectNode result = Json.mapper.valueToTree(ExtPrebid.of(impExt.get(PREBID_EXT), impExt.get(bidder)));

        if (useFirstPartyData) {
            result.set(CONTEXT_EXT, impExt.get(CONTEXT_EXT));
        }

        return result;
    }

    /**
     * Checks whether to pass the app.ext.data depending on request having a first party data
     * allowed for given bidder or not.
     */
    private static App prepareApp(App app, ExtApp extApp, boolean useFirstPartyData) {
        final ObjectNode extSiteDataNode = extApp == null ? null : extApp.getData();

        return app != null && extSiteDataNode != null && !useFirstPartyData
                ? app.toBuilder().ext(Json.mapper.valueToTree(ExtApp.of(extApp.getPrebid(), null))).build()
                : app;
    }

    /**
     * Checks whether to pass the site.ext.data depending on request having a first party data
     * allowed for given bidder or not.
     */
    private static Site prepareSite(Site site, ExtSite extSite, boolean useFirstPartyData) {
        final ObjectNode extSiteDataNode = extSite == null ? null : extSite.getData();

        return site != null && extSiteDataNode != null && !useFirstPartyData
                ? site.toBuilder().ext(Json.mapper.valueToTree(ExtSite.of(extSite.getAmp(), null))).build()
                : site;
    }

    /**
     * Removes all bidders except the given bidder from bidrequest.ext.prebid.data.bidders
     * to hide list of allowed bidders from initial request.
     */
    private static ObjectNode cleanExtPrebidDataBidders(String bidder, List<String> firstPartyDataBidders,
                                                        ExtBidRequest requestExt, ObjectNode requestExtNode) {
        if (firstPartyDataBidders.isEmpty()) {
            return requestExtNode;
        }

        final ExtRequestPrebidData prebidData = firstPartyDataBidders.contains(bidder)
                ? ExtRequestPrebidData.of(Collections.singletonList(bidder))
                : null;
        return Json.mapper.valueToTree(ExtBidRequest.of(requestExt.getPrebid().toBuilder()
                .data(prebidData)
                .build()));
    }

    /**
     * Updates 'account.*.request', 'request' and 'no_cookie_requests' metrics for each {@link BidderRequest}.
     */
    private List<BidderRequest> updateRequestMetric(List<BidderRequest> bidderRequests, UidsCookie uidsCookie,
                                                    Map<String, String> aliases, String publisherId,
                                                    MetricName requestTypeMetric) {
        metrics.updateAccountRequestMetrics(publisherId, requestTypeMetric);

        for (BidderRequest bidderRequest : bidderRequests) {
            final String bidder = resolveBidder(bidderRequest.getBidder(), aliases);
            final boolean isApp = bidderRequest.getBidRequest().getApp() != null;
            final boolean noBuyerId = !bidderCatalog.isActive(bidder) || StringUtils.isBlank(
                    uidsCookie.uidFrom(bidderCatalog.usersyncerByName(bidder).getCookieFamilyName()));

            metrics.updateAdapterRequestTypeAndNoCookieMetrics(bidder, requestTypeMetric, !isApp && noBuyerId);
        }
        return bidderRequests;
    }

    /**
     * Extracts {@link ExtRequestTargeting} from {@link ExtBidRequest} model.
     */
    private static ExtRequestTargeting targeting(ExtBidRequest requestExt) {
        final ExtRequestPrebid prebid = requestExt != null ? requestExt.getPrebid() : null;
        return prebid != null ? prebid.getTargeting() : null;
    }

    /**
     * Creates {@link BidRequestCacheInfo} based on {@link ExtBidRequest} model.
     */
    private static BidRequestCacheInfo bidRequestCacheInfo(ExtRequestTargeting targeting, ExtBidRequest requestExt) {
        final ExtRequestPrebid prebid = requestExt != null ? requestExt.getPrebid() : null;
        final ExtRequestPrebidCache cache = prebid != null ? prebid.getCache() : null;

        if (targeting != null && cache != null) {
            final boolean shouldCacheBids = cache.getBids() != null;
            final boolean shouldCacheVideoBids = cache.getVastxml() != null;

            if (shouldCacheBids || shouldCacheVideoBids) {
                final Integer cacheBidsTtl = shouldCacheBids ? cache.getBids().getTtlseconds() : null;
                final Integer cacheVideoBidsTtl = shouldCacheVideoBids ? cache.getVastxml().getTtlseconds() : null;

                final boolean returnCreativeBid = shouldCacheBids
                        ? ObjectUtils.defaultIfNull(cache.getBids().getReturnCreative(), true)
                        : false;
                final boolean returnCreativeVideoBid = shouldCacheVideoBids
                        ? ObjectUtils.defaultIfNull(cache.getVastxml().getReturnCreative(), true)
                        : false;

                return BidRequestCacheInfo.builder()
                        .doCaching(true)
                        .shouldCacheBids(shouldCacheBids)
                        .cacheBidsTtl(cacheBidsTtl)
                        .shouldCacheVideoBids(shouldCacheVideoBids)
                        .cacheVideoBidsTtl(cacheVideoBidsTtl)
                        .returnCreativeBids(returnCreativeBid)
                        .returnCreativeVideoBids(returnCreativeVideoBid)
                        .build();
            }
        }

        return BidRequestCacheInfo.noCache();
    }

    /**
     * Extracts targeting keywords settings from the bid request and creates {@link TargetingKeywordsCreator}
     * instance if they are present.
     * <p>
     * Returns null if bidrequest.ext.prebid.targeting is missing - it means that no targeting keywords
     * should be included in bid response.
     */
    private static TargetingKeywordsCreator keywordsCreator(ExtRequestTargeting targeting, boolean isApp) {
        return targeting != null
                ? TargetingKeywordsCreator.create(parsePriceGranularity(targeting.getPricegranularity()),
                targeting.getIncludewinners(), targeting.getIncludebidderkeys(), isApp)
                : null;
    }

    /**
     * Returns a map of {@link BidType} to correspondent {@link TargetingKeywordsCreator}
     * extracted from {@link ExtRequestTargeting} if it exists.
     */
    private static Map<BidType, TargetingKeywordsCreator> keywordsCreatorByBidType(ExtRequestTargeting targeting,
                                                                                   boolean isApp) {
        final ExtMediaTypePriceGranularity mediaTypePriceGranularity = targeting != null
                ? targeting.getMediatypepricegranularity() : null;

        if (mediaTypePriceGranularity == null) {
            return Collections.emptyMap();
        }

        final Map<BidType, TargetingKeywordsCreator> result = new HashMap<>();

        final JsonNode banner = mediaTypePriceGranularity.getBanner();
        final boolean isBannerNull = banner == null || banner.isNull();
        if (!isBannerNull) {
            result.put(BidType.banner, TargetingKeywordsCreator.create(parsePriceGranularity(banner),
                    targeting.getIncludewinners(), targeting.getIncludebidderkeys(), isApp));
        }

        final JsonNode video = mediaTypePriceGranularity.getVideo();
        final boolean isVideoNull = video == null || video.isNull();
        if (!isVideoNull) {
            result.put(BidType.video, TargetingKeywordsCreator.create(parsePriceGranularity(video),
                    targeting.getIncludewinners(), targeting.getIncludebidderkeys(), isApp));
        }

        final JsonNode xNative = mediaTypePriceGranularity.getXNative();
        final boolean isNativeNull = xNative == null || xNative.isNull();
        if (!isNativeNull) {
            result.put(BidType.xNative, TargetingKeywordsCreator.create(parsePriceGranularity(xNative),
                    targeting.getIncludewinners(), targeting.getIncludebidderkeys(), isApp));
        }

        return result;
    }

    /**
     * Parse {@link JsonNode} to {@link List} of {@link ExtPriceGranularity}. Throws {@link PreBidException} in
     * case of errors during decoding pricegranularity.
     */
    private static ExtPriceGranularity parsePriceGranularity(JsonNode priceGranularity) {
        try {
            return Json.mapper.treeToValue(priceGranularity, ExtPriceGranularity.class);
        } catch (JsonProcessingException e) {
            throw new PreBidException(String.format("Error decoding bidRequest.prebid.targeting.pricegranularity: %s",
                    e.getMessage()), e);
        }
    }

    /**
     * Passes the request to a corresponding bidder and wraps response in {@link BidderResponse} which also holds
     * recorded response time.
     */
    private Future<BidderResponse> requestBids(BidderRequest bidderRequest, long startTime, Timeout timeout,
                                               boolean debugEnabled, Map<String, String> aliases,
                                               Map<String, BigDecimal> bidAdjustments,
                                               Map<String, Map<String, BigDecimal>> currencyConversionRates) {
        final String bidderName = bidderRequest.getBidder();
        final BigDecimal bidPriceAdjustmentFactor = bidAdjustments.get(bidderName);
        final String adServerCurrency = bidderRequest.getBidRequest().getCur().get(0);
        final Bidder<?> bidder = bidderCatalog.bidderByName(resolveBidder(bidderName, aliases));
        return httpBidderRequester.requestBids(bidder, bidderRequest.getBidRequest(), timeout, debugEnabled)
                .map(bidderSeatBid -> validateAndUpdateResponse(bidderSeatBid, bidderRequest.getBidRequest().getCur()))
                .map(seat -> applyBidPriceChanges(seat, currencyConversionRates, adServerCurrency,
                        bidPriceAdjustmentFactor))
                .map(result -> BidderResponse.of(bidderName, result, responseTime(startTime)));
    }

    /**
     * Validates bid response from exchange.
     * <p>
     * Removes invalid bids from response and adds corresponding error to {@link BidderSeatBid}.
     * <p>
     * Returns input argument as the result if no errors found or create new {@link BidderSeatBid} otherwise.
     */
    private BidderSeatBid validateAndUpdateResponse(BidderSeatBid bidderSeatBid, List<String> requestCurrencies) {
        final List<String> effectiveRequestCurrencies = requestCurrencies.isEmpty()
                ? Collections.singletonList(DEFAULT_CURRENCY) : requestCurrencies;

        final List<BidderBid> bids = bidderSeatBid.getBids();

        final List<BidderBid> validBids = new ArrayList<>(bids.size());
        final List<BidderError> errors = new ArrayList<>(bidderSeatBid.getErrors());

        if (isValidCurFromResponse(effectiveRequestCurrencies, bids, errors)) {
            validateResponseBids(bids, validBids, errors);
        }

        return validBids.size() == bids.size()
                ? bidderSeatBid
                : BidderSeatBid.of(validBids, bidderSeatBid.getHttpCalls(), errors);
    }

    private boolean isValidCurFromResponse(List<String> requestCurrencies, List<BidderBid> bids,
                                           List<BidderError> errors) {
        if (CollectionUtils.isNotEmpty(bids)) {
            // assume that currencies are the same among all bids
            final List<String> bidderCurrencies = bids.stream()
                    .map(bid -> ObjectUtils.firstNonNull(bid.getBidCurrency(), DEFAULT_CURRENCY))
                    .distinct()
                    .collect(Collectors.toList());

            if (bidderCurrencies.size() > 1) {
                errors.add(BidderError.generic("Bid currencies mismatch found. "
                        + "Expected all bids to have the same currencies."));
                return false;
            }

            final String bidderCurrency = bidderCurrencies.get(0);
            if (!requestCurrencies.contains(bidderCurrency)) {
                errors.add(BidderError.generic(String.format(
                        "Bid currency is not allowed. Was %s, wants: [%s]",
                        String.join(",", requestCurrencies), bidderCurrency)));
                return false;
            }
        }

        return true;
    }

    private void validateResponseBids(List<BidderBid> bids, List<BidderBid> validBids, List<BidderError> errors) {
        for (BidderBid bid : bids) {
            final ValidationResult validationResult = responseBidValidator.validate(bid.getBid());
            if (validationResult.hasErrors()) {
                for (String error : validationResult.getErrors()) {
                    errors.add(BidderError.generic(error));
                }
            } else {
                validBids.add(bid);
            }
        }
    }

    /**
     * Performs changes on {@link Bid}s price depends on different between adServerCurrency and bidCurrency,
     * and adjustment factor. Will drop bid if currency conversion is needed but not possible.
     * <p>
     * This method should always be invoked after {@link ExchangeService#validateAndUpdateResponse(BidderSeatBid, List)}
     * to make sure {@link Bid#getPrice()} is not empty.
     */
    private BidderSeatBid applyBidPriceChanges(BidderSeatBid bidderSeatBid,
                                               Map<String, Map<String, BigDecimal>> requestCurrencyRates,
                                               String adServerCurrency, BigDecimal priceAdjustmentFactor) {
        final List<BidderBid> bidderBids = bidderSeatBid.getBids();
        if (bidderBids.isEmpty()) {
            return bidderSeatBid;
        }

        final List<BidderBid> updatedBidderBids = new ArrayList<>(bidderBids.size());
        final List<BidderError> errors = new ArrayList<>(bidderSeatBid.getErrors());

        for (final BidderBid bidderBid : bidderBids) {
            final Bid bid = bidderBid.getBid();
            final String bidCurrency = bidderBid.getBidCurrency();
            final BigDecimal price = bid.getPrice();
            try {
                final BigDecimal finalPrice = currencyService != null
                        ? currencyService.convertCurrency(price, requestCurrencyRates, adServerCurrency, bidCurrency)
                        : price;

                final BigDecimal adjustedPrice = priceAdjustmentFactor != null
                        && priceAdjustmentFactor.compareTo(BigDecimal.ONE) != 0
                        ? finalPrice.multiply(priceAdjustmentFactor)
                        : finalPrice;

                if (adjustedPrice.compareTo(price) != 0) {
                    bid.setPrice(adjustedPrice);
                }
                updatedBidderBids.add(bidderBid);
            } catch (PreBidException ex) {
                errors.add(BidderError.generic(ex.getMessage()));
            }
        }

        return BidderSeatBid.of(updatedBidderBids, bidderSeatBid.getHttpCalls(), errors);
    }

    private int responseTime(long startTime) {
        return Math.toIntExact(clock.millis() - startTime);
    }

    /**
     * If we need to cache bids, then it will take some time to call prebid cache.
     * We should reduce the amount of time the bidders have, to compensate.
     */
    private Timeout auctionTimeout(Timeout timeout, boolean shouldCacheBids) {
        // A static timeout here is not ideal. This is a hack because we have some aggressive timelines for OpenRTB
        // support.
        // In reality, the cache response time will probably fluctuate with the traffic over time. Someday, this
        // should be replaced by code which tracks the response time of recent cache calls and adjusts the time
        // dynamically.
        return shouldCacheBids ? timeout.minus(expectedCacheTime) : timeout;
    }

    /**
     * Updates 'request_time', 'responseTime', 'timeout_request', 'error_requests', 'no_bid_requests',
     * 'prices' metrics for each {@link BidderResponse}.
     * <p>
     * This method should always be invoked after {@link ExchangeService#validateAndUpdateResponse(BidderSeatBid, List)}
     * to make sure {@link Bid#getPrice()} is not empty.
     */
    private List<BidderResponse> updateMetricsFromResponses(List<BidderResponse> bidderResponses, String publisherId) {
        for (final BidderResponse bidderResponse : bidderResponses) {
            final String bidder = bidderResponse.getBidder();

            metrics.updateAdapterResponseTime(bidder, publisherId, bidderResponse.getResponseTime());

            final List<BidderBid> bidderBids = bidderResponse.getSeatBid().getBids();
            if (CollectionUtils.isEmpty(bidderBids)) {
                metrics.updateAdapterRequestNobidMetrics(bidder, publisherId);
            } else {
                metrics.updateAdapterRequestGotbidsMetrics(bidder, publisherId);

                for (final BidderBid bidderBid : bidderBids) {
                    final Bid bid = bidderBid.getBid();

                    final long cpm = bid.getPrice().multiply(THOUSAND).longValue();
                    metrics.updateAdapterBidMetrics(bidder, publisherId, cpm, bid.getAdm() != null,
                            bidderBid.getType().toString());
                }
            }

            final List<BidderError> errors = bidderResponse.getSeatBid().getErrors();
            if (CollectionUtils.isNotEmpty(errors)) {
                errors.stream()
                        .map(BidderError::getType)
                        .distinct()
                        .map(ExchangeService::bidderErrorTypeToMetric)
                        .forEach(errorMetric -> metrics.updateAdapterRequestErrorMetric(bidder, errorMetric));
            }
        }

        return bidderResponses;
    }

    /**
     * Resolves {@link MetricName} by {@link BidderError.Type} value.
     */
    private static MetricName bidderErrorTypeToMetric(BidderError.Type errorType) {
        final MetricName errorMetric;
        switch (errorType) {
            case bad_input:
                errorMetric = MetricName.badinput;
                break;
            case bad_server_response:
                errorMetric = MetricName.badserverresponse;
                break;
            case failed_to_request_bids:
                errorMetric = MetricName.failedtorequestbids;
                break;
            case timeout:
                errorMetric = MetricName.timeout;
                break;
            case generic:
            default:
                errorMetric = MetricName.unknown_error;
        }
        return errorMetric;
    }

    /**
     * Takes all the bids supplied by the bidder and crafts an OpenRTB {@link BidResponse} to send back to the
     * requester.
     */
    private Future<BidResponse> toBidResponse(List<BidderResponse> bidderResponses, BidRequest bidRequest,
                                              TargetingKeywordsCreator keywordsCreator,
                                              Map<BidType, TargetingKeywordsCreator> keywordsCreatorByBidType,
                                              BidRequestCacheInfo cacheInfo, String publisherId, Timeout timeout,
                                              boolean eventsEnabled, boolean debugEnabled) {
        final Set<Bid> bids = newOrEmptyOrderedSet(keywordsCreator);
        final Set<Bid> winningBids = newOrEmptySet(keywordsCreator);
        final Set<Bid> winningBidsByBidder = newOrEmptySet(keywordsCreator);
        populateWinningBids(keywordsCreator, bidderResponses, bids, winningBids, winningBidsByBidder);

        return toBidsWithCacheIds(bids, bidRequest.getImp(), cacheInfo, publisherId, timeout)
                .map(cacheResult -> toBidResponseWithCacheInfo(bidderResponses, bidRequest, keywordsCreator,
                        keywordsCreatorByBidType, cacheResult, winningBids, winningBidsByBidder, cacheInfo,
                        eventsEnabled, debugEnabled));
    }

    /**
     * Returns new {@link HashSet} in case of existing keywordsCreator or empty collection if null.
     */
    private static Set<Bid> newOrEmptySet(TargetingKeywordsCreator keywordsCreator) {
        return keywordsCreator != null ? new HashSet<>() : Collections.emptySet();
    }

    /**
     * Returns new {@link LinkedHashSet} in case of existing keywordsCreator or empty collection if null.
     */
    private static Set<Bid> newOrEmptyOrderedSet(TargetingKeywordsCreator keywordsCreator) {
        return keywordsCreator != null ? new LinkedHashSet<>() : Collections.emptySet();
    }

    /**
     * Populates 2 input sets:
     * <p>
     * - winning bids for each impId (ad unit code) through all bidder responses.
     * <br>
     * - winning bids for each impId but for separate bidder.
     * <p>
     * Winning bid is the one with the highest price.
     */
    private static void populateWinningBids(TargetingKeywordsCreator keywordsCreator,
                                            List<BidderResponse> bidderResponses, Set<Bid> bids,
                                            Set<Bid> winningBids, Set<Bid> winningBidsByBidder) {
        // determine winning bids only if targeting keywords are requested
        if (keywordsCreator != null) {
            final Map<String, Bid> winningBidsMap = new HashMap<>(); // impId -> Bid
            final Map<String, Map<String, Bid>> winningBidsByBidderMap = new HashMap<>(); // impId -> [bidder -> Bid]

            for (BidderResponse bidderResponse : bidderResponses) {
                final String bidder = bidderResponse.getBidder();

                for (BidderBid bidderBid : bidderResponse.getSeatBid().getBids()) {
                    final Bid bid = bidderBid.getBid();

                    bids.add(bid);
                    tryAddWinningBid(bid, winningBidsMap);
                    tryAddWinningBidByBidder(bid, bidder, winningBidsByBidderMap);
                }
            }

            winningBids.addAll(winningBidsMap.values());

            final List<Bid> bidsByBidder = winningBidsByBidderMap.values().stream()
                    .flatMap(bidsByBidderMap -> bidsByBidderMap.values().stream())
                    .collect(Collectors.toList());
            winningBidsByBidder.addAll(bidsByBidder);
        }
    }

    /**
     * Tries to add a winning bid for each impId.
     */
    private static void tryAddWinningBid(Bid bid, Map<String, Bid> winningBids) {
        final String impId = bid.getImpid();

        if (!winningBids.containsKey(impId) || bid.getPrice().compareTo(winningBids.get(impId).getPrice()) > 0) {
            winningBids.put(impId, bid);
        }
    }

    /**
     * Tries to add a winning bid for each impId for separate bidder.
     */
    private static void tryAddWinningBidByBidder(Bid bid, String bidder,
                                                 Map<String, Map<String, Bid>> winningBidsByBidder) {
        final String impId = bid.getImpid();

        if (!winningBidsByBidder.containsKey(impId)) {
            final Map<String, Bid> bidsByBidder = new HashMap<>();
            bidsByBidder.put(bidder, bid);

            winningBidsByBidder.put(impId, bidsByBidder);
        } else {
            final Map<String, Bid> bidsByBidder = winningBidsByBidder.get(impId);

            if (!bidsByBidder.containsKey(bidder)
                    || bid.getPrice().compareTo(bidsByBidder.get(bidder).getPrice()) > 0) {
                bidsByBidder.put(bidder, bid);
            }
        }
    }

    /**
     * Corresponds cacheId (or null if not present) to each {@link Bid}.
     */
    private Future<CacheServiceResult> toBidsWithCacheIds(Set<Bid> bids, List<Imp> imps, BidRequestCacheInfo cacheInfo,
                                                          String publisherId, Timeout timeout) {
        final Future<CacheServiceResult> result;

        if (!cacheInfo.doCaching) {
            result = Future.succeededFuture(CacheServiceResult.of(null, null, toMapBidsWithEmptyCacheIds(bids)));
        } else {
            // do not submit bids with zero price to prebid cache
            final List<Bid> bidsWithNonZeroPrice = bids.stream()
                    .filter(bid -> bid.getPrice().compareTo(BigDecimal.ZERO) > 0)
                    .collect(Collectors.toList());

            final CacheContext cacheContext = CacheContext.of(cacheInfo.shouldCacheBids, cacheInfo.cacheBidsTtl,
                    cacheInfo.shouldCacheVideoBids, cacheInfo.cacheVideoBidsTtl);

            result = cacheService.cacheBidsOpenrtb(bidsWithNonZeroPrice, imps, cacheContext, publisherId, timeout)
                    .map(cacheResult -> addNotCachedBids(cacheResult, bids));
        }

        return result;
    }

    /**
     * Creates a map with {@link Bid} as a key and null as a value.
     */
    private static Map<Bid, CacheIdInfo> toMapBidsWithEmptyCacheIds(Set<Bid> bids) {
        final Map<Bid, CacheIdInfo> result = new HashMap<>(bids.size());
        bids.forEach(bid -> result.put(bid, CacheIdInfo.empty()));
        return result;
    }

    /**
     * Adds bids with no cache id info.
     */
    private static CacheServiceResult addNotCachedBids(CacheServiceResult cacheResult, Set<Bid> bids) {
        final Map<Bid, CacheIdInfo> bidToCacheIdInfo = cacheResult.getCacheBids();

        if (bids.size() > bidToCacheIdInfo.size()) {
            final Map<Bid, CacheIdInfo> updatedBidToCacheIdInfo = new HashMap<>(bidToCacheIdInfo);
            for (Bid bid : bids) {
                if (!updatedBidToCacheIdInfo.containsKey(bid)) {
                    updatedBidToCacheIdInfo.put(bid, CacheIdInfo.empty());
                }
            }
            return CacheServiceResult.of(cacheResult.getHttpCall(), cacheResult.getError(), updatedBidToCacheIdInfo);
        }
        return cacheResult;
    }

    /**
     * Creates an OpenRTB {@link BidResponse} from the bids supplied by the bidder,
     * including processing of winning bids with cache IDs.
     */
    private BidResponse toBidResponseWithCacheInfo(List<BidderResponse> bidderResponses, BidRequest bidRequest,
                                                   TargetingKeywordsCreator keywordsCreator,
                                                   Map<BidType, TargetingKeywordsCreator> keywordsCreatorByBidType,
                                                   CacheServiceResult cacheResult, Set<Bid> winningBids,
                                                   Set<Bid> winningBidsByBidder, BidRequestCacheInfo cacheInfo,
                                                   boolean eventsEnabled, boolean debugEnabled) {
        final List<SeatBid> responseSeatBids = bidderResponses.stream()
                .filter(bidderResponse -> !bidderResponse.getSeatBid().getBids().isEmpty())
                .map(bidderResponse -> toSeatBid(bidderResponse, keywordsCreator, keywordsCreatorByBidType, cacheResult,
                        winningBids, winningBidsByBidder, cacheInfo, eventsEnabled))
                .collect(Collectors.toList());

        final ExtBidResponse bidResponseExt = toExtBidResponse(bidderResponses, bidRequest, cacheResult, debugEnabled);

        return BidResponse.builder()
                .id(bidRequest.getId())
                .cur(bidRequest.getCur().get(0))
                .nbr(bidderResponses.isEmpty() ? 2 : null) // signal "Invalid Request" if no valid bidders
                .seatbid(responseSeatBids)
                .ext(Json.mapper.valueToTree(bidResponseExt))
                .build();
    }

    /**
     * Creates an OpenRTB {@link SeatBid} for a bidder. It will contain all the bids supplied by a bidder and a "bidder"
     * extension field populated.
     */
    private SeatBid toSeatBid(BidderResponse bidderResponse, TargetingKeywordsCreator keywordsCreator,
                              Map<BidType, TargetingKeywordsCreator> keywordsCreatorByBidType,
                              CacheServiceResult cacheResult, Set<Bid> winningBid, Set<Bid> winningBidsByBidder,
                              BidRequestCacheInfo cacheInfo, boolean eventsEnabled) {

        final String bidder = bidderResponse.getBidder();

        final List<Bid> bids = bidderResponse.getSeatBid().getBids().stream()
                .map(bidderBid -> toBid(bidderBid, bidder, keywordsCreator, keywordsCreatorByBidType,
                        cacheResult.getCacheBids(), winningBid, winningBidsByBidder, cacheInfo, eventsEnabled))
                .collect(Collectors.toList());

        return SeatBid.builder()
                .seat(bidder)
                .bid(bids)
                .group(0) // prebid cannot support roadblocking
                .build();
    }

    /**
     * Returns an OpenRTB {@link Bid} with "prebid" and "bidder" extension fields populated.
     */
    private Bid toBid(BidderBid bidderBid, String bidder, TargetingKeywordsCreator keywordsCreator,
                      Map<BidType, TargetingKeywordsCreator> keywordsCreatorByBidType,
                      Map<Bid, CacheIdInfo> bidsWithCacheIds, Set<Bid> winningBid, Set<Bid> winningBidsByBidder,
                      BidRequestCacheInfo cacheInfo, boolean eventsEnabled) {

        final Bid bid = bidderBid.getBid();
        final BidType bidType = bidderBid.getType();
        final Map<String, String> targetingKeywords;
        final ExtResponseCache cache;
        final Events events = eventsEnabled ? eventsService.createEvent(bid.getId(), bidder) : null;

        if (keywordsCreator != null && winningBidsByBidder.contains(bid)) {
            final boolean isWinningBid = winningBid.contains(bid);
            final String cacheId = bidsWithCacheIds.get(bid).getCacheId();
            final String videoCacheId = bidsWithCacheIds.get(bid).getVideoCacheId();

            if ((videoCacheId != null && !cacheInfo.returnCreativeVideoBids)
                    || (cacheId != null && !cacheInfo.returnCreativeBids)) {
                bid.setAdm(null);
            }

            targetingKeywords = keywordsCreatorByBidType.getOrDefault(bidType, keywordsCreator)
                    .makeFor(bid, bidder, isWinningBid, cacheId, videoCacheId,
                            cacheService.getEndpointHost(), cacheService.getEndpointPath(),
                            events != null ? events.getWin() : null);
            final CacheAsset bids = cacheId != null ? toCacheAsset(cacheId) : null;
            final CacheAsset vastXml = videoCacheId != null ? toCacheAsset(videoCacheId) : null;
            cache = bids != null || vastXml != null ? ExtResponseCache.of(bids, vastXml) : null;
        } else {
            targetingKeywords = null;
            cache = null;
        }

        final ExtBidPrebid prebidExt = ExtBidPrebid.of(bidType, targetingKeywords, cache, events);
        final ExtPrebid<ExtBidPrebid, ObjectNode> bidExt = ExtPrebid.of(prebidExt, bid.getExt());
        bid.setExt(Json.mapper.valueToTree(bidExt));

        return bid;
    }

    /**
     * Creates {@link CacheAsset} for the given cache ID.
     */
    private CacheAsset toCacheAsset(String cacheId) {
        return CacheAsset.of(cacheService.getCachedAssetURL(cacheId), cacheId);
    }

    /**
     * Creates {@link ExtBidResponse} populated with response time, errors and debug info (if requested) from all
     * bidders.
     */
    private ExtBidResponse toExtBidResponse(List<BidderResponse> bidderResponses, BidRequest bidRequest,
                                            CacheServiceResult cacheResult, boolean debugEnabled) {

        final Map<String, List<ExtHttpCall>> httpCalls = debugEnabled ? toExtHttpCalls(bidderResponses, cacheResult)
                : null;
        final ExtResponseDebug extResponseDebug = httpCalls != null ? ExtResponseDebug.of(httpCalls, bidRequest) : null;

        final Map<String, List<ExtBidderError>> errors = toExtBidderErrors(bidderResponses, bidRequest, cacheResult);

        final Map<String, Integer> responseTimeMillis = toResponseTimes(bidderResponses, cacheResult);

        return ExtBidResponse.of(extResponseDebug, errors, responseTimeMillis, bidRequest.getTmax(), null);
    }

    private static Map<String, List<ExtHttpCall>> toExtHttpCalls(List<BidderResponse> bidderResponses,
                                                                 CacheServiceResult cacheResult) {
        final Map<String, List<ExtHttpCall>> bidderHttpCalls = bidderResponses.stream()
                .collect(Collectors.toMap(BidderResponse::getBidder,
                        bidderResponse -> ListUtils.emptyIfNull(bidderResponse.getSeatBid().getHttpCalls())));

        final ExtHttpCall cacheExtHttpCall = toExtHttpCall(cacheResult.getHttpCall());
        final Map<String, List<ExtHttpCall>> cacheHttpCalls = cacheExtHttpCall != null
                ? Collections.singletonMap(CACHE, Collections.singletonList(cacheExtHttpCall))
                : Collections.emptyMap();

        final Map<String, List<ExtHttpCall>> httpCalls = new HashMap<>();
        httpCalls.putAll(bidderHttpCalls);
        httpCalls.putAll(cacheHttpCalls);
        return httpCalls.isEmpty() ? null : httpCalls;
    }

    private static ExtHttpCall toExtHttpCall(CacheHttpCall cacheHttpCall) {
        if (cacheHttpCall != null) {
            final CacheHttpRequest request = cacheHttpCall.getRequest();
            final CacheHttpResponse response = cacheHttpCall.getResponse();

            return ExtHttpCall.builder()
                    .uri(request.getUri())
                    .requestbody(request.getBody())
                    .status(response != null ? response.getStatusCode() : null)
                    .responsebody(response != null ? response.getBody() : null)
                    .build();
        }
        return null;
    }

    private Map<String, List<ExtBidderError>> toExtBidderErrors(List<BidderResponse> bidderResponses,
                                                                BidRequest bidRequest, CacheServiceResult cacheResult) {
        final Map<String, List<ExtBidderError>> errors = new HashMap<>();

        for (BidderResponse bidderResponse : bidderResponses) {
            final List<BidderError> bidderErrors = bidderResponse.getSeatBid().getErrors();
            if (CollectionUtils.isNotEmpty(bidderErrors)) {
                errors.put(bidderResponse.getBidder(), errorsDetails(bidderErrors));
            }
        }
        errors.putAll(extractDeprecatedBiddersErrors(bidRequest));
        errors.putAll(extractCacheErrors(cacheResult));

        return errors.isEmpty() ? null : errors;
    }

    /**
     * Maps a list of {@link BidderError} to a list of {@link ExtBidderError}s.
     */
    private static List<ExtBidderError> errorsDetails(List<BidderError> errors) {
        return errors.stream()
                .map(bidderError -> ExtBidderError.of(bidderError.getType().getCode(), bidderError.getMessage()))
                .collect(Collectors.toList());
    }

    /**
     * Returns a map with deprecated bidder name as a key and list of {@link ExtBidderError}s as a value.
     */
    private Map<String, List<ExtBidderError>> extractDeprecatedBiddersErrors(BidRequest bidRequest) {
        return bidRequest.getImp().stream()
                .filter(imp -> imp.getExt() != null)
                .flatMap(imp -> asStream(imp.getExt().fieldNames()))
                .distinct()
                .filter(bidderCatalog::isDeprecatedName)
                .collect(Collectors.toMap(Function.identity(),
                        bidder -> Collections.singletonList(ExtBidderError.of(BidderError.Type.bad_input.getCode(),
                                bidderCatalog.errorForDeprecatedName(bidder)))));
    }

    /**
     * Returns a singleton map with "prebid" as a key and list of {@link ExtBidderError}s cache errors as a value.
     */
    private Map<String, List<ExtBidderError>> extractCacheErrors(CacheServiceResult cacheResult) {
        final Throwable error = cacheResult.getError();
        if (error != null) {
            final ExtBidderError extBidderError = ExtBidderError.of(BidderError.Type.generic.getCode(),
                    error.getMessage());
            return Collections.singletonMap(PREBID_EXT, Collections.singletonList(extBidderError));
        }
        return Collections.emptyMap();
    }

    /**
     * Returns a map with response time by bidders and cache.
     */
    private static Map<String, Integer> toResponseTimes(List<BidderResponse> bidderResponses,
                                                        CacheServiceResult cacheResult) {
        final Map<String, Integer> responseTimeMillis = bidderResponses.stream()
                .collect(Collectors.toMap(BidderResponse::getBidder, BidderResponse::getResponseTime));

        final CacheHttpCall cacheHttpCall = cacheResult.getHttpCall();
        final Integer cacheResponseTime = cacheHttpCall != null ? cacheHttpCall.getResponseTimeMillis() : null;
        if (cacheResponseTime != null) {
            responseTimeMillis.put(CACHE, cacheResponseTime);
        }
        return responseTimeMillis;
    }

    /**
     * Holds caching information extracted from incoming auction request.
     */
    @Builder
    @Value
    private static class BidRequestCacheInfo {

        boolean doCaching;

        boolean shouldCacheBids;

        Integer cacheBidsTtl;

        boolean shouldCacheVideoBids;

        Integer cacheVideoBidsTtl;

        boolean returnCreativeBids;

        boolean returnCreativeVideoBids;

        static BidRequestCacheInfo noCache() {
            return BidRequestCacheInfo.builder()
                    .doCaching(false)
                    .shouldCacheBids(false)
                    .cacheBidsTtl(null)
                    .shouldCacheVideoBids(false)
                    .cacheVideoBidsTtl(null)
                    .returnCreativeBids(false)
                    .returnCreativeVideoBids(false)
                    .build();
        }
    }
}<|MERGE_RESOLUTION|>--- conflicted
+++ resolved
@@ -68,11 +68,7 @@
 import org.prebid.server.proto.openrtb.ext.response.ExtHttpCall;
 import org.prebid.server.proto.openrtb.ext.response.ExtResponseCache;
 import org.prebid.server.proto.openrtb.ext.response.ExtResponseDebug;
-<<<<<<< HEAD
-import org.prebid.server.proto.response.BidderInfo;
 import org.prebid.server.settings.model.Account;
-=======
->>>>>>> f7ecf305
 import org.prebid.server.validation.ResponseBidValidator;
 import org.prebid.server.validation.model.ValidationResult;
 
@@ -135,7 +131,7 @@
         this.currencyService = currencyService;
         this.bidResponsePostProcessor = Objects.requireNonNull(bidResponsePostProcessor);
         this.privacyEnforcementService = Objects.requireNonNull(privacyEnforcementService);
-        this.eventsService = eventsService;
+        this.eventsService = Objects.requireNonNull(eventsService);
         this.metrics = Objects.requireNonNull(metrics);
         this.clock = Objects.requireNonNull(clock);
         this.expectedCacheTime = expectedCacheTime;
