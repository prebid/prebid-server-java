package org.prebid.server.auction;

import com.fasterxml.jackson.core.JsonProcessingException;
import com.fasterxml.jackson.databind.JsonNode;
import com.fasterxml.jackson.databind.node.ObjectNode;
import com.iab.openrtb.request.App;
import com.iab.openrtb.request.BidRequest;
import com.iab.openrtb.request.Device;
import com.iab.openrtb.request.Geo;
import com.iab.openrtb.request.Imp;
import com.iab.openrtb.request.Publisher;
import com.iab.openrtb.request.Regs;
import com.iab.openrtb.request.Site;
import com.iab.openrtb.request.User;
import com.iab.openrtb.response.Bid;
import com.iab.openrtb.response.BidResponse;
import com.iab.openrtb.response.SeatBid;
import io.vertx.core.CompositeFuture;
import io.vertx.core.Future;
import io.vertx.core.json.Json;
import lombok.Builder;
import lombok.Value;
import org.apache.commons.collections4.CollectionUtils;
import org.apache.commons.collections4.ListUtils;
import org.apache.commons.lang3.ObjectUtils;
import org.apache.commons.lang3.StringUtils;
import org.prebid.server.auction.model.BidderRequest;
import org.prebid.server.auction.model.BidderResponse;
import org.prebid.server.bidder.BidderCatalog;
import org.prebid.server.bidder.model.BidderBid;
import org.prebid.server.bidder.model.BidderError;
import org.prebid.server.bidder.model.BidderSeatBid;
import org.prebid.server.cache.CacheService;
import org.prebid.server.cache.model.CacheContext;
import org.prebid.server.cache.model.CacheIdInfo;
import org.prebid.server.cookie.UidsCookie;
import org.prebid.server.currency.CurrencyConversionService;
import org.prebid.server.exception.PreBidException;
import org.prebid.server.execution.Timeout;
import org.prebid.server.gdpr.GdprService;
import org.prebid.server.gdpr.model.GdprResponse;
import org.prebid.server.metric.MetricName;
import org.prebid.server.metric.Metrics;
import org.prebid.server.metric.model.MetricsContext;
import org.prebid.server.proto.openrtb.ext.ExtPrebid;
import org.prebid.server.proto.openrtb.ext.request.ExtBidRequest;
import org.prebid.server.proto.openrtb.ext.request.ExtPriceGranularity;
import org.prebid.server.proto.openrtb.ext.request.ExtRegs;
import org.prebid.server.proto.openrtb.ext.request.ExtRequestPrebid;
import org.prebid.server.proto.openrtb.ext.request.ExtRequestPrebidCache;
import org.prebid.server.proto.openrtb.ext.request.ExtRequestTargeting;
import org.prebid.server.proto.openrtb.ext.request.ExtUser;
import org.prebid.server.proto.openrtb.ext.request.ExtUserPrebid;
import org.prebid.server.proto.openrtb.ext.response.CacheAsset;
import org.prebid.server.proto.openrtb.ext.response.ExtBidPrebid;
import org.prebid.server.proto.openrtb.ext.response.ExtBidResponse;
import org.prebid.server.proto.openrtb.ext.response.ExtHttpCall;
import org.prebid.server.proto.openrtb.ext.response.ExtResponseCache;
import org.prebid.server.proto.openrtb.ext.response.ExtResponseDebug;
import org.prebid.server.proto.response.BidderInfo;
import org.prebid.server.validation.ResponseBidValidator;
import org.prebid.server.validation.model.ValidationResult;

import java.math.BigDecimal;
import java.text.DecimalFormat;
import java.text.DecimalFormatSymbols;
import java.time.Clock;
import java.util.ArrayList;
import java.util.Collections;
import java.util.HashMap;
import java.util.HashSet;
import java.util.Iterator;
import java.util.List;
import java.util.Locale;
import java.util.Map;
import java.util.Objects;
import java.util.Set;
import java.util.function.Function;
import java.util.stream.Collectors;
import java.util.stream.Stream;
import java.util.stream.StreamSupport;

/**
 * Executes an OpenRTB v2.5 Auction.
 */
public class ExchangeService {

    private static final String PREBID_EXT = "prebid";
    private static final BigDecimal THOUSAND = BigDecimal.valueOf(1000);
    private static final DecimalFormat ROUND_TWO_DECIMALS =
            new DecimalFormat("###.##", DecimalFormatSymbols.getInstance(Locale.US));

    private final BidderCatalog bidderCatalog;
    private final ResponseBidValidator responseBidValidator;
    private final CacheService cacheService;
    private final BidResponsePostProcessor bidResponsePostProcessor;
    private final CurrencyConversionService currencyService;
    private final GdprService gdprService;
    private final Metrics metrics;
    private final Clock clock;
    private final boolean useGeoLocation;
    private final long expectedCacheTime;

    public ExchangeService(BidderCatalog bidderCatalog,
                           ResponseBidValidator responseBidValidator, CacheService cacheService,
                           BidResponsePostProcessor bidResponsePostProcessor,
                           CurrencyConversionService currencyService, GdprService gdprService,
                           Metrics metrics, Clock clock, boolean useGeoLocation, long expectedCacheTime) {
        if (expectedCacheTime < 0) {
            throw new IllegalArgumentException("Expected cache time should be positive");
        }
        this.bidderCatalog = Objects.requireNonNull(bidderCatalog);
        this.responseBidValidator = Objects.requireNonNull(responseBidValidator);
        this.cacheService = Objects.requireNonNull(cacheService);
        this.currencyService = Objects.requireNonNull(currencyService);
        this.bidResponsePostProcessor = Objects.requireNonNull(bidResponsePostProcessor);
        this.gdprService = gdprService;
        this.metrics = Objects.requireNonNull(metrics);
        this.clock = Objects.requireNonNull(clock);
        this.useGeoLocation = useGeoLocation;
        this.expectedCacheTime = expectedCacheTime;
    }

    /**
     * Runs an auction: delegates request to applicable bidders, gathers responses from them and constructs final
     * response containing returned bids and additional information in extensions.
     */
    public Future<BidResponse> holdAuction(BidRequest bidRequest, UidsCookie uidsCookie, Timeout timeout,
                                           MetricsContext metricsContext) {
        // extract ext from bid request
        final ExtBidRequest requestExt;
        try {
            requestExt = requestExt(bidRequest);
        } catch (PreBidException e) {
            return Future.failedFuture(e);
        }

        final Map<String, String> aliases = getAliases(requestExt);

        final ExtRequestTargeting targeting = targeting(requestExt);

        // build cache specific params holder
        final BidRequestCacheInfo cacheInfo = bidRequestCacheInfo(targeting, requestExt);

        // build targeting keywords creator
        final TargetingKeywordsCreator keywordsCreator = buildKeywordsCreator(targeting, bidRequest.getApp() != null);

        final String publisherId = publisherId(bidRequest);

        final long startTime = clock.millis();

        // sanity check: discard imps without extension
        final List<Imp> imps = imps(bidRequest);

        final Map<String, List<String>> errors = new HashMap<>();

        // identify valid biddersAndErrors and aliases out of imps
        final List<String> bidders = biddersAndErrors(imps, errors, aliases);

        return extractBidderRequests(bidRequest, imps, bidders, uidsCookie, aliases, timeout)
                .map(bidderRequests ->
                        updateRequestMetric(bidderRequests, uidsCookie, aliases, publisherId, metricsContext))
                .compose(bidderRequests -> CompositeFuture.join(bidderRequests.stream()
                        .map(bidderRequest -> requestBids(bidderRequest, startTime,
                                auctionTimeout(timeout, cacheInfo.doCaching), aliases, bidAdjustments(requestExt),
                                currencyRates(targeting)))
                        .collect(Collectors.toList())))
                // send all the requests to the bidders and gathers results
                .map(CompositeFuture::<BidderResponse>list)
                // produce response from bidder results
                .map(bidderResponses -> updateMetricsFromResponses(bidderResponses, publisherId))
                .compose(result ->
<<<<<<< HEAD
                        toBidResponse(result, bidRequest, keywordsCreator, cacheInfo, timeout, errors))
=======
                        toBidResponse(result, bidRequest, keywordsCreator, cacheInfo, publisherId, timeout))
>>>>>>> 830837cb
                .compose(bidResponse -> bidResponsePostProcessor.postProcess(bidRequest, uidsCookie, bidResponse));
    }

    private List<Imp> imps(BidRequest bidRequest) {
        return bidRequest.getImp().stream()
                .filter(imp -> imp.getExt() != null)
                .collect(Collectors.toList());
    }

    private List<String> biddersAndErrors(List<Imp> imps, Map<String, List<String>> deprecatedBiddersErrors,
                                          Map<String, String> aliases) {
        return imps.stream()
                .flatMap(imp -> asStream(imp.getExt().fieldNames())
                        .filter(bidder -> !Objects.equals(bidder, PREBID_EXT))
                        .peek(s -> processDeprecatedBidder(s, deprecatedBiddersErrors))
                        .filter(bidder -> isValidBidder(bidder, aliases)))
                .distinct()
                .collect(Collectors.toList());
    }

    /**
     * Extracts {@link ExtBidRequest} from bid request.
     */
    private static ExtBidRequest requestExt(BidRequest bidRequest) {
        try {
            return bidRequest.getExt() != null
                    ? Json.mapper.treeToValue(bidRequest.getExt(), ExtBidRequest.class) : null;
        } catch (JsonProcessingException e) {
            throw new PreBidException(String.format("Error decoding bidRequest.ext: %s", e.getMessage()), e);
        }
    }

    /**
     * Extracts aliases from {@link ExtBidRequest}.
     */
    private static Map<String, String> getAliases(ExtBidRequest requestExt) {
        final ExtRequestPrebid prebid = requestExt != null ? requestExt.getPrebid() : null;
        final Map<String, String> aliases = prebid != null ? prebid.getAliases() : null;
        return aliases != null ? aliases : Collections.emptyMap();
    }

    /**
     * Extracts publisher id either from {@link BidRequest}.app.publisher.id or {@link BidRequest}.site.publisher.id.
     * If neither is present returns empty string.
     */
    private static String publisherId(BidRequest bidRequest) {
        final App app = bidRequest.getApp();
        final Publisher appPublisher = app != null ? app.getPublisher() : null;
        final Site site = bidRequest.getSite();
        final Publisher sitePublisher = site != null ? site.getPublisher() : null;

        final Publisher publisher = ObjectUtils.firstNonNull(appPublisher, sitePublisher);

        return publisher != null ? publisher.getId() : StringUtils.EMPTY;
    }

    private void processDeprecatedBidder(String bidder, Map<String, List<String>> deprecatedBiddersErrors) {
        if (bidderCatalog.isDeprecatedName(bidder)) {
            deprecatedBiddersErrors.put(bidder,
                    Collections.singletonList(bidderCatalog.errorForDeprecatedName(bidder)));
        }
    }

    /**
     * Extracts bidAdjustments from {@link ExtBidRequest}.
     */
    private static Map<String, BigDecimal> bidAdjustments(ExtBidRequest requestExt) {
        final ExtRequestPrebid prebid = requestExt != null ? requestExt.getPrebid() : null;
        final Map<String, BigDecimal> bidAdjustmentFactors = prebid != null ? prebid.getBidadjustmentfactors() : null;
        return bidAdjustmentFactors != null ? bidAdjustmentFactors : Collections.emptyMap();
    }

    /**
     * Extracts currency rates from {@link ExtRequestTargeting}
     */
    private static Map<String, Map<String, BigDecimal>> currencyRates(ExtRequestTargeting targeting) {
        return targeting != null && targeting.getCurrency() != null ? targeting.getCurrency().getRates() : null;
    }

    /**
     * Takes an OpenRTB request and returns the OpenRTB requests sanitized for each bidder.
     * <p>
     * This will copy the {@link BidRequest} into a list of requests, where the {@link BidRequest}.imp[].ext field
     * will only consist of the "prebid" field and the field for the appropriate bidder parameters. We will drop all
     * extended fields beyond this context, so this will not be compatible with any other uses of the extension area
     * i.e. the bidders will not see any other extension fields. If Imp extension name is alias, which is also defined
     * in BidRequest.ext.prebid.aliases and valid, separate {@link BidRequest} will be created for this alias and sent
     * to appropriate bidder.
     * For example suppose {@link BidRequest} has two {@link Imp}s. First one with imp.ext[].rubicon and
     * imp.ext[].rubiconAlias and second with imp.ext[].appnexus and imp.ext[].rubicon. Three {@link BidRequest}s will
     * be created:
     * 1. {@link BidRequest} with one {@link Imp}, where bidder extension points to rubiconAlias extension and will be
     * sent to Rubicon bidder.
     * 2. {@link BidRequest} with two {@link Imp}s, where bidder extension points to appropriate rubicon extension from
     * original {@link BidRequest} and will be sent to Rubicon bidder.
     * 3. {@link BidRequest} with one {@link Imp}, where bidder extension points to appnexus extension and will be sent
     * to Appnexus bidder.
     * <p>
     * Each of the created {@link BidRequest}s will have bidrequest.user.buyerid field populated with the value from
     * bidrequest.user.ext.prebid.buyerids or {@link UidsCookie} corresponding to bidder's family name unless buyerid
     * is already in the original OpenRTB request (in this case it will not be overridden).
     * In case if bidrequest.user.ext.prebid.buyerids contains values after extracting those values it will be cleared
     * in order to avoid leaking of buyerids across bidders.
     * <p>
     * NOTE: the return list will only contain entries for bidders that both have the extension field in at least one
     * {@link Imp}, and are known to {@link BidderCatalog} or aliases from {@link BidRequest}.ext.prebid.aliases.
     */
    private Future<List<BidderRequest>> extractBidderRequests(BidRequest bidRequest, List<Imp> imps,
                                                              List<String> bidders, UidsCookie uidsCookie,
                                                              Map<String, String> aliases,
                                                              Timeout timeout) {
        final User user = bidRequest.getUser();
        final ExtUser extUser = extUser(user);
        final Map<String, String> uidsBody = uidsFromBody(extUser);

        // set empty ext.prebid.buyerids attr to avoid leaking of buyerids across biddersAndErrors
        final ObjectNode userExtNode = !uidsBody.isEmpty() && extUser != null
                ? removeBuyersidsFromUserExtPrebid(extUser) : null;
        final ExtRegs extRegs = extRegs(bidRequest.getRegs());

        // Splits the input request into requests which are sanitized for each bidder. Intended behavior is:
        // - bidrequest.imp[].ext will only contain the "prebid" field and a "bidder" field which has the params for
        // the intended Bidder.
        // - bidrequest.user.buyeruid will be set to that Bidder's ID.

        return getVendorsToGdprPermission(bidRequest, bidders, extUser, aliases, extRegs, timeout)
                .map(gdprResponse -> makeBidderRequests(bidders, bidRequest, uidsBody, uidsCookie,
                        userExtNode, extRegs, aliases, imps, gdprResponse.getVendorsToGdpr()));
    }

    /**
     * Returns {@link Future&lt;{@link Map}&lt;{@link Integer}, {@link Boolean}&gt;&gt;}, where bidders vendor id mapped
     * to enabling or disabling gdpr in scope of pbs server. If bidder vendor id is not present in map, it means that
     * pbs not enforced particular bidder to follow pbs gdpr procedure.
     */
    private Future<GdprResponse> getVendorsToGdprPermission(BidRequest bidRequest, List<String> bidders,
                                                            ExtUser extUser, Map<String, String> aliases,
                                                            ExtRegs extRegs, Timeout timeout) {
        final Set<Integer> gdprEnforcedVendorIds = extractGdprEnforcedVendors(bidders, aliases);
        if (gdprEnforcedVendorIds.isEmpty()) {
            return Future.succeededFuture(GdprResponse.of(Collections.emptyMap(), null));
        }

        final Integer gdpr = extRegs != null ? extRegs.getGdpr() : null;
        final String gdprConsent = extUser != null ? extUser.getConsent() : null;
        final Device device = bidRequest.getDevice();
        final String ipAddress = useGeoLocation && device != null ? device.getIp() : null;

        return gdprService.resultByVendor(gdprEnforcedVendorIds, gdpr != null ? gdpr.toString() : null,
                gdprConsent, ipAddress, timeout);
    }

    private List<BidderRequest> makeBidderRequests(List<String> bidders, BidRequest bidRequest,
                                                   Map<String, String> uidsBody, UidsCookie uidsCookie,
                                                   ObjectNode userExtNode, ExtRegs extRegs, Map<String, String> aliases,
                                                   List<Imp> imps, Map<Integer, Boolean> vendorsToGdpr) {

        final Map<String, Boolean> bidderToMaskingRequired = bidders.stream()
                .collect(Collectors.toMap(Function.identity(),
                        bidder -> isMaskingRequiredBidder(vendorsToGdpr, bidder, aliases)));

        final List<BidderRequest> bidderRequests = bidders.stream()
                // for each bidder create a new request that is a copy of original request except buyerid and imp
                // extensions
                .map(bidder -> BidderRequest.of(bidder, bidRequest.toBuilder()
                        .user(prepareUser(bidder, bidRequest, uidsBody, uidsCookie, userExtNode, aliases,
                                bidderToMaskingRequired.get(bidder)))
                        .device(prepareDevice(bidRequest.getDevice(), bidderToMaskingRequired.get(bidder)))
                        .regs(prepareRegs(bidRequest.getRegs(), extRegs, bidderToMaskingRequired.get(bidder)))
                        .imp(prepareImps(bidder, imps))
                        .build()))
                .collect(Collectors.toList());

        // randomize the list to make the auction more fair
        Collections.shuffle(bidderRequests);

        return bidderRequests;
    }

    /**
     * Returns flag if masking is required for bidder.
     */
    private boolean isMaskingRequiredBidder(Map<Integer, Boolean> vendorToGdprPermission, String bidder,
                                            Map<String, String> aliases) {
        final boolean maskingRequired;
        if (vendorToGdprPermission.isEmpty()) {
            maskingRequired = false;
        } else {
            final String resolvedBidderName = resolveBidder(bidder, aliases);
            final Boolean gdprAllowsUserData = vendorToGdprPermission.get(
                    bidderCatalog.metaInfoByName(resolvedBidderName).info().getGdpr().getVendorId());

            // if bidder was not found in vendorToGdprPermission, it means that it was not pbs enforced for gdpr, so
            // request for this bidder should be sent without changes
            maskingRequired = gdprAllowsUserData != null && !gdprAllowsUserData;

            if (maskingRequired) {
                metrics.updateGdprMaskedMetric(resolvedBidderName);
            }
        }
        return maskingRequired;
    }

    /**
     * Extracts {@link ExtRegs} from {@link Regs}.
     */
    private static ExtRegs extRegs(Regs regs) {
        final ObjectNode regsExt = regs != null ? regs.getExt() : null;
        if (regsExt != null) {
            try {
                return Json.mapper.treeToValue(regs.getExt(), ExtRegs.class);
            } catch (JsonProcessingException e) {
                throw new PreBidException(String.format("Error decoding bidRequest.regs.ext: %s", e.getMessage()), e);
            }
        }
        return null;
    }

    /**
     * Extracts pbs gdpr enforced vendor ids.
     */
    private Set<Integer> extractGdprEnforcedVendors(List<String> bidders, Map<String, String> aliases) {
        return bidders.stream()
                .map(bidder -> bidderCatalog.metaInfoByName(resolveBidder(bidder, aliases)).info().getGdpr())
                .filter(BidderInfo.GdprInfo::isEnforced)
                .map(BidderInfo.GdprInfo::getVendorId)
                .collect(Collectors.toSet());
    }

    private static <T> Stream<T> asStream(Iterator<T> iterator) {
        final Iterable<T> iterable = () -> iterator;
        return StreamSupport.stream(iterable.spliterator(), false);
    }

    /**
     * Extracts {@link ExtUser} from {@link User} or returns null if not presents.
     */
    private static ExtUser extUser(User user) {
        final ObjectNode userExt = user != null ? user.getExt() : null;
        if (userExt != null) {
            try {
                return Json.mapper.treeToValue(userExt, ExtUser.class);
            } catch (JsonProcessingException e) {
                throw new PreBidException(String.format("Error decoding bidRequest.user.ext: %s", e.getMessage()), e);
            }
        }
        return null;
    }

    /**
     * Returns 'explicit' UIDs from request body.
     */
    private static Map<String, String> uidsFromBody(ExtUser extUser) {
        return extUser != null && extUser.getPrebid() != null
                // as long as ext.prebid exists we are guaranteed that user.ext.prebid.buyeruids also exists
                ? extUser.getPrebid().getBuyeruids()
                : Collections.emptyMap();
    }

    /**
     * Returns 'user.ext' with empty 'prebid.buyeryds'.
     */
    private static ObjectNode removeBuyersidsFromUserExtPrebid(ExtUser extUser) {
        return Json.mapper.valueToTree(ExtUser.of(ExtUserPrebid.of(null), extUser.getConsent(),
                extUser.getDigitrust()));
    }

    /**
     * Returns the name associated with bidder if bidder is an alias.
     * If it's not an alias, the bidder is returned.
     */
    private static String resolveBidder(String bidder, Map<String, String> aliases) {
        return aliases.getOrDefault(bidder, bidder);
    }

    /**
     * Returns original {@link User} (if 'user.buyeruid' already contains uid value for bidder or passed buyerUid and
     * updatedUserExt are empty otherwise returns new {@link User} containing updatedUserExt and buyerUid
     * (which means request contains 'explicit' buyeruid in 'request.user.ext.buyerids' or uidsCookie).
     */
    private User prepareUser(String bidder, BidRequest bidRequest, Map<String, String> uidsBody, UidsCookie uidsCookie,
                             ObjectNode updatedUserExt, Map<String, String> aliases, Boolean maskingRequired) {

        final User user = bidRequest.getUser();
        final User.UserBuilder builder = user != null ? user.toBuilder() : User.builder();

        // clean buyeruid from user and user.ext.prebid
        if (maskingRequired) {
            return builder
                    .buyeruid(null)
                    .geo(user != null ? maskGeo(user.getGeo()) : null)
                    .ext(updatedUserExt)
                    .build();
        }

        final String resolvedBidder = resolveBidder(bidder, aliases);
        final String buyerUid = extractUid(uidsBody, uidsCookie, resolvedBidder);

        if (updatedUserExt == null && StringUtils.isBlank(buyerUid)) {
            return user;
        }

        if (user == null || StringUtils.isBlank(user.getBuyeruid()) && StringUtils.isNotBlank(buyerUid)) {
            builder.buyeruid(buyerUid);
        }
        if (updatedUserExt != null) {
            builder.ext(updatedUserExt);
        }

        return builder.build();
    }

    /**
     * Prepared device for each bidder depends on gdpr enabling.
     */
    private static Device prepareDevice(Device device, Boolean maskingRequired) {
        return device != null && maskingRequired
                ? device.toBuilder().ip(maskIp(device.getIp(), '.')).ipv6(maskIp(device.getIpv6(), ':'))
                .geo(maskGeo(device.getGeo()))
                // suppress device information affected by gdpr
                .ifa(null).macsha1(null).macmd5(null).dpidsha1(null).dpidmd5(null).didsha1(null).didmd5(null)
                .build()
                : device;
    }

    /**
     * Sets gdpr value 1, if bidder required gdpr masking, but gdpr value in regs extension is not defined
     */
    private static Regs prepareRegs(Regs regs, ExtRegs extRegs, Boolean maskingRequired) {
        if (maskingRequired) {
            if (extRegs == null) {
                return Regs.of(regs != null ? regs.getCoppa() : null, Json.mapper.valueToTree(ExtRegs.of(1)));
            } else {
                return Regs.of(regs.getCoppa(), Json.mapper.valueToTree(ExtRegs.of(1)));
            }
        }
        return regs;
    }

    /**
     * Masks ip address by replacing bits after last separator with zeros.
     */
    private static String maskIp(String value, char delimiter) {
        if (StringUtils.isNotEmpty(value)) {
            final int lastIndexOfDelimiter = value.lastIndexOf(delimiter);
            return value.substring(0, lastIndexOfDelimiter + 1)
                    + StringUtils.repeat('0', value.length() - lastIndexOfDelimiter - 1);
        }
        return value;
    }

    /**
     * Masks {@link Geo} by rounding lon and lat properties to two decimals.
     */
    private static Geo maskGeo(Geo geo) {
        final boolean isNotNullGeo = geo != null;
        final Float lon = isNotNullGeo ? geo.getLon() : null;
        final Float lat = isNotNullGeo ? geo.getLat() : null;
        return isNotNullGeo
                ? geo.toBuilder()
                .lon(lon != null ? Float.valueOf(ROUND_TWO_DECIMALS.format(lon)) : null)
                .lat(lat != null ? Float.valueOf(ROUND_TWO_DECIMALS.format(lat)) : null)
                .build()
                : null;
    }

    private List<Imp> prepareImps(String bidder, List<Imp> imps) {
        return imps.stream()
                .filter(imp -> imp.getExt().hasNonNull(bidder))
                // for each imp create a new imp with extension crafted to contain only "prebid" and
                // bidder-specific extensions
                .map(imp -> imp.toBuilder()
                        .ext(Json.mapper.valueToTree(
                                extractBidderExt(bidder, imp.getExt())))
                        .build())
                .collect(Collectors.toList());
    }

    /**
     * Extracts UID from uids from body or {@link UidsCookie}. If absent returns null.
     */
    private String extractUid(Map<String, String> uidsBody, UidsCookie uidsCookie, String bidder) {
        final String uid = uidsBody.get(bidder);
        return StringUtils.isNotBlank(uid)
                ? uid
                : uidsCookie.uidFrom(bidderCatalog.usersyncerByName(bidder).cookieFamilyName());
    }

    /**
     * Checks if bidder name is valid in case when bidder can also be alias name.
     */
    private boolean isValidBidder(String bidder, Map<String, String> aliases) {
        return bidderCatalog.isValidName(bidder) || aliases.containsKey(bidder);
    }

    /**
     * Updates 'account.*.request', 'request' and 'no_cookie_requests' metrics for each {@link BidderRequest}
     */
    private List<BidderRequest> updateRequestMetric(List<BidderRequest> bidderRequests, UidsCookie uidsCookie,
                                                    Map<String, String> aliases, String publisherId,
                                                    MetricsContext metricsContext) {
        final MetricName requestType = metricsContext.getRequestType();

        metrics.updateAccountRequestMetrics(publisherId, requestType);

        for (BidderRequest bidderRequest : bidderRequests) {
            final String bidder = resolveBidder(bidderRequest.getBidder(), aliases);
            final boolean isApp = bidderRequest.getBidRequest().getApp() != null;
            final boolean noBuyerId = !bidderCatalog.isValidName(bidder) || StringUtils.isBlank(
                    uidsCookie.uidFrom(bidderCatalog.usersyncerByName(bidder).cookieFamilyName()));

            metrics.updateAdapterRequestTypeAndNoCookieMetrics(bidder, requestType, !isApp && noBuyerId);
        }
        return bidderRequests;
    }

    /**
     * Extracts {@link ExtRequestTargeting} from {@link ExtBidRequest} model.
     */
    private static ExtRequestTargeting targeting(ExtBidRequest requestExt) {
        final ExtRequestPrebid prebid = requestExt != null ? requestExt.getPrebid() : null;
        return prebid != null ? prebid.getTargeting() : null;
    }

    /**
     * Creates {@link BidRequestCacheInfo} based on {@link ExtBidRequest} model.
     */
    private static BidRequestCacheInfo bidRequestCacheInfo(ExtRequestTargeting targeting, ExtBidRequest requestExt) {
        final ExtRequestPrebid prebid = requestExt != null ? requestExt.getPrebid() : null;
        final ExtRequestPrebidCache cache = prebid != null ? prebid.getCache() : null;

        if (targeting != null && cache != null) {
            final boolean shouldCacheBids = cache.getBids() != null;
            final boolean shouldCacheVideoBids = cache.getVastxml() != null;

            if (shouldCacheBids || shouldCacheVideoBids) {
                final Integer cacheBidsTtl = shouldCacheBids ? cache.getBids().getTtlseconds() : null;
                final Integer cacheVideoBidsTtl = shouldCacheVideoBids ? cache.getVastxml().getTtlseconds() : null;

                final boolean returnCreativeBid = shouldCacheBids
                        ? ObjectUtils.defaultIfNull(cache.getBids().getReturnCreative(), true)
                        : false;
                final boolean returnCreativeVideoBid = shouldCacheVideoBids
                        ? ObjectUtils.defaultIfNull(cache.getVastxml().getReturnCreative(), true)
                        : false;

                return BidRequestCacheInfo.builder()
                        .doCaching(true)
                        .shouldCacheBids(shouldCacheBids)
                        .cacheBidsTtl(cacheBidsTtl)
                        .shouldCacheVideoBids(shouldCacheVideoBids)
                        .cacheVideoBidsTtl(cacheVideoBidsTtl)
                        .returnCreativeBids(returnCreativeBid)
                        .returnCreativeVideoBids(returnCreativeVideoBid)
                        .build();
            }
        }

        return BidRequestCacheInfo.noCache();
    }

    /**
     * Extracts targeting keywords settings from the bid request and creates {@link TargetingKeywordsCreator}
     * instance if they are present.
     * <p>
     * Returns null if bidrequest.ext.prebid.targeting is missing - it means that no targeting keywords
     * should be included in bid response.
     */
    private static TargetingKeywordsCreator buildKeywordsCreator(ExtRequestTargeting targeting, boolean isApp) {
        return targeting != null
                ? TargetingKeywordsCreator.create(parsePriceGranularity(targeting.getPricegranularity()),
                targeting.getIncludewinners(), targeting.getIncludebidderkeys(), isApp)
                : null;
    }

    /**
     * Parse {@link JsonNode} to {@link List} of {@link ExtPriceGranularity}. Throws {@link PreBidException} in
     * case of errors during decoding pricegranularity.
     */
    private static ExtPriceGranularity parsePriceGranularity(JsonNode priceGranularity) {
        try {
            return Json.mapper.treeToValue(priceGranularity, ExtPriceGranularity.class);
        } catch (JsonProcessingException e) {
            throw new PreBidException(String.format("Error decoding bidRequest.prebid.targeting.pricegranularity: %s",
                    e.getMessage()), e);
        }
    }

    /**
     * Creates a new imp extension for particular bidder having:
     * <ul>
     * <li>"bidder" field populated with an imp.ext.{bidder} field value, not null</li>
     * <li>"prebid" field populated with an imp.ext.prebid field value, may be null</li>
     * </ul>
     */
    private static ExtPrebid<JsonNode, JsonNode> extractBidderExt(String bidder, ObjectNode impExt) {
        return ExtPrebid.of(impExt.get(PREBID_EXT), impExt.get(bidder));
    }

    /**
     * Passes the request to a corresponding bidder and wraps response in {@link BidderResponse} which also holds
     * recorded response time.
     */
    private Future<BidderResponse> requestBids(BidderRequest bidderRequest, long startTime, Timeout timeout,
                                               Map<String, String> aliases, Map<String, BigDecimal> bidAdjustments,
                                               Map<String, Map<String, BigDecimal>> currencyConversionRates) {
        final String bidder = bidderRequest.getBidder();
        final BigDecimal bidPriceAdjustmentFactor = bidAdjustments.get(bidder);
        // bidrequest.cur should always have only one currency in list, all other cases discarded by RequestValidator
        final String adServerCurrency = bidderRequest.getBidRequest().getCur().get(0);
        return bidderCatalog.bidderRequesterByName(resolveBidder(bidder, aliases))
                .requestBids(bidderRequest.getBidRequest(), timeout)
                .map(this::validateAndUpdateResponse)
                .map(seat -> applyBidPriceChanges(seat, currencyConversionRates, adServerCurrency,
                        bidPriceAdjustmentFactor))
                .map(result -> BidderResponse.of(bidder, result, responseTime(startTime)));
    }

    /**
     * Validates bid response from exchange.
     * <p>
     * Removes invalid bids from response and adds corresponding error to {@link BidderSeatBid}.
     * <p>
     * Returns input argument as the result if no errors found or create new {@link BidderSeatBid} otherwise.
     */
    private BidderSeatBid validateAndUpdateResponse(BidderSeatBid bidderSeatBid) {
        final List<BidderBid> bids = bidderSeatBid.getBids();

        final List<BidderBid> validBids = new ArrayList<>(bids.size());
        final List<BidderError> errors = new ArrayList<>(bidderSeatBid.getErrors());

        for (BidderBid bid : bids) {
            final ValidationResult validationResult = responseBidValidator.validate(bid.getBid());
            if (validationResult.hasErrors()) {
                for (String error : validationResult.getErrors()) {
                    errors.add(BidderError.generic(error));
                }
            } else {
                validBids.add(bid);
            }
        }

        return validBids.size() == bids.size()
                ? bidderSeatBid
                : BidderSeatBid.of(validBids, bidderSeatBid.getHttpCalls(), errors);
    }

    /**
     * Performs changes on {@link Bid}s price depends on different between adServerCurrency and bidCurrency,
     * and adjustment factor. Will drop bid if currency conversion is needed but not possible.
     * <p>
     * This method should always be invoked after {@link ExchangeService#validateAndUpdateResponse(BidderSeatBid)}
     * to make sure {@link Bid#price} is not empty.
     */
    private BidderSeatBid applyBidPriceChanges(BidderSeatBid bidderSeatBid,
                                               Map<String, Map<String, BigDecimal>> requestCurrencyRates,
                                               String adServerCurrency, BigDecimal priceAdjustmentFactor) {
        final List<BidderBid> bidderBids = bidderSeatBid.getBids();
        if (bidderBids.isEmpty()) {
            return bidderSeatBid;
        }

        final List<BidderBid> updatedBidderBids = new ArrayList<>(bidderBids.size());
        final List<BidderError> errors = new ArrayList<>(bidderSeatBid.getErrors());

        for (final BidderBid bidderBid : bidderBids) {
            final Bid bid = bidderBid.getBid();
            final String bidCurrency = bidderBid.getBidCurrency();
            final BigDecimal price = bid.getPrice();
            try {
                final BigDecimal convertedPrice = currencyService.convertCurrency(price,
                        requestCurrencyRates, adServerCurrency, bidCurrency);

                final BigDecimal adjustedPrice = priceAdjustmentFactor != null
                        && priceAdjustmentFactor.compareTo(BigDecimal.ONE) != 0
                        ? convertedPrice.multiply(priceAdjustmentFactor)
                        : convertedPrice;

                if (adjustedPrice.compareTo(price) != 0) {
                    bid.setPrice(adjustedPrice);
                }
                updatedBidderBids.add(bidderBid);
            } catch (PreBidException ex) {
                errors.add(BidderError.generic(ex.getMessage()));
            }
        }

        return BidderSeatBid.of(updatedBidderBids, bidderSeatBid.getHttpCalls(), errors);
    }

    private int responseTime(long startTime) {
        return Math.toIntExact(clock.millis() - startTime);
    }

    /**
     * If we need to cache bids, then it will take some time to call prebid cache.
     * We should reduce the amount of time the bidders have, to compensate.
     */
    private Timeout auctionTimeout(Timeout timeout, boolean shouldCacheBids) {
        // A static timeout here is not ideal. This is a hack because we have some aggressive timelines for OpenRTB
        // support.
        // In reality, the cache response time will probably fluctuate with the traffic over time. Someday, this
        // should be replaced by code which tracks the response time of recent cache calls and adjusts the time
        // dynamically.
        return shouldCacheBids ? timeout.minus(expectedCacheTime) : timeout;
    }

    /**
     * Updates 'request_time', 'responseTime', 'timeout_request', 'error_requests', 'no_bid_requests',
     * 'prices' metrics for each {@link BidderResponse}
     * This method should always be invoked after {@link ExchangeService#validateAndUpdateResponse(BidderSeatBid)}
     * to make sure {@link Bid#price} is not empty.
     */
    private List<BidderResponse> updateMetricsFromResponses(List<BidderResponse> bidderResponses, String publisherId) {
        for (final BidderResponse bidderResponse : bidderResponses) {
            final String bidder = bidderResponse.getBidder();

            metrics.updateAdapterResponseTime(bidder, publisherId, bidderResponse.getResponseTime());

            final List<BidderBid> bidderBids = bidderResponse.getSeatBid().getBids();
            if (CollectionUtils.isEmpty(bidderBids)) {
                metrics.updateAdapterRequestNobidMetrics(bidder, publisherId);
            } else {
                metrics.updateAdapterRequestGotbidsMetrics(bidder, publisherId);

                for (final BidderBid bidderBid : bidderBids) {
                    final Bid bid = bidderBid.getBid();

                    final long cpm = bid.getPrice().multiply(THOUSAND).longValue();
                    metrics.updateAdapterBidMetrics(bidder, publisherId, cpm, bid.getAdm() != null,
                            bidderBid.getType().toString());
                }
            }

            final List<BidderError> errors = bidderResponse.getSeatBid().getErrors();
            if (CollectionUtils.isNotEmpty(errors)) {
                errors.stream()
                        .map(BidderError::getType)
                        .distinct()
                        .map(ExchangeService::bidderErrorTypeToMetric)
                        .forEach(errorMetric -> metrics.updateAdapterRequestErrorMetric(bidder, errorMetric));
            }
        }

        return bidderResponses;
    }

    private static MetricName bidderErrorTypeToMetric(BidderError.Type errorType) {
        final MetricName errorMetric;
        switch (errorType) {
            case bad_input:
                errorMetric = MetricName.badinput;
                break;
            case bad_server_response:
                errorMetric = MetricName.badserverresponse;
                break;
            case failed_to_request_bids:
                errorMetric = MetricName.failedtorequestbids;
                break;
            case timeout:
                errorMetric = MetricName.timeout;
                break;
            case generic:
            default:
                errorMetric = MetricName.unknown_error;
        }
        return errorMetric;
    }

    /**
     * Takes all the bids supplied by the bidder and crafts an OpenRTB {@link BidResponse} to send back to the
     * requester.
     */
    private Future<BidResponse> toBidResponse(List<BidderResponse> bidderResponses, BidRequest bidRequest,
                                              TargetingKeywordsCreator keywordsCreator, BidRequestCacheInfo cacheInfo,
<<<<<<< HEAD
                                              Timeout timeout, Map<String, List<String>> deprecatedBiddersErrors) {
=======
                                              String publisherId, Timeout timeout) {
>>>>>>> 830837cb
        final Set<Bid> winningBids = newOrEmptySet(keywordsCreator);
        final Set<Bid> winningBidsByBidder = newOrEmptySet(keywordsCreator);
        populateWinningBids(keywordsCreator, bidderResponses, winningBids, winningBidsByBidder);

<<<<<<< HEAD
        return toWinningBidsWithCacheIds(winningBids, bidRequest.getImp(), keywordsCreator, cacheInfo, timeout)
                .map(winningBidsWithCacheIds -> toBidResponseWithCacheInfo(bidderResponses, bidRequest,
                        keywordsCreator, winningBidsWithCacheIds, winningBidsByBidder, cacheInfo,
                        deprecatedBiddersErrors));
=======
        return toWinningBidsWithCacheIds(winningBids, bidRequest.getImp(), keywordsCreator, cacheInfo, publisherId,
                timeout)
                .map(winningBidsWithCacheIds -> toBidResponseWithCacheInfo(bidderResponses, bidRequest, keywordsCreator,
                        winningBidsWithCacheIds, winningBidsByBidder, cacheInfo));
>>>>>>> 830837cb
    }

    /**
     * Returns new {@link HashSet} in case of existing keywordsCreator or {@link Collections.EmptySet} if null.
     */
    private static Set<Bid> newOrEmptySet(TargetingKeywordsCreator keywordsCreator) {
        return keywordsCreator != null ? new HashSet<>() : Collections.emptySet();
    }

    /**
     * Populates 2 input sets:
     * <p>
     * - winning bids for each impId (ad unit code) through all bidder responses.
     * <br>
     * - winning bids for each impId but for separate bidder.
     * <p>
     * Winning bid is the one with the highest price.
     */
    private static void populateWinningBids(TargetingKeywordsCreator keywordsCreator,
                                            List<BidderResponse> bidderResponses, Set<Bid> winningBids,
                                            Set<Bid> winningBidsByBidder) {
        // determine winning bids only if targeting keywords are requested
        if (keywordsCreator != null) {
            final Map<String, Bid> winningBidsMap = new HashMap<>(); // impId -> Bid
            final Map<String, Map<String, Bid>> winningBidsByBidderMap = new HashMap<>(); // impId -> [bidder -> Bid]

            for (BidderResponse bidderResponse : bidderResponses) {
                final String bidder = bidderResponse.getBidder();

                for (BidderBid bidderBid : bidderResponse.getSeatBid().getBids()) {
                    final Bid bid = bidderBid.getBid();

                    tryAddWinningBid(bid, winningBidsMap);
                    tryAddWinningBidByBidder(bid, bidder, winningBidsByBidderMap);
                }
            }

            winningBids.addAll(winningBidsMap.values());

            final List<Bid> bidsByBidder = winningBidsByBidderMap.values().stream()
                    .flatMap(bidsByBidderMap -> bidsByBidderMap.values().stream())
                    .collect(Collectors.toList());
            winningBidsByBidder.addAll(bidsByBidder);
        }
    }

    /**
     * Tries to add a winning bid for each impId.
     */
    private static void tryAddWinningBid(Bid bid, Map<String, Bid> winningBids) {
        final String impId = bid.getImpid();

        if (!winningBids.containsKey(impId) || bid.getPrice().compareTo(winningBids.get(impId).getPrice()) > 0) {
            winningBids.put(impId, bid);
        }
    }

    /**
     * Tries to add a winning bid for each impId for separate bidder.
     */
    private static void tryAddWinningBidByBidder(Bid bid, String bidder,
                                                 Map<String, Map<String, Bid>> winningBidsByBidder) {
        final String impId = bid.getImpid();

        if (!winningBidsByBidder.containsKey(impId)) {
            final Map<String, Bid> bidsByBidder = new HashMap<>();
            bidsByBidder.put(bidder, bid);

            winningBidsByBidder.put(impId, bidsByBidder);
        } else {
            final Map<String, Bid> bidsByBidder = winningBidsByBidder.get(impId);

            if (!bidsByBidder.containsKey(bidder)
                    || bid.getPrice().compareTo(bidsByBidder.get(bidder).getPrice()) > 0) {
                bidsByBidder.put(bidder, bid);
            }
        }
    }

    /**
     * Corresponds cacheId (or null if not present) to each {@link Bid}.
     */
    private Future<Map<Bid, CacheIdInfo>> toWinningBidsWithCacheIds(
            Set<Bid> winningBids, List<Imp> imps, TargetingKeywordsCreator keywordsCreator,
            BidRequestCacheInfo cacheInfo, String publisherId, Timeout timeout) {
        final Future<Map<Bid, CacheIdInfo>> result;

        if (!cacheInfo.doCaching) {
            result = Future.succeededFuture(toMapBidsWithEmptyCacheIds(winningBids));
        } else {
            // do not submit bids with zero CPM to prebid cache
            final List<Bid> winningBidsWithNonZeroCpm = winningBids.stream()
                    .filter(bid -> keywordsCreator.isNonZeroCpm(bid.getPrice()))
                    .collect(Collectors.toList());

            result = cacheService.cacheBidsOpenrtb(winningBidsWithNonZeroCpm, imps, CacheContext.of(
                    cacheInfo.shouldCacheBids, cacheInfo.cacheBidsTtl, cacheInfo.shouldCacheVideoBids,
                    cacheInfo.cacheVideoBidsTtl), publisherId, timeout)
                    .recover(throwable -> Future.succeededFuture(Collections.emptyMap())) // skip cache errors
                    .map(bidToCacheId -> addNotCachedBids(bidToCacheId, winningBids));
        }

        return result;
    }

    /**
     * Adds bids with no cache id info.
     */
    private Map<Bid, CacheIdInfo> addNotCachedBids(Map<Bid, CacheIdInfo> bidToCacheIdInfo, Set<Bid> winningBids) {
        if (winningBids.size() > bidToCacheIdInfo.size()) {
            final Map<Bid, CacheIdInfo> result = new HashMap<>(bidToCacheIdInfo);
            for (Bid bid : winningBids) {
                if (!result.containsKey(bid)) {
                    result.put(bid, CacheIdInfo.of(null, null));
                }
            }
            return result;
        }
        return bidToCacheIdInfo;
    }

    /**
     * Creates a map with {@link Bid} as a key and null as a value.
     */
    private static Map<Bid, CacheIdInfo> toMapBidsWithEmptyCacheIds(Set<Bid> bids) {
        final Map<Bid, CacheIdInfo> result = new HashMap<>(bids.size());
        bids.forEach(bid -> result.put(bid, CacheIdInfo.of(null, null)));
        return result;
    }

    /**
     * Creates an OpenRTB {@link BidResponse} from the bids supplied by the bidder,
     * including processing of winning bids with cache IDs.
     */
    private BidResponse toBidResponseWithCacheInfo(List<BidderResponse> bidderResponses, BidRequest bidRequest,
                                                   TargetingKeywordsCreator keywordsCreator,
                                                   Map<Bid, CacheIdInfo> winningBidsWithCacheIds,
                                                   Set<Bid> winningBidsByBidder, BidRequestCacheInfo cacheInfo,
                                                   Map<String, List<String>> deprecatedBiddersErrors) {
        final List<SeatBid> seatBids = bidderResponses.stream()
                .filter(bidderResponse -> !bidderResponse.getSeatBid().getBids().isEmpty())
                .map(bidderResponse ->
                        toSeatBid(bidderResponse, keywordsCreator, winningBidsWithCacheIds, winningBidsByBidder,
                                cacheInfo))
                .collect(Collectors.toList());

        final ExtBidResponse bidResponseExt = toExtBidResponse(bidderResponses, bidRequest, deprecatedBiddersErrors);

        return BidResponse.builder()
                .id(bidRequest.getId())
                .cur(bidRequest.getCur().get(0))
                // signal "Invalid Request" if no valid bidders.
                .nbr(bidderResponses.isEmpty() ? 2 : null)
                .seatbid(seatBids)
                .ext(Json.mapper.valueToTree(bidResponseExt))
                .build();
    }

    /**
     * Creates an OpenRTB {@link SeatBid} for a bidder. It will contain all the bids supplied by a bidder and a "bidder"
     * extension field populated.
     */
    private SeatBid toSeatBid(BidderResponse bidderResponse, TargetingKeywordsCreator keywordsCreator,
                              Map<Bid, CacheIdInfo> winningBidsWithCacheIds, Set<Bid> winningBidsByBidder,
                              BidRequestCacheInfo cacheInfo) {
        final String bidder = bidderResponse.getBidder();
        final BidderSeatBid bidderSeatBid = bidderResponse.getSeatBid();

        final SeatBid.SeatBidBuilder seatBidBuilder = SeatBid.builder()
                .seat(bidder)
                // prebid cannot support roadblocking
                .group(0)
                .bid(bidderSeatBid.getBids().stream()
                        .map(bidderBid ->
                                toBid(bidderBid, bidder, keywordsCreator, winningBidsWithCacheIds, winningBidsByBidder,
                                        cacheInfo))
                        .collect(Collectors.toList()));

        return seatBidBuilder.build();
    }

    /**
     * Returns an OpenRTB {@link Bid} with "prebid" and "bidder" extension fields populated.
     */
    private Bid toBid(BidderBid bidderBid, String bidder, TargetingKeywordsCreator keywordsCreator,
                      Map<Bid, CacheIdInfo> winningBidsWithCacheIds, Set<Bid> winningBidsByBidder,
                      BidRequestCacheInfo cacheInfo) {
        final Bid bid = bidderBid.getBid();
        final Map<String, String> targetingKeywords;
        final ExtResponseCache cache;

        if (keywordsCreator != null && winningBidsByBidder.contains(bid)) {
            final boolean isWinningBid = winningBidsWithCacheIds.containsKey(bid);
            final String cacheId = isWinningBid ? winningBidsWithCacheIds.get(bid).getCacheId() : null;
            final String videoCacheId = isWinningBid ? winningBidsWithCacheIds.get(bid).getVideoCacheId() : null;

            if (videoCacheId != null && !cacheInfo.returnCreativeVideoBids) {
                bid.setAdm(null);
            } else if (cacheId != null && !cacheInfo.returnCreativeBids) {
                bid.setAdm(null);
            }

            targetingKeywords = keywordsCreator.makeFor(bid, bidder, isWinningBid, cacheId, videoCacheId);
            final CacheAsset bids = cacheId != null ? toCacheAsset(cacheId) : null;
            final CacheAsset vastXml = videoCacheId != null ? toCacheAsset(videoCacheId) : null;
            cache = bids != null || vastXml != null ? ExtResponseCache.of(vastXml, bids) : null;
        } else {
            targetingKeywords = null;
            cache = null;
        }

        final ExtBidPrebid prebidExt = ExtBidPrebid.of(bidderBid.getType(), targetingKeywords, cache);
        final ExtPrebid<ExtBidPrebid, ObjectNode> bidExt = ExtPrebid.of(prebidExt, bid.getExt());

        bid.setExt(Json.mapper.valueToTree(bidExt));

        return bid;
    }

    /**
     * Creates {@link CacheAsset} for the given cache ID.
     */
    private CacheAsset toCacheAsset(String cacheId) {
        return CacheAsset.of(cacheService.getCachedAssetURL(cacheId), cacheId);
    }

    /**
     * Creates {@link ExtBidResponse} populated with response time, errors and debug info (if requested) from all
     * bidders
     */
    private static ExtBidResponse toExtBidResponse(List<BidderResponse> results, BidRequest bidRequest,
                                                   Map<String, List<String>> deprecatedBiddersErrors) {
        final Map<String, List<ExtHttpCall>> httpCalls = Objects.equals(bidRequest.getTest(), 1)
                ? results.stream().collect(
                Collectors.toMap(BidderResponse::getBidder, r -> ListUtils.emptyIfNull(r.getSeatBid().getHttpCalls())))
                : null;
        final ExtResponseDebug extResponseDebug = httpCalls != null ? ExtResponseDebug.of(httpCalls, bidRequest) : null;

        final Map<String, List<String>> errors = results.stream()
                .collect(Collectors.toMap(BidderResponse::getBidder, r -> messages(r.getSeatBid().getErrors())));

        errors.putAll(deprecatedBiddersErrors);

        final Map<String, Integer> responseTimeMillis = results.stream()
                .collect(Collectors.toMap(BidderResponse::getBidder, BidderResponse::getResponseTime));

        return ExtBidResponse.of(extResponseDebug, errors, responseTimeMillis, null);
    }

    private static List<String> messages(List<BidderError> errors) {
        return CollectionUtils.emptyIfNull(errors).stream().map(BidderError::getMessage).collect(Collectors.toList());
    }

    /**
     * Holds caching information for auction request
     */
    @Builder
    @Value
    private static class BidRequestCacheInfo {

        boolean doCaching;

        boolean shouldCacheBids;

        Integer cacheBidsTtl;

        boolean shouldCacheVideoBids;

        Integer cacheVideoBidsTtl;

        boolean returnCreativeBids;

        boolean returnCreativeVideoBids;

        static BidRequestCacheInfo noCache() {
            return BidRequestCacheInfo.builder()
                    .doCaching(false)
                    .shouldCacheBids(false)
                    .cacheBidsTtl(null)
                    .shouldCacheVideoBids(false)
                    .cacheVideoBidsTtl(null)
                    .returnCreativeBids(false)
                    .returnCreativeVideoBids(false)
                    .build();
        }
    }
}<|MERGE_RESOLUTION|>--- conflicted
+++ resolved
@@ -170,11 +170,7 @@
                 // produce response from bidder results
                 .map(bidderResponses -> updateMetricsFromResponses(bidderResponses, publisherId))
                 .compose(result ->
-<<<<<<< HEAD
-                        toBidResponse(result, bidRequest, keywordsCreator, cacheInfo, timeout, errors))
-=======
-                        toBidResponse(result, bidRequest, keywordsCreator, cacheInfo, publisherId, timeout))
->>>>>>> 830837cb
+                        toBidResponse(result, bidRequest, keywordsCreator, cacheInfo, publisherId, timeout, errors))
                 .compose(bidResponse -> bidResponsePostProcessor.postProcess(bidRequest, uidsCookie, bidResponse));
     }
 
@@ -850,26 +846,16 @@
      */
     private Future<BidResponse> toBidResponse(List<BidderResponse> bidderResponses, BidRequest bidRequest,
                                               TargetingKeywordsCreator keywordsCreator, BidRequestCacheInfo cacheInfo,
-<<<<<<< HEAD
-                                              Timeout timeout, Map<String, List<String>> deprecatedBiddersErrors) {
-=======
-                                              String publisherId, Timeout timeout) {
->>>>>>> 830837cb
+                                              String publisherId, Timeout timeout, Map<String, List<String>> deprecatedBiddersErrors) {
         final Set<Bid> winningBids = newOrEmptySet(keywordsCreator);
         final Set<Bid> winningBidsByBidder = newOrEmptySet(keywordsCreator);
         populateWinningBids(keywordsCreator, bidderResponses, winningBids, winningBidsByBidder);
 
-<<<<<<< HEAD
-        return toWinningBidsWithCacheIds(winningBids, bidRequest.getImp(), keywordsCreator, cacheInfo, timeout)
-                .map(winningBidsWithCacheIds -> toBidResponseWithCacheInfo(bidderResponses, bidRequest,
-                        keywordsCreator, winningBidsWithCacheIds, winningBidsByBidder, cacheInfo,
-                        deprecatedBiddersErrors));
-=======
         return toWinningBidsWithCacheIds(winningBids, bidRequest.getImp(), keywordsCreator, cacheInfo, publisherId,
                 timeout)
                 .map(winningBidsWithCacheIds -> toBidResponseWithCacheInfo(bidderResponses, bidRequest, keywordsCreator,
-                        winningBidsWithCacheIds, winningBidsByBidder, cacheInfo));
->>>>>>> 830837cb
+                        winningBidsWithCacheIds, winningBidsByBidder, cacheInfo,
+                        deprecatedBiddersErrors));
     }
 
     /**
