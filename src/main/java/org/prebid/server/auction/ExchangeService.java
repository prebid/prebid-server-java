package org.prebid.server.auction;

import com.fasterxml.jackson.core.JsonProcessingException;
import com.fasterxml.jackson.databind.JsonNode;
import com.fasterxml.jackson.databind.node.DecimalNode;
import com.fasterxml.jackson.databind.node.ObjectNode;
import com.fasterxml.jackson.databind.node.TextNode;
import com.iab.openrtb.request.App;
import com.iab.openrtb.request.BidRequest;
import com.iab.openrtb.request.Content;
import com.iab.openrtb.request.Deal;
import com.iab.openrtb.request.Imp;
import com.iab.openrtb.request.Pmp;
import com.iab.openrtb.request.Site;
import com.iab.openrtb.request.Source;
import com.iab.openrtb.request.User;
import com.iab.openrtb.request.Video;
import com.iab.openrtb.response.Bid;
import com.iab.openrtb.response.BidResponse;
import com.iab.openrtb.response.SeatBid;
import io.vertx.core.CompositeFuture;
import io.vertx.core.Future;
import io.vertx.core.logging.Logger;
import io.vertx.core.logging.LoggerFactory;
import org.apache.commons.collections4.CollectionUtils;
import org.apache.commons.lang3.ObjectUtils;
import org.apache.commons.lang3.StringUtils;
import org.prebid.server.auction.model.AuctionContext;
import org.prebid.server.auction.model.AuctionParticipation;
import org.prebid.server.auction.model.BidRequestCacheInfo;
import org.prebid.server.auction.model.BidderPrivacyResult;
import org.prebid.server.auction.model.BidderRequest;
import org.prebid.server.auction.model.BidderResponse;
import org.prebid.server.auction.model.MultiBidConfig;
import org.prebid.server.auction.model.StoredResponseResult;
import org.prebid.server.auction.model.Tuple2;
import org.prebid.server.bidder.Bidder;
import org.prebid.server.bidder.BidderCatalog;
import org.prebid.server.bidder.HttpBidderRequester;
import org.prebid.server.bidder.Usersyncer;
import org.prebid.server.bidder.model.BidderBid;
import org.prebid.server.bidder.model.BidderError;
import org.prebid.server.bidder.model.BidderSeatBid;
import org.prebid.server.cookie.UidsCookie;
import org.prebid.server.currency.CurrencyConversionService;
import org.prebid.server.deals.DealsProcessor;
import org.prebid.server.deals.events.ApplicationEventService;
import org.prebid.server.deals.model.TxnLog;
import org.prebid.server.exception.PreBidException;
import org.prebid.server.execution.Timeout;
import org.prebid.server.hooks.execution.HookStageExecutor;
import org.prebid.server.hooks.execution.model.ExecutionAction;
import org.prebid.server.hooks.execution.model.ExecutionStatus;
import org.prebid.server.hooks.execution.model.GroupExecutionOutcome;
import org.prebid.server.hooks.execution.model.HookExecutionOutcome;
import org.prebid.server.hooks.execution.model.HookId;
import org.prebid.server.hooks.execution.model.HookStageExecutionResult;
import org.prebid.server.hooks.execution.model.Stage;
import org.prebid.server.hooks.execution.model.StageExecutionOutcome;
import org.prebid.server.hooks.v1.analytics.Activity;
import org.prebid.server.hooks.v1.analytics.AppliedTo;
import org.prebid.server.hooks.v1.analytics.Result;
import org.prebid.server.hooks.v1.analytics.Tags;
import org.prebid.server.hooks.v1.bidder.BidderRequestPayload;
import org.prebid.server.hooks.v1.bidder.BidderResponsePayload;
import org.prebid.server.json.JacksonMapper;
import org.prebid.server.log.CriteriaLogManager;
import org.prebid.server.log.HttpInteractionLogger;
import org.prebid.server.metric.MetricName;
import org.prebid.server.metric.Metrics;
import org.prebid.server.model.CaseInsensitiveMultiMap;
import org.prebid.server.proto.openrtb.ext.ExtPrebidBidders;
import org.prebid.server.proto.openrtb.ext.request.BidAdjustmentMediaType;
import org.prebid.server.proto.openrtb.ext.request.ExtApp;
import org.prebid.server.proto.openrtb.ext.request.ExtBidderConfigOrtb;
import org.prebid.server.proto.openrtb.ext.request.ExtDeal;
import org.prebid.server.proto.openrtb.ext.request.ExtDealLine;
import org.prebid.server.proto.openrtb.ext.request.ExtImpPrebid;
import org.prebid.server.proto.openrtb.ext.request.ExtRequest;
import org.prebid.server.proto.openrtb.ext.request.ExtRequestBidadjustmentfactors;
import org.prebid.server.proto.openrtb.ext.request.ExtRequestPrebid;
import org.prebid.server.proto.openrtb.ext.request.ExtRequestPrebidBidderConfig;
import org.prebid.server.proto.openrtb.ext.request.ExtRequestPrebidCache;
import org.prebid.server.proto.openrtb.ext.request.ExtRequestPrebidData;
import org.prebid.server.proto.openrtb.ext.request.ExtRequestPrebidDataEidPermissions;
import org.prebid.server.proto.openrtb.ext.request.ExtRequestPrebidMultiBid;
import org.prebid.server.proto.openrtb.ext.request.ExtRequestPrebidSchain;
import org.prebid.server.proto.openrtb.ext.request.ExtRequestPrebidSchainSchain;
import org.prebid.server.proto.openrtb.ext.request.ExtRequestTargeting;
import org.prebid.server.proto.openrtb.ext.request.ExtSite;
import org.prebid.server.proto.openrtb.ext.request.ExtSource;
import org.prebid.server.proto.openrtb.ext.request.ExtUser;
import org.prebid.server.proto.openrtb.ext.request.ExtUserEid;
import org.prebid.server.proto.openrtb.ext.request.TraceLevel;
import org.prebid.server.proto.openrtb.ext.response.BidType;
import org.prebid.server.proto.openrtb.ext.response.ExtBidResponse;
import org.prebid.server.proto.openrtb.ext.response.ExtBidResponsePrebid;
import org.prebid.server.proto.openrtb.ext.response.ExtModules;
import org.prebid.server.proto.openrtb.ext.response.ExtModulesTrace;
import org.prebid.server.proto.openrtb.ext.response.ExtModulesTraceAnalyticsActivity;
import org.prebid.server.proto.openrtb.ext.response.ExtModulesTraceAnalyticsAppliedTo;
import org.prebid.server.proto.openrtb.ext.response.ExtModulesTraceAnalyticsResult;
import org.prebid.server.proto.openrtb.ext.response.ExtModulesTraceAnalyticsTags;
import org.prebid.server.proto.openrtb.ext.response.ExtModulesTraceGroup;
import org.prebid.server.proto.openrtb.ext.response.ExtModulesTraceInvocationResult;
import org.prebid.server.proto.openrtb.ext.response.ExtModulesTraceStage;
import org.prebid.server.proto.openrtb.ext.response.ExtModulesTraceStageOutcome;
import org.prebid.server.settings.model.Account;
import org.prebid.server.util.DealUtil;
import org.prebid.server.util.LineItemUtil;
import org.prebid.server.util.StreamUtil;
import org.prebid.server.validation.ResponseBidValidator;
import org.prebid.server.validation.model.ValidationResult;

import java.math.BigDecimal;
import java.time.Clock;
import java.util.ArrayList;
import java.util.Collection;
import java.util.Collections;
import java.util.EnumMap;
import java.util.HashMap;
import java.util.Iterator;
import java.util.List;
import java.util.Map;
import java.util.Objects;
import java.util.Set;
import java.util.function.Function;
import java.util.function.Supplier;
import java.util.stream.Collectors;

/**
 * Executes an OpenRTB v2.5 Auction.
 */
public class ExchangeService {

    private static final Logger logger = LoggerFactory.getLogger(ExchangeService.class);

    private static final String PREBID_EXT = "prebid";
    private static final String BIDDER_EXT = "bidder";
    private static final String ORIGINAL_BID_CPM = "origbidcpm";
    private static final String ORIGINAL_BID_CURRENCY = "origbidcur";
    private static final String ALL_BIDDERS_CONFIG = "*";
    private static final Integer DEFAULT_MULTIBID_LIMIT_MIN = 1;
    private static final Integer DEFAULT_MULTIBID_LIMIT_MAX = 9;
    private static final String EID_ALLOWED_FOR_ALL_BIDDERS = "*";

    private static final BigDecimal THOUSAND = BigDecimal.valueOf(1000);

    private final long expectedCacheTime;
    private final BidderCatalog bidderCatalog;
    private final StoredResponseProcessor storedResponseProcessor;
    private final PrivacyEnforcementService privacyEnforcementService;
    private final FpdResolver fpdResolver;
    private final SchainResolver schainResolver;
    private final DebugResolver debugResolver;
    private final HttpBidderRequester httpBidderRequester;
    private final ResponseBidValidator responseBidValidator;
    private final CurrencyConversionService currencyService;
    private final BidResponseCreator bidResponseCreator;
    private final ApplicationEventService applicationEventService;
    private final BidResponsePostProcessor bidResponsePostProcessor;
    private final HookStageExecutor hookStageExecutor;
    private final HttpInteractionLogger httpInteractionLogger;
    private final Metrics metrics;
    private final Clock clock;
    private final JacksonMapper mapper;
    private final CriteriaLogManager criteriaLogManager;

    public ExchangeService(long expectedCacheTime,
                           BidderCatalog bidderCatalog,
                           StoredResponseProcessor storedResponseProcessor,
                           PrivacyEnforcementService privacyEnforcementService,
                           FpdResolver fpdResolver,
                           SchainResolver schainResolver,
                           DebugResolver debugResolver,
                           HttpBidderRequester httpBidderRequester,
                           ResponseBidValidator responseBidValidator,
                           CurrencyConversionService currencyService,
                           BidResponseCreator bidResponseCreator,
                           BidResponsePostProcessor bidResponsePostProcessor,
                           HookStageExecutor hookStageExecutor,
                           ApplicationEventService applicationEventService,
                           HttpInteractionLogger httpInteractionLogger,
                           Metrics metrics,
                           Clock clock,
                           JacksonMapper mapper,
                           CriteriaLogManager criteriaLogManager) {

        if (expectedCacheTime < 0) {
            throw new IllegalArgumentException("Expected cache time should be positive");
        }
        this.expectedCacheTime = expectedCacheTime;
        this.bidderCatalog = Objects.requireNonNull(bidderCatalog);
        this.storedResponseProcessor = Objects.requireNonNull(storedResponseProcessor);
        this.privacyEnforcementService = Objects.requireNonNull(privacyEnforcementService);
        this.fpdResolver = Objects.requireNonNull(fpdResolver);
        this.schainResolver = Objects.requireNonNull(schainResolver);
        this.debugResolver = Objects.requireNonNull(debugResolver);
        this.httpBidderRequester = Objects.requireNonNull(httpBidderRequester);
        this.responseBidValidator = Objects.requireNonNull(responseBidValidator);
        this.currencyService = Objects.requireNonNull(currencyService);
        this.bidResponseCreator = Objects.requireNonNull(bidResponseCreator);
        this.bidResponsePostProcessor = Objects.requireNonNull(bidResponsePostProcessor);
        this.hookStageExecutor = Objects.requireNonNull(hookStageExecutor);
        this.applicationEventService = applicationEventService;
        this.httpInteractionLogger = Objects.requireNonNull(httpInteractionLogger);
        this.metrics = Objects.requireNonNull(metrics);
        this.clock = Objects.requireNonNull(clock);
        this.mapper = Objects.requireNonNull(mapper);
        this.criteriaLogManager = Objects.requireNonNull(criteriaLogManager);
    }

    /**
     * Runs an auction: delegates request to applicable bidders, gathers responses from them and constructs final
     * response containing returned bids and additional information in extensions.
     */
    public Future<AuctionContext> holdAuction(AuctionContext context) {
        return processAuctionRequest(context)
                .map(this::enrichWithHooksDebugInfo)
                .map(this::updateHooksMetrics);
    }

    private Future<AuctionContext> processAuctionRequest(AuctionContext context) {
        return context.isRequestRejected()
                ? Future.succeededFuture(context.with(emptyResponse()))
                : runAuction(context);
    }

    private static BidResponse emptyResponse() {
        return BidResponse.builder()
                .seatbid(Collections.emptyList())
                .build();
    }

    private Future<AuctionContext> runAuction(AuctionContext receivedContext) {
        final UidsCookie uidsCookie = receivedContext.getUidsCookie();
        final BidRequest bidRequest = receivedContext.getBidRequest();
        final Timeout timeout = receivedContext.getTimeout();
        final Account account = receivedContext.getAccount();
        final List<String> debugWarnings = receivedContext.getDebugWarnings();
        final MetricName requestTypeMetric = receivedContext.getRequestTypeMetric();

        final List<SeatBid> storedAuctionResponses = new ArrayList<>();
        final BidderAliases aliases = aliases(bidRequest);
        final String publisherId = account.getId();
        final BidRequestCacheInfo cacheInfo = bidRequestCacheInfo(bidRequest);
        final Map<String, MultiBidConfig> bidderToMultiBid = bidderToMultiBids(bidRequest, debugWarnings);

        return storedResponseProcessor.getStoredResponseResult(bidRequest.getImp(), timeout)
                .map(storedResponseResult -> populateStoredResponse(storedResponseResult, storedAuctionResponses))
                .compose(storedResponseResult -> extractAuctionParticipation(
                        receivedContext, storedResponseResult, aliases, bidderToMultiBid))

                .map(auctionParticipation -> updateRequestMetric(
                        auctionParticipation, uidsCookie, aliases, publisherId, requestTypeMetric))
                .map(bidderRequests -> maybeLogBidderInteraction(receivedContext, bidderRequests))
                .compose(auctionParticipations -> CompositeFuture.join(
                        auctionParticipations.stream()
                                .map(auctionParticipation -> invokeHooksAndRequestBids(
                                        receivedContext,
                                        auctionParticipation.getBidderRequest(),
                                        auctionTimeout(timeout, cacheInfo.isDoCaching()),
                                        aliases)
                                        .map(auctionParticipation::with))
                                .collect(Collectors.toList())))
                // send all the requests to the bidders and gathers results
<<<<<<< HEAD
                .map(CompositeFuture::<AuctionParticipation>list)

                .map(auctionParticipations -> storedResponseProcessor.mergeWithBidderResponses(
                        auctionParticipations, storedAuctionResponses, bidRequest.getImp()))
                .map(auctionParticipations -> validateAndAdjustBids(auctionParticipations, receivedContext, aliases))
                .map(auctionParticipations -> updateMetricsFromResponses(auctionParticipations, publisherId, aliases))

                .map(receivedContext::with)

=======
                .map(CompositeFuture::<BidderResponse>list)
                .map(bidderResponses -> storedResponseProcessor.mergeWithBidderResponses(
                        bidderResponses, storedAuctionResponses, bidRequest.getImp()))
                .map(bidderResponses -> dropZeroNonDealBids(bidderResponses, context.getDebugWarnings()))
                .map(bidderResponses -> validateAndAdjustBids(bidderResponses, context, aliases))
                .map(bidderResponses -> updateMetricsFromResponses(bidderResponses, publisherId, aliases))
>>>>>>> 568e109c
                // produce response from bidder results
                .compose(context -> bidResponseCreator.create(
                                context.getAuctionParticipations(),
                                context,
                                cacheInfo,
                                bidderToMultiBid)
                        .map(bidResponse -> publishAuctionEvent(bidResponse, receivedContext))
                        .map(bidResponse -> criteriaLogManager.traceResponse(logger, bidResponse,
                                receivedContext.getBidRequest(), receivedContext.getDebugContext().isDebugEnabled()))
                        .compose(bidResponse -> bidResponsePostProcessor.postProcess(
                                receivedContext.getHttpRequest(), uidsCookie, bidRequest, bidResponse, account))

                        .map(context::with))

                .compose(this::invokeResponseHooks);
    }

    private BidderAliases aliases(BidRequest bidRequest) {
        final ExtRequestPrebid prebid = extRequestPrebid(bidRequest);
        final Map<String, String> aliases = prebid != null ? prebid.getAliases() : null;
        final Map<String, Integer> aliasgvlids = prebid != null ? prebid.getAliasgvlids() : null;
        return BidderAliases.of(aliases, aliasgvlids, bidderCatalog);
    }

    private static ExtRequestTargeting targeting(BidRequest bidRequest) {
        final ExtRequestPrebid prebid = extRequestPrebid(bidRequest);
        return prebid != null ? prebid.getTargeting() : null;
    }

    /**
     * Creates {@link BidRequestCacheInfo} based on {@link BidRequest} model.
     */
    private static BidRequestCacheInfo bidRequestCacheInfo(BidRequest bidRequest) {
        final ExtRequestTargeting targeting = targeting(bidRequest);

        final ExtRequestPrebid prebid = extRequestPrebid(bidRequest);
        final ExtRequestPrebidCache cache = prebid != null ? prebid.getCache() : null;

        if (targeting != null && cache != null) {
            final boolean shouldCacheBids = cache.getBids() != null;
            final boolean shouldCacheVideoBids = cache.getVastxml() != null;
            final boolean shouldCacheWinningBidsOnly = targeting.getIncludebidderkeys()
                    ? false
                    // ext.prebid.targeting.includebidderkeys takes precedence
                    : ObjectUtils.defaultIfNull(cache.getWinningonly(), false);

            if (shouldCacheBids || shouldCacheVideoBids || shouldCacheWinningBidsOnly) {
                final Integer cacheBidsTtl = shouldCacheBids ? cache.getBids().getTtlseconds() : null;
                final Integer cacheVideoBidsTtl = shouldCacheVideoBids ? cache.getVastxml().getTtlseconds() : null;

                final boolean returnCreativeBid = shouldCacheBids
                        ? ObjectUtils.defaultIfNull(cache.getBids().getReturnCreative(), true)
                        : false;
                final boolean returnCreativeVideoBid = shouldCacheVideoBids
                        ? ObjectUtils.defaultIfNull(cache.getVastxml()
                        .getReturnCreative(), true)
                        : false;

                return BidRequestCacheInfo.builder()
                        .doCaching(true)
                        .shouldCacheBids(shouldCacheBids)
                        .cacheBidsTtl(cacheBidsTtl)
                        .shouldCacheVideoBids(shouldCacheVideoBids)
                        .cacheVideoBidsTtl(cacheVideoBidsTtl)
                        .returnCreativeBids(returnCreativeBid)
                        .returnCreativeVideoBids(returnCreativeVideoBid)
                        .shouldCacheWinningBidsOnly(shouldCacheWinningBidsOnly)
                        .build();
            }
        }

        return BidRequestCacheInfo.noCache();
    }

    private static ExtRequestPrebid extRequestPrebid(BidRequest bidRequest) {
        final ExtRequest requestExt = bidRequest.getExt();
        return requestExt != null ? requestExt.getPrebid() : null;
    }

    private static Map<String, MultiBidConfig> bidderToMultiBids(BidRequest bidRequest, List<String> debugWarnings) {
        final ExtRequestPrebid extRequestPrebid = extRequestPrebid(bidRequest);
        final Collection<ExtRequestPrebidMultiBid> multiBids = extRequestPrebid != null
                ? CollectionUtils.emptyIfNull(extRequestPrebid.getMultibid())
                : Collections.emptyList();

        final Map<String, MultiBidConfig> bidderToMultiBid = new HashMap<>();
        for (ExtRequestPrebidMultiBid prebidMultiBid : multiBids) {
            final String bidder = prebidMultiBid.getBidder();
            final List<String> bidders = prebidMultiBid.getBidders();
            final Integer maxBids = prebidMultiBid.getMaxBids();
            final String codePrefix = prebidMultiBid.getTargetBidderCodePrefix();

            if (bidder != null && CollectionUtils.isNotEmpty(bidders)) {
                debugWarnings.add(String.format("Invalid MultiBid: bidder %s and bidders %s specified. "
                        + "Only bidder %s will be used.", bidder, bidders, bidder));

                tryAddBidderWithMultiBid(bidder, maxBids, codePrefix, bidderToMultiBid, debugWarnings);
                continue;
            }

            if (bidder != null) {
                tryAddBidderWithMultiBid(bidder, maxBids, codePrefix, bidderToMultiBid, debugWarnings);
            } else if (CollectionUtils.isNotEmpty(bidders)) {
                if (codePrefix != null) {
                    debugWarnings.add(String.format("Invalid MultiBid: CodePrefix %s that was specified for bidders %s "
                            + "will be skipped.", codePrefix, bidders));
                }

                bidders.forEach(currentBidder ->
                        tryAddBidderWithMultiBid(currentBidder, maxBids, null, bidderToMultiBid, debugWarnings));
            } else {
                debugWarnings.add("Invalid MultiBid: Bidder and bidders was not specified.");
            }
        }

        return bidderToMultiBid;
    }

    private static void tryAddBidderWithMultiBid(String bidder,
                                                 Integer maxBids,
                                                 String codePrefix,
                                                 Map<String, MultiBidConfig> bidderToMultiBid,
                                                 List<String> debugWarnings) {
        if (bidderToMultiBid.containsKey(bidder)) {
            debugWarnings.add(String.format("Invalid MultiBid: Bidder %s specified multiple times.", bidder));
            return;
        }

        if (maxBids == null) {
            debugWarnings.add(String.format("Invalid MultiBid: MaxBids for bidder %s is not specified and "
                    + "will be skipped.", bidder));
            return;
        }

        bidderToMultiBid.put(bidder, toMultiBid(bidder, maxBids, codePrefix));
    }

    private static MultiBidConfig toMultiBid(String bidder, Integer maxBids, String codePrefix) {
        final int bidLimit = maxBids < DEFAULT_MULTIBID_LIMIT_MIN
                ? DEFAULT_MULTIBID_LIMIT_MIN
                : maxBids > DEFAULT_MULTIBID_LIMIT_MAX ? DEFAULT_MULTIBID_LIMIT_MAX : maxBids;

        return MultiBidConfig.of(bidder, bidLimit, codePrefix);
    }

    /**
     * Populates storedResponse parameter with stored {@link List<SeatBid>} and returns {@link List<Imp>} for which
     * request to bidders should be performed.
     */
    private static StoredResponseResult populateStoredResponse(StoredResponseResult storedResponseResult,
                                                               List<SeatBid> storedResponse) {
        storedResponse.addAll(storedResponseResult.getAuctionStoredResponse());
        return storedResponseResult;
    }

    /**
     * Takes an OpenRTB request and returns the OpenRTB requests sanitized for each bidder.
     * <p>
     * This will copy the {@link BidRequest} into a list of requests, where the bidRequest.imp[].ext field
     * will only consist of the "prebid" field and the field for the appropriate bidder parameters. We will drop all
     * extended fields beyond this context, so this will not be compatible with any other uses of the extension area
     * i.e. the bidders will not see any other extension fields. If Imp extension name is alias, which is also defined
     * in bidRequest.ext.prebid.aliases and valid, separate {@link BidRequest} will be created for this alias and sent
     * to appropriate bidder.
     * For example suppose {@link BidRequest} has two {@link Imp}s. First one with imp.ext.prebid.bidder.rubicon and
     * imp.ext.prebid.bidder.rubiconAlias and second with imp.ext.prebid.bidder.appnexus and
     * imp.ext.prebid.bidder.rubicon. Three {@link BidRequest}s will be created:
     * 1. {@link BidRequest} with one {@link Imp}, where bidder extension points to rubiconAlias extension and will be
     * sent to Rubicon bidder.
     * 2. {@link BidRequest} with two {@link Imp}s, where bidder extension points to appropriate rubicon extension from
     * original {@link BidRequest} and will be sent to Rubicon bidder.
     * 3. {@link BidRequest} with one {@link Imp}, where bidder extension points to appnexus extension and will be sent
     * to Appnexus bidder.
     * <p>
     * Each of the created {@link BidRequest}s will have bidrequest.user.buyerid field populated with the value from
     * bidrequest.user.ext.prebid.buyerids or {@link UidsCookie} corresponding to bidder's family name unless buyerid
     * is already in the original OpenRTB request (in this case it will not be overridden).
     * In case if bidrequest.user.ext.prebid.buyerids contains values after extracting those values it will be cleared
     * in order to avoid leaking of buyerids across bidders.
     * <p>
     * NOTE: the return list will only contain entries for bidders that both have the extension field in at least one
     * {@link Imp}, and are known to {@link BidderCatalog} or aliases from bidRequest.ext.prebid.aliases.
     */
    private Future<List<AuctionParticipation>> extractAuctionParticipation(
            AuctionContext context,
            StoredResponseResult storedResponseResult,
            BidderAliases aliases,
            Map<String, MultiBidConfig> bidderToMultiBid) {

        final List<Imp> imps = storedResponseResult.getRequiredRequestImps().stream()
                .filter(imp -> bidderParamsFromImpExt(imp.getExt()) != null)
                .map(imp -> DealsProcessor.removeDealsOnlyBiddersWithoutDeals(imp, context))
                .filter(Objects::nonNull)
                .collect(Collectors.toList());
        // identify valid bidders and aliases out of imps
        final List<String> bidders = imps.stream()
                .flatMap(imp -> StreamUtil.asStream(bidderParamsFromImpExt(imp.getExt()).fieldNames())
                        .filter(bidder -> isValidBidder(bidder, aliases)))
                .distinct()
                .collect(Collectors.toList());

        final Map<String, Map<String, String>> impBidderToStoredBidResponse =
                storedResponseResult.getImpBidderToStoredBidResponse();

        return makeAuctionParticipation(bidders, context, aliases, impBidderToStoredBidResponse,
                imps, bidderToMultiBid);
    }

    private static JsonNode bidderParamsFromImpExt(ObjectNode ext) {
        return ext.get(PREBID_EXT).get(BIDDER_EXT);
    }

    /**
     * Checks if bidder name is valid in case when bidder can also be alias name.
     */
    private boolean isValidBidder(String bidder, BidderAliases aliases) {
        return bidderCatalog.isValidName(bidder) || aliases.isAliasDefined(bidder);
    }

    /**
     * Splits the input request into requests which are sanitized for each bidder. Intended behavior is:
     * <p>
     * - bidrequest.imp[].ext will only contain the "prebid" field and a "bidder" field which has the params for
     * the intended Bidder.
     * <p>
     * - bidrequest.user.buyeruid will be set to that Bidder's ID.
     * <p>
     * - bidrequest.ext.prebid.data.bidders will be removed.
     * <p>
     * - bidrequest.ext.prebid.bidders will be staying in corresponding bidder only.
     * <p>
     * - bidrequest.user.ext.data, bidrequest.app.ext.data and bidrequest.site.ext.data will be removed for bidders
     * that don't have first party data allowed.
     */
    private Future<List<AuctionParticipation>> makeAuctionParticipation(
            List<String> bidders,
            AuctionContext context,
            BidderAliases aliases,
            Map<String, Map<String, String>> impBidderToStoredResponse,
            List<Imp> imps,
            Map<String, MultiBidConfig> bidderToMultiBid) {

        final BidRequest bidRequest = context.getBidRequest();
        final User user = bidRequest.getUser();
        final ExtUser extUser = user != null ? user.getExt() : null;
        final Map<String, String> uidsBody = uidsFromBody(extUser);

        final ExtRequest requestExt = bidRequest.getExt();
        final ExtRequestPrebid prebid = requestExt == null ? null : requestExt.getPrebid();
        final Map<String, ExtBidderConfigOrtb> biddersToConfigs = getBiddersToConfigs(prebid);
        final Map<String, List<String>> eidPermissions = getEidPermissions(prebid);
        final Map<String, User> bidderToUser =
                prepareUsers(bidders, context, aliases, bidRequest, extUser, uidsBody, biddersToConfigs,
                        eidPermissions);

        return privacyEnforcementService
                .mask(context, bidderToUser, bidders, aliases)
                .map(bidderToPrivacyResult ->
<<<<<<< HEAD
                        getAuctionParticipation(bidderToPrivacyResult, bidRequest, impBidderToStoredResponse, imps,
                                bidderToMultiBid, biddersToConfigs, aliases));
=======
                        getBidderRequests(bidderToPrivacyResult, bidRequest, impBidderToStoredResponse, imps,
                                bidderToMultiBid, biddersToConfigs, aliases, context.getDebugWarnings()));
>>>>>>> 568e109c
    }

    private Map<String, ExtBidderConfigOrtb> getBiddersToConfigs(ExtRequestPrebid prebid) {
        final List<ExtRequestPrebidBidderConfig> bidderConfigs = prebid == null ? null : prebid.getBidderconfig();

        if (CollectionUtils.isEmpty(bidderConfigs)) {
            return Collections.emptyMap();
        }

        final Map<String, ExtBidderConfigOrtb> bidderToConfig = new HashMap<>();

        bidderConfigs.stream()
                .filter(prebidBidderConfig -> prebidBidderConfig.getBidders().contains(ALL_BIDDERS_CONFIG))
                .map(prebidBidderConfig -> prebidBidderConfig.getConfig().getOrtb2())
                .findFirst()
                .ifPresent(extBidderConfigFpd -> bidderToConfig.put(ALL_BIDDERS_CONFIG, extBidderConfigFpd));

        for (ExtRequestPrebidBidderConfig config : bidderConfigs) {
            for (String bidder : config.getBidders()) {
                final ExtBidderConfigOrtb concreteFpd = config.getConfig().getOrtb2();
                bidderToConfig.putIfAbsent(bidder, concreteFpd);
            }
        }
        return bidderToConfig;
    }

    /**
     * Retrieves user eids from {@link ExtRequestPrebid} and converts them to map, where keys are eids sources
     * and values are allowed bidders
     */
    private Map<String, List<String>> getEidPermissions(ExtRequestPrebid prebid) {
        final ExtRequestPrebidData prebidData = prebid != null ? prebid.getData() : null;
        final List<ExtRequestPrebidDataEidPermissions> eidPermissions = prebidData != null
                ? prebidData.getEidPermissions()
                : null;
        return CollectionUtils.emptyIfNull(eidPermissions).stream()
                .collect(Collectors.toMap(ExtRequestPrebidDataEidPermissions::getSource,
                        ExtRequestPrebidDataEidPermissions::getBidders));
    }

    /**
     * Returns UIDs from request.user.ext or empty map if not defined.
     */
    private static Map<String, String> uidsFromBody(ExtUser extUser) {
        return extUser != null && extUser.getPrebid() != null
                // as long as ext.prebid exists we are guaranteed that user.ext.prebid.buyeruids also exists
                ? extUser.getPrebid().getBuyeruids()
                : Collections.emptyMap();
    }

    /**
     * Extracts a list of bidders for which first party data is allowed from {@link ExtRequestPrebidData} model.
     */
    private static List<String> firstPartyDataBidders(ExtRequest requestExt) {
        final ExtRequestPrebid prebid = requestExt == null ? null : requestExt.getPrebid();
        final ExtRequestPrebidData data = prebid == null ? null : prebid.getData();
        return data == null ? null : data.getBidders();
    }

    private Map<String, User> prepareUsers(List<String> bidders,
                                           AuctionContext context,
                                           BidderAliases aliases,
                                           BidRequest bidRequest,
                                           ExtUser extUser,
                                           Map<String, String> uidsBody,
                                           Map<String, ExtBidderConfigOrtb> biddersToConfigs,
                                           Map<String, List<String>> eidPermissions) {

        final List<String> firstPartyDataBidders = firstPartyDataBidders(bidRequest.getExt());

        final Map<String, User> bidderToUser = new HashMap<>();
        for (String bidder : bidders) {
            final ExtBidderConfigOrtb fpdConfig = ObjectUtils.defaultIfNull(biddersToConfigs.get(bidder),
                    biddersToConfigs.get(ALL_BIDDERS_CONFIG));

            final boolean useFirstPartyData = firstPartyDataBidders == null || firstPartyDataBidders.contains(bidder);
            final User preparedUser = prepareUser(bidRequest.getUser(), extUser, bidder, aliases, uidsBody,
                    context.getUidsCookie(), useFirstPartyData, fpdConfig, eidPermissions);
            bidderToUser.put(bidder, preparedUser);
        }
        return bidderToUser;
    }

    /**
     * Returns original {@link User} if user.buyeruid already contains uid value for bidder.
     * Otherwise, returns new {@link User} containing updated {@link ExtUser} and user.buyeruid.
     * <p>
     * Also, removes user.ext.prebid (if present), user.ext.data and user.data (in case bidder does not use first
     * party data).
     */
    private User prepareUser(User user,
                             ExtUser extUser,
                             String bidder,
                             BidderAliases aliases,
                             Map<String, String> uidsBody,
                             UidsCookie uidsCookie,
                             boolean useFirstPartyData,
                             ExtBidderConfigOrtb fpdConfig,
                             Map<String, List<String>> eidPermissions) {

        final String updatedBuyerUid = updateUserBuyerUid(user, bidder, aliases, uidsBody, uidsCookie);
        final List<ExtUserEid> userEids = extractUserEids(user);
        final List<ExtUserEid> allowedUserEids = resolveAllowedEids(userEids, bidder, eidPermissions);
        final boolean shouldUpdateUserEids = extUser != null
                && allowedUserEids.size() != CollectionUtils.emptyIfNull(userEids).size();
        final boolean shouldCleanExtPrebid = extUser != null && extUser.getPrebid() != null;
        final boolean shouldCleanExtData = extUser != null && extUser.getData() != null && !useFirstPartyData;
        final boolean shouldUpdateUserExt = shouldCleanExtData || shouldCleanExtPrebid || shouldUpdateUserEids;
        final boolean shouldCleanData = user != null && user.getData() != null && !useFirstPartyData;

        User maskedUser = user;
        if (updatedBuyerUid != null || shouldUpdateUserExt || shouldCleanData) {
            final User.UserBuilder userBuilder = user == null ? User.builder() : user.toBuilder();
            if (updatedBuyerUid != null) {
                userBuilder.buyeruid(updatedBuyerUid);
            }

            if (shouldUpdateUserExt) {
                final ExtUser updatedExtUser = extUser.toBuilder()
                        .prebid(shouldCleanExtPrebid ? null : extUser.getPrebid())
                        .data(shouldCleanExtData ? null : extUser.getData())
                        .eids(shouldUpdateUserEids ? nullIfEmpty(allowedUserEids) : userEids)
                        .build();
                userBuilder.ext(updatedExtUser.isEmpty() ? null : updatedExtUser);
            }

            if (shouldCleanData) {
                userBuilder.data(null);
            }

            maskedUser = userBuilder.build();
        }

        return useFirstPartyData
                ? fpdResolver.resolveUser(maskedUser, fpdConfig == null ? null : fpdConfig.getUser())
                : maskedUser;
    }

    /**
     * Returns updated buyerUid or null if it doesn't need to be updated.
     */
    private String updateUserBuyerUid(User user, String bidder, BidderAliases aliases,
                                      Map<String, String> uidsBody, UidsCookie uidsCookie) {
        final String buyerUidFromBodyOrCookie = extractUid(uidsBody, uidsCookie, aliases.resolveBidder(bidder));
        final String buyerUidFromUser = user != null ? user.getBuyeruid() : null;

        return StringUtils.isBlank(buyerUidFromUser) && StringUtils.isNotBlank(buyerUidFromBodyOrCookie)
                ? buyerUidFromBodyOrCookie
                : null;
    }

    /**
     * Extracts {@link List<ExtUserEid>} from {@link User}.
     * Returns null if user or its extension is null.
     */
    private List<ExtUserEid> extractUserEids(User user) {
        final ExtUser extUser = user != null ? user.getExt() : null;
        return extUser != null ? extUser.getEids() : null;
    }

    /**
     * Returns {@link List<ExtUserEid>} allowed by {@param eidPermissions} per source per bidder.
     */
    private List<ExtUserEid> resolveAllowedEids(List<ExtUserEid> userEids, String bidder,
                                                Map<String, List<String>> eidPermissions) {
        return CollectionUtils.emptyIfNull(userEids)
                .stream()
                .filter(extUserEid -> isUserEidAllowed(extUserEid.getSource(), eidPermissions, bidder))
                .collect(Collectors.toList());
    }

    /**
     * Returns true if {@param source} allowed by {@param eidPermissions} for particular bidder taking into account
     * ealiases.
     */
    private boolean isUserEidAllowed(String source, Map<String, List<String>> eidPermissions, String bidder) {
        final List<String> allowedBidders = eidPermissions.get(source);
        return CollectionUtils.isEmpty(allowedBidders)
                || allowedBidders.contains(EID_ALLOWED_FOR_ALL_BIDDERS)
                || allowedBidders.contains(bidder);
    }

    /**
     * Extracts UID from uids from body or {@link UidsCookie}.
     */
    private String extractUid(Map<String, String> uidsBody, UidsCookie uidsCookie, String bidder) {
        final String uid = uidsBody.get(bidder);
        return StringUtils.isNotBlank(uid) ? uid : uidsCookie.uidFrom(resolveCookieFamilyName(bidder));
    }

    /**
     * Extract cookie family name from bidder's {@link Usersyncer} if it is enabled. If not - return null.
     */
    private String resolveCookieFamilyName(String bidder) {
        return bidderCatalog.isActive(bidder) ? bidderCatalog.usersyncerByName(bidder).getCookieFamilyName() : null;
    }

    /**
     * Returns shuffled list of {@link AuctionParticipation} with {@link BidRequest}.
     */
<<<<<<< HEAD
    private List<AuctionParticipation> getAuctionParticipation(
            List<BidderPrivacyResult> bidderPrivacyResults,
            BidRequest bidRequest,
            Map<String, Map<String, String>> impBidderToStoredBidResponse,
            List<Imp> imps,
            Map<String, MultiBidConfig> bidderToMultiBid,
            Map<String, ExtBidderConfigOrtb> biddersToConfigs,
            BidderAliases aliases) {
=======
    private List<BidderRequest> getBidderRequests(List<BidderPrivacyResult> bidderPrivacyResults,
                                                  BidRequest bidRequest,
                                                  Map<String, Map<String, String>> impBidderToStoredBidResponse,
                                                  List<Imp> imps,
                                                  Map<String, MultiBidConfig> bidderToMultiBid,
                                                  Map<String, ExtBidderConfigOrtb> biddersToConfigs,
                                                  BidderAliases aliases,
                                                  List<String> debugWarnings) {
>>>>>>> 568e109c

        final Map<String, JsonNode> bidderToPrebidBidders = bidderToPrebidBidders(bidRequest);

        final List<AuctionParticipation> bidderRequests = bidderPrivacyResults.stream()
                // for each bidder create a new request that is a copy of original request except buyerid, imp
                // extensions, ext.prebid.data.bidders and ext.prebid.bidders.
                // Also, check whether to pass user.ext.data, app.ext.data and site.ext.data or not.
                .map(bidderPrivacyResult -> createAuctionParticipation(
                        bidderPrivacyResult,
                        bidRequest,
                        impBidderToStoredBidResponse,
                        imps,
                        bidderToMultiBid,
                        biddersToConfigs,
                        bidderToPrebidBidders,
<<<<<<< HEAD
                        aliases))
                // Can't be removed after we prepare workflow to filter blocked
                .filter(auctionParticipation -> !auctionParticipation.isRequestBlocked())
=======
                        aliases,
                        debugWarnings))
                .filter(Objects::nonNull)
>>>>>>> 568e109c
                .collect(Collectors.toList());

        Collections.shuffle(bidderRequests);

        return bidderRequests;
    }

    /**
     * Extracts a map of bidders to their arguments from {@link ObjectNode} prebid.bidders.
     */
    private static Map<String, JsonNode> bidderToPrebidBidders(BidRequest bidRequest) {
        final ExtRequestPrebid prebid = extRequestPrebid(bidRequest);
        final ObjectNode bidders = prebid == null ? null : prebid.getBidders();

        if (bidders == null || bidders.isNull()) {
            return Collections.emptyMap();
        }

        final Map<String, JsonNode> bidderToPrebidParameters = new HashMap<>();
        final Iterator<Map.Entry<String, JsonNode>> biddersToParams = bidders.fields();
        while (biddersToParams.hasNext()) {
            final Map.Entry<String, JsonNode> bidderToParam = biddersToParams.next();
            bidderToPrebidParameters.put(bidderToParam.getKey(), bidderToParam.getValue());
        }
        return bidderToPrebidParameters;
    }

    /**
     * Returns {@link AuctionParticipation} for the given bidder.
     */
<<<<<<< HEAD
    private AuctionParticipation createAuctionParticipation(
            BidderPrivacyResult bidderPrivacyResult,
            BidRequest bidRequest,
            Map<String, Map<String, String>> impBidderToStoredBidResponse, List<Imp> imps,
            Map<String, MultiBidConfig> bidderToMultiBid,
            Map<String, ExtBidderConfigOrtb> biddersToConfigs,
            Map<String, JsonNode> bidderToPrebidBidders,
            BidderAliases bidderAliases) {

        final boolean blockedRequestByTcf = bidderPrivacyResult.isBlockedRequestByTcf();
        final boolean blockedAnalyticsByTcf = bidderPrivacyResult.isBlockedAnalyticsByTcf();
=======
    private BidderRequest createBidderRequest(BidderPrivacyResult bidderPrivacyResult,
                                              BidRequest bidRequest,
                                              Map<String, Map<String, String>> impBidderToStoredBidResponse,
                                              List<Imp> imps,
                                              Map<String, MultiBidConfig> bidderToMultiBid,
                                              Map<String, ExtBidderConfigOrtb> biddersToConfigs,
                                              Map<String, JsonNode> bidderToPrebidBidders,
                                              BidderAliases bidderAliases,
                                              List<String> debugWarnings) {

>>>>>>> 568e109c
        final String bidder = bidderPrivacyResult.getRequestBidder();
        if (blockedRequestByTcf) {
            return AuctionParticipation.builder()
                    .bidder(bidder)
                    .requestBlocked(true)
                    .analyticsBlocked(blockedAnalyticsByTcf)
                    .build();
        }

        final List<String> firstPartyDataBidders = firstPartyDataBidders(bidRequest.getExt());
        final boolean useFirstPartyData = firstPartyDataBidders == null || firstPartyDataBidders.contains(bidder);

        final ExtBidderConfigOrtb fpdConfig = ObjectUtils.defaultIfNull(biddersToConfigs.get(bidder),
                biddersToConfigs.get(ALL_BIDDERS_CONFIG));

        final App app = bidRequest.getApp();
        final Site site = bidRequest.getSite();
        if (app != null && site != null) {
            debugWarnings.add("BidRequest contains app and site. Removed site object");
        }
        final Site resolvedSite = app == null ? site : null;

        final ObjectNode fpdSite = fpdConfig != null ? fpdConfig.getSite() : null;
        final ObjectNode fpdApp = fpdConfig != null ? fpdConfig.getApp() : null;

        // stored bid response supported only for single imp requests
        final String storedBidResponse = impBidderToStoredBidResponse.size() == 1
                ? impBidderToStoredBidResponse.get(imps.get(0).getId()).get(bidder)
                : null;

        final BidderRequest bidderRequest = BidderRequest.of(bidder, storedBidResponse, bidRequest.toBuilder()
                // User was already prepared above
                .user(bidderPrivacyResult.getUser())
                .device(bidderPrivacyResult.getDevice())
                .imp(prepareImps(bidder, imps, useFirstPartyData, bidderAliases))
                .app(prepareApp(app, fpdApp, useFirstPartyData))
                .site(prepareSite(resolvedSite, fpdSite, useFirstPartyData))
                .source(prepareSource(bidder, bidRequest))
                .ext(prepareExt(bidder, bidderToPrebidBidders, bidderToMultiBid, bidRequest.getExt()))
                .build());

        return AuctionParticipation.builder()
                .bidder(bidder)
                .bidderRequest(bidderRequest)
                .requestBlocked(false)
                .analyticsBlocked(blockedAnalyticsByTcf)
                .build();
    }

    /**
     * For each given imp creates a new imp with extension crafted to contain only "prebid", "context" and
     * bidder-specific extension.
     */
    private List<Imp> prepareImps(String bidder, List<Imp> imps, boolean useFirstPartyData, BidderAliases aliases) {
        return imps.stream()
                .filter(imp -> bidderParamsFromImpExt(imp.getExt()).hasNonNull(bidder))
                .map(imp -> imp.toBuilder()
                        .pmp(preparePmp(bidder, imp.getPmp(), aliases))
                        .ext(prepareImpExt(bidder, imp.getExt(), useFirstPartyData))
                        .build())
                .collect(Collectors.toList());
    }

    /**
     * Removes deal from {@link Pmp} if bidder's deals doesn't contain it.
     */
    private Pmp preparePmp(String bidder, Pmp pmp, BidderAliases aliases) {
        final List<Deal> originalDeals = pmp != null ? pmp.getDeals() : null;
        if (CollectionUtils.isEmpty(originalDeals)) {
            return pmp;
        }

        final List<Deal> updatedDeals = originalDeals.stream()
                .map(deal -> Tuple2.of(deal, toExtDeal(deal.getExt())))
                .filter((Tuple2<Deal, ExtDeal> tuple) -> DealUtil.isBidderHasDeal(bidder, tuple.getRight(), aliases))
                .map((Tuple2<Deal, ExtDeal> tuple) -> prepareDeal(tuple.getLeft(), tuple.getRight()))
                .collect(Collectors.toList());

        return pmp.toBuilder().deals(updatedDeals).build();
    }

    /**
     * Returns {@link ExtDeal} from the given {@link ObjectNode}.
     */
    private ExtDeal toExtDeal(ObjectNode ext) {
        if (ext == null) {
            return null;
        }
        try {
            return mapper.mapper().treeToValue(ext, ExtDeal.class);
        } catch (JsonProcessingException e) {
            throw new PreBidException(
                    String.format("Error decoding bidRequest.imp.pmp.deal.ext: %s", e.getMessage()), e);
        }
    }

    /**
     * Removes bidder from imp[].pmp.deal[].ext.line object if presents.
     */
    private Deal prepareDeal(Deal deal, ExtDeal extDeal) {
        final ExtDealLine line = extDeal != null ? extDeal.getLine() : null;
        final ExtDealLine updatedLine = line != null
                ? ExtDealLine.of(line.getLineItemId(),
                line.getExtLineItemId(),
                line.getSizes(),
                null)
                : null;

        return updatedLine != null
                ? deal.toBuilder().ext(mapper.mapper().valueToTree(ExtDeal.of(updatedLine))).build()
                : deal;
    }

    /**
     * Creates a new imp extension for particular bidder having:
     * <ul>
     * <li>"prebid" field populated with an imp.ext.prebid field value, may be null</li>
     * <li>"bidder" field populated with an imp.ext.prebid.bidder.{bidder} field value, not null</li>
     * <li>"context" field populated with an imp.ext.context field value, may be null</li>
     * <li>"data" field populated with an imp.ext.data field value, may be null</li>
     * </ul>
     */
    private ObjectNode prepareImpExt(String bidder, ObjectNode impExt, boolean useFirstPartyData) {
        final ObjectNode modifiedImpExt = impExt.deepCopy();

        final JsonNode impExtPrebid = cleanBidderParamsFromImpExtPrebid(impExt.get(PREBID_EXT));
        if (impExtPrebid == null) {
            modifiedImpExt.remove(PREBID_EXT);
        } else {
            modifiedImpExt.set(PREBID_EXT, impExtPrebid);
        }

        modifiedImpExt.set(BIDDER_EXT, bidderParamsFromImpExt(impExt).get(bidder));

        return fpdResolver.resolveImpExt(modifiedImpExt, useFirstPartyData);
    }

    private JsonNode cleanBidderParamsFromImpExtPrebid(JsonNode extImpPrebidNode) {
        if (extImpPrebidNode.size() > 1) {
            return mapper.mapper().valueToTree(
                    extImpPrebid(extImpPrebidNode).toBuilder()
                            .bidder(null)
                            .build());
        }

        return null;
    }

    /**
     * Returns {@link ExtImpPrebid} from imp.ext.prebid {@link JsonNode}.
     */
    private ExtImpPrebid extImpPrebid(JsonNode extImpPrebid) {
        try {
            return mapper.mapper().treeToValue(extImpPrebid, ExtImpPrebid.class);
        } catch (JsonProcessingException e) {
            throw new PreBidException(String.format("Error decoding imp.ext.prebid: %s", e.getMessage()), e);
        }
    }

    /**
     * Checks whether to pass the app.ext.data and app.content.data depending on request having a first party data
     * allowed for given bidder or not. And merge masked app with fpd config.
     */
    private App prepareApp(App app, ObjectNode fpdApp, boolean useFirstPartyData) {
        final ExtApp appExt = app != null ? app.getExt() : null;
        final Content content = app != null ? app.getContent() : null;

        final boolean shouldCleanExtData = appExt != null && appExt.getData() != null && !useFirstPartyData;
        final boolean shouldCleanContentData = content != null && content.getData() != null && !useFirstPartyData;

        final App maskedApp = shouldCleanExtData || shouldCleanContentData
                ? app.toBuilder()
                .ext(shouldCleanExtData ? maskExtApp(appExt) : appExt)
                .content(shouldCleanContentData ? prepareContent(content) : content)
                .build()
                : app;

        return useFirstPartyData
                ? fpdResolver.resolveApp(maskedApp, fpdApp)
                : maskedApp;
    }

    private ExtApp maskExtApp(ExtApp appExt) {
        final ExtApp maskedExtApp = ExtApp.of(appExt.getPrebid(), null);
        return maskedExtApp.isEmpty() ? null : maskedExtApp;
    }

    /**
     * Checks whether to pass the site.ext.data  and site.content.data depending on request having a first party data
     * allowed for given bidder or not. And merge masked site with fpd config.
     */
    private Site prepareSite(Site site, ObjectNode fpdSite, boolean useFirstPartyData) {
        final ExtSite siteExt = site != null ? site.getExt() : null;
        final Content content = site != null ? site.getContent() : null;

        final boolean shouldCleanExtData = siteExt != null && siteExt.getData() != null && !useFirstPartyData;
        final boolean shouldCleanContentData = content != null && content.getData() != null && !useFirstPartyData;

        final Site maskedSite = shouldCleanExtData || shouldCleanContentData
                ? site.toBuilder()
                .ext(shouldCleanExtData ? maskExtSite(siteExt) : siteExt)
                .content(shouldCleanContentData ? prepareContent(content) : content)
                .build()
                : site;

        return useFirstPartyData
                ? fpdResolver.resolveSite(maskedSite, fpdSite)
                : maskedSite;
    }

    private Content prepareContent(Content content) {
        final Content updatedContent = content.toBuilder()
                .data(null)
                .build();

        return updatedContent.isEmpty() ? null : updatedContent;
    }

    private ExtSite maskExtSite(ExtSite siteExt) {
        final ExtSite maskedExtSite = ExtSite.of(siteExt.getAmp(), null);
        return maskedExtSite.isEmpty() ? null : maskedExtSite;
    }

    /**
     * Returns {@link Source} with corresponding request.ext.prebid.schains.
     */
    private Source prepareSource(String bidder, BidRequest bidRequest) {
        final Source receivedSource = bidRequest.getSource();

        final ExtRequestPrebidSchainSchain bidderSchain = schainResolver.resolveForBidder(bidder, bidRequest);

        if (bidderSchain == null) {
            return receivedSource;
        }

        final ExtSource extSource = ExtSource.of(bidderSchain);

        return receivedSource == null
                ? Source.builder().ext(extSource).build()
                : receivedSource.toBuilder().ext(extSource).build();
    }

    /**
     * Removes all bidders except the given bidder from bidrequest.ext.prebid.bidders to hide list of allowed bidders
     * from initial request.
     * <p>
     * Also masks bidrequest.ext.prebid.schains.
     */
    private ExtRequest prepareExt(String bidder,
                                  Map<String, JsonNode> bidderToPrebidBidders,
                                  Map<String, MultiBidConfig> bidderToMultiBid,
                                  ExtRequest requestExt) {

        final ExtRequestPrebid extPrebid = requestExt != null ? requestExt.getPrebid() : null;
        final List<ExtRequestPrebidSchain> extPrebidSchains = extPrebid != null ? extPrebid.getSchains() : null;
        final ExtRequestPrebidData extPrebidData = extPrebid != null ? extPrebid.getData() : null;
        final List<ExtRequestPrebidBidderConfig> extPrebidBidderconfig =
                extPrebid != null ? extPrebid.getBidderconfig() : null;

        final boolean suppressSchains = extPrebidSchains != null;
        final boolean suppressBidderConfig = extPrebidBidderconfig != null;
        final boolean suppressPrebidData = extPrebidData != null;
        final boolean suppressBidderParameters = extPrebid != null && extPrebid.getBidderparams() != null;

        if (bidderToPrebidBidders.isEmpty()
                && bidderToMultiBid.isEmpty()
                && !suppressSchains
                && !suppressBidderConfig
                && !suppressPrebidData
                && !suppressBidderParameters) {
            return requestExt;
        }

        final JsonNode prebidParameters = bidderToPrebidBidders.get(bidder);
        final ObjectNode bidders = prebidParameters != null
                ? mapper.mapper().valueToTree(ExtPrebidBidders.of(prebidParameters))
                : null;

        final ExtRequestPrebid.ExtRequestPrebidBuilder extPrebidBuilder = extPrebid != null
                ? extPrebid.toBuilder()
                : ExtRequestPrebid.builder();

        return ExtRequest.of(
                extPrebidBuilder
                        .multibid(resolveExtRequestMultiBids(bidderToMultiBid.get(bidder), bidder))
                        .bidders(bidders)
                        .bidderparams(prepareBidderParameters(extPrebid, bidder))
                        .schains(null)
                        .data(null)
                        .bidderconfig(null)
                        .build());
    }

    private List<ExtRequestPrebidMultiBid> resolveExtRequestMultiBids(MultiBidConfig multiBidConfig,
                                                                      String bidder) {
        return multiBidConfig != null
                ? Collections.singletonList(ExtRequestPrebidMultiBid.of(
                bidder, null, multiBidConfig.getMaxBids(), multiBidConfig.getTargetBidderCodePrefix()))
                : null;
    }

    /**
     * Prepares parameters for specified bidder removing parameters for all other bidders.
     * Returns null if there are no parameters for specified bidder.
     */
    private ObjectNode prepareBidderParameters(ExtRequestPrebid prebid, String bidder) {
        final ObjectNode bidderParams = prebid != null ? prebid.getBidderparams() : null;
        final JsonNode params = bidderParams != null ? bidderParams.get(bidder) : null;
        return params != null ? mapper.mapper().createObjectNode().set(bidder, params) : null;
    }

    /**
     * Updates 'account.*.request', 'request' and 'no_cookie_requests' metrics for each {@link AuctionParticipation} .
     */
    private List<AuctionParticipation> updateRequestMetric(List<AuctionParticipation> auctionParticipations,
                                                           UidsCookie uidsCookie,
                                                           BidderAliases aliases,
                                                           String publisherId,
                                                           MetricName requestTypeMetric) {
        auctionParticipations = auctionParticipations.stream()
                .filter(auctionParticipation -> !auctionParticipation.isRequestBlocked())
                .collect(Collectors.toList());

        metrics.updateRequestBidderCardinalityMetric(auctionParticipations.size());
        metrics.updateAccountRequestMetrics(publisherId, requestTypeMetric);

        for (AuctionParticipation auctionParticipation : auctionParticipations) {
            if (auctionParticipation.isRequestBlocked()) {
                continue;
            }

            final BidderRequest bidderRequest = auctionParticipation.getBidderRequest();
            final String bidder = aliases.resolveBidder(bidderRequest.getBidder());
            final boolean isApp = bidderRequest.getBidRequest().getApp() != null;
            final boolean noBuyerId = !bidderCatalog.isActive(bidder) || StringUtils.isBlank(
                    uidsCookie.uidFrom(bidderCatalog.usersyncerByName(bidder).getCookieFamilyName()));

            metrics.updateAdapterRequestTypeAndNoCookieMetrics(bidder, requestTypeMetric, !isApp && noBuyerId);
        }

        return auctionParticipations;
    }

    private Future<BidderResponse> invokeHooksAndRequestBids(AuctionContext auctionContext,
                                                             BidderRequest bidderRequest,
                                                             Timeout timeout,
                                                             BidderAliases aliases) {

        return hookStageExecutor.executeBidderRequestStage(bidderRequest, auctionContext)

                .compose(stageResult -> requestBidsOrRejectBidder(
                        stageResult, bidderRequest, auctionContext, timeout, aliases))

                .compose(bidderResponse -> hookStageExecutor.executeRawBidderResponseStage(
                                bidderResponse, auctionContext)
                        .map(stageResult -> rejectBidderResponseOrProceed(stageResult, bidderResponse)));
    }

    private Future<BidderResponse> requestBidsOrRejectBidder(
            HookStageExecutionResult<BidderRequestPayload> hookStageResult,
            BidderRequest bidderRequest,
            AuctionContext auctionContext,
            Timeout timeout,
            BidderAliases aliases) {

        if (hookStageResult.isShouldReject()) {
            return Future.succeededFuture(BidderResponse.of(bidderRequest.getBidder(), BidderSeatBid.empty(), 0));
        }

        final BidderRequest enrichedBidderRequest = bidderRequest.with(hookStageResult.getPayload().bidRequest());
        return requestBids(enrichedBidderRequest, auctionContext, timeout, aliases);
    }

    /**
     * Passes the request to a corresponding bidder and wraps response in {@link BidderResponse} which also holds
     * recorded response time.
     */
    private Future<BidderResponse> requestBids(BidderRequest bidderRequest,
                                               AuctionContext auctionContext,
                                               Timeout timeout,
                                               BidderAliases aliases) {
<<<<<<< HEAD
=======

        final CaseInsensitiveMultiMap requestHeaders = auctionContext.getHttpRequest().getHeaders();

>>>>>>> 568e109c
        final String bidderName = bidderRequest.getBidder();
        final String resolvedBidderName = aliases.resolveBidder(bidderName);
        final Bidder<?> bidder = bidderCatalog.bidderByName(resolvedBidderName);

        final boolean debugEnabledForBidder = debugResolver.resolveDebugForBidder(auctionContext, resolvedBidderName);

        final long startTime = clock.millis();

        return httpBidderRequester.requestBids(bidder, bidderRequest, timeout, requestHeaders, debugEnabledForBidder)
                .map(seatBid -> BidderResponse.of(bidderName, seatBid, responseTime(startTime)));
    }

<<<<<<< HEAD
    private List<AuctionParticipation> validateAndAdjustBids(List<AuctionParticipation> auctionParticipations,
                                                             AuctionContext auctionContext,
                                                             BidderAliases aliases) {
        return auctionParticipations.stream()
                .map(auctionParticipation -> validBidderResponse(auctionParticipation, auctionContext, aliases))
                .map(auctionParticipation -> applyBidPriceChanges(auctionParticipation, auctionContext.getBidRequest()))
=======
    private BidderResponse rejectBidderResponseOrProceed(HookStageExecutionResult<BidderResponsePayload> stageResult,
                                                         BidderResponse bidderResponse) {

        final List<BidderBid> bids = stageResult.isShouldReject()
                ? Collections.emptyList()
                : stageResult.getPayload().bids();

        return bidderResponse
                .with(bidderResponse.getSeatBid().with(bids));
    }

    private List<BidderResponse> dropZeroNonDealBids(List<BidderResponse> bidderResponses, List<String> debugWarnings) {

        return bidderResponses.stream()
                .map(bidderResponse -> dropZeroNonDealBids(bidderResponse, debugWarnings))
                .collect(Collectors.toList());
    }

    private BidderResponse dropZeroNonDealBids(BidderResponse bidderResponse, List<String> debugWarnings) {
        final BidderSeatBid seatBid = bidderResponse.getSeatBid();
        final List<BidderBid> bidderBids = seatBid.getBids();
        final List<BidderBid> validBids = new ArrayList<>();

        for (BidderBid bidderBid : bidderBids) {
            final Bid bid = bidderBid.getBid();
            if (isZeroNonDealBids(bid.getPrice(), bid.getDealid())) {
                metrics.updateAdapterRequestErrorMetric(bidderResponse.getBidder(), MetricName.unknown_error);
                debugWarnings.add(String.format(
                        "Dropped bid '%s'. Does not contain a positive (or zero if there is a deal) 'price'",
                        bid.getId()));
            } else {
                validBids.add(bidderBid);
            }
        }

        return validBids.size() != bidderBids.size()
                ? bidderResponse.with(seatBid.with(validBids))
                : bidderResponse;
    }

    private boolean isZeroNonDealBids(BigDecimal price, String dealId) {
        return price == null
                || price.compareTo(BigDecimal.ZERO) < 0
                || (price.compareTo(BigDecimal.ZERO) == 0 && StringUtils.isBlank(dealId));
    }

    private List<BidderResponse> validateAndAdjustBids(
            List<BidderResponse> bidderResponses, AuctionContext auctionContext, BidderAliases aliases) {

        return bidderResponses.stream()
                .map(bidderResponse -> validBidderResponse(bidderResponse, auctionContext, aliases))
                .map(bidderResponse -> applyBidPriceChanges(bidderResponse, auctionContext.getBidRequest()))
>>>>>>> 568e109c
                .collect(Collectors.toList());
    }

    /**
     * Validates bid response from exchange.
     * <p>
     * Removes invalid bids from response and adds corresponding error to {@link BidderSeatBid}.
     * <p>
     * Returns input argument as the result if no errors found or creates new {@link BidderResponse} otherwise.
     */
    private AuctionParticipation validBidderResponse(AuctionParticipation auctionParticipation,
                                                     AuctionContext auctionContext,
                                                     BidderAliases aliases) {
        if (auctionParticipation.isRequestBlocked()) {
            return auctionParticipation;
        }

        final BidRequest bidRequest = auctionContext.getBidRequest();
        final BidderResponse bidderResponse = auctionParticipation.getBidderResponse();
        final BidderSeatBid seatBid = bidderResponse.getSeatBid();
        final List<BidderError> errors = new ArrayList<>(seatBid.getErrors());

        final List<String> requestCurrencies = bidRequest.getCur();
        if (requestCurrencies.size() > 1) {
            errors.add(BidderError.badInput(
                    String.format("Cur parameter contains more than one currency. %s will be used",
                            requestCurrencies.get(0))));
        }

        final List<BidderBid> bids = seatBid.getBids();
        final List<BidderBid> validBids = new ArrayList<>(bids.size());

        final TxnLog txnLog = auctionContext.getTxnLog();
        final String bidder = bidderResponse.getBidder();

        for (final BidderBid bid : bids) {
            final String lineItemId = LineItemUtil.lineItemIdFrom(bid.getBid(), bidRequest.getImp(), mapper);
            maybeRecordInTxnLog(lineItemId, () -> txnLog.lineItemsReceivedFromBidder().get(bidder));

            final ValidationResult validationResult =
                    responseBidValidator.validate(bid, bidderResponse.getBidder(), auctionContext, aliases);

            if (validationResult.hasWarnings()) {
                addAsBidderErrors(validationResult.getWarnings(), errors);
            }

            if (validationResult.hasErrors()) {
                addAsBidderErrors(validationResult.getErrors(), errors);
                maybeRecordInTxnLog(lineItemId, txnLog::lineItemsResponseInvalidated);
                continue;
            }

            validBids.add(bid);
        }

        final BidderResponse resultBidderResponse = errors.isEmpty()
                ? bidderResponse
                : bidderResponse.with(BidderSeatBid.of(validBids, seatBid.getHttpCalls(), errors));
        return auctionParticipation.with(resultBidderResponse);
    }

    private void addAsBidderErrors(List<String> messages, List<BidderError> errors) {
        messages.stream().map(BidderError::generic).forEach(errors::add);
    }

    private static void maybeRecordInTxnLog(String lineItemId, Supplier<Set<String>> metricSupplier) {
        if (lineItemId != null) {
            metricSupplier.get().add(lineItemId);
        }
    }

    private BidResponse publishAuctionEvent(BidResponse bidResponse, AuctionContext auctionContext) {
        if (applicationEventService != null) {
            applicationEventService.publishAuctionEvent(auctionContext);
        }
        return bidResponse;
    }

    /**
     * Performs changes on {@link Bid}s price depends on different between adServerCurrency and bidCurrency,
     * and adjustment factor. Will drop bid if currency conversion is needed but not possible.
     * <p>
     * This method should always be invoked after {@link ExchangeService#validBidderResponse} to make sure
     * {@link Bid#getPrice()} is not empty.
     */
    private AuctionParticipation applyBidPriceChanges(AuctionParticipation auctionParticipation,
                                                      BidRequest bidRequest) {
        if (auctionParticipation.isRequestBlocked()) {
            return auctionParticipation;
        }

        final BidderResponse bidderResponse = auctionParticipation.getBidderResponse();
        final BidderSeatBid seatBid = bidderResponse.getSeatBid();

        final List<BidderBid> bidderBids = seatBid.getBids();
        if (bidderBids.isEmpty()) {
            return auctionParticipation;
        }

        final List<BidderBid> updatedBidderBids = new ArrayList<>(bidderBids.size());
        final List<BidderError> errors = new ArrayList<>(seatBid.getErrors());

        final String adServerCurrency = bidRequest.getCur().get(0);

        for (final BidderBid bidderBid : bidderBids) {
            try {
                final BidderBid updatedBidderBid =
                        updateBidderBidWithBidPriceChanges(bidderBid, bidderResponse, bidRequest, adServerCurrency);
                updatedBidderBids.add(updatedBidderBid);
            } catch (PreBidException e) {
                errors.add(BidderError.generic(e.getMessage()));
            }
        }

        final BidderResponse resultBidderResponse =
                bidderResponse.with(BidderSeatBid.of(updatedBidderBids, seatBid.getHttpCalls(), errors));
        return auctionParticipation.with(resultBidderResponse);
    }

    private BidderBid updateBidderBidWithBidPriceChanges(BidderBid bidderBid,
                                                         BidderResponse bidderResponse,
                                                         BidRequest bidRequest,
                                                         String adServerCurrency) {
        final Bid bid = bidderBid.getBid();
        final String bidCurrency = bidderBid.getBidCurrency();
        final BigDecimal price = bid.getPrice();

        final BigDecimal priceInAdServerCurrency = currencyService.convertCurrency(
                price, bidRequest, adServerCurrency, StringUtils.stripToNull(bidCurrency));

        final BigDecimal priceAdjustmentFactor =
                bidAdjustmentForBidder(bidderResponse.getBidder(), bidRequest, bidderBid);
        final BigDecimal adjustedPrice = adjustPrice(priceAdjustmentFactor, priceInAdServerCurrency);

        final ObjectNode bidExt = bid.getExt();
        final ObjectNode updatedBidExt = bidExt != null ? bidExt : mapper.mapper().createObjectNode();

        updateExtWithOrigPriceValues(updatedBidExt, price, bidCurrency);

        final Bid.BidBuilder bidBuilder = bid.toBuilder();
        if (adjustedPrice.compareTo(price) != 0) {
            bidBuilder.price(adjustedPrice);
        }

        if (!updatedBidExt.isEmpty()) {
            bidBuilder.ext(updatedBidExt);
        }

        return bidderBid.with(bidBuilder.build());
    }

    private static BidAdjustmentMediaType resolveBidAdjustmentMediaType(String bidImpId,
                                                                        List<Imp> imps,
                                                                        BidType bidType) {

        switch (bidType) {
            case banner:
                return BidAdjustmentMediaType.banner;
            case xNative:
                return BidAdjustmentMediaType.xNative;
            case audio:
                return BidAdjustmentMediaType.audio;
            case video:
                return resolveBidAdjustmentVideoMediaType(bidImpId, imps);
            default:
                throw new PreBidException("BidType not present for bidderBid");
        }
    }

    private static BidAdjustmentMediaType resolveBidAdjustmentVideoMediaType(String bidImpId, List<Imp> imps) {
        final Video bidImpVideo = imps.stream()
                .filter(imp -> imp.getId().equals(bidImpId))
                .map(Imp::getVideo)
                .filter(Objects::nonNull)
                .findFirst()
                .orElse(null);

        if (bidImpVideo == null) {
            return null;
        }

        final Integer placement = bidImpVideo.getPlacement();
        return placement == null || Objects.equals(placement, 1)
                ? BidAdjustmentMediaType.video
                : BidAdjustmentMediaType.video_outstream;
    }

    private static BigDecimal bidAdjustmentForBidder(String bidder,
                                                     BidRequest bidRequest,
                                                     BidderBid bidderBid) {
        final ExtRequestPrebid prebid = extRequestPrebid(bidRequest);
        final ExtRequestBidadjustmentfactors extBidadjustmentfactors = prebid != null
                ? prebid.getBidadjustmentfactors()
                : null;
        if (extBidadjustmentfactors == null) {
            return null;
        }
        final BidAdjustmentMediaType mediaType =
                resolveBidAdjustmentMediaType(bidderBid.getBid().getImpid(), bidRequest.getImp(), bidderBid.getType());

        return resolveBidAdjustmentFactor(extBidadjustmentfactors, mediaType, bidder);
    }

    private static BigDecimal resolveBidAdjustmentFactor(ExtRequestBidadjustmentfactors extBidadjustmentfactors,
                                                         BidAdjustmentMediaType mediaType,
                                                         String bidder) {
        final Map<BidAdjustmentMediaType, Map<String, BigDecimal>> mediatypes =
                extBidadjustmentfactors.getMediatypes();
        final Map<String, BigDecimal> adjustmentsByMediatypes = mediatypes != null ? mediatypes.get(mediaType) : null;
        final BigDecimal adjustmentFactorByMediaType =
                adjustmentsByMediatypes != null ? adjustmentsByMediatypes.get(bidder) : null;
        if (adjustmentFactorByMediaType != null) {
            return adjustmentFactorByMediaType;
        }
        return extBidadjustmentfactors.getAdjustments().get(bidder);
    }

    private static BigDecimal adjustPrice(BigDecimal priceAdjustmentFactor, BigDecimal price) {
        return priceAdjustmentFactor != null && priceAdjustmentFactor.compareTo(BigDecimal.ONE) != 0
                ? price.multiply(priceAdjustmentFactor)
                : price;
    }

    private static void updateExtWithOrigPriceValues(ObjectNode updatedBidExt, BigDecimal price, String bidCurrency) {
        addPropertyToNode(updatedBidExt, ORIGINAL_BID_CPM, new DecimalNode(price));
        if (StringUtils.isNotBlank(bidCurrency)) {
            addPropertyToNode(updatedBidExt, ORIGINAL_BID_CURRENCY, new TextNode(bidCurrency));
        }
    }

    private static void addPropertyToNode(ObjectNode node, String propertyName, JsonNode propertyValue) {
        node.set(propertyName, propertyValue);
    }

    private int responseTime(long startTime) {
        return Math.toIntExact(clock.millis() - startTime);
    }

    /**
     * If we need to cache bids, then it will take some time to call prebid cache.
     * We should reduce the amount of time the bidders have, to compensate.
     */
    private Timeout auctionTimeout(Timeout timeout, boolean shouldCacheBids) {
        // A static timeout here is not ideal. This is a hack because we have some aggressive timelines for OpenRTB
        // support.
        // In reality, the cache response time will probably fluctuate with the traffic over time. Someday, this
        // should be replaced by code which tracks the response time of recent cache calls and adjusts the time
        // dynamically.
        return shouldCacheBids ? timeout.minus(expectedCacheTime) : timeout;
    }

    private List<AuctionParticipation> maybeLogBidderInteraction(AuctionContext context,
                                                                 List<AuctionParticipation> auctionParticipations) {
        auctionParticipations.forEach(auctionParticipation ->
                httpInteractionLogger.maybeLogBidderRequest(context, auctionParticipation.getBidderRequest()));

        return auctionParticipations;
    }

    /**
     * Updates 'request_time', 'responseTime', 'timeout_request', 'error_requests', 'no_bid_requests',
     * 'prices' metrics for each {@link AuctionParticipation}.
     * <p>
     * This method should always be invoked after {@link ExchangeService#validBidderResponse} to make sure
     * {@link Bid#getPrice()} is not empty.
     */
    private List<AuctionParticipation> updateMetricsFromResponses(List<AuctionParticipation> auctionParticipations,
                                                                  String publisherId,
                                                                  BidderAliases aliases) {
        final List<BidderResponse> bidderResponses = auctionParticipations.stream()
                .filter(auctionParticipation -> !auctionParticipation.isRequestBlocked())
                .map(AuctionParticipation::getBidderResponse)
                .collect(Collectors.toList());

        for (BidderResponse bidderResponse : bidderResponses) {
            final String bidder = aliases.resolveBidder(bidderResponse.getBidder());

            metrics.updateAdapterResponseTime(bidder, publisherId, bidderResponse.getResponseTime());

            final List<BidderBid> bidderBids = bidderResponse.getSeatBid().getBids();
            if (CollectionUtils.isEmpty(bidderBids)) {
                metrics.updateAdapterRequestNobidMetrics(bidder, publisherId);
            } else {
                metrics.updateAdapterRequestGotbidsMetrics(bidder, publisherId);

                for (final BidderBid bidderBid : bidderBids) {
                    final Bid bid = bidderBid.getBid();

                    final long cpm = bid.getPrice().multiply(THOUSAND).longValue();
                    metrics.updateAdapterBidMetrics(bidder, publisherId, cpm, bid.getAdm() != null,
                            bidderBid.getType().toString());
                }
            }

            final List<BidderError> errors = bidderResponse.getSeatBid().getErrors();
            if (CollectionUtils.isNotEmpty(errors)) {
                errors.stream()
                        .map(BidderError::getType)
                        .distinct()
                        .map(ExchangeService::bidderErrorTypeToMetric)
                        .forEach(errorMetric -> metrics.updateAdapterRequestErrorMetric(bidder, errorMetric));
            }
        }

        return auctionParticipations;
    }

    private Future<AuctionContext> invokeResponseHooks(AuctionContext auctionContext) {
        final BidResponse bidResponse = auctionContext.getBidResponse();
        return hookStageExecutor.executeAuctionResponseStage(bidResponse, auctionContext)
                .map(stageResult -> stageResult.getPayload().bidResponse())
                .map(auctionContext::with);
    }

    /**
     * Resolves {@link MetricName} by {@link BidderError.Type} value.
     */
    private static MetricName bidderErrorTypeToMetric(BidderError.Type errorType) {
        final MetricName errorMetric;
        switch (errorType) {
            case bad_input:
                errorMetric = MetricName.badinput;
                break;
            case bad_server_response:
                errorMetric = MetricName.badserverresponse;
                break;
            case failed_to_request_bids:
                errorMetric = MetricName.failedtorequestbids;
                break;
            case timeout:
                errorMetric = MetricName.timeout;
                break;
            case generic:
            default:
                errorMetric = MetricName.unknown_error;
        }
        return errorMetric;
    }

    private AuctionContext enrichWithHooksDebugInfo(AuctionContext context) {
        final ExtModules extModules = toExtModules(context);

        if (extModules == null) {
            return context;
        }

        final BidResponse bidResponse = context.getBidResponse();
        final ExtBidResponse ext = bidResponse.getExt();
        final ExtBidResponsePrebid extPrebid = ext != null ? ext.getPrebid() : null;

        final ExtBidResponsePrebid updatedExtPrebid = ExtBidResponsePrebid.of(
                extPrebid != null ? extPrebid.getAuctiontimestamp() : null,
                extModules);
        final ExtBidResponse updatedExt = (ext != null ? ext.toBuilder() : ExtBidResponse.builder())
                .prebid(updatedExtPrebid)
                .build();

        final BidResponse updatedBidResponse = bidResponse.toBuilder()
                .ext(updatedExt)
                .build();
        return context.with(updatedBidResponse);
    }

    private static ExtModules toExtModules(AuctionContext context) {
        final Map<String, Map<String, List<String>>> errors =
                toHookMessages(context, HookExecutionOutcome::getErrors);
        final Map<String, Map<String, List<String>>> warnings =
                toHookMessages(context, HookExecutionOutcome::getWarnings);
        final ExtModulesTrace trace = toHookTrace(context);

        return ObjectUtils.anyNotNull(errors, warnings, trace) ? ExtModules.of(errors, warnings, trace) : null;
    }

    private static Map<String, Map<String, List<String>>> toHookMessages(
            AuctionContext context,
            Function<HookExecutionOutcome, List<String>> messagesGetter) {

        if (!context.getDebugContext().isDebugEnabled()) {
            return null;
        }

        final Map<String, List<HookExecutionOutcome>> hookOutcomesByModule =
                context.getHookExecutionContext().getStageOutcomes().values().stream()
                        .flatMap(Collection::stream)
                        .flatMap(stageOutcome -> stageOutcome.getGroups().stream())
                        .flatMap(groupOutcome -> groupOutcome.getHooks().stream())
                        .filter(hookOutcome -> CollectionUtils.isNotEmpty(messagesGetter.apply(hookOutcome)))
                        .collect(Collectors.groupingBy(
                                hookOutcome -> hookOutcome.getHookId().getModuleCode()));

        final Map<String, Map<String, List<String>>> messagesByModule = hookOutcomesByModule.entrySet().stream()
                .collect(Collectors.toMap(
                        Map.Entry::getKey,
                        outcomes -> outcomes.getValue().stream()
                                .collect(Collectors.groupingBy(
                                        hookOutcome -> hookOutcome.getHookId().getHookImplCode()))
                                .entrySet().stream()
                                .collect(Collectors.toMap(
                                        Map.Entry::getKey,
                                        messagesLists -> messagesLists.getValue().stream()
                                                .map(messagesGetter)
                                                .flatMap(Collection::stream)
                                                .collect(Collectors.toList())))));

        return !messagesByModule.isEmpty() ? messagesByModule : null;
    }

    private static ExtModulesTrace toHookTrace(AuctionContext context) {
        final TraceLevel traceLevel = context.getDebugContext().getTraceLevel();

        if (traceLevel == null) {
            return null;
        }

        final List<ExtModulesTraceStage> stages = context.getHookExecutionContext().getStageOutcomes()
                .entrySet().stream()
                .map(stageOutcome -> toTraceStage(stageOutcome.getKey(), stageOutcome.getValue(), traceLevel))
                .filter(Objects::nonNull)
                .collect(Collectors.toList());

        if (stages.isEmpty()) {
            return null;
        }

        final long executionTime = stages.stream().mapToLong(ExtModulesTraceStage::getExecutionTime).sum();

        return ExtModulesTrace.of(executionTime, stages);
    }

    private static ExtModulesTraceStage toTraceStage(Stage stage,
                                                     List<StageExecutionOutcome> stageOutcomes,
                                                     TraceLevel level) {

        final List<ExtModulesTraceStageOutcome> extStageOutcomes = stageOutcomes.stream()
                .map(stageOutcome -> toTraceStageOutcome(stageOutcome, level))
                .filter(Objects::nonNull)
                .collect(Collectors.toList());

        if (extStageOutcomes.isEmpty()) {
            return null;
        }

        final long executionTime = extStageOutcomes.stream()
                .mapToLong(ExtModulesTraceStageOutcome::getExecutionTime)
                .max()
                .orElse(0L);

        return ExtModulesTraceStage.of(stage, executionTime, extStageOutcomes);
    }

    private static ExtModulesTraceStageOutcome toTraceStageOutcome(
            StageExecutionOutcome stageOutcome, TraceLevel level) {

        final List<ExtModulesTraceGroup> groups = stageOutcome.getGroups().stream()
                .map(group -> toTraceGroup(group, level))
                .collect(Collectors.toList());

        if (groups.isEmpty()) {
            return null;
        }

        final long executionTime = groups.stream().mapToLong(ExtModulesTraceGroup::getExecutionTime).sum();

        return ExtModulesTraceStageOutcome.of(stageOutcome.getEntity(), executionTime, groups);
    }

    private static ExtModulesTraceGroup toTraceGroup(GroupExecutionOutcome group, TraceLevel level) {
        final List<ExtModulesTraceInvocationResult> invocationResults = group.getHooks().stream()
                .map(hook -> toTraceInvocationResult(hook, level))
                .collect(Collectors.toList());

        final long executionTime = invocationResults.stream()
                .mapToLong(ExtModulesTraceInvocationResult::getExecutionTime)
                .max()
                .orElse(0L);

        return ExtModulesTraceGroup.of(executionTime, invocationResults);
    }

    private static ExtModulesTraceInvocationResult toTraceInvocationResult(HookExecutionOutcome hook,
                                                                           TraceLevel level) {
        return ExtModulesTraceInvocationResult.builder()
                .hookId(hook.getHookId())
                .executionTime(hook.getExecutionTime())
                .status(hook.getStatus())
                .message(hook.getMessage())
                .action(hook.getAction())
                .debugMessages(level == TraceLevel.verbose ? hook.getDebugMessages() : null)
                .analyticsTags(level == TraceLevel.verbose ? toTraceAnalyticsTags(hook.getAnalyticsTags()) : null)
                .build();
    }

    private static ExtModulesTraceAnalyticsTags toTraceAnalyticsTags(Tags analyticsTags) {
        if (analyticsTags == null) {
            return null;
        }

        return ExtModulesTraceAnalyticsTags.of(CollectionUtils.emptyIfNull(analyticsTags.activities()).stream()
                .filter(Objects::nonNull)
                .map(ExchangeService::toTraceAnalyticsActivity)
                .collect(Collectors.toList()));
    }

    private static ExtModulesTraceAnalyticsActivity toTraceAnalyticsActivity(Activity activity) {
        return ExtModulesTraceAnalyticsActivity.of(
                activity.name(),
                activity.status(),
                CollectionUtils.emptyIfNull(activity.results()).stream()
                        .filter(Objects::nonNull)
                        .map(ExchangeService::toTraceAnalyticsResult)
                        .collect(Collectors.toList()));
    }

    private static ExtModulesTraceAnalyticsResult toTraceAnalyticsResult(Result result) {
        final AppliedTo appliedTo = result.appliedTo();
        final ExtModulesTraceAnalyticsAppliedTo extAppliedTo = appliedTo != null
                ? ExtModulesTraceAnalyticsAppliedTo.builder()
                .impIds(appliedTo.impIds())
                .bidders(appliedTo.bidders())
                .request(appliedTo.request()
                        ? Boolean.TRUE
                        : null)
                .response(appliedTo.response()
                        ? Boolean.TRUE
                        : null)
                .bidIds(appliedTo.bidIds())
                .build()
                : null;

        return ExtModulesTraceAnalyticsResult.of(result.status(), result.values(), extAppliedTo);
    }

    private AuctionContext updateHooksMetrics(AuctionContext context) {
        final EnumMap<Stage, List<StageExecutionOutcome>> stageOutcomes =
                context.getHookExecutionContext().getStageOutcomes();

        final Account account = context.getAccount();

        stageOutcomes.forEach((stage, outcomes) -> updateHooksStageMetrics(account, stage, outcomes));

        // account might be null if request is rejected by the entrypoint hook
        if (account != null) {
            final String accountId = account.getId();

            stageOutcomes.values().stream()
                    .flatMap(Collection::stream)
                    .map(StageExecutionOutcome::getGroups)
                    .flatMap(Collection::stream)
                    .map(GroupExecutionOutcome::getHooks)
                    .flatMap(Collection::stream)
                    .collect(Collectors.groupingBy(
                            outcome -> outcome.getHookId().getModuleCode(),
                            Collectors.summingLong(HookExecutionOutcome::getExecutionTime)))
                    .forEach((moduleCode, executionTime) ->
                            metrics.updateAccountModuleDurationMetric(accountId, moduleCode, executionTime));
        }

        return context;
    }

    private void updateHooksStageMetrics(Account account, Stage stage, List<StageExecutionOutcome> stageOutcomes) {
        stageOutcomes.stream()
                .flatMap(stageOutcome -> stageOutcome.getGroups().stream())
                .flatMap(groupOutcome -> groupOutcome.getHooks().stream())
                .forEach(hookOutcome -> updateHookInvocationMetrics(account, stage, hookOutcome));
    }

    private void updateHookInvocationMetrics(Account account, Stage stage, HookExecutionOutcome hookOutcome) {
        final HookId hookId = hookOutcome.getHookId();
        final ExecutionStatus status = hookOutcome.getStatus();
        final ExecutionAction action = hookOutcome.getAction();
        final String moduleCode = hookId.getModuleCode();

        metrics.updateHooksMetrics(
                moduleCode,
                stage,
                hookId.getHookImplCode(),
                status,
                hookOutcome.getExecutionTime(),
                action);

        // account might be null if request is rejected by the entrypoint hook
        if (account != null) {
            metrics.updateAccountHooksMetrics(account.getId(), moduleCode, status, action);
        }
    }

    private <T> List<T> nullIfEmpty(List<T> value) {
        return CollectionUtils.isEmpty(value) ? null : value;
    }
}<|MERGE_RESOLUTION|>--- conflicted
+++ resolved
@@ -264,24 +264,16 @@
                                         .map(auctionParticipation::with))
                                 .collect(Collectors.toList())))
                 // send all the requests to the bidders and gathers results
-<<<<<<< HEAD
                 .map(CompositeFuture::<AuctionParticipation>list)
 
                 .map(auctionParticipations -> storedResponseProcessor.mergeWithBidderResponses(
                         auctionParticipations, storedAuctionResponses, bidRequest.getImp()))
+                .map(auctionParticipations -> dropZeroNonDealBids(auctionParticipations, debugWarnings))
                 .map(auctionParticipations -> validateAndAdjustBids(auctionParticipations, receivedContext, aliases))
                 .map(auctionParticipations -> updateMetricsFromResponses(auctionParticipations, publisherId, aliases))
 
                 .map(receivedContext::with)
 
-=======
-                .map(CompositeFuture::<BidderResponse>list)
-                .map(bidderResponses -> storedResponseProcessor.mergeWithBidderResponses(
-                        bidderResponses, storedAuctionResponses, bidRequest.getImp()))
-                .map(bidderResponses -> dropZeroNonDealBids(bidderResponses, context.getDebugWarnings()))
-                .map(bidderResponses -> validateAndAdjustBids(bidderResponses, context, aliases))
-                .map(bidderResponses -> updateMetricsFromResponses(bidderResponses, publisherId, aliases))
->>>>>>> 568e109c
                 // produce response from bidder results
                 .compose(context -> bidResponseCreator.create(
                                 context.getAuctionParticipations(),
@@ -540,13 +532,8 @@
         return privacyEnforcementService
                 .mask(context, bidderToUser, bidders, aliases)
                 .map(bidderToPrivacyResult ->
-<<<<<<< HEAD
                         getAuctionParticipation(bidderToPrivacyResult, bidRequest, impBidderToStoredResponse, imps,
-                                bidderToMultiBid, biddersToConfigs, aliases));
-=======
-                        getBidderRequests(bidderToPrivacyResult, bidRequest, impBidderToStoredResponse, imps,
                                 bidderToMultiBid, biddersToConfigs, aliases, context.getDebugWarnings()));
->>>>>>> 568e109c
     }
 
     private Map<String, ExtBidderConfigOrtb> getBiddersToConfigs(ExtRequestPrebid prebid) {
@@ -747,7 +734,6 @@
     /**
      * Returns shuffled list of {@link AuctionParticipation} with {@link BidRequest}.
      */
-<<<<<<< HEAD
     private List<AuctionParticipation> getAuctionParticipation(
             List<BidderPrivacyResult> bidderPrivacyResults,
             BidRequest bidRequest,
@@ -755,17 +741,8 @@
             List<Imp> imps,
             Map<String, MultiBidConfig> bidderToMultiBid,
             Map<String, ExtBidderConfigOrtb> biddersToConfigs,
-            BidderAliases aliases) {
-=======
-    private List<BidderRequest> getBidderRequests(List<BidderPrivacyResult> bidderPrivacyResults,
-                                                  BidRequest bidRequest,
-                                                  Map<String, Map<String, String>> impBidderToStoredBidResponse,
-                                                  List<Imp> imps,
-                                                  Map<String, MultiBidConfig> bidderToMultiBid,
-                                                  Map<String, ExtBidderConfigOrtb> biddersToConfigs,
-                                                  BidderAliases aliases,
-                                                  List<String> debugWarnings) {
->>>>>>> 568e109c
+            BidderAliases aliases,
+            List<String> debugWarnings) {
 
         final Map<String, JsonNode> bidderToPrebidBidders = bidderToPrebidBidders(bidRequest);
 
@@ -781,15 +758,10 @@
                         bidderToMultiBid,
                         biddersToConfigs,
                         bidderToPrebidBidders,
-<<<<<<< HEAD
-                        aliases))
+                        aliases,
+                        debugWarnings))
                 // Can't be removed after we prepare workflow to filter blocked
                 .filter(auctionParticipation -> !auctionParticipation.isRequestBlocked())
-=======
-                        aliases,
-                        debugWarnings))
-                .filter(Objects::nonNull)
->>>>>>> 568e109c
                 .collect(Collectors.toList());
 
         Collections.shuffle(bidderRequests);
@@ -820,7 +792,6 @@
     /**
      * Returns {@link AuctionParticipation} for the given bidder.
      */
-<<<<<<< HEAD
     private AuctionParticipation createAuctionParticipation(
             BidderPrivacyResult bidderPrivacyResult,
             BidRequest bidRequest,
@@ -828,22 +799,11 @@
             Map<String, MultiBidConfig> bidderToMultiBid,
             Map<String, ExtBidderConfigOrtb> biddersToConfigs,
             Map<String, JsonNode> bidderToPrebidBidders,
-            BidderAliases bidderAliases) {
+            BidderAliases bidderAliases,
+            List<String> debugWarnings) {
 
         final boolean blockedRequestByTcf = bidderPrivacyResult.isBlockedRequestByTcf();
         final boolean blockedAnalyticsByTcf = bidderPrivacyResult.isBlockedAnalyticsByTcf();
-=======
-    private BidderRequest createBidderRequest(BidderPrivacyResult bidderPrivacyResult,
-                                              BidRequest bidRequest,
-                                              Map<String, Map<String, String>> impBidderToStoredBidResponse,
-                                              List<Imp> imps,
-                                              Map<String, MultiBidConfig> bidderToMultiBid,
-                                              Map<String, ExtBidderConfigOrtb> biddersToConfigs,
-                                              Map<String, JsonNode> bidderToPrebidBidders,
-                                              BidderAliases bidderAliases,
-                                              List<String> debugWarnings) {
-
->>>>>>> 568e109c
         final String bidder = bidderPrivacyResult.getRequestBidder();
         if (blockedRequestByTcf) {
             return AuctionParticipation.builder()
@@ -1225,12 +1185,9 @@
                                                AuctionContext auctionContext,
                                                Timeout timeout,
                                                BidderAliases aliases) {
-<<<<<<< HEAD
-=======
 
         final CaseInsensitiveMultiMap requestHeaders = auctionContext.getHttpRequest().getHeaders();
 
->>>>>>> 568e109c
         final String bidderName = bidderRequest.getBidder();
         final String resolvedBidderName = aliases.resolveBidder(bidderName);
         final Bidder<?> bidder = bidderCatalog.bidderByName(resolvedBidderName);
@@ -1243,14 +1200,6 @@
                 .map(seatBid -> BidderResponse.of(bidderName, seatBid, responseTime(startTime)));
     }
 
-<<<<<<< HEAD
-    private List<AuctionParticipation> validateAndAdjustBids(List<AuctionParticipation> auctionParticipations,
-                                                             AuctionContext auctionContext,
-                                                             BidderAliases aliases) {
-        return auctionParticipations.stream()
-                .map(auctionParticipation -> validBidderResponse(auctionParticipation, auctionContext, aliases))
-                .map(auctionParticipation -> applyBidPriceChanges(auctionParticipation, auctionContext.getBidRequest()))
-=======
     private BidderResponse rejectBidderResponseOrProceed(HookStageExecutionResult<BidderResponsePayload> stageResult,
                                                          BidderResponse bidderResponse) {
 
@@ -1262,14 +1211,17 @@
                 .with(bidderResponse.getSeatBid().with(bids));
     }
 
-    private List<BidderResponse> dropZeroNonDealBids(List<BidderResponse> bidderResponses, List<String> debugWarnings) {
-
-        return bidderResponses.stream()
-                .map(bidderResponse -> dropZeroNonDealBids(bidderResponse, debugWarnings))
+    private List<AuctionParticipation> dropZeroNonDealBids(List<AuctionParticipation> auctionParticipations,
+                                                           List<String> debugWarnings) {
+
+        return auctionParticipations.stream()
+                .map(auctionParticipation -> dropZeroNonDealBids(auctionParticipation, debugWarnings))
                 .collect(Collectors.toList());
     }
 
-    private BidderResponse dropZeroNonDealBids(BidderResponse bidderResponse, List<String> debugWarnings) {
+    private AuctionParticipation dropZeroNonDealBids(AuctionParticipation auctionParticipation,
+                                                     List<String> debugWarnings) {
+        final BidderResponse bidderResponse = auctionParticipation.getBidderResponse();
         final BidderSeatBid seatBid = bidderResponse.getSeatBid();
         final List<BidderBid> bidderBids = seatBid.getBids();
         final List<BidderBid> validBids = new ArrayList<>();
@@ -1287,8 +1239,8 @@
         }
 
         return validBids.size() != bidderBids.size()
-                ? bidderResponse.with(seatBid.with(validBids))
-                : bidderResponse;
+                ? auctionParticipation.with(bidderResponse.with(seatBid.with(validBids)))
+                : auctionParticipation;
     }
 
     private boolean isZeroNonDealBids(BigDecimal price, String dealId) {
@@ -1297,13 +1249,12 @@
                 || (price.compareTo(BigDecimal.ZERO) == 0 && StringUtils.isBlank(dealId));
     }
 
-    private List<BidderResponse> validateAndAdjustBids(
-            List<BidderResponse> bidderResponses, AuctionContext auctionContext, BidderAliases aliases) {
-
-        return bidderResponses.stream()
-                .map(bidderResponse -> validBidderResponse(bidderResponse, auctionContext, aliases))
-                .map(bidderResponse -> applyBidPriceChanges(bidderResponse, auctionContext.getBidRequest()))
->>>>>>> 568e109c
+    private List<AuctionParticipation> validateAndAdjustBids(List<AuctionParticipation> auctionParticipations,
+                                                             AuctionContext auctionContext,
+                                                             BidderAliases aliases) {
+        return auctionParticipations.stream()
+                .map(auctionParticipation -> validBidderResponse(auctionParticipation, auctionContext, aliases))
+                .map(auctionParticipation -> applyBidPriceChanges(auctionParticipation, auctionContext.getBidRequest()))
                 .collect(Collectors.toList());
     }
 
