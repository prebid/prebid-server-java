package org.prebid.server.auction;

import com.fasterxml.jackson.core.JsonProcessingException;
import com.fasterxml.jackson.databind.JsonNode;
import com.fasterxml.jackson.databind.node.ObjectNode;
import com.iab.openrtb.request.App;
import com.iab.openrtb.request.BidRequest;
import com.iab.openrtb.request.Content;
import com.iab.openrtb.request.Dooh;
import com.iab.openrtb.request.Eid;
import com.iab.openrtb.request.Imp;
import com.iab.openrtb.request.Site;
import com.iab.openrtb.request.Source;
import com.iab.openrtb.request.SupplyChain;
import com.iab.openrtb.request.User;
import com.iab.openrtb.response.Bid;
import com.iab.openrtb.response.BidResponse;
import com.iab.openrtb.response.SeatBid;
import io.vertx.core.CompositeFuture;
import io.vertx.core.Future;
import org.apache.commons.collections4.CollectionUtils;
import org.apache.commons.collections4.ListUtils;
import org.apache.commons.collections4.map.CaseInsensitiveMap;
import org.apache.commons.lang3.ObjectUtils;
import org.apache.commons.lang3.StringUtils;
import org.prebid.server.activity.Activity;
import org.prebid.server.activity.ComponentType;
import org.prebid.server.activity.infrastructure.ActivityInfrastructure;
import org.prebid.server.activity.infrastructure.payload.ActivityInvocationPayload;
import org.prebid.server.activity.infrastructure.payload.impl.ActivityInvocationPayloadImpl;
import org.prebid.server.activity.infrastructure.payload.impl.BidRequestActivityInvocationPayload;
import org.prebid.server.auction.mediatypeprocessor.MediaTypeProcessingResult;
import org.prebid.server.auction.mediatypeprocessor.MediaTypeProcessor;
import org.prebid.server.auction.model.AuctionContext;
import org.prebid.server.auction.model.AuctionParticipation;
import org.prebid.server.auction.model.BidRejectionReason;
import org.prebid.server.auction.model.BidRejectionTracker;
import org.prebid.server.auction.model.BidRequestCacheInfo;
import org.prebid.server.auction.model.BidderPrivacyResult;
import org.prebid.server.auction.model.BidderRequest;
import org.prebid.server.auction.model.BidderResponse;
import org.prebid.server.auction.model.MultiBidConfig;
import org.prebid.server.auction.model.StoredResponseResult;
import org.prebid.server.auction.model.TimeoutContext;
import org.prebid.server.auction.privacy.enforcement.PrivacyEnforcementService;
import org.prebid.server.auction.versionconverter.BidRequestOrtbVersionConversionManager;
import org.prebid.server.auction.versionconverter.OrtbVersion;
import org.prebid.server.bidder.Bidder;
import org.prebid.server.bidder.BidderCatalog;
import org.prebid.server.bidder.BidderInfo;
import org.prebid.server.bidder.HttpBidderRequester;
import org.prebid.server.bidder.Usersyncer;
import org.prebid.server.bidder.model.BidderBid;
import org.prebid.server.bidder.model.BidderError;
import org.prebid.server.bidder.model.BidderSeatBid;
import org.prebid.server.bidder.model.Price;
import org.prebid.server.cookie.UidsCookie;
import org.prebid.server.exception.InvalidRequestException;
import org.prebid.server.exception.PreBidException;
import org.prebid.server.execution.Timeout;
import org.prebid.server.execution.TimeoutFactory;
import org.prebid.server.floors.PriceFloorAdjuster;
import org.prebid.server.floors.PriceFloorProcessor;
import org.prebid.server.hooks.execution.HookStageExecutor;
import org.prebid.server.hooks.execution.model.ExecutionAction;
import org.prebid.server.hooks.execution.model.ExecutionStatus;
import org.prebid.server.hooks.execution.model.GroupExecutionOutcome;
import org.prebid.server.hooks.execution.model.HookExecutionOutcome;
import org.prebid.server.hooks.execution.model.HookId;
import org.prebid.server.hooks.execution.model.HookStageExecutionResult;
import org.prebid.server.hooks.execution.model.Stage;
import org.prebid.server.hooks.execution.model.StageExecutionOutcome;
import org.prebid.server.hooks.v1.bidder.BidderRequestPayload;
import org.prebid.server.hooks.v1.bidder.BidderResponsePayload;
import org.prebid.server.json.JacksonMapper;
import org.prebid.server.log.ConditionalLogger;
import org.prebid.server.log.CriteriaLogManager;
import org.prebid.server.log.HttpInteractionLogger;
import org.prebid.server.log.Logger;
import org.prebid.server.log.LoggerFactory;
import org.prebid.server.metric.MetricName;
import org.prebid.server.metric.Metrics;
import org.prebid.server.model.CaseInsensitiveMultiMap;
import org.prebid.server.model.UpdateResult;
import org.prebid.server.proto.openrtb.ext.ExtPrebidBidders;
import org.prebid.server.proto.openrtb.ext.request.ExtApp;
import org.prebid.server.proto.openrtb.ext.request.ExtBidderConfigOrtb;
import org.prebid.server.proto.openrtb.ext.request.ExtDooh;
import org.prebid.server.proto.openrtb.ext.request.ExtImpPrebid;
import org.prebid.server.proto.openrtb.ext.request.ExtImpPrebidFloors;
import org.prebid.server.proto.openrtb.ext.request.ExtRequest;
import org.prebid.server.proto.openrtb.ext.request.ExtRequestPrebid;
import org.prebid.server.proto.openrtb.ext.request.ExtRequestPrebidBidderConfig;
import org.prebid.server.proto.openrtb.ext.request.ExtRequestPrebidCache;
import org.prebid.server.proto.openrtb.ext.request.ExtRequestPrebidData;
import org.prebid.server.proto.openrtb.ext.request.ExtRequestPrebidDataEidPermissions;
import org.prebid.server.proto.openrtb.ext.request.ExtRequestPrebidMultiBid;
import org.prebid.server.proto.openrtb.ext.request.ExtRequestPrebidSchain;
import org.prebid.server.proto.openrtb.ext.request.ExtRequestTargeting;
import org.prebid.server.proto.openrtb.ext.request.ExtSite;
import org.prebid.server.proto.openrtb.ext.request.ExtUser;
import org.prebid.server.settings.model.Account;
import org.prebid.server.util.HttpUtil;
import org.prebid.server.util.ListUtil;
import org.prebid.server.util.PbsUtil;
import org.prebid.server.util.StreamUtil;

import java.math.BigDecimal;
import java.time.Clock;
import java.util.ArrayList;
import java.util.Collection;
import java.util.Collections;
import java.util.EnumMap;
import java.util.HashMap;
import java.util.HashSet;
import java.util.Iterator;
import java.util.List;
import java.util.Map;
import java.util.Objects;
import java.util.Optional;
import java.util.Set;
import java.util.stream.Collectors;

public class ExchangeService {

    private static final Logger logger = LoggerFactory.getLogger(ExchangeService.class);
    private static final ConditionalLogger conditionalLogger = new ConditionalLogger(logger);

    private static final String PREBID_EXT = "prebid";
    private static final String BIDDER_EXT = "bidder";
    private static final String TID_EXT = "tid";
    private static final String ALL_BIDDERS_CONFIG = "*";
    private static final Integer DEFAULT_MULTIBID_LIMIT_MIN = 1;
    private static final Integer DEFAULT_MULTIBID_LIMIT_MAX = 9;
    private static final String EID_ALLOWED_FOR_ALL_BIDDERS = "*";
    private static final BigDecimal THOUSAND = BigDecimal.valueOf(1000);

    private final double logSamplingRate;
    private final BidderCatalog bidderCatalog;
    private final StoredResponseProcessor storedResponseProcessor;
    private final PrivacyEnforcementService privacyEnforcementService;
    private final FpdResolver fpdResolver;
    private final ImpAdjuster impAdjuster;
    private final SupplyChainResolver supplyChainResolver;
    private final DebugResolver debugResolver;
    private final MediaTypeProcessor mediaTypeProcessor;
    private final UidUpdater uidUpdater;
    private final TimeoutResolver timeoutResolver;
    private final TimeoutFactory timeoutFactory;
    private final BidRequestOrtbVersionConversionManager ortbVersionConversionManager;
    private final HttpBidderRequester httpBidderRequester;
    private final BidResponseCreator bidResponseCreator;
    private final BidResponsePostProcessor bidResponsePostProcessor;
    private final HookStageExecutor hookStageExecutor;
    private final HttpInteractionLogger httpInteractionLogger;
    private final PriceFloorAdjuster priceFloorAdjuster;
    private final PriceFloorProcessor priceFloorProcessor;
    private final BidsAdjuster bidsAdjuster;
    private final Metrics metrics;
    private final Clock clock;
    private final JacksonMapper mapper;
    private final CriteriaLogManager criteriaLogManager;
    private final boolean enabledStrictAppSiteDoohValidation;

    public ExchangeService(double logSamplingRate,
                           BidderCatalog bidderCatalog,
                           StoredResponseProcessor storedResponseProcessor,
                           PrivacyEnforcementService privacyEnforcementService,
                           FpdResolver fpdResolver,
                           ImpAdjuster impAdjuster,
                           SupplyChainResolver supplyChainResolver,
                           DebugResolver debugResolver,
                           MediaTypeProcessor mediaTypeProcessor,
                           UidUpdater uidUpdater,
                           TimeoutResolver timeoutResolver,
                           TimeoutFactory timeoutFactory,
                           BidRequestOrtbVersionConversionManager ortbVersionConversionManager,
                           HttpBidderRequester httpBidderRequester,
                           BidResponseCreator bidResponseCreator,
                           BidResponsePostProcessor bidResponsePostProcessor,
                           HookStageExecutor hookStageExecutor,
                           HttpInteractionLogger httpInteractionLogger,
                           PriceFloorAdjuster priceFloorAdjuster,
                           PriceFloorProcessor priceFloorProcessor,
                           BidsAdjuster bidsAdjuster,
                           Metrics metrics,
                           Clock clock,
                           JacksonMapper mapper,
                           CriteriaLogManager criteriaLogManager,
                           boolean enabledStrictAppSiteDoohValidation) {

        this.logSamplingRate = logSamplingRate;
        this.bidderCatalog = Objects.requireNonNull(bidderCatalog);
        this.storedResponseProcessor = Objects.requireNonNull(storedResponseProcessor);
        this.privacyEnforcementService = Objects.requireNonNull(privacyEnforcementService);
        this.fpdResolver = Objects.requireNonNull(fpdResolver);
        this.impAdjuster = Objects.requireNonNull(impAdjuster);
        this.supplyChainResolver = Objects.requireNonNull(supplyChainResolver);
        this.debugResolver = Objects.requireNonNull(debugResolver);
        this.mediaTypeProcessor = Objects.requireNonNull(mediaTypeProcessor);
        this.uidUpdater = Objects.requireNonNull(uidUpdater);
        this.timeoutResolver = Objects.requireNonNull(timeoutResolver);
        this.timeoutFactory = Objects.requireNonNull(timeoutFactory);
        this.ortbVersionConversionManager = Objects.requireNonNull(ortbVersionConversionManager);
        this.httpBidderRequester = Objects.requireNonNull(httpBidderRequester);
        this.bidResponseCreator = Objects.requireNonNull(bidResponseCreator);
        this.bidResponsePostProcessor = Objects.requireNonNull(bidResponsePostProcessor);
        this.hookStageExecutor = Objects.requireNonNull(hookStageExecutor);
        this.httpInteractionLogger = Objects.requireNonNull(httpInteractionLogger);
        this.priceFloorAdjuster = Objects.requireNonNull(priceFloorAdjuster);
        this.priceFloorProcessor = Objects.requireNonNull(priceFloorProcessor);
        this.bidsAdjuster = Objects.requireNonNull(bidsAdjuster);
        this.metrics = Objects.requireNonNull(metrics);
        this.clock = Objects.requireNonNull(clock);
        this.mapper = Objects.requireNonNull(mapper);
        this.criteriaLogManager = Objects.requireNonNull(criteriaLogManager);
        this.enabledStrictAppSiteDoohValidation = enabledStrictAppSiteDoohValidation;
    }

    public Future<AuctionContext> holdAuction(AuctionContext context) {
        return processAuctionRequest(context)
                .compose(this::invokeResponseHooks)
                .map(AnalyticsTagsEnricher::enrichWithAnalyticsTags)
                .map(HookDebugInfoEnricher::enrichWithHooksDebugInfo)
                .map(this::updateHooksMetrics);
    }

    private Future<AuctionContext> processAuctionRequest(AuctionContext context) {
        return context.isRequestRejected()
                ? Future.succeededFuture(context.with(emptyResponse()))
                : runAuction(context);
    }

    private static BidResponse emptyResponse() {
        return BidResponse.builder().seatbid(Collections.emptyList()).build();
    }

    private Future<AuctionContext> runAuction(AuctionContext receivedContext) {
        final UidsCookie uidsCookie = receivedContext.getUidsCookie();
        final BidRequest bidRequest = receivedContext.getBidRequest();
        final Timeout timeout = receivedContext.getTimeoutContext().getTimeout();
        final Account account = receivedContext.getAccount();
        final List<String> debugWarnings = receivedContext.getDebugWarnings();
        final MetricName requestTypeMetric = receivedContext.getRequestTypeMetric();

        final List<SeatBid> storedAuctionResponses = new ArrayList<>();
        final BidderAliases aliases = aliases(bidRequest);
        final BidRequestCacheInfo cacheInfo = bidRequestCacheInfo(bidRequest);
        final Map<String, MultiBidConfig> bidderToMultiBid = bidderToMultiBids(bidRequest, debugWarnings);
        receivedContext.getBidRejectionTrackers().putAll(makeBidRejectionTrackers(bidRequest, aliases));

        return storedResponseProcessor.getStoredResponseResult(bidRequest.getImp(), timeout)
                .map(storedResponseResult -> populateStoredResponse(storedResponseResult, storedAuctionResponses))
                .compose(storedResponseResult ->
                        extractAuctionParticipations(receivedContext, storedResponseResult, aliases, bidderToMultiBid)
                                .map(receivedContext::with))

                .map(context -> updateRequestMetric(context, uidsCookie, aliases, account, requestTypeMetric))
                .compose(context -> CompositeFuture.join(
                                context.getAuctionParticipations().stream()
                                        .map(auctionParticipation -> processAndRequestBids(
                                                context,
                                                auctionParticipation.getBidderRequest(),
                                                timeout,
                                                aliases)
                                                .map(auctionParticipation::with))
                                        .collect(Collectors.toCollection(ArrayList::new)))
                        // send all the requests to the bidders and gathers results
                        .map(CompositeFuture::<AuctionParticipation>list)
                        .map(storedResponseProcessor::updateStoredBidResponse)
                        .map(auctionParticipations -> storedResponseProcessor.mergeWithBidderResponses(
                                auctionParticipations,
                                storedAuctionResponses,
                                bidRequest.getImp(),
                                context.getBidRejectionTrackers()))
                        .map(auctionParticipations -> dropZeroNonDealBids(auctionParticipations, debugWarnings))
                        .map(auctionParticipations ->
                                bidsAdjuster.validateAndAdjustBids(auctionParticipations, context, aliases))
                        .map(auctionParticipations -> updateResponsesMetrics(auctionParticipations, account, aliases))
                        .map(context::with))
                // produce response from bidder results
                .compose(context -> bidResponseCreator.create(context, cacheInfo, bidderToMultiBid)
                        .map(bidResponse -> criteriaLogManager.traceResponse(
                                logger,
                                bidResponse,
                                context.getBidRequest(),
                                context.getDebugContext().isDebugEnabled()))
                        .compose(bidResponse -> bidResponsePostProcessor.postProcess(
                                context.getHttpRequest(), uidsCookie, bidRequest, bidResponse, account))
                        .map(context::with));
    }

    private BidderAliases aliases(BidRequest bidRequest) {
        final ExtRequestPrebid prebid = PbsUtil.extRequestPrebid(bidRequest);
        final Map<String, String> aliases = prebid != null ? prebid.getAliases() : null;
        final Map<String, Integer> aliasgvlids = prebid != null ? prebid.getAliasgvlids() : null;
        return BidderAliases.of(aliases, aliasgvlids, bidderCatalog);
    }

    private static ExtRequestTargeting targeting(BidRequest bidRequest) {
        final ExtRequestPrebid prebid = PbsUtil.extRequestPrebid(bidRequest);
        return prebid != null ? prebid.getTargeting() : null;
    }

    private static BidRequestCacheInfo bidRequestCacheInfo(BidRequest bidRequest) {
        final ExtRequestTargeting targeting = targeting(bidRequest);
        final ExtRequestPrebid prebid = PbsUtil.extRequestPrebid(bidRequest);
        final ExtRequestPrebidCache cache = prebid != null ? prebid.getCache() : null;

        if (targeting != null && cache != null) {
            final boolean shouldCacheBids = cache.getBids() != null;
            final boolean shouldCacheVideoBids = cache.getVastxml() != null;
            final boolean shouldCacheWinningBidsOnly = !targeting.getIncludebidderkeys()
                    // ext.prebid.targeting.includebidderkeys takes precedence
                    && ObjectUtils.defaultIfNull(cache.getWinningonly(), false);

            if (shouldCacheBids || shouldCacheVideoBids || shouldCacheWinningBidsOnly) {
                final Integer cacheBidsTtl = shouldCacheBids ? cache.getBids().getTtlseconds() : null;
                final Integer cacheVideoBidsTtl = shouldCacheVideoBids ? cache.getVastxml().getTtlseconds() : null;
                final boolean returnCreativeBid = shouldCacheBids
                        ? ObjectUtils.defaultIfNull(cache.getBids().getReturnCreative(), true)
                        : false;
                final boolean returnCreativeVideoBid = shouldCacheVideoBids
                        ? ObjectUtils.defaultIfNull(cache.getVastxml().getReturnCreative(), true)
                        : false;

                return BidRequestCacheInfo.builder()
                        .doCaching(true)
                        .shouldCacheBids(shouldCacheBids)
                        .cacheBidsTtl(cacheBidsTtl)
                        .shouldCacheVideoBids(shouldCacheVideoBids)
                        .cacheVideoBidsTtl(cacheVideoBidsTtl)
                        .returnCreativeBids(returnCreativeBid)
                        .returnCreativeVideoBids(returnCreativeVideoBid)
                        .shouldCacheWinningBidsOnly(shouldCacheWinningBidsOnly)
                        .build();
            }
        }
        return BidRequestCacheInfo.noCache();
    }

    private static Map<String, MultiBidConfig> bidderToMultiBids(BidRequest bidRequest, List<String> debugWarnings) {
        final ExtRequestPrebid extRequestPrebid = PbsUtil.extRequestPrebid(bidRequest);
        final Collection<ExtRequestPrebidMultiBid> multiBids = extRequestPrebid != null
                ? CollectionUtils.emptyIfNull(extRequestPrebid.getMultibid())
                : Collections.emptyList();

        final Map<String, MultiBidConfig> bidderToMultiBid = new CaseInsensitiveMap<>();
        for (ExtRequestPrebidMultiBid prebidMultiBid : multiBids) {
            final String bidder = prebidMultiBid.getBidder();
            final List<String> bidders = prebidMultiBid.getBidders();
            final Integer maxBids = prebidMultiBid.getMaxBids();
            final String codePrefix = prebidMultiBid.getTargetBidderCodePrefix();

            if (bidder != null && CollectionUtils.isNotEmpty(bidders)) {
                debugWarnings.add("Invalid MultiBid: bidder %s and bidders %s specified. Only bidder %s will be used."
                        .formatted(bidder, bidders, bidder));
                tryAddBidderWithMultiBid(bidder, maxBids, codePrefix, bidderToMultiBid, debugWarnings);
                continue;
            }

            if (bidder != null) {
                tryAddBidderWithMultiBid(bidder, maxBids, codePrefix, bidderToMultiBid, debugWarnings);
            } else if (CollectionUtils.isNotEmpty(bidders)) {
                if (codePrefix != null) {
                    debugWarnings.add(
                            "Invalid MultiBid: CodePrefix %s that was specified for bidders %s will be skipped."
                                    .formatted(codePrefix, bidders));
                }
                bidders.forEach(currentBidder ->
                        tryAddBidderWithMultiBid(currentBidder, maxBids, null, bidderToMultiBid, debugWarnings));
            } else {
                debugWarnings.add("Invalid MultiBid: Bidder and bidders was not specified.");
            }
        }

        return bidderToMultiBid;
    }

    private static void tryAddBidderWithMultiBid(String bidder,
                                                 Integer maxBids,
                                                 String codePrefix,
                                                 Map<String, MultiBidConfig> bidderToMultiBid,
                                                 List<String> debugWarnings) {
        if (bidderToMultiBid.containsKey(bidder)) {
            debugWarnings.add("Invalid MultiBid: Bidder %s specified multiple times.".formatted(bidder));
            return;
        }

        if (maxBids == null) {
            debugWarnings.add("Invalid MultiBid: MaxBids for bidder %s is not specified and will be skipped."
                    .formatted(bidder));
            return;
        }

        bidderToMultiBid.put(bidder, toMultiBid(bidder, maxBids, codePrefix));
    }

    private static MultiBidConfig toMultiBid(String bidder, Integer maxBids, String codePrefix) {
        final int bidLimit = maxBids < DEFAULT_MULTIBID_LIMIT_MIN
                ? DEFAULT_MULTIBID_LIMIT_MIN
                : maxBids > DEFAULT_MULTIBID_LIMIT_MAX ? DEFAULT_MULTIBID_LIMIT_MAX : maxBids;

        return MultiBidConfig.of(bidder, bidLimit, codePrefix);
    }

    private Map<String, BidRejectionTracker> makeBidRejectionTrackers(BidRequest bidRequest, BidderAliases aliases) {
        final Map<String, Set<String>> impIdToBidders = bidRequest.getImp().stream()
                .filter(Objects::nonNull)
                .filter(imp -> StringUtils.isNotEmpty(imp.getId()))
                .collect(Collectors.toMap(Imp::getId, imp -> bidderNamesFromImpExt(imp, aliases)));

        final Map<String, Set<String>> bidderToImpIds = new HashMap<>();
        for (Map.Entry<String, Set<String>> entry : impIdToBidders.entrySet()) {
            final String impId = entry.getKey();
            final Set<String> bidderNames = entry.getValue();
            bidderNames.forEach(bidder ->
                    bidderToImpIds.computeIfAbsent(bidder, bidderName -> new HashSet<>()).add(impId));
        }

        return bidderToImpIds.entrySet().stream().collect(Collectors.toMap(
                Map.Entry::getKey,
                entry -> new BidRejectionTracker(entry.getKey(), entry.getValue(), logSamplingRate)));
    }

    private static StoredResponseResult populateStoredResponse(StoredResponseResult storedResponseResult,
                                                               List<SeatBid> storedResponse) {
        storedResponse.addAll(storedResponseResult.getAuctionStoredResponse());
        return storedResponseResult;
    }

    private Future<List<AuctionParticipation>> extractAuctionParticipations(
            AuctionContext context,
            StoredResponseResult storedResponseResult,
            BidderAliases aliases,
            Map<String, MultiBidConfig> bidderToMultiBid) {

        final List<Imp> imps = storedResponseResult.getRequiredRequestImps().stream()
                .filter(imp -> bidderParamsFromImpExt(imp.getExt()) != null)
                .toList();
        // identify valid bidders and aliases out of imps
        final List<String> bidders = imps.stream()
                .map(imp -> bidderNamesFromImpExt(imp, aliases))
                .flatMap(Collection::stream)
                .filter(bidder -> isBidderCallActivityAllowed(bidder, context))
                .distinct()
                .toList();
        final Map<String, Map<String, String>> impBidderToStoredBidResponse =
                storedResponseResult.getImpBidderToStoredBidResponse();
        return makeAuctionParticipation(
                bidders,
                context,
                aliases,
                impBidderToStoredBidResponse,
                imps,
                bidderToMultiBid);
    }

    private Set<String> bidderNamesFromImpExt(Imp imp, BidderAliases aliases) {
        return Optional.ofNullable(bidderParamsFromImpExt(imp.getExt())).stream()
                .flatMap(paramsNode -> StreamUtil.asStream(paramsNode.fieldNames()))
                .filter(bidder -> isValidBidder(bidder, aliases))
                .collect(Collectors.toSet());
    }

    private static JsonNode bidderParamsFromImpExt(ObjectNode ext) {
        return ext.get(PREBID_EXT).get(BIDDER_EXT);
    }

    private boolean isValidBidder(String bidder, BidderAliases aliases) {
        return bidderCatalog.isValidName(bidder) || aliases.isAliasDefined(bidder);
    }

    private static boolean isBidderCallActivityAllowed(String bidder, AuctionContext auctionContext) {
        final ActivityInfrastructure activityInfrastructure = auctionContext.getActivityInfrastructure();
        final ActivityInvocationPayload activityInvocationPayload = BidRequestActivityInvocationPayload.of(
                ActivityInvocationPayloadImpl.of(ComponentType.BIDDER, bidder),
                auctionContext.getBidRequest());

        return activityInfrastructure.isAllowed(
                Activity.CALL_BIDDER,
                activityInvocationPayload);
    }

    private Future<List<AuctionParticipation>> makeAuctionParticipation(
            List<String> bidders,
            AuctionContext context,
            BidderAliases aliases,
            Map<String, Map<String, String>> impBidderToStoredResponse,
            List<Imp> imps,
            Map<String, MultiBidConfig> bidderToMultiBid) {

        final BidRequest bidRequest = context.getBidRequest();
        final ExtRequest requestExt = bidRequest.getExt();
        final ExtRequestPrebid prebid = requestExt == null ? null : requestExt.getPrebid();
        final Map<String, ExtBidderConfigOrtb> biddersToConfigs = getBiddersToConfigs(prebid);
        final Map<String, List<String>> eidPermissions = getEidPermissions(prebid);
        final Map<String, User> bidderToUser =
                prepareUsers(bidders, context, aliases, biddersToConfigs, eidPermissions);

        return privacyEnforcementService.mask(context, bidderToUser, aliases)
                .map(bidderToPrivacyResult -> getAuctionParticipation(
                        bidderToPrivacyResult,
                        bidRequest,
                        impBidderToStoredResponse,
                        imps,
                        bidderToMultiBid,
                        biddersToConfigs,
                        aliases,
                        context));
    }

    private Map<String, ExtBidderConfigOrtb> getBiddersToConfigs(ExtRequestPrebid prebid) {
        final List<ExtRequestPrebidBidderConfig> bidderConfigs = prebid == null ? null : prebid.getBidderconfig();

        if (CollectionUtils.isEmpty(bidderConfigs)) {
            return Collections.emptyMap();
        }

        final Map<String, ExtBidderConfigOrtb> bidderToConfig = new CaseInsensitiveMap<>();

        bidderConfigs.stream()
                .filter(prebidBidderConfig -> prebidBidderConfig.getBidders().contains(ALL_BIDDERS_CONFIG))
                .map(prebidBidderConfig -> prebidBidderConfig.getConfig().getOrtb2())
                .findFirst()
                .ifPresent(extBidderConfigFpd -> bidderToConfig.put(ALL_BIDDERS_CONFIG, extBidderConfigFpd));

        for (ExtRequestPrebidBidderConfig config : bidderConfigs) {
            for (String bidder : config.getBidders()) {
                final ExtBidderConfigOrtb concreteFpd = config.getConfig().getOrtb2();
                bidderToConfig.putIfAbsent(bidder, concreteFpd);
            }
        }
        return bidderToConfig;
    }

    private Map<String, List<String>> getEidPermissions(ExtRequestPrebid prebid) {
        final ExtRequestPrebidData prebidData = prebid != null ? prebid.getData() : null;
        final List<ExtRequestPrebidDataEidPermissions> eidPermissions = prebidData != null
                ? prebidData.getEidPermissions()
                : null;
        return CollectionUtils.emptyIfNull(eidPermissions).stream()
                .collect(Collectors.toMap(ExtRequestPrebidDataEidPermissions::getSource,
                        ExtRequestPrebidDataEidPermissions::getBidders));
    }

    private static List<String> firstPartyDataBidders(ExtRequest requestExt) {
        final ExtRequestPrebid prebid = requestExt == null ? null : requestExt.getPrebid();
        final ExtRequestPrebidData data = prebid == null ? null : prebid.getData();
        return data == null ? null : data.getBidders();
    }

    private Map<String, User> prepareUsers(List<String> bidders,
                                           AuctionContext context,
                                           BidderAliases aliases,
                                           Map<String, ExtBidderConfigOrtb> biddersToConfigs,
                                           Map<String, List<String>> eidPermissions) {

        final BidRequest bidRequest = context.getBidRequest();
        final List<String> firstPartyDataBidders = firstPartyDataBidders(bidRequest.getExt());

        final Map<String, User> bidderToUser = new HashMap<>();
        for (String bidder : bidders) {
            final ExtBidderConfigOrtb fpdConfig = ObjectUtils.defaultIfNull(biddersToConfigs.get(bidder),
                    biddersToConfigs.get(ALL_BIDDERS_CONFIG));
            final boolean useFirstPartyData = firstPartyDataBidders == null || firstPartyDataBidders.stream()
                    .anyMatch(fpdBidder -> StringUtils.equalsIgnoreCase(fpdBidder, bidder));
            final User preparedUser = prepareUser(
                    bidder, context, aliases, useFirstPartyData, fpdConfig, eidPermissions);
            bidderToUser.put(bidder, preparedUser);
        }
        return bidderToUser;
    }

    private User prepareUser(String bidder,
                             AuctionContext context,
                             BidderAliases aliases,
                             boolean useFirstPartyData,
                             ExtBidderConfigOrtb fpdConfig,
                             Map<String, List<String>> eidPermissions) {

        final User user = context.getBidRequest().getUser();
        final ExtUser extUser = user != null ? user.getExt() : null;
        final UpdateResult<String> buyerUidUpdateResult = uidUpdater.updateUid(bidder, context, aliases);
        final List<Eid> userEids = extractUserEids(user);
        final List<Eid> allowedUserEids = resolveAllowedEids(userEids, bidder, eidPermissions);
        final boolean shouldUpdateUserEids = allowedUserEids.size() != CollectionUtils.emptyIfNull(userEids).size();
        final boolean shouldCleanExtPrebid = extUser != null && extUser.getPrebid() != null;
        final boolean shouldCleanExtData = extUser != null && extUser.getData() != null && !useFirstPartyData;
        final boolean shouldUpdateUserExt = shouldCleanExtData || shouldCleanExtPrebid;
        final boolean shouldCleanData = user != null && user.getData() != null && !useFirstPartyData;

        User maskedUser = user;
        if (buyerUidUpdateResult.isUpdated() || shouldUpdateUserEids || shouldUpdateUserExt || shouldCleanData) {
            final User.UserBuilder userBuilder = user == null ? User.builder() : user.toBuilder();
            userBuilder.buyeruid(buyerUidUpdateResult.getValue());

            if (shouldUpdateUserEids) {
                userBuilder.eids(ListUtil.nullIfEmpty(allowedUserEids));
            }

            if (shouldUpdateUserExt) {
                final ExtUser updatedExtUser = extUser.toBuilder()
                        .prebid(null)
                        .data(shouldCleanExtData ? null : extUser.getData())
                        .build();
                userBuilder.ext(updatedExtUser.isEmpty() ? null : updatedExtUser);
            }

            if (shouldCleanData) {
                userBuilder.data(null);
            }

            maskedUser = userBuilder.build();
        }

        return useFirstPartyData
                ? fpdResolver.resolveUser(maskedUser, fpdConfig == null ? null : fpdConfig.getUser())
                : maskedUser;
    }

    private List<Eid> extractUserEids(User user) {
        return user != null ? user.getEids() : null;
    }

    private List<Eid> resolveAllowedEids(List<Eid> userEids, String bidder, Map<String, List<String>> eidPermissions) {
        return CollectionUtils.emptyIfNull(userEids)
                .stream()
                .filter(userEid -> isUserEidAllowed(userEid.getSource(), eidPermissions, bidder))
                .toList();
    }

    private boolean isUserEidAllowed(String source, Map<String, List<String>> eidPermissions, String bidder) {
        final List<String> allowedBidders = eidPermissions.get(source);
        return CollectionUtils.isEmpty(allowedBidders) || allowedBidders.stream()
                .anyMatch(allowedBidder -> StringUtils.equalsIgnoreCase(allowedBidder, bidder)
                        || EID_ALLOWED_FOR_ALL_BIDDERS.equals(allowedBidder));
    }

    private List<AuctionParticipation> getAuctionParticipation(
            List<BidderPrivacyResult> bidderPrivacyResults,
            BidRequest bidRequest,
            Map<String, Map<String, String>> impBidderToStoredBidResponse,
            List<Imp> imps,
            Map<String, MultiBidConfig> bidderToMultiBid,
            Map<String, ExtBidderConfigOrtb> biddersToConfigs,
            BidderAliases aliases,
            AuctionContext context) {

        final Map<String, JsonNode> bidderToPrebidBidders = bidderToPrebidBidders(bidRequest);
        final List<AuctionParticipation> bidderRequests = bidderPrivacyResults.stream()
                // for each bidder create a new request that is a copy of original request except buyerid, imp
                // extensions, ext.prebid.data.bidders and ext.prebid.bidders.
                // Also, check whether to pass user.ext.data, app.ext.data, dooh.ext.data and site.ext.data or not.
                .map(bidderPrivacyResult -> createAuctionParticipation(
                        bidderPrivacyResult,
                        impBidderToStoredBidResponse,
                        imps,
                        bidderToMultiBid,
                        biddersToConfigs,
                        bidderToPrebidBidders,
                        aliases,
                        context))
                // Can't be removed after we prepare workflow to filter blocked
                .filter(auctionParticipation -> !auctionParticipation.isRequestBlocked())
                .collect(Collectors.toCollection(ArrayList::new));

        Collections.shuffle(bidderRequests);
        return bidderRequests;
    }

    /**
     * Extracts a map of bidders to their arguments from {@link ObjectNode} prebid.bidders.
     */
    private static Map<String, JsonNode> bidderToPrebidBidders(BidRequest bidRequest) {
        final ExtRequestPrebid prebid = PbsUtil.extRequestPrebid(bidRequest);
        final ObjectNode bidders = prebid == null ? null : prebid.getBidders();

        if (bidders == null || bidders.isNull()) {
            return Collections.emptyMap();
        }

        final Map<String, JsonNode> bidderToPrebidParameters = new HashMap<>();
        final Iterator<Map.Entry<String, JsonNode>> biddersToParams = bidders.fields();
        while (biddersToParams.hasNext()) {
            final Map.Entry<String, JsonNode> bidderToParam = biddersToParams.next();
            bidderToPrebidParameters.put(bidderToParam.getKey(), bidderToParam.getValue());
        }
        return bidderToPrebidParameters;
    }

    private AuctionParticipation createAuctionParticipation(
            BidderPrivacyResult bidderPrivacyResult,
            Map<String, Map<String, String>> impBidderToStoredBidResponse,
            List<Imp> imps,
            Map<String, MultiBidConfig> bidderToMultiBid,
            Map<String, ExtBidderConfigOrtb> biddersToConfigs,
            Map<String, JsonNode> bidderToPrebidBidders,
            BidderAliases bidderAliases,
            AuctionContext context) {

        final boolean blockedRequestByTcf = bidderPrivacyResult.isBlockedRequestByTcf();
        final boolean blockedAnalyticsByTcf = bidderPrivacyResult.isBlockedAnalyticsByTcf();
        final String bidder = bidderPrivacyResult.getRequestBidder();
        if (blockedRequestByTcf) {
            context.getBidRejectionTrackers()
                    .get(bidder)
                    .rejectAll(BidRejectionReason.REQUEST_BLOCKED_PRIVACY);

            return AuctionParticipation.builder()
                    .bidder(bidder)
                    .requestBlocked(true)
                    .analyticsBlocked(blockedAnalyticsByTcf)
                    .build();
        }

        final OrtbVersion ortbVersion = bidderSupportedOrtbVersion(bidder, bidderAliases);
        // stored bid response supported only for single imp requests
        final String storedBidResponse = impBidderToStoredBidResponse.size() == 1
                ? impBidderToStoredBidResponse.get(imps.getFirst().getId()).get(bidder)
                : null;
        final BidRequest preparedBidRequest = prepareBidRequest(
                bidderPrivacyResult,
                imps,
                bidderToMultiBid,
                biddersToConfigs,
                bidderToPrebidBidders,
                bidderAliases,
                context);

        final BidderRequest bidderRequest = BidderRequest.builder()
                .bidder(bidder)
                .ortbVersion(ortbVersion)
                .storedResponse(storedBidResponse)
                .bidRequest(preparedBidRequest)
                .build();

        return AuctionParticipation.builder()
                .bidder(bidder)
                .bidderRequest(bidderRequest)
                .requestBlocked(false)
                .analyticsBlocked(blockedAnalyticsByTcf)
                .build();
    }

    private OrtbVersion bidderSupportedOrtbVersion(String bidder, BidderAliases aliases) {
        return bidderCatalog.bidderInfoByName(aliases.resolveBidder(bidder)).getOrtbVersion();
    }

    private BidRequest prepareBidRequest(BidderPrivacyResult bidderPrivacyResult,
                                         List<Imp> imps,
                                         Map<String, MultiBidConfig> bidderToMultiBid,
                                         Map<String, ExtBidderConfigOrtb> biddersToConfigs,
                                         Map<String, JsonNode> bidderToPrebidBidders,
                                         BidderAliases bidderAliases,
                                         AuctionContext context) {

        final String bidder = bidderPrivacyResult.getRequestBidder();
        final BidRequest bidRequest = priceFloorProcessor.enrichWithPriceFloors(
                context.getBidRequest().toBuilder().imp(imps).build(),
                context.getAccount(),
                bidder,
                context.getPrebidErrors(),
                context.getDebugWarnings());
        final boolean transmitTid = transmitTransactionId(bidder, context);
        final List<String> firstPartyDataBidders = firstPartyDataBidders(bidRequest.getExt());
        final boolean useFirstPartyData = firstPartyDataBidders == null || firstPartyDataBidders.stream()
                .anyMatch(fpdBidder -> StringUtils.equalsIgnoreCase(fpdBidder, bidder));

        final ExtBidderConfigOrtb fpdConfig = ObjectUtils.defaultIfNull(
                biddersToConfigs.get(bidder),
                biddersToConfigs.get(ALL_BIDDERS_CONFIG));

        final App app = bidRequest.getApp();
        final Site site = bidRequest.getSite();
        final Dooh dooh = bidRequest.getDooh();
        final ObjectNode fpdSite = fpdConfig != null ? fpdConfig.getSite() : null;
        final ObjectNode fpdApp = fpdConfig != null ? fpdConfig.getApp() : null;
        final ObjectNode fpdDooh = fpdConfig != null ? fpdConfig.getDooh() : null;
        final App preparedApp = prepareApp(app, fpdApp, useFirstPartyData);
        final Site preparedSite = prepareSite(site, fpdSite, useFirstPartyData);
        final Dooh preparedDooh = prepareDooh(dooh, fpdDooh, useFirstPartyData);

        final List<String> distributionChannels = new ArrayList<>();
        Optional.ofNullable(preparedApp).ifPresent(ignored -> distributionChannels.add("app"));
        Optional.ofNullable(preparedDooh).ifPresent(ignored -> distributionChannels.add("dooh"));
        Optional.ofNullable(preparedSite).ifPresent(ignored -> distributionChannels.add("site"));

        if (distributionChannels.size() > 1) {
            metrics.updateAlertsMetrics(MetricName.general);
            if (enabledStrictAppSiteDoohValidation) {
                conditionalLogger.error("More than one distribution channel is present", logSamplingRate);
                throw new InvalidRequestException(
                        String.join(" and ", distributionChannels) + " are present, "
                                + "but no more than one of site or app or dooh can be defined");
            }

            context.getDebugWarnings().add("BidRequest contains " + String.join(" and ", distributionChannels)
                    + ". Only the first one is applicable, the others are ignored");
            final String logMessage = String.join(" and ", distributionChannels) + " are present. "
                    + "Referer: " + context.getHttpRequest().getHeaders().get(HttpUtil.REFERER_HEADER) + ". "
                    + "Account: " + context.getAccount().getId();
            conditionalLogger.warn(logMessage, logSamplingRate);
        }

        final boolean isApp = preparedApp != null;
        final boolean isDooh = !isApp && preparedDooh != null;
        final boolean isSite = !isApp && !isDooh && preparedSite != null;

        final List<Imp> preparedImps = prepareImps(
                bidder,
                bidRequest,
                transmitTid,
                useFirstPartyData,
                context.getAccount(),
                bidderAliases,
                context.getDebugWarnings());

        return bidRequest.toBuilder()
                // User was already prepared above
                .user(bidderPrivacyResult.getUser())
                .device(bidderPrivacyResult.getDevice())
                .imp(preparedImps)
                .app(isApp ? preparedApp : null)
                .dooh(isDooh ? preparedDooh : null)
                .site(isSite ? preparedSite : null)
                .source(prepareSource(bidder, bidRequest, transmitTid))
                .ext(prepareExt(bidder, bidderToPrebidBidders, bidderToMultiBid, bidRequest.getExt()))
                .build();
    }

    private static boolean transmitTransactionId(String bidder, AuctionContext context) {
        final BidRequest bidRequest = context.getBidRequest();
        final Boolean createTids = Optional.ofNullable(bidRequest.getExt())
                .map(ExtRequest::getPrebid)
                .map(ExtRequestPrebid::getCreateTids)
                .orElse(null);

        if (createTids == null) {
            final ActivityInvocationPayload payload = BidRequestActivityInvocationPayload.of(
                    ActivityInvocationPayloadImpl.of(ComponentType.BIDDER, bidder),
                    bidRequest);
            return context.getActivityInfrastructure().isAllowed(Activity.TRANSMIT_TID, payload);
        }

        return createTids;
    }

    private List<Imp> prepareImps(String bidder,
                                  BidRequest bidRequest,
                                  boolean transmitTid,
                                  boolean useFirstPartyData,
                                  Account account,
                                  BidderAliases bidderAliases,
                                  List<String> debugWarnings) {

        return bidRequest.getImp().stream()
                .filter(imp -> bidderParamsFromImpExt(imp.getExt()).hasNonNull(bidder))
                .map(imp -> imp.toBuilder().ext(imp.getExt().deepCopy()).build())
                .map(imp -> impAdjuster.adjust(imp, bidder, bidderAliases, debugWarnings))
                .map(imp -> prepareImp(imp, bidder, bidRequest, transmitTid, useFirstPartyData, account, debugWarnings))
                .toList();
    }

    private Imp prepareImp(Imp imp,
                           String bidder,
                           BidRequest bidRequest,
                           boolean transmitTid,
                           boolean useFirstPartyData,
                           Account account,
                           List<String> debugWarnings) {

        final Price adjustedPrice = resolveBidPrice(imp, bidder, bidRequest, account, debugWarnings);
        return imp.toBuilder()
                .bidfloor(adjustedPrice.getValue())
                .bidfloorcur(adjustedPrice.getCurrency())
                .ext(prepareImpExt(bidder, imp.getExt(), adjustedPrice.getValue(), transmitTid, useFirstPartyData))
                .build();
    }

    private Price resolveBidPrice(Imp imp,
                                  String bidder,
                                  BidRequest bidRequest,
                                  Account account,
                                  List<String> debugWarnings) {

        return priceFloorAdjuster.adjustForImp(imp, bidder, bidRequest, account, debugWarnings);
    }

    private ObjectNode prepareImpExt(String bidder,
                                     ObjectNode impExt,
                                     BigDecimal adjustedFloor,
                                     boolean transmitTid,
                                     boolean useFirstPartyData) {
        final JsonNode bidderNode = bidderParamsFromImpExt(impExt).get(bidder);
        final JsonNode impExtPrebid = prepareImpExt(impExt.get(PREBID_EXT), adjustedFloor);
        Optional.ofNullable(impExtPrebid).ifPresentOrElse(
                ext -> impExt.set(PREBID_EXT, ext),
                () -> impExt.remove(PREBID_EXT));
        impExt.set(BIDDER_EXT, bidderNode);
        if (!transmitTid) {
            impExt.remove(TID_EXT);
        }

        return fpdResolver.resolveImpExt(impExt, useFirstPartyData);
    }

    private JsonNode prepareImpExt(JsonNode extImpPrebidNode, BigDecimal adjustedFloor) {
        if (extImpPrebidNode.size() <= 1) {
            return null;
        }

        final ExtImpPrebid extImpPrebid = extImpPrebid(extImpPrebidNode);
        final ExtImpPrebidFloors floors = extImpPrebid.getFloors();
        final ExtImpPrebidFloors updatedFloors = floors != null
                ? ExtImpPrebidFloors.of(floors.getFloorRule(),
                floors.getFloorRuleValue(),
                adjustedFloor,
                floors.getFloorMin(),
                floors.getFloorMinCur())
                : null;

        return mapper.mapper().valueToTree(extImpPrebid(extImpPrebidNode).toBuilder()
                .floors(updatedFloors)
                .bidder(null)
                .build());
    }

    private ExtImpPrebid extImpPrebid(JsonNode extImpPrebid) {
        try {
            return mapper.mapper().treeToValue(extImpPrebid, ExtImpPrebid.class);
        } catch (JsonProcessingException e) {
            throw new PreBidException("Error decoding imp.ext.prebid: " + e.getMessage(), e);
        }
    }

    private App prepareApp(App app, ObjectNode fpdApp, boolean useFirstPartyData) {
        final ExtApp appExt = app != null ? app.getExt() : null;
        final Content content = app != null ? app.getContent() : null;
        final boolean shouldCleanExtData = appExt != null && appExt.getData() != null && !useFirstPartyData;
        final boolean shouldCleanContentData = content != null && content.getData() != null && !useFirstPartyData;

        final App maskedApp = shouldCleanExtData || shouldCleanContentData
                ? app.toBuilder()
                .ext(shouldCleanExtData ? maskExtApp(appExt) : appExt)
                .content(shouldCleanContentData ? prepareContent(content) : content)
                .build()
                : app;

        return useFirstPartyData ? fpdResolver.resolveApp(maskedApp, fpdApp) : maskedApp;
    }

    private static ExtApp maskExtApp(ExtApp appExt) {
        final ExtApp maskedExtApp = ExtApp.of(appExt.getPrebid(), null);
        return maskedExtApp.isEmpty() ? null : maskedExtApp;
    }

    private Site prepareSite(Site site, ObjectNode fpdSite, boolean useFirstPartyData) {
        final ExtSite siteExt = site != null ? site.getExt() : null;
        final Content content = site != null ? site.getContent() : null;
        final boolean shouldCleanExtData = siteExt != null && siteExt.getData() != null && !useFirstPartyData;
        final boolean shouldCleanContentData = content != null && content.getData() != null && !useFirstPartyData;

        final Site maskedSite = shouldCleanExtData || shouldCleanContentData
                ? site.toBuilder()
                .ext(shouldCleanExtData ? maskExtSite(siteExt) : siteExt)
                .content(shouldCleanContentData ? prepareContent(content) : content)
                .build()
                : site;

        return useFirstPartyData ? fpdResolver.resolveSite(maskedSite, fpdSite) : maskedSite;
    }

    private static ExtSite maskExtSite(ExtSite siteExt) {
        final ExtSite maskedExtSite = ExtSite.of(siteExt.getAmp(), null);
        return maskedExtSite.isEmpty() ? null : maskedExtSite;
    }

    private Dooh prepareDooh(Dooh dooh, ObjectNode fpdDooh, boolean useFirstPartyData) {
        final ExtDooh doohExt = dooh != null ? dooh.getExt() : null;
        final Content content = dooh != null ? dooh.getContent() : null;
        final boolean shouldCleanExtData = doohExt != null && doohExt.getData() != null && !useFirstPartyData;
        final boolean shouldCleanContentData = content != null && content.getData() != null && !useFirstPartyData;

        final Dooh maskedDooh = shouldCleanExtData || shouldCleanContentData
                ? dooh.toBuilder()
                .ext(shouldCleanExtData ? null : doohExt)
                .content(shouldCleanContentData ? prepareContent(content) : content)
                .build()
                : dooh;

        return useFirstPartyData ? fpdResolver.resolveDooh(maskedDooh, fpdDooh) : maskedDooh;
    }

    private static Content prepareContent(Content content) {
        final Content updatedContent = content.toBuilder().data(null).build();
        return updatedContent.isEmpty() ? null : updatedContent;
    }

    private Source prepareSource(String bidder, BidRequest bidRequest, boolean transmitTid) {
        final Source receivedSource = bidRequest.getSource();

        final SupplyChain bidderSchain = supplyChainResolver.resolveForBidder(bidder, bidRequest);

        if (bidderSchain == null && (transmitTid || receivedSource == null)) {
            return receivedSource;
        }

        return receivedSource == null
                ? Source.builder().schain(bidderSchain).build()
                : receivedSource.toBuilder()
                .schain(bidderSchain != null ? bidderSchain : receivedSource.getSchain())
                .tid(transmitTid ? receivedSource.getTid() : null)
                .build();
    }

    private ExtRequest prepareExt(String bidder,
                                  Map<String, JsonNode> bidderToPrebidBidders,
                                  Map<String, MultiBidConfig> bidderToMultiBid,
                                  ExtRequest requestExt) {

        final ExtRequestPrebid extPrebid = requestExt != null ? requestExt.getPrebid() : null;
        final List<ExtRequestPrebidSchain> extPrebidSchains = extPrebid != null ? extPrebid.getSchains() : null;
        final ExtRequestPrebidData extPrebidData = extPrebid != null ? extPrebid.getData() : null;
        final List<ExtRequestPrebidBidderConfig> extPrebidBidderconfig =
                extPrebid != null ? extPrebid.getBidderconfig() : null;

        final boolean suppressSchains = extPrebidSchains != null;
        final boolean suppressBidderConfig = extPrebidBidderconfig != null;
        final boolean suppressPrebidData = extPrebidData != null;
        final boolean suppressBidderParameters = extPrebid != null && extPrebid.getBidderparams() != null;
        final boolean suppressAliases = extPrebid != null && extPrebid.getAliases() != null;

        if (bidderToPrebidBidders.isEmpty()
                && bidderToMultiBid.isEmpty()
                && !suppressSchains
                && !suppressBidderConfig
                && !suppressPrebidData
                && !suppressBidderParameters
                && !suppressAliases) {

            return requestExt;
        }

        final JsonNode prebidParameters = bidderToPrebidBidders.get(bidder);
        final ObjectNode bidders = prebidParameters != null
                ? mapper.mapper().valueToTree(ExtPrebidBidders.of(prebidParameters))
                : null;
        final ExtRequestPrebid.ExtRequestPrebidBuilder extPrebidBuilder = Optional.ofNullable(extPrebid)
                .map(ExtRequestPrebid::toBuilder)
                .orElse(ExtRequestPrebid.builder());

        return ExtRequest.of(extPrebidBuilder
                .multibid(resolveExtRequestMultiBids(bidderToMultiBid.get(bidder), bidder))
                .bidders(bidders)
                .bidderparams(prepareBidderParameters(extPrebid, bidder))
                .schains(null)
                .data(null)
                .bidderconfig(null)
                .aliases(null)
                .build());
    }

    private List<ExtRequestPrebidMultiBid> resolveExtRequestMultiBids(MultiBidConfig multiBidConfig,
                                                                      String bidder) {
        return multiBidConfig != null
                ? Collections.singletonList(ExtRequestPrebidMultiBid.of(
                bidder, null, multiBidConfig.getMaxBids(), multiBidConfig.getTargetBidderCodePrefix()))
                : null;
    }

    private ObjectNode prepareBidderParameters(ExtRequestPrebid prebid, String bidder) {
        final ObjectNode bidderParams = prebid != null ? prebid.getBidderparams() : null;
        final JsonNode params = bidderParams != null ? bidderParams.get(bidder) : null;
        return params != null ? mapper.mapper().createObjectNode().set(bidder, params) : null;
    }

    private AuctionContext updateRequestMetric(AuctionContext context,
                                               UidsCookie uidsCookie,
                                               BidderAliases aliases,
                                               Account account,
                                               MetricName requestTypeMetric) {

        final List<AuctionParticipation> auctionParticipations = context.getAuctionParticipations();

        metrics.updateRequestBidderCardinalityMetric(auctionParticipations.size());
        metrics.updateAccountRequestMetrics(account, requestTypeMetric);

        for (AuctionParticipation auctionParticipation : auctionParticipations) {
            if (auctionParticipation.isRequestBlocked()) {
                continue;
            }

            final BidderRequest bidderRequest = auctionParticipation.getBidderRequest();
            final String bidder = aliases.resolveBidder(bidderRequest.getBidder());
            final boolean isApp = bidderRequest.getBidRequest().getApp() != null;
            final boolean noBuyerId = bidderCatalog.usersyncerByName(bidder)
                    .map(Usersyncer::getCookieFamilyName)
                    .map(cookieFamily -> StringUtils.isBlank(uidsCookie.uidFrom(cookieFamily)))
                    .orElse(false);

            metrics.updateAdapterRequestTypeAndNoCookieMetrics(bidder, requestTypeMetric, !isApp && noBuyerId);
        }

        return context;
    }

    private Future<BidderResponse> processAndRequestBids(AuctionContext auctionContext,
                                                         BidderRequest bidderRequest,
                                                         Timeout timeout,
                                                         BidderAliases aliases) {

        final String bidderName = bidderRequest.getBidder();
        final MediaTypeProcessingResult mediaTypeProcessingResult = mediaTypeProcessor.process(
                bidderRequest.getBidRequest(), bidderName, aliases, auctionContext.getAccount());
        final List<BidderError> mediaTypeProcessingErrors = mediaTypeProcessingResult.getErrors();
        if (mediaTypeProcessingResult.isRejected()) {
            return processReject(
                    auctionContext,
                    BidRejectionReason.REQUEST_BLOCKED_UNSUPPORTED_MEDIA_TYPE,
                    mediaTypeProcessingErrors,
                    bidderName);
        }
        if (isUnacceptableCurrency(auctionContext, aliases.resolveBidder(bidderName))) {
            return processReject(
                    auctionContext,
                    BidRejectionReason.REQUEST_BLOCKED_UNACCEPTABLE_CURRENCY,
                    List.of(BidderError.generic("No match between the configured currencies and bidRequest.cur")),
                    bidderName);
        }

        return Future.succeededFuture(mediaTypeProcessingResult.getBidRequest())
                .map(bidderRequest::with)
                .compose(modifiedBidderRequest -> invokeHooksAndRequestBids(
                        auctionContext, modifiedBidderRequest, timeout, aliases))
                .map(bidderResponse -> bidderResponse.with(
                        addWarnings(bidderResponse.getSeatBid(), mediaTypeProcessingErrors)));
    }

    private boolean isUnacceptableCurrency(AuctionContext auctionContext, String originalBidderName) {
        final List<String> requestCurrencies = auctionContext.getBidRequest().getCur();
        final List<String> bidAcceptableCurrencies =
                Optional.ofNullable(bidderCatalog.bidderInfoByName(originalBidderName))
                        .map(BidderInfo::getCurrencyAccepted)
                        .orElse(null);

        if (CollectionUtils.isEmpty(requestCurrencies) || CollectionUtils.isEmpty(bidAcceptableCurrencies)) {
            return false;
        }

        return !CollectionUtils.containsAny(requestCurrencies, bidAcceptableCurrencies);
    }

    private static Future<BidderResponse> processReject(AuctionContext auctionContext,
                                                        BidRejectionReason bidRejectionReason,
                                                        List<BidderError> warnings,
                                                        String bidderName) {

        auctionContext.getBidRejectionTrackers()
                .get(bidderName)
                .rejectAll(bidRejectionReason);
        final BidderSeatBid bidderSeatBid = BidderSeatBid.builder()
                .warnings(warnings)
                .build();
        return Future.succeededFuture(BidderResponse.of(bidderName, bidderSeatBid, 0));
    }

    private static BidderSeatBid addWarnings(BidderSeatBid seatBid, List<BidderError> warnings) {
        return CollectionUtils.isNotEmpty(warnings)
                ? seatBid.toBuilder()
                .warnings(ListUtils.union(warnings, seatBid.getWarnings()))
                .build()
                : seatBid;
    }

    private Future<BidderResponse> invokeHooksAndRequestBids(AuctionContext auctionContext,
                                                             BidderRequest bidderRequest,
                                                             Timeout timeout,
                                                             BidderAliases aliases) {

        return hookStageExecutor.executeBidderRequestStage(bidderRequest, auctionContext)
                .compose(stageResult -> requestBidsOrRejectBidder(
                        stageResult, bidderRequest, auctionContext, timeout, aliases))
                .compose(bidderResponse -> hookStageExecutor.executeRawBidderResponseStage(
                                bidderResponse, auctionContext)
                        .map(stageResult -> rejectBidderResponseOrProceed(stageResult, bidderResponse)));
    }

    private Future<BidderResponse> requestBidsOrRejectBidder(
            HookStageExecutionResult<BidderRequestPayload> hookStageResult,
            BidderRequest bidderRequest,
            AuctionContext auctionContext,
            Timeout timeout,
            BidderAliases aliases) {

        httpInteractionLogger.maybeLogBidderRequest(auctionContext, bidderRequest);
        if (hookStageResult.isShouldReject()) {
            auctionContext.getBidRejectionTrackers()
                    .get(bidderRequest.getBidder())
                    .rejectAll(BidRejectionReason.REQUEST_BLOCKED_GENERAL);

            return Future.succeededFuture(BidderResponse.of(bidderRequest.getBidder(), BidderSeatBid.empty(), 0));
        }

        final BidderRequest enrichedBidderRequest = bidderRequest.toBuilder()
                .bidRequest(hookStageResult.getPayload().bidRequest())
                .build();
        return requestBids(enrichedBidderRequest, auctionContext, timeout, aliases);
    }

    /**
     * Passes the request to a corresponding bidder and wraps response in {@link BidderResponse} which also holds
     * recorded response time.
     */
    private Future<BidderResponse> requestBids(BidderRequest bidderRequest,
                                               AuctionContext auctionContext,
                                               Timeout timeout,
                                               BidderAliases aliases) {

        final CaseInsensitiveMultiMap requestHeaders = auctionContext.getHttpRequest().getHeaders();
        final String bidderName = bidderRequest.getBidder();
        final String resolvedBidderName = aliases.resolveBidder(bidderName);
        final Bidder<?> bidder = bidderCatalog.bidderByName(resolvedBidderName);
        final BidRejectionTracker bidRejectionTracker = auctionContext.getBidRejectionTrackers().get(bidderName);

        final TimeoutContext timeoutContext = auctionContext.getTimeoutContext();
        final long auctionStartTime = timeoutContext.getStartTime();
        final int adjustmentFactor = timeoutContext.getAdjustmentFactor();
        final long bidderRequestStartTime = clock.millis();

        return Future.succeededFuture(bidderRequest.getBidRequest())
                .map(bidRequest -> adjustTmax(bidRequest, auctionStartTime, adjustmentFactor, bidderRequestStartTime))
                .map(bidRequest -> ortbVersionConversionManager.convertFromAuctionSupportedVersion(
                        bidRequest, bidderRequest.getOrtbVersion()))
                .map(bidderRequest::with)
                .compose(convertedBidderRequest -> httpBidderRequester.requestBids(
                        bidder,
                        convertedBidderRequest,
                        bidRejectionTracker,
                        adjustTimeout(timeout, auctionStartTime, bidderRequestStartTime),
                        requestHeaders,
                        aliases,
                        debugResolver.resolveDebugForBidder(auctionContext, resolvedBidderName)))
                .map(seatBid -> BidderResponse.of(bidderName, seatBid, responseTime(bidderRequestStartTime)));
    }

    private BidRequest adjustTmax(BidRequest bidRequest, long startTime, int adjustmentFactor, long currentTime) {
        final long tmax = timeoutResolver.limitToMax(bidRequest.getTmax());
        final long adjustedTmax = timeoutResolver.adjustForBidder(tmax, adjustmentFactor, currentTime - startTime);
        return tmax != adjustedTmax
                ? bidRequest.toBuilder().tmax(adjustedTmax).build()
                : bidRequest;
    }

    private Timeout adjustTimeout(Timeout timeout, long startTime, long currentTime) {
        final long adjustedTmax = timeoutResolver.adjustForRequest(
                timeout.getDeadline() - startTime, currentTime - startTime);
        return timeoutFactory.create(currentTime, adjustedTmax);
    }

    private BidderResponse rejectBidderResponseOrProceed(HookStageExecutionResult<BidderResponsePayload> stageResult,
                                                         BidderResponse bidderResponse) {

        final List<BidderBid> bids = stageResult.isShouldReject()
                ? Collections.emptyList()
                : stageResult.getPayload().bids();

        return bidderResponse.with(bidderResponse.getSeatBid().with(bids));
    }

    private List<AuctionParticipation> dropZeroNonDealBids(List<AuctionParticipation> auctionParticipations,
                                                           List<String> debugWarnings) {

        return auctionParticipations.stream()
                .map(auctionParticipation -> dropZeroNonDealBids(auctionParticipation, debugWarnings))
                .toList();
    }

    private AuctionParticipation dropZeroNonDealBids(AuctionParticipation auctionParticipation,
                                                     List<String> debugWarnings) {
        final BidderResponse bidderResponse = auctionParticipation.getBidderResponse();
        final BidderSeatBid seatBid = bidderResponse.getSeatBid();
        final List<BidderBid> bidderBids = seatBid.getBids();
        final List<BidderBid> validBids = new ArrayList<>();

        for (BidderBid bidderBid : bidderBids) {
            final Bid bid = bidderBid.getBid();
            if (isZeroNonDealBids(bid.getPrice(), bid.getDealid())) {
                metrics.updateAdapterRequestErrorMetric(bidderResponse.getBidder(), MetricName.unknown_error);
                debugWarnings.add("Dropped bid '%s'. Does not contain a positive (or zero if there is a deal) 'price'"
                        .formatted(bid.getId()));
            } else {
                validBids.add(bidderBid);
            }
        }

        return validBids.size() != bidderBids.size()
                ? auctionParticipation.with(bidderResponse.with(seatBid.with(validBids)))
                : auctionParticipation;
    }

    private boolean isZeroNonDealBids(BigDecimal price, String dealId) {
        return price == null
                || price.compareTo(BigDecimal.ZERO) < 0
                || (price.compareTo(BigDecimal.ZERO) == 0 && StringUtils.isBlank(dealId));
    }

<<<<<<< HEAD
    private List<AuctionParticipation> validateAndAdjustBids(List<AuctionParticipation> auctionParticipations,
                                                             AuctionContext auctionContext,
                                                             BidderAliases aliases) {

        return auctionParticipations.stream()
                .map(auctionParticipation -> validBidderResponse(auctionParticipation, auctionContext, aliases))
                .map(auctionParticipation -> applyBidPriceChanges(auctionParticipation, auctionContext.getBidRequest()))
                .map(auctionParticipation -> priceFloorEnforcer.enforce(
                        auctionContext.getBidRequest(),
                        auctionParticipation,
                        auctionContext.getAccount(),
                        auctionContext.getBidRejectionTrackers().get(auctionParticipation.getBidder())))
                .map(auctionParticipation -> dsaEnforcer.enforce(
                        auctionContext.getBidRequest(),
                        auctionParticipation,
                        auctionContext.getBidRejectionTrackers().get(auctionParticipation.getBidder())))
                .toList();
    }

    private AuctionParticipation validBidderResponse(AuctionParticipation auctionParticipation,
                                                     AuctionContext auctionContext,
                                                     BidderAliases aliases) {

        if (auctionParticipation.isRequestBlocked()) {
            return auctionParticipation;
        }

        final BidRequest bidRequest = auctionContext.getBidRequest();
        final BidderResponse bidderResponse = auctionParticipation.getBidderResponse();
        final BidderSeatBid seatBid = bidderResponse.getSeatBid();
        final List<BidderError> errors = new ArrayList<>(seatBid.getErrors());
        final List<BidderError> warnings = new ArrayList<>(seatBid.getWarnings());

        final List<String> requestCurrencies = bidRequest.getCur();
        if (requestCurrencies.size() > 1) {
            warnings.add(BidderError.badInput(
                    "a single currency (%s) has been chosen for the request. ".formatted(requestCurrencies.getFirst())
                        + "ORTB 2.6 requires that all responses are in the same currency."));
        }

        final List<BidderBid> bids = seatBid.getBids();
        final List<BidderBid> validBids = new ArrayList<>(bids.size());

        for (final BidderBid bid : bids) {
            final ValidationResult validationResult = responseBidValidator.validate(
                    bid,
                    bidderResponse.getBidder(),
                    auctionContext,
                    aliases);

            if (validationResult.hasWarnings() || validationResult.hasErrors()) {
                errors.add(makeValidationBidderError(bid.getBid(), validationResult));
            }

            if (!validationResult.hasErrors()) {
                validBids.add(bid);
            }
        }

        final BidderResponse resultBidderResponse = bidderResponse.with(
                seatBid.toBuilder()
                        .bids(validBids)
                        .errors(errors)
                        .warnings(warnings)
                        .build());
        return auctionParticipation.with(resultBidderResponse);
    }

    private BidderError makeValidationBidderError(Bid bid, ValidationResult validationResult) {
        final String validationErrors = Stream.concat(
                        validationResult.getErrors().stream().map(message -> "Error: " + message),
                        validationResult.getWarnings().stream().map(message -> "Warning: " + message))
                .collect(Collectors.joining(". "));

        final String bidId = ObjectUtil.getIfNotNullOrDefault(bid, Bid::getId, () -> "unknown");
        return BidderError.invalidBid("BidId `" + bidId + "` validation messages: " + validationErrors);
    }

    private AuctionParticipation applyBidPriceChanges(AuctionParticipation auctionParticipation,
                                                      BidRequest bidRequest) {
        if (auctionParticipation.isRequestBlocked()) {
            return auctionParticipation;
        }

        final BidderResponse bidderResponse = auctionParticipation.getBidderResponse();
        final BidderSeatBid seatBid = bidderResponse.getSeatBid();

        final List<BidderBid> bidderBids = seatBid.getBids();
        if (bidderBids.isEmpty()) {
            return auctionParticipation;
        }

        final List<BidderBid> updatedBidderBids = new ArrayList<>(bidderBids.size());
        final List<BidderError> errors = new ArrayList<>(seatBid.getErrors());
        final String adServerCurrency = bidRequest.getCur().getFirst();

        for (final BidderBid bidderBid : bidderBids) {
            try {
                final BidderBid updatedBidderBid =
                        updateBidderBidWithBidPriceChanges(bidderBid, bidderResponse, bidRequest, adServerCurrency);
                updatedBidderBids.add(updatedBidderBid);
            } catch (PreBidException e) {
                errors.add(BidderError.generic(e.getMessage()));
            }
        }

        final BidderResponse resultBidderResponse = bidderResponse.with(seatBid.toBuilder()
                .bids(updatedBidderBids)
                .errors(errors)
                .build());
        return auctionParticipation.with(resultBidderResponse);
    }

    private BidderBid updateBidderBidWithBidPriceChanges(BidderBid bidderBid,
                                                         BidderResponse bidderResponse,
                                                         BidRequest bidRequest,
                                                         String adServerCurrency) {
        final Bid bid = bidderBid.getBid();
        final String bidCurrency = bidderBid.getBidCurrency();
        final BigDecimal price = bid.getPrice();

        final BigDecimal priceInAdServerCurrency = currencyService.convertCurrency(
                price, bidRequest, StringUtils.stripToNull(bidCurrency), adServerCurrency);

        final BigDecimal priceAdjustmentFactor =
                bidAdjustmentForBidder(bidderResponse.getBidder(), bidRequest, bidderBid);
        final BigDecimal adjustedPrice = adjustPrice(priceAdjustmentFactor, priceInAdServerCurrency);

        final ObjectNode bidExt = bid.getExt();
        final ObjectNode updatedBidExt = bidExt != null ? bidExt : mapper.mapper().createObjectNode();

        updateExtWithOrigPriceValues(updatedBidExt, price, bidCurrency);

        final Bid.BidBuilder bidBuilder = bid.toBuilder();
        if (adjustedPrice.compareTo(price) != 0) {
            bidBuilder.price(adjustedPrice);
        }

        if (!updatedBidExt.isEmpty()) {
            bidBuilder.ext(updatedBidExt);
        }

        return bidderBid.toBuilder().bid(bidBuilder.build()).build();
    }

    private BigDecimal bidAdjustmentForBidder(String bidder, BidRequest bidRequest, BidderBid bidderBid) {
        final ExtRequestBidAdjustmentFactors adjustmentFactors = extBidAdjustmentFactors(bidRequest);
        if (adjustmentFactors == null) {
            return null;
        }
        final ImpMediaType mediaType = ImpMediaTypeResolver.resolve(
                bidderBid.getBid().getImpid(), bidRequest.getImp(), bidderBid.getType());

        return bidAdjustmentFactorResolver.resolve(mediaType, adjustmentFactors, bidder);
    }

    private static ExtRequestBidAdjustmentFactors extBidAdjustmentFactors(BidRequest bidRequest) {
        final ExtRequestPrebid prebid = extRequestPrebid(bidRequest);
        return prebid != null ? prebid.getBidadjustmentfactors() : null;
    }

    private static BigDecimal adjustPrice(BigDecimal priceAdjustmentFactor, BigDecimal price) {
        return priceAdjustmentFactor != null && priceAdjustmentFactor.compareTo(BigDecimal.ONE) != 0
                ? price.multiply(priceAdjustmentFactor)
                : price;
    }

    private static void updateExtWithOrigPriceValues(ObjectNode updatedBidExt, BigDecimal price, String bidCurrency) {
        addPropertyToNode(updatedBidExt, ORIGINAL_BID_CPM, new DecimalNode(price));
        if (StringUtils.isNotBlank(bidCurrency)) {
            addPropertyToNode(updatedBidExt, ORIGINAL_BID_CURRENCY, new TextNode(bidCurrency));
        }
    }

    private static void addPropertyToNode(ObjectNode node, String propertyName, JsonNode propertyValue) {
        node.set(propertyName, propertyValue);
    }

=======
>>>>>>> a813112b
    private int responseTime(long startTime) {
        return Math.toIntExact(clock.millis() - startTime);
    }

    private List<AuctionParticipation> updateResponsesMetrics(List<AuctionParticipation> auctionParticipations,
                                                              Account account,
                                                              BidderAliases aliases) {

        final List<BidderResponse> bidderResponses = auctionParticipations.stream()
                .filter(auctionParticipation -> !auctionParticipation.isRequestBlocked())
                .map(AuctionParticipation::getBidderResponse)
                .toList();

        for (BidderResponse bidderResponse : bidderResponses) {
            final String bidder = aliases.resolveBidder(bidderResponse.getBidder());

            metrics.updateAdapterResponseTime(bidder, account, bidderResponse.getResponseTime());

            final List<BidderBid> bidderBids = bidderResponse.getSeatBid().getBids();
            if (CollectionUtils.isEmpty(bidderBids)) {
                metrics.updateAdapterRequestNobidMetrics(bidder, account);
            } else {
                metrics.updateAdapterRequestGotbidsMetrics(bidder, account);

                for (final BidderBid bidderBid : bidderBids) {
                    final Bid bid = bidderBid.getBid();
                    final long cpm = bid.getPrice().multiply(THOUSAND).longValue();
                    final String bidType = bidderBid.getType().toString();
                    metrics.updateAdapterBidMetrics(bidder, account, cpm, bid.getAdm() != null, bidType);
                }
            }

            final List<BidderError> errors = bidderResponse.getSeatBid().getErrors();
            if (CollectionUtils.isNotEmpty(errors)) {
                errors.stream()
                        .map(BidderError::getType)
                        .distinct()
                        .map(ExchangeService::bidderErrorTypeToMetric)
                        .forEach(errorMetric -> metrics.updateAdapterRequestErrorMetric(bidder, errorMetric));
            }
        }

        return auctionParticipations;
    }

    private Future<AuctionContext> invokeResponseHooks(AuctionContext auctionContext) {
        final BidResponse bidResponse = auctionContext.getBidResponse();
        return hookStageExecutor.executeAuctionResponseStage(bidResponse, auctionContext)
                .map(stageResult -> stageResult.getPayload().bidResponse())
                .map(auctionContext::with);
    }

    private static MetricName bidderErrorTypeToMetric(BidderError.Type errorType) {
        return switch (errorType) {
            case bad_input -> MetricName.badinput;
            case bad_server_response -> MetricName.badserverresponse;
            case failed_to_request_bids -> MetricName.failedtorequestbids;
            case timeout -> MetricName.timeout;
            case invalid_bid -> MetricName.bid_validation;
            case rejected_ipf, generic -> MetricName.unknown_error;
        };
    }

    private AuctionContext updateHooksMetrics(AuctionContext context) {
        final EnumMap<Stage, List<StageExecutionOutcome>> stageOutcomes =
                context.getHookExecutionContext().getStageOutcomes();

        final Account account = context.getAccount();

        stageOutcomes.forEach((stage, outcomes) -> updateHooksStageMetrics(account, stage, outcomes));

        // account might be null if request is rejected by the entrypoint hook
        if (account != null) {
            stageOutcomes.values().stream()
                    .flatMap(Collection::stream)
                    .map(StageExecutionOutcome::getGroups)
                    .flatMap(Collection::stream)
                    .map(GroupExecutionOutcome::getHooks)
                    .flatMap(Collection::stream)
                    .collect(Collectors.groupingBy(
                            outcome -> outcome.getHookId().getModuleCode(),
                            Collectors.summingLong(HookExecutionOutcome::getExecutionTime)))
                    .forEach((moduleCode, executionTime) ->
                            metrics.updateAccountModuleDurationMetric(account, moduleCode, executionTime));
        }

        return context;
    }

    private void updateHooksStageMetrics(Account account, Stage stage, List<StageExecutionOutcome> stageOutcomes) {
        stageOutcomes.stream()
                .flatMap(stageOutcome -> stageOutcome.getGroups().stream())
                .flatMap(groupOutcome -> groupOutcome.getHooks().stream())
                .forEach(hookOutcome -> updateHookInvocationMetrics(account, stage, hookOutcome));
    }

    private void updateHookInvocationMetrics(Account account, Stage stage, HookExecutionOutcome hookOutcome) {
        final HookId hookId = hookOutcome.getHookId();
        final ExecutionStatus status = hookOutcome.getStatus();
        final ExecutionAction action = hookOutcome.getAction();
        final String moduleCode = hookId.getModuleCode();

        metrics.updateHooksMetrics(
                moduleCode,
                stage,
                hookId.getHookImplCode(),
                status,
                hookOutcome.getExecutionTime(),
                action);

        // account might be null if request is rejected by the entrypoint hook
        if (account != null) {
            metrics.updateAccountHooksMetrics(account, moduleCode, status, action);
        }
    }
}<|MERGE_RESOLUTION|>--- conflicted
+++ resolved
@@ -1305,187 +1305,6 @@
                 || (price.compareTo(BigDecimal.ZERO) == 0 && StringUtils.isBlank(dealId));
     }
 
-<<<<<<< HEAD
-    private List<AuctionParticipation> validateAndAdjustBids(List<AuctionParticipation> auctionParticipations,
-                                                             AuctionContext auctionContext,
-                                                             BidderAliases aliases) {
-
-        return auctionParticipations.stream()
-                .map(auctionParticipation -> validBidderResponse(auctionParticipation, auctionContext, aliases))
-                .map(auctionParticipation -> applyBidPriceChanges(auctionParticipation, auctionContext.getBidRequest()))
-                .map(auctionParticipation -> priceFloorEnforcer.enforce(
-                        auctionContext.getBidRequest(),
-                        auctionParticipation,
-                        auctionContext.getAccount(),
-                        auctionContext.getBidRejectionTrackers().get(auctionParticipation.getBidder())))
-                .map(auctionParticipation -> dsaEnforcer.enforce(
-                        auctionContext.getBidRequest(),
-                        auctionParticipation,
-                        auctionContext.getBidRejectionTrackers().get(auctionParticipation.getBidder())))
-                .toList();
-    }
-
-    private AuctionParticipation validBidderResponse(AuctionParticipation auctionParticipation,
-                                                     AuctionContext auctionContext,
-                                                     BidderAliases aliases) {
-
-        if (auctionParticipation.isRequestBlocked()) {
-            return auctionParticipation;
-        }
-
-        final BidRequest bidRequest = auctionContext.getBidRequest();
-        final BidderResponse bidderResponse = auctionParticipation.getBidderResponse();
-        final BidderSeatBid seatBid = bidderResponse.getSeatBid();
-        final List<BidderError> errors = new ArrayList<>(seatBid.getErrors());
-        final List<BidderError> warnings = new ArrayList<>(seatBid.getWarnings());
-
-        final List<String> requestCurrencies = bidRequest.getCur();
-        if (requestCurrencies.size() > 1) {
-            warnings.add(BidderError.badInput(
-                    "a single currency (%s) has been chosen for the request. ".formatted(requestCurrencies.getFirst())
-                        + "ORTB 2.6 requires that all responses are in the same currency."));
-        }
-
-        final List<BidderBid> bids = seatBid.getBids();
-        final List<BidderBid> validBids = new ArrayList<>(bids.size());
-
-        for (final BidderBid bid : bids) {
-            final ValidationResult validationResult = responseBidValidator.validate(
-                    bid,
-                    bidderResponse.getBidder(),
-                    auctionContext,
-                    aliases);
-
-            if (validationResult.hasWarnings() || validationResult.hasErrors()) {
-                errors.add(makeValidationBidderError(bid.getBid(), validationResult));
-            }
-
-            if (!validationResult.hasErrors()) {
-                validBids.add(bid);
-            }
-        }
-
-        final BidderResponse resultBidderResponse = bidderResponse.with(
-                seatBid.toBuilder()
-                        .bids(validBids)
-                        .errors(errors)
-                        .warnings(warnings)
-                        .build());
-        return auctionParticipation.with(resultBidderResponse);
-    }
-
-    private BidderError makeValidationBidderError(Bid bid, ValidationResult validationResult) {
-        final String validationErrors = Stream.concat(
-                        validationResult.getErrors().stream().map(message -> "Error: " + message),
-                        validationResult.getWarnings().stream().map(message -> "Warning: " + message))
-                .collect(Collectors.joining(". "));
-
-        final String bidId = ObjectUtil.getIfNotNullOrDefault(bid, Bid::getId, () -> "unknown");
-        return BidderError.invalidBid("BidId `" + bidId + "` validation messages: " + validationErrors);
-    }
-
-    private AuctionParticipation applyBidPriceChanges(AuctionParticipation auctionParticipation,
-                                                      BidRequest bidRequest) {
-        if (auctionParticipation.isRequestBlocked()) {
-            return auctionParticipation;
-        }
-
-        final BidderResponse bidderResponse = auctionParticipation.getBidderResponse();
-        final BidderSeatBid seatBid = bidderResponse.getSeatBid();
-
-        final List<BidderBid> bidderBids = seatBid.getBids();
-        if (bidderBids.isEmpty()) {
-            return auctionParticipation;
-        }
-
-        final List<BidderBid> updatedBidderBids = new ArrayList<>(bidderBids.size());
-        final List<BidderError> errors = new ArrayList<>(seatBid.getErrors());
-        final String adServerCurrency = bidRequest.getCur().getFirst();
-
-        for (final BidderBid bidderBid : bidderBids) {
-            try {
-                final BidderBid updatedBidderBid =
-                        updateBidderBidWithBidPriceChanges(bidderBid, bidderResponse, bidRequest, adServerCurrency);
-                updatedBidderBids.add(updatedBidderBid);
-            } catch (PreBidException e) {
-                errors.add(BidderError.generic(e.getMessage()));
-            }
-        }
-
-        final BidderResponse resultBidderResponse = bidderResponse.with(seatBid.toBuilder()
-                .bids(updatedBidderBids)
-                .errors(errors)
-                .build());
-        return auctionParticipation.with(resultBidderResponse);
-    }
-
-    private BidderBid updateBidderBidWithBidPriceChanges(BidderBid bidderBid,
-                                                         BidderResponse bidderResponse,
-                                                         BidRequest bidRequest,
-                                                         String adServerCurrency) {
-        final Bid bid = bidderBid.getBid();
-        final String bidCurrency = bidderBid.getBidCurrency();
-        final BigDecimal price = bid.getPrice();
-
-        final BigDecimal priceInAdServerCurrency = currencyService.convertCurrency(
-                price, bidRequest, StringUtils.stripToNull(bidCurrency), adServerCurrency);
-
-        final BigDecimal priceAdjustmentFactor =
-                bidAdjustmentForBidder(bidderResponse.getBidder(), bidRequest, bidderBid);
-        final BigDecimal adjustedPrice = adjustPrice(priceAdjustmentFactor, priceInAdServerCurrency);
-
-        final ObjectNode bidExt = bid.getExt();
-        final ObjectNode updatedBidExt = bidExt != null ? bidExt : mapper.mapper().createObjectNode();
-
-        updateExtWithOrigPriceValues(updatedBidExt, price, bidCurrency);
-
-        final Bid.BidBuilder bidBuilder = bid.toBuilder();
-        if (adjustedPrice.compareTo(price) != 0) {
-            bidBuilder.price(adjustedPrice);
-        }
-
-        if (!updatedBidExt.isEmpty()) {
-            bidBuilder.ext(updatedBidExt);
-        }
-
-        return bidderBid.toBuilder().bid(bidBuilder.build()).build();
-    }
-
-    private BigDecimal bidAdjustmentForBidder(String bidder, BidRequest bidRequest, BidderBid bidderBid) {
-        final ExtRequestBidAdjustmentFactors adjustmentFactors = extBidAdjustmentFactors(bidRequest);
-        if (adjustmentFactors == null) {
-            return null;
-        }
-        final ImpMediaType mediaType = ImpMediaTypeResolver.resolve(
-                bidderBid.getBid().getImpid(), bidRequest.getImp(), bidderBid.getType());
-
-        return bidAdjustmentFactorResolver.resolve(mediaType, adjustmentFactors, bidder);
-    }
-
-    private static ExtRequestBidAdjustmentFactors extBidAdjustmentFactors(BidRequest bidRequest) {
-        final ExtRequestPrebid prebid = extRequestPrebid(bidRequest);
-        return prebid != null ? prebid.getBidadjustmentfactors() : null;
-    }
-
-    private static BigDecimal adjustPrice(BigDecimal priceAdjustmentFactor, BigDecimal price) {
-        return priceAdjustmentFactor != null && priceAdjustmentFactor.compareTo(BigDecimal.ONE) != 0
-                ? price.multiply(priceAdjustmentFactor)
-                : price;
-    }
-
-    private static void updateExtWithOrigPriceValues(ObjectNode updatedBidExt, BigDecimal price, String bidCurrency) {
-        addPropertyToNode(updatedBidExt, ORIGINAL_BID_CPM, new DecimalNode(price));
-        if (StringUtils.isNotBlank(bidCurrency)) {
-            addPropertyToNode(updatedBidExt, ORIGINAL_BID_CURRENCY, new TextNode(bidCurrency));
-        }
-    }
-
-    private static void addPropertyToNode(ObjectNode node, String propertyName, JsonNode propertyValue) {
-        node.set(propertyName, propertyValue);
-    }
-
-=======
->>>>>>> a813112b
     private int responseTime(long startTime) {
         return Math.toIntExact(clock.millis() - startTime);
     }
