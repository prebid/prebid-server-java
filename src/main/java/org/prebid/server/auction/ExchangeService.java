--- conflicted
+++ resolved
@@ -27,11 +27,8 @@
 import org.apache.commons.lang3.StringUtils;
 import org.prebid.server.auction.model.BidderRequest;
 import org.prebid.server.auction.model.BidderResponse;
-<<<<<<< HEAD
+import org.prebid.server.auction.model.AuctionContext;
 import org.prebid.server.auction.model.StoredResponseResult;
-=======
-import org.prebid.server.auction.model.AuctionContext;
->>>>>>> 2fcce109
 import org.prebid.server.auction.model.Tuple2;
 import org.prebid.server.bidder.Bidder;
 import org.prebid.server.bidder.BidderCatalog;
@@ -181,16 +178,13 @@
         final boolean debugEnabled = isDebugEnabled(bidRequest, requestExt);
         final long startTime = clock.millis();
 
-<<<<<<< HEAD
         final Future<StoredResponseResult> storedResponseResultFuture = storedResponseProcessor
                 .getStoredResponseResult(bidRequest.getImp(), bidRequest.getTmax(), aliases);
 
         return storedResponseResultFuture
-                .compose(storedResponseResult -> extractBidderRequests(bidRequest,
-                        storedResponseResult.getRequiredRequestImps(), uidsCookie, aliases, timeout))
-=======
-        return extractBidderRequests(bidRequest, requestExt, uidsCookie, aliases, publisherId, timeout)
->>>>>>> 2fcce109
+                .compose(storedResponseResult ->
+                                extractBidderRequests(bidRequest, storedResponseResult.getRequiredRequestImps(),
+                                        requestExt, uidsCookie, aliases, publisherId, timeout)
                 .map(bidderRequests ->
                         updateRequestMetric(bidderRequests, uidsCookie, aliases, publisherId, requestTypeMetric))
                 .compose(bidderRequests -> CompositeFuture.join(bidderRequests.stream()
@@ -305,15 +299,9 @@
      * NOTE: the return list will only contain entries for bidders that both have the extension field in at least one
      * {@link Imp}, and are known to {@link BidderCatalog} or aliases from bidRequest.ext.prebid.aliases.
      */
-<<<<<<< HEAD
-    private Future<List<BidderRequest>> extractBidderRequests(BidRequest bidRequest, List<Imp> requestedImps,
-                                                              UidsCookie uidsCookie, Map<String, String> aliases,
-                                                              Timeout timeout) {
-=======
-    private Future<List<BidderRequest>> extractBidderRequests(BidRequest bidRequest, ExtBidRequest requestExt,
+    private Future<List<BidderRequest>> extractBidderRequests(BidRequest bidRequest, List<Imp> requestedImps, ExtBidRequest requestExt,
                                                               UidsCookie uidsCookie, Map<String, String> aliases,
                                                               String publisherId, Timeout timeout) {
->>>>>>> 2fcce109
         // sanity check: discard imps without extension
         final List<Imp> imps = requestedImps.stream()
                 .filter(imp -> imp.getExt() != null)
@@ -382,15 +370,12 @@
                                                    BidRequest bidRequest, ExtBidRequest requestExt,
                                                    UidsCookie uidsCookie, ExtUser extUser, ExtRegs extRegs,
                                                    List<Imp> imps, Map<Integer, Boolean> vendorsToGdpr) {
-<<<<<<< HEAD
-=======
 
         final Map<String, String> uidsBody = uidsFromBody(extUser);
 
         final Regs regs = bidRequest.getRegs();
         final boolean coppaMasking = isCoppaMaskingRequired(regs);
 
->>>>>>> 2fcce109
         final Device device = bidRequest.getDevice();
         final Integer deviceLmt = device != null ? device.getLmt() : null;
         final Map<String, Boolean> bidderToGdprMasking = bidders.stream()
@@ -1324,13 +1309,8 @@
                                                    Map<BidType, TargetingKeywordsCreator> keywordsCreatorByBidType,
                                                    CacheServiceResult cacheResult, Set<Bid> winningBids,
                                                    Set<Bid> winningBidsByBidder, BidRequestCacheInfo cacheInfo,
-<<<<<<< HEAD
-                                                   boolean eventsEnabled) {
+                                                   boolean eventsEnabled, boolean debugEnabled) {
         final List<SeatBid> responseSeatBids = bidderResponses.stream()
-=======
-                                                   boolean eventsEnabled, boolean debugEnabled) {
-        final List<SeatBid> seatBids = bidderResponses.stream()
->>>>>>> 2fcce109
                 .filter(bidderResponse -> !bidderResponse.getSeatBid().getBids().isEmpty())
                 .map(bidderResponse -> toSeatBid(bidderResponse, keywordsCreator, keywordsCreatorByBidType, cacheResult,
                         winningBids, winningBidsByBidder, cacheInfo, eventsEnabled))
@@ -1341,14 +1321,8 @@
         return BidResponse.builder()
                 .id(bidRequest.getId())
                 .cur(bidRequest.getCur().get(0))
-<<<<<<< HEAD
-                // signal "Invalid Request" if no valid bidders.
-                .nbr(bidderResponses.isEmpty() ? 2 : null)
+                .nbr(bidderResponses.isEmpty() ? 2 : null) // signal "Invalid Request" if no valid bidders
                 .seatbid(responseSeatBids)
-=======
-                .nbr(bidderResponses.isEmpty() ? 2 : null) // signal "Invalid Request" if no valid bidders
-                .seatbid(seatBids)
->>>>>>> 2fcce109
                 .ext(Json.mapper.valueToTree(bidResponseExt))
                 .build();
     }
