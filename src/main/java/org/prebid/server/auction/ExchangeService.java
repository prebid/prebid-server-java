--- conflicted
+++ resolved
@@ -1147,7 +1147,6 @@
                 .map(seatBid -> BidderResponse.of(bidderName, seatBid, responseTime(startTime)));
     }
 
-<<<<<<< HEAD
     private BidderResponse rejectBidderResponseOrProceed(HookStageExecutionResult<BidderResponsePayload> stageResult,
                                                          BidderResponse bidderResponse) {
 
@@ -1157,7 +1156,8 @@
 
         return bidderResponse
                 .with(bidderResponse.getSeatBid().with(bids));
-=======
+    }
+
     private List<BidderResponse> dropZeroNonDealBids(List<BidderResponse> bidderResponses, List<String> debugWarnings) {
 
         return bidderResponses.stream()
@@ -1191,7 +1191,6 @@
         return price == null
                 || price.compareTo(BigDecimal.ZERO) < 0
                 || (price.compareTo(BigDecimal.ZERO) == 0 && StringUtils.isBlank(dealId));
->>>>>>> bfaa4b84
     }
 
     private List<BidderResponse> validateAndAdjustBids(
