package org.prebid.server.auction;

import com.fasterxml.jackson.core.JsonProcessingException;
import com.fasterxml.jackson.databind.JsonNode;
import com.fasterxml.jackson.databind.node.ObjectNode;
import com.iab.openrtb.request.App;
import com.iab.openrtb.request.BidRequest;
import com.iab.openrtb.request.Imp;
import com.iab.openrtb.request.Site;
import com.iab.openrtb.request.Source;
import com.iab.openrtb.request.User;
import com.iab.openrtb.response.Bid;
import com.iab.openrtb.response.BidResponse;
import com.iab.openrtb.response.SeatBid;
import io.vertx.core.CompositeFuture;
import io.vertx.core.Future;
import io.vertx.core.logging.Logger;
import io.vertx.core.logging.LoggerFactory;
import io.vertx.ext.web.RoutingContext;
import org.apache.commons.collections4.CollectionUtils;
import org.apache.commons.lang3.ObjectUtils;
import org.apache.commons.lang3.StringUtils;
import org.prebid.server.auction.model.AuctionContext;
import org.prebid.server.auction.model.BidRequestCacheInfo;
import org.prebid.server.auction.model.BidderPrivacyResult;
import org.prebid.server.auction.model.BidderRequest;
import org.prebid.server.auction.model.BidderResponse;
import org.prebid.server.auction.model.StoredResponseResult;
import org.prebid.server.bidder.Bidder;
import org.prebid.server.bidder.BidderCatalog;
import org.prebid.server.bidder.HttpBidderRequester;
import org.prebid.server.bidder.Usersyncer;
import org.prebid.server.bidder.model.BidderBid;
import org.prebid.server.bidder.model.BidderError;
import org.prebid.server.bidder.model.BidderSeatBid;
import org.prebid.server.cookie.UidsCookie;
import org.prebid.server.currency.CurrencyConversionService;
import org.prebid.server.exception.PreBidException;
import org.prebid.server.execution.Timeout;
import org.prebid.server.json.JacksonMapper;
import org.prebid.server.metric.MetricName;
import org.prebid.server.metric.Metrics;
import org.prebid.server.proto.openrtb.ext.ExtPrebid;
import org.prebid.server.proto.openrtb.ext.ExtPrebidBidders;
<<<<<<< HEAD
import org.prebid.server.proto.openrtb.ext.request.ExtApp;
import org.prebid.server.proto.openrtb.ext.request.ExtBidderConfigFpd;
=======
import org.prebid.server.proto.openrtb.ext.request.ExtImpPrebid;
>>>>>>> e16062cf
import org.prebid.server.proto.openrtb.ext.request.ExtRequest;
import org.prebid.server.proto.openrtb.ext.request.ExtRequestCurrency;
import org.prebid.server.proto.openrtb.ext.request.ExtRequestPrebid;
import org.prebid.server.proto.openrtb.ext.request.ExtRequestPrebidBidderConfig;
import org.prebid.server.proto.openrtb.ext.request.ExtRequestPrebidCache;
import org.prebid.server.proto.openrtb.ext.request.ExtRequestPrebidData;
import org.prebid.server.proto.openrtb.ext.request.ExtRequestPrebidSchain;
import org.prebid.server.proto.openrtb.ext.request.ExtRequestPrebidSchainSchain;
import org.prebid.server.proto.openrtb.ext.request.ExtRequestTargeting;
import org.prebid.server.proto.openrtb.ext.request.ExtSite;
import org.prebid.server.proto.openrtb.ext.request.ExtSource;
import org.prebid.server.proto.openrtb.ext.request.ExtUser;
import org.prebid.server.settings.model.Account;
import org.prebid.server.validation.ResponseBidValidator;
import org.prebid.server.validation.model.ValidationResult;

import java.math.BigDecimal;
import java.time.Clock;
import java.util.ArrayList;
import java.util.Collections;
import java.util.HashMap;
import java.util.Iterator;
import java.util.List;
import java.util.Map;
import java.util.Objects;
import java.util.stream.Collectors;
import java.util.stream.Stream;
import java.util.stream.StreamSupport;

/**
 * Executes an OpenRTB v2.5 Auction.
 */
public class ExchangeService {

    private static final Logger logger = LoggerFactory.getLogger(ExchangeService.class);

    private static final String PREBID_EXT = "prebid";
    private static final String CONTEXT_EXT = "context";

    private static final String ALL_BIDDERS_CONFIG = "*";
    private static final String GENERIC_SCHAIN_KEY = "*";

    private static final BigDecimal THOUSAND = BigDecimal.valueOf(1000);

    private final long expectedCacheTime;
    private final BidderCatalog bidderCatalog;
    private final StoredResponseProcessor storedResponseProcessor;
    private final PrivacyEnforcementService privacyEnforcementService;
    private final FpdResolver fpdResolver;
    private final HttpBidderRequester httpBidderRequester;
    private final ResponseBidValidator responseBidValidator;
    private final CurrencyConversionService currencyService;
    private final BidResponseCreator bidResponseCreator;
    private final BidResponsePostProcessor bidResponsePostProcessor;
    private final Metrics metrics;
    private final Clock clock;
    private final JacksonMapper mapper;

    public ExchangeService(long expectedCacheTime,
                           BidderCatalog bidderCatalog,
                           StoredResponseProcessor storedResponseProcessor,
                           PrivacyEnforcementService privacyEnforcementService,
                           FpdResolver fpdResolver,
                           HttpBidderRequester httpBidderRequester,
                           ResponseBidValidator responseBidValidator,
                           CurrencyConversionService currencyService,
                           BidResponseCreator bidResponseCreator,
                           BidResponsePostProcessor bidResponsePostProcessor,
                           Metrics metrics,
                           Clock clock,
                           JacksonMapper mapper) {

        if (expectedCacheTime < 0) {
            throw new IllegalArgumentException("Expected cache time should be positive");
        }
        this.expectedCacheTime = expectedCacheTime;
        this.bidderCatalog = Objects.requireNonNull(bidderCatalog);
        this.storedResponseProcessor = Objects.requireNonNull(storedResponseProcessor);
        this.privacyEnforcementService = Objects.requireNonNull(privacyEnforcementService);
        this.fpdResolver = Objects.requireNonNull(fpdResolver);
        this.httpBidderRequester = Objects.requireNonNull(httpBidderRequester);
        this.responseBidValidator = Objects.requireNonNull(responseBidValidator);
        this.currencyService = Objects.requireNonNull(currencyService);
        this.bidResponseCreator = Objects.requireNonNull(bidResponseCreator);
        this.bidResponsePostProcessor = Objects.requireNonNull(bidResponsePostProcessor);
        this.metrics = Objects.requireNonNull(metrics);
        this.clock = Objects.requireNonNull(clock);
        this.mapper = Objects.requireNonNull(mapper);
    }

    /**
     * Runs an auction: delegates request to applicable bidders, gathers responses from them and constructs final
     * response containing returned bids and additional information in extensions.
     */
    public Future<BidResponse> holdAuction(AuctionContext context) {
        final RoutingContext routingContext = context.getRoutingContext();
        final UidsCookie uidsCookie = context.getUidsCookie();
        final BidRequest bidRequest = context.getBidRequest();
        final Timeout timeout = context.getTimeout();
        final MetricName requestTypeMetric = context.getRequestTypeMetric();
        final Account account = context.getAccount();

        final ExtRequest requestExt = bidRequest.getExt();

        final List<Imp> imps = bidRequest.getImp();
        final List<SeatBid> storedResponse = new ArrayList<>();
        final BidderAliases aliases = aliases(requestExt);
        final String publisherId = account.getId();
        final ExtRequestTargeting targeting = targeting(requestExt);
        final BidRequestCacheInfo cacheInfo = bidRequestCacheInfo(targeting, requestExt);
        final boolean debugEnabled = isDebugEnabled(bidRequest);

        return storedResponseProcessor.getStoredResponseResult(imps, aliases, timeout)
                .map(storedResponseResult -> populateStoredResponse(storedResponseResult, storedResponse))
                .compose(impsRequiredRequest ->
                        extractBidderRequests(context, impsRequiredRequest, aliases))
                .map(bidderRequests ->
                        updateRequestMetric(bidderRequests, uidsCookie, aliases, publisherId, requestTypeMetric))
                .compose(bidderRequests -> CompositeFuture.join(bidderRequests.stream()
                        .map(bidderRequest -> requestBids(
                                bidderRequest,
                                auctionTimeout(timeout, cacheInfo.isDoCaching()),
                                debugEnabled,
                                aliases,
                                bidAdjustments(requestExt),
                                currencyRates(requestExt), usepbsrates(requestExt)))
                        .collect(Collectors.toList())))
                // send all the requests to the bidders and gathers results
                .map(CompositeFuture::<BidderResponse>list)
                // produce response from bidder results
                .map(bidderResponses -> updateMetricsFromResponses(bidderResponses, publisherId, aliases))
                .map(bidderResponses ->
                        storedResponseProcessor.mergeWithBidderResponses(bidderResponses, storedResponse, imps))
                .compose(bidderResponses -> bidResponseCreator.create(
                        bidderResponses,
                        context,
                        targeting,
                        cacheInfo,
                        account,
                        eventsAllowedByRequest(requestExt),
                        auctionTimestamp(requestExt),
                        debugEnabled,
                        timeout))
                .compose(bidResponse -> bidResponsePostProcessor.postProcess(
                        routingContext, uidsCookie, bidRequest, bidResponse, account));
    }

    /**
     * Extracts aliases from {@link ExtRequest}.
     */
    private BidderAliases aliases(ExtRequest requestExt) {
        final ExtRequestPrebid prebid = requestExt != null ? requestExt.getPrebid() : null;
        final Map<String, String> aliases = prebid != null ? prebid.getAliases() : null;
        final Map<String, Integer> aliasgvlids = prebid != null ? prebid.getAliasgvlids() : null;
        return BidderAliases.of(aliases, aliasgvlids, bidderCatalog);
    }

    /**
     * Extracts {@link ExtRequestTargeting} from {@link ExtRequest} model.
     */
    private static ExtRequestTargeting targeting(ExtRequest requestExt) {
        final ExtRequestPrebid prebid = requestExt != null ? requestExt.getPrebid() : null;
        return prebid != null ? prebid.getTargeting() : null;
    }

    /**
     * Extracts currency rates from {@link ExtRequest}.
     */
    private static Map<String, Map<String, BigDecimal>> currencyRates(ExtRequest requestExt) {
        final ExtRequestPrebid prebid = requestExt != null ? requestExt.getPrebid() : null;
        final ExtRequestCurrency currency = prebid != null ? prebid.getCurrency() : null;
        return currency != null ? currency.getRates() : null;
    }

    /**
     * Extracts usepbsrates flag from {@link ExtRequest}.
     */
    private static Boolean usepbsrates(ExtRequest requestExt) {
        final ExtRequestPrebid prebid = requestExt != null ? requestExt.getPrebid() : null;
        final ExtRequestCurrency currency = prebid != null ? prebid.getCurrency() : null;
        return currency != null ? currency.getUsepbsrates() : null;
    }

    /**
     * Returns true if {@link ExtRequest} is present, otherwise - false.
     */
    private static boolean eventsAllowedByRequest(ExtRequest requestExt) {
        final ExtRequestPrebid prebid = requestExt != null ? requestExt.getPrebid() : null;
        final ObjectNode eventsFromRequest = prebid != null ? prebid.getEvents() : null;
        return eventsFromRequest != null;
    }

    /**
     * Extracts auction timestamp from {@link ExtRequest} or get it from {@link Clock} if it is null.
     */
    private long auctionTimestamp(ExtRequest requestExt) {
        final ExtRequestPrebid prebid = requestExt != null ? requestExt.getPrebid() : null;
        final Long auctionTimestamp = prebid != null ? prebid.getAuctiontimestamp() : null;
        return auctionTimestamp != null ? auctionTimestamp : clock.millis();
    }

    /**
     * Creates {@link BidRequestCacheInfo} based on {@link ExtRequest} model.
     */
    private static BidRequestCacheInfo bidRequestCacheInfo(ExtRequestTargeting targeting, ExtRequest requestExt) {
        final ExtRequestPrebid prebid = requestExt != null ? requestExt.getPrebid() : null;
        final ExtRequestPrebidCache cache = prebid != null ? prebid.getCache() : null;

        if (targeting != null && cache != null) {
            final boolean shouldCacheBids = cache.getBids() != null;
            final boolean shouldCacheVideoBids = cache.getVastxml() != null;
            final boolean shouldCacheWinningBidsOnly = targeting.getIncludebidderkeys()
                    ? false // ext.prebid.targeting.includebidderkeys takes precedence
                    : ObjectUtils.defaultIfNull(cache.getWinningonly(), false);

            if (shouldCacheBids || shouldCacheVideoBids || shouldCacheWinningBidsOnly) {
                final Integer cacheBidsTtl = shouldCacheBids ? cache.getBids().getTtlseconds() : null;
                final Integer cacheVideoBidsTtl = shouldCacheVideoBids ? cache.getVastxml().getTtlseconds() : null;

                final boolean returnCreativeBid = shouldCacheBids
                        ? ObjectUtils.defaultIfNull(cache.getBids().getReturnCreative(), true)
                        : false;
                final boolean returnCreativeVideoBid = shouldCacheVideoBids
                        ? ObjectUtils.defaultIfNull(cache.getVastxml().getReturnCreative(), true)
                        : false;

                return BidRequestCacheInfo.builder()
                        .doCaching(true)
                        .shouldCacheBids(shouldCacheBids)
                        .cacheBidsTtl(cacheBidsTtl)
                        .shouldCacheVideoBids(shouldCacheVideoBids)
                        .cacheVideoBidsTtl(cacheVideoBidsTtl)
                        .returnCreativeBids(returnCreativeBid)
                        .returnCreativeVideoBids(returnCreativeVideoBid)
                        .shouldCacheWinningBidsOnly(shouldCacheWinningBidsOnly)
                        .build();
            }
        }

        return BidRequestCacheInfo.noCache();
    }

    /**
     * Determines debug flag from {@link BidRequest} or {@link ExtRequest}.
     */
    private static boolean isDebugEnabled(BidRequest bidRequest) {
        if (Objects.equals(bidRequest.getTest(), 1)) {
            return true;
        }
        final ExtRequest extRequest = bidRequest.getExt();
        final ExtRequestPrebid extRequestPrebid = extRequest != null ? extRequest.getPrebid() : null;
        return extRequestPrebid != null && Objects.equals(extRequestPrebid.getDebug(), 1);
    }

    /**
     * Populates storedResponse parameter with stored {@link List<SeatBid>} and returns {@link List<Imp>} for which
     * request to bidders should be performed.
     */
    private static List<Imp> populateStoredResponse(StoredResponseResult storedResponseResult,
                                                    List<SeatBid> storedResponse) {
        storedResponse.addAll(storedResponseResult.getStoredResponse());
        return storedResponseResult.getRequiredRequestImps();
    }

    /**
     * Takes an OpenRTB request and returns the OpenRTB requests sanitized for each bidder.
     * <p>
     * This will copy the {@link BidRequest} into a list of requests, where the bidRequest.imp[].ext field
     * will only consist of the "prebid" field and the field for the appropriate bidder parameters. We will drop all
     * extended fields beyond this context, so this will not be compatible with any other uses of the extension area
     * i.e. the bidders will not see any other extension fields. If Imp extension name is alias, which is also defined
     * in bidRequest.ext.prebid.aliases and valid, separate {@link BidRequest} will be created for this alias and sent
     * to appropriate bidder.
     * For example suppose {@link BidRequest} has two {@link Imp}s. First one with imp.ext[].rubicon and
     * imp.ext[].rubiconAlias and second with imp.ext[].appnexus and imp.ext[].rubicon. Three {@link BidRequest}s will
     * be created:
     * 1. {@link BidRequest} with one {@link Imp}, where bidder extension points to rubiconAlias extension and will be
     * sent to Rubicon bidder.
     * 2. {@link BidRequest} with two {@link Imp}s, where bidder extension points to appropriate rubicon extension from
     * original {@link BidRequest} and will be sent to Rubicon bidder.
     * 3. {@link BidRequest} with one {@link Imp}, where bidder extension points to appnexus extension and will be sent
     * to Appnexus bidder.
     * <p>
     * Each of the created {@link BidRequest}s will have bidrequest.user.buyerid field populated with the value from
     * bidrequest.user.ext.prebid.buyerids or {@link UidsCookie} corresponding to bidder's family name unless buyerid
     * is already in the original OpenRTB request (in this case it will not be overridden).
     * In case if bidrequest.user.ext.prebid.buyerids contains values after extracting those values it will be cleared
     * in order to avoid leaking of buyerids across bidders.
     * <p>
     * NOTE: the return list will only contain entries for bidders that both have the extension field in at least one
     * {@link Imp}, and are known to {@link BidderCatalog} or aliases from bidRequest.ext.prebid.aliases.
     */
    private Future<List<BidderRequest>> extractBidderRequests(AuctionContext context,
                                                              List<Imp> requestedImps,
                                                              BidderAliases aliases) {
        // sanity check: discard imps without extension
        final List<Imp> imps = requestedImps.stream()
                .filter(imp -> imp.getExt() != null)
                .collect(Collectors.toList());

        // identify valid bidders and aliases out of imps
        final List<String> bidders = imps.stream()
                .flatMap(imp -> asStream(imp.getExt().fieldNames())
                        .filter(bidder -> !Objects.equals(bidder, PREBID_EXT) && !Objects.equals(bidder, CONTEXT_EXT))
                        .filter(bidder -> isValidBidder(bidder, aliases)))
                .distinct()
                .collect(Collectors.toList());

        return makeBidderRequests(bidders, context, aliases, imps);
    }

    private static <T> Stream<T> asStream(Iterator<T> iterator) {
        final Iterable<T> iterable = () -> iterator;
        return StreamSupport.stream(iterable.spliterator(), false);
    }

    /**
     * Checks if bidder name is valid in case when bidder can also be alias name.
     */
    private boolean isValidBidder(String bidder, BidderAliases aliases) {
        return bidderCatalog.isValidName(bidder) || aliases.isAliasDefined(bidder);
    }

    /**
     * Splits the input request into requests which are sanitized for each bidder. Intended behavior is:
     * <p>
     * - bidrequest.imp[].ext will only contain the "prebid" field and a "bidder" field which has the params for
     * the intended Bidder.
     * <p>
     * - bidrequest.user.buyeruid will be set to that Bidder's ID.
     * <p>
     * - bidrequest.ext.prebid.data.bidders will be removed.
     * <p>
     * - bidrequest.ext.prebid.bidders will be staying in corresponding bidder only.
     * <p>
     * - bidrequest.user.ext.data, bidrequest.app.ext.data and bidrequest.site.ext.data will be removed for bidders
     * that don't have first party data allowed.
     */
    private Future<List<BidderRequest>> makeBidderRequests(List<String> bidders,
                                                           AuctionContext context,
                                                           BidderAliases aliases,
                                                           List<Imp> imps) {

        final BidRequest bidRequest = context.getBidRequest();
        final User user = bidRequest.getUser();
        final ExtUser extUser = user != null ? user.getExt() : null;
        final Map<String, String> uidsBody = uidsFromBody(extUser);

        final ExtRequest requestExt = bidRequest.getExt();
        final Map<String, ExtBidderConfigFpd> biddersToConfigs = getBiddersToConfigs(requestExt);

        final Map<String, User> bidderToUser =
                prepareUsers(bidders, context, aliases, bidRequest, extUser, uidsBody, biddersToConfigs);

        return privacyEnforcementService
                .mask(context, bidderToUser, extUser, bidders, aliases)
                .map(bidderToPrivacyResult ->
                        getBidderRequests(bidderToPrivacyResult, bidRequest, imps, biddersToConfigs));
    }

    private Map<String, ExtBidderConfigFpd> getBiddersToConfigs(ExtRequest requestExt) {
        final ExtRequestPrebid prebid = requestExt == null ? null : requestExt.getPrebid();
        final List<ExtRequestPrebidBidderConfig> bidderConfigs = prebid == null ? null : prebid.getBidderconfig();

        if (CollectionUtils.isEmpty(bidderConfigs)) {
            return Collections.emptyMap();
        }

        final Map<String, ExtBidderConfigFpd> bidderToConfig = new HashMap<>();

        bidderConfigs.stream()
                .filter(prebidBidderConfig -> prebidBidderConfig.getBidders().contains(ALL_BIDDERS_CONFIG))
                .map(prebidBidderConfig -> prebidBidderConfig.getConfig().getFpd())
                .findFirst()
                .ifPresent(extBidderConfigFpd -> bidderToConfig.put(ALL_BIDDERS_CONFIG, extBidderConfigFpd));

        for (ExtRequestPrebidBidderConfig config : bidderConfigs) {
            for (String bidder : config.getBidders()) {
                final ExtBidderConfigFpd concreteFpd = config.getConfig().getFpd();
                bidderToConfig.putIfAbsent(bidder, concreteFpd);
            }
        }
        return bidderToConfig;
    }

    /**
     * Returns UIDs from request.user.ext or empty map if not defined.
     */
    private static Map<String, String> uidsFromBody(ExtUser extUser) {
        return extUser != null && extUser.getPrebid() != null
                // as long as ext.prebid exists we are guaranteed that user.ext.prebid.buyeruids also exists
                ? extUser.getPrebid().getBuyeruids()
                : Collections.emptyMap();
    }

    /**
     * Extracts a list of bidders for which first party data is allowed from {@link ExtRequestPrebidData} model.
     */
    private static List<String> firstPartyDataBidders(ExtRequest requestExt) {
        final ExtRequestPrebid prebid = requestExt == null ? null : requestExt.getPrebid();
        final ExtRequestPrebidData data = prebid == null ? null : prebid.getData();
        return data == null ? null : data.getBidders();
    }

    private Map<String, User> prepareUsers(List<String> bidders,
                                           AuctionContext context,
                                           BidderAliases aliases,
                                           BidRequest bidRequest,
                                           ExtUser extUser,
                                           Map<String, String> uidsBody,
                                           Map<String, ExtBidderConfigFpd> biddersToConfigs) {

        final List<String> firstPartyDataBidders = firstPartyDataBidders(bidRequest.getExt());

        final Map<String, User> bidderToUser = new HashMap<>();
        for (String bidder : bidders) {
            final ExtBidderConfigFpd fpdConfig = ObjectUtils.firstNonNull(biddersToConfigs.get(bidder),
                    biddersToConfigs.get(ALL_BIDDERS_CONFIG));

            final boolean useFirstPartyData = firstPartyDataBidders == null || firstPartyDataBidders.contains(bidder);
            final User preparedUser = prepareUser(bidRequest.getUser(), extUser, bidder, aliases, uidsBody,
                    context.getUidsCookie(), useFirstPartyData, fpdConfig);
            bidderToUser.put(bidder, preparedUser);
        }
        return bidderToUser;
    }

    /**
     * Returns original {@link User} if user.buyeruid already contains uid value for bidder.
     * Otherwise, returns new {@link User} containing updated {@link ExtUser} and user.buyeruid.
     * <p>
     * Also, removes user.ext.prebid (if present) and user.ext.data (in case bidder does not use first party data).
     */
    private User prepareUser(User user,
                             ExtUser extUser,
                             String bidder,
                             BidderAliases aliases,
                             Map<String, String> uidsBody,
                             UidsCookie uidsCookie,
                             boolean useFirstPartyData,
                             ExtBidderConfigFpd fpdConfig) {

        final String updatedBuyerUid = updateUserBuyerUid(user, bidder, aliases, uidsBody, uidsCookie);
        final boolean shouldUpdateUserExt = extUser != null
                && (extUser.getPrebid() != null || (extUser.getData() != null && !useFirstPartyData));

        User maskedUser = user;
        if (updatedBuyerUid != null || shouldUpdateUserExt) {
            final User.UserBuilder userBuilder = user == null ? User.builder() : user.toBuilder();
            if (updatedBuyerUid != null) {
                userBuilder.buyeruid(updatedBuyerUid);
            }

            if (shouldUpdateUserExt) {
                userBuilder.ext(extUser.toBuilder()
                        .prebid(null)
                        .data(null)
                        .build());
            }

            maskedUser = userBuilder.build();
        }

        final User fpdUser = fpdConfig == null ? null : fpdConfig.getUser();

        return fpdResolver.resolveUser(maskedUser, fpdUser);
    }

    /**
     * Returns updated buyerUid or null if it doesn't need to be updated.
     */
    private String updateUserBuyerUid(User user, String bidder, BidderAliases aliases,
                                      Map<String, String> uidsBody, UidsCookie uidsCookie) {
        final String buyerUidFromBodyOrCookie = extractUid(uidsBody, uidsCookie, aliases.resolveBidder(bidder));
        final String buyerUidFromUser = user != null ? user.getBuyeruid() : null;

        return StringUtils.isBlank(buyerUidFromUser) && StringUtils.isNotBlank(buyerUidFromBodyOrCookie)
                ? buyerUidFromBodyOrCookie
                : null;
    }

    /**
     * Extracts UID from uids from body or {@link UidsCookie}.
     */
    private String extractUid(Map<String, String> uidsBody, UidsCookie uidsCookie, String bidder) {
        final String uid = uidsBody.get(bidder);
        return StringUtils.isNotBlank(uid) ? uid : uidsCookie.uidFrom(resolveCookieFamilyName(bidder));
    }

    /**
     * Extract cookie family name from bidder's {@link Usersyncer} if it is enabled. If not - return null.
     */
    private String resolveCookieFamilyName(String bidder) {
        return bidderCatalog.isActive(bidder) ? bidderCatalog.usersyncerByName(bidder).getCookieFamilyName() : null;
    }

    /**
     * Returns shuffled list of {@link BidderRequest}.
     */
    private List<BidderRequest> getBidderRequests(List<BidderPrivacyResult> bidderPrivacyResults,
                                                  BidRequest bidRequest,
                                                  List<Imp> imps,
                                                  Map<String, ExtBidderConfigFpd> biddersToConfigs) {

        final ExtRequest requestExt = bidRequest.getExt();
        final Map<String, JsonNode> bidderToPrebidBidders = bidderToPrebidBidders(requestExt);
        final Map<String, ExtRequestPrebidSchainSchain> bidderToPrebidSchains = bidderToPrebidSchains(requestExt);
        final List<BidderRequest> bidderRequests = bidderPrivacyResults.stream()
                // for each bidder create a new request that is a copy of original request except buyerid, imp
                // extensions, ext.prebid.data.bidders and ext.prebid.bidders.
                // Also, check whether to pass user.ext.data, app.ext.data and site.ext.data or not.
                .map(bidderPrivacyResult -> createBidderRequest(bidderPrivacyResult, bidRequest, imps,
                        biddersToConfigs, bidderToPrebidBidders, bidderToPrebidSchains))
                .filter(Objects::nonNull)
                .collect(Collectors.toList());

        Collections.shuffle(bidderRequests);

        return bidderRequests;
    }

    /**
     * Extracts a map of bidders to their arguments from {@link ObjectNode} prebid.bidders.
     */
    private static Map<String, JsonNode> bidderToPrebidBidders(ExtRequest requestExt) {
        final ExtRequestPrebid prebid = requestExt == null ? null : requestExt.getPrebid();
        final ObjectNode bidders = prebid == null ? null : prebid.getBidders();

        if (bidders == null || bidders.isNull()) {
            return Collections.emptyMap();
        }

        final Map<String, JsonNode> bidderToPrebidParameters = new HashMap<>();
        final Iterator<Map.Entry<String, JsonNode>> biddersToParams = bidders.fields();
        while (biddersToParams.hasNext()) {
            final Map.Entry<String, JsonNode> bidderToParam = biddersToParams.next();
            bidderToPrebidParameters.put(bidderToParam.getKey(), bidderToParam.getValue());
        }
        return bidderToPrebidParameters;
    }

    /**
     * Extracts a map of bidders to their arguments from {@link ObjectNode} prebid.schains.
     */
    private static Map<String, ExtRequestPrebidSchainSchain> bidderToPrebidSchains(ExtRequest requestExt) {
        final ExtRequestPrebid prebid = requestExt == null ? null : requestExt.getPrebid();
        final List<ExtRequestPrebidSchain> schains = prebid == null ? null : prebid.getSchains();

        if (schains == null || schains.isEmpty()) {
            return Collections.emptyMap();
        }

        final Map<String, ExtRequestPrebidSchainSchain> bidderToPrebidSchains = new HashMap<>();
        for (ExtRequestPrebidSchain schain : schains) {
            final List<String> bidders = schain.getBidders();
            if (CollectionUtils.isNotEmpty(bidders)) {
                for (String bidder : bidders) {
                    if (bidderToPrebidSchains.containsKey(bidder)) {
                        bidderToPrebidSchains.remove(bidder);
                        logger.debug("Schain bidder {0} is rejected since it was defined more than once", bidder);
                        continue;
                    }
                    bidderToPrebidSchains.put(bidder, schain.getSchain());
                }
            }
        }
        return bidderToPrebidSchains;
    }

    /**
     * Returns {@link BidderRequest} for the given bidder.
     */
    private BidderRequest createBidderRequest(BidderPrivacyResult bidderPrivacyResult,
                                              BidRequest bidRequest,
                                              List<Imp> imps,
                                              Map<String, ExtBidderConfigFpd> biddersToConfigs,
                                              Map<String, JsonNode> bidderToPrebidBidders,
                                              Map<String, ExtRequestPrebidSchainSchain> bidderToPrebidSchains) {

        final String bidder = bidderPrivacyResult.getRequestBidder();
        if (bidderPrivacyResult.isBlockedRequestByTcf()) {
            return null;
        }

        final List<String> firstPartyDataBidders = firstPartyDataBidders(bidRequest.getExt());
        final boolean useFirstPartyData = firstPartyDataBidders == null || firstPartyDataBidders.contains(bidder);

        final ExtBidderConfigFpd fpdConfig = ObjectUtils.firstNonNull(biddersToConfigs.get(bidder),
                biddersToConfigs.get(ALL_BIDDERS_CONFIG));

        return BidderRequest.of(bidder, bidRequest.toBuilder()
                // User was already prepared above
                .user(bidderPrivacyResult.getUser())
                .device(bidderPrivacyResult.getDevice())
                .imp(prepareImps(bidder, imps))
                .app(prepareApp(bidRequest.getApp(), fpdConfig, useFirstPartyData))
                .site(prepareSite(bidRequest.getSite(), fpdConfig, useFirstPartyData))
                .source(prepareSource(bidder, bidderToPrebidSchains, bidRequest.getSource()))
                .ext(prepareExt(bidder, bidderToPrebidBidders, bidRequest.getExt()))
                .build());
    }

    /**
     * For each given imp creates a new imp with extension crafted to contain only "prebid", "context" and
     * bidder-specific extension.
     */
    private List<Imp> prepareImps(String bidder, List<Imp> imps) {
        return imps.stream()
                .filter(imp -> imp.getExt().hasNonNull(bidder))
                .map(imp -> imp.toBuilder()
                        .ext(prepareImpExt(bidder, imp.getExt()))
                        .build())
                .collect(Collectors.toList());
    }

    /**
     * Creates a new imp extension for particular bidder having:
     * <ul>
     * <li>"prebid" field populated with an imp.ext.prebid field value, may be null</li>
     * <li>"context" field populated with an imp.ext.context field value, may be null</li>
     * <li>"bidder" field populated with an imp.ext.{bidder} field value, not null</li>
     * </ul>
     */
<<<<<<< HEAD
    private ObjectNode prepareImpExt(String bidder, ObjectNode impExt) {
        final ObjectNode result = mapper.mapper().valueToTree(ExtPrebid.of(impExt.get(PREBID_EXT), impExt.get(bidder)));
=======
    private ObjectNode prepareImpExt(String bidder, ObjectNode impExt, boolean useFirstPartyData) {
        final JsonNode impExtPrebid = prepareImpExtPrebid(bidder, impExt.get(PREBID_EXT));
        final ObjectNode result = mapper.mapper().valueToTree(ExtPrebid.of(impExtPrebid, impExt.get(bidder)));
>>>>>>> e16062cf

        final JsonNode contextNode = impExt.get(CONTEXT_EXT);
        if (contextNode != null && !contextNode.isNull()) {
            result.set(CONTEXT_EXT, contextNode);
        }

        return result;
    }

    private JsonNode prepareImpExtPrebid(String bidder, JsonNode extImpPrebidNode) {
        if (extImpPrebidNode != null && extImpPrebidNode.hasNonNull(bidder)) {
            final ExtImpPrebid extImpPrebid = extImpPrebid(extImpPrebidNode).toBuilder()
                    .bidder(extImpPrebidNode.get(bidder)) // leave appropriate bidder related data
                    .build();
            return mapper.mapper().valueToTree(extImpPrebid);
        }
        return extImpPrebidNode;
    }

    /**
     * Returns {@link ExtImpPrebid} from imp.ext.prebid {@link JsonNode}.
     */
    private ExtImpPrebid extImpPrebid(JsonNode extImpPrebid) {
        try {
            return mapper.mapper().treeToValue(extImpPrebid, ExtImpPrebid.class);
        } catch (JsonProcessingException e) {
            throw new PreBidException(String.format("Error decoding imp.ext.prebid: %s", e.getMessage()), e);
        }
    }

    /**
     * Checks whether to pass the app.ext.data depending on request having a first party data
     * allowed for given bidder or not. And merge masked app with fpd config.
     */
    private App prepareApp(App app, ExtBidderConfigFpd fpdConfig, boolean useFirstPartyData) {
        final ExtApp appExt = app != null ? app.getExt() : null;

        final App maskedApp = appExt != null && appExt.getData() != null && !useFirstPartyData
                ? app.toBuilder().ext(ExtApp.of(appExt.getPrebid(), null)).build()
                : app;

        final App fpdApp = fpdConfig == null ? null : fpdConfig.getApp();

        return fpdResolver.resolveApp(maskedApp, fpdApp);
    }

    /**
     * Checks whether to pass the site.ext.data depending on request having a first party data
     * allowed for given bidder or not. And merge masked site with fpd config.
     */
    private Site prepareSite(Site site, ExtBidderConfigFpd fpdConfig, boolean useFirstPartyData) {
        final ExtSite siteExt = site != null ? site.getExt() : null;

        final Site maskedSite = siteExt != null && siteExt.getData() != null && !useFirstPartyData
                ? site.toBuilder().ext(ExtSite.of(siteExt.getAmp(), null)).build()
                : site;

        final Site fpdSite = fpdConfig == null ? null : fpdConfig.getSite();

        return fpdResolver.resolveSite(maskedSite, fpdSite);
    }

    /**
     * Returns {@link Source} with corresponding request.ext.prebid.schains.
     */
    private Source prepareSource(String bidder, Map<String, ExtRequestPrebidSchainSchain> bidderToSchain,
                                 Source receivedSource) {
        final ExtRequestPrebidSchainSchain defaultSchain = bidderToSchain.get(GENERIC_SCHAIN_KEY);
        final ExtRequestPrebidSchainSchain bidderSchain = bidderToSchain.getOrDefault(bidder, defaultSchain);

        if (bidderSchain == null) {
            return receivedSource;
        }

        final ExtSource extSource = ExtSource.of(bidderSchain);

        return receivedSource == null
                ? Source.builder().ext(extSource).build()
                : receivedSource.toBuilder().ext(extSource).build();
    }

    /**
     * Removes all bidders except the given bidder from bidrequest.ext.prebid.bidders to hide list of allowed bidders
     * from initial request.
     * <p>
     * Also masks bidrequest.ext.prebid.schains.
     */
    private ExtRequest prepareExt(String bidder,
                                  Map<String, JsonNode> bidderToPrebidBidders,
                                  ExtRequest requestExt) {

        final ExtRequestPrebid extPrebid = requestExt != null ? requestExt.getPrebid() : null;
        final List<ExtRequestPrebidSchain> extPrebidSchains = extPrebid != null ? extPrebid.getSchains() : null;
        final ExtRequestPrebidData extPrebidData = extPrebid != null ? extPrebid.getData() : null;
        final List<ExtRequestPrebidBidderConfig> extPrebidBidderconfig =
                extPrebid != null ? extPrebid.getBidderconfig() : null;

        final boolean suppressSchains = extPrebidSchains != null;
        final boolean suppressBidderConfig = extPrebidBidderconfig != null;
        final boolean suppressPrebidData = extPrebidData != null;

        if (bidderToPrebidBidders.isEmpty() && !suppressSchains && !suppressBidderConfig && !suppressPrebidData) {
            return requestExt;
        }

        final JsonNode prebidParameters = bidderToPrebidBidders.get(bidder);
        final ObjectNode bidders = prebidParameters != null
                ? mapper.mapper().valueToTree(ExtPrebidBidders.of(prebidParameters))
                : null;

        final ExtRequestPrebid.ExtRequestPrebidBuilder extPrebidBuilder = extPrebid != null
                ? extPrebid.toBuilder()
                : ExtRequestPrebid.builder();

        return ExtRequest.of(
                extPrebidBuilder
                        .bidders(bidders)
                        .schains(null)
                        .data(null)
                        .bidderconfig(null)
                        .build());
    }

    /**
     * Updates 'account.*.request', 'request' and 'no_cookie_requests' metrics for each {@link BidderRequest}.
     */
    private List<BidderRequest> updateRequestMetric(List<BidderRequest> bidderRequests, UidsCookie uidsCookie,
                                                    BidderAliases aliases, String publisherId,
                                                    MetricName requestTypeMetric) {
        metrics.updateAccountRequestMetrics(publisherId, requestTypeMetric);

        for (BidderRequest bidderRequest : bidderRequests) {
            final String bidder = aliases.resolveBidder(bidderRequest.getBidder());
            final boolean isApp = bidderRequest.getBidRequest().getApp() != null;
            final boolean noBuyerId = !bidderCatalog.isActive(bidder) || StringUtils.isBlank(
                    uidsCookie.uidFrom(bidderCatalog.usersyncerByName(bidder).getCookieFamilyName()));

            metrics.updateAdapterRequestTypeAndNoCookieMetrics(bidder, requestTypeMetric, !isApp && noBuyerId);
        }
        return bidderRequests;
    }

    /**
     * Extracts bidAdjustments from {@link ExtRequest}.
     */
    private static Map<String, BigDecimal> bidAdjustments(ExtRequest requestExt) {
        final ExtRequestPrebid prebid = requestExt != null ? requestExt.getPrebid() : null;
        final Map<String, BigDecimal> bidAdjustmentFactors = prebid != null ? prebid.getBidadjustmentfactors() : null;
        return bidAdjustmentFactors != null ? bidAdjustmentFactors : Collections.emptyMap();
    }

    /**
     * Passes the request to a corresponding bidder and wraps response in {@link BidderResponse} which also holds
     * recorded response time.
     */
    private Future<BidderResponse> requestBids(BidderRequest bidderRequest, Timeout timeout,
                                               boolean debugEnabled, BidderAliases aliases,
                                               Map<String, BigDecimal> bidAdjustments,
                                               Map<String, Map<String, BigDecimal>> currencyConversionRates,
                                               Boolean usepbsrates) {
        final String bidderName = bidderRequest.getBidder();
        final BigDecimal bidPriceAdjustmentFactor = bidAdjustments.get(bidderName);
        final List<String> cur = bidderRequest.getBidRequest().getCur();
        final String adServerCurrency = cur.get(0);
        final Bidder<?> bidder = bidderCatalog.bidderByName(aliases.resolveBidder(bidderName));
        final long startTime = clock.millis();

        return httpBidderRequester.requestBids(bidder, bidderRequest.getBidRequest(), timeout, debugEnabled)
                .map(bidderSeatBid -> validBidderSeatBid(bidderSeatBid, cur))
                .map(seat -> applyBidPriceChanges(seat, currencyConversionRates, adServerCurrency,
                        bidPriceAdjustmentFactor, usepbsrates))
                .map(result -> BidderResponse.of(bidderName, result, responseTime(startTime)));
    }

    /**
     * Validates bid response from exchange.
     * <p>
     * Removes invalid bids from response and adds corresponding error to {@link BidderSeatBid}.
     * <p>
     * Returns input argument as the result if no errors found or create new {@link BidderSeatBid} otherwise.
     */
    private BidderSeatBid validBidderSeatBid(BidderSeatBid bidderSeatBid, List<String> requestCurrencies) {
        final List<BidderBid> bids = bidderSeatBid.getBids();

        final List<BidderBid> validBids = new ArrayList<>(bids.size());
        final List<BidderError> errors = new ArrayList<>(bidderSeatBid.getErrors());

        if (requestCurrencies.size() > 1) {
            errors.add(BidderError.badInput(
                    String.format("Cur parameter contains more than one currency. %s will be used",
                            requestCurrencies.get(0))));
        }

        for (BidderBid bid : bids) {
            final ValidationResult validationResult = responseBidValidator.validate(bid.getBid());
            if (validationResult.hasErrors()) {
                for (String error : validationResult.getErrors()) {
                    errors.add(BidderError.generic(error));
                }
            } else {
                validBids.add(bid);
            }
        }

        return errors.isEmpty() ? bidderSeatBid : BidderSeatBid.of(validBids, bidderSeatBid.getHttpCalls(), errors);
    }

    /**
     * Performs changes on {@link Bid}s price depends on different between adServerCurrency and bidCurrency,
     * and adjustment factor. Will drop bid if currency conversion is needed but not possible.
     * <p>
     * This method should always be invoked after {@link ExchangeService#validBidderSeatBid(BidderSeatBid, List)}
     * to make sure {@link Bid#getPrice()} is not empty.
     */
    private BidderSeatBid applyBidPriceChanges(BidderSeatBid bidderSeatBid,
                                               Map<String, Map<String, BigDecimal>> requestCurrencyRates,
                                               String adServerCurrency, BigDecimal priceAdjustmentFactor,
                                               Boolean usepbsrates) {
        final List<BidderBid> bidderBids = bidderSeatBid.getBids();
        if (bidderBids.isEmpty()) {
            return bidderSeatBid;
        }

        final List<BidderBid> updatedBidderBids = new ArrayList<>(bidderBids.size());
        final List<BidderError> errors = new ArrayList<>(bidderSeatBid.getErrors());

        for (final BidderBid bidderBid : bidderBids) {
            final Bid bid = bidderBid.getBid();
            final String bidCurrency = bidderBid.getBidCurrency();
            final BigDecimal price = bid.getPrice();
            try {
                final BigDecimal finalPrice =
                        currencyService.convertCurrency(price, requestCurrencyRates, adServerCurrency, bidCurrency,
                                usepbsrates);

                final BigDecimal adjustedPrice = priceAdjustmentFactor != null
                        && priceAdjustmentFactor.compareTo(BigDecimal.ONE) != 0
                        ? finalPrice.multiply(priceAdjustmentFactor)
                        : finalPrice;

                if (adjustedPrice.compareTo(price) != 0) {
                    bid.setPrice(adjustedPrice);
                }
                updatedBidderBids.add(bidderBid);
            } catch (PreBidException e) {
                errors.add(BidderError.generic(
                        String.format("Unable to covert bid currency %s to desired ad server currency %s. %s",
                                bidCurrency, adServerCurrency, e.getMessage())));
            }
        }

        return BidderSeatBid.of(updatedBidderBids, bidderSeatBid.getHttpCalls(), errors);
    }

    private int responseTime(long startTime) {
        return Math.toIntExact(clock.millis() - startTime);
    }

    /**
     * If we need to cache bids, then it will take some time to call prebid cache.
     * We should reduce the amount of time the bidders have, to compensate.
     */
    private Timeout auctionTimeout(Timeout timeout, boolean shouldCacheBids) {
        // A static timeout here is not ideal. This is a hack because we have some aggressive timelines for OpenRTB
        // support.
        // In reality, the cache response time will probably fluctuate with the traffic over time. Someday, this
        // should be replaced by code which tracks the response time of recent cache calls and adjusts the time
        // dynamically.
        return shouldCacheBids ? timeout.minus(expectedCacheTime) : timeout;
    }

    /**
     * Updates 'request_time', 'responseTime', 'timeout_request', 'error_requests', 'no_bid_requests',
     * 'prices' metrics for each {@link BidderResponse}.
     * <p>
     * This method should always be invoked after {@link ExchangeService#validBidderSeatBid(BidderSeatBid, List)}
     * to make sure {@link Bid#getPrice()} is not empty.
     */
    private List<BidderResponse> updateMetricsFromResponses(
            List<BidderResponse> bidderResponses, String publisherId, BidderAliases aliases) {

        for (final BidderResponse bidderResponse : bidderResponses) {
            final String bidder = aliases.resolveBidder(bidderResponse.getBidder());

            metrics.updateAdapterResponseTime(bidder, publisherId, bidderResponse.getResponseTime());

            final List<BidderBid> bidderBids = bidderResponse.getSeatBid().getBids();
            if (CollectionUtils.isEmpty(bidderBids)) {
                metrics.updateAdapterRequestNobidMetrics(bidder, publisherId);
            } else {
                metrics.updateAdapterRequestGotbidsMetrics(bidder, publisherId);

                for (final BidderBid bidderBid : bidderBids) {
                    final Bid bid = bidderBid.getBid();

                    final long cpm = bid.getPrice().multiply(THOUSAND).longValue();
                    metrics.updateAdapterBidMetrics(bidder, publisherId, cpm, bid.getAdm() != null,
                            bidderBid.getType().toString());
                }
            }

            final List<BidderError> errors = bidderResponse.getSeatBid().getErrors();
            if (CollectionUtils.isNotEmpty(errors)) {
                errors.stream()
                        .map(BidderError::getType)
                        .distinct()
                        .map(ExchangeService::bidderErrorTypeToMetric)
                        .forEach(errorMetric -> metrics.updateAdapterRequestErrorMetric(bidder, errorMetric));
            }
        }

        return bidderResponses;
    }

    /**
     * Resolves {@link MetricName} by {@link BidderError.Type} value.
     */
    private static MetricName bidderErrorTypeToMetric(BidderError.Type errorType) {
        final MetricName errorMetric;
        switch (errorType) {
            case bad_input:
                errorMetric = MetricName.badinput;
                break;
            case bad_server_response:
                errorMetric = MetricName.badserverresponse;
                break;
            case failed_to_request_bids:
                errorMetric = MetricName.failedtorequestbids;
                break;
            case timeout:
                errorMetric = MetricName.timeout;
                break;
            case generic:
            default:
                errorMetric = MetricName.unknown_error;
        }
        return errorMetric;
    }
}<|MERGE_RESOLUTION|>--- conflicted
+++ resolved
@@ -42,12 +42,9 @@
 import org.prebid.server.metric.Metrics;
 import org.prebid.server.proto.openrtb.ext.ExtPrebid;
 import org.prebid.server.proto.openrtb.ext.ExtPrebidBidders;
-<<<<<<< HEAD
 import org.prebid.server.proto.openrtb.ext.request.ExtApp;
 import org.prebid.server.proto.openrtb.ext.request.ExtBidderConfigFpd;
-=======
 import org.prebid.server.proto.openrtb.ext.request.ExtImpPrebid;
->>>>>>> e16062cf
 import org.prebid.server.proto.openrtb.ext.request.ExtRequest;
 import org.prebid.server.proto.openrtb.ext.request.ExtRequestCurrency;
 import org.prebid.server.proto.openrtb.ext.request.ExtRequestPrebid;
@@ -671,14 +668,9 @@
      * <li>"bidder" field populated with an imp.ext.{bidder} field value, not null</li>
      * </ul>
      */
-<<<<<<< HEAD
     private ObjectNode prepareImpExt(String bidder, ObjectNode impExt) {
-        final ObjectNode result = mapper.mapper().valueToTree(ExtPrebid.of(impExt.get(PREBID_EXT), impExt.get(bidder)));
-=======
-    private ObjectNode prepareImpExt(String bidder, ObjectNode impExt, boolean useFirstPartyData) {
         final JsonNode impExtPrebid = prepareImpExtPrebid(bidder, impExt.get(PREBID_EXT));
         final ObjectNode result = mapper.mapper().valueToTree(ExtPrebid.of(impExtPrebid, impExt.get(bidder)));
->>>>>>> e16062cf
 
         final JsonNode contextNode = impExt.get(CONTEXT_EXT);
         if (contextNode != null && !contextNode.isNull()) {
