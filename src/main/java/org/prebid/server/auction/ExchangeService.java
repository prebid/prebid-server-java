--- conflicted
+++ resolved
@@ -444,11 +444,7 @@
                     extUserBuilder.data(null);
                 }
 
-<<<<<<< HEAD
-                return builder.build();
-=======
-                return mapper.mapper().valueToTree(extUserBuilder.build());
->>>>>>> 3a13fd57
+                return extUserBuilder.build();
             }
         }
         return null;
