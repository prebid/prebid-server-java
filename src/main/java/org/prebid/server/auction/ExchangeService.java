--- conflicted
+++ resolved
@@ -756,37 +756,20 @@
         final ObjectNode fpdSite = fpdConfig != null ? fpdConfig.getSite() : null;
         final ObjectNode fpdApp = fpdConfig != null ? fpdConfig.getApp() : null;
 
-<<<<<<< HEAD
-        return BidderRequest.of(bidder, bidRequest.toBuilder()
-=======
-        if (bidRequestSite != null && fpdApp != null || bidRequestApp != null && fpdSite != null) {
-            logger.info("Request to bidder {0} rejected as both bidRequest.site and bidRequest.app are present"
-                    + " after fpd data have been merged", bidder);
-            return null;
-        }
-
         // stored bid response supported only for single imp requests
         final String storedBidResponse = impBidderToStoredBidResponse.size() == 1
                 ? impBidderToStoredBidResponse.get(imps.get(0).getId()).get(bidder)
                 : null;
 
         return BidderRequest.of(bidder, storedBidResponse, bidRequest.toBuilder()
->>>>>>> 51894385
                 // User was already prepared above
                 .user(bidderPrivacyResult.getUser())
                 .device(bidderPrivacyResult.getDevice())
                 .imp(prepareImps(bidder, imps, useFirstPartyData))
-<<<<<<< HEAD
                 .app(prepareApp(bidRequest.getApp(), fpdApp, useFirstPartyData))
                 .site(prepareSite(bidRequest.getSite(), fpdSite, useFirstPartyData))
-                .source(prepareSource(bidder, bidderToPrebidSchains, bidRequest.getSource()))
-                .ext(prepareExt(bidder, bidderToPrebidBidders, bidRequest.getExt()))
-=======
-                .app(prepareApp(bidRequestApp, fpdApp, useFirstPartyData))
-                .site(prepareSite(bidRequestSite, fpdSite, useFirstPartyData))
                 .source(prepareSource(bidder, bidRequest))
                 .ext(prepareExt(bidder, bidderToPrebidBidders, bidderToMultiBid, bidRequest.getExt()))
->>>>>>> 51894385
                 .build());
     }
 
