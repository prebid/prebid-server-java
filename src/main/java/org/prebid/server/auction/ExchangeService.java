package org.prebid.server.auction;

import com.fasterxml.jackson.core.JsonProcessingException;
import com.fasterxml.jackson.databind.JsonNode;
import com.fasterxml.jackson.databind.node.ObjectNode;
import com.iab.openrtb.request.App;
import com.iab.openrtb.request.BidRequest;
import com.iab.openrtb.request.Content;
import com.iab.openrtb.request.Imp;
import com.iab.openrtb.request.Site;
import com.iab.openrtb.request.Source;
import com.iab.openrtb.request.User;
import com.iab.openrtb.response.Bid;
import com.iab.openrtb.response.BidResponse;
import com.iab.openrtb.response.SeatBid;
import io.vertx.core.CompositeFuture;
import io.vertx.core.Future;
import io.vertx.core.logging.Logger;
import io.vertx.core.logging.LoggerFactory;
import org.apache.commons.collections4.CollectionUtils;
import org.apache.commons.lang3.ObjectUtils;
import org.apache.commons.lang3.StringUtils;
import org.prebid.server.auction.model.AuctionContext;
import org.prebid.server.auction.model.BidRequestCacheInfo;
import org.prebid.server.auction.model.BidderPrivacyResult;
import org.prebid.server.auction.model.BidderRequest;
import org.prebid.server.auction.model.BidderResponse;
import org.prebid.server.auction.model.MultiBidConfig;
import org.prebid.server.auction.model.StoredResponseResult;
import org.prebid.server.bidder.Bidder;
import org.prebid.server.bidder.BidderCatalog;
import org.prebid.server.bidder.HttpBidderRequester;
import org.prebid.server.bidder.Usersyncer;
import org.prebid.server.bidder.model.BidderBid;
import org.prebid.server.bidder.model.BidderError;
import org.prebid.server.bidder.model.BidderSeatBid;
import org.prebid.server.cookie.UidsCookie;
import org.prebid.server.currency.CurrencyConversionService;
import org.prebid.server.exception.PreBidException;
import org.prebid.server.execution.Timeout;
import org.prebid.server.json.JacksonMapper;
import org.prebid.server.metric.MetricName;
import org.prebid.server.metric.Metrics;
import org.prebid.server.proto.openrtb.ext.ExtPrebidBidders;
import org.prebid.server.proto.openrtb.ext.request.ExtApp;
import org.prebid.server.proto.openrtb.ext.request.ExtBidderConfigOrtb;
import org.prebid.server.proto.openrtb.ext.request.ExtImpPrebid;
import org.prebid.server.proto.openrtb.ext.request.ExtRequestPrebidDataEidPermissions;
import org.prebid.server.proto.openrtb.ext.request.ExtRequest;
import org.prebid.server.proto.openrtb.ext.request.ExtRequestPrebid;
import org.prebid.server.proto.openrtb.ext.request.ExtRequestPrebidBidderConfig;
import org.prebid.server.proto.openrtb.ext.request.ExtRequestPrebidCache;
import org.prebid.server.proto.openrtb.ext.request.ExtRequestPrebidData;
import org.prebid.server.proto.openrtb.ext.request.ExtRequestPrebidMultiBid;
import org.prebid.server.proto.openrtb.ext.request.ExtRequestPrebidSchain;
import org.prebid.server.proto.openrtb.ext.request.ExtRequestPrebidSchainSchain;
import org.prebid.server.proto.openrtb.ext.request.ExtRequestTargeting;
import org.prebid.server.proto.openrtb.ext.request.ExtSite;
import org.prebid.server.proto.openrtb.ext.request.ExtSource;
import org.prebid.server.proto.openrtb.ext.request.ExtUser;
import org.prebid.server.proto.openrtb.ext.request.ExtUserEid;
import org.prebid.server.settings.model.Account;
import org.prebid.server.util.StreamUtil;
import org.prebid.server.validation.ResponseBidValidator;
import org.prebid.server.validation.model.ValidationResult;

import java.math.BigDecimal;
import java.time.Clock;
import java.util.ArrayList;
import java.util.Collection;
import java.util.Collections;
import java.util.HashMap;
import java.util.Iterator;
import java.util.List;
import java.util.Map;
import java.util.Objects;
import java.util.stream.Collectors;

/**
 * Executes an OpenRTB v2.5 Auction.
 */
public class ExchangeService {

    private static final Logger logger = LoggerFactory.getLogger(ExchangeService.class);

    private static final String PREBID_EXT = "prebid";
    private static final String BIDDER_EXT = "bidder";
    private static final String ALL_BIDDERS_CONFIG = "*";
<<<<<<< HEAD
    private static final String EID_ALLOWED_FOR_ALL_BIDDERS = "*";
=======
    private static final Integer DEFAULT_MULTIBID_LIMIT_MIN = 1;
    private static final Integer DEFAULT_MULTIBID_LIMIT_MAX = 9;
>>>>>>> f01f176a

    private static final BigDecimal THOUSAND = BigDecimal.valueOf(1000);

    private final long expectedCacheTime;
    private final BidderCatalog bidderCatalog;
    private final StoredResponseProcessor storedResponseProcessor;
    private final PrivacyEnforcementService privacyEnforcementService;
    private final FpdResolver fpdResolver;
    private final SchainResolver schainResolver;
    private final HttpBidderRequester httpBidderRequester;
    private final ResponseBidValidator responseBidValidator;
    private final CurrencyConversionService currencyService;
    private final BidResponseCreator bidResponseCreator;
    private final BidResponsePostProcessor bidResponsePostProcessor;
    private final Metrics metrics;
    private final Clock clock;
    private final JacksonMapper mapper;

    public ExchangeService(long expectedCacheTime,
                           BidderCatalog bidderCatalog,
                           StoredResponseProcessor storedResponseProcessor,
                           PrivacyEnforcementService privacyEnforcementService,
                           FpdResolver fpdResolver,
                           SchainResolver schainResolver,
                           HttpBidderRequester httpBidderRequester,
                           ResponseBidValidator responseBidValidator,
                           CurrencyConversionService currencyService,
                           BidResponseCreator bidResponseCreator,
                           BidResponsePostProcessor bidResponsePostProcessor,
                           Metrics metrics,
                           Clock clock,
                           JacksonMapper mapper) {

        if (expectedCacheTime < 0) {
            throw new IllegalArgumentException("Expected cache time should be positive");
        }
        this.expectedCacheTime = expectedCacheTime;
        this.bidderCatalog = Objects.requireNonNull(bidderCatalog);
        this.storedResponseProcessor = Objects.requireNonNull(storedResponseProcessor);
        this.privacyEnforcementService = Objects.requireNonNull(privacyEnforcementService);
        this.fpdResolver = Objects.requireNonNull(fpdResolver);
        this.schainResolver = Objects.requireNonNull(schainResolver);
        this.httpBidderRequester = Objects.requireNonNull(httpBidderRequester);
        this.responseBidValidator = Objects.requireNonNull(responseBidValidator);
        this.currencyService = Objects.requireNonNull(currencyService);
        this.bidResponseCreator = Objects.requireNonNull(bidResponseCreator);
        this.bidResponsePostProcessor = Objects.requireNonNull(bidResponsePostProcessor);
        this.metrics = Objects.requireNonNull(metrics);
        this.clock = Objects.requireNonNull(clock);
        this.mapper = Objects.requireNonNull(mapper);
    }

    /**
     * Runs an auction: delegates request to applicable bidders, gathers responses from them and constructs final
     * response containing returned bids and additional information in extensions.
     */
    public Future<BidResponse> holdAuction(AuctionContext context) {
        final UidsCookie uidsCookie = context.getUidsCookie();
        final BidRequest bidRequest = context.getBidRequest();
        final Timeout timeout = context.getTimeout();
        final Account account = context.getAccount();
        final List<String> debugWarnings = context.getDebugWarnings();

        final List<SeatBid> storedAuctionResponses = new ArrayList<>();
        final BidderAliases aliases = aliases(bidRequest);
        final String publisherId = account.getId();
        final BidRequestCacheInfo cacheInfo = bidRequestCacheInfo(bidRequest);
        final boolean debugEnabled = isDebugEnabled(bidRequest);
        final Map<String, MultiBidConfig> bidderToMultiBid = bidderToMultiBids(bidRequest, debugWarnings);

        return storedResponseProcessor.getStoredResponseResult(bidRequest.getImp(), timeout)
                .map(storedResponseResult -> populateStoredResponse(storedResponseResult, storedAuctionResponses))
                .compose(storedResponseResult -> extractBidderRequests(context, storedResponseResult, aliases))
                .map(bidderRequests -> updateRequestMetric(
                        bidderRequests, uidsCookie, aliases, publisherId, context.getRequestTypeMetric()))
                .compose(bidderRequests -> CompositeFuture.join(
                        bidderRequests.stream()
                                .map(bidderRequest -> requestBids(
                                        bidderRequest,
                                        auctionTimeout(timeout, cacheInfo.isDoCaching()),
                                        debugEnabled,
                                        aliases))
                                .collect(Collectors.toList())))
                // send all the requests to the bidders and gathers results
                .map(CompositeFuture::<BidderResponse>list)
                .map(bidderResponses -> storedResponseProcessor.mergeWithBidderResponses(
                        bidderResponses, storedAuctionResponses, bidRequest.getImp()))
                .map(bidderResponses -> validateAndAdjustBids(bidderResponses, context, aliases))
                .map(bidderResponses -> updateMetricsFromResponses(bidderResponses, publisherId, aliases))
                // produce response from bidder results
                .compose(bidderResponses -> bidResponseCreator.create(
                        bidderResponses,
                        context,
                        cacheInfo,
                        bidderToMultiBid,
                        debugEnabled))
                .compose(bidResponse -> bidResponsePostProcessor.postProcess(
                        context.getRoutingContext(), uidsCookie, bidRequest, bidResponse, account));
    }

    private BidderAliases aliases(BidRequest bidRequest) {
        final ExtRequestPrebid prebid = extRequestPrebid(bidRequest);
        final Map<String, String> aliases = prebid != null ? prebid.getAliases() : null;
        final Map<String, Integer> aliasgvlids = prebid != null ? prebid.getAliasgvlids() : null;
        return BidderAliases.of(aliases, aliasgvlids, bidderCatalog);
    }

    private static ExtRequestTargeting targeting(BidRequest bidRequest) {
        final ExtRequestPrebid prebid = extRequestPrebid(bidRequest);
        return prebid != null ? prebid.getTargeting() : null;
    }

    /**
     * Creates {@link BidRequestCacheInfo} based on {@link BidRequest} model.
     */
    private static BidRequestCacheInfo bidRequestCacheInfo(BidRequest bidRequest) {
        final ExtRequestTargeting targeting = targeting(bidRequest);

        final ExtRequestPrebid prebid = extRequestPrebid(bidRequest);
        final ExtRequestPrebidCache cache = prebid != null ? prebid.getCache() : null;

        if (targeting != null && cache != null) {
            final boolean shouldCacheBids = cache.getBids() != null;
            final boolean shouldCacheVideoBids = cache.getVastxml() != null;
            final boolean shouldCacheWinningBidsOnly = targeting.getIncludebidderkeys()
                    ? false // ext.prebid.targeting.includebidderkeys takes precedence
                    : ObjectUtils.defaultIfNull(cache.getWinningonly(), false);

            if (shouldCacheBids || shouldCacheVideoBids || shouldCacheWinningBidsOnly) {
                final Integer cacheBidsTtl = shouldCacheBids ? cache.getBids().getTtlseconds() : null;
                final Integer cacheVideoBidsTtl = shouldCacheVideoBids ? cache.getVastxml().getTtlseconds() : null;

                final boolean returnCreativeBid = shouldCacheBids
                        ? ObjectUtils.defaultIfNull(cache.getBids().getReturnCreative(), true)
                        : false;
                final boolean returnCreativeVideoBid = shouldCacheVideoBids
                        ? ObjectUtils.defaultIfNull(cache.getVastxml().getReturnCreative(), true)
                        : false;

                return BidRequestCacheInfo.builder()
                        .doCaching(true)
                        .shouldCacheBids(shouldCacheBids)
                        .cacheBidsTtl(cacheBidsTtl)
                        .shouldCacheVideoBids(shouldCacheVideoBids)
                        .cacheVideoBidsTtl(cacheVideoBidsTtl)
                        .returnCreativeBids(returnCreativeBid)
                        .returnCreativeVideoBids(returnCreativeVideoBid)
                        .shouldCacheWinningBidsOnly(shouldCacheWinningBidsOnly)
                        .build();
            }
        }

        return BidRequestCacheInfo.noCache();
    }

    /**
     * Determines debug flag from {@link BidRequest} or {@link ExtRequest}.
     */
    private static boolean isDebugEnabled(BidRequest bidRequest) {
        if (Objects.equals(bidRequest.getTest(), 1)) {
            return true;
        }
        final ExtRequestPrebid extRequestPrebid = extRequestPrebid(bidRequest);
        return extRequestPrebid != null && Objects.equals(extRequestPrebid.getDebug(), 1);
    }

    private static ExtRequestPrebid extRequestPrebid(BidRequest bidRequest) {
        final ExtRequest requestExt = bidRequest.getExt();
        return requestExt != null ? requestExt.getPrebid() : null;
    }

    private static Map<String, MultiBidConfig> bidderToMultiBids(BidRequest bidRequest, List<String> debugWarnings) {
        final ExtRequestPrebid extRequestPrebid = extRequestPrebid(bidRequest);
        final Collection<ExtRequestPrebidMultiBid> multiBids = extRequestPrebid != null
                ? CollectionUtils.emptyIfNull(extRequestPrebid.getMultibid())
                : Collections.emptyList();

        final Map<String, MultiBidConfig> bidderToMultiBid = new HashMap<>();
        for (ExtRequestPrebidMultiBid prebidMultiBid : multiBids) {
            final String bidder = prebidMultiBid.getBidder();
            final List<String> bidders = prebidMultiBid.getBidders();
            final Integer maxBids = prebidMultiBid.getMaxBids();
            final String codePrefix = prebidMultiBid.getTargetBidderCodePrefix();

            if (bidder != null && CollectionUtils.isNotEmpty(bidders)) {
                debugWarnings.add(String.format("Invalid MultiBid: bidder %s and bidders %s specified. "
                        + "Only bidder %s will be used.", bidder, bidders, bidder));

                tryAddBidderWithMultiBid(bidder, maxBids, codePrefix, bidderToMultiBid, debugWarnings);
                continue;
            }

            if (bidder != null) {
                tryAddBidderWithMultiBid(bidder, maxBids, codePrefix, bidderToMultiBid, debugWarnings);
            } else if (CollectionUtils.isNotEmpty(bidders)) {
                if (codePrefix != null) {
                    debugWarnings.add(String.format("Invalid MultiBid: CodePrefix %s that was specified for bidders %s "
                            + "will be skipped.", codePrefix, bidders));
                }

                bidders.forEach(currentBidder ->
                        tryAddBidderWithMultiBid(currentBidder, maxBids, null, bidderToMultiBid, debugWarnings));
            } else {
                debugWarnings.add("Invalid MultiBid: Bidder and bidders was not specified.");
            }
        }

        return bidderToMultiBid;
    }

    private static void tryAddBidderWithMultiBid(String bidder,
                                                 Integer maxBids,
                                                 String codePrefix,
                                                 Map<String, MultiBidConfig> bidderToMultiBid,
                                                 List<String> debugWarnings) {
        if (bidderToMultiBid.containsKey(bidder)) {
            debugWarnings.add(String.format("Invalid MultiBid: Bidder %s specified multiple times.", bidder));
            return;
        }

        if (maxBids == null) {
            debugWarnings.add(String.format("Invalid MultiBid: MaxBids for bidder %s is not specified and "
                    + "will be skipped.", bidder));
            return;
        }

        bidderToMultiBid.put(bidder, toMultiBid(bidder, maxBids, codePrefix));
    }

    private static MultiBidConfig toMultiBid(String bidder, Integer maxBids, String codePrefix) {
        final int bidLimit = maxBids < DEFAULT_MULTIBID_LIMIT_MIN
                ? DEFAULT_MULTIBID_LIMIT_MIN
                : maxBids > DEFAULT_MULTIBID_LIMIT_MAX ? DEFAULT_MULTIBID_LIMIT_MAX : maxBids;

        return MultiBidConfig.of(bidder, bidLimit, codePrefix);
    }

    /**
     * Populates storedResponse parameter with stored {@link List<SeatBid>} and returns {@link List<Imp>} for which
     * request to bidders should be performed.
     */
    private static StoredResponseResult populateStoredResponse(StoredResponseResult storedResponseResult,
                                                               List<SeatBid> storedResponse) {
        storedResponse.addAll(storedResponseResult.getAuctionStoredResponse());
        return storedResponseResult;
    }

    /**
     * Takes an OpenRTB request and returns the OpenRTB requests sanitized for each bidder.
     * <p>
     * This will copy the {@link BidRequest} into a list of requests, where the bidRequest.imp[].ext field
     * will only consist of the "prebid" field and the field for the appropriate bidder parameters. We will drop all
     * extended fields beyond this context, so this will not be compatible with any other uses of the extension area
     * i.e. the bidders will not see any other extension fields. If Imp extension name is alias, which is also defined
     * in bidRequest.ext.prebid.aliases and valid, separate {@link BidRequest} will be created for this alias and sent
     * to appropriate bidder.
     * For example suppose {@link BidRequest} has two {@link Imp}s. First one with imp.ext.prebid.bidder.rubicon and
     * imp.ext.prebid.bidder.rubiconAlias and second with imp.ext.prebid.bidder.appnexus and
     * imp.ext.prebid.bidder.rubicon. Three {@link BidRequest}s will be created:
     * 1. {@link BidRequest} with one {@link Imp}, where bidder extension points to rubiconAlias extension and will be
     * sent to Rubicon bidder.
     * 2. {@link BidRequest} with two {@link Imp}s, where bidder extension points to appropriate rubicon extension from
     * original {@link BidRequest} and will be sent to Rubicon bidder.
     * 3. {@link BidRequest} with one {@link Imp}, where bidder extension points to appnexus extension and will be sent
     * to Appnexus bidder.
     * <p>
     * Each of the created {@link BidRequest}s will have bidrequest.user.buyerid field populated with the value from
     * bidrequest.user.ext.prebid.buyerids or {@link UidsCookie} corresponding to bidder's family name unless buyerid
     * is already in the original OpenRTB request (in this case it will not be overridden).
     * In case if bidrequest.user.ext.prebid.buyerids contains values after extracting those values it will be cleared
     * in order to avoid leaking of buyerids across bidders.
     * <p>
     * NOTE: the return list will only contain entries for bidders that both have the extension field in at least one
     * {@link Imp}, and are known to {@link BidderCatalog} or aliases from bidRequest.ext.prebid.aliases.
     */
    private Future<List<BidderRequest>> extractBidderRequests(AuctionContext context,
                                                              StoredResponseResult storedResponseResult,
                                                              BidderAliases aliases) {
        final List<Imp> imps = storedResponseResult.getRequiredRequestImps().stream()
                .filter(imp -> bidderParamsFromImpExt(imp.getExt()) != null)
                .collect(Collectors.toList());
        // identify valid bidders and aliases out of imps
        final List<String> bidders = imps.stream()
                .flatMap(imp -> StreamUtil.asStream(bidderParamsFromImpExt(imp.getExt()).fieldNames())
                        .filter(bidder -> isValidBidder(bidder, aliases)))
                .distinct()
                .collect(Collectors.toList());

        return makeBidderRequests(bidders, context, aliases, storedResponseResult.getImpBidderToStoredBidResponse(),
                imps);
    }

    private static JsonNode bidderParamsFromImpExt(ObjectNode ext) {
        return ext.get(PREBID_EXT).get(BIDDER_EXT);
    }

    /**
     * Checks if bidder name is valid in case when bidder can also be alias name.
     */
    private boolean isValidBidder(String bidder, BidderAliases aliases) {
        return bidderCatalog.isValidName(bidder) || aliases.isAliasDefined(bidder);
    }

    /**
     * Splits the input request into requests which are sanitized for each bidder. Intended behavior is:
     * <p>
     * - bidrequest.imp[].ext will only contain the "prebid" field and a "bidder" field which has the params for
     * the intended Bidder.
     * <p>
     * - bidrequest.user.buyeruid will be set to that Bidder's ID.
     * <p>
     * - bidrequest.ext.prebid.data.bidders will be removed.
     * <p>
     * - bidrequest.ext.prebid.bidders will be staying in corresponding bidder only.
     * <p>
     * - bidrequest.user.ext.data, bidrequest.app.ext.data and bidrequest.site.ext.data will be removed for bidders
     * that don't have first party data allowed.
     */
    private Future<List<BidderRequest>> makeBidderRequests(List<String> bidders,
                                                           AuctionContext context,
                                                           BidderAliases aliases,
                                                           Map<String, Map<String, String>> impBidderToStoredResponse,
                                                           List<Imp> imps) {

        final BidRequest bidRequest = context.getBidRequest();
        final User user = bidRequest.getUser();
        final ExtUser extUser = user != null ? user.getExt() : null;
        final Map<String, String> uidsBody = uidsFromBody(extUser);

        final ExtRequest requestExt = bidRequest.getExt();
<<<<<<< HEAD
        final ExtRequestPrebid prebid = requestExt == null ? null : requestExt.getPrebid();
        final Map<String, ExtBidderConfigFpd> biddersToConfigs = getBiddersToConfigs(prebid);
        final Map<String, List<String>> eidPermissions = getEidPermissions(prebid);
=======
        final Map<String, ExtBidderConfigOrtb> biddersToConfigs = getBiddersToConfigs(requestExt);

>>>>>>> f01f176a
        final Map<String, User> bidderToUser =
                prepareUsers(bidders, context, aliases, bidRequest, extUser, uidsBody, biddersToConfigs,
                        eidPermissions);

        return privacyEnforcementService
                .mask(context, bidderToUser, bidders, aliases)
                .map(bidderToPrivacyResult ->
                        getBidderRequests(bidderToPrivacyResult, bidRequest, impBidderToStoredResponse, imps,
                                biddersToConfigs));
    }

<<<<<<< HEAD
    private Map<String, ExtBidderConfigFpd> getBiddersToConfigs(ExtRequestPrebid prebid) {
=======
    private Map<String, ExtBidderConfigOrtb> getBiddersToConfigs(ExtRequest requestExt) {
        final ExtRequestPrebid prebid = requestExt == null ? null : requestExt.getPrebid();
>>>>>>> f01f176a
        final List<ExtRequestPrebidBidderConfig> bidderConfigs = prebid == null ? null : prebid.getBidderconfig();

        if (CollectionUtils.isEmpty(bidderConfigs)) {
            return Collections.emptyMap();
        }

        final Map<String, ExtBidderConfigOrtb> bidderToConfig = new HashMap<>();

        bidderConfigs.stream()
                .filter(prebidBidderConfig -> prebidBidderConfig.getBidders().contains(ALL_BIDDERS_CONFIG))
                .map(prebidBidderConfig -> prebidBidderConfig.getConfig().getOrtb2())
                .findFirst()
                .ifPresent(extBidderConfigFpd -> bidderToConfig.put(ALL_BIDDERS_CONFIG, extBidderConfigFpd));

        for (ExtRequestPrebidBidderConfig config : bidderConfigs) {
            for (String bidder : config.getBidders()) {
                final ExtBidderConfigOrtb concreteFpd = config.getConfig().getOrtb2();
                bidderToConfig.putIfAbsent(bidder, concreteFpd);
            }
        }
        return bidderToConfig;
    }

    /**
     * Retrieves user eids from {@link ExtRequestPrebid} and converts them to map, where keys are eids sources
     * and values are allowed bidders
     */
    private Map<String, List<String>> getEidPermissions(ExtRequestPrebid prebid) {
        final ExtRequestPrebidData prebidData = prebid != null ? prebid.getData() : null;
        final List<ExtRequestPrebidDataEidPermissions> eidPermissions = prebidData != null
                ? prebidData.getEidPermissions()
                : null;
        return CollectionUtils.emptyIfNull(eidPermissions).stream()
                .collect(Collectors.toMap(ExtRequestPrebidDataEidPermissions::getSource,
                        ExtRequestPrebidDataEidPermissions::getBidders));
    }

    /**
     * Returns UIDs from request.user.ext or empty map if not defined.
     */
    private static Map<String, String> uidsFromBody(ExtUser extUser) {
        return extUser != null && extUser.getPrebid() != null
                // as long as ext.prebid exists we are guaranteed that user.ext.prebid.buyeruids also exists
                ? extUser.getPrebid().getBuyeruids()
                : Collections.emptyMap();
    }

    /**
     * Extracts a list of bidders for which first party data is allowed from {@link ExtRequestPrebidData} model.
     */
    private static List<String> firstPartyDataBidders(ExtRequest requestExt) {
        final ExtRequestPrebid prebid = requestExt == null ? null : requestExt.getPrebid();
        final ExtRequestPrebidData data = prebid == null ? null : prebid.getData();
        return data == null ? null : data.getBidders();
    }

    private Map<String, User> prepareUsers(List<String> bidders,
                                           AuctionContext context,
                                           BidderAliases aliases,
                                           BidRequest bidRequest,
                                           ExtUser extUser,
                                           Map<String, String> uidsBody,
<<<<<<< HEAD
                                           Map<String, ExtBidderConfigFpd> biddersToConfigs,
                                           Map<String, List<String>> eidPermissions) {
=======
                                           Map<String, ExtBidderConfigOrtb> biddersToConfigs) {
>>>>>>> f01f176a

        final List<String> firstPartyDataBidders = firstPartyDataBidders(bidRequest.getExt());

        final Map<String, User> bidderToUser = new HashMap<>();
        for (String bidder : bidders) {
            final ExtBidderConfigOrtb fpdConfig = ObjectUtils.defaultIfNull(biddersToConfigs.get(bidder),
                    biddersToConfigs.get(ALL_BIDDERS_CONFIG));

            final boolean useFirstPartyData = firstPartyDataBidders == null || firstPartyDataBidders.contains(bidder);
            final User preparedUser = prepareUser(bidRequest.getUser(), extUser, bidder, aliases, uidsBody,
                    context.getUidsCookie(), useFirstPartyData, fpdConfig, eidPermissions);
            bidderToUser.put(bidder, preparedUser);
        }
        return bidderToUser;
    }

    /**
     * Returns original {@link User} if user.buyeruid already contains uid value for bidder.
     * Otherwise, returns new {@link User} containing updated {@link ExtUser} and user.buyeruid.
     * <p>
     * Also, removes user.ext.prebid (if present), user.ext.data and user.data (in case bidder does not use first
     * party data).
     */
    private User prepareUser(User user,
                             ExtUser extUser,
                             String bidder,
                             BidderAliases aliases,
                             Map<String, String> uidsBody,
                             UidsCookie uidsCookie,
                             boolean useFirstPartyData,
<<<<<<< HEAD
                             ExtBidderConfigFpd fpdConfig,
                             Map<String, List<String>> eidPermissions) {
=======
                             ExtBidderConfigOrtb fpdConfig) {
>>>>>>> f01f176a

        final String updatedBuyerUid = updateUserBuyerUid(user, bidder, aliases, uidsBody, uidsCookie);
        final List<ExtUserEid> userEids = extractUserEids(user);
        final List<ExtUserEid> allowedUserEids = resolveAllowedEids(userEids, bidder, eidPermissions, aliases);
        final boolean shouldUpdateUserEids = extUser != null
                && allowedUserEids.size() != CollectionUtils.emptyIfNull(userEids).size();
        final boolean shouldCleanExtPrebid = extUser != null && extUser.getPrebid() != null;
        final boolean shouldCleanExtData = extUser != null && extUser.getData() != null && !useFirstPartyData;
        final boolean shouldUpdateUserExt = shouldCleanExtData || shouldCleanExtPrebid || shouldUpdateUserEids;
        final boolean shouldCleanData = user != null && user.getData() != null && !useFirstPartyData;

        User maskedUser = user;
        if (updatedBuyerUid != null || shouldUpdateUserExt || shouldCleanData) {
            final User.UserBuilder userBuilder = user == null ? User.builder() : user.toBuilder();
            if (updatedBuyerUid != null) {
                userBuilder.buyeruid(updatedBuyerUid);
            }

            if (shouldUpdateUserExt) {
                final ExtUser updatedExtUser = extUser.toBuilder()
                        .prebid(shouldCleanExtPrebid ? null : extUser.getPrebid())
                        .data(shouldCleanExtData ? null : extUser.getData())
                        .eids(shouldUpdateUserEids ? nullIfEmpty(allowedUserEids) : userEids)
                        .build();
                userBuilder.ext(updatedExtUser.isEmpty() ? null : updatedExtUser);
            }

            if (shouldCleanData) {
                userBuilder.data(null);
            }

            maskedUser = userBuilder.build();
        }

        return useFirstPartyData
                ? fpdResolver.resolveUser(maskedUser, fpdConfig == null ? null : fpdConfig.getUser())
                : maskedUser;
    }

    /**
     * Returns updated buyerUid or null if it doesn't need to be updated.
     */
    private String updateUserBuyerUid(User user, String bidder, BidderAliases aliases,
                                      Map<String, String> uidsBody, UidsCookie uidsCookie) {
        final String buyerUidFromBodyOrCookie = extractUid(uidsBody, uidsCookie, aliases.resolveBidder(bidder));
        final String buyerUidFromUser = user != null ? user.getBuyeruid() : null;

        return StringUtils.isBlank(buyerUidFromUser) && StringUtils.isNotBlank(buyerUidFromBodyOrCookie)
                ? buyerUidFromBodyOrCookie
                : null;
    }

    /**
     * Extracts {@link List<ExtUserEid>} from {@link User}.
     * Returns null if user or its extension is null.
     */
    private List<ExtUserEid> extractUserEids(User user) {
        final ExtUser extUser = user != null ? user.getExt() : null;
        return extUser != null ? extUser.getEids() : null;
    }

    /**
     * Returns {@link List<ExtUserEid>} allowed by {@param eidPermissions} per source per bidder.
     */
    private List<ExtUserEid> resolveAllowedEids(List<ExtUserEid> userEids, String bidder,
                                                Map<String, List<String>> eidPermissions, BidderAliases aliases) {
        return CollectionUtils.emptyIfNull(userEids)
                .stream()
                .filter(extUserEid -> isUserEidAllowed(extUserEid.getSource(), eidPermissions, bidder, aliases))
                .collect(Collectors.toList());
    }

    /**
     * Returns true if {@param source} allowed by {@param eidPermissions} for particular bidder taking into account
     * ealiases.
     */
    private boolean isUserEidAllowed(String source, Map<String, List<String>> eidPermissions, String bidder,
                                     BidderAliases aliases) {
        final List<String> allowedBidders = eidPermissions.get(source);
        return CollectionUtils.isEmpty(allowedBidders)
                || allowedBidders.contains(EID_ALLOWED_FOR_ALL_BIDDERS)
                || allowedBidders.contains(bidder)
                || allowedBidders.contains(aliases.resolveBidder(bidder))
                || allowedBidders.stream().map(aliases::resolveBidder)
                .anyMatch(allowedBidder -> allowedBidder.equals(bidder));
    }

    /**
     * Extracts UID from uids from body or {@link UidsCookie}.
     */
    private String extractUid(Map<String, String> uidsBody, UidsCookie uidsCookie, String bidder) {
        final String uid = uidsBody.get(bidder);
        return StringUtils.isNotBlank(uid) ? uid : uidsCookie.uidFrom(resolveCookieFamilyName(bidder));
    }

    /**
     * Extract cookie family name from bidder's {@link Usersyncer} if it is enabled. If not - return null.
     */
    private String resolveCookieFamilyName(String bidder) {
        return bidderCatalog.isActive(bidder) ? bidderCatalog.usersyncerByName(bidder).getCookieFamilyName() : null;
    }

    /**
     * Returns shuffled list of {@link BidderRequest}.
     */
    private List<BidderRequest> getBidderRequests(List<BidderPrivacyResult> bidderPrivacyResults,
                                                  BidRequest bidRequest,
                                                  Map<String, Map<String, String>> impBidderToStoredBidResponse,
                                                  List<Imp> imps,
                                                  Map<String, ExtBidderConfigOrtb> biddersToConfigs) {

        final Map<String, JsonNode> bidderToPrebidBidders = bidderToPrebidBidders(bidRequest);

        final List<BidderRequest> bidderRequests = bidderPrivacyResults.stream()
                // for each bidder create a new request that is a copy of original request except buyerid, imp
                // extensions, ext.prebid.data.bidders and ext.prebid.bidders.
                // Also, check whether to pass user.ext.data, app.ext.data and site.ext.data or not.
                .map(bidderPrivacyResult -> createBidderRequest(
                        bidderPrivacyResult,
                        bidRequest,
                        impBidderToStoredBidResponse,
                        imps,
                        biddersToConfigs,
                        bidderToPrebidBidders))
                .filter(Objects::nonNull)
                .collect(Collectors.toList());

        Collections.shuffle(bidderRequests);

        return bidderRequests;
    }

    /**
     * Extracts a map of bidders to their arguments from {@link ObjectNode} prebid.bidders.
     */
    private static Map<String, JsonNode> bidderToPrebidBidders(BidRequest bidRequest) {
        final ExtRequestPrebid prebid = extRequestPrebid(bidRequest);
        final ObjectNode bidders = prebid == null ? null : prebid.getBidders();

        if (bidders == null || bidders.isNull()) {
            return Collections.emptyMap();
        }

        final Map<String, JsonNode> bidderToPrebidParameters = new HashMap<>();
        final Iterator<Map.Entry<String, JsonNode>> biddersToParams = bidders.fields();
        while (biddersToParams.hasNext()) {
            final Map.Entry<String, JsonNode> bidderToParam = biddersToParams.next();
            bidderToPrebidParameters.put(bidderToParam.getKey(), bidderToParam.getValue());
        }
        return bidderToPrebidParameters;
    }

    /**
     * Returns {@link BidderRequest} for the given bidder.
     */
    private BidderRequest createBidderRequest(BidderPrivacyResult bidderPrivacyResult,
                                              BidRequest bidRequest,
                                              Map<String, Map<String, String>> impBidderToStoredBidResponse,
                                              List<Imp> imps,
                                              Map<String, ExtBidderConfigOrtb> biddersToConfigs,
                                              Map<String, JsonNode> bidderToPrebidBidders) {

        final String bidder = bidderPrivacyResult.getRequestBidder();
        if (bidderPrivacyResult.isBlockedRequestByTcf()) {
            return null;
        }

        final List<String> firstPartyDataBidders = firstPartyDataBidders(bidRequest.getExt());
        final boolean useFirstPartyData = firstPartyDataBidders == null || firstPartyDataBidders.contains(bidder);

        final ExtBidderConfigOrtb fpdConfig = ObjectUtils.defaultIfNull(biddersToConfigs.get(bidder),
                biddersToConfigs.get(ALL_BIDDERS_CONFIG));

        final Site bidRequestSite = bidRequest.getSite();
        final App bidRequestApp = bidRequest.getApp();
        final ObjectNode fpdSite = fpdConfig != null ? fpdConfig.getSite() : null;
        final ObjectNode fpdApp = fpdConfig != null ? fpdConfig.getApp() : null;

        if (bidRequestSite != null && fpdApp != null || bidRequestApp != null && fpdSite != null) {
            logger.info("Request to bidder {0} rejected as both bidRequest.site and bidRequest.app are present"
                    + " after fpd data have been merged", bidder);
            return null;
        }

        // stored bid response supported only for single imp requests
        final String storedBidResponse = impBidderToStoredBidResponse.size() == 1
                ? impBidderToStoredBidResponse.get(imps.get(0).getId()).get(bidder)
                : null;

        return BidderRequest.of(bidder, storedBidResponse, bidRequest.toBuilder()
                // User was already prepared above
                .user(bidderPrivacyResult.getUser())
                .device(bidderPrivacyResult.getDevice())
                .imp(prepareImps(bidder, imps, useFirstPartyData))
                .app(prepareApp(bidRequestApp, fpdApp, useFirstPartyData))
                .site(prepareSite(bidRequestSite, fpdSite, useFirstPartyData))
                .source(prepareSource(bidder, bidRequest))
                .ext(prepareExt(bidder, bidderToPrebidBidders, bidRequest.getExt()))
                .build());
    }

    /**
     * For each given imp creates a new imp with extension crafted to contain only "prebid", "context" and
     * bidder-specific extension.
     */
    private List<Imp> prepareImps(String bidder, List<Imp> imps, boolean useFirstPartyData) {
        return imps.stream()
                .filter(imp -> bidderParamsFromImpExt(imp.getExt()).hasNonNull(bidder))
                .map(imp -> imp.toBuilder()
                        .ext(prepareImpExt(bidder, imp.getExt(), useFirstPartyData))
                        .build())
                .collect(Collectors.toList());
    }

    /**
     * Creates a new imp extension for particular bidder having:
     * <ul>
     * <li>"prebid" field populated with an imp.ext.prebid field value, may be null</li>
     * <li>"bidder" field populated with an imp.ext.prebid.bidder.{bidder} field value, not null</li>
     * <li>"context" field populated with an imp.ext.context field value, may be null</li>
     * <li>"data" field populated with an imp.ext.data field value, may be null</li>
     * </ul>
     */
    private ObjectNode prepareImpExt(String bidder, ObjectNode impExt, boolean useFirstPartyData) {
        final ObjectNode modifiedImpExt = impExt.deepCopy();

        final JsonNode impExtPrebid = cleanBidderParamsFromImpExtPrebid(impExt.get(PREBID_EXT));
        if (impExtPrebid == null) {
            modifiedImpExt.remove(PREBID_EXT);
        } else {
            modifiedImpExt.set(PREBID_EXT, impExtPrebid);
        }

        modifiedImpExt.set(BIDDER_EXT, bidderParamsFromImpExt(impExt).get(bidder));

        return fpdResolver.resolveImpExt(modifiedImpExt, useFirstPartyData);
    }

    private JsonNode cleanBidderParamsFromImpExtPrebid(JsonNode extImpPrebidNode) {
        if (extImpPrebidNode.size() > 1) {
            return mapper.mapper().valueToTree(
                    extImpPrebid(extImpPrebidNode).toBuilder()
                            .bidder(null)
                            .build());
        }

        return null;
    }

    /**
     * Returns {@link ExtImpPrebid} from imp.ext.prebid {@link JsonNode}.
     */
    private ExtImpPrebid extImpPrebid(JsonNode extImpPrebid) {
        try {
            return mapper.mapper().treeToValue(extImpPrebid, ExtImpPrebid.class);
        } catch (JsonProcessingException e) {
            throw new PreBidException(String.format("Error decoding imp.ext.prebid: %s", e.getMessage()), e);
        }
    }

    /**
     * Checks whether to pass the app.ext.data and app.content.data depending on request having a first party data
     * allowed for given bidder or not. And merge masked app with fpd config.
     */
    private App prepareApp(App app, ObjectNode fpdApp, boolean useFirstPartyData) {
        final ExtApp appExt = app != null ? app.getExt() : null;
        final Content content = app != null ? app.getContent() : null;

        final boolean shouldCleanExtData = appExt != null && appExt.getData() != null && !useFirstPartyData;
        final boolean shouldCleanContentData = content != null && content.getData() != null && !useFirstPartyData;

        final App maskedApp = shouldCleanExtData || shouldCleanContentData
                ? app.toBuilder()
                .ext(shouldCleanExtData ? maskExtApp(appExt) : appExt)
                .content(shouldCleanContentData ? prepareContent(content) : content)
                .build()
                : app;

        return useFirstPartyData
                ? fpdResolver.resolveApp(maskedApp, fpdApp)
                : maskedApp;
    }

    private ExtApp maskExtApp(ExtApp appExt) {
        final ExtApp maskedExtApp = ExtApp.of(appExt.getPrebid(), null);
        return maskedExtApp.isEmpty() ? null : maskedExtApp;
    }

    /**
     * Checks whether to pass the site.ext.data  and site.content.data depending on request having a first party data
     * allowed for given bidder or not. And merge masked site with fpd config.
     */
    private Site prepareSite(Site site, ObjectNode fpdSite, boolean useFirstPartyData) {
        final ExtSite siteExt = site != null ? site.getExt() : null;
        final Content content = site != null ? site.getContent() : null;

        final boolean shouldCleanExtData = siteExt != null && siteExt.getData() != null && !useFirstPartyData;
        final boolean shouldCleanContentData = content != null && content.getData() != null && !useFirstPartyData;

        final Site maskedSite = shouldCleanExtData || shouldCleanContentData
                ? site.toBuilder()
                .ext(shouldCleanExtData ? maskExtSite(siteExt) : siteExt)
                .content(shouldCleanContentData ? prepareContent(content) : content)
                .build()
                : site;

        return useFirstPartyData
                ? fpdResolver.resolveSite(maskedSite, fpdSite)
                : maskedSite;
    }

    private Content prepareContent(Content content) {
        final Content updatedContent = content.toBuilder()
                .data(null)
                .build();

        return updatedContent.isEmpty() ? null : updatedContent;
    }

    private ExtSite maskExtSite(ExtSite siteExt) {
        final ExtSite maskedExtSite = ExtSite.of(siteExt.getAmp(), null);
        return maskedExtSite.isEmpty() ? null : maskedExtSite;
    }

    /**
     * Returns {@link Source} with corresponding request.ext.prebid.schains.
     */
    private Source prepareSource(String bidder, BidRequest bidRequest) {
        final Source receivedSource = bidRequest.getSource();

        final ExtRequestPrebidSchainSchain bidderSchain = schainResolver.resolveForBidder(bidder, bidRequest);

        if (bidderSchain == null) {
            return receivedSource;
        }

        final ExtSource extSource = ExtSource.of(bidderSchain);

        return receivedSource == null
                ? Source.builder().ext(extSource).build()
                : receivedSource.toBuilder().ext(extSource).build();
    }

    /**
     * Removes all bidders except the given bidder from bidrequest.ext.prebid.bidders to hide list of allowed bidders
     * from initial request.
     * <p>
     * Also masks bidrequest.ext.prebid.schains.
     */
    private ExtRequest prepareExt(String bidder,
                                  Map<String, JsonNode> bidderToPrebidBidders,
                                  ExtRequest requestExt) {

        final ExtRequestPrebid extPrebid = requestExt != null ? requestExt.getPrebid() : null;
        final List<ExtRequestPrebidSchain> extPrebidSchains = extPrebid != null ? extPrebid.getSchains() : null;
        final ExtRequestPrebidData extPrebidData = extPrebid != null ? extPrebid.getData() : null;
        final List<ExtRequestPrebidBidderConfig> extPrebidBidderconfig =
                extPrebid != null ? extPrebid.getBidderconfig() : null;

        final boolean suppressSchains = extPrebidSchains != null;
        final boolean suppressBidderConfig = extPrebidBidderconfig != null;
        final boolean suppressPrebidData = extPrebidData != null;

        if (bidderToPrebidBidders.isEmpty() && !suppressSchains && !suppressBidderConfig && !suppressPrebidData) {
            return requestExt;
        }

        final JsonNode prebidParameters = bidderToPrebidBidders.get(bidder);
        final ObjectNode bidders = prebidParameters != null
                ? mapper.mapper().valueToTree(ExtPrebidBidders.of(prebidParameters))
                : null;

        final ExtRequestPrebid.ExtRequestPrebidBuilder extPrebidBuilder = extPrebid != null
                ? extPrebid.toBuilder()
                : ExtRequestPrebid.builder();

        return ExtRequest.of(
                extPrebidBuilder
                        .bidders(bidders)
                        .schains(null)
                        .data(null)
                        .bidderconfig(null)
                        .build());
    }

    /**
     * Updates 'account.*.request', 'request' and 'no_cookie_requests' metrics for each {@link BidderRequest}.
     */
    private List<BidderRequest> updateRequestMetric(List<BidderRequest> bidderRequests,
                                                    UidsCookie uidsCookie,
                                                    BidderAliases aliases,
                                                    String publisherId,
                                                    MetricName requestTypeMetric) {

        metrics.updateRequestBidderCardinalityMetric(bidderRequests.size());
        metrics.updateAccountRequestMetrics(publisherId, requestTypeMetric);

        for (BidderRequest bidderRequest : bidderRequests) {
            final String bidder = aliases.resolveBidder(bidderRequest.getBidder());
            final boolean isApp = bidderRequest.getBidRequest().getApp() != null;
            final boolean noBuyerId = !bidderCatalog.isActive(bidder) || StringUtils.isBlank(
                    uidsCookie.uidFrom(bidderCatalog.usersyncerByName(bidder).getCookieFamilyName()));

            metrics.updateAdapterRequestTypeAndNoCookieMetrics(bidder, requestTypeMetric, !isApp && noBuyerId);
        }

        return bidderRequests;
    }

    private static BigDecimal bidAdjustmentForBidder(BidRequest bidRequest, String bidder) {
        final ExtRequestPrebid prebid = extRequestPrebid(bidRequest);
        final Map<String, BigDecimal> bidAdjustmentFactors = prebid != null ? prebid.getBidadjustmentfactors() : null;
        return bidAdjustmentFactors != null ? bidAdjustmentFactors.get(bidder) : null;
    }

    /**
     * Passes the request to a corresponding bidder and wraps response in {@link BidderResponse} which also holds
     * recorded response time.
     */
    private Future<BidderResponse> requestBids(BidderRequest bidderRequest,
                                               Timeout timeout,
                                               boolean debugEnabled,
                                               BidderAliases aliases) {

        final String bidderName = bidderRequest.getBidder();
        final Bidder<?> bidder = bidderCatalog.bidderByName(aliases.resolveBidder(bidderName));
        final long startTime = clock.millis();

        return httpBidderRequester.requestBids(bidder, bidderRequest, timeout, debugEnabled)
                .map(seatBid -> BidderResponse.of(bidderName, seatBid, responseTime(startTime)));
    }

    private List<BidderResponse> validateAndAdjustBids(
            List<BidderResponse> bidderResponses, AuctionContext auctionContext, BidderAliases aliases) {

        return bidderResponses.stream()
                .map(bidderResponse -> validBidderResponse(bidderResponse, auctionContext, aliases))
                .map(bidderResponse -> applyBidPriceChanges(bidderResponse, auctionContext.getBidRequest()))
                .collect(Collectors.toList());
    }

    /**
     * Validates bid response from exchange.
     * <p>
     * Removes invalid bids from response and adds corresponding error to {@link BidderSeatBid}.
     * <p>
     * Returns input argument as the result if no errors found or creates new {@link BidderResponse} otherwise.
     */
    private BidderResponse validBidderResponse(
            BidderResponse bidderResponse, AuctionContext auctionContext, BidderAliases aliases) {

        final BidRequest bidRequest = auctionContext.getBidRequest();
        final BidderSeatBid seatBid = bidderResponse.getSeatBid();
        final List<BidderError> errors = new ArrayList<>(seatBid.getErrors());

        final List<String> requestCurrencies = bidRequest.getCur();
        if (requestCurrencies.size() > 1) {
            errors.add(BidderError.badInput(
                    String.format("Cur parameter contains more than one currency. %s will be used",
                            requestCurrencies.get(0))));
        }

        final List<BidderBid> bids = seatBid.getBids();
        final List<BidderBid> validBids = new ArrayList<>(bids.size());

        for (final BidderBid bid : bids) {
            final ValidationResult validationResult =
                    responseBidValidator.validate(bid, bidderResponse.getBidder(), auctionContext, aliases);

            if (validationResult.hasWarnings()) {
                addAsBidderErrors(validationResult.getWarnings(), errors);
            }

            if (validationResult.hasErrors()) {
                addAsBidderErrors(validationResult.getErrors(), errors);
                continue;
            }

            validBids.add(bid);
        }

        return errors.isEmpty()
                ? bidderResponse
                : bidderResponse.with(BidderSeatBid.of(validBids, seatBid.getHttpCalls(), errors));
    }

    private void addAsBidderErrors(List<String> messages, List<BidderError> errors) {
        messages.stream().map(BidderError::generic).forEach(errors::add);
    }

    /**
     * Performs changes on {@link Bid}s price depends on different between adServerCurrency and bidCurrency,
     * and adjustment factor. Will drop bid if currency conversion is needed but not possible.
     * <p>
     * This method should always be invoked after {@link ExchangeService#validBidderResponse} to make sure
     * {@link Bid#getPrice()} is not empty.
     */
    private BidderResponse applyBidPriceChanges(BidderResponse bidderResponse, BidRequest bidRequest) {
        final BidderSeatBid seatBid = bidderResponse.getSeatBid();

        final List<BidderBid> bidderBids = seatBid.getBids();
        if (bidderBids.isEmpty()) {
            return bidderResponse;
        }

        final List<BidderBid> updatedBidderBids = new ArrayList<>(bidderBids.size());
        final List<BidderError> errors = new ArrayList<>(seatBid.getErrors());

        final String adServerCurrency = bidRequest.getCur().get(0);
        final BigDecimal priceAdjustmentFactor = bidAdjustmentForBidder(bidRequest, bidderResponse.getBidder());

        for (final BidderBid bidderBid : bidderBids) {
            final Bid bid = bidderBid.getBid();
            final String bidCurrency = bidderBid.getBidCurrency();
            final BigDecimal price = bid.getPrice();
            try {
                final BigDecimal priceInAdServerCurrency = currencyService.convertCurrency(
                        price, bidRequest, adServerCurrency, StringUtils.stripToNull(bidCurrency));

                final BigDecimal adjustedPrice = adjustPrice(priceAdjustmentFactor, priceInAdServerCurrency);

                if (adjustedPrice.compareTo(price) != 0) {
                    bid.setPrice(adjustedPrice);
                }
                updatedBidderBids.add(bidderBid);
            } catch (PreBidException e) {
                errors.add(BidderError.generic(e.getMessage()));
            }
        }

        return bidderResponse.with(BidderSeatBid.of(updatedBidderBids, seatBid.getHttpCalls(), errors));
    }

    private static BigDecimal adjustPrice(BigDecimal priceAdjustmentFactor, BigDecimal price) {
        return priceAdjustmentFactor != null && priceAdjustmentFactor.compareTo(BigDecimal.ONE) != 0
                ? price.multiply(priceAdjustmentFactor)
                : price;
    }

    private int responseTime(long startTime) {
        return Math.toIntExact(clock.millis() - startTime);
    }

    /**
     * If we need to cache bids, then it will take some time to call prebid cache.
     * We should reduce the amount of time the bidders have, to compensate.
     */
    private Timeout auctionTimeout(Timeout timeout, boolean shouldCacheBids) {
        // A static timeout here is not ideal. This is a hack because we have some aggressive timelines for OpenRTB
        // support.
        // In reality, the cache response time will probably fluctuate with the traffic over time. Someday, this
        // should be replaced by code which tracks the response time of recent cache calls and adjusts the time
        // dynamically.
        return shouldCacheBids ? timeout.minus(expectedCacheTime) : timeout;
    }

    /**
     * Updates 'request_time', 'responseTime', 'timeout_request', 'error_requests', 'no_bid_requests',
     * 'prices' metrics for each {@link BidderResponse}.
     * <p>
     * This method should always be invoked after {@link ExchangeService#validBidderResponse} to make sure
     * {@link Bid#getPrice()} is not empty.
     */
    private List<BidderResponse> updateMetricsFromResponses(
            List<BidderResponse> bidderResponses, String publisherId, BidderAliases aliases) {

        for (final BidderResponse bidderResponse : bidderResponses) {
            final String bidder = aliases.resolveBidder(bidderResponse.getBidder());

            metrics.updateAdapterResponseTime(bidder, publisherId, bidderResponse.getResponseTime());

            final List<BidderBid> bidderBids = bidderResponse.getSeatBid().getBids();
            if (CollectionUtils.isEmpty(bidderBids)) {
                metrics.updateAdapterRequestNobidMetrics(bidder, publisherId);
            } else {
                metrics.updateAdapterRequestGotbidsMetrics(bidder, publisherId);

                for (final BidderBid bidderBid : bidderBids) {
                    final Bid bid = bidderBid.getBid();

                    final long cpm = bid.getPrice().multiply(THOUSAND).longValue();
                    metrics.updateAdapterBidMetrics(bidder, publisherId, cpm, bid.getAdm() != null,
                            bidderBid.getType().toString());
                }
            }

            final List<BidderError> errors = bidderResponse.getSeatBid().getErrors();
            if (CollectionUtils.isNotEmpty(errors)) {
                errors.stream()
                        .map(BidderError::getType)
                        .distinct()
                        .map(ExchangeService::bidderErrorTypeToMetric)
                        .forEach(errorMetric -> metrics.updateAdapterRequestErrorMetric(bidder, errorMetric));
            }
        }

        return bidderResponses;
    }

    /**
     * Resolves {@link MetricName} by {@link BidderError.Type} value.
     */
    private static MetricName bidderErrorTypeToMetric(BidderError.Type errorType) {
        final MetricName errorMetric;
        switch (errorType) {
            case bad_input:
                errorMetric = MetricName.badinput;
                break;
            case bad_server_response:
                errorMetric = MetricName.badserverresponse;
                break;
            case failed_to_request_bids:
                errorMetric = MetricName.failedtorequestbids;
                break;
            case timeout:
                errorMetric = MetricName.timeout;
                break;
            case generic:
            default:
                errorMetric = MetricName.unknown_error;
        }
        return errorMetric;
    }

    private <T> List<T> nullIfEmpty(List<T> value) {
        return CollectionUtils.isEmpty(value) ? null : value;
    }
}<|MERGE_RESOLUTION|>--- conflicted
+++ resolved
@@ -86,12 +86,9 @@
     private static final String PREBID_EXT = "prebid";
     private static final String BIDDER_EXT = "bidder";
     private static final String ALL_BIDDERS_CONFIG = "*";
-<<<<<<< HEAD
-    private static final String EID_ALLOWED_FOR_ALL_BIDDERS = "*";
-=======
     private static final Integer DEFAULT_MULTIBID_LIMIT_MIN = 1;
     private static final Integer DEFAULT_MULTIBID_LIMIT_MAX = 9;
->>>>>>> f01f176a
+    private static final String EID_ALLOWED_FOR_ALL_BIDDERS = "*";
 
     private static final BigDecimal THOUSAND = BigDecimal.valueOf(1000);
 
@@ -422,14 +419,9 @@
         final Map<String, String> uidsBody = uidsFromBody(extUser);
 
         final ExtRequest requestExt = bidRequest.getExt();
-<<<<<<< HEAD
         final ExtRequestPrebid prebid = requestExt == null ? null : requestExt.getPrebid();
-        final Map<String, ExtBidderConfigFpd> biddersToConfigs = getBiddersToConfigs(prebid);
+        final Map<String, ExtBidderConfigOrtb> biddersToConfigs = getBiddersToConfigs(prebid);
         final Map<String, List<String>> eidPermissions = getEidPermissions(prebid);
-=======
-        final Map<String, ExtBidderConfigOrtb> biddersToConfigs = getBiddersToConfigs(requestExt);
-
->>>>>>> f01f176a
         final Map<String, User> bidderToUser =
                 prepareUsers(bidders, context, aliases, bidRequest, extUser, uidsBody, biddersToConfigs,
                         eidPermissions);
@@ -441,12 +433,7 @@
                                 biddersToConfigs));
     }
 
-<<<<<<< HEAD
-    private Map<String, ExtBidderConfigFpd> getBiddersToConfigs(ExtRequestPrebid prebid) {
-=======
-    private Map<String, ExtBidderConfigOrtb> getBiddersToConfigs(ExtRequest requestExt) {
-        final ExtRequestPrebid prebid = requestExt == null ? null : requestExt.getPrebid();
->>>>>>> f01f176a
+    private Map<String, ExtBidderConfigOrtb> getBiddersToConfigs(ExtRequestPrebid prebid) {
         final List<ExtRequestPrebidBidderConfig> bidderConfigs = prebid == null ? null : prebid.getBidderconfig();
 
         if (CollectionUtils.isEmpty(bidderConfigs)) {
@@ -509,12 +496,8 @@
                                            BidRequest bidRequest,
                                            ExtUser extUser,
                                            Map<String, String> uidsBody,
-<<<<<<< HEAD
-                                           Map<String, ExtBidderConfigFpd> biddersToConfigs,
+                                           Map<String, ExtBidderConfigOrtb> biddersToConfigs,
                                            Map<String, List<String>> eidPermissions) {
-=======
-                                           Map<String, ExtBidderConfigOrtb> biddersToConfigs) {
->>>>>>> f01f176a
 
         final List<String> firstPartyDataBidders = firstPartyDataBidders(bidRequest.getExt());
 
@@ -545,12 +528,8 @@
                              Map<String, String> uidsBody,
                              UidsCookie uidsCookie,
                              boolean useFirstPartyData,
-<<<<<<< HEAD
-                             ExtBidderConfigFpd fpdConfig,
+                             ExtBidderConfigOrtb fpdConfig,
                              Map<String, List<String>> eidPermissions) {
-=======
-                             ExtBidderConfigOrtb fpdConfig) {
->>>>>>> f01f176a
 
         final String updatedBuyerUid = updateUserBuyerUid(user, bidder, aliases, uidsBody, uidsCookie);
         final List<ExtUserEid> userEids = extractUserEids(user);
