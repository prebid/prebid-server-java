--- conflicted
+++ resolved
@@ -235,13 +235,8 @@
                 // send all the requests to the bidders and gathers results
                 .map(CompositeFuture::<BidderResponse>list)
                 .map(bidderResponses -> storedResponseProcessor.mergeWithBidderResponses(
-<<<<<<< HEAD
-                        bidderResponses, storedResponse, bidRequest.getImp()))
-                .map(bidderResponses -> validateAndAdjustBids(bidderResponses, bidRequest, account, aliases))
-=======
                         bidderResponses, storedAuctionResponses, bidRequest.getImp()))
                 .map(bidderResponses -> validateAndAdjustBids(bidderResponses, context, aliases))
->>>>>>> 577d25f4
                 .map(bidderResponses -> updateMetricsFromResponses(bidderResponses, publisherId, aliases))
                 // produce response from bidder results
                 .compose(bidderResponses -> bidResponseCreator.create(
@@ -1066,13 +1061,12 @@
                 .map(seatBid -> BidderResponse.of(bidderName, seatBid, responseTime(startTime)));
     }
 
-    private List<BidderResponse> validateAndAdjustBids(List<BidderResponse> bidderResponses,
-                                                       BidRequest bidRequest,
-                                                       Account account,
-                                                       BidderAliases aliases) {
+    private List<BidderResponse> validateAndAdjustBids(
+            List<BidderResponse> bidderResponses, AuctionContext auctionContext, BidderAliases aliases) {
+
         return bidderResponses.stream()
-                .map(bidderResponse -> validBidderResponse(bidderResponse, bidRequest, account, aliases))
-                .map(bidderResponse -> applyBidPriceChanges(bidderResponse, bidRequest))
+                .map(bidderResponse -> validBidderResponse(bidderResponse, auctionContext, aliases))
+                .map(bidderResponse -> applyBidPriceChanges(bidderResponse, auctionContext.getBidRequest()))
                 .collect(Collectors.toList());
     }
 
@@ -1084,8 +1078,9 @@
      * Returns input argument as the result if no errors found or creates new {@link BidderResponse} otherwise.
      */
     private BidderResponse validBidderResponse(
-            BidderResponse bidderResponse, BidRequest bidRequest, Account account, BidderAliases aliases) {
-
+            BidderResponse bidderResponse, AuctionContext auctionContext, BidderAliases aliases) {
+
+        final BidRequest bidRequest = auctionContext.getBidRequest();
         final BidderSeatBid seatBid = bidderResponse.getSeatBid();
         final List<BidderError> errors = new ArrayList<>(seatBid.getErrors());
 
@@ -1099,12 +1094,9 @@
         final List<BidderBid> bids = seatBid.getBids();
         final List<BidderBid> validBids = new ArrayList<>(bids.size());
 
-        final String bidder = bidderResponse.getBidder();
-        final String resolvedBidder = aliases.resolveBidder(bidder);
-
-        for (BidderBid bid : bids) {
+        for (final BidderBid bid : bids) {
             final ValidationResult validationResult =
-                    responseBidValidator.validate(bid, resolvedBidder, bidRequest, account);
+                    responseBidValidator.validate(bid, bidderResponse.getBidder(), auctionContext, aliases);
 
             if (validationResult.hasWarnings()) {
                 addAsBidderErrors(validationResult.getWarnings(), errors);
