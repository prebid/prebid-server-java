--- conflicted
+++ resolved
@@ -300,12 +300,7 @@
 
         // identify valid bidders and aliases out of imps
         final List<String> bidders = imps.stream()
-<<<<<<< HEAD
-                .flatMap(imp -> StreamUtil.asStream(imp.getExt().fieldNames())
-                        .filter(ExchangeService::isNotSpecialImpExtField)
-=======
                 .flatMap(imp -> StreamUtil.asStream(bidderParamsFromImpExt(imp.getExt()).fieldNames())
->>>>>>> f08035a2
                         .filter(bidder -> isValidBidder(bidder, aliases)))
                 .distinct()
                 .collect(Collectors.toList());
@@ -313,15 +308,8 @@
         return makeBidderRequests(bidders, context, aliases, imps);
     }
 
-<<<<<<< HEAD
-    private static boolean isNotSpecialImpExtField(String field) {
-        return !Objects.equals(field, PREBID_EXT)
-                && !Objects.equals(field, CONTEXT_EXT)
-                && !Objects.equals(field, SKADN_EXT);
-=======
     private static JsonNode bidderParamsFromImpExt(ObjectNode ext) {
         return ext.get(PREBID_EXT).get(BIDDER_EXT);
->>>>>>> f08035a2
     }
 
     /**
@@ -633,13 +621,10 @@
             result.set(CONTEXT_EXT, contextNodeCopy);
         }
 
-<<<<<<< HEAD
         if (impExt.hasNonNull(SKADN_EXT)) {
             result.set(SKADN_EXT, impExt.get(SKADN_EXT));
         }
 
-=======
->>>>>>> f08035a2
         return result;
     }
 
