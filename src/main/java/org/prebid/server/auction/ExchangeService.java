--- conflicted
+++ resolved
@@ -1618,20 +1618,14 @@
         final Optional<ExtBidResponsePrebid> extPrebid = ext.map(ExtBidResponse::getPrebid);
 
         final ExtBidResponsePrebid updatedExtPrebid = ExtBidResponsePrebid.of(
-<<<<<<< HEAD
-                extPrebid != null ? extPrebid.getAuctiontimestamp() : null,
-                extModules,
-                extPrebid != null ? extPrebid.getTargeting() : Collections.emptyMap());
-        final ExtBidResponse updatedExt = (ext != null ? ext.toBuilder() : ExtBidResponse.builder())
-=======
                 extPrebid.map(ExtBidResponsePrebid::getAuctiontimestamp).orElse(null),
                 extModules,
-                extPrebid.map(ExtBidResponsePrebid::getPassthrough).orElse(null));
+                extPrebid.map(ExtBidResponsePrebid::getPassthrough).orElse(null),
+                extPrebid.map(ExtBidResponsePrebid::getTargeting).orElse(null));
 
         final ExtBidResponse updatedExt = ext
                 .map(ExtBidResponse::toBuilder)
                 .orElse(ExtBidResponse.builder())
->>>>>>> 895b239f
                 .prebid(updatedExtPrebid)
                 .build();
 
