--- conflicted
+++ resolved
@@ -54,12 +54,9 @@
 import org.prebid.server.proto.openrtb.ext.request.ExtSource;
 import org.prebid.server.proto.openrtb.ext.request.ExtUser;
 import org.prebid.server.settings.model.Account;
-<<<<<<< HEAD
-=======
 import org.prebid.server.util.StreamUtil;
 import org.prebid.server.validation.ResponseBidValidator;
 import org.prebid.server.validation.model.ValidationResult;
->>>>>>> 60a0b988
 
 import java.math.BigDecimal;
 import java.time.Clock;
@@ -92,13 +89,7 @@
     private final StoredResponseProcessor storedResponseProcessor;
     private final BidRequester bidRequester;
     private final PrivacyEnforcementService privacyEnforcementService;
-<<<<<<< HEAD
-=======
     private final FpdResolver fpdResolver;
-    private final HttpBidderRequester httpBidderRequester;
-    private final ResponseBidValidator responseBidValidator;
-    private final CurrencyConversionService currencyService;
->>>>>>> 60a0b988
     private final BidResponseCreator bidResponseCreator;
     private final BidResponsePostProcessor bidResponsePostProcessor;
     private final Metrics metrics;
@@ -109,13 +100,7 @@
                            StoredResponseProcessor storedResponseProcessor,
                            BidRequester bidRequester,
                            PrivacyEnforcementService privacyEnforcementService,
-<<<<<<< HEAD
-=======
                            FpdResolver fpdResolver,
-                           HttpBidderRequester httpBidderRequester,
-                           ResponseBidValidator responseBidValidator,
-                           CurrencyConversionService currencyService,
->>>>>>> 60a0b988
                            BidResponseCreator bidResponseCreator,
                            BidResponsePostProcessor bidResponsePostProcessor,
                            Metrics metrics,
@@ -126,13 +111,7 @@
         this.storedResponseProcessor = Objects.requireNonNull(storedResponseProcessor);
         this.bidRequester = Objects.requireNonNull(bidRequester);
         this.privacyEnforcementService = Objects.requireNonNull(privacyEnforcementService);
-<<<<<<< HEAD
-=======
         this.fpdResolver = Objects.requireNonNull(fpdResolver);
-        this.httpBidderRequester = Objects.requireNonNull(httpBidderRequester);
-        this.responseBidValidator = Objects.requireNonNull(responseBidValidator);
-        this.currencyService = Objects.requireNonNull(currencyService);
->>>>>>> 60a0b988
         this.bidResponseCreator = Objects.requireNonNull(bidResponseCreator);
         this.bidResponsePostProcessor = Objects.requireNonNull(bidResponsePostProcessor);
         this.metrics = Objects.requireNonNull(metrics);
@@ -173,7 +152,6 @@
         final Map<String, BigDecimal> bidAdjustments = bidAdjustments(requestExt);
         final Map<String, Map<String, BigDecimal>> currencyConversionRates = currencyRates(requestExt);
 
-<<<<<<< HEAD
         final AuctionContext.AuctionContextBuilder auctionContextBuilder = context.toBuilder();
 
         final Future<List<AuctionParticipation>> withBidderResponses = preparedAuctionParticipations
@@ -196,36 +174,6 @@
                 .map(bidResponse -> addTo(bidResponse, auctionContextBuilder::bidResponse));
 
         return constructedBidderResponse.map(ignored -> auctionContextBuilder.build());
-=======
-        return storedResponseProcessor.getStoredResponseResult(imps, aliases, timeout)
-                .map(storedResponseResult -> populateStoredResponse(storedResponseResult, storedResponse))
-                .compose(impsRequiredRequest ->
-                        extractBidderRequests(context, impsRequiredRequest, aliases))
-                .map(bidderRequests ->
-                        updateRequestMetric(bidderRequests, uidsCookie, aliases, publisherId, requestTypeMetric))
-                .compose(bidderRequests -> CompositeFuture.join(bidderRequests.stream()
-                        .map(bidderRequest -> requestBids(
-                                bidderRequest,
-                                auctionTimeout(timeout, cacheInfo.isDoCaching()),
-                                debugEnabled,
-                                aliases,
-                                bidAdjustments(requestExt),
-                                currencyRates(requestExt), usepbsrates(requestExt)))
-                        .collect(Collectors.toList())))
-                // send all the requests to the bidders and gathers results
-                .map(CompositeFuture::<BidderResponse>list)
-                // produce response from bidder results
-                .map(bidderResponses -> updateMetricsFromResponses(bidderResponses, publisherId, aliases))
-                .map(bidderResponses ->
-                        storedResponseProcessor.mergeWithBidderResponses(bidderResponses, storedResponse, imps))
-                .compose(bidderResponses -> bidResponseCreator.create(
-                        bidderResponses,
-                        context,
-                        cacheInfo,
-                        debugEnabled))
-                .compose(bidResponse -> bidResponsePostProcessor.postProcess(
-                        routingContext, uidsCookie, bidRequest, bidResponse, account));
->>>>>>> 60a0b988
     }
 
     /**
@@ -253,15 +201,6 @@
         final ExtRequestPrebid prebid = requestExt != null ? requestExt.getPrebid() : null;
         final ExtRequestCurrency currency = prebid != null ? prebid.getCurrency() : null;
         return currency != null ? currency.getRates() : null;
-    }
-
-    /**
-     * Extracts usepbsrates flag from {@link ExtRequest}.
-     */
-    private static Boolean usepbsrates(ExtRequest requestExt) {
-        final ExtRequestPrebid prebid = requestExt != null ? requestExt.getPrebid() : null;
-        final ExtRequestCurrency currency = prebid != null ? prebid.getCurrency() : null;
-        return currency != null ? currency.getUsepbsrates() : null;
     }
 
     /**
@@ -413,14 +352,9 @@
                 prepareUsers(bidders, context, aliases, bidRequest, extUser, uidsBody, biddersToConfigs);
 
         return privacyEnforcementService
-<<<<<<< HEAD
-                .mask(context, bidderToUser, extUser, bidders, aliases)
-                .map(bidderToPrivacyResult -> getAuctionParticipation(bidderToPrivacyResult, bidRequest, imps,
-                        firstPartyDataBidders));
-=======
                 .mask(context, bidderToUser, bidders, aliases)
                 .map(bidderToPrivacyResult ->
-                        getBidderRequests(bidderToPrivacyResult, bidRequest, imps, biddersToConfigs));
+                        getAuctionParticipation(bidderToPrivacyResult, bidRequest, imps, biddersToConfigs));
     }
 
     private Map<String, ExtBidderConfigFpd> getBiddersToConfigs(ExtRequest requestExt) {
@@ -446,7 +380,6 @@
             }
         }
         return bidderToConfig;
->>>>>>> 60a0b988
     }
 
     /**
@@ -565,17 +498,10 @@
     /**
      * Returns shuffled list of {@link AuctionParticipation} with {@link BidRequest}.
      */
-<<<<<<< HEAD
     private List<AuctionParticipation> getAuctionParticipation(List<BidderPrivacyResult> bidderPrivacyResults,
                                                                BidRequest bidRequest,
                                                                List<Imp> imps,
-                                                               List<String> firstPartyDataBidders) {
-=======
-    private List<BidderRequest> getBidderRequests(List<BidderPrivacyResult> bidderPrivacyResults,
-                                                  BidRequest bidRequest,
-                                                  List<Imp> imps,
-                                                  Map<String, ExtBidderConfigFpd> biddersToConfigs) {
->>>>>>> 60a0b988
+                                                               Map<String, ExtBidderConfigFpd> biddersToConfigs) {
 
         final ExtRequest requestExt = bidRequest.getExt();
         final Map<String, JsonNode> bidderToPrebidBidders = bidderToPrebidBidders(requestExt);
@@ -584,14 +510,8 @@
                 // for each bidder create a new request that is a copy of original request except buyerid, imp
                 // extensions, ext.prebid.data.bidders and ext.prebid.bidders.
                 // Also, check whether to pass user.ext.data, app.ext.data and site.ext.data or not.
-<<<<<<< HEAD
                 .map(bidderPrivacyResult -> createAuctionParticipation(bidderPrivacyResult, bidRequest, imps,
-                        firstPartyDataBidders, bidderToPrebidBidders, bidderToPrebidSchains))
-=======
-                .map(bidderPrivacyResult -> createBidderRequest(bidderPrivacyResult, bidRequest, imps,
                         biddersToConfigs, bidderToPrebidBidders, bidderToPrebidSchains))
-                .filter(Objects::nonNull)
->>>>>>> 60a0b988
                 .collect(Collectors.toList());
 
         Collections.shuffle(bidderRequests);
@@ -650,26 +570,16 @@
     /**
      * Returns {@link AuctionParticipation} for the given bidder.
      */
-<<<<<<< HEAD
     private AuctionParticipation createAuctionParticipation(
             BidderPrivacyResult bidderPrivacyResult,
             BidRequest bidRequest,
             List<Imp> imps,
-            List<String> firstPartyDataBidders,
+            Map<String, ExtBidderConfigFpd> biddersToConfigs,
             Map<String, JsonNode> bidderToPrebidBidders,
             Map<String, ExtRequestPrebidSchainSchain> bidderToPrebidSchains) {
 
         final boolean blockedRequestByTcf = bidderPrivacyResult.isBlockedRequestByTcf();
         final boolean blockedAnalyticsByTcf = bidderPrivacyResult.isBlockedAnalyticsByTcf();
-=======
-    private BidderRequest createBidderRequest(BidderPrivacyResult bidderPrivacyResult,
-                                              BidRequest bidRequest,
-                                              List<Imp> imps,
-                                              Map<String, ExtBidderConfigFpd> biddersToConfigs,
-                                              Map<String, JsonNode> bidderToPrebidBidders,
-                                              Map<String, ExtRequestPrebidSchainSchain> bidderToPrebidSchains) {
-
->>>>>>> 60a0b988
         final String bidder = bidderPrivacyResult.getRequestBidder();
         if (blockedRequestByTcf) {
             return AuctionParticipation.builder()
@@ -679,11 +589,6 @@
                     .build();
         }
 
-<<<<<<< HEAD
-        final boolean useFirstPartyData = firstPartyDataBidders == null || firstPartyDataBidders.contains(bidder);
-
-        final BidderRequest bidderRequest = BidderRequest.of(bidder, bidRequest.toBuilder()
-=======
         final List<String> firstPartyDataBidders = firstPartyDataBidders(bidRequest.getExt());
         final boolean useFirstPartyData = firstPartyDataBidders == null || firstPartyDataBidders.contains(bidder);
 
@@ -701,8 +606,7 @@
             return null;
         }
 
-        return BidderRequest.of(bidder, bidRequest.toBuilder()
->>>>>>> 60a0b988
+        final BidderRequest bidderRequest = BidderRequest.of(bidder, bidRequest.toBuilder()
                 // User was already prepared above
                 .user(bidderPrivacyResult.getUser())
                 .device(bidderPrivacyResult.getDevice())
@@ -918,152 +822,22 @@
     }
 
     /**
-<<<<<<< HEAD
-=======
-     * Passes the request to a corresponding bidder and wraps response in {@link BidderResponse} which also holds
-     * recorded response time.
-     */
-    private Future<BidderResponse> requestBids(BidderRequest bidderRequest, Timeout timeout,
-                                               boolean debugEnabled, BidderAliases aliases,
-                                               Map<String, BigDecimal> bidAdjustments,
-                                               Map<String, Map<String, BigDecimal>> currencyConversionRates,
-                                               Boolean usepbsrates) {
-        final String bidderName = bidderRequest.getBidder();
-        final BigDecimal bidPriceAdjustmentFactor = bidAdjustments.get(bidderName);
-        final List<String> cur = bidderRequest.getBidRequest().getCur();
-        final String adServerCurrency = cur.get(0);
-        final Bidder<?> bidder = bidderCatalog.bidderByName(aliases.resolveBidder(bidderName));
-        final long startTime = clock.millis();
-
-        return httpBidderRequester.requestBids(bidder, bidderRequest.getBidRequest(), timeout, debugEnabled)
-                .map(bidderSeatBid -> validBidderSeatBid(bidderSeatBid, cur))
-                .map(seat -> applyBidPriceChanges(seat, currencyConversionRates, adServerCurrency,
-                        bidPriceAdjustmentFactor, usepbsrates))
-                .map(result -> BidderResponse.of(bidderName, result, responseTime(startTime)));
-    }
-
-    /**
-     * Validates bid response from exchange.
-     * <p>
-     * Removes invalid bids from response and adds corresponding error to {@link BidderSeatBid}.
-     * <p>
-     * Returns input argument as the result if no errors found or create new {@link BidderSeatBid} otherwise.
-     */
-    private BidderSeatBid validBidderSeatBid(BidderSeatBid bidderSeatBid, List<String> requestCurrencies) {
-        final List<BidderBid> bids = bidderSeatBid.getBids();
-
-        final List<BidderBid> validBids = new ArrayList<>(bids.size());
-        final List<BidderError> errors = new ArrayList<>(bidderSeatBid.getErrors());
-
-        if (requestCurrencies.size() > 1) {
-            errors.add(BidderError.badInput(
-                    String.format("Cur parameter contains more than one currency. %s will be used",
-                            requestCurrencies.get(0))));
-        }
-
-        for (BidderBid bid : bids) {
-            final ValidationResult validationResult = responseBidValidator.validate(bid.getBid());
-            if (validationResult.hasErrors()) {
-                for (String error : validationResult.getErrors()) {
-                    errors.add(BidderError.generic(error));
-                }
-            } else {
-                validBids.add(bid);
-            }
-        }
-
-        return errors.isEmpty() ? bidderSeatBid : BidderSeatBid.of(validBids, bidderSeatBid.getHttpCalls(), errors);
-    }
-
-    /**
-     * Performs changes on {@link Bid}s price depends on different between adServerCurrency and bidCurrency,
-     * and adjustment factor. Will drop bid if currency conversion is needed but not possible.
-     * <p>
-     * This method should always be invoked after {@link ExchangeService#validBidderSeatBid(BidderSeatBid, List)}
-     * to make sure {@link Bid#getPrice()} is not empty.
-     */
-    private BidderSeatBid applyBidPriceChanges(BidderSeatBid bidderSeatBid,
-                                               Map<String, Map<String, BigDecimal>> requestCurrencyRates,
-                                               String adServerCurrency, BigDecimal priceAdjustmentFactor,
-                                               Boolean usepbsrates) {
-        final List<BidderBid> bidderBids = bidderSeatBid.getBids();
-        if (bidderBids.isEmpty()) {
-            return bidderSeatBid;
-        }
-
-        final List<BidderBid> updatedBidderBids = new ArrayList<>(bidderBids.size());
-        final List<BidderError> errors = new ArrayList<>(bidderSeatBid.getErrors());
-
-        for (final BidderBid bidderBid : bidderBids) {
-            final Bid bid = bidderBid.getBid();
-            final String bidCurrency = bidderBid.getBidCurrency();
-            final BigDecimal price = bid.getPrice();
-            try {
-                final BigDecimal finalPrice =
-                        currencyService.convertCurrency(price, requestCurrencyRates, adServerCurrency, bidCurrency,
-                                usepbsrates);
-
-                final BigDecimal adjustedPrice = priceAdjustmentFactor != null
-                        && priceAdjustmentFactor.compareTo(BigDecimal.ONE) != 0
-                        ? finalPrice.multiply(priceAdjustmentFactor)
-                        : finalPrice;
-
-                if (adjustedPrice.compareTo(price) != 0) {
-                    bid.setPrice(adjustedPrice);
-                }
-                updatedBidderBids.add(bidderBid);
-            } catch (PreBidException e) {
-                errors.add(BidderError.generic(
-                        String.format("Unable to covert bid currency %s to desired ad server currency %s. %s",
-                                bidCurrency, adServerCurrency, e.getMessage())));
-            }
-        }
-
-        return BidderSeatBid.of(updatedBidderBids, bidderSeatBid.getHttpCalls(), errors);
-    }
-
-    private int responseTime(long startTime) {
-        return Math.toIntExact(clock.millis() - startTime);
-    }
-
-    /**
-     * If we need to cache bids, then it will take some time to call prebid cache.
-     * We should reduce the amount of time the bidders have, to compensate.
-     */
-    private Timeout auctionTimeout(Timeout timeout, boolean shouldCacheBids) {
-        // A static timeout here is not ideal. This is a hack because we have some aggressive timelines for OpenRTB
-        // support.
-        // In reality, the cache response time will probably fluctuate with the traffic over time. Someday, this
-        // should be replaced by code which tracks the response time of recent cache calls and adjusts the time
-        // dynamically.
-        return shouldCacheBids ? timeout.minus(expectedCacheTime) : timeout;
-    }
-
-    /**
->>>>>>> 60a0b988
      * Updates 'request_time', 'responseTime', 'timeout_request', 'error_requests', 'no_bid_requests',
      * 'prices' metrics for each {@link AuctionParticipation}.
      * <p>
      * This method should always be invoked after {@link BidRequester#validBidderSeatBid(BidderSeatBid, List)}
      * to make sure {@link Bid#getPrice()} is not empty.
      */
-<<<<<<< HEAD
     private List<AuctionParticipation> updateMetricsFromResponses(List<AuctionParticipation> auctionParticipations,
-                                                                  String publisherId) {
+                                                                  String publisherId,
+                                                                  BidderAliases aliases) {
         final List<BidderResponse> bidderResponses = auctionParticipations.stream()
                 .filter(auctionParticipation -> !auctionParticipation.isRequestBlocked())
                 .map(AuctionParticipation::getBidderResponse)
                 .collect(Collectors.toList());
 
         for (BidderResponse bidderResponse : bidderResponses) {
-            final String bidder = bidderResponse.getBidder();
-=======
-    private List<BidderResponse> updateMetricsFromResponses(
-            List<BidderResponse> bidderResponses, String publisherId, BidderAliases aliases) {
-
-        for (final BidderResponse bidderResponse : bidderResponses) {
             final String bidder = aliases.resolveBidder(bidderResponse.getBidder());
->>>>>>> 60a0b988
 
             metrics.updateAdapterResponseTime(bidder, publisherId, bidderResponse.getResponseTime());
 
