--- conflicted
+++ resolved
@@ -724,13 +724,8 @@
                                          Map<String, List<String>> eidPermissions) {
         return CollectionUtils.emptyIfNull(userEids)
                 .stream()
-<<<<<<< HEAD
                 .filter(userEid -> isUserEidAllowed(userEid.getSource(), eidPermissions, bidder))
-                .collect(Collectors.toList());
-=======
-                .filter(extUserEid -> isUserEidAllowed(extUserEid.getSource(), eidPermissions, bidder))
                 .toList();
->>>>>>> 486d7834
     }
 
     /**
