--- conflicted
+++ resolved
@@ -247,52 +247,31 @@
 
         return storedResponseProcessor.getStoredResponseResult(bidRequest.getImp(), timeout)
                 .map(storedResponseResult -> populateStoredResponse(storedResponseResult, storedAuctionResponses))
-<<<<<<< HEAD
-                .compose(storedResponseResult -> extractBidderRequests(
-                        context, storedResponseResult, aliases, bidderToMultiBid))
-                .map(bidderRequests -> updateRequestMetric(
-                        bidderRequests, uidsCookie, aliases, account, context.getRequestTypeMetric()))
-                .compose(bidderRequests -> CompositeFuture.join(
-                        bidderRequests.stream()
-                                .map(bidderRequest -> invokeHooksAndRequestBids(
-                                        context,
-                                        bidderRequest,
-=======
                 .compose(storedResponseResult -> extractAuctionParticipation(
                         receivedContext, storedResponseResult, aliases, bidderToMultiBid))
 
                 .map(auctionParticipation -> updateRequestMetric(
-                        auctionParticipation, uidsCookie, aliases, publisherId, requestTypeMetric))
+                        auctionParticipation, uidsCookie, aliases, account, requestTypeMetric))
                 .map(bidderRequests -> maybeLogBidderInteraction(receivedContext, bidderRequests))
                 .compose(auctionParticipations -> CompositeFuture.join(
                         auctionParticipations.stream()
                                 .map(auctionParticipation -> invokeHooksAndRequestBids(
                                         receivedContext,
                                         auctionParticipation.getBidderRequest(),
->>>>>>> 2fb6433e
                                         auctionTimeout(timeout, cacheInfo.isDoCaching()),
                                         aliases)
                                         .map(auctionParticipation::with))
                                 .collect(Collectors.toList())))
                 // send all the requests to the bidders and gathers results
-<<<<<<< HEAD
-                .map(CompositeFuture::<BidderResponse>list)
-                .map(bidderResponses -> storedResponseProcessor.mergeWithBidderResponses(
-                        bidderResponses, storedAuctionResponses, bidRequest.getImp()))
-                .map(bidderResponses -> validateAndAdjustBids(bidderResponses, context, aliases))
-                .map(bidderResponses -> updateMetricsFromResponses(bidderResponses, account, aliases))
-=======
                 .map(CompositeFuture::<AuctionParticipation>list)
 
                 .map(auctionParticipations -> storedResponseProcessor.mergeWithBidderResponses(
                         auctionParticipations, storedAuctionResponses, bidRequest.getImp()))
                 .map(auctionParticipations -> dropZeroNonDealBids(auctionParticipations, debugWarnings))
                 .map(auctionParticipations -> validateAndAdjustBids(auctionParticipations, receivedContext, aliases))
-                .map(auctionParticipations -> updateMetricsFromResponses(auctionParticipations, publisherId, aliases))
+                .map(auctionParticipations -> updateMetricsFromResponses(auctionParticipations, account, aliases))
 
                 .map(receivedContext::with)
-
->>>>>>> 2fb6433e
                 // produce response from bidder results
                 .compose(context -> bidResponseCreator.create(
                                 context.getAuctionParticipations(),
@@ -1127,16 +1106,6 @@
      * Prepares parameters for specified bidder removing parameters for all other bidders.
      * Returns null if there are no parameters for specified bidder.
      */
-<<<<<<< HEAD
-    private List<BidderRequest> updateRequestMetric(List<BidderRequest> bidderRequests,
-                                                    UidsCookie uidsCookie,
-                                                    BidderAliases aliases,
-                                                    Account account,
-                                                    MetricName requestTypeMetric) {
-
-        metrics.updateRequestBidderCardinalityMetric(bidderRequests.size());
-        metrics.updateAccountRequestMetrics(account, requestTypeMetric);
-=======
     private ObjectNode prepareBidderParameters(ExtRequestPrebid prebid, String bidder) {
         final ObjectNode bidderParams = prebid != null ? prebid.getBidderparams() : null;
         final JsonNode params = bidderParams != null ? bidderParams.get(bidder) : null;
@@ -1149,15 +1118,14 @@
     private List<AuctionParticipation> updateRequestMetric(List<AuctionParticipation> auctionParticipations,
                                                            UidsCookie uidsCookie,
                                                            BidderAliases aliases,
-                                                           String publisherId,
+                                                           Account account,
                                                            MetricName requestTypeMetric) {
         auctionParticipations = auctionParticipations.stream()
                 .filter(auctionParticipation -> !auctionParticipation.isRequestBlocked())
                 .collect(Collectors.toList());
 
         metrics.updateRequestBidderCardinalityMetric(auctionParticipations.size());
-        metrics.updateAccountRequestMetrics(publisherId, requestTypeMetric);
->>>>>>> 2fb6433e
+        metrics.updateAccountRequestMetrics(account, requestTypeMetric);
 
         for (AuctionParticipation auctionParticipation : auctionParticipations) {
             if (auctionParticipation.isRequestBlocked()) {
@@ -1550,18 +1518,13 @@
      * This method should always be invoked after {@link ExchangeService#validBidderResponse} to make sure
      * {@link Bid#getPrice()} is not empty.
      */
-<<<<<<< HEAD
-    private List<BidderResponse> updateMetricsFromResponses(
-            List<BidderResponse> bidderResponses, Account account, BidderAliases aliases) {
-=======
     private List<AuctionParticipation> updateMetricsFromResponses(List<AuctionParticipation> auctionParticipations,
-                                                                  String publisherId,
+                                                                  Account account,
                                                                   BidderAliases aliases) {
         final List<BidderResponse> bidderResponses = auctionParticipations.stream()
                 .filter(auctionParticipation -> !auctionParticipation.isRequestBlocked())
                 .map(AuctionParticipation::getBidderResponse)
                 .collect(Collectors.toList());
->>>>>>> 2fb6433e
 
         for (BidderResponse bidderResponse : bidderResponses) {
             final String bidder = aliases.resolveBidder(bidderResponse.getBidder());
