package org.prebid.server.auction;

import com.fasterxml.jackson.core.JsonProcessingException;
import com.fasterxml.jackson.databind.node.ObjectNode;
import com.iab.openrtb.request.App;
import com.iab.openrtb.request.BidRequest;
import com.iab.openrtb.request.Imp;
import com.iab.openrtb.request.Publisher;
import com.iab.openrtb.request.Site;
import com.iab.openrtb.request.User;
import com.iab.openrtb.response.Bid;
import com.iab.openrtb.response.BidResponse;
import com.iab.openrtb.response.SeatBid;
import io.vertx.core.CompositeFuture;
import io.vertx.core.Future;
import io.vertx.core.json.Json;
import io.vertx.ext.web.RoutingContext;
import org.apache.commons.collections4.CollectionUtils;
<<<<<<< HEAD
=======
import org.apache.commons.collections4.ListUtils;
import org.apache.commons.lang3.BooleanUtils;
>>>>>>> cbc50a0c
import org.apache.commons.lang3.ObjectUtils;
import org.apache.commons.lang3.StringUtils;
import org.prebid.server.auction.model.AuctionContext;
import org.prebid.server.auction.model.BidRequestCacheInfo;
import org.prebid.server.auction.model.BidderRequest;
import org.prebid.server.auction.model.BidderResponse;
import org.prebid.server.auction.model.PrivacyEnforcementResult;
import org.prebid.server.auction.model.StoredResponseResult;
import org.prebid.server.bidder.Bidder;
import org.prebid.server.bidder.BidderCatalog;
import org.prebid.server.bidder.HttpBidderRequester;
import org.prebid.server.bidder.model.BidderBid;
import org.prebid.server.bidder.model.BidderError;
import org.prebid.server.bidder.model.BidderSeatBid;
import org.prebid.server.cache.CacheService;
import org.prebid.server.cache.model.CacheContext;
import org.prebid.server.cache.model.CacheIdInfo;
import org.prebid.server.cache.model.CacheServiceResult;
import org.prebid.server.cookie.UidsCookie;
import org.prebid.server.currency.CurrencyConversionService;
import org.prebid.server.events.EventsService;
import org.prebid.server.exception.PreBidException;
import org.prebid.server.execution.Timeout;
import org.prebid.server.metric.MetricName;
import org.prebid.server.metric.Metrics;
import org.prebid.server.proto.openrtb.ext.ExtPrebid;
import org.prebid.server.proto.openrtb.ext.request.ExtApp;
import org.prebid.server.proto.openrtb.ext.request.ExtBidRequest;
import org.prebid.server.proto.openrtb.ext.request.ExtRequestPrebid;
import org.prebid.server.proto.openrtb.ext.request.ExtRequestPrebidCache;
import org.prebid.server.proto.openrtb.ext.request.ExtRequestPrebidData;
import org.prebid.server.proto.openrtb.ext.request.ExtRequestTargeting;
import org.prebid.server.proto.openrtb.ext.request.ExtSite;
import org.prebid.server.proto.openrtb.ext.request.ExtUser;
import org.prebid.server.proto.openrtb.ext.response.Events;
<<<<<<< HEAD
=======
import org.prebid.server.proto.openrtb.ext.response.ExtBidPrebid;
import org.prebid.server.proto.openrtb.ext.response.ExtBidResponse;
import org.prebid.server.proto.openrtb.ext.response.ExtBidderError;
import org.prebid.server.proto.openrtb.ext.response.ExtHttpCall;
import org.prebid.server.proto.openrtb.ext.response.ExtResponseCache;
import org.prebid.server.proto.openrtb.ext.response.ExtResponseDebug;
import org.prebid.server.settings.model.Account;
>>>>>>> cbc50a0c
import org.prebid.server.validation.ResponseBidValidator;
import org.prebid.server.validation.model.ValidationResult;

import java.math.BigDecimal;
import java.time.Clock;
import java.util.ArrayList;
import java.util.Collection;
import java.util.Collections;
import java.util.HashMap;
import java.util.Iterator;
import java.util.List;
import java.util.Map;
import java.util.Objects;
import java.util.Set;
import java.util.stream.Collectors;
import java.util.stream.Stream;
import java.util.stream.StreamSupport;

/**
 * Executes an OpenRTB v2.5 Auction.
 */
public class ExchangeService {

    private static final String PREBID_EXT = "prebid";
    private static final String CONTEXT_EXT = "context";

    private static final String DEFAULT_CURRENCY = "USD";
    private static final BigDecimal THOUSAND = BigDecimal.valueOf(1000);

    private final BidderCatalog bidderCatalog;
    private final StoredResponseProcessor storedResponseProcessor;
    private final PrivacyEnforcementService privacyEnforcementService;
    private final HttpBidderRequester httpBidderRequester;
    private final ResponseBidValidator responseBidValidator;
    private final CurrencyConversionService currencyService;
    private final EventsService eventsService;
    private final CacheService cacheService;
    private final BidResponseCreator bidResponseCreator;
    private final BidResponsePostProcessor bidResponsePostProcessor;
    private final Metrics metrics;
    private final Clock clock;
    private final long expectedCacheTime;

    public ExchangeService(BidderCatalog bidderCatalog, StoredResponseProcessor storedResponseProcessor,
                           PrivacyEnforcementService privacyEnforcementService, HttpBidderRequester httpBidderRequester,
                           ResponseBidValidator responseBidValidator, CurrencyConversionService currencyService,
                           EventsService eventsService, CacheService cacheService,
                           BidResponseCreator bidResponseCreator, BidResponsePostProcessor bidResponsePostProcessor,
                           Metrics metrics, Clock clock, long expectedCacheTime) {
        if (expectedCacheTime < 0) {
            throw new IllegalArgumentException("Expected cache time should be positive");
        }
        this.bidderCatalog = Objects.requireNonNull(bidderCatalog);
        this.storedResponseProcessor = Objects.requireNonNull(storedResponseProcessor);
        this.privacyEnforcementService = Objects.requireNonNull(privacyEnforcementService);
        this.httpBidderRequester = Objects.requireNonNull(httpBidderRequester);
        this.responseBidValidator = Objects.requireNonNull(responseBidValidator);
        this.currencyService = currencyService;
<<<<<<< HEAD
        this.eventsService = eventsService;
        this.cacheService = Objects.requireNonNull(cacheService);
        this.bidResponseCreator = Objects.requireNonNull(bidResponseCreator);
        this.bidResponsePostProcessor = Objects.requireNonNull(bidResponsePostProcessor);
=======
        this.bidResponsePostProcessor = Objects.requireNonNull(bidResponsePostProcessor);
        this.privacyEnforcementService = Objects.requireNonNull(privacyEnforcementService);
        this.eventsService = Objects.requireNonNull(eventsService);
>>>>>>> cbc50a0c
        this.metrics = Objects.requireNonNull(metrics);
        this.clock = Objects.requireNonNull(clock);
        this.expectedCacheTime = expectedCacheTime;
    }

    /**
     * Runs an auction: delegates request to applicable bidders, gathers responses from them and constructs final
     * response containing returned bids and additional information in extensions.
     */
    public Future<BidResponse> holdAuction(AuctionContext context) {
        final RoutingContext routingContext = context.getRoutingContext();
        final UidsCookie uidsCookie = context.getUidsCookie();
        final BidRequest bidRequest = context.getBidRequest();
        final Timeout timeout = context.getTimeout();
        final MetricName requestTypeMetric = context.getRequestTypeMetric();
        final Account account = context.getAccount();

        final ExtBidRequest requestExt;
        try {
            requestExt = requestExt(bidRequest);
        } catch (PreBidException e) {
            return Future.failedFuture(e);
        }

        final Map<String, String> aliases = aliases(requestExt);
        final String publisherId = publisherId(bidRequest);
        final ExtRequestTargeting targeting = targeting(requestExt);
        final BidRequestCacheInfo cacheInfo = bidRequestCacheInfo(targeting, requestExt);
        final boolean debugEnabled = isDebugEnabled(bidRequest, requestExt);
        final boolean eventsEnabled = isEventsEnabled(account);
        final long startTime = clock.millis();
        final List<SeatBid> storedResponse = new ArrayList<>();

        return storedResponseProcessor
                .getStoredResponseResult(bidRequest.getImp(), aliases, timeout)
                .map(storedResponseResult -> populateStoredResponse(storedResponseResult, storedResponse))
                .compose(impsRequiredRequest -> extractBidderRequests(bidRequest, impsRequiredRequest, requestExt,
                        uidsCookie, aliases, publisherId, timeout))
                .map(bidderRequests ->
                        updateRequestMetric(bidderRequests, uidsCookie, aliases, publisherId,
                                requestTypeMetric))
                .compose(bidderRequests -> CompositeFuture.join(bidderRequests.stream()
                        .map(bidderRequest -> requestBids(bidderRequest, startTime,
                                auctionTimeout(timeout, cacheInfo.isDoCaching()), debugEnabled, aliases,
                                bidAdjustments(requestExt), currencyRates(targeting)))
                        .collect(Collectors.toList())))
                // send all the requests to the bidders and gathers results
                .map(CompositeFuture::<BidderResponse>list)
                // produce response from bidder results
                .map(bidderResponses -> updateMetricsFromResponses(bidderResponses, publisherId))
                .map(bidderResponses -> storedResponseProcessor.mergeWithBidderResponses(bidderResponses,
                        storedResponse, bidRequest.getImp()))
<<<<<<< HEAD
                .compose(bidderResponses -> eventsService.isEventsEnabled(publisherId, timeout)
                        .map(eventsEnabled -> createEventsByBids(bidderResponses, eventsEnabled))
                        .map(eventsByBids -> Tuple2.of(bidderResponses, eventsByBids)))
                .compose((Tuple2<List<BidderResponse>, Map<Bid, Events>> result) ->
                        toBidResponse(result.getLeft(), bidRequest, targeting, cacheInfo, publisherId, timeout,
                                result.getRight(), debugEnabled))
=======
                .compose(bidderResponses ->
                        toBidResponse(bidderResponses, bidRequest, keywordsCreator, keywordsCreatorByBidType, cacheInfo,
                                publisherId, timeout, eventsEnabled, debugEnabled))
>>>>>>> cbc50a0c
                .compose(bidResponse ->
                        bidResponsePostProcessor.postProcess(routingContext, uidsCookie, bidRequest, bidResponse));
    }

    /**
     * Populates storedResponse parameter with stored {@link List<SeatBid>} and returns {@link List<Imp>} for which
     * request to bidders should be performed.
     */
    private List<Imp> populateStoredResponse(StoredResponseResult storedResponseResult, List<SeatBid> storedResponse) {
        storedResponse.addAll(storedResponseResult.getStoredResponse());
        return storedResponseResult.getRequiredRequestImps();
    }

    /**
     * Extracts {@link ExtBidRequest} from {@link BidRequest}.
     */
    private static ExtBidRequest requestExt(BidRequest bidRequest) {
        try {
            return bidRequest.getExt() != null
                    ? Json.mapper.treeToValue(bidRequest.getExt(), ExtBidRequest.class) : null;
        } catch (JsonProcessingException e) {
            throw new PreBidException(String.format("Error decoding bidRequest.ext: %s", e.getMessage()), e);
        }
    }

    /**
     * Extracts aliases from {@link ExtBidRequest}.
     */
    private static Map<String, String> aliases(ExtBidRequest requestExt) {
        final ExtRequestPrebid prebid = requestExt != null ? requestExt.getPrebid() : null;
        final Map<String, String> aliases = prebid != null ? prebid.getAliases() : null;
        return aliases != null ? aliases : Collections.emptyMap();
    }

    /**
     * Extracts publisher id either from {@link BidRequest}.app.publisher.id or {@link BidRequest}.site.publisher.id.
     * If neither is present returns empty string.
     */
    private static String publisherId(BidRequest bidRequest) {
        final App app = bidRequest.getApp();
        final Publisher appPublisher = app != null ? app.getPublisher() : null;
        final Site site = bidRequest.getSite();
        final Publisher sitePublisher = site != null ? site.getPublisher() : null;

        final Publisher publisher = ObjectUtils.firstNonNull(appPublisher, sitePublisher);

        final String publisherId = publisher != null ? publisher.getId() : null;
        return ObjectUtils.defaultIfNull(publisherId, StringUtils.EMPTY);
    }

    /**
     * Determines debug flag from {@link BidRequest} or {@link ExtBidRequest}.
     */
    private static boolean isDebugEnabled(BidRequest bidRequest, ExtBidRequest extBidRequest) {
        if (Objects.equals(bidRequest.getTest(), 1)) {
            return true;
        }
        final ExtRequestPrebid extRequestPrebid = extBidRequest != null ? extBidRequest.getPrebid() : null;
        return extRequestPrebid != null && Objects.equals(extRequestPrebid.getDebug(), 1);
    }

    /**
     * Returns events enabled flag for the given account.
     * <p>
     * This data is not critical, so returns false if null.
     */
    private static Boolean isEventsEnabled(Account account) {
        return BooleanUtils.toBoolean(account.getEventsEnabled());
    }

    /**
     * Extracts bidAdjustments from {@link ExtBidRequest}.
     */
    private static Map<String, BigDecimal> bidAdjustments(ExtBidRequest requestExt) {
        final ExtRequestPrebid prebid = requestExt != null ? requestExt.getPrebid() : null;
        final Map<String, BigDecimal> bidAdjustmentFactors = prebid != null ? prebid.getBidadjustmentfactors() : null;
        return bidAdjustmentFactors != null ? bidAdjustmentFactors : Collections.emptyMap();
    }

    /**
     * Extracts currency rates from {@link ExtRequestTargeting}.
     */
    private static Map<String, Map<String, BigDecimal>> currencyRates(ExtRequestTargeting targeting) {
        return targeting != null && targeting.getCurrency() != null ? targeting.getCurrency().getRates() : null;
    }

    /**
     * Takes an OpenRTB request and returns the OpenRTB requests sanitized for each bidder.
     * <p>
     * This will copy the {@link BidRequest} into a list of requests, where the bidRequest.imp[].ext field
     * will only consist of the "prebid" field and the field for the appropriate bidder parameters. We will drop all
     * extended fields beyond this context, so this will not be compatible with any other uses of the extension area
     * i.e. the bidders will not see any other extension fields. If Imp extension name is alias, which is also defined
     * in bidRequest.ext.prebid.aliases and valid, separate {@link BidRequest} will be created for this alias and sent
     * to appropriate bidder.
     * For example suppose {@link BidRequest} has two {@link Imp}s. First one with imp.ext[].rubicon and
     * imp.ext[].rubiconAlias and second with imp.ext[].appnexus and imp.ext[].rubicon. Three {@link BidRequest}s will
     * be created:
     * 1. {@link BidRequest} with one {@link Imp}, where bidder extension points to rubiconAlias extension and will be
     * sent to Rubicon bidder.
     * 2. {@link BidRequest} with two {@link Imp}s, where bidder extension points to appropriate rubicon extension from
     * original {@link BidRequest} and will be sent to Rubicon bidder.
     * 3. {@link BidRequest} with one {@link Imp}, where bidder extension points to appnexus extension and will be sent
     * to Appnexus bidder.
     * <p>
     * Each of the created {@link BidRequest}s will have bidrequest.user.buyerid field populated with the value from
     * bidrequest.user.ext.prebid.buyerids or {@link UidsCookie} corresponding to bidder's family name unless buyerid
     * is already in the original OpenRTB request (in this case it will not be overridden).
     * In case if bidrequest.user.ext.prebid.buyerids contains values after extracting those values it will be cleared
     * in order to avoid leaking of buyerids across bidders.
     * <p>
     * NOTE: the return list will only contain entries for bidders that both have the extension field in at least one
     * {@link Imp}, and are known to {@link BidderCatalog} or aliases from bidRequest.ext.prebid.aliases.
     */
    private Future<List<BidderRequest>> extractBidderRequests(BidRequest bidRequest, List<Imp> requestedImps,
                                                              ExtBidRequest requestExt, UidsCookie uidsCookie,
                                                              Map<String, String> aliases, String publisherId,
                                                              Timeout timeout) {
        // sanity check: discard imps without extension
        final List<Imp> imps = requestedImps.stream()
                .filter(imp -> imp.getExt() != null)
                .collect(Collectors.toList());

        // identify valid bidders and aliases out of imps
        final List<String> bidders = imps.stream()
                .flatMap(imp -> asStream(imp.getExt().fieldNames())
                        .filter(bidder -> !Objects.equals(bidder, PREBID_EXT) && !Objects.equals(bidder, CONTEXT_EXT))
                        .filter(bidder -> isValidBidder(bidder, aliases)))
                .distinct()
                .collect(Collectors.toList());

        return makeBidderRequests(bidders, aliases, bidRequest, requestExt, uidsCookie, imps, publisherId, timeout);
    }

    private static <T> Stream<T> asStream(Iterator<T> iterator) {
        final Iterable<T> iterable = () -> iterator;
        return StreamSupport.stream(iterable.spliterator(), false);
    }

    /**
     * Checks if bidder name is valid in case when bidder can also be alias name.
     */
    private boolean isValidBidder(String bidder, Map<String, String> aliases) {
        return bidderCatalog.isValidName(bidder) || aliases.containsKey(bidder);
    }

    /**
     * Splits the input request into requests which are sanitized for each bidder. Intended behavior is:
     * <p>
     * - bidrequest.imp[].ext will only contain the "prebid" field and a "bidder" field which has the params for
     * the intended Bidder.
     * <p>
     * - bidrequest.user.buyeruid will be set to that Bidder's ID.
     * <p>
     * - bidrequest.ext.prebid.data.bidders will be removed.
     * <p>
     * - bidrequest.user.ext.data, bidrequest.app.ext.data and bidrequest.site.ext.data will be removed for bidders
     * that don't have first party data allowed.
     */
    private Future<List<BidderRequest>> makeBidderRequests(List<String> bidders, Map<String, String> aliases,
                                                           BidRequest bidRequest, ExtBidRequest requestExt,
                                                           UidsCookie uidsCookie, List<Imp> imps, String publisherId,
                                                           Timeout timeout) {
        final ExtUser extUser = extUser(bidRequest.getUser());
        final Map<String, String> uidsBody = uidsFromBody(extUser);

        final List<String> firstPartyDataBidders = firstPartyDataBidders(requestExt);

        final Map<String, User> bidderToUser = new HashMap<>();
        for (String bidder : bidders) {
            bidderToUser.put(bidder, prepareUser(bidRequest.getUser(), extUser, bidder, aliases, uidsBody,
                    uidsCookie, firstPartyDataBidders.contains(bidder)));
        }

        return privacyEnforcementService
                .mask(bidderToUser, extUser, bidders, aliases, bidRequest, publisherId, timeout)
                .map(bidderToPrivacyEnforcementResult -> getShuffledBidderRequests(bidderToPrivacyEnforcementResult,
                        bidRequest, requestExt, imps, firstPartyDataBidders));
    }

    /**
     * Extracts {@link ExtUser} from request.user.ext or returns null if not presents.
     */
    private static ExtUser extUser(User user) {
        final ObjectNode userExt = user != null ? user.getExt() : null;
        if (userExt != null) {
            try {
                return Json.mapper.treeToValue(userExt, ExtUser.class);
            } catch (JsonProcessingException e) {
                throw new PreBidException(String.format("Error decoding bidRequest.user.ext: %s", e.getMessage()), e);
            }
        }
        return null;
    }

    /**
     * Returns UIDs from request.user.ext or empty map if not defined.
     */
    private static Map<String, String> uidsFromBody(ExtUser extUser) {
        return extUser != null && extUser.getPrebid() != null
                // as long as ext.prebid exists we are guaranteed that user.ext.prebid.buyeruids also exists
                ? extUser.getPrebid().getBuyeruids()
                : Collections.emptyMap();
    }

    /**
     * Extracts a list of bidders for which first party data is allowed from {@link ExtRequestPrebidData} model.
     */
    private static List<String> firstPartyDataBidders(ExtBidRequest requestExt) {
        final ExtRequestPrebid prebid = requestExt == null ? null : requestExt.getPrebid();
        final ExtRequestPrebidData data = prebid == null ? null : prebid.getData();
        final List<String> bidders = data == null ? null : data.getBidders();
        return ObjectUtils.defaultIfNull(bidders, Collections.emptyList());
    }

    /**
     * Returns original {@link User} if user.buyeruid already contains uid value for bidder.
     * Otherwise, returns new {@link User} containing updated {@link ExtUser} and user.buyeruid.
     */
    private User prepareUser(User user, ExtUser extUser, String bidder, Map<String, String> aliases,
                             Map<String, String> uidsBody, UidsCookie uidsCookie, boolean useFirstPartyData) {
        final ObjectNode updatedExt = updateUserExt(extUser, useFirstPartyData);
        final String updatedBuyerUid = updateUserBuyerUid(user, bidder, aliases, uidsBody, uidsCookie);

        if (updatedBuyerUid != null || updatedExt != null) {
            final User.UserBuilder userBuilder = user == null ? User.builder() : user.toBuilder();
            if (updatedExt != null) {
                userBuilder.ext(updatedExt);
            }

            if (updatedBuyerUid != null) {
                userBuilder.buyeruid(updatedBuyerUid);
            }
            return userBuilder.build();
        }
        return user;
    }

    /**
     * Returns json encoded {@link ObjectNode} of {@link ExtUser} with changes applied:
     * <p>
     * - Removes request.user.ext.prebid.buyeruids to avoid leaking of buyeruids across bidders.
     * <p>
     * - Removes request.user.ext.data if bidder doesn't allow first party data to be passed.
     * <p>
     * Returns null if {@link ExtUser} doesn't need to be updated.
     */
    private static ObjectNode updateUserExt(ExtUser extUser, boolean useFirstPartyData) {
        if (extUser != null) {
            final boolean removePrebid = extUser.getPrebid() != null;
            final boolean removeFirstPartyData = !useFirstPartyData && extUser.getData() != null;

            if (removePrebid || removeFirstPartyData) {
                final ExtUser.ExtUserBuilder builder = extUser.toBuilder();

                if (removePrebid) {
                    builder.prebid(null);
                }
                if (removeFirstPartyData) {
                    builder.data(null);
                }

                return Json.mapper.valueToTree(builder.build());
            }
        }
        return null;
    }

    /**
     * Returns updated buyerUid or null if it doesn't need to be updated.
     */
    private String updateUserBuyerUid(User user, String bidder, Map<String, String> aliases,
                                      Map<String, String> uidsBody, UidsCookie uidsCookie) {
        final String buyerUidFromBodyOrCookie = extractUid(uidsBody, uidsCookie, resolveBidder(bidder, aliases));
        final String buyerUidFromUser = user != null ? user.getBuyeruid() : null;

        return StringUtils.isBlank(buyerUidFromUser) && StringUtils.isNotBlank(buyerUidFromBodyOrCookie)
                ? buyerUidFromBodyOrCookie
                : null;
    }

    /**
     * Returns the name associated with bidder if bidder is an alias.
     * If it's not an alias, the bidder is returned.
     */
    private static String resolveBidder(String bidder, Map<String, String> aliases) {
        return aliases.getOrDefault(bidder, bidder);
    }

    /**
     * Extracts UID from uids from body or {@link UidsCookie}. If absent returns null.
     */
    private String extractUid(Map<String, String> uidsBody, UidsCookie uidsCookie, String bidder) {
        final String uid = uidsBody.get(bidder);
        return StringUtils.isNotBlank(uid)
                ? uid
                : uidsCookie.uidFrom(bidderCatalog.usersyncerByName(bidder).getCookieFamilyName());
    }

    /**
     * Returns Shuffled List of {@link BidderRequest}
     */
    private static List<BidderRequest> getShuffledBidderRequests(
            Map<String, PrivacyEnforcementResult> bidderToPrivacyEnforcementResult, BidRequest bidRequest,
            ExtBidRequest requestExt, List<Imp> imps, List<String> firstPartyDataBidders) {
        final List<BidderRequest> bidderRequests = bidderToPrivacyEnforcementResult.entrySet().stream()
                // for each bidder create a new request that is a copy of original request except buyerid, imp
                // extensions and ext.prebid.data.bidders.
                // Also, check whether to pass user.ext.data, app.ext.data and site.ext.data or not.
                .map(entry -> createBidderRequest(entry.getKey(), bidRequest, requestExt, imps, entry.getValue(),
                        firstPartyDataBidders))
                .collect(Collectors.toList());
        Collections.shuffle(bidderRequests);
        return bidderRequests;
    }

    /**
     * Returns created {@link BidderRequest}
     */
    private static BidderRequest createBidderRequest(String bidder, BidRequest bidRequest, ExtBidRequest requestExt,
                                                     List<Imp> imps, PrivacyEnforcementResult privacyEnforcementResult,
                                                     List<String> firstPartyDataBidders) {
        final App app = bidRequest.getApp();
        final ExtApp extApp = extApp(app);
        final Site site = bidRequest.getSite();
        final ExtSite extSite = extSite(site);

        return BidderRequest.of(bidder, bidRequest.toBuilder()
                .user(privacyEnforcementResult.getUser())
                .device(privacyEnforcementResult.getDevice())
                .regs(privacyEnforcementResult.getRegs())
                .imp(prepareImps(bidder, imps, firstPartyDataBidders.contains(bidder)))
                .app(prepareApp(app, extApp, firstPartyDataBidders.contains(bidder)))
                .site(prepareSite(site, extSite, firstPartyDataBidders.contains(bidder)))
                .ext(cleanExtPrebidDataBidders(bidder, firstPartyDataBidders, requestExt, bidRequest.getExt()))
                .build());
    }

    /**
     * Extracts {@link ExtApp} from {@link App}.
     */
    private static ExtApp extApp(App app) {
        final ObjectNode appExt = app == null ? null : app.getExt();
        if (appExt != null) {
            try {
                return Json.mapper.treeToValue(appExt, ExtApp.class);
            } catch (JsonProcessingException e) {
                throw new PreBidException(String.format("Error decoding bidRequest.app.ext: %s", e.getMessage()), e);
            }
        }
        return null;
    }

    /**
     * Extracts {@link ExtSite} from {@link Site}.
     */
    private static ExtSite extSite(Site site) {
        final ObjectNode siteExt = site == null ? null : site.getExt();
        if (siteExt != null) {
            try {
                return Json.mapper.treeToValue(siteExt, ExtSite.class);
            } catch (JsonProcessingException e) {
                throw new PreBidException(String.format("Error decoding bidRequest.site.ext: %s", e.getMessage()), e);
            }
        }
        return null;
    }

    /**
     * For each given imp creates a new imp with extension crafted to contain only "prebid", "context" and
     * bidder-specific extension.
     */
    private static List<Imp> prepareImps(String bidder, List<Imp> imps, boolean useFirstPartyData) {
        return imps.stream()
                .filter(imp -> imp.getExt().hasNonNull(bidder))
                .map(imp -> imp.toBuilder()
                        .ext(prepareImpExt(bidder, imp.getExt(), useFirstPartyData))
                        .build())
                .collect(Collectors.toList());
    }

    /**
     * Creates a new imp extension for particular bidder having:
     * <ul>
     * <li>"prebid" field populated with an imp.ext.prebid field value, may be null</li>
     * <li>"context" field populated with an imp.ext.context field value, may be null</li>
     * <li>"bidder" field populated with an imp.ext.{bidder} field value, not null</li>
     * </ul>
     */
    private static ObjectNode prepareImpExt(String bidder, ObjectNode impExt, boolean useFirstPartyData) {
        final ObjectNode result = Json.mapper.valueToTree(ExtPrebid.of(impExt.get(PREBID_EXT), impExt.get(bidder)));

        if (useFirstPartyData) {
            result.set(CONTEXT_EXT, impExt.get(CONTEXT_EXT));
        }

        return result;
    }

    /**
     * Checks whether to pass the app.ext.data depending on request having a first party data
     * allowed for given bidder or not.
     */
    private static App prepareApp(App app, ExtApp extApp, boolean useFirstPartyData) {
        final ObjectNode extSiteDataNode = extApp == null ? null : extApp.getData();

        return app != null && extSiteDataNode != null && !useFirstPartyData
                ? app.toBuilder().ext(Json.mapper.valueToTree(ExtApp.of(extApp.getPrebid(), null))).build()
                : app;
    }

    /**
     * Checks whether to pass the site.ext.data depending on request having a first party data
     * allowed for given bidder or not.
     */
    private static Site prepareSite(Site site, ExtSite extSite, boolean useFirstPartyData) {
        final ObjectNode extSiteDataNode = extSite == null ? null : extSite.getData();

        return site != null && extSiteDataNode != null && !useFirstPartyData
                ? site.toBuilder().ext(Json.mapper.valueToTree(ExtSite.of(extSite.getAmp(), null))).build()
                : site;
    }

    /**
     * Removes all bidders except the given bidder from bidrequest.ext.prebid.data.bidders
     * to hide list of allowed bidders from initial request.
     */
    private static ObjectNode cleanExtPrebidDataBidders(String bidder, List<String> firstPartyDataBidders,
                                                        ExtBidRequest requestExt, ObjectNode requestExtNode) {
        if (firstPartyDataBidders.isEmpty()) {
            return requestExtNode;
        }

        final ExtRequestPrebidData prebidData = firstPartyDataBidders.contains(bidder)
                ? ExtRequestPrebidData.of(Collections.singletonList(bidder))
                : null;
        return Json.mapper.valueToTree(ExtBidRequest.of(requestExt.getPrebid().toBuilder()
                .data(prebidData)
                .build()));
    }

    /**
     * Updates 'account.*.request', 'request' and 'no_cookie_requests' metrics for each {@link BidderRequest}.
     */
    private List<BidderRequest> updateRequestMetric(List<BidderRequest> bidderRequests, UidsCookie uidsCookie,
                                                    Map<String, String> aliases, String publisherId,
                                                    MetricName requestTypeMetric) {
        metrics.updateAccountRequestMetrics(publisherId, requestTypeMetric);

        for (BidderRequest bidderRequest : bidderRequests) {
            final String bidder = resolveBidder(bidderRequest.getBidder(), aliases);
            final boolean isApp = bidderRequest.getBidRequest().getApp() != null;
            final boolean noBuyerId = !bidderCatalog.isActive(bidder) || StringUtils.isBlank(
                    uidsCookie.uidFrom(bidderCatalog.usersyncerByName(bidder).getCookieFamilyName()));

            metrics.updateAdapterRequestTypeAndNoCookieMetrics(bidder, requestTypeMetric, !isApp && noBuyerId);
        }
        return bidderRequests;
    }

    /**
     * Extracts {@link ExtRequestTargeting} from {@link ExtBidRequest} model.
     */
    private static ExtRequestTargeting targeting(ExtBidRequest requestExt) {
        final ExtRequestPrebid prebid = requestExt != null ? requestExt.getPrebid() : null;
        return prebid != null ? prebid.getTargeting() : null;
    }

    /**
     * Creates {@link BidRequestCacheInfo} based on {@link ExtBidRequest} model.
     */
    private static BidRequestCacheInfo bidRequestCacheInfo(ExtRequestTargeting targeting, ExtBidRequest requestExt) {
        final ExtRequestPrebid prebid = requestExt != null ? requestExt.getPrebid() : null;
        final ExtRequestPrebidCache cache = prebid != null ? prebid.getCache() : null;

        if (targeting != null && cache != null) {
            final boolean shouldCacheBids = cache.getBids() != null;
            final boolean shouldCacheVideoBids = cache.getVastxml() != null;

            if (shouldCacheBids || shouldCacheVideoBids) {
                final Integer cacheBidsTtl = shouldCacheBids ? cache.getBids().getTtlseconds() : null;
                final Integer cacheVideoBidsTtl = shouldCacheVideoBids ? cache.getVastxml().getTtlseconds() : null;

                final boolean returnCreativeBid = shouldCacheBids
                        ? ObjectUtils.defaultIfNull(cache.getBids().getReturnCreative(), true)
                        : false;
                final boolean returnCreativeVideoBid = shouldCacheVideoBids
                        ? ObjectUtils.defaultIfNull(cache.getVastxml().getReturnCreative(), true)
                        : false;

                return BidRequestCacheInfo.builder()
                        .doCaching(true)
                        .shouldCacheBids(shouldCacheBids)
                        .cacheBidsTtl(cacheBidsTtl)
                        .shouldCacheVideoBids(shouldCacheVideoBids)
                        .cacheVideoBidsTtl(cacheVideoBidsTtl)
                        .returnCreativeBids(returnCreativeBid)
                        .returnCreativeVideoBids(returnCreativeVideoBid)
                        .build();
            }
        }

        return BidRequestCacheInfo.noCache();
    }

    /**
     * Passes the request to a corresponding bidder and wraps response in {@link BidderResponse} which also holds
     * recorded response time.
     */
    private Future<BidderResponse> requestBids(BidderRequest bidderRequest, long startTime, Timeout timeout,
                                               boolean debugEnabled, Map<String, String> aliases,
                                               Map<String, BigDecimal> bidAdjustments,
                                               Map<String, Map<String, BigDecimal>> currencyConversionRates) {
        final String bidderName = bidderRequest.getBidder();
        final BigDecimal bidPriceAdjustmentFactor = bidAdjustments.get(bidderName);
        final String adServerCurrency = bidderRequest.getBidRequest().getCur().get(0);
        final Bidder<?> bidder = bidderCatalog.bidderByName(resolveBidder(bidderName, aliases));
        return httpBidderRequester.requestBids(bidder, bidderRequest.getBidRequest(), timeout, debugEnabled)
                .map(bidderSeatBid -> validateAndUpdateResponse(bidderSeatBid, bidderRequest.getBidRequest().getCur()))
                .map(seat -> applyBidPriceChanges(seat, currencyConversionRates, adServerCurrency,
                        bidPriceAdjustmentFactor))
                .map(result -> BidderResponse.of(bidderName, result, responseTime(startTime)));
    }

    /**
     * Validates bid response from exchange.
     * <p>
     * Removes invalid bids from response and adds corresponding error to {@link BidderSeatBid}.
     * <p>
     * Returns input argument as the result if no errors found or create new {@link BidderSeatBid} otherwise.
     */
    private BidderSeatBid validateAndUpdateResponse(BidderSeatBid bidderSeatBid, List<String> requestCurrencies) {
        final List<String> effectiveRequestCurrencies = requestCurrencies.isEmpty()
                ? Collections.singletonList(DEFAULT_CURRENCY) : requestCurrencies;

        final List<BidderBid> bids = bidderSeatBid.getBids();

        final List<BidderBid> validBids = new ArrayList<>(bids.size());
        final List<BidderError> errors = new ArrayList<>(bidderSeatBid.getErrors());

        if (isValidCurFromResponse(effectiveRequestCurrencies, bids, errors)) {
            validateResponseBids(bids, validBids, errors);
        }

        return validBids.size() == bids.size()
                ? bidderSeatBid
                : BidderSeatBid.of(validBids, bidderSeatBid.getHttpCalls(), errors);
    }

    private boolean isValidCurFromResponse(List<String> requestCurrencies, List<BidderBid> bids,
                                           List<BidderError> errors) {
        if (CollectionUtils.isNotEmpty(bids)) {
            // assume that currencies are the same among all bids
            final List<String> bidderCurrencies = bids.stream()
                    .map(bid -> ObjectUtils.firstNonNull(bid.getBidCurrency(), DEFAULT_CURRENCY))
                    .distinct()
                    .collect(Collectors.toList());

            if (bidderCurrencies.size() > 1) {
                errors.add(BidderError.generic("Bid currencies mismatch found. "
                        + "Expected all bids to have the same currencies."));
                return false;
            }

            final String bidderCurrency = bidderCurrencies.get(0);
            if (!requestCurrencies.contains(bidderCurrency)) {
                errors.add(BidderError.generic(String.format(
                        "Bid currency is not allowed. Was %s, wants: [%s]",
                        String.join(",", requestCurrencies), bidderCurrency)));
                return false;
            }
        }

        return true;
    }

    private void validateResponseBids(List<BidderBid> bids, List<BidderBid> validBids, List<BidderError> errors) {
        for (BidderBid bid : bids) {
            final ValidationResult validationResult = responseBidValidator.validate(bid.getBid());
            if (validationResult.hasErrors()) {
                for (String error : validationResult.getErrors()) {
                    errors.add(BidderError.generic(error));
                }
            } else {
                validBids.add(bid);
            }
        }
    }

    /**
     * Performs changes on {@link Bid}s price depends on different between adServerCurrency and bidCurrency,
     * and adjustment factor. Will drop bid if currency conversion is needed but not possible.
     * <p>
     * This method should always be invoked after {@link ExchangeService#validateAndUpdateResponse(BidderSeatBid, List)}
     * to make sure {@link Bid#getPrice()} is not empty.
     */
    private BidderSeatBid applyBidPriceChanges(BidderSeatBid bidderSeatBid,
                                               Map<String, Map<String, BigDecimal>> requestCurrencyRates,
                                               String adServerCurrency, BigDecimal priceAdjustmentFactor) {
        final List<BidderBid> bidderBids = bidderSeatBid.getBids();
        if (bidderBids.isEmpty()) {
            return bidderSeatBid;
        }

        final List<BidderBid> updatedBidderBids = new ArrayList<>(bidderBids.size());
        final List<BidderError> errors = new ArrayList<>(bidderSeatBid.getErrors());

        for (final BidderBid bidderBid : bidderBids) {
            final Bid bid = bidderBid.getBid();
            final String bidCurrency = bidderBid.getBidCurrency();
            final BigDecimal price = bid.getPrice();
            try {
                final BigDecimal finalPrice = currencyService != null
                        ? currencyService.convertCurrency(price, requestCurrencyRates, adServerCurrency, bidCurrency)
                        : price;

                final BigDecimal adjustedPrice = priceAdjustmentFactor != null
                        && priceAdjustmentFactor.compareTo(BigDecimal.ONE) != 0
                        ? finalPrice.multiply(priceAdjustmentFactor)
                        : finalPrice;

                if (adjustedPrice.compareTo(price) != 0) {
                    bid.setPrice(adjustedPrice);
                }
                updatedBidderBids.add(bidderBid);
            } catch (PreBidException ex) {
                errors.add(BidderError.generic(ex.getMessage()));
            }
        }

        return BidderSeatBid.of(updatedBidderBids, bidderSeatBid.getHttpCalls(), errors);
    }

    private int responseTime(long startTime) {
        return Math.toIntExact(clock.millis() - startTime);
    }

    /**
     * If we need to cache bids, then it will take some time to call prebid cache.
     * We should reduce the amount of time the bidders have, to compensate.
     */
    private Timeout auctionTimeout(Timeout timeout, boolean shouldCacheBids) {
        // A static timeout here is not ideal. This is a hack because we have some aggressive timelines for OpenRTB
        // support.
        // In reality, the cache response time will probably fluctuate with the traffic over time. Someday, this
        // should be replaced by code which tracks the response time of recent cache calls and adjusts the time
        // dynamically.
        return shouldCacheBids ? timeout.minus(expectedCacheTime) : timeout;
    }

    /**
     * Updates 'request_time', 'responseTime', 'timeout_request', 'error_requests', 'no_bid_requests',
     * 'prices' metrics for each {@link BidderResponse}.
     * <p>
     * This method should always be invoked after {@link ExchangeService#validateAndUpdateResponse(BidderSeatBid, List)}
     * to make sure {@link Bid#getPrice()} is not empty.
     */
    private List<BidderResponse> updateMetricsFromResponses(List<BidderResponse> bidderResponses, String publisherId) {
        for (final BidderResponse bidderResponse : bidderResponses) {
            final String bidder = bidderResponse.getBidder();

            metrics.updateAdapterResponseTime(bidder, publisherId, bidderResponse.getResponseTime());

            final List<BidderBid> bidderBids = bidderResponse.getSeatBid().getBids();
            if (CollectionUtils.isEmpty(bidderBids)) {
                metrics.updateAdapterRequestNobidMetrics(bidder, publisherId);
            } else {
                metrics.updateAdapterRequestGotbidsMetrics(bidder, publisherId);

                for (final BidderBid bidderBid : bidderBids) {
                    final Bid bid = bidderBid.getBid();

                    final long cpm = bid.getPrice().multiply(THOUSAND).longValue();
                    metrics.updateAdapterBidMetrics(bidder, publisherId, cpm, bid.getAdm() != null,
                            bidderBid.getType().toString());
                }
            }

            final List<BidderError> errors = bidderResponse.getSeatBid().getErrors();
            if (CollectionUtils.isNotEmpty(errors)) {
                errors.stream()
                        .map(BidderError::getType)
                        .distinct()
                        .map(ExchangeService::bidderErrorTypeToMetric)
                        .forEach(errorMetric -> metrics.updateAdapterRequestErrorMetric(bidder, errorMetric));
            }
        }

        return bidderResponses;
    }

    /**
     * Resolves {@link MetricName} by {@link BidderError.Type} value.
     */
    private static MetricName bidderErrorTypeToMetric(BidderError.Type errorType) {
        final MetricName errorMetric;
        switch (errorType) {
            case bad_input:
                errorMetric = MetricName.badinput;
                break;
            case bad_server_response:
                errorMetric = MetricName.badserverresponse;
                break;
            case failed_to_request_bids:
                errorMetric = MetricName.failedtorequestbids;
                break;
            case timeout:
                errorMetric = MetricName.timeout;
                break;
            case generic:
            default:
                errorMetric = MetricName.unknown_error;
        }
        return errorMetric;
    }

    private Map<Bid, Events> createEventsByBids(List<BidderResponse> responses, boolean eventsEnabled) {
        if (!eventsEnabled) {
            return Collections.emptyMap();
        }

        final Map<Bid, Events> eventsByBids = new HashMap<>();
        for (BidderResponse bidderResponse : responses) {
            if (bidderResponse.getSeatBid().getBids().isEmpty()) {
                continue;
            }

            final String bidder = bidderResponse.getBidder();
            bidderResponse.getSeatBid().getBids().stream()
                    .map(BidderBid::getBid)
                    .forEach(bid -> eventsByBids.put(bid, eventsService.createEvent(bid.getId(), bidder)));
        }

        return eventsByBids;
    }

    /**
     * Takes all the bids supplied by the bidder and crafts an OpenRTB {@link BidResponse} to send back to the
     * requester.
     */
    private Future<BidResponse> toBidResponse(List<BidderResponse> bidderResponses, BidRequest bidRequest,
                                              ExtRequestTargeting targeting, BidRequestCacheInfo cacheInfo,
                                              String publisherId, Timeout timeout,
                                              Map<Bid, Events> eventsByBids, boolean debugEnabled) {
        final Set<Bid> bids = bidderResponses.stream()
                .map(BidderResponse::getSeatBid)
                .filter(Objects::nonNull)
                .map(BidderSeatBid::getBids)
                .filter(Objects::nonNull)
                .flatMap(Collection::stream)
                .map(BidderBid::getBid)
                .collect(Collectors.toSet());

        return toBidsWithCacheIds(bids, bidRequest.getImp(), cacheInfo, publisherId, timeout)
                .map(cacheResult -> bidResponseCreator.create(bidderResponses, bidRequest,
                        targeting, cacheResult, cacheInfo, eventsByBids, debugEnabled));
    }

    /**
     * Corresponds cacheId (or null if not present) to each {@link Bid}.
     */
    private Future<CacheServiceResult> toBidsWithCacheIds(Set<Bid> bids, List<Imp> imps, BidRequestCacheInfo cacheInfo,
                                                          String publisherId, Timeout timeout) {
        final Future<CacheServiceResult> result;

        if (!cacheInfo.isDoCaching()) {
            result = Future.succeededFuture(CacheServiceResult.of(null, null, toMapBidsWithEmptyCacheIds(bids)));
        } else {
            // do not submit bids with zero price to prebid cache
            final List<Bid> bidsWithNonZeroPrice = bids.stream()
                    .filter(bid -> bid.getPrice().compareTo(BigDecimal.ZERO) > 0)
                    .collect(Collectors.toList());

            final CacheContext cacheContext = CacheContext.of(cacheInfo.isShouldCacheBids(),
                    cacheInfo.getCacheBidsTtl(), cacheInfo.isShouldCacheVideoBids(), cacheInfo.getCacheVideoBidsTtl());

            result = cacheService.cacheBidsOpenrtb(bidsWithNonZeroPrice, imps, cacheContext, publisherId, timeout)
                    .map(cacheResult -> addNotCachedBids(cacheResult, bids));
        }

        return result;
    }

    /**
     * Creates a map with {@link Bid} as a key and null as a value.
     */
    private static Map<Bid, CacheIdInfo> toMapBidsWithEmptyCacheIds(Set<Bid> bids) {
        final Map<Bid, CacheIdInfo> result = new HashMap<>(bids.size());
        bids.forEach(bid -> result.put(bid, CacheIdInfo.empty()));
        return result;
    }

    /**
     * Adds bids with no cache id info.
     */
    private static CacheServiceResult addNotCachedBids(CacheServiceResult cacheResult, Set<Bid> bids) {
        final Map<Bid, CacheIdInfo> bidToCacheIdInfo = cacheResult.getCacheBids();

        if (bids.size() > bidToCacheIdInfo.size()) {
            final Map<Bid, CacheIdInfo> updatedBidToCacheIdInfo = new HashMap<>(bidToCacheIdInfo);
            for (Bid bid : bids) {
                if (!updatedBidToCacheIdInfo.containsKey(bid)) {
                    updatedBidToCacheIdInfo.put(bid, CacheIdInfo.empty());
                }
            }
            return CacheServiceResult.of(cacheResult.getHttpCall(), cacheResult.getError(), updatedBidToCacheIdInfo);
        }
        return cacheResult;
    }
}<|MERGE_RESOLUTION|>--- conflicted
+++ resolved
@@ -16,11 +16,7 @@
 import io.vertx.core.json.Json;
 import io.vertx.ext.web.RoutingContext;
 import org.apache.commons.collections4.CollectionUtils;
-<<<<<<< HEAD
-=======
-import org.apache.commons.collections4.ListUtils;
 import org.apache.commons.lang3.BooleanUtils;
->>>>>>> cbc50a0c
 import org.apache.commons.lang3.ObjectUtils;
 import org.apache.commons.lang3.StringUtils;
 import org.prebid.server.auction.model.AuctionContext;
@@ -56,16 +52,7 @@
 import org.prebid.server.proto.openrtb.ext.request.ExtSite;
 import org.prebid.server.proto.openrtb.ext.request.ExtUser;
 import org.prebid.server.proto.openrtb.ext.response.Events;
-<<<<<<< HEAD
-=======
-import org.prebid.server.proto.openrtb.ext.response.ExtBidPrebid;
-import org.prebid.server.proto.openrtb.ext.response.ExtBidResponse;
-import org.prebid.server.proto.openrtb.ext.response.ExtBidderError;
-import org.prebid.server.proto.openrtb.ext.response.ExtHttpCall;
-import org.prebid.server.proto.openrtb.ext.response.ExtResponseCache;
-import org.prebid.server.proto.openrtb.ext.response.ExtResponseDebug;
 import org.prebid.server.settings.model.Account;
->>>>>>> cbc50a0c
 import org.prebid.server.validation.ResponseBidValidator;
 import org.prebid.server.validation.model.ValidationResult;
 
@@ -124,16 +111,10 @@
         this.httpBidderRequester = Objects.requireNonNull(httpBidderRequester);
         this.responseBidValidator = Objects.requireNonNull(responseBidValidator);
         this.currencyService = currencyService;
-<<<<<<< HEAD
-        this.eventsService = eventsService;
+        this.eventsService = Objects.requireNonNull(eventsService);
         this.cacheService = Objects.requireNonNull(cacheService);
         this.bidResponseCreator = Objects.requireNonNull(bidResponseCreator);
         this.bidResponsePostProcessor = Objects.requireNonNull(bidResponsePostProcessor);
-=======
-        this.bidResponsePostProcessor = Objects.requireNonNull(bidResponsePostProcessor);
-        this.privacyEnforcementService = Objects.requireNonNull(privacyEnforcementService);
-        this.eventsService = Objects.requireNonNull(eventsService);
->>>>>>> cbc50a0c
         this.metrics = Objects.requireNonNull(metrics);
         this.clock = Objects.requireNonNull(clock);
         this.expectedCacheTime = expectedCacheTime;
@@ -186,18 +167,9 @@
                 .map(bidderResponses -> updateMetricsFromResponses(bidderResponses, publisherId))
                 .map(bidderResponses -> storedResponseProcessor.mergeWithBidderResponses(bidderResponses,
                         storedResponse, bidRequest.getImp()))
-<<<<<<< HEAD
-                .compose(bidderResponses -> eventsService.isEventsEnabled(publisherId, timeout)
-                        .map(eventsEnabled -> createEventsByBids(bidderResponses, eventsEnabled))
-                        .map(eventsByBids -> Tuple2.of(bidderResponses, eventsByBids)))
-                .compose((Tuple2<List<BidderResponse>, Map<Bid, Events>> result) ->
-                        toBidResponse(result.getLeft(), bidRequest, targeting, cacheInfo, publisherId, timeout,
-                                result.getRight(), debugEnabled))
-=======
-                .compose(bidderResponses ->
-                        toBidResponse(bidderResponses, bidRequest, keywordsCreator, keywordsCreatorByBidType, cacheInfo,
-                                publisherId, timeout, eventsEnabled, debugEnabled))
->>>>>>> cbc50a0c
+                .compose(bidderResponses -> createEventsByBids(bidderResponses, eventsEnabled)
+                        .map(eventsByBids -> toBidResponse(bidderResponses, bidRequest, targeting, cacheInfo, publisherId, timeout,
+                                eventsByBids, debugEnabled)))
                 .compose(bidResponse ->
                         bidResponsePostProcessor.postProcess(routingContext, uidsCookie, bidRequest, bidResponse));
     }
