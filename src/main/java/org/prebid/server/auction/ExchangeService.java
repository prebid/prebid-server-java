package org.prebid.server.auction;

import com.fasterxml.jackson.core.JsonProcessingException;
import com.fasterxml.jackson.databind.JsonNode;
import com.fasterxml.jackson.databind.node.ObjectNode;
import com.iab.openrtb.request.App;
import com.iab.openrtb.request.BidRequest;
import com.iab.openrtb.request.Imp;
import com.iab.openrtb.request.Site;
import com.iab.openrtb.request.Source;
import com.iab.openrtb.request.User;
import com.iab.openrtb.response.Bid;
import com.iab.openrtb.response.BidResponse;
import com.iab.openrtb.response.SeatBid;
import io.vertx.core.CompositeFuture;
import io.vertx.core.Future;
import io.vertx.ext.web.RoutingContext;
import org.apache.commons.collections4.CollectionUtils;
import org.apache.commons.lang3.ObjectUtils;
import org.apache.commons.lang3.StringUtils;
import org.prebid.server.auction.model.AuctionContext;
import org.prebid.server.auction.model.BidRequestCacheInfo;
import org.prebid.server.auction.model.BidderPrivacyResult;
import org.prebid.server.auction.model.BidderRequest;
import org.prebid.server.auction.model.BidderResponse;
import org.prebid.server.auction.model.StoredResponseResult;
import org.prebid.server.bidder.Bidder;
import org.prebid.server.bidder.BidderCatalog;
import org.prebid.server.bidder.HttpBidderRequester;
import org.prebid.server.bidder.Usersyncer;
import org.prebid.server.bidder.model.BidderBid;
import org.prebid.server.bidder.model.BidderError;
import org.prebid.server.bidder.model.BidderSeatBid;
import org.prebid.server.cookie.UidsCookie;
import org.prebid.server.currency.CurrencyConversionService;
import org.prebid.server.exception.PreBidException;
import org.prebid.server.execution.Timeout;
import org.prebid.server.json.JacksonMapper;
import org.prebid.server.metric.MetricName;
import org.prebid.server.metric.Metrics;
import org.prebid.server.proto.openrtb.ext.ExtPrebid;
import org.prebid.server.proto.openrtb.ext.ExtPrebidBidders;
import org.prebid.server.proto.openrtb.ext.request.ExtApp;
import org.prebid.server.proto.openrtb.ext.request.ExtBidRequest;
import org.prebid.server.proto.openrtb.ext.request.ExtRequestCurrency;
import org.prebid.server.proto.openrtb.ext.request.ExtRequestPrebid;
import org.prebid.server.proto.openrtb.ext.request.ExtRequestPrebidCache;
import org.prebid.server.proto.openrtb.ext.request.ExtRequestPrebidData;
import org.prebid.server.proto.openrtb.ext.request.ExtRequestPrebidSchain;
import org.prebid.server.proto.openrtb.ext.request.ExtRequestPrebidSchainSchain;
import org.prebid.server.proto.openrtb.ext.request.ExtRequestTargeting;
import org.prebid.server.proto.openrtb.ext.request.ExtSite;
import org.prebid.server.proto.openrtb.ext.request.ExtSource;
import org.prebid.server.proto.openrtb.ext.request.ExtUser;
import org.prebid.server.settings.model.Account;
import org.prebid.server.validation.ResponseBidValidator;
import org.prebid.server.validation.model.ValidationResult;

import java.math.BigDecimal;
import java.time.Clock;
import java.util.ArrayList;
import java.util.Collections;
import java.util.HashMap;
import java.util.Iterator;
import java.util.List;
import java.util.Map;
import java.util.Objects;
import java.util.stream.Collectors;
import java.util.stream.Stream;
import java.util.stream.StreamSupport;

/**
 * Executes an OpenRTB v2.5 Auction.
 */
public class ExchangeService {

    private static final String PREBID_EXT = "prebid";
    private static final String CONTEXT_EXT = "context";

    private static final BigDecimal THOUSAND = BigDecimal.valueOf(1000);
    private static final String GENERIC_SCHAIN_KEY = "*";

    private final long expectedCacheTime;
    private final BidderCatalog bidderCatalog;
    private final StoredResponseProcessor storedResponseProcessor;
    private final PrivacyEnforcementService privacyEnforcementService;
    private final HttpBidderRequester httpBidderRequester;
    private final ResponseBidValidator responseBidValidator;
    private final CurrencyConversionService currencyService;
    private final BidResponseCreator bidResponseCreator;
    private final BidResponsePostProcessor bidResponsePostProcessor;
    private final Metrics metrics;
    private final Clock clock;
    private final JacksonMapper mapper;

    public ExchangeService(long expectedCacheTime,
                           BidderCatalog bidderCatalog,
                           StoredResponseProcessor storedResponseProcessor,
                           PrivacyEnforcementService privacyEnforcementService,
                           HttpBidderRequester httpBidderRequester,
                           ResponseBidValidator responseBidValidator,
                           CurrencyConversionService currencyService,
                           BidResponseCreator bidResponseCreator,
                           BidResponsePostProcessor bidResponsePostProcessor,
                           Metrics metrics,
                           Clock clock,
                           JacksonMapper mapper) {

        if (expectedCacheTime < 0) {
            throw new IllegalArgumentException("Expected cache time should be positive");
        }
        this.expectedCacheTime = expectedCacheTime;
        this.bidderCatalog = Objects.requireNonNull(bidderCatalog);
        this.storedResponseProcessor = Objects.requireNonNull(storedResponseProcessor);
        this.privacyEnforcementService = Objects.requireNonNull(privacyEnforcementService);
        this.httpBidderRequester = Objects.requireNonNull(httpBidderRequester);
        this.responseBidValidator = Objects.requireNonNull(responseBidValidator);
        this.currencyService = Objects.requireNonNull(currencyService);
        this.bidResponseCreator = Objects.requireNonNull(bidResponseCreator);
        this.bidResponsePostProcessor = Objects.requireNonNull(bidResponsePostProcessor);
        this.metrics = Objects.requireNonNull(metrics);
        this.clock = Objects.requireNonNull(clock);
        this.mapper = Objects.requireNonNull(mapper);
    }

    /**
     * Runs an auction: delegates request to applicable bidders, gathers responses from them and constructs final
     * response containing returned bids and additional information in extensions.
     */
    public Future<BidResponse> holdAuction(AuctionContext context) {
        final RoutingContext routingContext = context.getRoutingContext();
        final UidsCookie uidsCookie = context.getUidsCookie();
        final BidRequest bidRequest = context.getBidRequest();
        final Timeout timeout = context.getTimeout();
        final MetricName requestTypeMetric = context.getRequestTypeMetric();
        final Account account = context.getAccount();

        final ExtBidRequest requestExt;
        try {
            requestExt = requestExt(bidRequest);
        } catch (PreBidException e) {
            return Future.failedFuture(e);
        }

        final List<Imp> imps = bidRequest.getImp();
        final List<SeatBid> storedResponse = new ArrayList<>();
        final BidderAliases aliases = aliases(requestExt);
        final String publisherId = account.getId();
        final ExtRequestTargeting targeting = targeting(requestExt);
        final BidRequestCacheInfo cacheInfo = bidRequestCacheInfo(targeting, requestExt);
        final boolean debugEnabled = isDebugEnabled(bidRequest, requestExt);

        return storedResponseProcessor.getStoredResponseResult(imps, aliases, timeout)
                .map(storedResponseResult -> populateStoredResponse(storedResponseResult, storedResponse))
                .compose(impsRequiredRequest ->
                        extractBidderRequests(context, impsRequiredRequest, requestExt, aliases))
                .map(bidderRequests ->
                        updateRequestMetric(bidderRequests, uidsCookie, aliases, publisherId, requestTypeMetric))
                .compose(bidderRequests -> CompositeFuture.join(bidderRequests.stream()
                        .map(bidderRequest -> requestBids(bidderRequest,
                                auctionTimeout(timeout, cacheInfo.isDoCaching()), debugEnabled, aliases,
                                bidAdjustments(requestExt), currencyRates(requestExt)))
                        .collect(Collectors.toList())))
                // send all the requests to the bidders and gathers results
                .map(CompositeFuture::<BidderResponse>list)
                // produce response from bidder results
                .map(bidderResponses -> updateMetricsFromResponses(bidderResponses, publisherId))
                .map(bidderResponses ->
                        storedResponseProcessor.mergeWithBidderResponses(bidderResponses, storedResponse, imps))
                .compose(bidderResponses ->
                        bidResponseCreator.create(bidderResponses, bidRequest, targeting, cacheInfo, account,
                                eventsAllowedByRequest(requestExt), auctionTimestamp(requestExt), debugEnabled,
                                timeout))
                .compose(bidResponse ->
                        bidResponsePostProcessor.postProcess(routingContext, uidsCookie, bidRequest, bidResponse,
                                account));
    }

    /**
     * Extracts {@link ExtBidRequest} from {@link BidRequest}.
     */
    private ExtBidRequest requestExt(BidRequest bidRequest) {
        try {
            return bidRequest.getExt() != null
                    ? mapper.mapper().treeToValue(bidRequest.getExt(), ExtBidRequest.class)
                    : null;
        } catch (JsonProcessingException e) {
            throw new PreBidException(String.format("Error decoding bidRequest.ext: %s", e.getMessage()), e);
        }
    }

    /**
     * Extracts aliases from {@link ExtBidRequest}.
     */
    private static BidderAliases aliases(ExtBidRequest requestExt) {
        final ExtRequestPrebid prebid = requestExt != null ? requestExt.getPrebid() : null;
        final Map<String, String> aliases = prebid != null ? prebid.getAliases() : null;
        final Map<String, Integer> aliasgvlids = prebid != null ? prebid.getAliasgvlids() : null;
        return BidderAliases.of(aliases, aliasgvlids);
    }

    /**
     * Extracts {@link ExtRequestTargeting} from {@link ExtBidRequest} model.
     */
    private static ExtRequestTargeting targeting(ExtBidRequest requestExt) {
        final ExtRequestPrebid prebid = requestExt != null ? requestExt.getPrebid() : null;
        return prebid != null ? prebid.getTargeting() : null;
    }

    /**
     * Extracts currency rates from {@link ExtBidRequest}.
     */
    private static Map<String, Map<String, BigDecimal>> currencyRates(ExtBidRequest requestExt) {
        final ExtRequestPrebid prebid = requestExt != null ? requestExt.getPrebid() : null;
        final ExtRequestCurrency currency = prebid != null ? prebid.getCurrency() : null;
        return currency != null ? currency.getRates() : null;
    }

    /**
     * Returns true if {@link ExtBidRequest} is present, otherwise - false.
     */
    private static boolean eventsAllowedByRequest(ExtBidRequest requestExt) {
        final ExtRequestPrebid prebid = requestExt != null ? requestExt.getPrebid() : null;
        final ObjectNode eventsFromRequest = prebid != null ? prebid.getEvents() : null;
        return eventsFromRequest != null;
    }

    /**
     * Extracts auction timestamp from {@link ExtBidRequest} or get it from {@link Clock} if it is null.
     */
    private long auctionTimestamp(ExtBidRequest requestExt) {
        final ExtRequestPrebid prebid = requestExt != null ? requestExt.getPrebid() : null;
        final Long auctionTimestamp = prebid != null ? prebid.getAuctiontimestamp() : null;
        return auctionTimestamp != null ? auctionTimestamp : clock.millis();
    }

    /**
     * Creates {@link BidRequestCacheInfo} based on {@link ExtBidRequest} model.
     */
    private static BidRequestCacheInfo bidRequestCacheInfo(ExtRequestTargeting targeting, ExtBidRequest requestExt) {
        final ExtRequestPrebid prebid = requestExt != null ? requestExt.getPrebid() : null;
        final ExtRequestPrebidCache cache = prebid != null ? prebid.getCache() : null;

        if (targeting != null && cache != null) {
            final boolean shouldCacheBids = cache.getBids() != null;
            final boolean shouldCacheVideoBids = cache.getVastxml() != null;
            final boolean shouldCacheWinningBidsOnly = targeting.getIncludebidderkeys()
                    ? false // ext.prebid.targeting.includebidderkeys takes precedence
                    : ObjectUtils.defaultIfNull(cache.getWinningonly(), false);

            if (shouldCacheBids || shouldCacheVideoBids || shouldCacheWinningBidsOnly) {
                final Integer cacheBidsTtl = shouldCacheBids ? cache.getBids().getTtlseconds() : null;
                final Integer cacheVideoBidsTtl = shouldCacheVideoBids ? cache.getVastxml().getTtlseconds() : null;

                final boolean returnCreativeBid = shouldCacheBids
                        ? ObjectUtils.defaultIfNull(cache.getBids().getReturnCreative(), true)
                        : false;
                final boolean returnCreativeVideoBid = shouldCacheVideoBids
                        ? ObjectUtils.defaultIfNull(cache.getVastxml().getReturnCreative(), true)
                        : false;

                return BidRequestCacheInfo.builder()
                        .doCaching(true)
                        .shouldCacheBids(shouldCacheBids)
                        .cacheBidsTtl(cacheBidsTtl)
                        .shouldCacheVideoBids(shouldCacheVideoBids)
                        .cacheVideoBidsTtl(cacheVideoBidsTtl)
                        .returnCreativeBids(returnCreativeBid)
                        .returnCreativeVideoBids(returnCreativeVideoBid)
                        .shouldCacheWinningBidsOnly(shouldCacheWinningBidsOnly)
                        .build();
            }
        }

        return BidRequestCacheInfo.noCache();
    }

    /**
     * Determines debug flag from {@link BidRequest} or {@link ExtBidRequest}.
     */
    private static boolean isDebugEnabled(BidRequest bidRequest, ExtBidRequest extBidRequest) {
        if (Objects.equals(bidRequest.getTest(), 1)) {
            return true;
        }
        final ExtRequestPrebid extRequestPrebid = extBidRequest != null ? extBidRequest.getPrebid() : null;
        return extRequestPrebid != null && Objects.equals(extRequestPrebid.getDebug(), 1);
    }

    /**
     * Populates storedResponse parameter with stored {@link List<SeatBid>} and returns {@link List<Imp>} for which
     * request to bidders should be performed.
     */
    private static List<Imp> populateStoredResponse(StoredResponseResult storedResponseResult,
                                                    List<SeatBid> storedResponse) {
        storedResponse.addAll(storedResponseResult.getStoredResponse());
        return storedResponseResult.getRequiredRequestImps();
    }

    /**
     * Takes an OpenRTB request and returns the OpenRTB requests sanitized for each bidder.
     * <p>
     * This will copy the {@link BidRequest} into a list of requests, where the bidRequest.imp[].ext field
     * will only consist of the "prebid" field and the field for the appropriate bidder parameters. We will drop all
     * extended fields beyond this context, so this will not be compatible with any other uses of the extension area
     * i.e. the bidders will not see any other extension fields. If Imp extension name is alias, which is also defined
     * in bidRequest.ext.prebid.aliases and valid, separate {@link BidRequest} will be created for this alias and sent
     * to appropriate bidder.
     * For example suppose {@link BidRequest} has two {@link Imp}s. First one with imp.ext[].rubicon and
     * imp.ext[].rubiconAlias and second with imp.ext[].appnexus and imp.ext[].rubicon. Three {@link BidRequest}s will
     * be created:
     * 1. {@link BidRequest} with one {@link Imp}, where bidder extension points to rubiconAlias extension and will be
     * sent to Rubicon bidder.
     * 2. {@link BidRequest} with two {@link Imp}s, where bidder extension points to appropriate rubicon extension from
     * original {@link BidRequest} and will be sent to Rubicon bidder.
     * 3. {@link BidRequest} with one {@link Imp}, where bidder extension points to appnexus extension and will be sent
     * to Appnexus bidder.
     * <p>
     * Each of the created {@link BidRequest}s will have bidrequest.user.buyerid field populated with the value from
     * bidrequest.user.ext.prebid.buyerids or {@link UidsCookie} corresponding to bidder's family name unless buyerid
     * is already in the original OpenRTB request (in this case it will not be overridden).
     * In case if bidrequest.user.ext.prebid.buyerids contains values after extracting those values it will be cleared
     * in order to avoid leaking of buyerids across bidders.
     * <p>
     * NOTE: the return list will only contain entries for bidders that both have the extension field in at least one
     * {@link Imp}, and are known to {@link BidderCatalog} or aliases from bidRequest.ext.prebid.aliases.
     */
    private Future<List<BidderRequest>> extractBidderRequests(AuctionContext context,
                                                              List<Imp> requestedImps,
                                                              ExtBidRequest requestExt,
                                                              BidderAliases aliases) {
        // sanity check: discard imps without extension
        final List<Imp> imps = requestedImps.stream()
                .filter(imp -> imp.getExt() != null)
                .collect(Collectors.toList());

        // identify valid bidders and aliases out of imps
        final List<String> bidders = imps.stream()
                .flatMap(imp -> asStream(imp.getExt().fieldNames())
                        .filter(bidder -> !Objects.equals(bidder, PREBID_EXT) && !Objects.equals(bidder, CONTEXT_EXT))
                        .filter(bidder -> isValidBidder(bidder, aliases)))
                .distinct()
                .collect(Collectors.toList());

        return makeBidderRequests(bidders, context, aliases, requestExt, imps);
    }

    private static <T> Stream<T> asStream(Iterator<T> iterator) {
        final Iterable<T> iterable = () -> iterator;
        return StreamSupport.stream(iterable.spliterator(), false);
    }

    /**
     * Checks if bidder name is valid in case when bidder can also be alias name.
     */
    private boolean isValidBidder(String bidder, BidderAliases aliases) {
        return bidderCatalog.isValidName(bidder) || aliases.isAliasDefined(bidder);
    }

    /**
     * Splits the input request into requests which are sanitized for each bidder. Intended behavior is:
     * <p>
     * - bidrequest.imp[].ext will only contain the "prebid" field and a "bidder" field which has the params for
     * the intended Bidder.
     * <p>
     * - bidrequest.user.buyeruid will be set to that Bidder's ID.
     * <p>
     * - bidrequest.ext.prebid.data.bidders will be removed.
     * <p>
     * - bidrequest.ext.prebid.bidders will be staying in corresponding bidder only.
     * <p>
     * - bidrequest.user.ext.data, bidrequest.app.ext.data and bidrequest.site.ext.data will be removed for bidders
     * that don't have first party data allowed.
     */
    private Future<List<BidderRequest>> makeBidderRequests(List<String> bidders,
                                                           AuctionContext context,
                                                           BidderAliases aliases,
                                                           ExtBidRequest requestExt,
                                                           List<Imp> imps) {

        final BidRequest bidRequest = context.getBidRequest();
        final ExtUser extUser = extUser(bidRequest.getUser());
        final Map<String, String> uidsBody = uidsFromBody(extUser);

        final List<String> firstPartyDataBidders = firstPartyDataBidders(requestExt);

        final Map<String, User> bidderToUser = new HashMap<>();
        for (String bidder : bidders) {
            bidderToUser.put(bidder, prepareUser(bidRequest.getUser(), extUser, bidder, aliases, uidsBody,
                    context.getUidsCookie(), firstPartyDataBidders.contains(bidder)));
        }

        return privacyEnforcementService
                .mask(context, bidderToUser, extUser, bidders, aliases)
                .map(bidderToPrivacyResult -> getBidderRequests(bidderToPrivacyResult, bidRequest, requestExt, imps,
                        firstPartyDataBidders));
    }

    /**
     * Extracts {@link ExtUser} from request.user.ext or returns null if not presents.
     */
    private ExtUser extUser(User user) {
        final ObjectNode userExt = user != null ? user.getExt() : null;
        if (userExt != null) {
            try {
                return mapper.mapper().treeToValue(userExt, ExtUser.class);
            } catch (JsonProcessingException e) {
                throw new PreBidException(String.format("Error decoding bidRequest.user.ext: %s", e.getMessage()), e);
            }
        }
        return null;
    }

    /**
     * Returns UIDs from request.user.ext or empty map if not defined.
     */
    private static Map<String, String> uidsFromBody(ExtUser extUser) {
        return extUser != null && extUser.getPrebid() != null
                // as long as ext.prebid exists we are guaranteed that user.ext.prebid.buyeruids also exists
                ? extUser.getPrebid().getBuyeruids()
                : Collections.emptyMap();
    }

    /**
     * Extracts a list of bidders for which first party data is allowed from {@link ExtRequestPrebidData} model.
     */
    private static List<String> firstPartyDataBidders(ExtBidRequest requestExt) {
        final ExtRequestPrebid prebid = requestExt == null ? null : requestExt.getPrebid();
        final ExtRequestPrebidData data = prebid == null ? null : prebid.getData();
        final List<String> bidders = data == null ? null : data.getBidders();
        return ObjectUtils.defaultIfNull(bidders, Collections.emptyList());
    }

    /**
     * Returns original {@link User} if user.buyeruid already contains uid value for bidder.
     * Otherwise, returns new {@link User} containing updated {@link ExtUser} and user.buyeruid.
     */
    private User prepareUser(User user, ExtUser extUser, String bidder, BidderAliases aliases,
                             Map<String, String> uidsBody, UidsCookie uidsCookie, boolean useFirstPartyData) {
        final ObjectNode updatedExt = updateUserExt(extUser, useFirstPartyData);
        final String updatedBuyerUid = updateUserBuyerUid(user, bidder, aliases, uidsBody, uidsCookie);

        if (updatedBuyerUid != null || updatedExt != null) {
            final User.UserBuilder userBuilder = user == null ? User.builder() : user.toBuilder();
            if (updatedExt != null) {
                userBuilder.ext(updatedExt);
            }

            if (updatedBuyerUid != null) {
                userBuilder.buyeruid(updatedBuyerUid);
            }
            return userBuilder.build();
        }
        return user;
    }

    /**
     * Returns json encoded {@link ObjectNode} of {@link ExtUser} with changes applied:
     * <p>
     * - Removes request.user.ext.prebid.buyeruids to avoid leaking of buyeruids across bidders.
     * <p>
     * - Removes request.user.ext.data if bidder doesn't allow first party data to be passed.
     * <p>
     * Returns null if {@link ExtUser} doesn't need to be updated.
     */
    private ObjectNode updateUserExt(ExtUser extUser, boolean useFirstPartyData) {
        if (extUser != null) {
            final boolean removePrebid = extUser.getPrebid() != null;
            final boolean removeFirstPartyData = !useFirstPartyData && extUser.getData() != null;

            if (removePrebid || removeFirstPartyData) {
                final ExtUser.ExtUserBuilder extUserBuilder = extUser.toBuilder();

                if (removePrebid) {
                    extUserBuilder.prebid(null);
                }
                if (removeFirstPartyData) {
                    extUserBuilder.data(null);
                }

                return mapper.mapper().valueToTree(extUserBuilder.build());
            }
        }
        return null;
    }

    /**
     * Returns updated buyerUid or null if it doesn't need to be updated.
     */
    private String updateUserBuyerUid(User user, String bidder, BidderAliases aliases,
                                      Map<String, String> uidsBody, UidsCookie uidsCookie) {
        final String buyerUidFromBodyOrCookie = extractUid(uidsBody, uidsCookie, aliases.resolveBidder(bidder));
        final String buyerUidFromUser = user != null ? user.getBuyeruid() : null;

        return StringUtils.isBlank(buyerUidFromUser) && StringUtils.isNotBlank(buyerUidFromBodyOrCookie)
                ? buyerUidFromBodyOrCookie
                : null;
    }

    /**
     * Extracts UID from uids from body or {@link UidsCookie}.
     */
    private String extractUid(Map<String, String> uidsBody, UidsCookie uidsCookie, String bidder) {
        final String uid = uidsBody.get(bidder);
        return StringUtils.isNotBlank(uid) ? uid : uidsCookie.uidFrom(resolveCookieFamilyName(bidder));
    }

    /**
     * Extract cookie family name from bidder's {@link Usersyncer} if it is enabled. If not - return null.
     */
    private String resolveCookieFamilyName(String bidder) {
        return bidderCatalog.isActive(bidder) ? bidderCatalog.usersyncerByName(bidder).getCookieFamilyName() : null;
    }

    /**
     * Returns shuffled list of {@link BidderRequest}.
     */
    private List<BidderRequest> getBidderRequests(List<BidderPrivacyResult> bidderPrivacyResults,
                                                  BidRequest bidRequest,
                                                  ExtBidRequest requestExt,
                                                  List<Imp> imps,
                                                  List<String> firstPartyDataBidders) {

        final Map<String, JsonNode> bidderToPrebidBidders = bidderToPrebidBidders(requestExt);
<<<<<<< HEAD
        final Map<String, ExtRequestPrebidSchainSchain> bidderToPrebidSchains = bidderToPrebidSchains(requestExt);
        final List<BidderRequest> bidderRequests = bidderToPrivacyEnforcementResult.entrySet().stream()
=======
        final Map<String, ObjectNode> bidderToPrebidSchains = bidderToPrebidSchains(requestExt);
        final List<BidderRequest> bidderRequests = bidderPrivacyResults.stream()
>>>>>>> 0ac5a893
                // for each bidder create a new request that is a copy of original request except buyerid, imp
                // extensions, ext.prebid.data.bidders and ext.prebid.bidders.
                // Also, check whether to pass user.ext.data, app.ext.data and site.ext.data or not.
                .map(bidderPrivacyResult -> createBidderRequest(bidderPrivacyResult, bidRequest, requestExt, imps,
                        firstPartyDataBidders, bidderToPrebidBidders, bidderToPrebidSchains))
                .filter(Objects::nonNull)
                .collect(Collectors.toList());

        Collections.shuffle(bidderRequests);

        return bidderRequests;
    }

    /**
     * Extracts a map of bidders to their arguments from {@link ObjectNode} prebid.bidders.
     */
    private static Map<String, JsonNode> bidderToPrebidBidders(ExtBidRequest requestExt) {
        final ExtRequestPrebid prebid = requestExt == null ? null : requestExt.getPrebid();
        final ObjectNode bidders = prebid == null ? null : prebid.getBidders();

        if (bidders == null || bidders.isNull()) {
            return Collections.emptyMap();
        }

        final Map<String, JsonNode> bidderToPrebidParameters = new HashMap<>();
        final Iterator<Map.Entry<String, JsonNode>> biddersToParams = bidders.fields();
        while (biddersToParams.hasNext()) {
            final Map.Entry<String, JsonNode> bidderToParam = biddersToParams.next();
            bidderToPrebidParameters.put(bidderToParam.getKey(), bidderToParam.getValue());
        }
        return bidderToPrebidParameters;
    }

    /**
     * Extracts a map of bidders to their arguments from {@link ObjectNode} prebid.schains.
     */
    private static Map<String, ExtRequestPrebidSchainSchain> bidderToPrebidSchains(ExtBidRequest requestExt) {
        final ExtRequestPrebid prebid = requestExt == null ? null : requestExt.getPrebid();
        final List<ExtRequestPrebidSchain> schains = prebid == null ? null : prebid.getSchains();

        if (CollectionUtils.isEmpty(schains)) {
            return Collections.emptyMap();
        }

        final Map<String, ExtRequestPrebidSchainSchain> bidderToPrebidSchains = new HashMap<>();
        for (ExtRequestPrebidSchain schain : schains) {
            final List<String> schainBidders = schain.getBidders();
            if (CollectionUtils.isNotEmpty(schainBidders)) {
                schainBidders.forEach(bidder -> bidderToPrebidSchains.put(bidder, schain.getSchain()));
            }
        }
        return bidderToPrebidSchains;
    }

    /**
     * Returns {@link BidderRequest} for the given bidder.
     */
    private BidderRequest createBidderRequest(BidderPrivacyResult bidderPrivacyResult,
                                              BidRequest bidRequest,
                                              ExtBidRequest requestExt,
                                              List<Imp> imps,
                                              List<String> firstPartyDataBidders,
                                              Map<String, JsonNode> bidderToPrebidBidders,
<<<<<<< HEAD
                                              Map<String, ExtRequestPrebidSchainSchain> bidderToPrebidSchains) {
=======
                                              Map<String, ObjectNode> bidderToPrebidSchains) {
        final String bidder = bidderPrivacyResult.getRequestBidder();
        if (bidderPrivacyResult.isBlockedRequestByTcf()) {
            return null;
        }

>>>>>>> 0ac5a893
        final App app = bidRequest.getApp();
        final Site site = bidRequest.getSite();

        return BidderRequest.of(bidder, bidRequest.toBuilder()
                .user(bidderPrivacyResult.getUser())
                .device(bidderPrivacyResult.getDevice())
                .imp(prepareImps(bidder, imps, firstPartyDataBidders.contains(bidder)))
                .app(prepareApp(app, extApp(app), firstPartyDataBidders.contains(bidder)))
                .site(prepareSite(site, extSite(site), firstPartyDataBidders.contains(bidder)))
                .source(prepareSource(bidder, bidderToPrebidSchains, bidRequest.getSource()))
                .ext(prepareExt(bidder, firstPartyDataBidders, bidderToPrebidBidders, requestExt, bidRequest.getExt()))
                .build());
    }

    /**
     * Extracts {@link ExtApp} from {@link App}.
     */
    private ExtApp extApp(App app) {
        final ObjectNode appExt = app == null ? null : app.getExt();
        if (appExt != null) {
            try {
                return mapper.mapper().treeToValue(appExt, ExtApp.class);
            } catch (JsonProcessingException e) {
                throw new PreBidException(String.format("Error decoding bidRequest.app.ext: %s", e.getMessage()), e);
            }
        }
        return null;
    }

    /**
     * Extracts {@link ExtSite} from {@link Site}.
     */
    private ExtSite extSite(Site site) {
        final ObjectNode siteExt = site == null ? null : site.getExt();
        if (siteExt != null) {
            try {
                return mapper.mapper().treeToValue(siteExt, ExtSite.class);
            } catch (JsonProcessingException e) {
                throw new PreBidException(String.format("Error decoding bidRequest.site.ext: %s", e.getMessage()), e);
            }
        }
        return null;
    }

    /**
     * For each given imp creates a new imp with extension crafted to contain only "prebid", "context" and
     * bidder-specific extension.
     */
    private List<Imp> prepareImps(String bidder, List<Imp> imps, boolean useFirstPartyData) {
        return imps.stream()
                .filter(imp -> imp.getExt().hasNonNull(bidder))
                .map(imp -> imp.toBuilder()
                        .ext(prepareImpExt(bidder, imp.getExt(), useFirstPartyData))
                        .build())
                .collect(Collectors.toList());
    }

    /**
     * Creates a new imp extension for particular bidder having:
     * <ul>
     * <li>"prebid" field populated with an imp.ext.prebid field value, may be null</li>
     * <li>"context" field populated with an imp.ext.context field value, may be null</li>
     * <li>"bidder" field populated with an imp.ext.{bidder} field value, not null</li>
     * </ul>
     */
    private ObjectNode prepareImpExt(String bidder, ObjectNode impExt, boolean useFirstPartyData) {
        final ObjectNode result = mapper.mapper().valueToTree(ExtPrebid.of(impExt.get(PREBID_EXT), impExt.get(bidder)));

        if (useFirstPartyData) {
            result.set(CONTEXT_EXT, impExt.get(CONTEXT_EXT));
        }

        return result;
    }

    /**
     * Checks whether to pass the app.ext.data depending on request having a first party data
     * allowed for given bidder or not.
     */
    private App prepareApp(App app, ExtApp extApp, boolean useFirstPartyData) {
        final ObjectNode extSiteDataNode = extApp == null ? null : extApp.getData();

        return app != null && extSiteDataNode != null && !useFirstPartyData
                ? app.toBuilder().ext(mapper.mapper().valueToTree(ExtApp.of(extApp.getPrebid(), null))).build()
                : app;
    }

    /**
     * Checks whether to pass the site.ext.data depending on request having a first party data
     * allowed for given bidder or not.
     */
    private Site prepareSite(Site site, ExtSite extSite, boolean useFirstPartyData) {
        final ObjectNode extSiteDataNode = extSite == null ? null : extSite.getData();

        return site != null && extSiteDataNode != null && !useFirstPartyData
                ? site.toBuilder().ext(mapper.mapper().valueToTree(ExtSite.of(extSite.getAmp(), null))).build()
                : site;
    }

    /**
     * Returns {@link Source} with corresponding request.ext.prebid.schains.
     */
    private Source prepareSource(String bidder, Map<String, ExtRequestPrebidSchainSchain> bidderToSchain,
                                 Source receivedSource) {
        final ExtRequestPrebidSchainSchain defaultSchain = bidderToSchain.get(GENERIC_SCHAIN_KEY);
        final ExtRequestPrebidSchainSchain bidderSchain = bidderToSchain.getOrDefault(bidder, defaultSchain);

        if (bidderSchain == null) {
            return receivedSource;
        }

        final ObjectNode extSourceNode = mapper.mapper().valueToTree(ExtSource.of(bidderSchain));

        return receivedSource == null
                ? Source.builder().ext(extSourceNode).build()
                : receivedSource.toBuilder().ext(extSourceNode).build();
    }

    /**
     * Removes all bidders except the given bidder from bidrequest.ext.prebid.data.bidders and
     * bidrequest.ext.prebid.bidders to hide list of allowed bidders from initial request.
     * Also masks bidrequest.ext.prebid.schains.
     */
    private ObjectNode prepareExt(String bidder, List<String> firstPartyDataBidders,
                                  Map<String, JsonNode> bidderToPrebidBidders, ExtBidRequest requestExt,
                                  ObjectNode requestExtNode) {
        final ExtRequestPrebid extPrebid = requestExt != null ? requestExt.getPrebid() : null;
        final List<ExtRequestPrebidSchain> extPrebidSchains = extPrebid != null ? extPrebid.getSchains() : null;
        final boolean suppressSchains = extPrebidSchains != null;

        if (firstPartyDataBidders.isEmpty() && bidderToPrebidBidders.isEmpty() && !suppressSchains) {
            return requestExtNode;
        }

        final ExtRequestPrebidData prebidData = firstPartyDataBidders.contains(bidder)
                ? ExtRequestPrebidData.of(Collections.singletonList(bidder))
                : null;

        final JsonNode prebidParameters = bidderToPrebidBidders.get(bidder);
        final ObjectNode bidders = prebidParameters != null
                ? mapper.mapper().valueToTree(ExtPrebidBidders.of(prebidParameters))
                : null;

        final ExtRequestPrebid.ExtRequestPrebidBuilder extPrebidBuilder = extPrebid != null
                ? extPrebid.toBuilder()
                : ExtRequestPrebid.builder();

        return mapper.mapper().valueToTree(ExtBidRequest.of(extPrebidBuilder
                .data(prebidData)
                .bidders(bidders)
                .schains(null)
                .build()));
    }

    /**
     * Updates 'account.*.request', 'request' and 'no_cookie_requests' metrics for each {@link BidderRequest}.
     */
    private List<BidderRequest> updateRequestMetric(List<BidderRequest> bidderRequests, UidsCookie uidsCookie,
                                                    BidderAliases aliases, String publisherId,
                                                    MetricName requestTypeMetric) {
        metrics.updateAccountRequestMetrics(publisherId, requestTypeMetric);

        for (BidderRequest bidderRequest : bidderRequests) {
            final String bidder = aliases.resolveBidder(bidderRequest.getBidder());
            final boolean isApp = bidderRequest.getBidRequest().getApp() != null;
            final boolean noBuyerId = !bidderCatalog.isActive(bidder) || StringUtils.isBlank(
                    uidsCookie.uidFrom(bidderCatalog.usersyncerByName(bidder).getCookieFamilyName()));

            metrics.updateAdapterRequestTypeAndNoCookieMetrics(bidder, requestTypeMetric, !isApp && noBuyerId);
        }
        return bidderRequests;
    }

    /**
     * Extracts bidAdjustments from {@link ExtBidRequest}.
     */
    private static Map<String, BigDecimal> bidAdjustments(ExtBidRequest requestExt) {
        final ExtRequestPrebid prebid = requestExt != null ? requestExt.getPrebid() : null;
        final Map<String, BigDecimal> bidAdjustmentFactors = prebid != null ? prebid.getBidadjustmentfactors() : null;
        return bidAdjustmentFactors != null ? bidAdjustmentFactors : Collections.emptyMap();
    }

    /**
     * Passes the request to a corresponding bidder and wraps response in {@link BidderResponse} which also holds
     * recorded response time.
     */
    private Future<BidderResponse> requestBids(BidderRequest bidderRequest, Timeout timeout,
                                               boolean debugEnabled, BidderAliases aliases,
                                               Map<String, BigDecimal> bidAdjustments,
                                               Map<String, Map<String, BigDecimal>> currencyConversionRates) {
        final String bidderName = bidderRequest.getBidder();
        final BigDecimal bidPriceAdjustmentFactor = bidAdjustments.get(bidderName);
        final List<String> cur = bidderRequest.getBidRequest().getCur();
        final String adServerCurrency = cur.get(0);
        final Bidder<?> bidder = bidderCatalog.bidderByName(aliases.resolveBidder(bidderName));
        final long startTime = clock.millis();

        return httpBidderRequester.requestBids(bidder, bidderRequest.getBidRequest(), timeout, debugEnabled)
                .map(bidderSeatBid -> validBidderSeatBid(bidderSeatBid, cur))
                .map(seat -> applyBidPriceChanges(seat, currencyConversionRates, adServerCurrency,
                        bidPriceAdjustmentFactor))
                .map(result -> BidderResponse.of(bidderName, result, responseTime(startTime)));
    }

    /**
     * Validates bid response from exchange.
     * <p>
     * Removes invalid bids from response and adds corresponding error to {@link BidderSeatBid}.
     * <p>
     * Returns input argument as the result if no errors found or create new {@link BidderSeatBid} otherwise.
     */
    private BidderSeatBid validBidderSeatBid(BidderSeatBid bidderSeatBid, List<String> requestCurrencies) {
        final List<BidderBid> bids = bidderSeatBid.getBids();

        final List<BidderBid> validBids = new ArrayList<>(bids.size());
        final List<BidderError> errors = new ArrayList<>(bidderSeatBid.getErrors());

        if (requestCurrencies.size() > 1) {
            errors.add(BidderError.badInput(
                    String.format("Cur parameter contains more than one currency. %s will be used",
                            requestCurrencies.get(0))));
        }

        for (BidderBid bid : bids) {
            final ValidationResult validationResult = responseBidValidator.validate(bid.getBid());
            if (validationResult.hasErrors()) {
                for (String error : validationResult.getErrors()) {
                    errors.add(BidderError.generic(error));
                }
            } else {
                validBids.add(bid);
            }
        }

        return errors.isEmpty() ? bidderSeatBid : BidderSeatBid.of(validBids, bidderSeatBid.getHttpCalls(), errors);
    }

    /**
     * Performs changes on {@link Bid}s price depends on different between adServerCurrency and bidCurrency,
     * and adjustment factor. Will drop bid if currency conversion is needed but not possible.
     * <p>
     * This method should always be invoked after {@link ExchangeService#validBidderSeatBid(BidderSeatBid, List)}
     * to make sure {@link Bid#getPrice()} is not empty.
     */
    private BidderSeatBid applyBidPriceChanges(BidderSeatBid bidderSeatBid,
                                               Map<String, Map<String, BigDecimal>> requestCurrencyRates,
                                               String adServerCurrency, BigDecimal priceAdjustmentFactor) {
        final List<BidderBid> bidderBids = bidderSeatBid.getBids();
        if (bidderBids.isEmpty()) {
            return bidderSeatBid;
        }

        final List<BidderBid> updatedBidderBids = new ArrayList<>(bidderBids.size());
        final List<BidderError> errors = new ArrayList<>(bidderSeatBid.getErrors());

        for (final BidderBid bidderBid : bidderBids) {
            final Bid bid = bidderBid.getBid();
            final String bidCurrency = bidderBid.getBidCurrency();
            final BigDecimal price = bid.getPrice();
            try {
                final BigDecimal finalPrice =
                        currencyService.convertCurrency(price, requestCurrencyRates, adServerCurrency, bidCurrency);

                final BigDecimal adjustedPrice = priceAdjustmentFactor != null
                        && priceAdjustmentFactor.compareTo(BigDecimal.ONE) != 0
                        ? finalPrice.multiply(priceAdjustmentFactor)
                        : finalPrice;

                if (adjustedPrice.compareTo(price) != 0) {
                    bid.setPrice(adjustedPrice);
                }
                updatedBidderBids.add(bidderBid);
            } catch (PreBidException ex) {
                errors.add(BidderError.generic(
                        String.format("Unable to covert bid currency %s to desired ad server currency %s. %s",
                                bidCurrency, adServerCurrency, ex.getMessage())));
            }
        }

        return BidderSeatBid.of(updatedBidderBids, bidderSeatBid.getHttpCalls(), errors);
    }

    private int responseTime(long startTime) {
        return Math.toIntExact(clock.millis() - startTime);
    }

    /**
     * If we need to cache bids, then it will take some time to call prebid cache.
     * We should reduce the amount of time the bidders have, to compensate.
     */
    private Timeout auctionTimeout(Timeout timeout, boolean shouldCacheBids) {
        // A static timeout here is not ideal. This is a hack because we have some aggressive timelines for OpenRTB
        // support.
        // In reality, the cache response time will probably fluctuate with the traffic over time. Someday, this
        // should be replaced by code which tracks the response time of recent cache calls and adjusts the time
        // dynamically.
        return shouldCacheBids ? timeout.minus(expectedCacheTime) : timeout;
    }

    /**
     * Updates 'request_time', 'responseTime', 'timeout_request', 'error_requests', 'no_bid_requests',
     * 'prices' metrics for each {@link BidderResponse}.
     * <p>
     * This method should always be invoked after {@link ExchangeService#validBidderSeatBid(BidderSeatBid, List)}
     * to make sure {@link Bid#getPrice()} is not empty.
     */
    private List<BidderResponse> updateMetricsFromResponses(List<BidderResponse> bidderResponses, String publisherId) {
        for (final BidderResponse bidderResponse : bidderResponses) {
            final String bidder = bidderResponse.getBidder();

            metrics.updateAdapterResponseTime(bidder, publisherId, bidderResponse.getResponseTime());

            final List<BidderBid> bidderBids = bidderResponse.getSeatBid().getBids();
            if (CollectionUtils.isEmpty(bidderBids)) {
                metrics.updateAdapterRequestNobidMetrics(bidder, publisherId);
            } else {
                metrics.updateAdapterRequestGotbidsMetrics(bidder, publisherId);

                for (final BidderBid bidderBid : bidderBids) {
                    final Bid bid = bidderBid.getBid();

                    final long cpm = bid.getPrice().multiply(THOUSAND).longValue();
                    metrics.updateAdapterBidMetrics(bidder, publisherId, cpm, bid.getAdm() != null,
                            bidderBid.getType().toString());
                }
            }

            final List<BidderError> errors = bidderResponse.getSeatBid().getErrors();
            if (CollectionUtils.isNotEmpty(errors)) {
                errors.stream()
                        .map(BidderError::getType)
                        .distinct()
                        .map(ExchangeService::bidderErrorTypeToMetric)
                        .forEach(errorMetric -> metrics.updateAdapterRequestErrorMetric(bidder, errorMetric));
            }
        }

        return bidderResponses;
    }

    /**
     * Resolves {@link MetricName} by {@link BidderError.Type} value.
     */
    private static MetricName bidderErrorTypeToMetric(BidderError.Type errorType) {
        final MetricName errorMetric;
        switch (errorType) {
            case bad_input:
                errorMetric = MetricName.badinput;
                break;
            case bad_server_response:
                errorMetric = MetricName.badserverresponse;
                break;
            case failed_to_request_bids:
                errorMetric = MetricName.failedtorequestbids;
                break;
            case timeout:
                errorMetric = MetricName.timeout;
                break;
            case generic:
            default:
                errorMetric = MetricName.unknown_error;
        }
        return errorMetric;
    }
}<|MERGE_RESOLUTION|>--- conflicted
+++ resolved
@@ -521,13 +521,8 @@
                                                   List<String> firstPartyDataBidders) {
 
         final Map<String, JsonNode> bidderToPrebidBidders = bidderToPrebidBidders(requestExt);
-<<<<<<< HEAD
         final Map<String, ExtRequestPrebidSchainSchain> bidderToPrebidSchains = bidderToPrebidSchains(requestExt);
-        final List<BidderRequest> bidderRequests = bidderToPrivacyEnforcementResult.entrySet().stream()
-=======
-        final Map<String, ObjectNode> bidderToPrebidSchains = bidderToPrebidSchains(requestExt);
         final List<BidderRequest> bidderRequests = bidderPrivacyResults.stream()
->>>>>>> 0ac5a893
                 // for each bidder create a new request that is a copy of original request except buyerid, imp
                 // extensions, ext.prebid.data.bidders and ext.prebid.bidders.
                 // Also, check whether to pass user.ext.data, app.ext.data and site.ext.data or not.
@@ -591,16 +586,11 @@
                                               List<Imp> imps,
                                               List<String> firstPartyDataBidders,
                                               Map<String, JsonNode> bidderToPrebidBidders,
-<<<<<<< HEAD
                                               Map<String, ExtRequestPrebidSchainSchain> bidderToPrebidSchains) {
-=======
-                                              Map<String, ObjectNode> bidderToPrebidSchains) {
         final String bidder = bidderPrivacyResult.getRequestBidder();
         if (bidderPrivacyResult.isBlockedRequestByTcf()) {
             return null;
         }
-
->>>>>>> 0ac5a893
         final App app = bidRequest.getApp();
         final Site site = bidRequest.getSite();
 
