--- conflicted
+++ resolved
@@ -558,18 +558,9 @@
         return BidderRequest.of(bidder, bidRequest.toBuilder()
                 .user(privacyEnforcementResult.getUser())
                 .device(privacyEnforcementResult.getDevice())
-<<<<<<< HEAD
                 .imp(prepareImps(bidder, imps, useFirstPartyData))
-                .app(hasBidderConfig ? fpdConfig.getApp() : prepareApp(bidRequest.getApp(),  useFirstPartyData))
+                .app(hasBidderConfig ? fpdConfig.getApp() : prepareApp(bidRequest.getApp(), useFirstPartyData))
                 .site(hasBidderConfig ? fpdConfig.getSite() : prepareSite(bidRequest.getSite(), useFirstPartyData))
-=======
-                // FIXME: remove firstPartyDataBidders.isEmpty() after FPD will be reworked
-                //  https://github.com/prebid/prebid-server/issues/879
-                .imp(prepareImps(bidder, imps,
-                        firstPartyDataBidders.contains(bidder) || firstPartyDataBidders.isEmpty()))
-                .app(prepareApp(app, extApp, firstPartyDataBidders.contains(bidder)))
-                .site(prepareSite(site, extSite, firstPartyDataBidders.contains(bidder)))
->>>>>>> 4b806f74
                 .source(prepareSource(bidder, bidderToPrebidSchains, bidRequest.getSource()))
                 .ext(prepareExt(bidder, firstPartyDataBidders, bidderToPrebidBidders, requestExt, bidRequest.getExt()))
                 .build());
@@ -599,9 +590,7 @@
     private ObjectNode prepareImpExt(String bidder, ObjectNode impExt, boolean useFirstPartyData) {
         final ObjectNode result = mapper.mapper().valueToTree(ExtPrebid.of(impExt.get(PREBID_EXT), impExt.get(bidder)));
 
-        // FIXME: consider to remove impExt.get(CONTEXT_EXT) != null after FPD will be reworked
-        //  https://github.com/prebid/prebid-server/issues/879
-        if (useFirstPartyData && impExt.get(CONTEXT_EXT) != null) {
+        if (useFirstPartyData) {
             result.set(CONTEXT_EXT, impExt.get(CONTEXT_EXT));
         }
 
