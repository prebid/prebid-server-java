package org.prebid.server.auction;

import com.fasterxml.jackson.core.JsonProcessingException;
import com.fasterxml.jackson.databind.JsonNode;
import com.fasterxml.jackson.databind.node.ObjectNode;
import com.iab.openrtb.request.App;
import com.iab.openrtb.request.BidRequest;
import com.iab.openrtb.request.Imp;
import com.iab.openrtb.request.Publisher;
import com.iab.openrtb.request.Site;
import com.iab.openrtb.request.User;
import com.iab.openrtb.response.Bid;
import com.iab.openrtb.response.BidResponse;
import com.iab.openrtb.response.SeatBid;
import io.vertx.core.CompositeFuture;
import io.vertx.core.Future;
import io.vertx.core.json.Json;
import io.vertx.ext.web.RoutingContext;
import lombok.Builder;
import lombok.Value;
import org.apache.commons.collections4.CollectionUtils;
import org.apache.commons.collections4.ListUtils;
import org.apache.commons.lang3.BooleanUtils;
import org.apache.commons.lang3.ObjectUtils;
import org.apache.commons.lang3.StringUtils;
import org.prebid.server.auction.model.AuctionContext;
import org.prebid.server.auction.model.BidderRequest;
import org.prebid.server.auction.model.BidderResponse;
import org.prebid.server.auction.model.PrivacyEnforcementResult;
import org.prebid.server.auction.model.StoredResponseResult;
import org.prebid.server.bidder.Bidder;
import org.prebid.server.bidder.BidderCatalog;
import org.prebid.server.bidder.HttpBidderRequester;
import org.prebid.server.bidder.model.BidderBid;
import org.prebid.server.bidder.model.BidderError;
import org.prebid.server.bidder.model.BidderSeatBid;
import org.prebid.server.cache.CacheService;
import org.prebid.server.cache.model.CacheContext;
import org.prebid.server.cache.model.CacheHttpCall;
import org.prebid.server.cache.model.CacheHttpRequest;
import org.prebid.server.cache.model.CacheHttpResponse;
import org.prebid.server.cache.model.CacheIdInfo;
import org.prebid.server.cache.model.CacheServiceResult;
import org.prebid.server.cookie.UidsCookie;
import org.prebid.server.currency.CurrencyConversionService;
import org.prebid.server.events.EventsService;
import org.prebid.server.exception.PreBidException;
import org.prebid.server.execution.Timeout;
import org.prebid.server.metric.MetricName;
import org.prebid.server.metric.Metrics;
import org.prebid.server.proto.openrtb.ext.ExtPrebid;
import org.prebid.server.proto.openrtb.ext.request.ExtApp;
import org.prebid.server.proto.openrtb.ext.request.ExtBidRequest;
import org.prebid.server.proto.openrtb.ext.request.ExtMediaTypePriceGranularity;
import org.prebid.server.proto.openrtb.ext.request.ExtPriceGranularity;
import org.prebid.server.proto.openrtb.ext.request.ExtRequestPrebid;
import org.prebid.server.proto.openrtb.ext.request.ExtRequestPrebidCache;
import org.prebid.server.proto.openrtb.ext.request.ExtRequestPrebidData;
import org.prebid.server.proto.openrtb.ext.request.ExtRequestTargeting;
import org.prebid.server.proto.openrtb.ext.request.ExtSite;
import org.prebid.server.proto.openrtb.ext.request.ExtUser;
import org.prebid.server.proto.openrtb.ext.response.BidType;
import org.prebid.server.proto.openrtb.ext.response.CacheAsset;
import org.prebid.server.proto.openrtb.ext.response.Events;
import org.prebid.server.proto.openrtb.ext.response.ExtBidPrebid;
import org.prebid.server.proto.openrtb.ext.response.ExtBidResponse;
import org.prebid.server.proto.openrtb.ext.response.ExtBidderError;
import org.prebid.server.proto.openrtb.ext.response.ExtHttpCall;
import org.prebid.server.proto.openrtb.ext.response.ExtResponseCache;
import org.prebid.server.proto.openrtb.ext.response.ExtResponseDebug;
import org.prebid.server.settings.model.Account;
import org.prebid.server.validation.ResponseBidValidator;
import org.prebid.server.validation.model.ValidationResult;

import java.math.BigDecimal;
import java.time.Clock;
import java.util.ArrayList;
import java.util.Collections;
import java.util.HashMap;
import java.util.HashSet;
import java.util.Iterator;
import java.util.LinkedHashSet;
import java.util.List;
import java.util.Map;
import java.util.Objects;
import java.util.Set;
import java.util.function.Function;
import java.util.stream.Collectors;
import java.util.stream.Stream;
import java.util.stream.StreamSupport;

/**
 * Executes an OpenRTB v2.5 Auction.
 */
public class ExchangeService {

    private static final String PREBID_EXT = "prebid";
    private static final String CONTEXT_EXT = "context";

    private static final String CACHE = "cache";
    private static final String DEFAULT_CURRENCY = "USD";
    private static final BigDecimal THOUSAND = BigDecimal.valueOf(1000);

    private final BidderCatalog bidderCatalog;
    private final StoredResponseProcessor storedResponseProcessor;
    private final HttpBidderRequester httpBidderRequester;
    private final ResponseBidValidator responseBidValidator;
    private final CacheService cacheService;
    private final PrivacyEnforcementService privacyEnforcementService;
    private final BidResponsePostProcessor bidResponsePostProcessor;
    private final CurrencyConversionService currencyService;
    private final EventsService eventsService;
    private final Metrics metrics;
    private final Clock clock;
    private final long expectedCacheTime;

    public ExchangeService(BidderCatalog bidderCatalog, StoredResponseProcessor storedResponseProcessor,
                           HttpBidderRequester httpBidderRequester, ResponseBidValidator responseBidValidator,
                           CacheService cacheService, BidResponsePostProcessor bidResponsePostProcessor,
                           PrivacyEnforcementService privacyEnforcementService,
                           CurrencyConversionService currencyService, EventsService eventsService, Metrics metrics,
                           Clock clock, long expectedCacheTime) {
        if (expectedCacheTime < 0) {
            throw new IllegalArgumentException("Expected cache time should be positive");
        }
        this.bidderCatalog = Objects.requireNonNull(bidderCatalog);
        this.storedResponseProcessor = Objects.requireNonNull(storedResponseProcessor);
        this.httpBidderRequester = Objects.requireNonNull(httpBidderRequester);
        this.responseBidValidator = Objects.requireNonNull(responseBidValidator);
        this.cacheService = Objects.requireNonNull(cacheService);
        this.currencyService = currencyService;
        this.bidResponsePostProcessor = Objects.requireNonNull(bidResponsePostProcessor);
        this.privacyEnforcementService = Objects.requireNonNull(privacyEnforcementService);
        this.eventsService = Objects.requireNonNull(eventsService);
        this.metrics = Objects.requireNonNull(metrics);
        this.clock = Objects.requireNonNull(clock);
        this.expectedCacheTime = expectedCacheTime;
    }

    /**
     * Runs an auction: delegates request to applicable bidders, gathers responses from them and constructs final
     * response containing returned bids and additional information in extensions.
     */
    public Future<BidResponse> holdAuction(AuctionContext context) {
        final RoutingContext routingContext = context.getRoutingContext();
        final UidsCookie uidsCookie = context.getUidsCookie();
        final BidRequest bidRequest = context.getBidRequest();
        final Timeout timeout = context.getTimeout();
        final MetricName requestTypeMetric = context.getRequestTypeMetric();
        final Account account = context.getAccount();

        final ExtBidRequest requestExt;
        try {
            requestExt = requestExt(bidRequest);
        } catch (PreBidException e) {
            return Future.failedFuture(e);
        }

        final Map<String, String> aliases = aliases(requestExt);
        final String publisherId = publisherId(bidRequest);
        final ExtRequestTargeting targeting = targeting(requestExt);
        final BidRequestCacheInfo cacheInfo = bidRequestCacheInfo(targeting, requestExt);
        final boolean isApp = bidRequest.getApp() != null;
        final TargetingKeywordsCreator keywordsCreator = keywordsCreator(targeting, isApp);
        final Map<BidType, TargetingKeywordsCreator> keywordsCreatorByBidType =
                keywordsCreatorByBidType(targeting, isApp);
        final boolean debugEnabled = isDebugEnabled(bidRequest, requestExt);
        final boolean eventsEnabled = isEventsEnabled(account);
        final long startTime = clock.millis();
        final List<SeatBid> storedResponse = new ArrayList<>();

        return storedResponseProcessor
                .getStoredResponseResult(bidRequest.getImp(), aliases, timeout)
                .map(storedResponseResult -> populateStoredResponse(storedResponseResult, storedResponse))
                .compose(impsRequiredRequest -> extractBidderRequests(bidRequest, impsRequiredRequest, requestExt,
                        uidsCookie, aliases, publisherId, timeout))
                .map(bidderRequests ->
                        updateRequestMetric(bidderRequests, uidsCookie, aliases, publisherId,
                                requestTypeMetric))
                .compose(bidderRequests -> CompositeFuture.join(bidderRequests.stream()
                        .map(bidderRequest -> requestBids(bidderRequest, startTime,
                                auctionTimeout(timeout, cacheInfo.doCaching), debugEnabled, aliases,
                                bidAdjustments(requestExt), currencyRates(targeting)))
                        .collect(Collectors.toList())))
                // send all the requests to the bidders and gathers results
                .map(CompositeFuture::<BidderResponse>list)
                // produce response from bidder results
                .map(bidderResponses -> updateMetricsFromResponses(bidderResponses, publisherId))
                .map(bidderResponses -> storedResponseProcessor.mergeWithBidderResponses(bidderResponses,
                        storedResponse, bidRequest.getImp()))
<<<<<<< HEAD
                .compose(bidderResponses -> eventsService.isEventsEnabled(publisherId, timeout)
                        .map(eventsEnabled -> Tuple2.of(bidderResponses, eventsEnabled)))
                .compose((Tuple2<List<BidderResponse>, Boolean> result) ->
                        toBidResponse(result.getLeft(), bidRequest, keywordsCreator, keywordsCreatorByBidType,
                                cacheInfo, account, timeout, result.getRight(), debugEnabled))
=======
                .compose(bidderResponses ->
                        toBidResponse(bidderResponses, bidRequest, keywordsCreator, keywordsCreatorByBidType, cacheInfo,
                                publisherId, timeout, eventsEnabled, debugEnabled))
>>>>>>> cbc50a0c
                .compose(bidResponse ->
                        bidResponsePostProcessor.postProcess(routingContext, uidsCookie, bidRequest,
                                bidResponse));
    }

    /**
     * Populates storedResponse parameter with stored {@link List<SeatBid>} and returns {@link List<Imp>} for which
     * request to bidders should be performed.
     */
    private List<Imp> populateStoredResponse(StoredResponseResult storedResponseResult, List<SeatBid> storedResponse) {
        storedResponse.addAll(storedResponseResult.getStoredResponse());
        return storedResponseResult.getRequiredRequestImps();
    }

    /**
     * Extracts {@link ExtBidRequest} from {@link BidRequest}.
     */
    private static ExtBidRequest requestExt(BidRequest bidRequest) {
        try {
            return bidRequest.getExt() != null
                    ? Json.mapper.treeToValue(bidRequest.getExt(), ExtBidRequest.class) : null;
        } catch (JsonProcessingException e) {
            throw new PreBidException(String.format("Error decoding bidRequest.ext: %s", e.getMessage()), e);
        }
    }

    /**
     * Extracts aliases from {@link ExtBidRequest}.
     */
    private static Map<String, String> aliases(ExtBidRequest requestExt) {
        final ExtRequestPrebid prebid = requestExt != null ? requestExt.getPrebid() : null;
        final Map<String, String> aliases = prebid != null ? prebid.getAliases() : null;
        return aliases != null ? aliases : Collections.emptyMap();
    }

    /**
     * Extracts publisher id either from {@link BidRequest}.app.publisher.id or {@link BidRequest}.site.publisher.id.
     * If neither is present returns empty string.
     */
    private static String publisherId(BidRequest bidRequest) {
        final App app = bidRequest.getApp();
        final Publisher appPublisher = app != null ? app.getPublisher() : null;
        final Site site = bidRequest.getSite();
        final Publisher sitePublisher = site != null ? site.getPublisher() : null;

        final Publisher publisher = ObjectUtils.firstNonNull(appPublisher, sitePublisher);

        final String publisherId = publisher != null ? publisher.getId() : null;
        return ObjectUtils.defaultIfNull(publisherId, StringUtils.EMPTY);
    }

    /**
     * Determines debug flag from {@link BidRequest} or {@link ExtBidRequest}.
     */
    private static boolean isDebugEnabled(BidRequest bidRequest, ExtBidRequest extBidRequest) {
        if (Objects.equals(bidRequest.getTest(), 1)) {
            return true;
        }
        final ExtRequestPrebid extRequestPrebid = extBidRequest != null ? extBidRequest.getPrebid() : null;
        return extRequestPrebid != null && Objects.equals(extRequestPrebid.getDebug(), 1);
    }

    /**
     * Returns events enabled flag for the given account.
     * <p>
     * This data is not critical, so returns false if null.
     */
    private static Boolean isEventsEnabled(Account account) {
        return BooleanUtils.toBoolean(account.getEventsEnabled());
    }

    /**
     * Extracts bidAdjustments from {@link ExtBidRequest}.
     */
    private static Map<String, BigDecimal> bidAdjustments(ExtBidRequest requestExt) {
        final ExtRequestPrebid prebid = requestExt != null ? requestExt.getPrebid() : null;
        final Map<String, BigDecimal> bidAdjustmentFactors = prebid != null ? prebid.getBidadjustmentfactors() : null;
        return bidAdjustmentFactors != null ? bidAdjustmentFactors : Collections.emptyMap();
    }

    /**
     * Extracts currency rates from {@link ExtRequestTargeting}.
     */
    private static Map<String, Map<String, BigDecimal>> currencyRates(ExtRequestTargeting targeting) {
        return targeting != null && targeting.getCurrency() != null ? targeting.getCurrency().getRates() : null;
    }

    /**
     * Takes an OpenRTB request and returns the OpenRTB requests sanitized for each bidder.
     * <p>
     * This will copy the {@link BidRequest} into a list of requests, where the bidRequest.imp[].ext field
     * will only consist of the "prebid" field and the field for the appropriate bidder parameters. We will drop all
     * extended fields beyond this context, so this will not be compatible with any other uses of the extension area
     * i.e. the bidders will not see any other extension fields. If Imp extension name is alias, which is also defined
     * in bidRequest.ext.prebid.aliases and valid, separate {@link BidRequest} will be created for this alias and sent
     * to appropriate bidder.
     * For example suppose {@link BidRequest} has two {@link Imp}s. First one with imp.ext[].rubicon and
     * imp.ext[].rubiconAlias and second with imp.ext[].appnexus and imp.ext[].rubicon. Three {@link BidRequest}s will
     * be created:
     * 1. {@link BidRequest} with one {@link Imp}, where bidder extension points to rubiconAlias extension and will be
     * sent to Rubicon bidder.
     * 2. {@link BidRequest} with two {@link Imp}s, where bidder extension points to appropriate rubicon extension from
     * original {@link BidRequest} and will be sent to Rubicon bidder.
     * 3. {@link BidRequest} with one {@link Imp}, where bidder extension points to appnexus extension and will be sent
     * to Appnexus bidder.
     * <p>
     * Each of the created {@link BidRequest}s will have bidrequest.user.buyerid field populated with the value from
     * bidrequest.user.ext.prebid.buyerids or {@link UidsCookie} corresponding to bidder's family name unless buyerid
     * is already in the original OpenRTB request (in this case it will not be overridden).
     * In case if bidrequest.user.ext.prebid.buyerids contains values after extracting those values it will be cleared
     * in order to avoid leaking of buyerids across bidders.
     * <p>
     * NOTE: the return list will only contain entries for bidders that both have the extension field in at least one
     * {@link Imp}, and are known to {@link BidderCatalog} or aliases from bidRequest.ext.prebid.aliases.
     */
    private Future<List<BidderRequest>> extractBidderRequests(BidRequest bidRequest, List<Imp> requestedImps,
                                                              ExtBidRequest requestExt, UidsCookie uidsCookie,
                                                              Map<String, String> aliases, String publisherId,
                                                              Timeout timeout) {
        // sanity check: discard imps without extension
        final List<Imp> imps = requestedImps.stream()
                .filter(imp -> imp.getExt() != null)
                .collect(Collectors.toList());

        // identify valid bidders and aliases out of imps
        final List<String> bidders = imps.stream()
                .flatMap(imp -> asStream(imp.getExt().fieldNames())
                        .filter(bidder -> !Objects.equals(bidder, PREBID_EXT) && !Objects.equals(bidder, CONTEXT_EXT))
                        .filter(bidder -> isValidBidder(bidder, aliases)))
                .distinct()
                .collect(Collectors.toList());

        return makeBidderRequests(bidders, aliases, bidRequest, requestExt, uidsCookie, imps, publisherId, timeout);
    }

    private static <T> Stream<T> asStream(Iterator<T> iterator) {
        final Iterable<T> iterable = () -> iterator;
        return StreamSupport.stream(iterable.spliterator(), false);
    }

    /**
     * Checks if bidder name is valid in case when bidder can also be alias name.
     */
    private boolean isValidBidder(String bidder, Map<String, String> aliases) {
        return bidderCatalog.isValidName(bidder) || aliases.containsKey(bidder);
    }

    /**
     * Splits the input request into requests which are sanitized for each bidder. Intended behavior is:
     * <p>
     * - bidrequest.imp[].ext will only contain the "prebid" field and a "bidder" field which has the params for
     * the intended Bidder.
     * <p>
     * - bidrequest.user.buyeruid will be set to that Bidder's ID.
     * <p>
     * - bidrequest.ext.prebid.data.bidders will be removed.
     * <p>
     * - bidrequest.user.ext.data, bidrequest.app.ext.data and bidrequest.site.ext.data will be removed for bidders
     * that don't have first party data allowed.
     */
    private Future<List<BidderRequest>> makeBidderRequests(List<String> bidders, Map<String, String> aliases,
                                                           BidRequest bidRequest, ExtBidRequest requestExt,
                                                           UidsCookie uidsCookie, List<Imp> imps, String publisherId,
                                                           Timeout timeout) {
        final ExtUser extUser = extUser(bidRequest.getUser());
        final Map<String, String> uidsBody = uidsFromBody(extUser);

        final List<String> firstPartyDataBidders = firstPartyDataBidders(requestExt);

        final Map<String, User> bidderToUser = new HashMap<>();
        for (String bidder : bidders) {
            bidderToUser.put(bidder, prepareUser(bidRequest.getUser(), extUser, bidder, aliases, uidsBody,
                    uidsCookie, firstPartyDataBidders.contains(bidder)));
        }

        return privacyEnforcementService
                .mask(bidderToUser, extUser, bidders, aliases, bidRequest, publisherId, timeout)
                .map(bidderToPrivacyEnforcementResult -> getShuffledBidderRequests(bidderToPrivacyEnforcementResult,
                        bidRequest, requestExt, imps, firstPartyDataBidders));
    }

    /**
     * Extracts {@link ExtUser} from request.user.ext or returns null if not presents.
     */
    private static ExtUser extUser(User user) {
        final ObjectNode userExt = user != null ? user.getExt() : null;
        if (userExt != null) {
            try {
                return Json.mapper.treeToValue(userExt, ExtUser.class);
            } catch (JsonProcessingException e) {
                throw new PreBidException(String.format("Error decoding bidRequest.user.ext: %s", e.getMessage()), e);
            }
        }
        return null;
    }

    /**
     * Returns UIDs from request.user.ext or empty map if not defined.
     */
    private static Map<String, String> uidsFromBody(ExtUser extUser) {
        return extUser != null && extUser.getPrebid() != null
                // as long as ext.prebid exists we are guaranteed that user.ext.prebid.buyeruids also exists
                ? extUser.getPrebid().getBuyeruids()
                : Collections.emptyMap();
    }

    /**
     * Extracts a list of bidders for which first party data is allowed from {@link ExtRequestPrebidData} model.
     */
    private static List<String> firstPartyDataBidders(ExtBidRequest requestExt) {
        final ExtRequestPrebid prebid = requestExt == null ? null : requestExt.getPrebid();
        final ExtRequestPrebidData data = prebid == null ? null : prebid.getData();
        final List<String> bidders = data == null ? null : data.getBidders();
        return ObjectUtils.defaultIfNull(bidders, Collections.emptyList());
    }

    /**
     * Returns original {@link User} if user.buyeruid already contains uid value for bidder.
     * Otherwise, returns new {@link User} containing updated {@link ExtUser} and user.buyeruid.
     */
    private User prepareUser(User user, ExtUser extUser, String bidder, Map<String, String> aliases,
                             Map<String, String> uidsBody, UidsCookie uidsCookie, boolean useFirstPartyData) {
        final ObjectNode updatedExt = updateUserExt(extUser, useFirstPartyData);
        final String updatedBuyerUid = updateUserBuyerUid(user, bidder, aliases, uidsBody, uidsCookie);

        if (updatedBuyerUid != null || updatedExt != null) {
            final User.UserBuilder userBuilder = user == null ? User.builder() : user.toBuilder();
            if (updatedExt != null) {
                userBuilder.ext(updatedExt);
            }

            if (updatedBuyerUid != null) {
                userBuilder.buyeruid(updatedBuyerUid);
            }
            return userBuilder.build();
        }
        return user;
    }

    /**
     * Returns json encoded {@link ObjectNode} of {@link ExtUser} with changes applied:
     * <p>
     * - Removes request.user.ext.prebid.buyeruids to avoid leaking of buyeruids across bidders.
     * <p>
     * - Removes request.user.ext.data if bidder doesn't allow first party data to be passed.
     * <p>
     * Returns null if {@link ExtUser} doesn't need to be updated.
     */
    private static ObjectNode updateUserExt(ExtUser extUser, boolean useFirstPartyData) {
        if (extUser != null) {
            final boolean removePrebid = extUser.getPrebid() != null;
            final boolean removeFirstPartyData = !useFirstPartyData && extUser.getData() != null;

            if (removePrebid || removeFirstPartyData) {
                final ExtUser.ExtUserBuilder builder = extUser.toBuilder();

                if (removePrebid) {
                    builder.prebid(null);
                }
                if (removeFirstPartyData) {
                    builder.data(null);
                }

                return Json.mapper.valueToTree(builder.build());
            }
        }
        return null;
    }

    /**
     * Returns updated buyerUid or null if it doesn't need to be updated.
     */
    private String updateUserBuyerUid(User user, String bidder, Map<String, String> aliases,
                                      Map<String, String> uidsBody, UidsCookie uidsCookie) {
        final String buyerUidFromBodyOrCookie = extractUid(uidsBody, uidsCookie, resolveBidder(bidder, aliases));
        final String buyerUidFromUser = user != null ? user.getBuyeruid() : null;

        return StringUtils.isBlank(buyerUidFromUser) && StringUtils.isNotBlank(buyerUidFromBodyOrCookie)
                ? buyerUidFromBodyOrCookie
                : null;
    }

    /**
     * Returns the name associated with bidder if bidder is an alias.
     * If it's not an alias, the bidder is returned.
     */
    private static String resolveBidder(String bidder, Map<String, String> aliases) {
        return aliases.getOrDefault(bidder, bidder);
    }

    /**
     * Extracts UID from uids from body or {@link UidsCookie}. If absent returns null.
     */
    private String extractUid(Map<String, String> uidsBody, UidsCookie uidsCookie, String bidder) {
        final String uid = uidsBody.get(bidder);
        return StringUtils.isNotBlank(uid)
                ? uid
                : uidsCookie.uidFrom(bidderCatalog.usersyncerByName(bidder).getCookieFamilyName());
    }

    /**
     * Returns Shuffled List of {@link BidderRequest}
     */
    private static List<BidderRequest> getShuffledBidderRequests(
            Map<String, PrivacyEnforcementResult> bidderToPrivacyEnforcementResult, BidRequest bidRequest,
            ExtBidRequest requestExt, List<Imp> imps, List<String> firstPartyDataBidders) {
        final List<BidderRequest> bidderRequests = bidderToPrivacyEnforcementResult.entrySet().stream()
                // for each bidder create a new request that is a copy of original request except buyerid, imp
                // extensions and ext.prebid.data.bidders.
                // Also, check whether to pass user.ext.data, app.ext.data and site.ext.data or not.
                .map(entry -> createBidderRequest(entry.getKey(), bidRequest, requestExt, imps, entry.getValue(),
                        firstPartyDataBidders))
                .collect(Collectors.toList());
        Collections.shuffle(bidderRequests);
        return bidderRequests;
    }

    /**
     * Returns created {@link BidderRequest}
     */
    private static BidderRequest createBidderRequest(String bidder, BidRequest bidRequest, ExtBidRequest requestExt,
                                                     List<Imp> imps, PrivacyEnforcementResult privacyEnforcementResult,
                                                     List<String> firstPartyDataBidders) {
        final App app = bidRequest.getApp();
        final ExtApp extApp = extApp(app);
        final Site site = bidRequest.getSite();
        final ExtSite extSite = extSite(site);

        return BidderRequest.of(bidder, bidRequest.toBuilder()
                .user(privacyEnforcementResult.getUser())
                .device(privacyEnforcementResult.getDevice())
                .regs(privacyEnforcementResult.getRegs())
                .imp(prepareImps(bidder, imps, firstPartyDataBidders.contains(bidder)))
                .app(prepareApp(app, extApp, firstPartyDataBidders.contains(bidder)))
                .site(prepareSite(site, extSite, firstPartyDataBidders.contains(bidder)))
                .ext(cleanExtPrebidDataBidders(bidder, firstPartyDataBidders, requestExt, bidRequest.getExt()))
                .build());
    }

    /**
     * Extracts {@link ExtApp} from {@link App}.
     */
    private static ExtApp extApp(App app) {
        final ObjectNode appExt = app == null ? null : app.getExt();
        if (appExt != null) {
            try {
                return Json.mapper.treeToValue(appExt, ExtApp.class);
            } catch (JsonProcessingException e) {
                throw new PreBidException(String.format("Error decoding bidRequest.app.ext: %s", e.getMessage()), e);
            }
        }
        return null;
    }

    /**
     * Extracts {@link ExtSite} from {@link Site}.
     */
    private static ExtSite extSite(Site site) {
        final ObjectNode siteExt = site == null ? null : site.getExt();
        if (siteExt != null) {
            try {
                return Json.mapper.treeToValue(siteExt, ExtSite.class);
            } catch (JsonProcessingException e) {
                throw new PreBidException(String.format("Error decoding bidRequest.site.ext: %s", e.getMessage()), e);
            }
        }
        return null;
    }

    /**
     * For each given imp creates a new imp with extension crafted to contain only "prebid", "context" and
     * bidder-specific extension.
     */
    private static List<Imp> prepareImps(String bidder, List<Imp> imps, boolean useFirstPartyData) {
        return imps.stream()
                .filter(imp -> imp.getExt().hasNonNull(bidder))
                .map(imp -> imp.toBuilder()
                        .ext(prepareImpExt(bidder, imp.getExt(), useFirstPartyData))
                        .build())
                .collect(Collectors.toList());
    }

    /**
     * Creates a new imp extension for particular bidder having:
     * <ul>
     * <li>"prebid" field populated with an imp.ext.prebid field value, may be null</li>
     * <li>"context" field populated with an imp.ext.context field value, may be null</li>
     * <li>"bidder" field populated with an imp.ext.{bidder} field value, not null</li>
     * </ul>
     */
    private static ObjectNode prepareImpExt(String bidder, ObjectNode impExt, boolean useFirstPartyData) {
        final ObjectNode result = Json.mapper.valueToTree(ExtPrebid.of(impExt.get(PREBID_EXT), impExt.get(bidder)));

        if (useFirstPartyData) {
            result.set(CONTEXT_EXT, impExt.get(CONTEXT_EXT));
        }

        return result;
    }

    /**
     * Checks whether to pass the app.ext.data depending on request having a first party data
     * allowed for given bidder or not.
     */
    private static App prepareApp(App app, ExtApp extApp, boolean useFirstPartyData) {
        final ObjectNode extSiteDataNode = extApp == null ? null : extApp.getData();

        return app != null && extSiteDataNode != null && !useFirstPartyData
                ? app.toBuilder().ext(Json.mapper.valueToTree(ExtApp.of(extApp.getPrebid(), null))).build()
                : app;
    }

    /**
     * Checks whether to pass the site.ext.data depending on request having a first party data
     * allowed for given bidder or not.
     */
    private static Site prepareSite(Site site, ExtSite extSite, boolean useFirstPartyData) {
        final ObjectNode extSiteDataNode = extSite == null ? null : extSite.getData();

        return site != null && extSiteDataNode != null && !useFirstPartyData
                ? site.toBuilder().ext(Json.mapper.valueToTree(ExtSite.of(extSite.getAmp(), null))).build()
                : site;
    }

    /**
     * Removes all bidders except the given bidder from bidrequest.ext.prebid.data.bidders
     * to hide list of allowed bidders from initial request.
     */
    private static ObjectNode cleanExtPrebidDataBidders(String bidder, List<String> firstPartyDataBidders,
                                                        ExtBidRequest requestExt, ObjectNode requestExtNode) {
        if (firstPartyDataBidders.isEmpty()) {
            return requestExtNode;
        }

        final ExtRequestPrebidData prebidData = firstPartyDataBidders.contains(bidder)
                ? ExtRequestPrebidData.of(Collections.singletonList(bidder))
                : null;
        return Json.mapper.valueToTree(ExtBidRequest.of(requestExt.getPrebid().toBuilder()
                .data(prebidData)
                .build()));
    }

    /**
     * Updates 'account.*.request', 'request' and 'no_cookie_requests' metrics for each {@link BidderRequest}.
     */
    private List<BidderRequest> updateRequestMetric(List<BidderRequest> bidderRequests, UidsCookie uidsCookie,
                                                    Map<String, String> aliases, String publisherId,
                                                    MetricName requestTypeMetric) {
        metrics.updateAccountRequestMetrics(publisherId, requestTypeMetric);

        for (BidderRequest bidderRequest : bidderRequests) {
            final String bidder = resolveBidder(bidderRequest.getBidder(), aliases);
            final boolean isApp = bidderRequest.getBidRequest().getApp() != null;
            final boolean noBuyerId = !bidderCatalog.isActive(bidder) || StringUtils.isBlank(
                    uidsCookie.uidFrom(bidderCatalog.usersyncerByName(bidder).getCookieFamilyName()));

            metrics.updateAdapterRequestTypeAndNoCookieMetrics(bidder, requestTypeMetric, !isApp && noBuyerId);
        }
        return bidderRequests;
    }

    /**
     * Extracts {@link ExtRequestTargeting} from {@link ExtBidRequest} model.
     */
    private static ExtRequestTargeting targeting(ExtBidRequest requestExt) {
        final ExtRequestPrebid prebid = requestExt != null ? requestExt.getPrebid() : null;
        return prebid != null ? prebid.getTargeting() : null;
    }

    /**
     * Creates {@link BidRequestCacheInfo} based on {@link ExtBidRequest} model.
     */
    private static BidRequestCacheInfo bidRequestCacheInfo(ExtRequestTargeting targeting, ExtBidRequest requestExt) {
        final ExtRequestPrebid prebid = requestExt != null ? requestExt.getPrebid() : null;
        final ExtRequestPrebidCache cache = prebid != null ? prebid.getCache() : null;

        if (targeting != null && cache != null) {
            final boolean shouldCacheBids = cache.getBids() != null;
            final boolean shouldCacheVideoBids = cache.getVastxml() != null;

            if (shouldCacheBids || shouldCacheVideoBids) {
                final Integer cacheBidsTtl = shouldCacheBids ? cache.getBids().getTtlseconds() : null;
                final Integer cacheVideoBidsTtl = shouldCacheVideoBids ? cache.getVastxml().getTtlseconds() : null;

                final boolean returnCreativeBid = shouldCacheBids
                        ? ObjectUtils.defaultIfNull(cache.getBids().getReturnCreative(), true)
                        : false;
                final boolean returnCreativeVideoBid = shouldCacheVideoBids
                        ? ObjectUtils.defaultIfNull(cache.getVastxml().getReturnCreative(), true)
                        : false;

                return BidRequestCacheInfo.builder()
                        .doCaching(true)
                        .shouldCacheBids(shouldCacheBids)
                        .cacheBidsTtl(cacheBidsTtl)
                        .shouldCacheVideoBids(shouldCacheVideoBids)
                        .cacheVideoBidsTtl(cacheVideoBidsTtl)
                        .returnCreativeBids(returnCreativeBid)
                        .returnCreativeVideoBids(returnCreativeVideoBid)
                        .build();
            }
        }

        return BidRequestCacheInfo.noCache();
    }

    /**
     * Extracts targeting keywords settings from the bid request and creates {@link TargetingKeywordsCreator}
     * instance if they are present.
     * <p>
     * Returns null if bidrequest.ext.prebid.targeting is missing - it means that no targeting keywords
     * should be included in bid response.
     */
    private static TargetingKeywordsCreator keywordsCreator(ExtRequestTargeting targeting, boolean isApp) {
        return targeting != null
                ? TargetingKeywordsCreator.create(parsePriceGranularity(targeting.getPricegranularity()),
                targeting.getIncludewinners(), targeting.getIncludebidderkeys(), isApp)
                : null;
    }

    /**
     * Returns a map of {@link BidType} to correspondent {@link TargetingKeywordsCreator}
     * extracted from {@link ExtRequestTargeting} if it exists.
     */
    private static Map<BidType, TargetingKeywordsCreator> keywordsCreatorByBidType(ExtRequestTargeting targeting,
                                                                                   boolean isApp) {
        final ExtMediaTypePriceGranularity mediaTypePriceGranularity = targeting != null
                ? targeting.getMediatypepricegranularity() : null;

        if (mediaTypePriceGranularity == null) {
            return Collections.emptyMap();
        }

        final Map<BidType, TargetingKeywordsCreator> result = new HashMap<>();

        final JsonNode banner = mediaTypePriceGranularity.getBanner();
        final boolean isBannerNull = banner == null || banner.isNull();
        if (!isBannerNull) {
            result.put(BidType.banner, TargetingKeywordsCreator.create(parsePriceGranularity(banner),
                    targeting.getIncludewinners(), targeting.getIncludebidderkeys(), isApp));
        }

        final JsonNode video = mediaTypePriceGranularity.getVideo();
        final boolean isVideoNull = video == null || video.isNull();
        if (!isVideoNull) {
            result.put(BidType.video, TargetingKeywordsCreator.create(parsePriceGranularity(video),
                    targeting.getIncludewinners(), targeting.getIncludebidderkeys(), isApp));
        }

        final JsonNode xNative = mediaTypePriceGranularity.getXNative();
        final boolean isNativeNull = xNative == null || xNative.isNull();
        if (!isNativeNull) {
            result.put(BidType.xNative, TargetingKeywordsCreator.create(parsePriceGranularity(xNative),
                    targeting.getIncludewinners(), targeting.getIncludebidderkeys(), isApp));
        }

        return result;
    }

    /**
     * Parse {@link JsonNode} to {@link List} of {@link ExtPriceGranularity}. Throws {@link PreBidException} in
     * case of errors during decoding pricegranularity.
     */
    private static ExtPriceGranularity parsePriceGranularity(JsonNode priceGranularity) {
        try {
            return Json.mapper.treeToValue(priceGranularity, ExtPriceGranularity.class);
        } catch (JsonProcessingException e) {
            throw new PreBidException(String.format("Error decoding bidRequest.prebid.targeting.pricegranularity: %s",
                    e.getMessage()), e);
        }
    }

    /**
     * Passes the request to a corresponding bidder and wraps response in {@link BidderResponse} which also holds
     * recorded response time.
     */
    private Future<BidderResponse> requestBids(BidderRequest bidderRequest, long startTime, Timeout timeout,
                                               boolean debugEnabled, Map<String, String> aliases,
                                               Map<String, BigDecimal> bidAdjustments,
                                               Map<String, Map<String, BigDecimal>> currencyConversionRates) {
        final String bidderName = bidderRequest.getBidder();
        final BigDecimal bidPriceAdjustmentFactor = bidAdjustments.get(bidderName);
        final String adServerCurrency = bidderRequest.getBidRequest().getCur().get(0);
        final Bidder<?> bidder = bidderCatalog.bidderByName(resolveBidder(bidderName, aliases));
        return httpBidderRequester.requestBids(bidder, bidderRequest.getBidRequest(), timeout, debugEnabled)
                .map(bidderSeatBid -> validateAndUpdateResponse(bidderSeatBid, bidderRequest.getBidRequest().getCur()))
                .map(seat -> applyBidPriceChanges(seat, currencyConversionRates, adServerCurrency,
                        bidPriceAdjustmentFactor))
                .map(result -> BidderResponse.of(bidderName, result, responseTime(startTime)));
    }

    /**
     * Validates bid response from exchange.
     * <p>
     * Removes invalid bids from response and adds corresponding error to {@link BidderSeatBid}.
     * <p>
     * Returns input argument as the result if no errors found or create new {@link BidderSeatBid} otherwise.
     */
    private BidderSeatBid validateAndUpdateResponse(BidderSeatBid bidderSeatBid, List<String> requestCurrencies) {
        final List<String> effectiveRequestCurrencies = requestCurrencies.isEmpty()
                ? Collections.singletonList(DEFAULT_CURRENCY) : requestCurrencies;

        final List<BidderBid> bids = bidderSeatBid.getBids();

        final List<BidderBid> validBids = new ArrayList<>(bids.size());
        final List<BidderError> errors = new ArrayList<>(bidderSeatBid.getErrors());

        if (isValidCurFromResponse(effectiveRequestCurrencies, bids, errors)) {
            validateResponseBids(bids, validBids, errors);
        }

        return validBids.size() == bids.size()
                ? bidderSeatBid
                : BidderSeatBid.of(validBids, bidderSeatBid.getHttpCalls(), errors);
    }

    private boolean isValidCurFromResponse(List<String> requestCurrencies, List<BidderBid> bids,
                                           List<BidderError> errors) {
        if (CollectionUtils.isNotEmpty(bids)) {
            // assume that currencies are the same among all bids
            final List<String> bidderCurrencies = bids.stream()
                    .map(bid -> ObjectUtils.firstNonNull(bid.getBidCurrency(), DEFAULT_CURRENCY))
                    .distinct()
                    .collect(Collectors.toList());

            if (bidderCurrencies.size() > 1) {
                errors.add(BidderError.generic("Bid currencies mismatch found. "
                        + "Expected all bids to have the same currencies."));
                return false;
            }

            final String bidderCurrency = bidderCurrencies.get(0);
            if (!requestCurrencies.contains(bidderCurrency)) {
                errors.add(BidderError.generic(String.format(
                        "Bid currency is not allowed. Was %s, wants: [%s]",
                        String.join(",", requestCurrencies), bidderCurrency)));
                return false;
            }
        }

        return true;
    }

    private void validateResponseBids(List<BidderBid> bids, List<BidderBid> validBids, List<BidderError> errors) {
        for (BidderBid bid : bids) {
            final ValidationResult validationResult = responseBidValidator.validate(bid.getBid());
            if (validationResult.hasErrors()) {
                for (String error : validationResult.getErrors()) {
                    errors.add(BidderError.generic(error));
                }
            } else {
                validBids.add(bid);
            }
        }
    }

    /**
     * Performs changes on {@link Bid}s price depends on different between adServerCurrency and bidCurrency,
     * and adjustment factor. Will drop bid if currency conversion is needed but not possible.
     * <p>
     * This method should always be invoked after {@link ExchangeService#validateAndUpdateResponse(BidderSeatBid, List)}
     * to make sure {@link Bid#getPrice()} is not empty.
     */
    private BidderSeatBid applyBidPriceChanges(BidderSeatBid bidderSeatBid,
                                               Map<String, Map<String, BigDecimal>> requestCurrencyRates,
                                               String adServerCurrency, BigDecimal priceAdjustmentFactor) {
        final List<BidderBid> bidderBids = bidderSeatBid.getBids();
        if (bidderBids.isEmpty()) {
            return bidderSeatBid;
        }

        final List<BidderBid> updatedBidderBids = new ArrayList<>(bidderBids.size());
        final List<BidderError> errors = new ArrayList<>(bidderSeatBid.getErrors());

        for (final BidderBid bidderBid : bidderBids) {
            final Bid bid = bidderBid.getBid();
            final String bidCurrency = bidderBid.getBidCurrency();
            final BigDecimal price = bid.getPrice();
            try {
                final BigDecimal finalPrice = currencyService != null
                        ? currencyService.convertCurrency(price, requestCurrencyRates, adServerCurrency, bidCurrency)
                        : price;

                final BigDecimal adjustedPrice = priceAdjustmentFactor != null
                        && priceAdjustmentFactor.compareTo(BigDecimal.ONE) != 0
                        ? finalPrice.multiply(priceAdjustmentFactor)
                        : finalPrice;

                if (adjustedPrice.compareTo(price) != 0) {
                    bid.setPrice(adjustedPrice);
                }
                updatedBidderBids.add(bidderBid);
            } catch (PreBidException ex) {
                errors.add(BidderError.generic(ex.getMessage()));
            }
        }

        return BidderSeatBid.of(updatedBidderBids, bidderSeatBid.getHttpCalls(), errors);
    }

    private int responseTime(long startTime) {
        return Math.toIntExact(clock.millis() - startTime);
    }

    /**
     * If we need to cache bids, then it will take some time to call prebid cache.
     * We should reduce the amount of time the bidders have, to compensate.
     */
    private Timeout auctionTimeout(Timeout timeout, boolean shouldCacheBids) {
        // A static timeout here is not ideal. This is a hack because we have some aggressive timelines for OpenRTB
        // support.
        // In reality, the cache response time will probably fluctuate with the traffic over time. Someday, this
        // should be replaced by code which tracks the response time of recent cache calls and adjusts the time
        // dynamically.
        return shouldCacheBids ? timeout.minus(expectedCacheTime) : timeout;
    }

    /**
     * Updates 'request_time', 'responseTime', 'timeout_request', 'error_requests', 'no_bid_requests',
     * 'prices' metrics for each {@link BidderResponse}.
     * <p>
     * This method should always be invoked after {@link ExchangeService#validateAndUpdateResponse(BidderSeatBid, List)}
     * to make sure {@link Bid#getPrice()} is not empty.
     */
    private List<BidderResponse> updateMetricsFromResponses(List<BidderResponse> bidderResponses, String publisherId) {
        for (final BidderResponse bidderResponse : bidderResponses) {
            final String bidder = bidderResponse.getBidder();

            metrics.updateAdapterResponseTime(bidder, publisherId, bidderResponse.getResponseTime());

            final List<BidderBid> bidderBids = bidderResponse.getSeatBid().getBids();
            if (CollectionUtils.isEmpty(bidderBids)) {
                metrics.updateAdapterRequestNobidMetrics(bidder, publisherId);
            } else {
                metrics.updateAdapterRequestGotbidsMetrics(bidder, publisherId);

                for (final BidderBid bidderBid : bidderBids) {
                    final Bid bid = bidderBid.getBid();

                    final long cpm = bid.getPrice().multiply(THOUSAND).longValue();
                    metrics.updateAdapterBidMetrics(bidder, publisherId, cpm, bid.getAdm() != null,
                            bidderBid.getType().toString());
                }
            }

            final List<BidderError> errors = bidderResponse.getSeatBid().getErrors();
            if (CollectionUtils.isNotEmpty(errors)) {
                errors.stream()
                        .map(BidderError::getType)
                        .distinct()
                        .map(ExchangeService::bidderErrorTypeToMetric)
                        .forEach(errorMetric -> metrics.updateAdapterRequestErrorMetric(bidder, errorMetric));
            }
        }

        return bidderResponses;
    }

    /**
     * Resolves {@link MetricName} by {@link BidderError.Type} value.
     */
    private static MetricName bidderErrorTypeToMetric(BidderError.Type errorType) {
        final MetricName errorMetric;
        switch (errorType) {
            case bad_input:
                errorMetric = MetricName.badinput;
                break;
            case bad_server_response:
                errorMetric = MetricName.badserverresponse;
                break;
            case failed_to_request_bids:
                errorMetric = MetricName.failedtorequestbids;
                break;
            case timeout:
                errorMetric = MetricName.timeout;
                break;
            case generic:
            default:
                errorMetric = MetricName.unknown_error;
        }
        return errorMetric;
    }

    /**
     * Takes all the bids supplied by the bidder and crafts an OpenRTB {@link BidResponse} to send back to the
     * requester.
     */
    private Future<BidResponse> toBidResponse(List<BidderResponse> bidderResponses, BidRequest bidRequest,
                                              TargetingKeywordsCreator keywordsCreator,
                                              Map<BidType, TargetingKeywordsCreator> keywordsCreatorByBidType,
                                              BidRequestCacheInfo cacheInfo, Account account, Timeout timeout,
                                              boolean eventsEnabled, boolean debugEnabled) {
        final Set<Bid> bids = newOrEmptyOrderedSet(keywordsCreator);
        final Set<Bid> winningBids = newOrEmptySet(keywordsCreator);
        final Set<Bid> winningBidsByBidder = newOrEmptySet(keywordsCreator);
        populateWinningBids(keywordsCreator, bidderResponses, bids, winningBids, winningBidsByBidder);

        return toBidsWithCacheIds(bids, bidRequest.getImp(), cacheInfo, account, timeout)
                .map(cacheResult -> toBidResponseWithCacheInfo(bidderResponses, bidRequest, keywordsCreator,
                        keywordsCreatorByBidType, cacheResult, winningBids, winningBidsByBidder, cacheInfo,
                        eventsEnabled, debugEnabled));
    }

    /**
     * Returns new {@link HashSet} in case of existing keywordsCreator or empty collection if null.
     */
    private static Set<Bid> newOrEmptySet(TargetingKeywordsCreator keywordsCreator) {
        return keywordsCreator != null ? new HashSet<>() : Collections.emptySet();
    }

    /**
     * Returns new {@link LinkedHashSet} in case of existing keywordsCreator or empty collection if null.
     */
    private static Set<Bid> newOrEmptyOrderedSet(TargetingKeywordsCreator keywordsCreator) {
        return keywordsCreator != null ? new LinkedHashSet<>() : Collections.emptySet();
    }

    /**
     * Populates 2 input sets:
     * <p>
     * - winning bids for each impId (ad unit code) through all bidder responses.
     * <br>
     * - winning bids for each impId but for separate bidder.
     * <p>
     * Winning bid is the one with the highest price.
     */
    private static void populateWinningBids(TargetingKeywordsCreator keywordsCreator,
                                            List<BidderResponse> bidderResponses, Set<Bid> bids,
                                            Set<Bid> winningBids, Set<Bid> winningBidsByBidder) {
        // determine winning bids only if targeting keywords are requested
        if (keywordsCreator != null) {
            final Map<String, Bid> winningBidsMap = new HashMap<>(); // impId -> Bid
            final Map<String, Map<String, Bid>> winningBidsByBidderMap = new HashMap<>(); // impId -> [bidder -> Bid]

            for (BidderResponse bidderResponse : bidderResponses) {
                final String bidder = bidderResponse.getBidder();

                for (BidderBid bidderBid : bidderResponse.getSeatBid().getBids()) {
                    final Bid bid = bidderBid.getBid();

                    bids.add(bid);
                    tryAddWinningBid(bid, winningBidsMap);
                    tryAddWinningBidByBidder(bid, bidder, winningBidsByBidderMap);
                }
            }

            winningBids.addAll(winningBidsMap.values());

            final List<Bid> bidsByBidder = winningBidsByBidderMap.values().stream()
                    .flatMap(bidsByBidderMap -> bidsByBidderMap.values().stream())
                    .collect(Collectors.toList());
            winningBidsByBidder.addAll(bidsByBidder);
        }
    }

    /**
     * Tries to add a winning bid for each impId.
     */
    private static void tryAddWinningBid(Bid bid, Map<String, Bid> winningBids) {
        final String impId = bid.getImpid();

        if (!winningBids.containsKey(impId) || bid.getPrice().compareTo(winningBids.get(impId).getPrice()) > 0) {
            winningBids.put(impId, bid);
        }
    }

    /**
     * Tries to add a winning bid for each impId for separate bidder.
     */
    private static void tryAddWinningBidByBidder(Bid bid, String bidder,
                                                 Map<String, Map<String, Bid>> winningBidsByBidder) {
        final String impId = bid.getImpid();

        if (!winningBidsByBidder.containsKey(impId)) {
            final Map<String, Bid> bidsByBidder = new HashMap<>();
            bidsByBidder.put(bidder, bid);

            winningBidsByBidder.put(impId, bidsByBidder);
        } else {
            final Map<String, Bid> bidsByBidder = winningBidsByBidder.get(impId);

            if (!bidsByBidder.containsKey(bidder)
                    || bid.getPrice().compareTo(bidsByBidder.get(bidder).getPrice()) > 0) {
                bidsByBidder.put(bidder, bid);
            }
        }
    }

    /**
     * Corresponds cacheId (or null if not present) to each {@link Bid}.
     */
    private Future<CacheServiceResult> toBidsWithCacheIds(Set<Bid> bids, List<Imp> imps, BidRequestCacheInfo cacheInfo,
                                                          Account account, Timeout timeout) {
        final Future<CacheServiceResult> result;

        if (!cacheInfo.doCaching) {
            result = Future.succeededFuture(CacheServiceResult.of(null, null, toMapBidsWithEmptyCacheIds(bids)));
        } else {
            // do not submit bids with zero price to prebid cache
            final List<Bid> bidsWithNonZeroPrice = bids.stream()
                    .filter(bid -> bid.getPrice().compareTo(BigDecimal.ZERO) > 0)
                    .collect(Collectors.toList());

            final CacheContext cacheContext = CacheContext.of(cacheInfo.shouldCacheBids, cacheInfo.cacheBidsTtl,
                    cacheInfo.shouldCacheVideoBids, cacheInfo.cacheVideoBidsTtl);

            result = cacheService.cacheBidsOpenrtb(bidsWithNonZeroPrice, imps, cacheContext, account, timeout)
                    .map(cacheResult -> addNotCachedBids(cacheResult, bids));
        }

        return result;
    }

    /**
     * Creates a map with {@link Bid} as a key and null as a value.
     */
    private static Map<Bid, CacheIdInfo> toMapBidsWithEmptyCacheIds(Set<Bid> bids) {
        final Map<Bid, CacheIdInfo> result = new HashMap<>(bids.size());
        bids.forEach(bid -> result.put(bid, CacheIdInfo.empty()));
        return result;
    }

    /**
     * Adds bids with no cache id info.
     */
    private static CacheServiceResult addNotCachedBids(CacheServiceResult cacheResult, Set<Bid> bids) {
        final Map<Bid, CacheIdInfo> bidToCacheIdInfo = cacheResult.getCacheBids();

        if (bids.size() > bidToCacheIdInfo.size()) {
            final Map<Bid, CacheIdInfo> updatedBidToCacheIdInfo = new HashMap<>(bidToCacheIdInfo);
            for (Bid bid : bids) {
                if (!updatedBidToCacheIdInfo.containsKey(bid)) {
                    updatedBidToCacheIdInfo.put(bid, CacheIdInfo.empty());
                }
            }
            return CacheServiceResult.of(cacheResult.getHttpCall(), cacheResult.getError(), updatedBidToCacheIdInfo);
        }
        return cacheResult;
    }

    /**
     * Creates an OpenRTB {@link BidResponse} from the bids supplied by the bidder,
     * including processing of winning bids with cache IDs.
     */
    private BidResponse toBidResponseWithCacheInfo(List<BidderResponse> bidderResponses, BidRequest bidRequest,
                                                   TargetingKeywordsCreator keywordsCreator,
                                                   Map<BidType, TargetingKeywordsCreator> keywordsCreatorByBidType,
                                                   CacheServiceResult cacheResult, Set<Bid> winningBids,
                                                   Set<Bid> winningBidsByBidder, BidRequestCacheInfo cacheInfo,
                                                   boolean eventsEnabled, boolean debugEnabled) {
        final List<SeatBid> responseSeatBids = bidderResponses.stream()
                .filter(bidderResponse -> !bidderResponse.getSeatBid().getBids().isEmpty())
                .map(bidderResponse -> toSeatBid(bidderResponse, keywordsCreator, keywordsCreatorByBidType, cacheResult,
                        winningBids, winningBidsByBidder, cacheInfo, eventsEnabled))
                .collect(Collectors.toList());

        final ExtBidResponse bidResponseExt = toExtBidResponse(bidderResponses, bidRequest, cacheResult, debugEnabled);

        return BidResponse.builder()
                .id(bidRequest.getId())
                .cur(bidRequest.getCur().get(0))
                .nbr(bidderResponses.isEmpty() ? 2 : null) // signal "Invalid Request" if no valid bidders
                .seatbid(responseSeatBids)
                .ext(Json.mapper.valueToTree(bidResponseExt))
                .build();
    }

    /**
     * Creates an OpenRTB {@link SeatBid} for a bidder. It will contain all the bids supplied by a bidder and a "bidder"
     * extension field populated.
     */
    private SeatBid toSeatBid(BidderResponse bidderResponse, TargetingKeywordsCreator keywordsCreator,
                              Map<BidType, TargetingKeywordsCreator> keywordsCreatorByBidType,
                              CacheServiceResult cacheResult, Set<Bid> winningBid, Set<Bid> winningBidsByBidder,
                              BidRequestCacheInfo cacheInfo, boolean eventsEnabled) {

        final String bidder = bidderResponse.getBidder();

        final List<Bid> bids = bidderResponse.getSeatBid().getBids().stream()
                .map(bidderBid -> toBid(bidderBid, bidder, keywordsCreator, keywordsCreatorByBidType,
                        cacheResult.getCacheBids(), winningBid, winningBidsByBidder, cacheInfo, eventsEnabled))
                .collect(Collectors.toList());

        return SeatBid.builder()
                .seat(bidder)
                .bid(bids)
                .group(0) // prebid cannot support roadblocking
                .build();
    }

    /**
     * Returns an OpenRTB {@link Bid} with "prebid" and "bidder" extension fields populated.
     */
    private Bid toBid(BidderBid bidderBid, String bidder, TargetingKeywordsCreator keywordsCreator,
                      Map<BidType, TargetingKeywordsCreator> keywordsCreatorByBidType,
                      Map<Bid, CacheIdInfo> bidsWithCacheIds, Set<Bid> winningBid, Set<Bid> winningBidsByBidder,
                      BidRequestCacheInfo cacheInfo, boolean eventsEnabled) {

        final Bid bid = bidderBid.getBid();
        final BidType bidType = bidderBid.getType();
        final Map<String, String> targetingKeywords;
        final ExtResponseCache cache;
        final Events events = eventsEnabled ? eventsService.createEvent(bid.getId(), bidder) : null;

        if (keywordsCreator != null && winningBidsByBidder.contains(bid)) {
            final boolean isWinningBid = winningBid.contains(bid);
            final String cacheId = bidsWithCacheIds.get(bid).getCacheId();
            final String videoCacheId = bidsWithCacheIds.get(bid).getVideoCacheId();

            if ((videoCacheId != null && !cacheInfo.returnCreativeVideoBids)
                    || (cacheId != null && !cacheInfo.returnCreativeBids)) {
                bid.setAdm(null);
            }

            targetingKeywords = keywordsCreatorByBidType.getOrDefault(bidType, keywordsCreator)
                    .makeFor(bid, bidder, isWinningBid, cacheId, videoCacheId,
                            cacheService.getEndpointHost(), cacheService.getEndpointPath(),
                            events != null ? events.getWin() : null);
            final CacheAsset bids = cacheId != null ? toCacheAsset(cacheId) : null;
            final CacheAsset vastXml = videoCacheId != null ? toCacheAsset(videoCacheId) : null;
            cache = bids != null || vastXml != null ? ExtResponseCache.of(bids, vastXml) : null;
        } else {
            targetingKeywords = null;
            cache = null;
        }

        final ExtBidPrebid prebidExt = ExtBidPrebid.of(bidType, targetingKeywords, cache, events);
        final ExtPrebid<ExtBidPrebid, ObjectNode> bidExt = ExtPrebid.of(prebidExt, bid.getExt());
        bid.setExt(Json.mapper.valueToTree(bidExt));

        return bid;
    }

    /**
     * Creates {@link CacheAsset} for the given cache ID.
     */
    private CacheAsset toCacheAsset(String cacheId) {
        return CacheAsset.of(cacheService.getCachedAssetURL(cacheId), cacheId);
    }

    /**
     * Creates {@link ExtBidResponse} populated with response time, errors and debug info (if requested) from all
     * bidders.
     */
    private ExtBidResponse toExtBidResponse(List<BidderResponse> bidderResponses, BidRequest bidRequest,
                                            CacheServiceResult cacheResult, boolean debugEnabled) {

        final Map<String, List<ExtHttpCall>> httpCalls = debugEnabled ? toExtHttpCalls(bidderResponses, cacheResult)
                : null;
        final ExtResponseDebug extResponseDebug = httpCalls != null ? ExtResponseDebug.of(httpCalls, bidRequest) : null;

        final Map<String, List<ExtBidderError>> errors = toExtBidderErrors(bidderResponses, bidRequest, cacheResult);

        final Map<String, Integer> responseTimeMillis = toResponseTimes(bidderResponses, cacheResult);

        return ExtBidResponse.of(extResponseDebug, errors, responseTimeMillis, bidRequest.getTmax(), null);
    }

    private static Map<String, List<ExtHttpCall>> toExtHttpCalls(List<BidderResponse> bidderResponses,
                                                                 CacheServiceResult cacheResult) {
        final Map<String, List<ExtHttpCall>> bidderHttpCalls = bidderResponses.stream()
                .collect(Collectors.toMap(BidderResponse::getBidder,
                        bidderResponse -> ListUtils.emptyIfNull(bidderResponse.getSeatBid().getHttpCalls())));

        final ExtHttpCall cacheExtHttpCall = toExtHttpCall(cacheResult.getHttpCall());
        final Map<String, List<ExtHttpCall>> cacheHttpCalls = cacheExtHttpCall != null
                ? Collections.singletonMap(CACHE, Collections.singletonList(cacheExtHttpCall))
                : Collections.emptyMap();

        final Map<String, List<ExtHttpCall>> httpCalls = new HashMap<>();
        httpCalls.putAll(bidderHttpCalls);
        httpCalls.putAll(cacheHttpCalls);
        return httpCalls.isEmpty() ? null : httpCalls;
    }

    private static ExtHttpCall toExtHttpCall(CacheHttpCall cacheHttpCall) {
        if (cacheHttpCall != null) {
            final CacheHttpRequest request = cacheHttpCall.getRequest();
            final CacheHttpResponse response = cacheHttpCall.getResponse();

            return ExtHttpCall.builder()
                    .uri(request.getUri())
                    .requestbody(request.getBody())
                    .status(response != null ? response.getStatusCode() : null)
                    .responsebody(response != null ? response.getBody() : null)
                    .build();
        }
        return null;
    }

    private Map<String, List<ExtBidderError>> toExtBidderErrors(List<BidderResponse> bidderResponses,
                                                                BidRequest bidRequest, CacheServiceResult cacheResult) {
        final Map<String, List<ExtBidderError>> errors = new HashMap<>();

        for (BidderResponse bidderResponse : bidderResponses) {
            final List<BidderError> bidderErrors = bidderResponse.getSeatBid().getErrors();
            if (CollectionUtils.isNotEmpty(bidderErrors)) {
                errors.put(bidderResponse.getBidder(), errorsDetails(bidderErrors));
            }
        }
        errors.putAll(extractDeprecatedBiddersErrors(bidRequest));
        errors.putAll(extractCacheErrors(cacheResult));

        return errors.isEmpty() ? null : errors;
    }

    /**
     * Maps a list of {@link BidderError} to a list of {@link ExtBidderError}s.
     */
    private static List<ExtBidderError> errorsDetails(List<BidderError> errors) {
        return errors.stream()
                .map(bidderError -> ExtBidderError.of(bidderError.getType().getCode(), bidderError.getMessage()))
                .collect(Collectors.toList());
    }

    /**
     * Returns a map with deprecated bidder name as a key and list of {@link ExtBidderError}s as a value.
     */
    private Map<String, List<ExtBidderError>> extractDeprecatedBiddersErrors(BidRequest bidRequest) {
        return bidRequest.getImp().stream()
                .filter(imp -> imp.getExt() != null)
                .flatMap(imp -> asStream(imp.getExt().fieldNames()))
                .distinct()
                .filter(bidderCatalog::isDeprecatedName)
                .collect(Collectors.toMap(Function.identity(),
                        bidder -> Collections.singletonList(ExtBidderError.of(BidderError.Type.bad_input.getCode(),
                                bidderCatalog.errorForDeprecatedName(bidder)))));
    }

    /**
     * Returns a singleton map with "prebid" as a key and list of {@link ExtBidderError}s cache errors as a value.
     */
    private Map<String, List<ExtBidderError>> extractCacheErrors(CacheServiceResult cacheResult) {
        final Throwable error = cacheResult.getError();
        if (error != null) {
            final ExtBidderError extBidderError = ExtBidderError.of(BidderError.Type.generic.getCode(),
                    error.getMessage());
            return Collections.singletonMap(PREBID_EXT, Collections.singletonList(extBidderError));
        }
        return Collections.emptyMap();
    }

    /**
     * Returns a map with response time by bidders and cache.
     */
    private static Map<String, Integer> toResponseTimes(List<BidderResponse> bidderResponses,
                                                        CacheServiceResult cacheResult) {
        final Map<String, Integer> responseTimeMillis = bidderResponses.stream()
                .collect(Collectors.toMap(BidderResponse::getBidder, BidderResponse::getResponseTime));

        final CacheHttpCall cacheHttpCall = cacheResult.getHttpCall();
        final Integer cacheResponseTime = cacheHttpCall != null ? cacheHttpCall.getResponseTimeMillis() : null;
        if (cacheResponseTime != null) {
            responseTimeMillis.put(CACHE, cacheResponseTime);
        }
        return responseTimeMillis;
    }

    /**
     * Holds caching information extracted from incoming auction request.
     */
    @Builder
    @Value
    private static class BidRequestCacheInfo {

        boolean doCaching;

        boolean shouldCacheBids;

        Integer cacheBidsTtl;

        boolean shouldCacheVideoBids;

        Integer cacheVideoBidsTtl;

        boolean returnCreativeBids;

        boolean returnCreativeVideoBids;

        static BidRequestCacheInfo noCache() {
            return BidRequestCacheInfo.builder()
                    .doCaching(false)
                    .shouldCacheBids(false)
                    .cacheBidsTtl(null)
                    .shouldCacheVideoBids(false)
                    .cacheVideoBidsTtl(null)
                    .returnCreativeBids(false)
                    .returnCreativeVideoBids(false)
                    .build();
        }
    }
}<|MERGE_RESOLUTION|>--- conflicted
+++ resolved
@@ -188,17 +188,9 @@
                 .map(bidderResponses -> updateMetricsFromResponses(bidderResponses, publisherId))
                 .map(bidderResponses -> storedResponseProcessor.mergeWithBidderResponses(bidderResponses,
                         storedResponse, bidRequest.getImp()))
-<<<<<<< HEAD
-                .compose(bidderResponses -> eventsService.isEventsEnabled(publisherId, timeout)
-                        .map(eventsEnabled -> Tuple2.of(bidderResponses, eventsEnabled)))
-                .compose((Tuple2<List<BidderResponse>, Boolean> result) ->
-                        toBidResponse(result.getLeft(), bidRequest, keywordsCreator, keywordsCreatorByBidType,
-                                cacheInfo, account, timeout, result.getRight(), debugEnabled))
-=======
                 .compose(bidderResponses ->
-                        toBidResponse(bidderResponses, bidRequest, keywordsCreator, keywordsCreatorByBidType, cacheInfo,
-                                publisherId, timeout, eventsEnabled, debugEnabled))
->>>>>>> cbc50a0c
+                        toBidResponse(bidderResponses, bidRequest, keywordsCreator, keywordsCreatorByBidType,
+                                cacheInfo, account, timeout, eventsEnabled, debugEnabled))
                 .compose(bidResponse ->
                         bidResponsePostProcessor.postProcess(routingContext, uidsCookie, bidRequest,
                                 bidResponse));
