package org.prebid.server.auction;

import com.fasterxml.jackson.core.JsonProcessingException;
import com.fasterxml.jackson.databind.JsonNode;
import com.fasterxml.jackson.databind.node.ObjectNode;
import com.iab.openrtb.request.App;
import com.iab.openrtb.request.BidRequest;
import com.iab.openrtb.request.Device;
import com.iab.openrtb.request.Imp;
import com.iab.openrtb.request.Publisher;
import com.iab.openrtb.request.Regs;
import com.iab.openrtb.request.Site;
import com.iab.openrtb.request.User;
import com.iab.openrtb.response.Bid;
import com.iab.openrtb.response.BidResponse;
import com.iab.openrtb.response.SeatBid;
import io.vertx.core.CompositeFuture;
import io.vertx.core.Future;
import io.vertx.core.json.Json;
import io.vertx.ext.web.RoutingContext;
import lombok.Builder;
import lombok.Value;
import org.apache.commons.collections4.CollectionUtils;
import org.apache.commons.collections4.ListUtils;
import org.apache.commons.lang3.ObjectUtils;
import org.apache.commons.lang3.StringUtils;
import org.prebid.server.auction.model.AuctionContext;
import org.prebid.server.auction.model.BidderRequest;
import org.prebid.server.auction.model.BidderResponse;
<<<<<<< HEAD
=======
import org.prebid.server.auction.model.AuctionContext;
import org.prebid.server.auction.model.StoredResponseResult;
>>>>>>> e06aef03
import org.prebid.server.auction.model.Tuple2;
import org.prebid.server.auction.model.UserDeviceRegs;
import org.prebid.server.bidder.Bidder;
import org.prebid.server.bidder.BidderCatalog;
import org.prebid.server.bidder.HttpBidderRequester;
import org.prebid.server.bidder.model.BidderBid;
import org.prebid.server.bidder.model.BidderError;
import org.prebid.server.bidder.model.BidderSeatBid;
import org.prebid.server.cache.CacheService;
import org.prebid.server.cache.model.CacheContext;
import org.prebid.server.cache.model.CacheHttpCall;
import org.prebid.server.cache.model.CacheHttpRequest;
import org.prebid.server.cache.model.CacheHttpResponse;
import org.prebid.server.cache.model.CacheIdInfo;
import org.prebid.server.cache.model.CacheServiceResult;
import org.prebid.server.cookie.UidsCookie;
import org.prebid.server.currency.CurrencyConversionService;
import org.prebid.server.events.EventsService;
import org.prebid.server.exception.PreBidException;
import org.prebid.server.execution.Timeout;
import org.prebid.server.metric.MetricName;
import org.prebid.server.metric.Metrics;
import org.prebid.server.proto.openrtb.ext.ExtPrebid;
import org.prebid.server.proto.openrtb.ext.request.ExtApp;
import org.prebid.server.proto.openrtb.ext.request.ExtBidRequest;
import org.prebid.server.proto.openrtb.ext.request.ExtMediaTypePriceGranularity;
import org.prebid.server.proto.openrtb.ext.request.ExtPriceGranularity;
import org.prebid.server.proto.openrtb.ext.request.ExtRegs;
import org.prebid.server.proto.openrtb.ext.request.ExtRequestPrebid;
import org.prebid.server.proto.openrtb.ext.request.ExtRequestPrebidCache;
import org.prebid.server.proto.openrtb.ext.request.ExtRequestPrebidData;
import org.prebid.server.proto.openrtb.ext.request.ExtRequestTargeting;
import org.prebid.server.proto.openrtb.ext.request.ExtSite;
import org.prebid.server.proto.openrtb.ext.request.ExtUser;
import org.prebid.server.proto.openrtb.ext.response.BidType;
import org.prebid.server.proto.openrtb.ext.response.CacheAsset;
import org.prebid.server.proto.openrtb.ext.response.Events;
import org.prebid.server.proto.openrtb.ext.response.ExtBidPrebid;
import org.prebid.server.proto.openrtb.ext.response.ExtBidResponse;
import org.prebid.server.proto.openrtb.ext.response.ExtBidderError;
import org.prebid.server.proto.openrtb.ext.response.ExtHttpCall;
import org.prebid.server.proto.openrtb.ext.response.ExtResponseCache;
import org.prebid.server.proto.openrtb.ext.response.ExtResponseDebug;
import org.prebid.server.validation.ResponseBidValidator;
import org.prebid.server.validation.model.ValidationResult;

import java.math.BigDecimal;
import java.time.Clock;
import java.util.ArrayList;
import java.util.Collections;
import java.util.HashMap;
import java.util.HashSet;
import java.util.Iterator;
import java.util.LinkedHashSet;
import java.util.List;
import java.util.Map;
import java.util.Objects;
import java.util.Set;
import java.util.function.Function;
import java.util.stream.Collectors;
import java.util.stream.Stream;
import java.util.stream.StreamSupport;

/**
 * Executes an OpenRTB v2.5 Auction.
 */
public class ExchangeService {

    private static final String PREBID_EXT = "prebid";
    private static final String CONTEXT_EXT = "context";

    private static final String CACHE = "cache";
    private static final String DEFAULT_CURRENCY = "USD";
    private static final BigDecimal THOUSAND = BigDecimal.valueOf(1000);

    private final BidderCatalog bidderCatalog;
    private final StoredResponseProcessor storedResponseProcessor;
    private final HttpBidderRequester httpBidderRequester;
    private final ResponseBidValidator responseBidValidator;
    private final CacheService cacheService;
    private final PrivacyEnforcement privacyEnforcement;
    private final BidResponsePostProcessor bidResponsePostProcessor;
    private final CurrencyConversionService currencyService;
    private final EventsService eventsService;
    private final Metrics metrics;
    private final Clock clock;
    private final long expectedCacheTime;

<<<<<<< HEAD
    public ExchangeService(BidderCatalog bidderCatalog, HttpBidderRequester httpBidderRequester,
                           ResponseBidValidator responseBidValidator, CacheService cacheService,
                           BidResponsePostProcessor bidResponsePostProcessor, PrivacyEnforcement privacyEnforcement,
                           CurrencyConversionService currencyService, EventsService eventsService,
                           Metrics metrics, Clock clock, long expectedCacheTime) {
=======
    public ExchangeService(BidderCatalog bidderCatalog, StoredResponseProcessor storedResponseProcessor,
                           HttpBidderRequester httpBidderRequester, ResponseBidValidator responseBidValidator,
                           CacheService cacheService, BidResponsePostProcessor bidResponsePostProcessor,
                           CurrencyConversionService currencyService, GdprService gdprService,
                           EventsService eventsService, Metrics metrics, Clock clock, boolean useGeoLocation,
                           long expectedCacheTime) {
>>>>>>> e06aef03
        if (expectedCacheTime < 0) {
            throw new IllegalArgumentException("Expected cache time should be positive");
        }
        this.bidderCatalog = Objects.requireNonNull(bidderCatalog);
        this.storedResponseProcessor = Objects.requireNonNull(storedResponseProcessor);
        this.httpBidderRequester = Objects.requireNonNull(httpBidderRequester);
        this.responseBidValidator = Objects.requireNonNull(responseBidValidator);
        this.cacheService = Objects.requireNonNull(cacheService);
        this.currencyService = currencyService;
        this.bidResponsePostProcessor = Objects.requireNonNull(bidResponsePostProcessor);
        this.privacyEnforcement = Objects.requireNonNull(privacyEnforcement);
        this.eventsService = eventsService;
        this.metrics = Objects.requireNonNull(metrics);
        this.clock = Objects.requireNonNull(clock);
        this.expectedCacheTime = expectedCacheTime;
    }

    /**
     * Runs an auction: delegates request to applicable bidders, gathers responses from them and constructs final
     * response containing returned bids and additional information in extensions.
     */
    public Future<BidResponse> holdAuction(AuctionContext context) {
        final RoutingContext routingContext = context.getRoutingContext();
        final UidsCookie uidsCookie = context.getUidsCookie();
        final BidRequest bidRequest = context.getBidRequest();
        final Timeout timeout = context.getTimeout();
        final MetricName requestTypeMetric = context.getRequestTypeMetric();

        final ExtBidRequest requestExt;
        try {
            requestExt = requestExt(bidRequest);
        } catch (PreBidException e) {
            return Future.failedFuture(e);
        }

        final Map<String, String> aliases = aliases(requestExt);
        final String publisherId = publisherId(bidRequest);
        final ExtRequestTargeting targeting = targeting(requestExt);
        final BidRequestCacheInfo cacheInfo = bidRequestCacheInfo(targeting, requestExt);
        final boolean isApp = bidRequest.getApp() != null;
        final TargetingKeywordsCreator keywordsCreator = keywordsCreator(targeting, isApp);
        final Map<BidType, TargetingKeywordsCreator> keywordsCreatorByBidType =
                keywordsCreatorByBidType(targeting, isApp);
        final boolean debugEnabled = isDebugEnabled(bidRequest, requestExt);
        final long startTime = clock.millis();
        final List<SeatBid> storedResponse = new ArrayList<>();

        return storedResponseProcessor
                .getStoredResponseResult(bidRequest.getImp(), timeout, aliases)
                .map(storedResponseResult -> populateStoredResponse(storedResponseResult, storedResponse))
                .compose(impsRequiredRequest -> extractBidderRequests(bidRequest, impsRequiredRequest, requestExt,
                        uidsCookie, aliases, publisherId, timeout))
                .map(bidderRequests ->
                        updateRequestMetric(bidderRequests, uidsCookie, aliases, publisherId,
                                requestTypeMetric))
                .compose(bidderRequests -> CompositeFuture.join(bidderRequests.stream()
                        .map(bidderRequest -> requestBids(bidderRequest, startTime,
                                auctionTimeout(timeout, cacheInfo.doCaching), debugEnabled, aliases,
                                bidAdjustments(requestExt), currencyRates(targeting)))
                        .collect(Collectors.toList())))
                // send all the requests to the bidders and gathers results
                .map(CompositeFuture::<BidderResponse>list)
                // produce response from bidder results
                .map(bidderResponses -> updateMetricsFromResponses(bidderResponses, publisherId))
                .map(bidderResponses -> storedResponseProcessor.mergeWithBidderResponses(bidderResponses,
                        storedResponse, bidRequest.getImp()))
                .compose(bidderResponses -> eventsService.isEventsEnabled(publisherId, timeout)
                        .map(eventsEnabled -> Tuple2.of(bidderResponses, eventsEnabled)))
                .compose((Tuple2<List<BidderResponse>, Boolean> result) ->
                        toBidResponse(result.getLeft(), bidRequest, keywordsCreator,
                                keywordsCreatorByBidType, cacheInfo, publisherId, timeout,
                                result.getRight(), debugEnabled))
                .compose(bidResponse ->
                        bidResponsePostProcessor.postProcess(routingContext, uidsCookie, bidRequest,
                                bidResponse));
    }

    /**
     * Populates storedResponse parameter with stored {@link List<SeatBid>} and returns {@link List<Imp>} for which
     * request to bidders should be performed.
     */
    private List<Imp> populateStoredResponse(StoredResponseResult storedResponseResult, List<SeatBid> storedResponse) {
        storedResponse.addAll(storedResponseResult.getStoredResponse());
        return storedResponseResult.getRequiredRequestImps();
    }

    /**
     * Extracts {@link ExtBidRequest} from {@link BidRequest}.
     */
    private static ExtBidRequest requestExt(BidRequest bidRequest) {
        try {
            return bidRequest.getExt() != null
                    ? Json.mapper.treeToValue(bidRequest.getExt(), ExtBidRequest.class) : null;
        } catch (JsonProcessingException e) {
            throw new PreBidException(String.format("Error decoding bidRequest.ext: %s", e.getMessage()), e);
        }
    }

    /**
     * Extracts aliases from {@link ExtBidRequest}.
     */
    private static Map<String, String> aliases(ExtBidRequest requestExt) {
        final ExtRequestPrebid prebid = requestExt != null ? requestExt.getPrebid() : null;
        final Map<String, String> aliases = prebid != null ? prebid.getAliases() : null;
        return aliases != null ? aliases : Collections.emptyMap();
    }

    /**
     * Extracts publisher id either from {@link BidRequest}.app.publisher.id or {@link BidRequest}.site.publisher.id.
     * If neither is present returns empty string.
     */
    private static String publisherId(BidRequest bidRequest) {
        final App app = bidRequest.getApp();
        final Publisher appPublisher = app != null ? app.getPublisher() : null;
        final Site site = bidRequest.getSite();
        final Publisher sitePublisher = site != null ? site.getPublisher() : null;

        final Publisher publisher = ObjectUtils.firstNonNull(appPublisher, sitePublisher);

        final String publisherId = publisher != null ? publisher.getId() : null;
        return ObjectUtils.defaultIfNull(publisherId, StringUtils.EMPTY);
    }

    /**
     * Determines debug flag from {@link BidRequest} or {@link ExtBidRequest}.
     */
    private static boolean isDebugEnabled(BidRequest bidRequest, ExtBidRequest extBidRequest) {
        if (Objects.equals(bidRequest.getTest(), 1)) {
            return true;
        }
        final ExtRequestPrebid extRequestPrebid = extBidRequest != null ? extBidRequest.getPrebid() : null;
        return extRequestPrebid != null && Objects.equals(extRequestPrebid.getDebug(), 1);
    }

    /**
     * Extracts bidAdjustments from {@link ExtBidRequest}.
     */
    private static Map<String, BigDecimal> bidAdjustments(ExtBidRequest requestExt) {
        final ExtRequestPrebid prebid = requestExt != null ? requestExt.getPrebid() : null;
        final Map<String, BigDecimal> bidAdjustmentFactors = prebid != null ? prebid.getBidadjustmentfactors() : null;
        return bidAdjustmentFactors != null ? bidAdjustmentFactors : Collections.emptyMap();
    }

    /**
     * Extracts currency rates from {@link ExtRequestTargeting}.
     */
    private static Map<String, Map<String, BigDecimal>> currencyRates(ExtRequestTargeting targeting) {
        return targeting != null && targeting.getCurrency() != null ? targeting.getCurrency().getRates() : null;
    }

    /**
     * Takes an OpenRTB request and returns the OpenRTB requests sanitized for each bidder.
     * <p>
     * This will copy the {@link BidRequest} into a list of requests, where the bidRequest.imp[].ext field
     * will only consist of the "prebid" field and the field for the appropriate bidder parameters. We will drop all
     * extended fields beyond this context, so this will not be compatible with any other uses of the extension area
     * i.e. the bidders will not see any other extension fields. If Imp extension name is alias, which is also defined
     * in bidRequest.ext.prebid.aliases and valid, separate {@link BidRequest} will be created for this alias and sent
     * to appropriate bidder.
     * For example suppose {@link BidRequest} has two {@link Imp}s. First one with imp.ext[].rubicon and
     * imp.ext[].rubiconAlias and second with imp.ext[].appnexus and imp.ext[].rubicon. Three {@link BidRequest}s will
     * be created:
     * 1. {@link BidRequest} with one {@link Imp}, where bidder extension points to rubiconAlias extension and will be
     * sent to Rubicon bidder.
     * 2. {@link BidRequest} with two {@link Imp}s, where bidder extension points to appropriate rubicon extension from
     * original {@link BidRequest} and will be sent to Rubicon bidder.
     * 3. {@link BidRequest} with one {@link Imp}, where bidder extension points to appnexus extension and will be sent
     * to Appnexus bidder.
     * <p>
     * Each of the created {@link BidRequest}s will have bidrequest.user.buyerid field populated with the value from
     * bidrequest.user.ext.prebid.buyerids or {@link UidsCookie} corresponding to bidder's family name unless buyerid
     * is already in the original OpenRTB request (in this case it will not be overridden).
     * In case if bidrequest.user.ext.prebid.buyerids contains values after extracting those values it will be cleared
     * in order to avoid leaking of buyerids across bidders.
     * <p>
     * NOTE: the return list will only contain entries for bidders that both have the extension field in at least one
     * {@link Imp}, and are known to {@link BidderCatalog} or aliases from bidRequest.ext.prebid.aliases.
     */
    private Future<List<BidderRequest>> extractBidderRequests(BidRequest bidRequest, List<Imp> requestedImps,
                                                              ExtBidRequest requestExt, UidsCookie uidsCookie,
                                                              Map<String, String> aliases, String publisherId,
                                                              Timeout timeout) {
        // sanity check: discard imps without extension
        final List<Imp> imps = requestedImps.stream()
                .filter(imp -> imp.getExt() != null)
                .collect(Collectors.toList());

        // identify valid bidders and aliases out of imps
        final List<String> bidders = imps.stream()
                .flatMap(imp -> asStream(imp.getExt().fieldNames())
                        .filter(bidder -> !Objects.equals(bidder, PREBID_EXT) && !Objects.equals(bidder, CONTEXT_EXT))
                        .filter(bidder -> isValidBidder(bidder, aliases)))
                .distinct()
                .collect(Collectors.toList());

        return makeBidderRequests(bidders, aliases, bidRequest, requestExt, uidsCookie, imps, publisherId, timeout);
    }

    /**
     * Checks if bidder name is valid in case when bidder can also be alias name.
     */
    private boolean isValidBidder(String bidder, Map<String, String> aliases) {
        return bidderCatalog.isValidName(bidder) || aliases.containsKey(bidder);
    }

    /**
     * Splits the input request into requests which are sanitized for each bidder. Intended behavior is:
     * <p>
     * - bidrequest.imp[].ext will only contain the "prebid" field and a "bidder" field which has the params for
     * the intended Bidder.
     * <p>
     * - bidrequest.user.buyeruid will be set to that Bidder's ID.
     * <p>
     * - bidrequest.ext.prebid.data.bidders will be removed.
     * <p>
     * - bidrequest.user.ext.data, bidrequest.app.ext.data and bidrequest.site.ext.data will be removed for bidders
     * that don't have first party data allowed.
     */
    private Future<List<BidderRequest>> makeBidderRequests(List<String> bidders, Map<String, String> aliases,
                                                           BidRequest bidRequest, ExtBidRequest requestExt,
                                                           UidsCookie uidsCookie, List<Imp> imps, String publisherId,
                                                           Timeout timeout) {
        final ExtUser extUser = extUser(bidRequest.getUser());
        final ExtRegs extRegs = extRegs(bidRequest.getRegs());

        final Map<String, String> uidsBody = uidsFromBody(extUser);

        final List<String> firstPartyDataBidders = firstPartyDataBidders(requestExt);

        final Map<String, User> bidderToUser = bidders.stream()
                .collect(Collectors.toMap(Function.identity(),
                        bidder -> prepareUser(bidRequest.getUser(), extUser, bidder, aliases, uidsBody, uidsCookie,
                                firstPartyDataBidders.contains(bidder))));

        return privacyEnforcement
                .mask(bidderToUser, extRegs, bidRequest, bidders, aliases, publisherId, extUser, timeout)
                .map(bidderToUserDeviceRegs -> getShuffledBidderRequests(bidderToUserDeviceRegs, bidRequest, requestExt,
                        imps, firstPartyDataBidders));
    }

    /**
     * Returns UIDs from request.user.ext or empty map if not defined.
     */
    private static Map<String, String> uidsFromBody(ExtUser extUser) {
        return extUser != null && extUser.getPrebid() != null
                // as long as ext.prebid exists we are guaranteed that user.ext.prebid.buyeruids also exists
                ? extUser.getPrebid().getBuyeruids()
                : Collections.emptyMap();
    }

    /**
     * Returns the name associated with bidder if bidder is an alias.
     * If it's not an alias, the bidder is returned.
     */
    private static String resolveBidder(String bidder, Map<String, String> aliases) {
        return aliases.getOrDefault(bidder, bidder);
    }

    /**
     * Extracts a list of bidders for which first party data is allowed from {@link ExtRequestPrebidData} model.
     */
    private static List<String> firstPartyDataBidders(ExtBidRequest requestExt) {
        final ExtRequestPrebid prebid = requestExt == null ? null : requestExt.getPrebid();
        final ExtRequestPrebidData data = prebid == null ? null : prebid.getData();
        final List<String> bidders = data == null ? null : data.getBidders();
        return ObjectUtils.defaultIfNull(bidders, Collections.emptyList());
    }

    /**
     * Extracts {@link ExtApp} from {@link App}.
     */
    private static ExtApp extApp(App app) {
        final ObjectNode appExt = app == null ? null : app.getExt();
        if (appExt != null) {
            try {
                return Json.mapper.treeToValue(appExt, ExtApp.class);
            } catch (JsonProcessingException e) {
                throw new PreBidException(String.format("Error decoding bidRequest.app.ext: %s", e.getMessage()), e);
            }
        }
        return null;
    }

    /**
     * Extracts {@link ExtSite} from {@link Site}.
     */
    private static ExtSite extSite(Site site) {
        final ObjectNode siteExt = site == null ? null : site.getExt();
        if (siteExt != null) {
            try {
                return Json.mapper.treeToValue(siteExt, ExtSite.class);
            } catch (JsonProcessingException e) {
                throw new PreBidException(String.format("Error decoding bidRequest.site.ext: %s", e.getMessage()), e);
            }
        }
        return null;
    }

    /**
     * Checks whether to pass the app.ext.data depending on request having a first party data
     * allowed for given bidder or not.
     */
    private static App prepareApp(App app, ExtApp extApp, boolean useFirstPartyData) {
        final ObjectNode extSiteDataNode = extApp == null ? null : extApp.getData();

        return app != null && extSiteDataNode != null && !useFirstPartyData
                ? app.toBuilder().ext(Json.mapper.valueToTree(ExtApp.of(extApp.getPrebid(), null))).build()
                : app;
    }

    /**
     * Checks whether to pass the site.ext.data depending on request having a first party data
     * allowed for given bidder or not.
     */
    private static Site prepareSite(Site site, ExtSite extSite, boolean useFirstPartyData) {
        final ObjectNode extSiteDataNode = extSite == null ? null : extSite.getData();

        return site != null && extSiteDataNode != null && !useFirstPartyData
                ? site.toBuilder().ext(Json.mapper.valueToTree(ExtSite.of(extSite.getAmp(), null))).build()
                : site;
    }

    /**
     * Removes all bidders except the given bidder from bidrequest.ext.prebid.data.bidders
     * to hide list of allowed bidders from initial request.
     */
    private static ObjectNode cleanExtPrebidDataBidders(String bidder, List<String> firstPartyDataBidders,
                                                        ExtBidRequest requestExt, ObjectNode requestExtNode) {
        if (firstPartyDataBidders.isEmpty()) {
            return requestExtNode;
        }

        final ExtRequestPrebidData prebidData = firstPartyDataBidders.contains(bidder)
                ? ExtRequestPrebidData.of(Collections.singletonList(bidder))
                : null;
        return Json.mapper.valueToTree(ExtBidRequest.of(requestExt.getPrebid().toBuilder()
                .data(prebidData)
                .build()));
    }

    /**
     * Extracts {@link ExtRegs} from {@link Regs}.
     */
    private static ExtRegs extRegs(Regs regs) {
        final ObjectNode regsExt = regs != null ? regs.getExt() : null;
        if (regsExt != null) {
            try {
                return Json.mapper.treeToValue(regsExt, ExtRegs.class);
            } catch (JsonProcessingException e) {
                throw new PreBidException(String.format("Error decoding bidRequest.regs.ext: %s", e.getMessage()), e);
            }
        }
        return null;
    }

    private static <T> Stream<T> asStream(Iterator<T> iterator) {
        final Iterable<T> iterable = () -> iterator;
        return StreamSupport.stream(iterable.spliterator(), false);
    }

    /**
     * Extracts {@link ExtUser} from request.user.ext or returns null if not presents.
     */
    private static ExtUser extUser(User user) {
        final ObjectNode userExt = user != null ? user.getExt() : null;
        if (userExt != null) {
            try {
                return Json.mapper.treeToValue(userExt, ExtUser.class);
            } catch (JsonProcessingException e) {
                throw new PreBidException(String.format("Error decoding bidRequest.user.ext: %s", e.getMessage()), e);
            }
        }
        return null;
    }

    /**
     * Returns original {@link User} if user.buyeruid already contains uid value for bidder.
     * Otherwise, returns new {@link User} containing updated {@link ExtUser} and user.buyeruid.
     * <p>
     * Also, applies COPPA, GDPR and First Data Party processing.
     */
    private User prepareUser(User user, ExtUser extUser, String bidder, Map<String, String> aliases,
                             Map<String, String> uidsBody, UidsCookie uidsCookie, boolean useFirstPartyData) {
        final ObjectNode updatedExt = updateUserExt(extUser, useFirstPartyData);
        final String updatedBuyerUid = updateUserBuyerUid(user, bidder, aliases, uidsBody, uidsCookie);

        if (updatedBuyerUid != null || updatedExt != null) {
            final User.UserBuilder userBuilder = user.toBuilder();

            if (updatedExt != null) {
                userBuilder.ext(updatedExt);
            }

            if (updatedBuyerUid != null) {
                userBuilder.buyeruid(updatedBuyerUid);
            }
            return userBuilder.build();
        }
        return user;
    }

    private List<BidderRequest> getShuffledBidderRequests(Map<String, UserDeviceRegs> bidderToUserDeviceRegs,
                                                          BidRequest bidRequest, ExtBidRequest requestExt,
                                                          List<Imp> imps, List<String> firstPartyDataBidders) {
        final List<BidderRequest> bidderRequests = bidderToUserDeviceRegs.entrySet().stream()
                .map(entry -> {
                    final String bidder = entry.getKey();
                    final UserDeviceRegs userDeviceRegs = entry.getValue();
                    return createBidderRequest(bidder, bidRequest, requestExt, imps, userDeviceRegs.getUser(),
                            userDeviceRegs.getDevice(), userDeviceRegs.getRegs(), firstPartyDataBidders);
                })
                .collect(Collectors.toList());
        Collections.shuffle(bidderRequests);
        return bidderRequests;
    }

    private BidderRequest createBidderRequest(String bidder, BidRequest bidRequest, ExtBidRequest requestExt,
                                              List<Imp> imps, User user, Device device, Regs regs,
                                              List<String> firstPartyDataBidders) {
        final App app = bidRequest.getApp();
        final ExtApp extApp = extApp(app);
        final Site site = bidRequest.getSite();
        final ExtSite extSite = extSite(site);

        return BidderRequest.of(bidder, bidRequest.toBuilder()
                .user(user)
                .device(device)
                .regs(regs)
                .imp(prepareImps(bidder, imps, firstPartyDataBidders.contains(bidder)))
                .app(prepareApp(app, extApp, firstPartyDataBidders.contains(bidder)))
                .site(prepareSite(site, extSite, firstPartyDataBidders.contains(bidder)))
                .ext(cleanExtPrebidDataBidders(bidder, firstPartyDataBidders, requestExt, bidRequest.getExt()))
                .build());
    }

    /**
     * Returns json encoded {@link ObjectNode} of {@link ExtUser} with changes applied:
     * <p>
     * - Removes request.user.ext.prebid.buyeruids to avoid leaking of buyeruids across bidders.
     * <p>
     * - Removes request.user.ext.data if bidder doesn't allow first party data to be passed.
     * <p>
     * Returns null if {@link ExtUser} doesn't need to be updated.
     */
    private static ObjectNode updateUserExt(ExtUser extUser, boolean useFirstPartyData) {
        if (extUser != null) {
            final boolean removePrebid = extUser.getPrebid() != null;
            final boolean removeFirstPartyData = !useFirstPartyData && extUser.getData() != null;

            if (removePrebid || removeFirstPartyData) {
                final ExtUser.ExtUserBuilder builder = extUser.toBuilder();

                if (removePrebid) {
                    builder.prebid(null);
                }
                if (removeFirstPartyData) {
                    builder.data(null);
                }

                return Json.mapper.valueToTree(builder.build());
            }
        }
        return null;
    }

    /**
     * Returns updated buyerUid or null if it doesn't need to be updated.
     */
    private String updateUserBuyerUid(User user, String bidder, Map<String, String> aliases,
                                      Map<String, String> uidsBody, UidsCookie uidsCookie) {
        final String buyerUidFromBodyOrCookie = extractUid(uidsBody, uidsCookie, resolveBidder(bidder, aliases));
        final String buyerUidFromUser = user != null ? user.getBuyeruid() : null;

        return StringUtils.isBlank(buyerUidFromUser) && StringUtils.isNotBlank(buyerUidFromBodyOrCookie)
                ? buyerUidFromBodyOrCookie
                : null;
    }

    /**
     * For each given imp creates a new imp with extension crafted to contain only "prebid", "context" and
     * bidder-specific extension.
     */
    private static List<Imp> prepareImps(String bidder, List<Imp> imps, boolean useFirstPartyData) {
        return imps.stream()
                .filter(imp -> imp.getExt().hasNonNull(bidder))
                .map(imp -> imp.toBuilder()
                        .ext(prepareImpExt(bidder, imp.getExt(), useFirstPartyData))
                        .build())
                .collect(Collectors.toList());
    }

    /**
     * Creates a new imp extension for particular bidder having:
     * <ul>
     * <li>"prebid" field populated with an imp.ext.prebid field value, may be null</li>
     * <li>"context" field populated with an imp.ext.context field value, may be null</li>
     * <li>"bidder" field populated with an imp.ext.{bidder} field value, not null</li>
     * </ul>
     */
    private static ObjectNode prepareImpExt(String bidder, ObjectNode impExt, boolean useFirstPartyData) {
        final ObjectNode result = Json.mapper.valueToTree(ExtPrebid.of(impExt.get(PREBID_EXT), impExt.get(bidder)));

        if (useFirstPartyData) {
            result.set(CONTEXT_EXT, impExt.get(CONTEXT_EXT));
        }

        return result;
    }

    /**
     * Extracts UID from uids from body or {@link UidsCookie}. If absent returns null.
     */
    private String extractUid(Map<String, String> uidsBody, UidsCookie uidsCookie, String bidder) {
        final String uid = uidsBody.get(bidder);
        return StringUtils.isNotBlank(uid)
                ? uid
                : uidsCookie.uidFrom(bidderCatalog.usersyncerByName(bidder).getCookieFamilyName());
    }

    /**
     * Updates 'account.*.request', 'request' and 'no_cookie_requests' metrics for each {@link BidderRequest}.
     */
    private List<BidderRequest> updateRequestMetric(List<BidderRequest> bidderRequests, UidsCookie uidsCookie,
                                                    Map<String, String> aliases, String publisherId,
                                                    MetricName requestTypeMetric) {
        metrics.updateAccountRequestMetrics(publisherId, requestTypeMetric);

        for (BidderRequest bidderRequest : bidderRequests) {
            final String bidder = resolveBidder(bidderRequest.getBidder(), aliases);
            final boolean isApp = bidderRequest.getBidRequest().getApp() != null;
            final boolean noBuyerId = !bidderCatalog.isActive(bidder) || StringUtils.isBlank(
                    uidsCookie.uidFrom(bidderCatalog.usersyncerByName(bidder).getCookieFamilyName()));

            metrics.updateAdapterRequestTypeAndNoCookieMetrics(bidder, requestTypeMetric, !isApp && noBuyerId);
        }
        return bidderRequests;
    }

    /**
     * Extracts {@link ExtRequestTargeting} from {@link ExtBidRequest} model.
     */
    private static ExtRequestTargeting targeting(ExtBidRequest requestExt) {
        final ExtRequestPrebid prebid = requestExt != null ? requestExt.getPrebid() : null;
        return prebid != null ? prebid.getTargeting() : null;
    }

    /**
     * Creates {@link BidRequestCacheInfo} based on {@link ExtBidRequest} model.
     */
    private static BidRequestCacheInfo bidRequestCacheInfo(ExtRequestTargeting targeting, ExtBidRequest requestExt) {
        final ExtRequestPrebid prebid = requestExt != null ? requestExt.getPrebid() : null;
        final ExtRequestPrebidCache cache = prebid != null ? prebid.getCache() : null;

        if (targeting != null && cache != null) {
            final boolean shouldCacheBids = cache.getBids() != null;
            final boolean shouldCacheVideoBids = cache.getVastxml() != null;

            if (shouldCacheBids || shouldCacheVideoBids) {
                final Integer cacheBidsTtl = shouldCacheBids ? cache.getBids().getTtlseconds() : null;
                final Integer cacheVideoBidsTtl = shouldCacheVideoBids ? cache.getVastxml().getTtlseconds() : null;

                final boolean returnCreativeBid = shouldCacheBids
                        ? ObjectUtils.defaultIfNull(cache.getBids().getReturnCreative(), true)
                        : false;
                final boolean returnCreativeVideoBid = shouldCacheVideoBids
                        ? ObjectUtils.defaultIfNull(cache.getVastxml().getReturnCreative(), true)
                        : false;

                return BidRequestCacheInfo.builder()
                        .doCaching(true)
                        .shouldCacheBids(shouldCacheBids)
                        .cacheBidsTtl(cacheBidsTtl)
                        .shouldCacheVideoBids(shouldCacheVideoBids)
                        .cacheVideoBidsTtl(cacheVideoBidsTtl)
                        .returnCreativeBids(returnCreativeBid)
                        .returnCreativeVideoBids(returnCreativeVideoBid)
                        .build();
            }
        }

        return BidRequestCacheInfo.noCache();
    }

    /**
     * Extracts targeting keywords settings from the bid request and creates {@link TargetingKeywordsCreator}
     * instance if they are present.
     * <p>
     * Returns null if bidrequest.ext.prebid.targeting is missing - it means that no targeting keywords
     * should be included in bid response.
     */
    private static TargetingKeywordsCreator keywordsCreator(ExtRequestTargeting targeting, boolean isApp) {
        return targeting != null
                ? TargetingKeywordsCreator.create(parsePriceGranularity(targeting.getPricegranularity()),
                targeting.getIncludewinners(), targeting.getIncludebidderkeys(), isApp)
                : null;
    }

    /**
     * Returns a map of {@link BidType} to correspondent {@link TargetingKeywordsCreator}
     * extracted from {@link ExtRequestTargeting} if it exists.
     */
    private static Map<BidType, TargetingKeywordsCreator> keywordsCreatorByBidType(ExtRequestTargeting targeting,
                                                                                   boolean isApp) {
        final ExtMediaTypePriceGranularity mediaTypePriceGranularity = targeting != null
                ? targeting.getMediatypepricegranularity() : null;

        if (mediaTypePriceGranularity == null) {
            return Collections.emptyMap();
        }

        final Map<BidType, TargetingKeywordsCreator> result = new HashMap<>();

        final JsonNode banner = mediaTypePriceGranularity.getBanner();
        final boolean isBannerNull = banner == null || banner.isNull();
        if (!isBannerNull) {
            result.put(BidType.banner, TargetingKeywordsCreator.create(parsePriceGranularity(banner),
                    targeting.getIncludewinners(), targeting.getIncludebidderkeys(), isApp));
        }

        final JsonNode video = mediaTypePriceGranularity.getVideo();
        final boolean isVideoNull = video == null || video.isNull();
        if (!isVideoNull) {
            result.put(BidType.video, TargetingKeywordsCreator.create(parsePriceGranularity(video),
                    targeting.getIncludewinners(), targeting.getIncludebidderkeys(), isApp));
        }

        final JsonNode xNative = mediaTypePriceGranularity.getXNative();
        final boolean isNativeNull = xNative == null || xNative.isNull();
        if (!isNativeNull) {
            result.put(BidType.xNative, TargetingKeywordsCreator.create(parsePriceGranularity(xNative),
                    targeting.getIncludewinners(), targeting.getIncludebidderkeys(), isApp));
        }

        return result;
    }

    /**
     * Parse {@link JsonNode} to {@link List} of {@link ExtPriceGranularity}. Throws {@link PreBidException} in
     * case of errors during decoding pricegranularity.
     */
    private static ExtPriceGranularity parsePriceGranularity(JsonNode priceGranularity) {
        try {
            return Json.mapper.treeToValue(priceGranularity, ExtPriceGranularity.class);
        } catch (JsonProcessingException e) {
            throw new PreBidException(String.format("Error decoding bidRequest.prebid.targeting.pricegranularity: %s",
                    e.getMessage()), e);
        }
    }

    /**
     * Passes the request to a corresponding bidder and wraps response in {@link BidderResponse} which also holds
     * recorded response time.
     */
    private Future<BidderResponse> requestBids(BidderRequest bidderRequest, long startTime, Timeout timeout,
                                               boolean debugEnabled, Map<String, String> aliases,
                                               Map<String, BigDecimal> bidAdjustments,
                                               Map<String, Map<String, BigDecimal>> currencyConversionRates) {
        final String bidderName = bidderRequest.getBidder();
        final BigDecimal bidPriceAdjustmentFactor = bidAdjustments.get(bidderName);
        final String adServerCurrency = bidderRequest.getBidRequest().getCur().get(0);
        final Bidder<?> bidder = bidderCatalog.bidderByName(resolveBidder(bidderName, aliases));
        return httpBidderRequester.requestBids(bidder, bidderRequest.getBidRequest(), timeout, debugEnabled)
                .map(bidderSeatBid -> validateAndUpdateResponse(bidderSeatBid, bidderRequest.getBidRequest().getCur()))
                .map(seat -> applyBidPriceChanges(seat, currencyConversionRates, adServerCurrency,
                        bidPriceAdjustmentFactor))
                .map(result -> BidderResponse.of(bidderName, result, responseTime(startTime)));
    }

    /**
     * Validates bid response from exchange.
     * <p>
     * Removes invalid bids from response and adds corresponding error to {@link BidderSeatBid}.
     * <p>
     * Returns input argument as the result if no errors found or create new {@link BidderSeatBid} otherwise.
     */
    private BidderSeatBid validateAndUpdateResponse(BidderSeatBid bidderSeatBid, List<String> requestCurrencies) {
        final List<String> effectiveRequestCurrencies = requestCurrencies.isEmpty()
                ? Collections.singletonList(DEFAULT_CURRENCY) : requestCurrencies;

        final List<BidderBid> bids = bidderSeatBid.getBids();

        final List<BidderBid> validBids = new ArrayList<>(bids.size());
        final List<BidderError> errors = new ArrayList<>(bidderSeatBid.getErrors());

        if (isValidCurFromResponse(effectiveRequestCurrencies, bids, errors)) {
            validateResponseBids(bids, validBids, errors);
        }

        return validBids.size() == bids.size()
                ? bidderSeatBid
                : BidderSeatBid.of(validBids, bidderSeatBid.getHttpCalls(), errors);
    }

    private boolean isValidCurFromResponse(List<String> requestCurrencies, List<BidderBid> bids,
                                           List<BidderError> errors) {
        if (CollectionUtils.isNotEmpty(bids)) {
            // assume that currencies are the same among all bids
            final List<String> bidderCurrencies = bids.stream()
                    .map(bid -> ObjectUtils.firstNonNull(bid.getBidCurrency(), DEFAULT_CURRENCY))
                    .distinct()
                    .collect(Collectors.toList());

            if (bidderCurrencies.size() > 1) {
                errors.add(BidderError.generic("Bid currencies mismatch found. "
                        + "Expected all bids to have the same currencies."));
                return false;
            }

            final String bidderCurrency = bidderCurrencies.get(0);
            if (!requestCurrencies.contains(bidderCurrency)) {
                errors.add(BidderError.generic(String.format(
                        "Bid currency is not allowed. Was %s, wants: [%s]",
                        String.join(",", requestCurrencies), bidderCurrency)));
                return false;
            }
        }

        return true;
    }

    private void validateResponseBids(List<BidderBid> bids, List<BidderBid> validBids, List<BidderError> errors) {
        for (BidderBid bid : bids) {
            final ValidationResult validationResult = responseBidValidator.validate(bid.getBid());
            if (validationResult.hasErrors()) {
                for (String error : validationResult.getErrors()) {
                    errors.add(BidderError.generic(error));
                }
            } else {
                validBids.add(bid);
            }
        }
    }

    /**
     * Performs changes on {@link Bid}s price depends on different between adServerCurrency and bidCurrency,
     * and adjustment factor. Will drop bid if currency conversion is needed but not possible.
     * <p>
     * This method should always be invoked after {@link ExchangeService#validateAndUpdateResponse(BidderSeatBid, List)}
     * to make sure {@link Bid#getPrice()} is not empty.
     */
    private BidderSeatBid applyBidPriceChanges(BidderSeatBid bidderSeatBid,
                                               Map<String, Map<String, BigDecimal>> requestCurrencyRates,
                                               String adServerCurrency, BigDecimal priceAdjustmentFactor) {
        final List<BidderBid> bidderBids = bidderSeatBid.getBids();
        if (bidderBids.isEmpty()) {
            return bidderSeatBid;
        }

        final List<BidderBid> updatedBidderBids = new ArrayList<>(bidderBids.size());
        final List<BidderError> errors = new ArrayList<>(bidderSeatBid.getErrors());

        for (final BidderBid bidderBid : bidderBids) {
            final Bid bid = bidderBid.getBid();
            final String bidCurrency = bidderBid.getBidCurrency();
            final BigDecimal price = bid.getPrice();
            try {
                final BigDecimal finalPrice = currencyService != null
                        ? currencyService.convertCurrency(price, requestCurrencyRates, adServerCurrency, bidCurrency)
                        : price;

                final BigDecimal adjustedPrice = priceAdjustmentFactor != null
                        && priceAdjustmentFactor.compareTo(BigDecimal.ONE) != 0
                        ? finalPrice.multiply(priceAdjustmentFactor)
                        : finalPrice;

                if (adjustedPrice.compareTo(price) != 0) {
                    bid.setPrice(adjustedPrice);
                }
                updatedBidderBids.add(bidderBid);
            } catch (PreBidException ex) {
                errors.add(BidderError.generic(ex.getMessage()));
            }
        }

        return BidderSeatBid.of(updatedBidderBids, bidderSeatBid.getHttpCalls(), errors);
    }

    private int responseTime(long startTime) {
        return Math.toIntExact(clock.millis() - startTime);
    }

    /**
     * If we need to cache bids, then it will take some time to call prebid cache.
     * We should reduce the amount of time the bidders have, to compensate.
     */
    private Timeout auctionTimeout(Timeout timeout, boolean shouldCacheBids) {
        // A static timeout here is not ideal. This is a hack because we have some aggressive timelines for OpenRTB
        // support.
        // In reality, the cache response time will probably fluctuate with the traffic over time. Someday, this
        // should be replaced by code which tracks the response time of recent cache calls and adjusts the time
        // dynamically.
        return shouldCacheBids ? timeout.minus(expectedCacheTime) : timeout;
    }

    /**
     * Updates 'request_time', 'responseTime', 'timeout_request', 'error_requests', 'no_bid_requests',
     * 'prices' metrics for each {@link BidderResponse}.
     * <p>
     * This method should always be invoked after {@link ExchangeService#validateAndUpdateResponse(BidderSeatBid, List)}
     * to make sure {@link Bid#getPrice()} is not empty.
     */
    private List<BidderResponse> updateMetricsFromResponses(List<BidderResponse> bidderResponses, String publisherId) {
        for (final BidderResponse bidderResponse : bidderResponses) {
            final String bidder = bidderResponse.getBidder();

            metrics.updateAdapterResponseTime(bidder, publisherId, bidderResponse.getResponseTime());

            final List<BidderBid> bidderBids = bidderResponse.getSeatBid().getBids();
            if (CollectionUtils.isEmpty(bidderBids)) {
                metrics.updateAdapterRequestNobidMetrics(bidder, publisherId);
            } else {
                metrics.updateAdapterRequestGotbidsMetrics(bidder, publisherId);

                for (final BidderBid bidderBid : bidderBids) {
                    final Bid bid = bidderBid.getBid();

                    final long cpm = bid.getPrice().multiply(THOUSAND).longValue();
                    metrics.updateAdapterBidMetrics(bidder, publisherId, cpm, bid.getAdm() != null,
                            bidderBid.getType().toString());
                }
            }

            final List<BidderError> errors = bidderResponse.getSeatBid().getErrors();
            if (CollectionUtils.isNotEmpty(errors)) {
                errors.stream()
                        .map(BidderError::getType)
                        .distinct()
                        .map(ExchangeService::bidderErrorTypeToMetric)
                        .forEach(errorMetric -> metrics.updateAdapterRequestErrorMetric(bidder, errorMetric));
            }
        }

        return bidderResponses;
    }

    /**
     * Resolves {@link MetricName} by {@link BidderError.Type} value.
     */
    private static MetricName bidderErrorTypeToMetric(BidderError.Type errorType) {
        final MetricName errorMetric;
        switch (errorType) {
            case bad_input:
                errorMetric = MetricName.badinput;
                break;
            case bad_server_response:
                errorMetric = MetricName.badserverresponse;
                break;
            case failed_to_request_bids:
                errorMetric = MetricName.failedtorequestbids;
                break;
            case timeout:
                errorMetric = MetricName.timeout;
                break;
            case generic:
            default:
                errorMetric = MetricName.unknown_error;
        }
        return errorMetric;
    }

    /**
     * Takes all the bids supplied by the bidder and crafts an OpenRTB {@link BidResponse} to send back to the
     * requester.
     */
    private Future<BidResponse> toBidResponse(List<BidderResponse> bidderResponses, BidRequest bidRequest,
                                              TargetingKeywordsCreator keywordsCreator,
                                              Map<BidType, TargetingKeywordsCreator> keywordsCreatorByBidType,
                                              BidRequestCacheInfo cacheInfo, String publisherId, Timeout timeout,
                                              boolean eventsEnabled, boolean debugEnabled) {
        final Set<Bid> bids = newOrEmptyOrderedSet(keywordsCreator);
        final Set<Bid> winningBids = newOrEmptySet(keywordsCreator);
        final Set<Bid> winningBidsByBidder = newOrEmptySet(keywordsCreator);
        populateWinningBids(keywordsCreator, bidderResponses, bids, winningBids, winningBidsByBidder);

        return toBidsWithCacheIds(bids, bidRequest.getImp(), cacheInfo, publisherId, timeout)
                .map(cacheResult -> toBidResponseWithCacheInfo(bidderResponses, bidRequest, keywordsCreator,
                        keywordsCreatorByBidType, cacheResult, winningBids, winningBidsByBidder, cacheInfo,
                        eventsEnabled, debugEnabled));
    }

    /**
     * Returns new {@link HashSet} in case of existing keywordsCreator or empty collection if null.
     */
    private static Set<Bid> newOrEmptySet(TargetingKeywordsCreator keywordsCreator) {
        return keywordsCreator != null ? new HashSet<>() : Collections.emptySet();
    }

    /**
     * Returns new {@link LinkedHashSet} in case of existing keywordsCreator or empty collection if null.
     */
    private static Set<Bid> newOrEmptyOrderedSet(TargetingKeywordsCreator keywordsCreator) {
        return keywordsCreator != null ? new LinkedHashSet<>() : Collections.emptySet();
    }

    /**
     * Populates 2 input sets:
     * <p>
     * - winning bids for each impId (ad unit code) through all bidder responses.
     * <br>
     * - winning bids for each impId but for separate bidder.
     * <p>
     * Winning bid is the one with the highest price.
     */
    private static void populateWinningBids(TargetingKeywordsCreator keywordsCreator,
                                            List<BidderResponse> bidderResponses, Set<Bid> bids,
                                            Set<Bid> winningBids, Set<Bid> winningBidsByBidder) {
        // determine winning bids only if targeting keywords are requested
        if (keywordsCreator != null) {
            final Map<String, Bid> winningBidsMap = new HashMap<>(); // impId -> Bid
            final Map<String, Map<String, Bid>> winningBidsByBidderMap = new HashMap<>(); // impId -> [bidder -> Bid]

            for (BidderResponse bidderResponse : bidderResponses) {
                final String bidder = bidderResponse.getBidder();

                for (BidderBid bidderBid : bidderResponse.getSeatBid().getBids()) {
                    final Bid bid = bidderBid.getBid();

                    bids.add(bid);
                    tryAddWinningBid(bid, winningBidsMap);
                    tryAddWinningBidByBidder(bid, bidder, winningBidsByBidderMap);
                }
            }

            winningBids.addAll(winningBidsMap.values());

            final List<Bid> bidsByBidder = winningBidsByBidderMap.values().stream()
                    .flatMap(bidsByBidderMap -> bidsByBidderMap.values().stream())
                    .collect(Collectors.toList());
            winningBidsByBidder.addAll(bidsByBidder);
        }
    }

    /**
     * Tries to add a winning bid for each impId.
     */
    private static void tryAddWinningBid(Bid bid, Map<String, Bid> winningBids) {
        final String impId = bid.getImpid();

        if (!winningBids.containsKey(impId) || bid.getPrice().compareTo(winningBids.get(impId).getPrice()) > 0) {
            winningBids.put(impId, bid);
        }
    }

    /**
     * Tries to add a winning bid for each impId for separate bidder.
     */
    private static void tryAddWinningBidByBidder(Bid bid, String bidder,
                                                 Map<String, Map<String, Bid>> winningBidsByBidder) {
        final String impId = bid.getImpid();

        if (!winningBidsByBidder.containsKey(impId)) {
            final Map<String, Bid> bidsByBidder = new HashMap<>();
            bidsByBidder.put(bidder, bid);

            winningBidsByBidder.put(impId, bidsByBidder);
        } else {
            final Map<String, Bid> bidsByBidder = winningBidsByBidder.get(impId);

            if (!bidsByBidder.containsKey(bidder)
                    || bid.getPrice().compareTo(bidsByBidder.get(bidder).getPrice()) > 0) {
                bidsByBidder.put(bidder, bid);
            }
        }
    }

    /**
     * Corresponds cacheId (or null if not present) to each {@link Bid}.
     */
    private Future<CacheServiceResult> toBidsWithCacheIds(Set<Bid> bids, List<Imp> imps, BidRequestCacheInfo cacheInfo,
                                                          String publisherId, Timeout timeout) {
        final Future<CacheServiceResult> result;

        if (!cacheInfo.doCaching) {
            result = Future.succeededFuture(CacheServiceResult.of(null, null, toMapBidsWithEmptyCacheIds(bids)));
        } else {
            // do not submit bids with zero price to prebid cache
            final List<Bid> bidsWithNonZeroPrice = bids.stream()
                    .filter(bid -> bid.getPrice().compareTo(BigDecimal.ZERO) > 0)
                    .collect(Collectors.toList());

            final CacheContext cacheContext = CacheContext.of(cacheInfo.shouldCacheBids, cacheInfo.cacheBidsTtl,
                    cacheInfo.shouldCacheVideoBids, cacheInfo.cacheVideoBidsTtl);

            result = cacheService.cacheBidsOpenrtb(bidsWithNonZeroPrice, imps, cacheContext, publisherId, timeout)
                    .map(cacheResult -> addNotCachedBids(cacheResult, bids));
        }

        return result;
    }

    /**
     * Creates a map with {@link Bid} as a key and null as a value.
     */
    private static Map<Bid, CacheIdInfo> toMapBidsWithEmptyCacheIds(Set<Bid> bids) {
        final Map<Bid, CacheIdInfo> result = new HashMap<>(bids.size());
        bids.forEach(bid -> result.put(bid, CacheIdInfo.empty()));
        return result;
    }

    /**
     * Adds bids with no cache id info.
     */
    private static CacheServiceResult addNotCachedBids(CacheServiceResult cacheResult, Set<Bid> bids) {
        final Map<Bid, CacheIdInfo> bidToCacheIdInfo = cacheResult.getCacheBids();

        if (bids.size() > bidToCacheIdInfo.size()) {
            final Map<Bid, CacheIdInfo> updatedBidToCacheIdInfo = new HashMap<>(bidToCacheIdInfo);
            for (Bid bid : bids) {
                if (!updatedBidToCacheIdInfo.containsKey(bid)) {
                    updatedBidToCacheIdInfo.put(bid, CacheIdInfo.empty());
                }
            }
            return CacheServiceResult.of(cacheResult.getHttpCall(), cacheResult.getError(), updatedBidToCacheIdInfo);
        }
        return cacheResult;
    }

    /**
     * Creates an OpenRTB {@link BidResponse} from the bids supplied by the bidder,
     * including processing of winning bids with cache IDs.
     */
    private BidResponse toBidResponseWithCacheInfo(List<BidderResponse> bidderResponses, BidRequest bidRequest,
                                                   TargetingKeywordsCreator keywordsCreator,
                                                   Map<BidType, TargetingKeywordsCreator> keywordsCreatorByBidType,
                                                   CacheServiceResult cacheResult, Set<Bid> winningBids,
                                                   Set<Bid> winningBidsByBidder, BidRequestCacheInfo cacheInfo,
                                                   boolean eventsEnabled, boolean debugEnabled) {
        final List<SeatBid> responseSeatBids = bidderResponses.stream()
                .filter(bidderResponse -> !bidderResponse.getSeatBid().getBids().isEmpty())
                .map(bidderResponse -> toSeatBid(bidderResponse, keywordsCreator, keywordsCreatorByBidType, cacheResult,
                        winningBids, winningBidsByBidder, cacheInfo, eventsEnabled))
                .collect(Collectors.toList());

        final ExtBidResponse bidResponseExt = toExtBidResponse(bidderResponses, bidRequest, cacheResult, debugEnabled);

        return BidResponse.builder()
                .id(bidRequest.getId())
                .cur(bidRequest.getCur().get(0))
                .nbr(bidderResponses.isEmpty() ? 2 : null) // signal "Invalid Request" if no valid bidders
                .seatbid(responseSeatBids)
                .ext(Json.mapper.valueToTree(bidResponseExt))
                .build();
    }

    /**
     * Creates an OpenRTB {@link SeatBid} for a bidder. It will contain all the bids supplied by a bidder and a "bidder"
     * extension field populated.
     */
    private SeatBid toSeatBid(BidderResponse bidderResponse, TargetingKeywordsCreator keywordsCreator,
                              Map<BidType, TargetingKeywordsCreator> keywordsCreatorByBidType,
                              CacheServiceResult cacheResult, Set<Bid> winningBid, Set<Bid> winningBidsByBidder,
                              BidRequestCacheInfo cacheInfo, boolean eventsEnabled) {

        final String bidder = bidderResponse.getBidder();

        final List<Bid> bids = bidderResponse.getSeatBid().getBids().stream()
                .map(bidderBid -> toBid(bidderBid, bidder, keywordsCreator, keywordsCreatorByBidType,
                        cacheResult.getCacheBids(), winningBid, winningBidsByBidder, cacheInfo, eventsEnabled))
                .collect(Collectors.toList());

        return SeatBid.builder()
                .seat(bidder)
                .bid(bids)
                .group(0) // prebid cannot support roadblocking
                .build();
    }

    /**
     * Returns an OpenRTB {@link Bid} with "prebid" and "bidder" extension fields populated.
     */
    private Bid toBid(BidderBid bidderBid, String bidder, TargetingKeywordsCreator keywordsCreator,
                      Map<BidType, TargetingKeywordsCreator> keywordsCreatorByBidType,
                      Map<Bid, CacheIdInfo> bidsWithCacheIds, Set<Bid> winningBid, Set<Bid> winningBidsByBidder,
                      BidRequestCacheInfo cacheInfo, boolean eventsEnabled) {

        final Bid bid = bidderBid.getBid();
        final BidType bidType = bidderBid.getType();
        final Map<String, String> targetingKeywords;
        final ExtResponseCache cache;
        final Events events = eventsEnabled ? eventsService.createEvent(bid.getId(), bidder) : null;

        if (keywordsCreator != null && winningBidsByBidder.contains(bid)) {
            final boolean isWinningBid = winningBid.contains(bid);
            final String cacheId = bidsWithCacheIds.get(bid).getCacheId();
            final String videoCacheId = bidsWithCacheIds.get(bid).getVideoCacheId();

            if ((videoCacheId != null && !cacheInfo.returnCreativeVideoBids)
                    || (cacheId != null && !cacheInfo.returnCreativeBids)) {
                bid.setAdm(null);
            }

            targetingKeywords = keywordsCreatorByBidType.getOrDefault(bidType, keywordsCreator)
                    .makeFor(bid, bidder, isWinningBid, cacheId, videoCacheId,
                            cacheService.getEndpointHost(), cacheService.getEndpointPath(),
                            events != null ? events.getWin() : null);
            final CacheAsset bids = cacheId != null ? toCacheAsset(cacheId) : null;
            final CacheAsset vastXml = videoCacheId != null ? toCacheAsset(videoCacheId) : null;
            cache = bids != null || vastXml != null ? ExtResponseCache.of(bids, vastXml) : null;
        } else {
            targetingKeywords = null;
            cache = null;
        }

        final ExtBidPrebid prebidExt = ExtBidPrebid.of(bidType, targetingKeywords, cache, events);
        final ExtPrebid<ExtBidPrebid, ObjectNode> bidExt = ExtPrebid.of(prebidExt, bid.getExt());
        bid.setExt(Json.mapper.valueToTree(bidExt));

        return bid;
    }

    /**
     * Creates {@link CacheAsset} for the given cache ID.
     */
    private CacheAsset toCacheAsset(String cacheId) {
        return CacheAsset.of(cacheService.getCachedAssetURL(cacheId), cacheId);
    }

    /**
     * Creates {@link ExtBidResponse} populated with response time, errors and debug info (if requested) from all
     * bidders.
     */
    private ExtBidResponse toExtBidResponse(List<BidderResponse> bidderResponses, BidRequest bidRequest,
                                            CacheServiceResult cacheResult, boolean debugEnabled) {

        final Map<String, List<ExtHttpCall>> httpCalls = debugEnabled ? toExtHttpCalls(bidderResponses, cacheResult)
                : null;
        final ExtResponseDebug extResponseDebug = httpCalls != null ? ExtResponseDebug.of(httpCalls, bidRequest) : null;

        final Map<String, List<ExtBidderError>> errors = toExtBidderErrors(bidderResponses, bidRequest, cacheResult);

        final Map<String, Integer> responseTimeMillis = toResponseTimes(bidderResponses, cacheResult);

        return ExtBidResponse.of(extResponseDebug, errors, responseTimeMillis, bidRequest.getTmax(), null);
    }

    private static Map<String, List<ExtHttpCall>> toExtHttpCalls(List<BidderResponse> bidderResponses,
                                                                 CacheServiceResult cacheResult) {
        final Map<String, List<ExtHttpCall>> bidderHttpCalls = bidderResponses.stream()
                .collect(Collectors.toMap(BidderResponse::getBidder,
                        bidderResponse -> ListUtils.emptyIfNull(bidderResponse.getSeatBid().getHttpCalls())));

        final ExtHttpCall cacheExtHttpCall = toExtHttpCall(cacheResult.getHttpCall());
        final Map<String, List<ExtHttpCall>> cacheHttpCalls = cacheExtHttpCall != null
                ? Collections.singletonMap(CACHE, Collections.singletonList(cacheExtHttpCall))
                : Collections.emptyMap();

        final Map<String, List<ExtHttpCall>> httpCalls = new HashMap<>();
        httpCalls.putAll(bidderHttpCalls);
        httpCalls.putAll(cacheHttpCalls);
        return httpCalls.isEmpty() ? null : httpCalls;
    }

    private static ExtHttpCall toExtHttpCall(CacheHttpCall cacheHttpCall) {
        if (cacheHttpCall != null) {
            final CacheHttpRequest request = cacheHttpCall.getRequest();
            final CacheHttpResponse response = cacheHttpCall.getResponse();

            return ExtHttpCall.builder()
                    .uri(request.getUri())
                    .requestbody(request.getBody())
                    .status(response != null ? response.getStatusCode() : null)
                    .responsebody(response != null ? response.getBody() : null)
                    .build();
        }
        return null;
    }

    private Map<String, List<ExtBidderError>> toExtBidderErrors(List<BidderResponse> bidderResponses,
                                                                BidRequest bidRequest, CacheServiceResult cacheResult) {
        final Map<String, List<ExtBidderError>> errors = new HashMap<>();

        for (BidderResponse bidderResponse : bidderResponses) {
            final List<BidderError> bidderErrors = bidderResponse.getSeatBid().getErrors();
            if (CollectionUtils.isNotEmpty(bidderErrors)) {
                errors.put(bidderResponse.getBidder(), errorsDetails(bidderErrors));
            }
        }
        errors.putAll(extractDeprecatedBiddersErrors(bidRequest));
        errors.putAll(extractCacheErrors(cacheResult));

        return errors.isEmpty() ? null : errors;
    }

    /**
     * Maps a list of {@link BidderError} to a list of {@link ExtBidderError}s.
     */
    private static List<ExtBidderError> errorsDetails(List<BidderError> errors) {
        return errors.stream()
                .map(bidderError -> ExtBidderError.of(bidderError.getType().getCode(), bidderError.getMessage()))
                .collect(Collectors.toList());
    }

    /**
     * Returns a map with deprecated bidder name as a key and list of {@link ExtBidderError}s as a value.
     */
    private Map<String, List<ExtBidderError>> extractDeprecatedBiddersErrors(BidRequest bidRequest) {
        return bidRequest.getImp().stream()
                .filter(imp -> imp.getExt() != null)
                .flatMap(imp -> asStream(imp.getExt().fieldNames()))
                .distinct()
                .filter(bidderCatalog::isDeprecatedName)
                .collect(Collectors.toMap(Function.identity(),
                        bidder -> Collections.singletonList(ExtBidderError.of(BidderError.Type.bad_input.getCode(),
                                bidderCatalog.errorForDeprecatedName(bidder)))));
    }

    /**
     * Returns a singleton map with "prebid" as a key and list of {@link ExtBidderError}s cache errors as a value.
     */
    private Map<String, List<ExtBidderError>> extractCacheErrors(CacheServiceResult cacheResult) {
        final Throwable error = cacheResult.getError();
        if (error != null) {
            final ExtBidderError extBidderError = ExtBidderError.of(BidderError.Type.generic.getCode(),
                    error.getMessage());
            return Collections.singletonMap(PREBID_EXT, Collections.singletonList(extBidderError));
        }
        return Collections.emptyMap();
    }

    /**
     * Returns a map with response time by bidders and cache.
     */
    private static Map<String, Integer> toResponseTimes(List<BidderResponse> bidderResponses,
                                                        CacheServiceResult cacheResult) {
        final Map<String, Integer> responseTimeMillis = bidderResponses.stream()
                .collect(Collectors.toMap(BidderResponse::getBidder, BidderResponse::getResponseTime));

        final CacheHttpCall cacheHttpCall = cacheResult.getHttpCall();
        final Integer cacheResponseTime = cacheHttpCall != null ? cacheHttpCall.getResponseTimeMillis() : null;
        if (cacheResponseTime != null) {
            responseTimeMillis.put(CACHE, cacheResponseTime);
        }
        return responseTimeMillis;
    }

    /**
     * Holds caching information extracted from incoming auction request.
     */
    @Builder
    @Value
    private static class BidRequestCacheInfo {

        boolean doCaching;

        boolean shouldCacheBids;

        Integer cacheBidsTtl;

        boolean shouldCacheVideoBids;

        Integer cacheVideoBidsTtl;

        boolean returnCreativeBids;

        boolean returnCreativeVideoBids;

        static BidRequestCacheInfo noCache() {
            return BidRequestCacheInfo.builder()
                    .doCaching(false)
                    .shouldCacheBids(false)
                    .cacheBidsTtl(null)
                    .shouldCacheVideoBids(false)
                    .cacheVideoBidsTtl(null)
                    .returnCreativeBids(false)
                    .returnCreativeVideoBids(false)
                    .build();
        }
    }
}
<|MERGE_RESOLUTION|>--- conflicted
+++ resolved
@@ -6,6 +6,7 @@
 import com.iab.openrtb.request.App;
 import com.iab.openrtb.request.BidRequest;
 import com.iab.openrtb.request.Device;
+import com.iab.openrtb.request.Geo;
 import com.iab.openrtb.request.Imp;
 import com.iab.openrtb.request.Publisher;
 import com.iab.openrtb.request.Regs;
@@ -24,14 +25,10 @@
 import org.apache.commons.collections4.ListUtils;
 import org.apache.commons.lang3.ObjectUtils;
 import org.apache.commons.lang3.StringUtils;
-import org.prebid.server.auction.model.AuctionContext;
 import org.prebid.server.auction.model.BidderRequest;
 import org.prebid.server.auction.model.BidderResponse;
-<<<<<<< HEAD
-=======
 import org.prebid.server.auction.model.AuctionContext;
 import org.prebid.server.auction.model.StoredResponseResult;
->>>>>>> e06aef03
 import org.prebid.server.auction.model.Tuple2;
 import org.prebid.server.auction.model.UserDeviceRegs;
 import org.prebid.server.bidder.Bidder;
@@ -75,10 +72,13 @@
 import org.prebid.server.proto.openrtb.ext.response.ExtHttpCall;
 import org.prebid.server.proto.openrtb.ext.response.ExtResponseCache;
 import org.prebid.server.proto.openrtb.ext.response.ExtResponseDebug;
+import org.prebid.server.proto.response.BidderInfo;
 import org.prebid.server.validation.ResponseBidValidator;
 import org.prebid.server.validation.model.ValidationResult;
 
 import java.math.BigDecimal;
+import java.text.DecimalFormat;
+import java.text.DecimalFormatSymbols;
 import java.time.Clock;
 import java.util.ArrayList;
 import java.util.Collections;
@@ -87,6 +87,7 @@
 import java.util.Iterator;
 import java.util.LinkedHashSet;
 import java.util.List;
+import java.util.Locale;
 import java.util.Map;
 import java.util.Objects;
 import java.util.Set;
@@ -120,20 +121,11 @@
     private final Clock clock;
     private final long expectedCacheTime;
 
-<<<<<<< HEAD
-    public ExchangeService(BidderCatalog bidderCatalog, HttpBidderRequester httpBidderRequester,
-                           ResponseBidValidator responseBidValidator, CacheService cacheService,
-                           BidResponsePostProcessor bidResponsePostProcessor, PrivacyEnforcement privacyEnforcement,
+    public ExchangeService(BidderCatalog bidderCatalog, StoredResponseProcessor storedResponseProcessor,
+                           HttpBidderRequester httpBidderRequester, ResponseBidValidator responseBidValidator,
+                           CacheService cacheService, BidResponsePostProcessor bidResponsePostProcessor, PrivacyEnforcement privacyEnforcement,
                            CurrencyConversionService currencyService, EventsService eventsService,
                            Metrics metrics, Clock clock, long expectedCacheTime) {
-=======
-    public ExchangeService(BidderCatalog bidderCatalog, StoredResponseProcessor storedResponseProcessor,
-                           HttpBidderRequester httpBidderRequester, ResponseBidValidator responseBidValidator,
-                           CacheService cacheService, BidResponsePostProcessor bidResponsePostProcessor,
-                           CurrencyConversionService currencyService, GdprService gdprService,
-                           EventsService eventsService, Metrics metrics, Clock clock, boolean useGeoLocation,
-                           long expectedCacheTime) {
->>>>>>> e06aef03
         if (expectedCacheTime < 0) {
             throw new IllegalArgumentException("Expected cache time should be positive");
         }
@@ -539,6 +531,9 @@
                                                           BidRequest bidRequest, ExtBidRequest requestExt,
                                                           List<Imp> imps, List<String> firstPartyDataBidders) {
         final List<BidderRequest> bidderRequests = bidderToUserDeviceRegs.entrySet().stream()
+                // for each bidder create a new request that is a copy of original request except buyerid, imp
+                // extensions and ext.prebid.data.bidders.
+                // Also, check whether to pass user.ext.data, app.ext.data and site.ext.data or not.
                 .map(entry -> {
                     final String bidder = entry.getKey();
                     final UserDeviceRegs userDeviceRegs = entry.getValue();
@@ -1402,4 +1397,4 @@
                     .build();
         }
     }
-}
+}