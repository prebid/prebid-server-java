--- conflicted
+++ resolved
@@ -855,17 +855,13 @@
                 ? impBidderToStoredBidResponse.get(imps.get(0).getId()).get(bidder)
                 : null;
 
-<<<<<<< HEAD
-        final BidRequest modifiedBidRequest = bidRequest.toBuilder()
-=======
         final App preparedApp = prepareApp(app, fpdApp, useFirstPartyData);
         final Site preparedSite = prepareSite(site, fpdSite, useFirstPartyData);
         if (preparedApp != null && preparedSite != null) {
             context.getDebugWarnings().add("BidRequest contains app and site. Removed site object");
         }
 
-        final BidderRequest bidderRequest = BidderRequest.of(bidder, storedBidResponse, bidRequest.toBuilder()
->>>>>>> c5e7782b
+        final BidRequest modifiedBidRequest = bidRequest.toBuilder()
                 // User was already prepared above
                 .user(bidderPrivacyResult.getUser())
                 .device(bidderPrivacyResult.getDevice())
