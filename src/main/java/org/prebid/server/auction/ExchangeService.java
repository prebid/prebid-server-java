--- conflicted
+++ resolved
@@ -42,12 +42,7 @@
 import org.prebid.server.metric.Metrics;
 import org.prebid.server.proto.openrtb.ext.ExtPrebid;
 import org.prebid.server.proto.openrtb.ext.ExtPrebidBidders;
-<<<<<<< HEAD
-import org.prebid.server.proto.openrtb.ext.request.ExtApp;
 import org.prebid.server.proto.openrtb.ext.request.ExtRequest;
-=======
-import org.prebid.server.proto.openrtb.ext.request.ExtBidRequest;
->>>>>>> 9466a913
 import org.prebid.server.proto.openrtb.ext.request.ExtRequestCurrency;
 import org.prebid.server.proto.openrtb.ext.request.ExtRequestPrebid;
 import org.prebid.server.proto.openrtb.ext.request.ExtRequestPrebidCache;
@@ -374,16 +369,8 @@
         final ExtRequest requestExt = bidRequest.getExt();
         final List<String> firstPartyDataBidders = firstPartyDataBidders(requestExt);
 
-<<<<<<< HEAD
-        final Map<String, User> bidderToUser = new HashMap<>();
-        for (String bidder : bidders) {
-            bidderToUser.put(bidder, prepareUser(user, extUser, bidder, aliases, uidsBody,
-                    context.getUidsCookie(), firstPartyDataBidders.contains(bidder)));
-        }
-=======
         final Map<String, User> bidderToUser = prepareUsers(
                 bidders, context, aliases, bidRequest, extUser, uidsBody, firstPartyDataBidders);
->>>>>>> 9466a913
 
         return privacyEnforcementService
                 .mask(context, bidderToUser, extUser, bidders, aliases)
@@ -391,21 +378,6 @@
                         firstPartyDataBidders));
     }
 
-<<<<<<< HEAD
-=======
-    private ExtUser extUser(User user) {
-        final ObjectNode userExt = user != null ? user.getExt() : null;
-        if (userExt != null) {
-            try {
-                return mapper.mapper().treeToValue(userExt, ExtUser.class);
-            } catch (JsonProcessingException e) {
-                throw new PreBidException(String.format("Error decoding bidRequest.user.ext: %s", e.getMessage()), e);
-            }
-        }
-        return null;
-    }
-
->>>>>>> 9466a913
     /**
      * Returns UIDs from request.user.ext or empty map if not defined.
      */
@@ -452,10 +424,6 @@
      */
     private User prepareUser(User user, ExtUser extUser, String bidder, BidderAliases aliases,
                              Map<String, String> uidsBody, UidsCookie uidsCookie, boolean useFirstPartyData) {
-<<<<<<< HEAD
-        final ExtUser updatedExt = updateUserExt(extUser, useFirstPartyData);
-=======
->>>>>>> 9466a913
         final String updatedBuyerUid = updateUserBuyerUid(user, bidder, aliases, uidsBody, uidsCookie);
         final boolean shouldUpdateUserExt = extUser != null && extUser.getPrebid() != null;
         final boolean shouldRemoveUserFields = !useFirstPartyData && checkUserFieldsHavingValue(user);
@@ -465,27 +433,6 @@
             if (updatedBuyerUid != null) {
                 userBuilder.buyeruid(updatedBuyerUid);
             }
-<<<<<<< HEAD
-            return userBuilder.build();
-        }
-        return user;
-    }
-
-    /**
-     * Returns json encoded {@link ObjectNode} of {@link ExtUser} with changes applied:
-     * <p>
-     * - Removes request.user.ext.prebid.buyeruids to avoid leaking of buyeruids across bidders.
-     * <p>
-     * - Removes request.user.ext.data if bidder doesn't allow first party data to be passed.
-     * <p>
-     * Returns null if {@link ExtUser} doesn't need to be updated.
-     */
-    private ExtUser updateUserExt(ExtUser extUser, boolean useFirstPartyData) {
-        if (extUser != null) {
-            final boolean removePrebid = extUser.getPrebid() != null;
-            final boolean removeFirstPartyData = !useFirstPartyData && extUser.getData() != null;
-=======
->>>>>>> 9466a913
 
             if (shouldRemoveUserFields) {
                 final ExtUser updatedExtUser = extUser == null
@@ -495,18 +442,14 @@
                         .digitrust(extUser.getDigitrust())
                         .build();
 
-<<<<<<< HEAD
-                return extUserBuilder.build();
-=======
                 userBuilder
                         .keywords(null)
                         .gender(null)
                         .yob(null)
                         .geo(null)
-                        .ext(mapper.mapper().valueToTree(updatedExtUser));
+                        .ext(updatedExtUser);
             } else if (shouldUpdateUserExt) {
-                userBuilder.ext(mapper.mapper().valueToTree(extUser.toBuilder().prebid(null).build()));
->>>>>>> 9466a913
+                userBuilder.ext(extUser.toBuilder().prebid(null).build());
             }
 
             return userBuilder.build();
@@ -545,7 +488,7 @@
         final String gender = hasUser ? user.getGender() : null;
         final Integer yob = hasUser ? user.getYob() : null;
         final Geo geo = hasUser ? user.getGeo() : null;
-        final ObjectNode ext = hasUser ? user.getExt() : null;
+        final ExtUser ext = hasUser ? user.getExt() : null;
         return ObjectUtils.anyNotNull(keywords, gender, yob, geo, ext);
     }
 
@@ -604,11 +547,7 @@
     /**
      * Extracts a map of bidders to their arguments from {@link ObjectNode} prebid.schains.
      */
-<<<<<<< HEAD
-    private static Map<String, ObjectNode> bidderToPrebidSchains(ExtRequest requestExt) {
-=======
-    private static Map<String, ExtRequestPrebidSchainSchain> bidderToPrebidSchains(ExtBidRequest requestExt) {
->>>>>>> 9466a913
+    private static Map<String, ExtRequestPrebidSchainSchain> bidderToPrebidSchains(ExtRequest requestExt) {
         final ExtRequestPrebid prebid = requestExt == null ? null : requestExt.getPrebid();
         final List<ExtRequestPrebidSchain> schains = prebid == null ? null : prebid.getSchains();
 
@@ -652,15 +591,9 @@
                 // User was already prepared above
                 .user(bidderPrivacyResult.getUser())
                 .device(bidderPrivacyResult.getDevice())
-<<<<<<< HEAD
-                .imp(prepareImps(bidder, imps, firstPartyDataBidders.contains(bidder)))
-                .app(prepareApp(app, firstPartyDataBidders.contains(bidder)))
-                .site(prepareSite(site, firstPartyDataBidders.contains(bidder)))
-=======
                 .imp(prepareImps(bidder, imps, useFirstPartyData))
                 .app(prepareApp(bidRequest.getApp(), useFirstPartyData))
                 .site(prepareSite(bidRequest.getSite(), useFirstPartyData))
->>>>>>> 9466a913
                 .source(prepareSource(bidder, bidderToPrebidSchains, bidRequest.getSource()))
                 .ext(prepareExt(bidder, firstPartyDataBidders, bidderToPrebidBidders, bidRequest.getExt()))
                 .build());
@@ -705,16 +638,8 @@
      * allowed for given bidder or not. And merge masked app with fpd config.
      */
     private App prepareApp(App app, boolean useFirstPartyData) {
-<<<<<<< HEAD
-        final ExtApp extApp = app == null ? null : app.getExt();
-        final ObjectNode extSiteDataNode = extApp == null ? null : extApp.getData();
-
-        return app != null && extSiteDataNode != null && !useFirstPartyData
-                ? app.toBuilder().ext(ExtApp.of(extApp.getPrebid(), null)).build()
-=======
         return app != null && !useFirstPartyData
                 ? app.toBuilder().keywords(null).ext(null).build()
->>>>>>> 9466a913
                 : app;
     }
 
@@ -723,16 +648,8 @@
      * allowed for given bidder or not. And merge masked site with fpd config.
      */
     private Site prepareSite(Site site, boolean useFirstPartyData) {
-<<<<<<< HEAD
-        final ExtSite extSite = site == null ? null : site.getExt();
-        final ObjectNode extSiteDataNode = extSite == null ? null : extSite.getData();
-
-        return site != null && extSiteDataNode != null && !useFirstPartyData
-                ? site.toBuilder().ext(ExtSite.of(extSite.getAmp(), null)).build()
-=======
         return site != null && !useFirstPartyData
                 ? site.toBuilder().keywords(null).search(null).ext(null).build()
->>>>>>> 9466a913
                 : site;
     }
 
@@ -767,13 +684,8 @@
         final boolean suppressSchains = extPrebidSchains != null;
         final boolean suppressPrebidData = firstPartyDataBidders != null;
 
-<<<<<<< HEAD
-        if (firstPartyDataBidders.isEmpty() && bidderToPrebidBidders.isEmpty() && !suppressSchains) {
+        if (!suppressPrebidData && bidderToPrebidBidders.isEmpty() && !suppressSchains) {
             return requestExt;
-=======
-        if (!suppressPrebidData && bidderToPrebidBidders.isEmpty() && !suppressSchains) {
-            return requestExtNode;
->>>>>>> 9466a913
         }
 
         final ExtRequestPrebidData prebidData = suppressPrebidData && firstPartyDataBidders.contains(bidder)
