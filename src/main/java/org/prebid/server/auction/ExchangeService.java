--- conflicted
+++ resolved
@@ -151,7 +151,7 @@
         return storedResponseProcessor.getStoredResponseResult(imps, aliases, timeout)
                 .map(storedResponseResult -> populateStoredResponse(storedResponseResult, storedResponse))
                 .compose(impsRequiredRequest ->
-                        extractBidderRequests(context, impsRequiredRequest, aliases))
+                        extractBidderRequests(context, impsRequiredRequest, requestExt, aliases))
                 .map(bidderRequests ->
                         updateRequestMetric(bidderRequests, uidsCookie, aliases, publisherId, requestTypeMetric))
                 .compose(bidderRequests -> CompositeFuture.join(bidderRequests.stream()
@@ -202,7 +202,6 @@
     }
 
     /**
-<<<<<<< HEAD
      * Extracts usepbsrates flag from {@link ExtBidRequest}.
      */
     private static Boolean usepbsrates(ExtBidRequest requestExt) {
@@ -212,10 +211,7 @@
     }
 
     /**
-     * Returns true if {@link ExtBidRequest} is present, otherwise - false.
-=======
      * Returns true if {@link ExtRequest} is present, otherwise - false.
->>>>>>> 0e19449c
      */
     private static boolean eventsAllowedByRequest(ExtRequest requestExt) {
         final ExtRequestPrebid prebid = requestExt != null ? requestExt.getPrebid() : null;
