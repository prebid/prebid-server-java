--- conflicted
+++ resolved
@@ -49,11 +49,8 @@
 import org.prebid.server.proto.openrtb.ext.request.ExtRequestPrebidData;
 import org.prebid.server.proto.openrtb.ext.request.ExtRequestPrebidSchain;
 import org.prebid.server.proto.openrtb.ext.request.ExtRequestTargeting;
-<<<<<<< HEAD
-=======
 import org.prebid.server.proto.openrtb.ext.request.ExtSite;
 import org.prebid.server.proto.openrtb.ext.request.ExtSource;
->>>>>>> 8a0f0713
 import org.prebid.server.proto.openrtb.ext.request.ExtUser;
 import org.prebid.server.settings.model.Account;
 import org.prebid.server.validation.ResponseBidValidator;
@@ -487,11 +484,7 @@
                 // extensions, ext.prebid.data.bidders and ext.prebid.bidders.
                 // Also, check whether to pass user.ext.data, app.ext.data and site.ext.data or not.
                 .map(entry -> createBidderRequest(entry.getKey(), bidRequest, requestExt, imps, entry.getValue(),
-<<<<<<< HEAD
-                        firstPartyDataBidders, biddersToConfigs, bidderToPrebidBidders))
-=======
-                        firstPartyDataBidders, bidderToPrebidBidders, bidderToPrebidSchains))
->>>>>>> 8a0f0713
+                        firstPartyDataBidders, biddersToConfigs, bidderToPrebidBidders, bidderToPrebidSchains))
                 .collect(Collectors.toList());
         Collections.shuffle(bidderRequests);
         return bidderRequests;
@@ -542,41 +535,25 @@
     /**
      * Returns created {@link BidderRequest}
      */
-<<<<<<< HEAD
     private static BidderRequest createBidderRequest(
             String bidder, BidRequest bidRequest, ExtBidRequest requestExt, List<Imp> imps,
             PrivacyEnforcementResult privacyEnforcementResult, List<String> firstPartyDataBidders,
-            Map<String, ExtBidderConfigFpd> biddersToConfigs, Map<String, JsonNode> bidderToPrebidBidders) {
+            Map<String, ExtBidderConfigFpd> biddersToConfigs, Map<String, JsonNode> bidderToPrebidBidders,
+
+Map<String, ObjectNode> bidderToPrebidSchains) {
 
         final boolean useFirstPartyData = firstPartyDataBidders.contains(bidder);
         final ExtBidderConfigFpd fpdConfig = ObjectUtils.firstNonNull(biddersToConfigs.get(ALL_BIDDERS_CONFIG),
                 biddersToConfigs.get(bidder));
         final boolean hasBidderConfig = fpdConfig != null;
-=======
-    private static BidderRequest createBidderRequest(String bidder, BidRequest bidRequest, ExtBidRequest requestExt,
-                                                     List<Imp> imps, PrivacyEnforcementResult privacyEnforcementResult,
-                                                     List<String> firstPartyDataBidders,
-                                                     Map<String, JsonNode> bidderToPrebidBidders,
-                                                     Map<String, ObjectNode> bidderToPrebidSchains) {
-        final App app = bidRequest.getApp();
-        final ExtApp extApp = extApp(app);
-        final Site site = bidRequest.getSite();
-        final ExtSite extSite = extSite(site);
->>>>>>> 8a0f0713
 
         return BidderRequest.of(bidder, bidRequest.toBuilder()
                 .user(privacyEnforcementResult.getUser())
                 .device(privacyEnforcementResult.getDevice())
-<<<<<<< HEAD
                 .imp(prepareImps(bidder, imps, useFirstPartyData))
-                .app(hasBidderConfig ? fpdConfig.getApp() : prepareApp(bidRequest.getApp(), useFirstPartyData))
-                .site(hasBidderConfig ? fpdConfig.getSite() : prepareSite(bidRequest.getSite(), useFirstPartyData))
-=======
-                .imp(prepareImps(bidder, imps, firstPartyDataBidders.contains(bidder)))
-                .app(prepareApp(app, extApp, firstPartyDataBidders.contains(bidder)))
-                .site(prepareSite(site, extSite, firstPartyDataBidders.contains(bidder)))
+                .app(hasBidderConfig ? fpdConfig.getApp() : prepareApp(bidRequest.getApp(), bidderToPrebidSchains, useFirstPartyData))
+                .site(hasBidderConfig ? fpdConfig.getSite() : prepareSite(bidRequest.getSite(), bidderToPrebidSchains, useFirstPartyData))
                 .source(prepareSource(bidder, bidderToPrebidSchains, bidRequest.getSource()))
->>>>>>> 8a0f0713
                 .ext(prepareExt(bidder, firstPartyDataBidders, bidderToPrebidBidders, requestExt, bidRequest.getExt()))
                 .build());
     }
