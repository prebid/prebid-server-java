--- conflicted
+++ resolved
@@ -941,12 +941,7 @@
                 // User was already prepared above
                 .user(bidderPrivacyResult.getUser())
                 .device(bidderPrivacyResult.getDevice())
-<<<<<<< HEAD
                 .imp(preparedImps)
-=======
-                .imp(prepareImps(bidder, imps, bidRequest, transmitTid,
-                        useFirstPartyData, context.getAccount(), context.getDebugWarnings()))
->>>>>>> 14245246
                 .app(isApp ? preparedApp : null)
                 .dooh(isDooh ? preparedDooh : null)
                 .site(isSite ? preparedSite : null)
@@ -1001,12 +996,6 @@
                 .build();
     }
 
-<<<<<<< HEAD
-    /**
-     * @return Bidfloor divided by factor from {@link PriceFloorAdjuster}
-     */
-=======
->>>>>>> 14245246
     private Price resolveBidPrice(Imp imp,
                                   String bidder,
                                   BidRequest bidRequest,
