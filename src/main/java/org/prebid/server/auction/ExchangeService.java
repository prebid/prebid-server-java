--- conflicted
+++ resolved
@@ -19,15 +19,10 @@
 import org.apache.commons.lang3.ObjectUtils;
 import org.apache.commons.lang3.StringUtils;
 import org.prebid.server.auction.model.AuctionContext;
-<<<<<<< HEAD
 import org.prebid.server.auction.model.BidRequestCacheInfo;
 import org.prebid.server.auction.model.BidderRequest;
 import org.prebid.server.auction.model.BidderResponse;
-=======
-import org.prebid.server.auction.model.BidderRequest;
-import org.prebid.server.auction.model.BidderResponse;
 import org.prebid.server.auction.model.PrivacyEnforcementResult;
->>>>>>> f7ecf305
 import org.prebid.server.auction.model.StoredResponseResult;
 import org.prebid.server.auction.model.Tuple2;
 import org.prebid.server.bidder.Bidder;
@@ -50,12 +45,6 @@
 import org.prebid.server.proto.openrtb.ext.ExtPrebid;
 import org.prebid.server.proto.openrtb.ext.request.ExtApp;
 import org.prebid.server.proto.openrtb.ext.request.ExtBidRequest;
-<<<<<<< HEAD
-import org.prebid.server.proto.openrtb.ext.request.ExtRegs;
-=======
-import org.prebid.server.proto.openrtb.ext.request.ExtMediaTypePriceGranularity;
-import org.prebid.server.proto.openrtb.ext.request.ExtPriceGranularity;
->>>>>>> f7ecf305
 import org.prebid.server.proto.openrtb.ext.request.ExtRequestPrebid;
 import org.prebid.server.proto.openrtb.ext.request.ExtRequestPrebidCache;
 import org.prebid.server.proto.openrtb.ext.request.ExtRequestPrebidData;
@@ -63,16 +52,6 @@
 import org.prebid.server.proto.openrtb.ext.request.ExtSite;
 import org.prebid.server.proto.openrtb.ext.request.ExtUser;
 import org.prebid.server.proto.openrtb.ext.response.Events;
-<<<<<<< HEAD
-import org.prebid.server.proto.response.BidderInfo;
-=======
-import org.prebid.server.proto.openrtb.ext.response.ExtBidPrebid;
-import org.prebid.server.proto.openrtb.ext.response.ExtBidResponse;
-import org.prebid.server.proto.openrtb.ext.response.ExtBidderError;
-import org.prebid.server.proto.openrtb.ext.response.ExtHttpCall;
-import org.prebid.server.proto.openrtb.ext.response.ExtResponseCache;
-import org.prebid.server.proto.openrtb.ext.response.ExtResponseDebug;
->>>>>>> f7ecf305
 import org.prebid.server.validation.ResponseBidValidator;
 import org.prebid.server.validation.model.ValidationResult;
 
@@ -108,11 +87,8 @@
     private final HttpBidderRequester httpBidderRequester;
     private final ResponseBidValidator responseBidValidator;
     private final CacheService cacheService;
-<<<<<<< HEAD
     private final BidResponseCreator bidResponseCreator;
-=======
     private final PrivacyEnforcementService privacyEnforcementService;
->>>>>>> f7ecf305
     private final BidResponsePostProcessor bidResponsePostProcessor;
     private final CurrencyConversionService currencyService;
     private final EventsService eventsService;
@@ -122,17 +98,10 @@
 
     public ExchangeService(BidderCatalog bidderCatalog, StoredResponseProcessor storedResponseProcessor,
                            HttpBidderRequester httpBidderRequester, ResponseBidValidator responseBidValidator,
-<<<<<<< HEAD
                            CacheService cacheService, BidResponseCreator bidResponseCreator,
-                           BidResponsePostProcessor bidResponsePostProcessor, CurrencyConversionService currencyService,
-                           GdprService gdprService, EventsService eventsService, Metrics metrics, Clock clock,
-                           boolean useGeoLocation, long expectedCacheTime) {
-=======
-                           CacheService cacheService, BidResponsePostProcessor bidResponsePostProcessor,
-                           PrivacyEnforcementService privacyEnforcementService,
-                           CurrencyConversionService currencyService, EventsService eventsService, Metrics metrics,
-                           Clock clock, long expectedCacheTime) {
->>>>>>> f7ecf305
+                           BidResponsePostProcessor bidResponsePostProcessor,PrivacyEnforcementService privacyEnforcementService, CurrencyConversionService currencyService,
+                            EventsService eventsService, Metrics metrics, Clock clock,
+                            long expectedCacheTime) {
         if (expectedCacheTime < 0) {
             throw new IllegalArgumentException("Expected cache time should be positive");
         }
