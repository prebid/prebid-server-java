package org.prebid.server.auction;

import com.fasterxml.jackson.core.JsonProcessingException;
import com.fasterxml.jackson.databind.JsonNode;
import com.fasterxml.jackson.databind.node.ObjectNode;
import com.iab.openrtb.request.App;
import com.iab.openrtb.request.BidRequest;
import com.iab.openrtb.request.Imp;
import com.iab.openrtb.request.Site;
import com.iab.openrtb.request.Source;
import com.iab.openrtb.request.User;
import com.iab.openrtb.response.Bid;
import com.iab.openrtb.response.BidResponse;
import com.iab.openrtb.response.SeatBid;
import io.vertx.core.CompositeFuture;
import io.vertx.core.Future;
import io.vertx.core.logging.Logger;
import io.vertx.core.logging.LoggerFactory;
import org.apache.commons.collections4.CollectionUtils;
import org.apache.commons.lang3.ObjectUtils;
import org.apache.commons.lang3.StringUtils;
import org.prebid.server.auction.model.AuctionContext;
import org.prebid.server.auction.model.BidRequestCacheInfo;
import org.prebid.server.auction.model.BidderPrivacyResult;
import org.prebid.server.auction.model.BidderRequest;
import org.prebid.server.auction.model.BidderResponse;
import org.prebid.server.auction.model.StoredResponseResult;
import org.prebid.server.bidder.Bidder;
import org.prebid.server.bidder.BidderCatalog;
import org.prebid.server.bidder.HttpBidderRequester;
import org.prebid.server.bidder.Usersyncer;
import org.prebid.server.bidder.model.BidderBid;
import org.prebid.server.bidder.model.BidderError;
import org.prebid.server.bidder.model.BidderSeatBid;
import org.prebid.server.cookie.UidsCookie;
import org.prebid.server.currency.CurrencyConversionService;
import org.prebid.server.exception.PreBidException;
import org.prebid.server.execution.Timeout;
import org.prebid.server.json.JacksonMapper;
import org.prebid.server.metric.MetricName;
import org.prebid.server.metric.Metrics;
import org.prebid.server.proto.openrtb.ext.ExtPrebid;
import org.prebid.server.proto.openrtb.ext.ExtPrebidBidders;
import org.prebid.server.proto.openrtb.ext.request.ExtApp;
import org.prebid.server.proto.openrtb.ext.request.ExtBidderConfigFpd;
import org.prebid.server.proto.openrtb.ext.request.ExtImpPrebid;
import org.prebid.server.proto.openrtb.ext.request.ExtRequest;
import org.prebid.server.proto.openrtb.ext.request.ExtRequestCurrency;
import org.prebid.server.proto.openrtb.ext.request.ExtRequestPrebid;
import org.prebid.server.proto.openrtb.ext.request.ExtRequestPrebidBidderConfig;
import org.prebid.server.proto.openrtb.ext.request.ExtRequestPrebidCache;
import org.prebid.server.proto.openrtb.ext.request.ExtRequestPrebidData;
import org.prebid.server.proto.openrtb.ext.request.ExtRequestPrebidSchain;
import org.prebid.server.proto.openrtb.ext.request.ExtRequestPrebidSchainSchain;
import org.prebid.server.proto.openrtb.ext.request.ExtRequestTargeting;
import org.prebid.server.proto.openrtb.ext.request.ExtSite;
import org.prebid.server.proto.openrtb.ext.request.ExtSource;
import org.prebid.server.proto.openrtb.ext.request.ExtUser;
import org.prebid.server.settings.model.Account;
import org.prebid.server.util.StreamUtil;
import org.prebid.server.validation.ResponseBidValidator;
import org.prebid.server.validation.model.ValidationResult;

import java.math.BigDecimal;
import java.time.Clock;
import java.util.ArrayList;
import java.util.Collections;
import java.util.HashMap;
import java.util.Iterator;
import java.util.List;
import java.util.Map;
import java.util.Objects;
import java.util.stream.Collectors;

/**
 * Executes an OpenRTB v2.5 Auction.
 */
public class ExchangeService {

    private static final Logger logger = LoggerFactory.getLogger(ExchangeService.class);

    private static final String PREBID_EXT = "prebid";
    private static final String CONTEXT_EXT = "context";
    private static final String DATA = "data";
    private static final String ALL_BIDDERS_CONFIG = "*";
    private static final String GENERIC_SCHAIN_KEY = "*";

    private static final BigDecimal THOUSAND = BigDecimal.valueOf(1000);

    private final long expectedCacheTime;
    private final BidderCatalog bidderCatalog;
    private final StoredResponseProcessor storedResponseProcessor;
    private final PrivacyEnforcementService privacyEnforcementService;
    private final FpdResolver fpdResolver;
    private final HttpBidderRequester httpBidderRequester;
    private final ResponseBidValidator responseBidValidator;
    private final CurrencyConversionService currencyService;
    private final BidResponseCreator bidResponseCreator;
    private final BidResponsePostProcessor bidResponsePostProcessor;
    private final Metrics metrics;
    private final Clock clock;
    private final JacksonMapper mapper;

    public ExchangeService(long expectedCacheTime,
                           BidderCatalog bidderCatalog,
                           StoredResponseProcessor storedResponseProcessor,
                           PrivacyEnforcementService privacyEnforcementService,
                           FpdResolver fpdResolver,
                           HttpBidderRequester httpBidderRequester,
                           ResponseBidValidator responseBidValidator,
                           CurrencyConversionService currencyService,
                           BidResponseCreator bidResponseCreator,
                           BidResponsePostProcessor bidResponsePostProcessor,
                           Metrics metrics,
                           Clock clock,
                           JacksonMapper mapper) {

        if (expectedCacheTime < 0) {
            throw new IllegalArgumentException("Expected cache time should be positive");
        }
        this.expectedCacheTime = expectedCacheTime;
        this.bidderCatalog = Objects.requireNonNull(bidderCatalog);
        this.storedResponseProcessor = Objects.requireNonNull(storedResponseProcessor);
        this.privacyEnforcementService = Objects.requireNonNull(privacyEnforcementService);
        this.fpdResolver = Objects.requireNonNull(fpdResolver);
        this.httpBidderRequester = Objects.requireNonNull(httpBidderRequester);
        this.responseBidValidator = Objects.requireNonNull(responseBidValidator);
        this.currencyService = Objects.requireNonNull(currencyService);
        this.bidResponseCreator = Objects.requireNonNull(bidResponseCreator);
        this.bidResponsePostProcessor = Objects.requireNonNull(bidResponsePostProcessor);
        this.metrics = Objects.requireNonNull(metrics);
        this.clock = Objects.requireNonNull(clock);
        this.mapper = Objects.requireNonNull(mapper);
    }

    /**
     * Runs an auction: delegates request to applicable bidders, gathers responses from them and constructs final
     * response containing returned bids and additional information in extensions.
     */
    public Future<BidResponse> holdAuction(AuctionContext context) {
        final UidsCookie uidsCookie = context.getUidsCookie();
        final BidRequest bidRequest = context.getBidRequest();
        final Timeout timeout = context.getTimeout();
        final Account account = context.getAccount();

        final List<SeatBid> storedResponse = new ArrayList<>();
        final BidderAliases aliases = aliases(bidRequest);
        final String publisherId = account.getId();
        final BidRequestCacheInfo cacheInfo = bidRequestCacheInfo(bidRequest);
        final boolean debugEnabled = isDebugEnabled(bidRequest);

        return storedResponseProcessor.getStoredResponseResult(bidRequest.getImp(), aliases, timeout)
                .map(storedResponseResult -> populateStoredResponse(storedResponseResult, storedResponse))
                .compose(impsRequiredRequest -> extractBidderRequests(context, impsRequiredRequest, aliases))
                .map(bidderRequests -> updateRequestMetric(
                        bidderRequests, uidsCookie, aliases, publisherId, context.getRequestTypeMetric()))
                .compose(bidderRequests -> CompositeFuture.join(bidderRequests.stream()
                        .map(bidderRequest -> requestBids(
                                bidderRequest,
                                auctionTimeout(timeout, cacheInfo.isDoCaching()),
                                debugEnabled,
                                aliases))
                        .collect(Collectors.toList())))
                // send all the requests to the bidders and gathers results
                .map(CompositeFuture::<BidderResponse>list)
                .map(bidderResponses -> storedResponseProcessor.mergeWithBidderResponses(
                        bidderResponses, storedResponse, bidRequest.getImp()))
                .map(bidderResponses -> validateAndAdjustBids(bidRequest, bidderResponses))
                .map(bidderResponses -> updateMetricsFromResponses(bidderResponses, publisherId, aliases))
                // produce response from bidder results
                .compose(bidderResponses -> bidResponseCreator.create(
                        bidderResponses,
                        context,
                        cacheInfo,
                        debugEnabled))
                .compose(bidResponse -> bidResponsePostProcessor.postProcess(
                        context.getRoutingContext(), uidsCookie, bidRequest, bidResponse, account));
    }

    private BidderAliases aliases(BidRequest bidRequest) {
        final ExtRequestPrebid prebid = extRequestPrebid(bidRequest);
        final Map<String, String> aliases = prebid != null ? prebid.getAliases() : null;
        final Map<String, Integer> aliasgvlids = prebid != null ? prebid.getAliasgvlids() : null;
        return BidderAliases.of(aliases, aliasgvlids, bidderCatalog);
    }

    private static ExtRequestTargeting targeting(BidRequest bidRequest) {
        final ExtRequestPrebid prebid = extRequestPrebid(bidRequest);
        return prebid != null ? prebid.getTargeting() : null;
    }

    private static Map<String, Map<String, BigDecimal>> currencyRates(BidRequest bidRequest) {
        final ExtRequestPrebid prebid = extRequestPrebid(bidRequest);
        final ExtRequestCurrency currency = prebid != null ? prebid.getCurrency() : null;
        return currency != null ? currency.getRates() : null;
    }

    private static Boolean usepbsrates(BidRequest bidRequest) {
        final ExtRequestPrebid prebid = extRequestPrebid(bidRequest);
        final ExtRequestCurrency currency = prebid != null ? prebid.getCurrency() : null;
        return currency != null ? currency.getUsepbsrates() : null;
    }

    /**
     * Creates {@link BidRequestCacheInfo} based on {@link BidRequest} model.
     */
    private static BidRequestCacheInfo bidRequestCacheInfo(BidRequest bidRequest) {
        final ExtRequestTargeting targeting = targeting(bidRequest);

        final ExtRequestPrebid prebid = extRequestPrebid(bidRequest);
        final ExtRequestPrebidCache cache = prebid != null ? prebid.getCache() : null;

        if (targeting != null && cache != null) {
            final boolean shouldCacheBids = cache.getBids() != null;
            final boolean shouldCacheVideoBids = cache.getVastxml() != null;
            final boolean shouldCacheWinningBidsOnly = targeting.getIncludebidderkeys()
                    ? false // ext.prebid.targeting.includebidderkeys takes precedence
                    : ObjectUtils.defaultIfNull(cache.getWinningonly(), false);

            if (shouldCacheBids || shouldCacheVideoBids || shouldCacheWinningBidsOnly) {
                final Integer cacheBidsTtl = shouldCacheBids ? cache.getBids().getTtlseconds() : null;
                final Integer cacheVideoBidsTtl = shouldCacheVideoBids ? cache.getVastxml().getTtlseconds() : null;

                final boolean returnCreativeBid = shouldCacheBids
                        ? ObjectUtils.defaultIfNull(cache.getBids().getReturnCreative(), true)
                        : false;
                final boolean returnCreativeVideoBid = shouldCacheVideoBids
                        ? ObjectUtils.defaultIfNull(cache.getVastxml().getReturnCreative(), true)
                        : false;

                return BidRequestCacheInfo.builder()
                        .doCaching(true)
                        .shouldCacheBids(shouldCacheBids)
                        .cacheBidsTtl(cacheBidsTtl)
                        .shouldCacheVideoBids(shouldCacheVideoBids)
                        .cacheVideoBidsTtl(cacheVideoBidsTtl)
                        .returnCreativeBids(returnCreativeBid)
                        .returnCreativeVideoBids(returnCreativeVideoBid)
                        .shouldCacheWinningBidsOnly(shouldCacheWinningBidsOnly)
                        .build();
            }
        }

        return BidRequestCacheInfo.noCache();
    }

    /**
     * Determines debug flag from {@link BidRequest} or {@link ExtRequest}.
     */
    private static boolean isDebugEnabled(BidRequest bidRequest) {
        if (Objects.equals(bidRequest.getTest(), 1)) {
            return true;
        }
        final ExtRequestPrebid extRequestPrebid = extRequestPrebid(bidRequest);
        return extRequestPrebid != null && Objects.equals(extRequestPrebid.getDebug(), 1);
    }

    private static ExtRequestPrebid extRequestPrebid(BidRequest bidRequest) {
        final ExtRequest requestExt = bidRequest.getExt();
        return requestExt != null ? requestExt.getPrebid() : null;
    }

    /**
     * Populates storedResponse parameter with stored {@link List<SeatBid>} and returns {@link List<Imp>} for which
     * request to bidders should be performed.
     */
    private static List<Imp> populateStoredResponse(StoredResponseResult storedResponseResult,
                                                    List<SeatBid> storedResponse) {
        storedResponse.addAll(storedResponseResult.getStoredResponse());
        return storedResponseResult.getRequiredRequestImps();
    }

    /**
     * Takes an OpenRTB request and returns the OpenRTB requests sanitized for each bidder.
     * <p>
     * This will copy the {@link BidRequest} into a list of requests, where the bidRequest.imp[].ext field
     * will only consist of the "prebid" field and the field for the appropriate bidder parameters. We will drop all
     * extended fields beyond this context, so this will not be compatible with any other uses of the extension area
     * i.e. the bidders will not see any other extension fields. If Imp extension name is alias, which is also defined
     * in bidRequest.ext.prebid.aliases and valid, separate {@link BidRequest} will be created for this alias and sent
     * to appropriate bidder.
     * For example suppose {@link BidRequest} has two {@link Imp}s. First one with imp.ext[].rubicon and
     * imp.ext[].rubiconAlias and second with imp.ext[].appnexus and imp.ext[].rubicon. Three {@link BidRequest}s will
     * be created:
     * 1. {@link BidRequest} with one {@link Imp}, where bidder extension points to rubiconAlias extension and will be
     * sent to Rubicon bidder.
     * 2. {@link BidRequest} with two {@link Imp}s, where bidder extension points to appropriate rubicon extension from
     * original {@link BidRequest} and will be sent to Rubicon bidder.
     * 3. {@link BidRequest} with one {@link Imp}, where bidder extension points to appnexus extension and will be sent
     * to Appnexus bidder.
     * <p>
     * Each of the created {@link BidRequest}s will have bidrequest.user.buyerid field populated with the value from
     * bidrequest.user.ext.prebid.buyerids or {@link UidsCookie} corresponding to bidder's family name unless buyerid
     * is already in the original OpenRTB request (in this case it will not be overridden).
     * In case if bidrequest.user.ext.prebid.buyerids contains values after extracting those values it will be cleared
     * in order to avoid leaking of buyerids across bidders.
     * <p>
     * NOTE: the return list will only contain entries for bidders that both have the extension field in at least one
     * {@link Imp}, and are known to {@link BidderCatalog} or aliases from bidRequest.ext.prebid.aliases.
     */
    private Future<List<BidderRequest>> extractBidderRequests(AuctionContext context,
                                                              List<Imp> requestedImps,
                                                              BidderAliases aliases) {
        // sanity check: discard imps without extension
        final List<Imp> imps = requestedImps.stream()
                .filter(imp -> imp.getExt() != null)
                .collect(Collectors.toList());

        // identify valid bidders and aliases out of imps
        final List<String> bidders = imps.stream()
                .flatMap(imp -> StreamUtil.asStream(imp.getExt().fieldNames())
                        .filter(bidder -> !Objects.equals(bidder, PREBID_EXT) && !Objects.equals(bidder, CONTEXT_EXT))
                        .filter(bidder -> isValidBidder(bidder, aliases)))
                .distinct()
                .collect(Collectors.toList());

        return makeBidderRequests(bidders, context, aliases, imps);
    }

    /**
     * Checks if bidder name is valid in case when bidder can also be alias name.
     */
    private boolean isValidBidder(String bidder, BidderAliases aliases) {
        return bidderCatalog.isValidName(bidder) || aliases.isAliasDefined(bidder);
    }

    /**
     * Splits the input request into requests which are sanitized for each bidder. Intended behavior is:
     * <p>
     * - bidrequest.imp[].ext will only contain the "prebid" field and a "bidder" field which has the params for
     * the intended Bidder.
     * <p>
     * - bidrequest.user.buyeruid will be set to that Bidder's ID.
     * <p>
     * - bidrequest.ext.prebid.data.bidders will be removed.
     * <p>
     * - bidrequest.ext.prebid.bidders will be staying in corresponding bidder only.
     * <p>
     * - bidrequest.user.ext.data, bidrequest.app.ext.data and bidrequest.site.ext.data will be removed for bidders
     * that don't have first party data allowed.
     */
    private Future<List<BidderRequest>> makeBidderRequests(List<String> bidders,
                                                           AuctionContext context,
                                                           BidderAliases aliases,
                                                           List<Imp> imps) {

        final BidRequest bidRequest = context.getBidRequest();
        final User user = bidRequest.getUser();
        final ExtUser extUser = user != null ? user.getExt() : null;
        final Map<String, String> uidsBody = uidsFromBody(extUser);

        final ExtRequest requestExt = bidRequest.getExt();
        final Map<String, ExtBidderConfigFpd> biddersToConfigs = getBiddersToConfigs(requestExt);

        final Map<String, User> bidderToUser =
                prepareUsers(bidders, context, aliases, bidRequest, extUser, uidsBody, biddersToConfigs);

        return privacyEnforcementService
                .mask(context, bidderToUser, bidders, aliases)
                .map(bidderToPrivacyResult ->
                        getBidderRequests(bidderToPrivacyResult, bidRequest, imps, biddersToConfigs));
    }

    private Map<String, ExtBidderConfigFpd> getBiddersToConfigs(ExtRequest requestExt) {
        final ExtRequestPrebid prebid = requestExt == null ? null : requestExt.getPrebid();
        final List<ExtRequestPrebidBidderConfig> bidderConfigs = prebid == null ? null : prebid.getBidderconfig();

        if (CollectionUtils.isEmpty(bidderConfigs)) {
            return Collections.emptyMap();
        }

        final Map<String, ExtBidderConfigFpd> bidderToConfig = new HashMap<>();

        bidderConfigs.stream()
                .filter(prebidBidderConfig -> prebidBidderConfig.getBidders().contains(ALL_BIDDERS_CONFIG))
                .map(prebidBidderConfig -> prebidBidderConfig.getConfig().getFpd())
                .findFirst()
                .ifPresent(extBidderConfigFpd -> bidderToConfig.put(ALL_BIDDERS_CONFIG, extBidderConfigFpd));

        for (ExtRequestPrebidBidderConfig config : bidderConfigs) {
            for (String bidder : config.getBidders()) {
                final ExtBidderConfigFpd concreteFpd = config.getConfig().getFpd();
                bidderToConfig.putIfAbsent(bidder, concreteFpd);
            }
        }
        return bidderToConfig;
    }

    /**
     * Returns UIDs from request.user.ext or empty map if not defined.
     */
    private static Map<String, String> uidsFromBody(ExtUser extUser) {
        return extUser != null && extUser.getPrebid() != null
                // as long as ext.prebid exists we are guaranteed that user.ext.prebid.buyeruids also exists
                ? extUser.getPrebid().getBuyeruids()
                : Collections.emptyMap();
    }

    /**
     * Extracts a list of bidders for which first party data is allowed from {@link ExtRequestPrebidData} model.
     */
    private static List<String> firstPartyDataBidders(ExtRequest requestExt) {
        final ExtRequestPrebid prebid = requestExt == null ? null : requestExt.getPrebid();
        final ExtRequestPrebidData data = prebid == null ? null : prebid.getData();
        return data == null ? null : data.getBidders();
    }

    private Map<String, User> prepareUsers(List<String> bidders,
                                           AuctionContext context,
                                           BidderAliases aliases,
                                           BidRequest bidRequest,
                                           ExtUser extUser,
                                           Map<String, String> uidsBody,
                                           Map<String, ExtBidderConfigFpd> biddersToConfigs) {

        final List<String> firstPartyDataBidders = firstPartyDataBidders(bidRequest.getExt());

        final Map<String, User> bidderToUser = new HashMap<>();
        for (String bidder : bidders) {
            final ExtBidderConfigFpd fpdConfig = ObjectUtils.firstNonNull(biddersToConfigs.get(bidder),
                    biddersToConfigs.get(ALL_BIDDERS_CONFIG));

            final boolean useFirstPartyData = firstPartyDataBidders == null || firstPartyDataBidders.contains(bidder);
            final User preparedUser = prepareUser(bidRequest.getUser(), extUser, bidder, aliases, uidsBody,
                    context.getUidsCookie(), useFirstPartyData, fpdConfig);
            bidderToUser.put(bidder, preparedUser);
        }
        return bidderToUser;
    }

    /**
     * Returns original {@link User} if user.buyeruid already contains uid value for bidder.
     * Otherwise, returns new {@link User} containing updated {@link ExtUser} and user.buyeruid.
     * <p>
     * Also, removes user.ext.prebid (if present) and user.ext.data (in case bidder does not use first party data).
     */
    private User prepareUser(User user,
                             ExtUser extUser,
                             String bidder,
                             BidderAliases aliases,
                             Map<String, String> uidsBody,
                             UidsCookie uidsCookie,
                             boolean useFirstPartyData,
                             ExtBidderConfigFpd fpdConfig) {

        final String updatedBuyerUid = updateUserBuyerUid(user, bidder, aliases, uidsBody, uidsCookie);
        final boolean shouldCleanPrebid = extUser != null && extUser.getPrebid() != null;
        final boolean shouldCleanData = extUser != null && extUser.getData() != null && !useFirstPartyData;
        final boolean shouldUpdateUserExt = shouldCleanData || shouldCleanPrebid;

        User maskedUser = user;
        if (updatedBuyerUid != null || shouldUpdateUserExt) {
            final User.UserBuilder userBuilder = user == null ? User.builder() : user.toBuilder();
            if (updatedBuyerUid != null) {
                userBuilder.buyeruid(updatedBuyerUid);
            }

            if (shouldUpdateUserExt) {
                final ExtUser updatedExtUser = extUser.toBuilder()
                        .prebid(shouldCleanPrebid ? null : extUser.getPrebid())
                        .data(shouldCleanData ? null : extUser.getData())
                        .build();
                userBuilder.ext(updatedExtUser.isEmpty() ? null : updatedExtUser);
            }

            maskedUser = userBuilder.build();
        }

        return useFirstPartyData
                ? fpdResolver.resolveUser(maskedUser, fpdConfig == null ? null : fpdConfig.getUser())
                : maskedUser;
    }

    /**
     * Returns updated buyerUid or null if it doesn't need to be updated.
     */
    private String updateUserBuyerUid(User user, String bidder, BidderAliases aliases,
                                      Map<String, String> uidsBody, UidsCookie uidsCookie) {
        final String buyerUidFromBodyOrCookie = extractUid(uidsBody, uidsCookie, aliases.resolveBidder(bidder));
        final String buyerUidFromUser = user != null ? user.getBuyeruid() : null;

        return StringUtils.isBlank(buyerUidFromUser) && StringUtils.isNotBlank(buyerUidFromBodyOrCookie)
                ? buyerUidFromBodyOrCookie
                : null;
    }

    /**
     * Extracts UID from uids from body or {@link UidsCookie}.
     */
    private String extractUid(Map<String, String> uidsBody, UidsCookie uidsCookie, String bidder) {
        final String uid = uidsBody.get(bidder);
        return StringUtils.isNotBlank(uid) ? uid : uidsCookie.uidFrom(resolveCookieFamilyName(bidder));
    }

    /**
     * Extract cookie family name from bidder's {@link Usersyncer} if it is enabled. If not - return null.
     */
    private String resolveCookieFamilyName(String bidder) {
        return bidderCatalog.isActive(bidder) ? bidderCatalog.usersyncerByName(bidder).getCookieFamilyName() : null;
    }

    /**
     * Returns shuffled list of {@link BidderRequest}.
     */
    private List<BidderRequest> getBidderRequests(List<BidderPrivacyResult> bidderPrivacyResults,
                                                  BidRequest bidRequest,
                                                  List<Imp> imps,
                                                  Map<String, ExtBidderConfigFpd> biddersToConfigs) {

        final ExtRequest requestExt = bidRequest.getExt();
        final Map<String, JsonNode> bidderToPrebidBidders = bidderToPrebidBidders(requestExt);
        final Map<String, ExtRequestPrebidSchainSchain> bidderToPrebidSchains = bidderToPrebidSchains(requestExt);
        final List<BidderRequest> bidderRequests = bidderPrivacyResults.stream()
                // for each bidder create a new request that is a copy of original request except buyerid, imp
                // extensions, ext.prebid.data.bidders and ext.prebid.bidders.
                // Also, check whether to pass user.ext.data, app.ext.data and site.ext.data or not.
                .map(bidderPrivacyResult -> createBidderRequest(bidderPrivacyResult, bidRequest, imps,
                        biddersToConfigs, bidderToPrebidBidders, bidderToPrebidSchains))
                .filter(Objects::nonNull)
                .collect(Collectors.toList());

        Collections.shuffle(bidderRequests);

        return bidderRequests;
    }

    /**
     * Extracts a map of bidders to their arguments from {@link ObjectNode} prebid.bidders.
     */
    private static Map<String, JsonNode> bidderToPrebidBidders(ExtRequest requestExt) {
        final ExtRequestPrebid prebid = requestExt == null ? null : requestExt.getPrebid();
        final ObjectNode bidders = prebid == null ? null : prebid.getBidders();

        if (bidders == null || bidders.isNull()) {
            return Collections.emptyMap();
        }

        final Map<String, JsonNode> bidderToPrebidParameters = new HashMap<>();
        final Iterator<Map.Entry<String, JsonNode>> biddersToParams = bidders.fields();
        while (biddersToParams.hasNext()) {
            final Map.Entry<String, JsonNode> bidderToParam = biddersToParams.next();
            bidderToPrebidParameters.put(bidderToParam.getKey(), bidderToParam.getValue());
        }
        return bidderToPrebidParameters;
    }

    /**
     * Extracts a map of bidders to their arguments from {@link ObjectNode} prebid.schains.
     */
    private static Map<String, ExtRequestPrebidSchainSchain> bidderToPrebidSchains(ExtRequest requestExt) {
        final ExtRequestPrebid prebid = requestExt == null ? null : requestExt.getPrebid();
        final List<ExtRequestPrebidSchain> schains = prebid == null ? null : prebid.getSchains();

        if (schains == null || schains.isEmpty()) {
            return Collections.emptyMap();
        }

        final Map<String, ExtRequestPrebidSchainSchain> bidderToPrebidSchains = new HashMap<>();
        for (ExtRequestPrebidSchain schain : schains) {
            final List<String> bidders = schain.getBidders();
            if (CollectionUtils.isNotEmpty(bidders)) {
                for (String bidder : bidders) {
                    if (bidderToPrebidSchains.containsKey(bidder)) {
                        bidderToPrebidSchains.remove(bidder);
                        logger.debug("Schain bidder {0} is rejected since it was defined more than once", bidder);
                        continue;
                    }
                    bidderToPrebidSchains.put(bidder, schain.getSchain());
                }
            }
        }
        return bidderToPrebidSchains;
    }

    /**
     * Returns {@link BidderRequest} for the given bidder.
     */
    private BidderRequest createBidderRequest(BidderPrivacyResult bidderPrivacyResult,
                                              BidRequest bidRequest,
                                              List<Imp> imps,
                                              Map<String, ExtBidderConfigFpd> biddersToConfigs,
                                              Map<String, JsonNode> bidderToPrebidBidders,
                                              Map<String, ExtRequestPrebidSchainSchain> bidderToPrebidSchains) {

        final String bidder = bidderPrivacyResult.getRequestBidder();
        if (bidderPrivacyResult.isBlockedRequestByTcf()) {
            return null;
        }

        final List<String> firstPartyDataBidders = firstPartyDataBidders(bidRequest.getExt());
        final boolean useFirstPartyData = firstPartyDataBidders == null || firstPartyDataBidders.contains(bidder);

        final ExtBidderConfigFpd fpdConfig = ObjectUtils.firstNonNull(biddersToConfigs.get(bidder),
                biddersToConfigs.get(ALL_BIDDERS_CONFIG));

        final Site bidRequestSite = bidRequest.getSite();
        final App bidRequestApp = bidRequest.getApp();
        final ObjectNode fpdSite = fpdConfig != null ? fpdConfig.getSite() : null;
        final ObjectNode fpdApp = fpdConfig != null ? fpdConfig.getApp() : null;

        if (bidRequestSite != null && fpdApp != null || bidRequestApp != null && fpdSite != null) {
            logger.info("Request to bidder {0} rejected as both bidRequest.site and bidRequest.app are present"
                    + " after fpd data have been merged", bidder);
            return null;
        }

        return BidderRequest.of(bidder, bidRequest.toBuilder()
                // User was already prepared above
                .user(bidderPrivacyResult.getUser())
                .device(bidderPrivacyResult.getDevice())
                .imp(prepareImps(bidder, imps, useFirstPartyData))
                .app(prepareApp(bidRequestApp, fpdApp, useFirstPartyData))
                .site(prepareSite(bidRequestSite, fpdSite, useFirstPartyData))
                .source(prepareSource(bidder, bidderToPrebidSchains, bidRequest.getSource()))
                .ext(prepareExt(bidder, bidderToPrebidBidders, bidRequest.getExt()))
                .build());
    }

    /**
     * For each given imp creates a new imp with extension crafted to contain only "prebid", "context" and
     * bidder-specific extension.
     */
    private List<Imp> prepareImps(String bidder, List<Imp> imps, boolean useFirstPartyData) {
        return imps.stream()
                .filter(imp -> imp.getExt().hasNonNull(bidder))
                .map(imp -> imp.toBuilder()
                        .ext(prepareImpExt(bidder, imp.getExt(), useFirstPartyData))
                        .build())
                .collect(Collectors.toList());
    }

    /**
     * Creates a new imp extension for particular bidder having:
     * <ul>
     * <li>"prebid" field populated with an imp.ext.prebid field value, may be null</li>
     * <li>"context" field populated with an imp.ext.context field value, may be null</li>
     * <li>"bidder" field populated with an imp.ext.{bidder} field value, not null</li>
     * </ul>
     */
    private ObjectNode prepareImpExt(String bidder, ObjectNode impExt, boolean useFirstPartyData) {
        final JsonNode impExtPrebid = prepareImpExtPrebid(bidder, impExt.get(PREBID_EXT));
        final ObjectNode result = mapper.mapper().valueToTree(ExtPrebid.of(impExtPrebid, impExt.get(bidder)));

        final JsonNode contextNode = impExt.get(CONTEXT_EXT);
        final boolean isContextNodePresent = contextNode != null && !contextNode.isNull();
        if (isContextNodePresent) {
            final JsonNode contextNodeCopy = contextNode.deepCopy();
            if (!useFirstPartyData && contextNodeCopy.isObject()) {
                ((ObjectNode) contextNodeCopy).remove(DATA);
            }
            result.set(CONTEXT_EXT, contextNodeCopy);
        }
        return result;
    }

    private JsonNode prepareImpExtPrebid(String bidder, JsonNode extImpPrebidNode) {
        if (extImpPrebidNode != null && extImpPrebidNode.hasNonNull(bidder)) {
            final ExtImpPrebid extImpPrebid = extImpPrebid(extImpPrebidNode).toBuilder()
                    .bidder((ObjectNode) extImpPrebidNode.get(bidder)) // leave appropriate bidder related data
                    .build();
            return mapper.mapper().valueToTree(extImpPrebid);
        }
        return extImpPrebidNode;
    }

    /**
     * Returns {@link ExtImpPrebid} from imp.ext.prebid {@link JsonNode}.
     */
    private ExtImpPrebid extImpPrebid(JsonNode extImpPrebid) {
        try {
            return mapper.mapper().treeToValue(extImpPrebid, ExtImpPrebid.class);
        } catch (JsonProcessingException e) {
            throw new PreBidException(String.format("Error decoding imp.ext.prebid: %s", e.getMessage()), e);
        }
    }

    /**
     * Checks whether to pass the app.ext.data depending on request having a first party data
     * allowed for given bidder or not. And merge masked app with fpd config.
     */
    private App prepareApp(App app, ObjectNode fpdApp, boolean useFirstPartyData) {
        final ExtApp appExt = app != null ? app.getExt() : null;

        final App maskedApp = appExt != null && appExt.getData() != null && !useFirstPartyData
                ? app.toBuilder().ext(maskExtApp(appExt)).build()
                : app;

        return useFirstPartyData
                ? fpdResolver.resolveApp(maskedApp, fpdApp)
                : maskedApp;
    }

    private ExtApp maskExtApp(ExtApp appExt) {
        final ExtApp maskedExtApp = ExtApp.of(appExt.getPrebid(), null);
        return maskedExtApp.isEmpty() ? null : maskedExtApp;
    }

    /**
     * Checks whether to pass the site.ext.data depending on request having a first party data
     * allowed for given bidder or not. And merge masked site with fpd config.
     */
    private Site prepareSite(Site site, ObjectNode fpdSite, boolean useFirstPartyData) {
        final ExtSite siteExt = site != null ? site.getExt() : null;

        final Site maskedSite = siteExt != null && siteExt.getData() != null && !useFirstPartyData
                ? site.toBuilder().ext(maskExtSite(siteExt)).build()
                : site;

        return useFirstPartyData
                ? fpdResolver.resolveSite(maskedSite, fpdSite)
                : maskedSite;
    }

    private ExtSite maskExtSite(ExtSite siteExt) {
        final ExtSite maskedExtSite = ExtSite.of(siteExt.getAmp(), null);
        return maskedExtSite.isEmpty() ? null : maskedExtSite;
    }

    /**
     * Returns {@link Source} with corresponding request.ext.prebid.schains.
     */
    private Source prepareSource(String bidder, Map<String, ExtRequestPrebidSchainSchain> bidderToSchain,
                                 Source receivedSource) {
        final ExtRequestPrebidSchainSchain defaultSchain = bidderToSchain.get(GENERIC_SCHAIN_KEY);
        final ExtRequestPrebidSchainSchain bidderSchain = bidderToSchain.getOrDefault(bidder, defaultSchain);

        if (bidderSchain == null) {
            return receivedSource;
        }

        final ExtSource extSource = ExtSource.of(bidderSchain);

        return receivedSource == null
                ? Source.builder().ext(extSource).build()
                : receivedSource.toBuilder().ext(extSource).build();
    }

    /**
     * Removes all bidders except the given bidder from bidrequest.ext.prebid.bidders to hide list of allowed bidders
     * from initial request.
     * <p>
     * Also masks bidrequest.ext.prebid.schains.
     */
    private ExtRequest prepareExt(String bidder,
                                  Map<String, JsonNode> bidderToPrebidBidders,
                                  ExtRequest requestExt) {

        final ExtRequestPrebid extPrebid = requestExt != null ? requestExt.getPrebid() : null;
        final List<ExtRequestPrebidSchain> extPrebidSchains = extPrebid != null ? extPrebid.getSchains() : null;
        final ExtRequestPrebidData extPrebidData = extPrebid != null ? extPrebid.getData() : null;
        final List<ExtRequestPrebidBidderConfig> extPrebidBidderconfig =
                extPrebid != null ? extPrebid.getBidderconfig() : null;

        final boolean suppressSchains = extPrebidSchains != null;
        final boolean suppressBidderConfig = extPrebidBidderconfig != null;
        final boolean suppressPrebidData = extPrebidData != null;

        if (bidderToPrebidBidders.isEmpty() && !suppressSchains && !suppressBidderConfig && !suppressPrebidData) {
            return requestExt;
        }

        final JsonNode prebidParameters = bidderToPrebidBidders.get(bidder);
        final ObjectNode bidders = prebidParameters != null
                ? mapper.mapper().valueToTree(ExtPrebidBidders.of(prebidParameters))
                : null;

        final ExtRequestPrebid.ExtRequestPrebidBuilder extPrebidBuilder = extPrebid != null
                ? extPrebid.toBuilder()
                : ExtRequestPrebid.builder();

        return ExtRequest.of(
                extPrebidBuilder
                        .bidders(bidders)
                        .schains(null)
                        .data(null)
                        .bidderconfig(null)
                        .build());
    }

    /**
     * Updates 'account.*.request', 'request' and 'no_cookie_requests' metrics for each {@link BidderRequest}.
     */
    private List<BidderRequest> updateRequestMetric(List<BidderRequest> bidderRequests,
                                                    UidsCookie uidsCookie,
                                                    BidderAliases aliases,
                                                    String publisherId,
                                                    MetricName requestTypeMetric) {

        metrics.updateRequestBidderCardinalityMetric(bidderRequests.size());
        metrics.updateAccountRequestMetrics(publisherId, requestTypeMetric);

        for (BidderRequest bidderRequest : bidderRequests) {
            final String bidder = aliases.resolveBidder(bidderRequest.getBidder());
            final boolean isApp = bidderRequest.getBidRequest().getApp() != null;
            final boolean noBuyerId = !bidderCatalog.isActive(bidder) || StringUtils.isBlank(
                    uidsCookie.uidFrom(bidderCatalog.usersyncerByName(bidder).getCookieFamilyName()));

            metrics.updateAdapterRequestTypeAndNoCookieMetrics(bidder, requestTypeMetric, !isApp && noBuyerId);
        }

        return bidderRequests;
    }

    private static BigDecimal bidAdjustmentForBidder(BidRequest bidRequest, String bidder) {
        final ExtRequestPrebid prebid = extRequestPrebid(bidRequest);
        final Map<String, BigDecimal> bidAdjustmentFactors = prebid != null ? prebid.getBidadjustmentfactors() : null;
        return bidAdjustmentFactors != null ? bidAdjustmentFactors.get(bidder) : null;
    }

    /**
     * Passes the request to a corresponding bidder and wraps response in {@link BidderResponse} which also holds
     * recorded response time.
     */
    private Future<BidderResponse> requestBids(
            BidderRequest bidderRequest, Timeout timeout, boolean debugEnabled, BidderAliases aliases) {

        final String bidderName = bidderRequest.getBidder();
        final Bidder<?> bidder = bidderCatalog.bidderByName(aliases.resolveBidder(bidderName));
        final long startTime = clock.millis();

        return httpBidderRequester.requestBids(bidder, bidderRequest.getBidRequest(), timeout, debugEnabled)
                .map(seatBid -> BidderResponse.of(bidderName, seatBid, responseTime(startTime)));
    }

    private List<BidderResponse> validateAndAdjustBids(BidRequest bidRequest, List<BidderResponse> bidderResponses) {
        return bidderResponses.stream()
                .map(bidderResponse -> validBidderResponse(bidderResponse, bidRequest.getCur()))
                .map(bidderResponse -> applyBidPriceChanges(bidderResponse, bidRequest))
                .collect(Collectors.toList());
    }

    /**
     * Validates bid response from exchange.
     * <p>
     * Removes invalid bids from response and adds corresponding error to {@link BidderSeatBid}.
     * <p>
     * Returns input argument as the result if no errors found or creates new {@link BidderResponse} otherwise.
     */
    private BidderResponse validBidderResponse(BidderResponse bidderResponse, List<String> requestCurrencies) {
        final BidderSeatBid seatBid = bidderResponse.getSeatBid();
        final List<BidderBid> bids = seatBid.getBids();

        final List<BidderBid> validBids = new ArrayList<>(bids.size());
        final List<BidderError> errors = new ArrayList<>(seatBid.getErrors());

        if (requestCurrencies.size() > 1) {
            errors.add(BidderError.badInput(
                    String.format("Cur parameter contains more than one currency. %s will be used",
                            requestCurrencies.get(0))));
        }

        for (BidderBid bid : bids) {
            final ValidationResult validationResult = responseBidValidator.validate(bid);
            if (validationResult.hasErrors()) {
                for (String error : validationResult.getErrors()) {
                    errors.add(BidderError.generic(error));
                }
            } else {
                validBids.add(bid);
            }
        }

        return errors.isEmpty()
                ? bidderResponse
                : bidderResponse.with(BidderSeatBid.of(validBids, seatBid.getHttpCalls(), errors));
    }

    /**
     * Performs changes on {@link Bid}s price depends on different between adServerCurrency and bidCurrency,
     * and adjustment factor. Will drop bid if currency conversion is needed but not possible.
     * <p>
     * This method should always be invoked after {@link ExchangeService#validBidderResponse} to make sure
     * {@link Bid#getPrice()} is not empty.
     */
    private BidderResponse applyBidPriceChanges(BidderResponse bidderResponse, BidRequest bidRequest) {
        final BidderSeatBid seatBid = bidderResponse.getSeatBid();

        final List<BidderBid> bidderBids = seatBid.getBids();
        if (bidderBids.isEmpty()) {
            return bidderResponse;
        }

        final List<BidderBid> updatedBidderBids = new ArrayList<>(bidderBids.size());
        final List<BidderError> errors = new ArrayList<>(seatBid.getErrors());

        final String adServerCurrency = bidRequest.getCur().get(0);
        final BigDecimal priceAdjustmentFactor = bidAdjustmentForBidder(bidRequest, bidderResponse.getBidder());
        final Boolean usepbsrates = usepbsrates(bidRequest);

        for (final BidderBid bidderBid : bidderBids) {
            final Bid bid = bidderBid.getBid();
            final String bidCurrency = bidderBid.getBidCurrency();
            final BigDecimal price = bid.getPrice();
            try {
<<<<<<< HEAD
                final BigDecimal finalPrice =
                        currencyService.convertCurrency(price, requestCurrencyRates, adServerCurrency,
                                StringUtils.stripToNull(bidCurrency), usepbsrates);
=======
                final BigDecimal priceInAdServerCurrency = currencyService.convertCurrency(
                        price, currencyRates(bidRequest), adServerCurrency, bidCurrency, usepbsrates);
>>>>>>> 2371922e

                final BigDecimal adjustedPrice = adjustPrice(priceAdjustmentFactor, priceInAdServerCurrency);

                if (adjustedPrice.compareTo(price) != 0) {
                    bid.setPrice(adjustedPrice);
                }
                updatedBidderBids.add(bidderBid);
            } catch (PreBidException e) {
                errors.add(BidderError.generic(
                        String.format("Unable to covert bid currency %s to desired ad server currency %s. %s",
                                bidCurrency, adServerCurrency, e.getMessage())));
            }
        }

        return bidderResponse.with(BidderSeatBid.of(updatedBidderBids, seatBid.getHttpCalls(), errors));
    }

    private static BigDecimal adjustPrice(BigDecimal priceAdjustmentFactor, BigDecimal price) {
        return priceAdjustmentFactor != null && priceAdjustmentFactor.compareTo(BigDecimal.ONE) != 0
                ? price.multiply(priceAdjustmentFactor)
                : price;
    }

    private int responseTime(long startTime) {
        return Math.toIntExact(clock.millis() - startTime);
    }

    /**
     * If we need to cache bids, then it will take some time to call prebid cache.
     * We should reduce the amount of time the bidders have, to compensate.
     */
    private Timeout auctionTimeout(Timeout timeout, boolean shouldCacheBids) {
        // A static timeout here is not ideal. This is a hack because we have some aggressive timelines for OpenRTB
        // support.
        // In reality, the cache response time will probably fluctuate with the traffic over time. Someday, this
        // should be replaced by code which tracks the response time of recent cache calls and adjusts the time
        // dynamically.
        return shouldCacheBids ? timeout.minus(expectedCacheTime) : timeout;
    }

    /**
     * Updates 'request_time', 'responseTime', 'timeout_request', 'error_requests', 'no_bid_requests',
     * 'prices' metrics for each {@link BidderResponse}.
     * <p>
     * This method should always be invoked after {@link ExchangeService#validBidderResponse} to make sure
     * {@link Bid#getPrice()} is not empty.
     */
    private List<BidderResponse> updateMetricsFromResponses(
            List<BidderResponse> bidderResponses, String publisherId, BidderAliases aliases) {

        for (final BidderResponse bidderResponse : bidderResponses) {
            final String bidder = aliases.resolveBidder(bidderResponse.getBidder());

            metrics.updateAdapterResponseTime(bidder, publisherId, bidderResponse.getResponseTime());

            final List<BidderBid> bidderBids = bidderResponse.getSeatBid().getBids();
            if (CollectionUtils.isEmpty(bidderBids)) {
                metrics.updateAdapterRequestNobidMetrics(bidder, publisherId);
            } else {
                metrics.updateAdapterRequestGotbidsMetrics(bidder, publisherId);

                for (final BidderBid bidderBid : bidderBids) {
                    final Bid bid = bidderBid.getBid();

                    final long cpm = bid.getPrice().multiply(THOUSAND).longValue();
                    metrics.updateAdapterBidMetrics(bidder, publisherId, cpm, bid.getAdm() != null,
                            bidderBid.getType().toString());
                }
            }

            final List<BidderError> errors = bidderResponse.getSeatBid().getErrors();
            if (CollectionUtils.isNotEmpty(errors)) {
                errors.stream()
                        .map(BidderError::getType)
                        .distinct()
                        .map(ExchangeService::bidderErrorTypeToMetric)
                        .forEach(errorMetric -> metrics.updateAdapterRequestErrorMetric(bidder, errorMetric));
            }
        }

        return bidderResponses;
    }

    /**
     * Resolves {@link MetricName} by {@link BidderError.Type} value.
     */
    private static MetricName bidderErrorTypeToMetric(BidderError.Type errorType) {
        final MetricName errorMetric;
        switch (errorType) {
            case bad_input:
                errorMetric = MetricName.badinput;
                break;
            case bad_server_response:
                errorMetric = MetricName.badserverresponse;
                break;
            case failed_to_request_bids:
                errorMetric = MetricName.failedtorequestbids;
                break;
            case timeout:
                errorMetric = MetricName.timeout;
                break;
            case generic:
            default:
                errorMetric = MetricName.unknown_error;
        }
        return errorMetric;
    }
}<|MERGE_RESOLUTION|>--- conflicted
+++ resolved
@@ -892,14 +892,9 @@
             final String bidCurrency = bidderBid.getBidCurrency();
             final BigDecimal price = bid.getPrice();
             try {
-<<<<<<< HEAD
-                final BigDecimal finalPrice =
-                        currencyService.convertCurrency(price, requestCurrencyRates, adServerCurrency,
-                                StringUtils.stripToNull(bidCurrency), usepbsrates);
-=======
                 final BigDecimal priceInAdServerCurrency = currencyService.convertCurrency(
-                        price, currencyRates(bidRequest), adServerCurrency, bidCurrency, usepbsrates);
->>>>>>> 2371922e
+                        price, currencyRates(bidRequest), adServerCurrency,
+                        StringUtils.stripToNull(bidCurrency), usepbsrates);
 
                 final BigDecimal adjustedPrice = adjustPrice(priceAdjustmentFactor, priceInAdServerCurrency);
 
