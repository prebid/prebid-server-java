--- conflicted
+++ resolved
@@ -277,14 +277,8 @@
                 .compose(storedResponseResult -> extractAuctionParticipations(
                         receivedContext, storedResponseResult, aliases, bidderToMultiBid))
 
-<<<<<<< HEAD
                 .map(auctionParticipation -> updateRequestMetric(
                         auctionParticipation, uidsCookie, aliases, account, requestTypeMetric))
-=======
-                .map(auctionParticipations -> updateRequestMetric(
-                        auctionParticipations, uidsCookie, aliases, account, requestTypeMetric))
-                .map(auctionParticipations -> maybeLogBidderInteraction(receivedContext, auctionParticipations))
->>>>>>> 5cd8ca4f
                 .compose(auctionParticipations -> CompositeFuture.join(
                         auctionParticipations.stream()
                                 .map(auctionParticipation -> invokeHooksAndRequestBids(
