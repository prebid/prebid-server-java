package org.prebid.server.auction;

import com.fasterxml.jackson.core.JsonProcessingException;
import com.fasterxml.jackson.databind.JsonNode;
import com.fasterxml.jackson.databind.node.ObjectNode;
import com.iab.openrtb.request.App;
import com.iab.openrtb.request.BidRequest;
import com.iab.openrtb.request.Imp;
import com.iab.openrtb.request.Site;
import com.iab.openrtb.request.Source;
import com.iab.openrtb.request.User;
import com.iab.openrtb.response.Bid;
import com.iab.openrtb.response.BidResponse;
import com.iab.openrtb.response.SeatBid;
import io.vertx.core.CompositeFuture;
import io.vertx.core.Future;
import io.vertx.core.logging.Logger;
import io.vertx.core.logging.LoggerFactory;
import org.apache.commons.collections4.CollectionUtils;
import org.apache.commons.lang3.ObjectUtils;
import org.apache.commons.lang3.StringUtils;
import org.prebid.server.auction.model.AuctionContext;
import org.prebid.server.auction.model.BidRequestCacheInfo;
import org.prebid.server.auction.model.BidderPrivacyResult;
import org.prebid.server.auction.model.BidderRequest;
import org.prebid.server.auction.model.BidderResponse;
import org.prebid.server.auction.model.StoredResponseResult;
import org.prebid.server.bidder.Bidder;
import org.prebid.server.bidder.BidderCatalog;
import org.prebid.server.bidder.HttpBidderRequester;
import org.prebid.server.bidder.Usersyncer;
import org.prebid.server.bidder.model.BidderBid;
import org.prebid.server.bidder.model.BidderError;
import org.prebid.server.bidder.model.BidderSeatBid;
import org.prebid.server.cookie.UidsCookie;
import org.prebid.server.currency.CurrencyConversionService;
import org.prebid.server.exception.PreBidException;
import org.prebid.server.execution.Timeout;
import org.prebid.server.json.JacksonMapper;
import org.prebid.server.metric.MetricName;
import org.prebid.server.metric.Metrics;
import org.prebid.server.proto.openrtb.ext.ExtPrebid;
import org.prebid.server.proto.openrtb.ext.ExtPrebidBidders;
import org.prebid.server.proto.openrtb.ext.request.ExtApp;
import org.prebid.server.proto.openrtb.ext.request.ExtBidderConfigFpd;
import org.prebid.server.proto.openrtb.ext.request.ExtImpPrebid;
import org.prebid.server.proto.openrtb.ext.request.ExtRequest;
import org.prebid.server.proto.openrtb.ext.request.ExtRequestPrebid;
import org.prebid.server.proto.openrtb.ext.request.ExtRequestPrebidBidderConfig;
import org.prebid.server.proto.openrtb.ext.request.ExtRequestPrebidCache;
import org.prebid.server.proto.openrtb.ext.request.ExtRequestPrebidData;
import org.prebid.server.proto.openrtb.ext.request.ExtRequestPrebidSchain;
import org.prebid.server.proto.openrtb.ext.request.ExtRequestPrebidSchainSchain;
import org.prebid.server.proto.openrtb.ext.request.ExtRequestTargeting;
import org.prebid.server.proto.openrtb.ext.request.ExtSite;
import org.prebid.server.proto.openrtb.ext.request.ExtSource;
import org.prebid.server.proto.openrtb.ext.request.ExtUser;
import org.prebid.server.settings.model.Account;
import org.prebid.server.util.StreamUtil;
import org.prebid.server.validation.ResponseBidValidator;
import org.prebid.server.validation.model.ValidationResult;

import java.math.BigDecimal;
import java.time.Clock;
import java.util.ArrayList;
import java.util.Collections;
import java.util.HashMap;
import java.util.Iterator;
import java.util.List;
import java.util.Map;
import java.util.Objects;
import java.util.stream.Collectors;

/**
 * Executes an OpenRTB v2.5 Auction.
 */
public class ExchangeService {

    private static final Logger logger = LoggerFactory.getLogger(ExchangeService.class);

    private static final String PREBID_EXT = "prebid";
    private static final String BIDDER_EXT = "bidder";
    private static final String CONTEXT_EXT = "context";
    private static final String ALL_BIDDERS_CONFIG = "*";

    private static final BigDecimal THOUSAND = BigDecimal.valueOf(1000);

    private final long expectedCacheTime;
    private final BidderCatalog bidderCatalog;
    private final StoredResponseProcessor storedResponseProcessor;
    private final PrivacyEnforcementService privacyEnforcementService;
    private final FpdResolver fpdResolver;
    private final SchainResolver schainResolver;
    private final HttpBidderRequester httpBidderRequester;
    private final ResponseBidValidator responseBidValidator;
    private final CurrencyConversionService currencyService;
    private final BidResponseCreator bidResponseCreator;
    private final BidResponsePostProcessor bidResponsePostProcessor;
    private final Metrics metrics;
    private final Clock clock;
    private final JacksonMapper mapper;

    public ExchangeService(long expectedCacheTime,
                           BidderCatalog bidderCatalog,
                           StoredResponseProcessor storedResponseProcessor,
                           PrivacyEnforcementService privacyEnforcementService,
                           FpdResolver fpdResolver,
                           SchainResolver schainResolver,
                           HttpBidderRequester httpBidderRequester,
                           ResponseBidValidator responseBidValidator,
                           CurrencyConversionService currencyService,
                           BidResponseCreator bidResponseCreator,
                           BidResponsePostProcessor bidResponsePostProcessor,
                           Metrics metrics,
                           Clock clock,
                           JacksonMapper mapper) {

        if (expectedCacheTime < 0) {
            throw new IllegalArgumentException("Expected cache time should be positive");
        }
        this.expectedCacheTime = expectedCacheTime;
        this.bidderCatalog = Objects.requireNonNull(bidderCatalog);
        this.storedResponseProcessor = Objects.requireNonNull(storedResponseProcessor);
        this.privacyEnforcementService = Objects.requireNonNull(privacyEnforcementService);
        this.fpdResolver = Objects.requireNonNull(fpdResolver);
        this.schainResolver = Objects.requireNonNull(schainResolver);
        this.httpBidderRequester = Objects.requireNonNull(httpBidderRequester);
        this.responseBidValidator = Objects.requireNonNull(responseBidValidator);
        this.currencyService = Objects.requireNonNull(currencyService);
        this.bidResponseCreator = Objects.requireNonNull(bidResponseCreator);
        this.bidResponsePostProcessor = Objects.requireNonNull(bidResponsePostProcessor);
        this.metrics = Objects.requireNonNull(metrics);
        this.clock = Objects.requireNonNull(clock);
        this.mapper = Objects.requireNonNull(mapper);
    }

    /**
     * Runs an auction: delegates request to applicable bidders, gathers responses from them and constructs final
     * response containing returned bids and additional information in extensions.
     */
    public Future<BidResponse> holdAuction(AuctionContext context) {
        final UidsCookie uidsCookie = context.getUidsCookie();
        final BidRequest bidRequest = context.getBidRequest();
        final Timeout timeout = context.getTimeout();
        final Account account = context.getAccount();

        final List<SeatBid> storedResponse = new ArrayList<>();
        final BidderAliases aliases = aliases(bidRequest);
        final String publisherId = account.getId();
        final BidRequestCacheInfo cacheInfo = bidRequestCacheInfo(bidRequest);
        final boolean debugEnabled = isDebugEnabled(bidRequest);

        return storedResponseProcessor.getStoredResponseResult(bidRequest.getImp(), aliases, timeout)
                .map(storedResponseResult -> populateStoredResponse(storedResponseResult, storedResponse))
                .compose(impsRequiredRequest -> extractBidderRequests(context, impsRequiredRequest, aliases))
                .map(bidderRequests -> updateRequestMetric(
                        bidderRequests, uidsCookie, aliases, publisherId, context.getRequestTypeMetric()))
                .compose(bidderRequests -> CompositeFuture.join(
                        bidderRequests.stream()
                                .map(bidderRequest -> requestBids(
                                        bidderRequest,
                                        auctionTimeout(timeout, cacheInfo.isDoCaching()),
                                        debugEnabled,
                                        aliases))
                                .collect(Collectors.toList())))
                // send all the requests to the bidders and gathers results
                .map(CompositeFuture::<BidderResponse>list)
                .map(bidderResponses -> storedResponseProcessor.mergeWithBidderResponses(
                        bidderResponses, storedResponse, bidRequest.getImp()))
                .map(bidderResponses -> validateAndAdjustBids(bidderResponses, context, aliases))
                .map(bidderResponses -> updateMetricsFromResponses(bidderResponses, publisherId, aliases))
                // produce response from bidder results
                .compose(bidderResponses -> bidResponseCreator.create(
                        bidderResponses,
                        context,
                        cacheInfo,
                        debugEnabled))
                .compose(bidResponse -> bidResponsePostProcessor.postProcess(
                        context.getRoutingContext(), uidsCookie, bidRequest, bidResponse, account));
    }

    private BidderAliases aliases(BidRequest bidRequest) {
        final ExtRequestPrebid prebid = extRequestPrebid(bidRequest);
        final Map<String, String> aliases = prebid != null ? prebid.getAliases() : null;
        final Map<String, Integer> aliasgvlids = prebid != null ? prebid.getAliasgvlids() : null;
        return BidderAliases.of(aliases, aliasgvlids, bidderCatalog);
    }

    private static ExtRequestTargeting targeting(BidRequest bidRequest) {
        final ExtRequestPrebid prebid = extRequestPrebid(bidRequest);
        return prebid != null ? prebid.getTargeting() : null;
    }

    /**
     * Creates {@link BidRequestCacheInfo} based on {@link BidRequest} model.
     */
    private static BidRequestCacheInfo bidRequestCacheInfo(BidRequest bidRequest) {
        final ExtRequestTargeting targeting = targeting(bidRequest);

        final ExtRequestPrebid prebid = extRequestPrebid(bidRequest);
        final ExtRequestPrebidCache cache = prebid != null ? prebid.getCache() : null;

        if (targeting != null && cache != null) {
            final boolean shouldCacheBids = cache.getBids() != null;
            final boolean shouldCacheVideoBids = cache.getVastxml() != null;
            final boolean shouldCacheWinningBidsOnly = targeting.getIncludebidderkeys()
                    ? false // ext.prebid.targeting.includebidderkeys takes precedence
                    : ObjectUtils.defaultIfNull(cache.getWinningonly(), false);

            if (shouldCacheBids || shouldCacheVideoBids || shouldCacheWinningBidsOnly) {
                final Integer cacheBidsTtl = shouldCacheBids ? cache.getBids().getTtlseconds() : null;
                final Integer cacheVideoBidsTtl = shouldCacheVideoBids ? cache.getVastxml().getTtlseconds() : null;

                final boolean returnCreativeBid = shouldCacheBids
                        ? ObjectUtils.defaultIfNull(cache.getBids().getReturnCreative(), true)
                        : false;
                final boolean returnCreativeVideoBid = shouldCacheVideoBids
                        ? ObjectUtils.defaultIfNull(cache.getVastxml().getReturnCreative(), true)
                        : false;

                return BidRequestCacheInfo.builder()
                        .doCaching(true)
                        .shouldCacheBids(shouldCacheBids)
                        .cacheBidsTtl(cacheBidsTtl)
                        .shouldCacheVideoBids(shouldCacheVideoBids)
                        .cacheVideoBidsTtl(cacheVideoBidsTtl)
                        .returnCreativeBids(returnCreativeBid)
                        .returnCreativeVideoBids(returnCreativeVideoBid)
                        .shouldCacheWinningBidsOnly(shouldCacheWinningBidsOnly)
                        .build();
            }
        }

        return BidRequestCacheInfo.noCache();
    }

    /**
     * Determines debug flag from {@link BidRequest} or {@link ExtRequest}.
     */
    private static boolean isDebugEnabled(BidRequest bidRequest) {
        if (Objects.equals(bidRequest.getTest(), 1)) {
            return true;
        }
        final ExtRequestPrebid extRequestPrebid = extRequestPrebid(bidRequest);
        return extRequestPrebid != null && Objects.equals(extRequestPrebid.getDebug(), 1);
    }

    private static ExtRequestPrebid extRequestPrebid(BidRequest bidRequest) {
        final ExtRequest requestExt = bidRequest.getExt();
        return requestExt != null ? requestExt.getPrebid() : null;
    }

    /**
     * Populates storedResponse parameter with stored {@link List<SeatBid>} and returns {@link List<Imp>} for which
     * request to bidders should be performed.
     */
    private static List<Imp> populateStoredResponse(StoredResponseResult storedResponseResult,
                                                    List<SeatBid> storedResponse) {
        storedResponse.addAll(storedResponseResult.getStoredResponse());
        return storedResponseResult.getRequiredRequestImps();
    }

    /**
     * Takes an OpenRTB request and returns the OpenRTB requests sanitized for each bidder.
     * <p>
     * This will copy the {@link BidRequest} into a list of requests, where the bidRequest.imp[].ext field
     * will only consist of the "prebid" field and the field for the appropriate bidder parameters. We will drop all
     * extended fields beyond this context, so this will not be compatible with any other uses of the extension area
     * i.e. the bidders will not see any other extension fields. If Imp extension name is alias, which is also defined
     * in bidRequest.ext.prebid.aliases and valid, separate {@link BidRequest} will be created for this alias and sent
     * to appropriate bidder.
     * For example suppose {@link BidRequest} has two {@link Imp}s. First one with imp.ext.prebid.bidder.rubicon and
     * imp.ext.prebid.bidder.rubiconAlias and second with imp.ext.prebid.bidder.appnexus and
     * imp.ext.prebid.bidder.rubicon. Three {@link BidRequest}s will be created:
     * 1. {@link BidRequest} with one {@link Imp}, where bidder extension points to rubiconAlias extension and will be
     * sent to Rubicon bidder.
     * 2. {@link BidRequest} with two {@link Imp}s, where bidder extension points to appropriate rubicon extension from
     * original {@link BidRequest} and will be sent to Rubicon bidder.
     * 3. {@link BidRequest} with one {@link Imp}, where bidder extension points to appnexus extension and will be sent
     * to Appnexus bidder.
     * <p>
     * Each of the created {@link BidRequest}s will have bidrequest.user.buyerid field populated with the value from
     * bidrequest.user.ext.prebid.buyerids or {@link UidsCookie} corresponding to bidder's family name unless buyerid
     * is already in the original OpenRTB request (in this case it will not be overridden).
     * In case if bidrequest.user.ext.prebid.buyerids contains values after extracting those values it will be cleared
     * in order to avoid leaking of buyerids across bidders.
     * <p>
     * NOTE: the return list will only contain entries for bidders that both have the extension field in at least one
     * {@link Imp}, and are known to {@link BidderCatalog} or aliases from bidRequest.ext.prebid.aliases.
     */
    private Future<List<BidderRequest>> extractBidderRequests(AuctionContext context,
                                                              List<Imp> requestedImps,
                                                              BidderAliases aliases) {

        final List<Imp> imps = requestedImps.stream()
                .filter(imp -> bidderParamsFromImpExt(imp.getExt()) != null)
                .collect(Collectors.toList());

        // identify valid bidders and aliases out of imps
        final List<String> bidders = imps.stream()
                .flatMap(imp -> StreamUtil.asStream(bidderParamsFromImpExt(imp.getExt()).fieldNames())
                        .filter(bidder -> isValidBidder(bidder, aliases)))
                .distinct()
                .collect(Collectors.toList());

        return makeBidderRequests(bidders, context, aliases, imps);
    }

    private static JsonNode bidderParamsFromImpExt(ObjectNode ext) {
        return ext.get(PREBID_EXT).get(BIDDER_EXT);
    }

    /**
     * Checks if bidder name is valid in case when bidder can also be alias name.
     */
    private boolean isValidBidder(String bidder, BidderAliases aliases) {
        return bidderCatalog.isValidName(bidder) || aliases.isAliasDefined(bidder);
    }

    /**
     * Splits the input request into requests which are sanitized for each bidder. Intended behavior is:
     * <p>
     * - bidrequest.imp[].ext will only contain the "prebid" field and a "bidder" field which has the params for
     * the intended Bidder.
     * <p>
     * - bidrequest.user.buyeruid will be set to that Bidder's ID.
     * <p>
     * - bidrequest.ext.prebid.data.bidders will be removed.
     * <p>
     * - bidrequest.ext.prebid.bidders will be staying in corresponding bidder only.
     * <p>
     * - bidrequest.user.ext.data, bidrequest.app.ext.data and bidrequest.site.ext.data will be removed for bidders
     * that don't have first party data allowed.
     */
    private Future<List<BidderRequest>> makeBidderRequests(List<String> bidders,
                                                           AuctionContext context,
                                                           BidderAliases aliases,
                                                           List<Imp> imps) {

        final BidRequest bidRequest = context.getBidRequest();
        final User user = bidRequest.getUser();
        final ExtUser extUser = user != null ? user.getExt() : null;
        final Map<String, String> uidsBody = uidsFromBody(extUser);

        final ExtRequest requestExt = bidRequest.getExt();
        final Map<String, ExtBidderConfigFpd> biddersToConfigs = getBiddersToConfigs(requestExt);

        final Map<String, User> bidderToUser =
                prepareUsers(bidders, context, aliases, bidRequest, extUser, uidsBody, biddersToConfigs);

        return privacyEnforcementService
                .mask(context, bidderToUser, bidders, aliases)
                .map(bidderToPrivacyResult ->
                        getBidderRequests(bidderToPrivacyResult, bidRequest, imps, biddersToConfigs));
    }

    private Map<String, ExtBidderConfigFpd> getBiddersToConfigs(ExtRequest requestExt) {
        final ExtRequestPrebid prebid = requestExt == null ? null : requestExt.getPrebid();
        final List<ExtRequestPrebidBidderConfig> bidderConfigs = prebid == null ? null : prebid.getBidderconfig();

        if (CollectionUtils.isEmpty(bidderConfigs)) {
            return Collections.emptyMap();
        }

        final Map<String, ExtBidderConfigFpd> bidderToConfig = new HashMap<>();

        bidderConfigs.stream()
                .filter(prebidBidderConfig -> prebidBidderConfig.getBidders().contains(ALL_BIDDERS_CONFIG))
                .map(prebidBidderConfig -> prebidBidderConfig.getConfig().getFpd())
                .findFirst()
                .ifPresent(extBidderConfigFpd -> bidderToConfig.put(ALL_BIDDERS_CONFIG, extBidderConfigFpd));

        for (ExtRequestPrebidBidderConfig config : bidderConfigs) {
            for (String bidder : config.getBidders()) {
                final ExtBidderConfigFpd concreteFpd = config.getConfig().getFpd();
                bidderToConfig.putIfAbsent(bidder, concreteFpd);
            }
        }
        return bidderToConfig;
    }

    /**
     * Returns UIDs from request.user.ext or empty map if not defined.
     */
    private static Map<String, String> uidsFromBody(ExtUser extUser) {
        return extUser != null && extUser.getPrebid() != null
                // as long as ext.prebid exists we are guaranteed that user.ext.prebid.buyeruids also exists
                ? extUser.getPrebid().getBuyeruids()
                : Collections.emptyMap();
    }

    /**
     * Extracts a list of bidders for which first party data is allowed from {@link ExtRequestPrebidData} model.
     */
    private static List<String> firstPartyDataBidders(ExtRequest requestExt) {
        final ExtRequestPrebid prebid = requestExt == null ? null : requestExt.getPrebid();
        final ExtRequestPrebidData data = prebid == null ? null : prebid.getData();
        return data == null ? null : data.getBidders();
    }

    private Map<String, User> prepareUsers(List<String> bidders,
                                           AuctionContext context,
                                           BidderAliases aliases,
                                           BidRequest bidRequest,
                                           ExtUser extUser,
                                           Map<String, String> uidsBody,
                                           Map<String, ExtBidderConfigFpd> biddersToConfigs) {

        final List<String> firstPartyDataBidders = firstPartyDataBidders(bidRequest.getExt());

        final Map<String, User> bidderToUser = new HashMap<>();
        for (String bidder : bidders) {
            final ExtBidderConfigFpd fpdConfig = ObjectUtils.defaultIfNull(biddersToConfigs.get(bidder),
                    biddersToConfigs.get(ALL_BIDDERS_CONFIG));

            final boolean useFirstPartyData = firstPartyDataBidders == null || firstPartyDataBidders.contains(bidder);
            final User preparedUser = prepareUser(bidRequest.getUser(), extUser, bidder, aliases, uidsBody,
                    context.getUidsCookie(), useFirstPartyData, fpdConfig);
            bidderToUser.put(bidder, preparedUser);
        }
        return bidderToUser;
    }

    /**
     * Returns original {@link User} if user.buyeruid already contains uid value for bidder.
     * Otherwise, returns new {@link User} containing updated {@link ExtUser} and user.buyeruid.
     * <p>
     * Also, removes user.ext.prebid (if present) and user.ext.data (in case bidder does not use first party data).
     */
    private User prepareUser(User user,
                             ExtUser extUser,
                             String bidder,
                             BidderAliases aliases,
                             Map<String, String> uidsBody,
                             UidsCookie uidsCookie,
                             boolean useFirstPartyData,
                             ExtBidderConfigFpd fpdConfig) {

        final String updatedBuyerUid = updateUserBuyerUid(user, bidder, aliases, uidsBody, uidsCookie);
        final boolean shouldCleanPrebid = extUser != null && extUser.getPrebid() != null;
        final boolean shouldCleanData = extUser != null && extUser.getData() != null && !useFirstPartyData;
        final boolean shouldUpdateUserExt = shouldCleanData || shouldCleanPrebid;

        User maskedUser = user;
        if (updatedBuyerUid != null || shouldUpdateUserExt) {
            final User.UserBuilder userBuilder = user == null ? User.builder() : user.toBuilder();
            if (updatedBuyerUid != null) {
                userBuilder.buyeruid(updatedBuyerUid);
            }

            if (shouldUpdateUserExt) {
                final ExtUser updatedExtUser = extUser.toBuilder()
                        .prebid(shouldCleanPrebid ? null : extUser.getPrebid())
                        .data(shouldCleanData ? null : extUser.getData())
                        .build();
                userBuilder.ext(updatedExtUser.isEmpty() ? null : updatedExtUser);
            }

            maskedUser = userBuilder.build();
        }

        return useFirstPartyData
                ? fpdResolver.resolveUser(maskedUser, fpdConfig == null ? null : fpdConfig.getUser())
                : maskedUser;
    }

    /**
     * Returns updated buyerUid or null if it doesn't need to be updated.
     */
    private String updateUserBuyerUid(User user, String bidder, BidderAliases aliases,
                                      Map<String, String> uidsBody, UidsCookie uidsCookie) {
        final String buyerUidFromBodyOrCookie = extractUid(uidsBody, uidsCookie, aliases.resolveBidder(bidder));
        final String buyerUidFromUser = user != null ? user.getBuyeruid() : null;

        return StringUtils.isBlank(buyerUidFromUser) && StringUtils.isNotBlank(buyerUidFromBodyOrCookie)
                ? buyerUidFromBodyOrCookie
                : null;
    }

    /**
     * Extracts UID from uids from body or {@link UidsCookie}.
     */
    private String extractUid(Map<String, String> uidsBody, UidsCookie uidsCookie, String bidder) {
        final String uid = uidsBody.get(bidder);
        return StringUtils.isNotBlank(uid) ? uid : uidsCookie.uidFrom(resolveCookieFamilyName(bidder));
    }

    /**
     * Extract cookie family name from bidder's {@link Usersyncer} if it is enabled. If not - return null.
     */
    private String resolveCookieFamilyName(String bidder) {
        return bidderCatalog.isActive(bidder) ? bidderCatalog.usersyncerByName(bidder).getCookieFamilyName() : null;
    }

    /**
     * Returns shuffled list of {@link BidderRequest}.
     */
    private List<BidderRequest> getBidderRequests(List<BidderPrivacyResult> bidderPrivacyResults,
                                                  BidRequest bidRequest,
                                                  List<Imp> imps,
                                                  Map<String, ExtBidderConfigFpd> biddersToConfigs) {

        final Map<String, JsonNode> bidderToPrebidBidders = bidderToPrebidBidders(bidRequest);

        final List<BidderRequest> bidderRequests = bidderPrivacyResults.stream()
                // for each bidder create a new request that is a copy of original request except buyerid, imp
                // extensions, ext.prebid.data.bidders and ext.prebid.bidders.
                // Also, check whether to pass user.ext.data, app.ext.data and site.ext.data or not.
                .map(bidderPrivacyResult -> createBidderRequest(
                        bidderPrivacyResult,
                        bidRequest,
                        imps,
                        biddersToConfigs,
                        bidderToPrebidBidders))
                .filter(Objects::nonNull)
                .collect(Collectors.toList());

        Collections.shuffle(bidderRequests);

        return bidderRequests;
    }

    /**
     * Extracts a map of bidders to their arguments from {@link ObjectNode} prebid.bidders.
     */
    private static Map<String, JsonNode> bidderToPrebidBidders(BidRequest bidRequest) {
        final ExtRequest requestExt = bidRequest.getExt();
        final ExtRequestPrebid prebid = requestExt == null ? null : requestExt.getPrebid();
        final ObjectNode bidders = prebid == null ? null : prebid.getBidders();

        if (bidders == null || bidders.isNull()) {
            return Collections.emptyMap();
        }

        final Map<String, JsonNode> bidderToPrebidParameters = new HashMap<>();
        final Iterator<Map.Entry<String, JsonNode>> biddersToParams = bidders.fields();
        while (biddersToParams.hasNext()) {
            final Map.Entry<String, JsonNode> bidderToParam = biddersToParams.next();
            bidderToPrebidParameters.put(bidderToParam.getKey(), bidderToParam.getValue());
        }
        return bidderToPrebidParameters;
    }

    /**
     * Returns {@link BidderRequest} for the given bidder.
     */
    private BidderRequest createBidderRequest(BidderPrivacyResult bidderPrivacyResult,
                                              BidRequest bidRequest,
                                              List<Imp> imps,
                                              Map<String, ExtBidderConfigFpd> biddersToConfigs,
                                              Map<String, JsonNode> bidderToPrebidBidders) {

        final String bidder = bidderPrivacyResult.getRequestBidder();
        if (bidderPrivacyResult.isBlockedRequestByTcf()) {
            return null;
        }

        final List<String> firstPartyDataBidders = firstPartyDataBidders(bidRequest.getExt());
        final boolean useFirstPartyData = firstPartyDataBidders == null || firstPartyDataBidders.contains(bidder);

        final ExtBidderConfigFpd fpdConfig = ObjectUtils.defaultIfNull(biddersToConfigs.get(bidder),
                biddersToConfigs.get(ALL_BIDDERS_CONFIG));

        final Site bidRequestSite = bidRequest.getSite();
        final App bidRequestApp = bidRequest.getApp();
        final ObjectNode fpdSite = fpdConfig != null ? fpdConfig.getSite() : null;
        final ObjectNode fpdApp = fpdConfig != null ? fpdConfig.getApp() : null;

        if (bidRequestSite != null && fpdApp != null || bidRequestApp != null && fpdSite != null) {
            logger.info("Request to bidder {0} rejected as both bidRequest.site and bidRequest.app are present"
                    + " after fpd data have been merged", bidder);
            return null;
        }

        return BidderRequest.of(bidder, bidRequest.toBuilder()
                // User was already prepared above
                .user(bidderPrivacyResult.getUser())
                .device(bidderPrivacyResult.getDevice())
                .imp(prepareImps(bidder, imps, useFirstPartyData))
                .app(prepareApp(bidRequestApp, fpdApp, useFirstPartyData))
                .site(prepareSite(bidRequestSite, fpdSite, useFirstPartyData))
                .source(prepareSource(bidder, bidRequest))
                .ext(prepareExt(bidder, bidderToPrebidBidders, bidRequest.getExt()))
                .build());
    }

    /**
     * For each given imp creates a new imp with extension crafted to contain only "prebid", "context" and
     * bidder-specific extension.
     */
    private List<Imp> prepareImps(String bidder, List<Imp> imps, boolean useFirstPartyData) {
        return imps.stream()
                .filter(imp -> bidderParamsFromImpExt(imp.getExt()).hasNonNull(bidder))
                .map(imp -> imp.toBuilder()
                        .ext(prepareImpExt(bidder, imp.getExt(), useFirstPartyData))
                        .build())
                .collect(Collectors.toList());
    }

    /**
     * Creates a new imp extension for particular bidder having:
     * <ul>
     * <li>"prebid" field populated with an imp.ext.prebid field value, may be null</li>
<<<<<<< HEAD
     * <li>"bidder" field populated with an imp.ext.{bidder} field value, not null</li>
     * <li>"context" field populated with an imp.ext.context field value, may be null</li>
     * <li>"data" field populated with an imp.ext.data field value, may be null</li>
=======
     * <li>"context" field populated with an imp.ext.context field value, may be null</li>
     * <li>"bidder" field populated with an imp.ext.prebid.bidder.{bidder} field value, not null</li>
>>>>>>> d96be505
     * </ul>
     */
    private ObjectNode prepareImpExt(String bidder, ObjectNode impExt, boolean useFirstPartyData) {
        final JsonNode impExtPrebid = cleanBidderParamsFromImpExtPrebid(impExt.get(PREBID_EXT));
        final JsonNode impExtBidder = bidderParamsFromImpExt(impExt).get(bidder);

        final ObjectNode result = mapper.mapper().valueToTree(ExtPrebid.of(impExtPrebid, impExtBidder));

<<<<<<< HEAD
        return fpdResolver.resolveImpExt(impExt, result, useFirstPartyData);
=======
        if (impExt.hasNonNull(CONTEXT_EXT)) {
            final JsonNode contextNodeCopy = impExt.get(CONTEXT_EXT).deepCopy();
            if (!useFirstPartyData && contextNodeCopy.isObject()) {
                ((ObjectNode) contextNodeCopy).remove(DATA);
            }
            result.set(CONTEXT_EXT, contextNodeCopy);
        }

        return result;
>>>>>>> d96be505
    }

    private JsonNode cleanBidderParamsFromImpExtPrebid(JsonNode extImpPrebidNode) {
        if (extImpPrebidNode.size() > 1) {
            return mapper.mapper().valueToTree(
                    extImpPrebid(extImpPrebidNode).toBuilder()
                            .bidder(null)
                            .build());
        }

        return null;
    }

    /**
     * Returns {@link ExtImpPrebid} from imp.ext.prebid {@link JsonNode}.
     */
    private ExtImpPrebid extImpPrebid(JsonNode extImpPrebid) {
        try {
            return mapper.mapper().treeToValue(extImpPrebid, ExtImpPrebid.class);
        } catch (JsonProcessingException e) {
            throw new PreBidException(String.format("Error decoding imp.ext.prebid: %s", e.getMessage()), e);
        }
    }

    /**
     * Checks whether to pass the app.ext.data depending on request having a first party data
     * allowed for given bidder or not. And merge masked app with fpd config.
     */
    private App prepareApp(App app, ObjectNode fpdApp, boolean useFirstPartyData) {
        final ExtApp appExt = app != null ? app.getExt() : null;

        final App maskedApp = appExt != null && appExt.getData() != null && !useFirstPartyData
                ? app.toBuilder().ext(maskExtApp(appExt)).build()
                : app;

        return useFirstPartyData
                ? fpdResolver.resolveApp(maskedApp, fpdApp)
                : maskedApp;
    }

    private ExtApp maskExtApp(ExtApp appExt) {
        final ExtApp maskedExtApp = ExtApp.of(appExt.getPrebid(), null);
        return maskedExtApp.isEmpty() ? null : maskedExtApp;
    }

    /**
     * Checks whether to pass the site.ext.data depending on request having a first party data
     * allowed for given bidder or not. And merge masked site with fpd config.
     */
    private Site prepareSite(Site site, ObjectNode fpdSite, boolean useFirstPartyData) {
        final ExtSite siteExt = site != null ? site.getExt() : null;

        final Site maskedSite = siteExt != null && siteExt.getData() != null && !useFirstPartyData
                ? site.toBuilder().ext(maskExtSite(siteExt)).build()
                : site;

        return useFirstPartyData
                ? fpdResolver.resolveSite(maskedSite, fpdSite)
                : maskedSite;
    }

    private ExtSite maskExtSite(ExtSite siteExt) {
        final ExtSite maskedExtSite = ExtSite.of(siteExt.getAmp(), null);
        return maskedExtSite.isEmpty() ? null : maskedExtSite;
    }

    /**
     * Returns {@link Source} with corresponding request.ext.prebid.schains.
     */
    private Source prepareSource(String bidder, BidRequest bidRequest) {
        final Source receivedSource = bidRequest.getSource();

        final ExtRequestPrebidSchainSchain bidderSchain = schainResolver.resolveForBidder(bidder, bidRequest);

        if (bidderSchain == null) {
            return receivedSource;
        }

        final ExtSource extSource = ExtSource.of(bidderSchain);

        return receivedSource == null
                ? Source.builder().ext(extSource).build()
                : receivedSource.toBuilder().ext(extSource).build();
    }

    /**
     * Removes all bidders except the given bidder from bidrequest.ext.prebid.bidders to hide list of allowed bidders
     * from initial request.
     * <p>
     * Also masks bidrequest.ext.prebid.schains.
     */
    private ExtRequest prepareExt(String bidder,
                                  Map<String, JsonNode> bidderToPrebidBidders,
                                  ExtRequest requestExt) {

        final ExtRequestPrebid extPrebid = requestExt != null ? requestExt.getPrebid() : null;
        final List<ExtRequestPrebidSchain> extPrebidSchains = extPrebid != null ? extPrebid.getSchains() : null;
        final ExtRequestPrebidData extPrebidData = extPrebid != null ? extPrebid.getData() : null;
        final List<ExtRequestPrebidBidderConfig> extPrebidBidderconfig =
                extPrebid != null ? extPrebid.getBidderconfig() : null;

        final boolean suppressSchains = extPrebidSchains != null;
        final boolean suppressBidderConfig = extPrebidBidderconfig != null;
        final boolean suppressPrebidData = extPrebidData != null;

        if (bidderToPrebidBidders.isEmpty() && !suppressSchains && !suppressBidderConfig && !suppressPrebidData) {
            return requestExt;
        }

        final JsonNode prebidParameters = bidderToPrebidBidders.get(bidder);
        final ObjectNode bidders = prebidParameters != null
                ? mapper.mapper().valueToTree(ExtPrebidBidders.of(prebidParameters))
                : null;

        final ExtRequestPrebid.ExtRequestPrebidBuilder extPrebidBuilder = extPrebid != null
                ? extPrebid.toBuilder()
                : ExtRequestPrebid.builder();

        return ExtRequest.of(
                extPrebidBuilder
                        .bidders(bidders)
                        .schains(null)
                        .data(null)
                        .bidderconfig(null)
                        .build());
    }

    /**
     * Updates 'account.*.request', 'request' and 'no_cookie_requests' metrics for each {@link BidderRequest}.
     */
    private List<BidderRequest> updateRequestMetric(List<BidderRequest> bidderRequests,
                                                    UidsCookie uidsCookie,
                                                    BidderAliases aliases,
                                                    String publisherId,
                                                    MetricName requestTypeMetric) {

        metrics.updateRequestBidderCardinalityMetric(bidderRequests.size());
        metrics.updateAccountRequestMetrics(publisherId, requestTypeMetric);

        for (BidderRequest bidderRequest : bidderRequests) {
            final String bidder = aliases.resolveBidder(bidderRequest.getBidder());
            final boolean isApp = bidderRequest.getBidRequest().getApp() != null;
            final boolean noBuyerId = !bidderCatalog.isActive(bidder) || StringUtils.isBlank(
                    uidsCookie.uidFrom(bidderCatalog.usersyncerByName(bidder).getCookieFamilyName()));

            metrics.updateAdapterRequestTypeAndNoCookieMetrics(bidder, requestTypeMetric, !isApp && noBuyerId);
        }

        return bidderRequests;
    }

    private static BigDecimal bidAdjustmentForBidder(BidRequest bidRequest, String bidder) {
        final ExtRequestPrebid prebid = extRequestPrebid(bidRequest);
        final Map<String, BigDecimal> bidAdjustmentFactors = prebid != null ? prebid.getBidadjustmentfactors() : null;
        return bidAdjustmentFactors != null ? bidAdjustmentFactors.get(bidder) : null;
    }

    /**
     * Passes the request to a corresponding bidder and wraps response in {@link BidderResponse} which also holds
     * recorded response time.
     */
    private Future<BidderResponse> requestBids(BidderRequest bidderRequest,
                                               Timeout timeout,
                                               boolean debugEnabled,
                                               BidderAliases aliases) {

        final String bidderName = bidderRequest.getBidder();
        final Bidder<?> bidder = bidderCatalog.bidderByName(aliases.resolveBidder(bidderName));
        final long startTime = clock.millis();

        return httpBidderRequester.requestBids(bidder, bidderRequest.getBidRequest(), timeout, debugEnabled)
                .map(seatBid -> BidderResponse.of(bidderName, seatBid, responseTime(startTime)));
    }

    private List<BidderResponse> validateAndAdjustBids(
            List<BidderResponse> bidderResponses, AuctionContext auctionContext, BidderAliases aliases) {

        return bidderResponses.stream()
                .map(bidderResponse -> validBidderResponse(bidderResponse, auctionContext, aliases))
                .map(bidderResponse -> applyBidPriceChanges(bidderResponse, auctionContext.getBidRequest()))
                .collect(Collectors.toList());
    }

    /**
     * Validates bid response from exchange.
     * <p>
     * Removes invalid bids from response and adds corresponding error to {@link BidderSeatBid}.
     * <p>
     * Returns input argument as the result if no errors found or creates new {@link BidderResponse} otherwise.
     */
    private BidderResponse validBidderResponse(
            BidderResponse bidderResponse, AuctionContext auctionContext, BidderAliases aliases) {

        final BidRequest bidRequest = auctionContext.getBidRequest();
        final BidderSeatBid seatBid = bidderResponse.getSeatBid();
        final List<BidderError> errors = new ArrayList<>(seatBid.getErrors());

        final List<String> requestCurrencies = bidRequest.getCur();
        if (requestCurrencies.size() > 1) {
            errors.add(BidderError.badInput(
                    String.format("Cur parameter contains more than one currency. %s will be used",
                            requestCurrencies.get(0))));
        }

        final List<BidderBid> bids = seatBid.getBids();
        final List<BidderBid> validBids = new ArrayList<>(bids.size());

        for (final BidderBid bid : bids) {
            final ValidationResult validationResult =
                    responseBidValidator.validate(bid, bidderResponse.getBidder(), auctionContext, aliases);

            if (validationResult.hasWarnings()) {
                addAsBidderErrors(validationResult.getWarnings(), errors);
            }

            if (validationResult.hasErrors()) {
                addAsBidderErrors(validationResult.getErrors(), errors);
                continue;
            }

            validBids.add(bid);
        }

        return errors.isEmpty()
                ? bidderResponse
                : bidderResponse.with(BidderSeatBid.of(validBids, seatBid.getHttpCalls(), errors));
    }

    private void addAsBidderErrors(List<String> messages, List<BidderError> errors) {
        messages.stream().map(BidderError::generic).forEach(errors::add);
    }

    /**
     * Performs changes on {@link Bid}s price depends on different between adServerCurrency and bidCurrency,
     * and adjustment factor. Will drop bid if currency conversion is needed but not possible.
     * <p>
     * This method should always be invoked after {@link ExchangeService#validBidderResponse} to make sure
     * {@link Bid#getPrice()} is not empty.
     */
    private BidderResponse applyBidPriceChanges(BidderResponse bidderResponse, BidRequest bidRequest) {
        final BidderSeatBid seatBid = bidderResponse.getSeatBid();

        final List<BidderBid> bidderBids = seatBid.getBids();
        if (bidderBids.isEmpty()) {
            return bidderResponse;
        }

        final List<BidderBid> updatedBidderBids = new ArrayList<>(bidderBids.size());
        final List<BidderError> errors = new ArrayList<>(seatBid.getErrors());

        final String adServerCurrency = bidRequest.getCur().get(0);
        final BigDecimal priceAdjustmentFactor = bidAdjustmentForBidder(bidRequest, bidderResponse.getBidder());

        for (final BidderBid bidderBid : bidderBids) {
            final Bid bid = bidderBid.getBid();
            final String bidCurrency = bidderBid.getBidCurrency();
            final BigDecimal price = bid.getPrice();
            try {
                final BigDecimal priceInAdServerCurrency = currencyService.convertCurrency(
                        price, bidRequest, adServerCurrency, StringUtils.stripToNull(bidCurrency));

                final BigDecimal adjustedPrice = adjustPrice(priceAdjustmentFactor, priceInAdServerCurrency);

                if (adjustedPrice.compareTo(price) != 0) {
                    bid.setPrice(adjustedPrice);
                }
                updatedBidderBids.add(bidderBid);
            } catch (PreBidException e) {
                errors.add(BidderError.generic(e.getMessage()));
            }
        }

        return bidderResponse.with(BidderSeatBid.of(updatedBidderBids, seatBid.getHttpCalls(), errors));
    }

    private static BigDecimal adjustPrice(BigDecimal priceAdjustmentFactor, BigDecimal price) {
        return priceAdjustmentFactor != null && priceAdjustmentFactor.compareTo(BigDecimal.ONE) != 0
                ? price.multiply(priceAdjustmentFactor)
                : price;
    }

    private int responseTime(long startTime) {
        return Math.toIntExact(clock.millis() - startTime);
    }

    /**
     * If we need to cache bids, then it will take some time to call prebid cache.
     * We should reduce the amount of time the bidders have, to compensate.
     */
    private Timeout auctionTimeout(Timeout timeout, boolean shouldCacheBids) {
        // A static timeout here is not ideal. This is a hack because we have some aggressive timelines for OpenRTB
        // support.
        // In reality, the cache response time will probably fluctuate with the traffic over time. Someday, this
        // should be replaced by code which tracks the response time of recent cache calls and adjusts the time
        // dynamically.
        return shouldCacheBids ? timeout.minus(expectedCacheTime) : timeout;
    }

    /**
     * Updates 'request_time', 'responseTime', 'timeout_request', 'error_requests', 'no_bid_requests',
     * 'prices' metrics for each {@link BidderResponse}.
     * <p>
     * This method should always be invoked after {@link ExchangeService#validBidderResponse} to make sure
     * {@link Bid#getPrice()} is not empty.
     */
    private List<BidderResponse> updateMetricsFromResponses(
            List<BidderResponse> bidderResponses, String publisherId, BidderAliases aliases) {

        for (final BidderResponse bidderResponse : bidderResponses) {
            final String bidder = aliases.resolveBidder(bidderResponse.getBidder());

            metrics.updateAdapterResponseTime(bidder, publisherId, bidderResponse.getResponseTime());

            final List<BidderBid> bidderBids = bidderResponse.getSeatBid().getBids();
            if (CollectionUtils.isEmpty(bidderBids)) {
                metrics.updateAdapterRequestNobidMetrics(bidder, publisherId);
            } else {
                metrics.updateAdapterRequestGotbidsMetrics(bidder, publisherId);

                for (final BidderBid bidderBid : bidderBids) {
                    final Bid bid = bidderBid.getBid();

                    final long cpm = bid.getPrice().multiply(THOUSAND).longValue();
                    metrics.updateAdapterBidMetrics(bidder, publisherId, cpm, bid.getAdm() != null,
                            bidderBid.getType().toString());
                }
            }

            final List<BidderError> errors = bidderResponse.getSeatBid().getErrors();
            if (CollectionUtils.isNotEmpty(errors)) {
                errors.stream()
                        .map(BidderError::getType)
                        .distinct()
                        .map(ExchangeService::bidderErrorTypeToMetric)
                        .forEach(errorMetric -> metrics.updateAdapterRequestErrorMetric(bidder, errorMetric));
            }
        }

        return bidderResponses;
    }

    /**
     * Resolves {@link MetricName} by {@link BidderError.Type} value.
     */
    private static MetricName bidderErrorTypeToMetric(BidderError.Type errorType) {
        final MetricName errorMetric;
        switch (errorType) {
            case bad_input:
                errorMetric = MetricName.badinput;
                break;
            case bad_server_response:
                errorMetric = MetricName.badserverresponse;
                break;
            case failed_to_request_bids:
                errorMetric = MetricName.failedtorequestbids;
                break;
            case timeout:
                errorMetric = MetricName.timeout;
                break;
            case generic:
            default:
                errorMetric = MetricName.unknown_error;
        }
        return errorMetric;
    }
}<|MERGE_RESOLUTION|>--- conflicted
+++ resolved
@@ -80,7 +80,6 @@
 
     private static final String PREBID_EXT = "prebid";
     private static final String BIDDER_EXT = "bidder";
-    private static final String CONTEXT_EXT = "context";
     private static final String ALL_BIDDERS_CONFIG = "*";
 
     private static final BigDecimal THOUSAND = BigDecimal.valueOf(1000);
@@ -601,14 +600,9 @@
      * Creates a new imp extension for particular bidder having:
      * <ul>
      * <li>"prebid" field populated with an imp.ext.prebid field value, may be null</li>
-<<<<<<< HEAD
-     * <li>"bidder" field populated with an imp.ext.{bidder} field value, not null</li>
+     * <li>"bidder" field populated with an imp.ext.prebid.bidder.{bidder} field value, not null</li>
      * <li>"context" field populated with an imp.ext.context field value, may be null</li>
      * <li>"data" field populated with an imp.ext.data field value, may be null</li>
-=======
-     * <li>"context" field populated with an imp.ext.context field value, may be null</li>
-     * <li>"bidder" field populated with an imp.ext.prebid.bidder.{bidder} field value, not null</li>
->>>>>>> d96be505
      * </ul>
      */
     private ObjectNode prepareImpExt(String bidder, ObjectNode impExt, boolean useFirstPartyData) {
@@ -617,19 +611,7 @@
 
         final ObjectNode result = mapper.mapper().valueToTree(ExtPrebid.of(impExtPrebid, impExtBidder));
 
-<<<<<<< HEAD
         return fpdResolver.resolveImpExt(impExt, result, useFirstPartyData);
-=======
-        if (impExt.hasNonNull(CONTEXT_EXT)) {
-            final JsonNode contextNodeCopy = impExt.get(CONTEXT_EXT).deepCopy();
-            if (!useFirstPartyData && contextNodeCopy.isObject()) {
-                ((ObjectNode) contextNodeCopy).remove(DATA);
-            }
-            result.set(CONTEXT_EXT, contextNodeCopy);
-        }
-
-        return result;
->>>>>>> d96be505
     }
 
     private JsonNode cleanBidderParamsFromImpExtPrebid(JsonNode extImpPrebidNode) {
