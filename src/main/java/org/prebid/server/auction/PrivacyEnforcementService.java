package org.prebid.server.auction;

import com.fasterxml.jackson.core.JsonProcessingException;
import com.fasterxml.jackson.databind.node.ObjectNode;
import com.iab.openrtb.request.BidRequest;
import com.iab.openrtb.request.Device;
import com.iab.openrtb.request.Geo;
import com.iab.openrtb.request.Regs;
import com.iab.openrtb.request.User;
import io.vertx.core.Future;
import org.apache.commons.collections4.ListUtils;
import org.apache.commons.lang3.BooleanUtils;
import org.apache.commons.lang3.StringUtils;
import org.prebid.server.auction.model.AuctionContext;
import org.prebid.server.auction.model.BidderPrivacyResult;
import org.prebid.server.bidder.BidderCatalog;
import org.prebid.server.exception.PreBidException;
import org.prebid.server.execution.Timeout;
import org.prebid.server.json.JacksonMapper;
import org.prebid.server.metric.MetricName;
import org.prebid.server.metric.Metrics;
import org.prebid.server.privacy.PrivacyExtractor;
import org.prebid.server.privacy.ccpa.Ccpa;
import org.prebid.server.privacy.gdpr.TcfDefinerService;
import org.prebid.server.privacy.gdpr.VendorIdResolver;
import org.prebid.server.privacy.gdpr.model.PrivacyEnforcementAction;
import org.prebid.server.privacy.gdpr.model.TcfResponse;
import org.prebid.server.privacy.model.Privacy;
import org.prebid.server.proto.openrtb.ext.request.ExtBidRequest;
import org.prebid.server.proto.openrtb.ext.request.ExtRegs;
import org.prebid.server.proto.openrtb.ext.request.ExtRequestPrebid;
import org.prebid.server.proto.openrtb.ext.request.ExtUser;
import org.prebid.server.settings.model.Account;
import org.prebid.server.settings.model.AccountGdprConfig;

import java.text.DecimalFormat;
import java.text.DecimalFormatSymbols;
import java.util.ArrayList;
import java.util.Collections;
import java.util.HashSet;
import java.util.List;
import java.util.Locale;
import java.util.Map;
import java.util.Objects;
import java.util.Set;
import java.util.function.Function;
import java.util.stream.Collectors;
import java.util.stream.IntStream;

/**
 * Service provides masking for OpenRTB user sensitive information.
 */
public class PrivacyEnforcementService {

    private static final String CATCH_ALL_BIDDERS = "*";
    private static final DecimalFormat ROUND_TWO_DECIMALS =
            new DecimalFormat("###.##", DecimalFormatSymbols.getInstance(Locale.US));

    private static final User EMPTY_USER = User.builder().build();
    private static final ExtUser EMPTY_USER_EXT = ExtUser.builder().build();

    private final boolean useGeoLocation;
    private final BidderCatalog bidderCatalog;
    private final TcfDefinerService tcfDefinerService;
    private final Metrics metrics;
    private final JacksonMapper mapper;
    private final boolean ccpaEnforce;

    private final PrivacyExtractor privacyExtractor;

    public PrivacyEnforcementService(BidderCatalog bidderCatalog,
                                     TcfDefinerService tcfDefinerService,
                                     Metrics metrics,
                                     JacksonMapper mapper,
                                     boolean useGeoLocation,
                                     boolean ccpaEnforce) {

        this.bidderCatalog = Objects.requireNonNull(bidderCatalog);
        this.tcfDefinerService = Objects.requireNonNull(tcfDefinerService);
        this.metrics = Objects.requireNonNull(metrics);
        this.mapper = Objects.requireNonNull(mapper);
        this.useGeoLocation = useGeoLocation;
        this.ccpaEnforce = ccpaEnforce;

        privacyExtractor = new PrivacyExtractor(mapper);
    }

    Future<List<BidderPrivacyResult>> mask(AuctionContext auctionContext,
                                           Map<String, User> bidderToUser,
                                           ExtUser extUser,
                                           List<String> bidders,
                                           BidderAliases aliases) {

        final BidRequest bidRequest = auctionContext.getBidRequest();
        final Account account = auctionContext.getAccount();
        final Regs regs = bidRequest.getRegs();
        final Device device = bidRequest.getDevice();
        final User user = bidRequest.getUser();

        // For now, COPPA masking all values, so we can omit GDPR masking.
        if (isCoppaMaskingRequired(regs)) {
            return Future.succeededFuture(maskCoppa(bidderToUser, device));
        }

<<<<<<< HEAD
        final Privacy privacy = privacyExtractor.validPrivacyFrom(regs, user);

        final Map<String, BidderPrivacyResult> ccpaResult =
                ccpaResult(bidRequest, account, bidders, aliases, device, bidderToUser, privacy);

        final Set<String> biddersToApplyTcf = new HashSet<>(bidders);
        biddersToApplyTcf.removeAll(ccpaResult.keySet());
=======
        final Privacy privacy = privacyExtractor.validPrivacyFrom(regs, bidRequest.getUser());
        final Ccpa ccpa = privacy.getCcpa();
        updateCcpaMetrics(ccpa);
        if (isCcpaEnforced(ccpa)) {
            return maskCcpa(bidderToUser, device);
        }
>>>>>>> 96ff2f26

        final AccountGdprConfig accountConfig = auctionContext.getAccount().getGdpr();
        final Timeout timeout = auctionContext.getTimeout();
        final MetricName requestType = auctionContext.getRequestTypeMetric();
<<<<<<< HEAD
        return getBidderToEnforcementAction(device, biddersToApplyTcf, aliases, extUser, regs, accountConfig, timeout)
                .map(bidderToEnforcement -> updatePrivacyMetrics(bidderToEnforcement, requestType))
                .map(bidderToEnforcement -> getBidderToPrivacyResult(
                        biddersToApplyTcf, bidderToUser, device, bidderToEnforcement))
                .map(gdprResult -> merge(ccpaResult, gdprResult));
=======
        return getBidderToEnforcementAction(device, bidders, aliases, extUser, regs, accountConfig, timeout)
                .map(bidderToEnforcement -> updatePrivacyMetrics(bidderToEnforcement, requestType, device))
                .map(bidderToEnforcement -> getBidderToPrivacyResult(bidderToUser, device, bidderToEnforcement));
>>>>>>> 96ff2f26
    }

    private Map<String, BidderPrivacyResult> ccpaResult(BidRequest bidRequest,
                                                        Account account,
                                                        List<String> bidders,
                                                        BidderAliases aliases,
                                                        Device device,
                                                        Map<String, User> bidderToUser,
                                                        Privacy privacy) {

        if (isCcpaEnforced(privacy.getCcpa(), account)) {
            return maskCcpa(extractCcpaEnforcedBidders(bidders, bidRequest, aliases), device, bidderToUser);
        }

        return Collections.emptyMap();
    }

    public boolean isCcpaEnforced(Ccpa ccpa, Account account) {
        final boolean shouldEnforceCcpa = BooleanUtils.toBooleanDefaultIfNull(account.getEnforceCcpa(), ccpaEnforce);

        return shouldEnforceCcpa && ccpa.isCCPAEnforced();
    }

    private Map<String, BidderPrivacyResult> maskCcpa(
            Set<String> biddersToMask, Device device, Map<String, User> bidderToUser) {

        return biddersToMask.stream()
                .collect(Collectors.toMap(Function.identity(),
                        bidder -> BidderPrivacyResult.builder()
                                .requestBidder(bidder)
                                .user(maskCcpaUser(bidderToUser.get(bidder)))
                                .device(maskCcpaDevice(device))
                                .build()));
    }

    private static User maskCcpaUser(User user) {
        if (user != null) {
            return nullIfEmpty(user.toBuilder()
                    .buyeruid(null)
                    .geo(maskGeoDefault(user.getGeo()))
                    .build());
        }
        return null;
    }

    private static Device maskCcpaDevice(Device device) {
        return device != null
                ? device.toBuilder()
                .ip(maskIpv4(device.getIp()))
                .ipv6(maskIpv6(device.getIpv6(), 1))
                .geo(maskGeoDefault(device.getGeo()))
                .ifa(null)
                .macsha1(null).macmd5(null)
                .dpidsha1(null).dpidmd5(null)
                .didsha1(null).didmd5(null)
                .build()
                : null;
    }

    /**
     * Determines if COPPA is required.
     */
    private static boolean isCoppaMaskingRequired(Regs regs) {
        return regs != null && Objects.equals(regs.getCoppa(), 1);
    }

    private List<BidderPrivacyResult> maskCoppa(Map<String, User> bidderToUser, Device device) {
        metrics.updatePrivacyCoppaMetric();

        return bidderToUser.entrySet().stream()
                .map(bidderAndUser -> BidderPrivacyResult.builder()
                        .requestBidder(bidderAndUser.getKey())
                        .user(maskCoppaUser(bidderAndUser.getValue()))
                        .device(maskCoppaDevice(device))
                        .build())
                .collect(Collectors.toList());
    }

    private static User maskCoppaUser(User user) {
        if (user != null) {
            return nullIfEmpty(user.toBuilder()
                    .id(null)
                    .yob(null)
                    .gender(null)
                    .buyeruid(null)
                    .geo(maskGeoForCoppa(user.getGeo()))
                    .build());
        }
        return null;
    }

    private static Device maskCoppaDevice(Device device) {
        return device != null
                ? device.toBuilder()
                .ip(maskIpv4(device.getIp()))
                .ipv6(maskIpv6(device.getIpv6(), 2))
                .geo(maskGeoForCoppa(device.getGeo()))
                .ifa(null)
                .macsha1(null).macmd5(null)
                .dpidsha1(null).dpidmd5(null)
                .didsha1(null).didmd5(null)
                .build()
                : null;
    }

    /**
     * Returns masked for COPPA {@link Geo}.
     */
    private static Geo maskGeoForCoppa(Geo geo) {
        final Geo updatedGeo = geo != null
                ? geo.toBuilder().lat(null).lon(null).metro(null).city(null).zip(null).build()
                : null;
        return updatedGeo == null || updatedGeo.equals(Geo.EMPTY) ? null : updatedGeo;
    }

    /**
     * Returns {@link Future &lt;{@link Map}&lt;{@link String}, {@link PrivacyEnforcementAction}&gt;&gt;},
     * where bidder names mapped to actions for GDPR masking for pbs server.
     */
    private Future<Map<String, PrivacyEnforcementAction>> getBidderToEnforcementAction(
            Device device,
            Set<String> bidders,
            BidderAliases aliases,
            ExtUser extUser,
            Regs regs,
            AccountGdprConfig accountConfig,
            Timeout timeout) {

        final ExtRegs extRegs = extRegs(regs);
        final Integer gdpr = extRegs != null ? extRegs.getGdpr() : null;
        final String gdprAsString = gdpr != null ? gdpr.toString() : null;
        final String gdprConsent = extUser != null ? extUser.getConsent() : null;
        final String ipAddress = useGeoLocation && device != null ? device.getIp() : null;

        final VendorIdResolver vendorIdResolver = VendorIdResolver.of(bidderCatalog, aliases);

        return tcfDefinerService.resultForBidderNames(
                new HashSet<>(bidders),
                vendorIdResolver,
                gdprAsString,
                gdprConsent,
                ipAddress,
                accountConfig,
                timeout)
                .map(tcfResponse -> mapTcfResponseToEachBidder(tcfResponse, bidders));
    }

    /**
     * Extracts {@link ExtRegs} from {@link Regs}.
     */
    private ExtRegs extRegs(Regs regs) {
        final ObjectNode regsExt = regs != null ? regs.getExt() : null;
        if (regsExt != null) {
            try {
                return mapper.mapper().treeToValue(regsExt, ExtRegs.class);
            } catch (JsonProcessingException e) {
                throw new PreBidException(String.format("Error decoding bidRequest.regs.ext: %s", e.getMessage()), e);
            }
        }
        return null;
    }

    private Set<String> extractCcpaEnforcedBidders(List<String> bidders, BidRequest bidRequest, BidderAliases aliases) {
        final Set<String> ccpaEnforcedBidders = new HashSet<>(bidders);

        final ExtBidRequest extBidRequest = requestExt(bidRequest);
        final ExtRequestPrebid extRequestPrebid = extBidRequest != null ? extBidRequest.getPrebid() : null;
        final List<String> nosaleBidders = extRequestPrebid != null
                ? ListUtils.emptyIfNull(extRequestPrebid.getNosale())
                : Collections.emptyList();

        if (nosaleBidders.size() == 1 && nosaleBidders.contains(CATCH_ALL_BIDDERS)) {
            ccpaEnforcedBidders.clear();
        } else {
            ccpaEnforcedBidders.removeAll(nosaleBidders);
        }

        ccpaEnforcedBidders.removeIf(bidder ->
                !bidderCatalog.bidderInfoByName(aliases.resolveBidder(bidder)).isCcpaEnforced());

        return ccpaEnforcedBidders;
    }

    private Map<String, PrivacyEnforcementAction> mapTcfResponseToEachBidder(
            TcfResponse<String> tcfResponse, Set<String> bidders) {

        final Map<String, PrivacyEnforcementAction> bidderNameToAction = tcfResponse.getActions();
        return bidders.stream().collect(Collectors.toMap(Function.identity(), bidderNameToAction::get));
    }

    private void updateCcpaMetrics(Ccpa ccpa) {
        metrics.updatePrivacyCcpaMetrics(ccpa.isNotEmpty(), ccpa.isCCPAEnforced());
    }

    private Map<String, PrivacyEnforcementAction> updatePrivacyMetrics(
            Map<String, PrivacyEnforcementAction> bidderToEnforcement, MetricName requestType, Device device) {

        for (final Map.Entry<String, PrivacyEnforcementAction> bidderEnforcement : bidderToEnforcement.entrySet()) {
            final String bidder = bidderEnforcement.getKey();
            final PrivacyEnforcementAction enforcement = bidderEnforcement.getValue();

            metrics.updateAuctionTcfMetrics(
                    bidder,
                    requestType,
                    enforcement.isRemoveUserIds(),
                    enforcement.isMaskGeo(),
                    enforcement.isBlockBidderRequest(),
                    enforcement.isBlockAnalyticsReport());
        }

        if (isLmtEnabled(device)) {
            metrics.updatePrivacyLmtMetric();
        }

        return bidderToEnforcement;
    }

    /**
     * Returns {@link Map}&lt;{@link String}, {@link BidderPrivacyResult}&gt;, where bidder name mapped to masked
     * {@link BidderPrivacyResult}. Masking depends on GDPR and COPPA.
     */
    private List<BidderPrivacyResult> getBidderToPrivacyResult(
            Set<String> bidders,
            Map<String, User> bidderToUser,
            Device device,
            Map<String, PrivacyEnforcementAction> bidderToEnforcement) {

        final boolean isLmtEnabled = isLmtEnabled(device);
        return bidderToUser.entrySet().stream()
<<<<<<< HEAD
                .filter(entry -> bidders.contains(entry.getKey()))
                .map(bidderUserEntry -> createBidderPrivacyResult(
                        bidderUserEntry.getValue(), device, bidderUserEntry.getKey(), deviceLmt, bidderToEnforcement))
=======
                .map(bidderUserEntry -> createBidderPrivacyResult(bidderUserEntry.getValue(), device,
                        bidderUserEntry.getKey(), isLmtEnabled, bidderToEnforcement))
>>>>>>> 96ff2f26
                .collect(Collectors.toList());
    }

    /**
     * Returns {@link BidderPrivacyResult} with GDPR masking.
     */
    private BidderPrivacyResult createBidderPrivacyResult(User user,
                                                          Device device,
                                                          String bidder,
<<<<<<< HEAD
                                                          Integer deviceLmt,
=======
                                                          boolean isLmtEnabled,
>>>>>>> 96ff2f26
                                                          Map<String, PrivacyEnforcementAction> bidderToEnforcement) {

        final PrivacyEnforcementAction privacyEnforcementAction = bidderToEnforcement.get(bidder);
        final boolean blockBidderRequest = privacyEnforcementAction.isBlockBidderRequest();
        final boolean blockAnalyticsReport = privacyEnforcementAction.isBlockAnalyticsReport();
        if (blockBidderRequest) {
            return BidderPrivacyResult.builder()
                    .requestBidder(bidder)
                    .blockedRequestByTcf(true)
                    .blockedAnalyticsByTcf(blockAnalyticsReport)
                    .build();
        }

        final boolean maskGeo = privacyEnforcementAction.isMaskGeo() || isLmtEnabled;
        final boolean maskUserIds = privacyEnforcementAction.isRemoveUserIds() || isLmtEnabled;
        final User maskedUser = maskTcfUser(user, maskUserIds, maskGeo);

        final boolean maskIp = privacyEnforcementAction.isMaskDeviceIp() || isLmtEnabled;
        final boolean maskInfo = privacyEnforcementAction.isMaskDeviceInfo() || isLmtEnabled;
        final Device maskedDevice = maskTcfDevice(device, maskIp, maskGeo, maskInfo);

        return BidderPrivacyResult.builder()
                .requestBidder(bidder)
                .user(maskedUser)
                .device(maskedDevice)
                .blockedAnalyticsByTcf(blockAnalyticsReport)
                .build();
    }

    /**
     * Returns masked {@link User}.
     */
    private User maskTcfUser(User user, boolean maskUserIds, boolean maskGeo) {
        if (user != null) {
            final User.UserBuilder userBuilder = user.toBuilder();

            if (maskGeo) {
                userBuilder.geo(maskGeoDefault(user.getGeo()));
            }

            if (maskUserIds) {
                userBuilder
                        .id(null)
                        .buyeruid(null)
                        .ext(maskUserExt(user.getExt()));
            }

            return nullIfEmpty(userBuilder.build());
        }
        return null;
    }

    /**
     * Returns masked device accordingly for each flag.
     */
    private static Device maskTcfDevice(Device device, boolean maskIp, boolean maskGeo, boolean maskInfo) {
        if (device != null) {
            final Device.DeviceBuilder deviceBuilder = device.toBuilder();
            if (maskIp) {
                deviceBuilder
                        .ip(maskIpv4(device.getIp()))
                        .ipv6(maskIpv6(device.getIpv6(), 1));
            }

            if (maskGeo) {
                deviceBuilder.geo(maskGeoDefault(device.getGeo()));
            }

            if (maskInfo) {
                deviceBuilder.ifa(null)
                        .macsha1(null).macmd5(null)
                        .dpidsha1(null).dpidmd5(null)
                        .didsha1(null).didmd5(null);
            }

            return deviceBuilder.build();
        }
        return null;
    }

    /**
     * Returns masked for GDPR {@link Geo} by rounding lon and lat properties.
     */
    private static Geo maskGeoDefault(Geo geo) {
        return geo != null
                ? geo.toBuilder()
                .lat(maskGeoCoordinate(geo.getLat()))
                .lon(maskGeoCoordinate(geo.getLon()))
                .build()
                : null;
    }

    /**
     * Returns masked geo coordinate with rounded value to two decimals.
     */
    private static Float maskGeoCoordinate(Float coordinate) {
        return coordinate != null ? Float.valueOf(ROUND_TWO_DECIMALS.format(coordinate)) : null;
    }

    /**
     * Returns masked digitrust and eids of user ext.
     */
    private ObjectNode maskUserExt(ObjectNode userExt) {
        try {
            final ExtUser extUser = userExt != null ? mapper.mapper().treeToValue(userExt, ExtUser.class) : null;
            final ExtUser maskedExtUser = extUser != null
                    ? nullIfEmpty(extUser.toBuilder().eids(null).digitrust(null).build())
                    : null;
            return maskedExtUser != null ? mapper.mapper().valueToTree(maskedExtUser) : null;
        } catch (JsonProcessingException e) {
            throw new PreBidException(e.getMessage(), e);
        }
    }

    /**
     * Returns null if {@link ExtUser} has no data in case of masking was applied.
     */
    private static ExtUser nullIfEmpty(ExtUser userExt) {
        return Objects.equals(userExt, EMPTY_USER_EXT) ? null : userExt;
    }

    /**
     * Returns null if {@link User} has no data in case of masking was applied.
     */
    private static User nullIfEmpty(User user) {
        return Objects.equals(user, EMPTY_USER) ? null : user;
    }

    /**
     * Masks ip v4 address by replacing last group with zero.
     */
    private static String maskIpv4(String ip) {
        return maskIp(ip, ".", 1);
    }

    /**
     * Masks ip v6 address by replacing last number of groups .
     */
    private static String maskIpv6(String ip, Integer groupsNumber) {
        return maskIp(ip, ":", groupsNumber);
    }

    /**
     * Masks ip address by replacing bits after last separator with zero.
     */
    private static String maskIp(String ip, String delimiter, int groups) {
        if (StringUtils.isBlank(ip)) {
            return ip;
        }
        String maskedIp = ip;
        for (int i = 0; i < groups; i++) {
            maskedIp = maskedIp.substring(0, maskedIp.lastIndexOf(delimiter));
        }
        return String.format("%s%s", maskedIp,
                IntStream.range(0, groups).mapToObj(ignored -> "0")
                        .collect(Collectors.joining(delimiter, delimiter, "")));
    }

<<<<<<< HEAD
    private static List<BidderPrivacyResult> merge(
            Map<String, BidderPrivacyResult> ccpaResult, List<BidderPrivacyResult> gdprResult) {

        final List<BidderPrivacyResult> result = new ArrayList<>(ccpaResult.values());
        result.addAll(gdprResult);
        return result;
    }

    private ExtBidRequest requestExt(BidRequest bidRequest) {
        try {
            return bidRequest.getExt() != null
                    ? mapper.mapper().treeToValue(bidRequest.getExt(), ExtBidRequest.class)
                    : null;
        } catch (JsonProcessingException e) {
            throw new PreBidException(String.format("Error decoding bidRequest.ext: %s", e.getMessage()), e);
        }
=======
    private static boolean isLmtEnabled(Device device) {
        return device != null && Objects.equals(device.getLmt(), 1);
>>>>>>> 96ff2f26
    }
}<|MERGE_RESOLUTION|>--- conflicted
+++ resolved
@@ -102,37 +102,23 @@
             return Future.succeededFuture(maskCoppa(bidderToUser, device));
         }
 
-<<<<<<< HEAD
-        final Privacy privacy = privacyExtractor.validPrivacyFrom(regs, user);
-
-        final Map<String, BidderPrivacyResult> ccpaResult =
-                ccpaResult(bidRequest, account, bidders, aliases, device, bidderToUser, privacy);
-
-        final Set<String> biddersToApplyTcf = new HashSet<>(bidders);
-        biddersToApplyTcf.removeAll(ccpaResult.keySet());
-=======
         final Privacy privacy = privacyExtractor.validPrivacyFrom(regs, bidRequest.getUser());
         final Ccpa ccpa = privacy.getCcpa();
         updateCcpaMetrics(ccpa);
-        if (isCcpaEnforced(ccpa)) {
-            return maskCcpa(bidderToUser, device);
-        }
->>>>>>> 96ff2f26
+        final Map<String, BidderPrivacyResult> ccpaResult =
+                ccpaResult(bidRequest, account, bidders, aliases, device, bidderToUser, privacy);
+
+        final Set<String> biddersToApplyTcf = new HashSet<>(bidders);
+        biddersToApplyTcf.removeAll(ccpaResult.keySet());
 
         final AccountGdprConfig accountConfig = auctionContext.getAccount().getGdpr();
         final Timeout timeout = auctionContext.getTimeout();
         final MetricName requestType = auctionContext.getRequestTypeMetric();
-<<<<<<< HEAD
         return getBidderToEnforcementAction(device, biddersToApplyTcf, aliases, extUser, regs, accountConfig, timeout)
-                .map(bidderToEnforcement -> updatePrivacyMetrics(bidderToEnforcement, requestType))
+                .map(bidderToEnforcement -> updatePrivacyMetrics(bidderToEnforcement, requestType, device))
                 .map(bidderToEnforcement -> getBidderToPrivacyResult(
                         biddersToApplyTcf, bidderToUser, device, bidderToEnforcement))
                 .map(gdprResult -> merge(ccpaResult, gdprResult));
-=======
-        return getBidderToEnforcementAction(device, bidders, aliases, extUser, regs, accountConfig, timeout)
-                .map(bidderToEnforcement -> updatePrivacyMetrics(bidderToEnforcement, requestType, device))
-                .map(bidderToEnforcement -> getBidderToPrivacyResult(bidderToUser, device, bidderToEnforcement));
->>>>>>> 96ff2f26
     }
 
     private Map<String, BidderPrivacyResult> ccpaResult(BidRequest bidRequest,
@@ -362,14 +348,9 @@
 
         final boolean isLmtEnabled = isLmtEnabled(device);
         return bidderToUser.entrySet().stream()
-<<<<<<< HEAD
                 .filter(entry -> bidders.contains(entry.getKey()))
                 .map(bidderUserEntry -> createBidderPrivacyResult(
-                        bidderUserEntry.getValue(), device, bidderUserEntry.getKey(), deviceLmt, bidderToEnforcement))
-=======
-                .map(bidderUserEntry -> createBidderPrivacyResult(bidderUserEntry.getValue(), device,
-                        bidderUserEntry.getKey(), isLmtEnabled, bidderToEnforcement))
->>>>>>> 96ff2f26
+                        bidderUserEntry.getValue(), device, bidderUserEntry.getKey(), isLmtEnabled, bidderToEnforcement))
                 .collect(Collectors.toList());
     }
 
@@ -379,11 +360,7 @@
     private BidderPrivacyResult createBidderPrivacyResult(User user,
                                                           Device device,
                                                           String bidder,
-<<<<<<< HEAD
-                                                          Integer deviceLmt,
-=======
                                                           boolean isLmtEnabled,
->>>>>>> 96ff2f26
                                                           Map<String, PrivacyEnforcementAction> bidderToEnforcement) {
 
         final PrivacyEnforcementAction privacyEnforcementAction = bidderToEnforcement.get(bidder);
@@ -542,7 +519,10 @@
                         .collect(Collectors.joining(delimiter, delimiter, "")));
     }
 
-<<<<<<< HEAD
+    private static boolean isLmtEnabled(Device device) {
+        return device != null && Objects.equals(device.getLmt(), 1);
+    }
+
     private static List<BidderPrivacyResult> merge(
             Map<String, BidderPrivacyResult> ccpaResult, List<BidderPrivacyResult> gdprResult) {
 
@@ -559,9 +539,5 @@
         } catch (JsonProcessingException e) {
             throw new PreBidException(String.format("Error decoding bidRequest.ext: %s", e.getMessage()), e);
         }
-=======
-    private static boolean isLmtEnabled(Device device) {
-        return device != null && Objects.equals(device.getLmt(), 1);
->>>>>>> 96ff2f26
     }
 }