package org.prebid.server.auction;

import com.iab.openrtb.request.BidRequest;
import com.iab.openrtb.request.Device;
import com.iab.openrtb.request.Geo;
import com.iab.openrtb.request.Site;
import com.iab.openrtb.request.User;
import io.vertx.core.Future;
import io.vertx.core.MultiMap;
import io.vertx.core.http.HttpServerRequest;
import org.apache.commons.collections4.CollectionUtils;
import org.apache.commons.collections4.ListUtils;
import org.apache.commons.lang3.ObjectUtils;
import org.apache.commons.lang3.StringUtils;
import org.prebid.server.auction.model.AuctionContext;
import org.prebid.server.auction.model.BidderPrivacyResult;
import org.prebid.server.auction.model.IpAddress;
import org.prebid.server.auction.model.PrebidLog;
import org.prebid.server.bidder.BidderCatalog;
import org.prebid.server.execution.Timeout;
import org.prebid.server.geolocation.CountryCodeMapper;
import org.prebid.server.metric.MetricName;
import org.prebid.server.metric.Metrics;
import org.prebid.server.privacy.PrivacyExtractor;
import org.prebid.server.privacy.ccpa.Ccpa;
import org.prebid.server.privacy.gdpr.TcfDefinerService;
import org.prebid.server.privacy.gdpr.VendorIdResolver;
import org.prebid.server.privacy.gdpr.model.PrivacyEnforcementAction;
import org.prebid.server.privacy.gdpr.model.RequestLogInfo;
import org.prebid.server.privacy.gdpr.model.TcfContext;
import org.prebid.server.privacy.gdpr.model.TcfResponse;
import org.prebid.server.privacy.model.Privacy;
import org.prebid.server.privacy.model.PrivacyContext;
import org.prebid.server.proto.openrtb.ext.request.ExtRequest;
import org.prebid.server.proto.openrtb.ext.request.ExtRequestPrebid;
import org.prebid.server.proto.openrtb.ext.request.ExtUser;
import org.prebid.server.proto.request.CookieSyncRequest;
import org.prebid.server.settings.model.Account;
import org.prebid.server.settings.model.AccountCcpaConfig;
import org.prebid.server.settings.model.AccountGdprConfig;
import org.prebid.server.settings.model.AccountPrivacyConfig;
import org.prebid.server.settings.model.EnabledForRequestType;

import java.text.DecimalFormat;
import java.text.DecimalFormatSymbols;
import java.util.ArrayList;
import java.util.Collections;
import java.util.HashSet;
import java.util.List;
import java.util.Locale;
import java.util.Map;
import java.util.Objects;
import java.util.Set;
import java.util.function.Function;
import java.util.stream.Collectors;

/**
 * Service provides masking for OpenRTB client sensitive information.
 */
public class PrivacyEnforcementService {

    private static final String CATCH_ALL_BIDDERS = "*";
    private static final DecimalFormat ROUND_TWO_DECIMALS =
            new DecimalFormat("###.##", DecimalFormatSymbols.getInstance(Locale.US));

    private static final User EMPTY_USER = User.builder().build();
    private static final ExtUser EMPTY_USER_EXT = ExtUser.builder().build();

    private final BidderCatalog bidderCatalog;
    private final PrivacyExtractor privacyExtractor;
    private final TcfDefinerService tcfDefinerService;
    private final ImplicitParametersExtractor implicitParametersExtractor;
    private final IpAddressHelper ipAddressHelper;
    private final Metrics metrics;
    private final CountryCodeMapper countryCodeMapper;
    private final boolean ccpaEnforce;
    private final boolean lmtEnforce;

    public PrivacyEnforcementService(BidderCatalog bidderCatalog,
                                     PrivacyExtractor privacyExtractor,
                                     TcfDefinerService tcfDefinerService,
                                     ImplicitParametersExtractor implicitParametersExtractor,
                                     IpAddressHelper ipAddressHelper,
                                     Metrics metrics,
                                     CountryCodeMapper countryCodeMapper,
                                     boolean ccpaEnforce,
                                     boolean lmtEnforce) {

        this.bidderCatalog = Objects.requireNonNull(bidderCatalog);
        this.privacyExtractor = Objects.requireNonNull(privacyExtractor);
        this.tcfDefinerService = Objects.requireNonNull(tcfDefinerService);
        this.implicitParametersExtractor = Objects.requireNonNull(implicitParametersExtractor);
        this.ipAddressHelper = Objects.requireNonNull(ipAddressHelper);
        this.metrics = Objects.requireNonNull(metrics);
        this.countryCodeMapper = Objects.requireNonNull(countryCodeMapper);
        this.ccpaEnforce = ccpaEnforce;
        this.lmtEnforce = lmtEnforce;
    }

    public Future<PrivacyContext> contextFromBidRequest(AuctionContext auctionContext) {
        final BidRequest bidRequest = auctionContext.getBidRequest();
        final PrebidLog prebidLog = auctionContext.getPrebidLog();
        final Account account = auctionContext.getAccount();
        final MetricName requestType = auctionContext.getRequestTypeMetric();
        final Timeout timeout = auctionContext.getTimeout();

        final Privacy privacy = privacyExtractor.validPrivacyFrom(bidRequest, prebidLog);

        final Device device = bidRequest.getDevice();
        final String alpha2CountryCode = resolveAlpha2CountryCode(device);
        final String effectiveIpAddress = resolveIpAddress(device, privacy);

        final AccountGdprConfig accountGdpr = accountGdprConfig(account);
        final String accountId = account.getId();
        final RequestLogInfo requestLogInfo = requestLogInfo(requestType, bidRequest, accountId);

        return tcfDefinerService.resolveTcfContext(
<<<<<<< HEAD
                        privacy,
                        alpha2CountryCode,
                        effectiveIpAddress,
                        accountGdpr,
                        requestType,
                        requestLogInfo,
                        timeout,
                        prebidLog)
=======
                privacy,
                alpha2CountryCode,
                effectiveIpAddress,
                accountGdpr,
                requestType,
                requestLogInfo,
                timeout)
                .map(tcfContext -> logWarnings(auctionContext.getDebugWarnings(), tcfContext))
>>>>>>> fa759dc2
                .map(tcfContext -> PrivacyContext.of(privacy, tcfContext, tcfContext.getIpAddress()));
    }

    private static TcfContext logWarnings(List<String> debugWarnings, TcfContext tcfContext) {
        debugWarnings.addAll(tcfContext.getWarnings());

        return tcfContext;
    }

    private String resolveAlpha2CountryCode(Device device) {
        final Geo geo = device != null ? device.getGeo() : null;
        final String alpha3CountryCode = geo != null ? geo.getCountry() : null;

        return countryCodeMapper.mapToAlpha2(alpha3CountryCode);
    }

    private String resolveIpAddress(Device device, Privacy privacy) {
        final boolean shouldBeMasked = isCoppaMaskingRequired(privacy) || isLmtEnabled(device);

        final String ipV4Address = device != null ? device.getIp() : null;
        if (StringUtils.isNotBlank(ipV4Address)) {
            return shouldBeMasked ? ipAddressHelper.maskIpv4(ipV4Address) : ipV4Address;
        }

        final String ipV6Address = device != null ? device.getIpv6() : null;
        if (StringUtils.isNotBlank(ipV6Address)) {
            return shouldBeMasked ? ipAddressHelper.anonymizeIpv6(ipV6Address) : ipV6Address;
        }

        return null;
    }

    public Future<PrivacyContext> contextFromSetuidRequest(HttpServerRequest httpRequest,
                                                           Account account,
                                                           Timeout timeout) {

        final Privacy privacy = privacyExtractor.validPrivacyFromSetuidRequest(httpRequest);
        final String ipAddress = resolveIpFromRequest(httpRequest);
        final AccountGdprConfig accountGdpr = accountGdprConfig(account);
        final String accountId = account.getId();
        final RequestLogInfo requestLogInfo = requestLogInfo(MetricName.setuid, null, accountId);

        return tcfDefinerService.resolveTcfContext(
                privacy, ipAddress, accountGdpr, MetricName.setuid, requestLogInfo, timeout)
                .map(tcfContext -> PrivacyContext.of(privacy, tcfContext));
    }

    public Future<PrivacyContext> contextFromCookieSyncRequest(CookieSyncRequest cookieSyncRequest,
                                                               HttpServerRequest httpRequest,
                                                               Account account,
                                                               Timeout timeout) {

        final Privacy privacy = privacyExtractor.validPrivacyFrom(cookieSyncRequest);
        final String ipAddress = resolveIpFromRequest(httpRequest);
        final AccountGdprConfig accountGdpr = accountGdprConfig(account);
        final String accountId = account.getId();
        final RequestLogInfo requestLogInfo = requestLogInfo(MetricName.cookiesync, null, accountId);

        return tcfDefinerService.resolveTcfContext(
                privacy, ipAddress, accountGdpr, MetricName.cookiesync, requestLogInfo, timeout)
                .map(tcfContext -> PrivacyContext.of(privacy, tcfContext));
    }

    private String resolveIpFromRequest(HttpServerRequest request) {
        final MultiMap headers = request.headers();
        final String host = request.remoteAddress().host();
        final List<String> requestIps = implicitParametersExtractor.ipFrom(headers, host);
        return requestIps.stream()
                .map(ipAddressHelper::toIpAddress)
                .filter(Objects::nonNull)
                .map(IpAddress::getIp)
                .findFirst()
                .orElse(null);
    }

    private static RequestLogInfo requestLogInfo(MetricName requestType, BidRequest bidRequest, String accountId) {
        if (Objects.equals(requestType, MetricName.openrtb2web)) {
            final Site site = bidRequest != null ? bidRequest.getSite() : null;
            final String refUrl = site != null ? site.getRef() : null;
            return RequestLogInfo.of(requestType, refUrl, accountId);
        }

        return RequestLogInfo.of(requestType, null, accountId);
    }

    Future<List<BidderPrivacyResult>> mask(AuctionContext auctionContext,
                                           Map<String, User> bidderToUser,
                                           List<String> bidders,
                                           BidderAliases aliases) {

        final BidRequest bidRequest = auctionContext.getBidRequest();
        final Account account = auctionContext.getAccount();
        final MetricName requestType = auctionContext.getRequestTypeMetric();
        final Device device = bidRequest.getDevice();
        final PrivacyContext privacyContext = auctionContext.getPrivacyContext();

        final Privacy privacy = privacyContext.getPrivacy();

        // For now, COPPA masking all values, so we can omit GDPR masking.
        if (isCoppaMaskingRequired(privacy)) {
            return Future.succeededFuture(maskCoppa(bidderToUser, device));
        }

        updateCcpaMetrics(privacy.getCcpa());
        final Map<String, BidderPrivacyResult> ccpaResult =
                ccpaResult(bidRequest, account, bidders, aliases, device, bidderToUser, privacy, requestType);

        final Set<String> biddersToApplyTcf = new HashSet<>(bidders);
        biddersToApplyTcf.removeAll(ccpaResult.keySet());

        return getBidderToEnforcementAction(privacyContext.getTcfContext(), biddersToApplyTcf, aliases, account)
                .map(bidderToEnforcement -> updatePrivacyMetrics(
                        bidderToEnforcement, aliases, requestType, bidderToUser, device))
                .map(bidderToEnforcement -> getBidderToPrivacyResult(
                        bidderToEnforcement, biddersToApplyTcf, bidderToUser, device))
                .map(gdprResult -> merge(ccpaResult, gdprResult));
    }

    public Future<Map<Integer, PrivacyEnforcementAction>> resultForVendorIds(Set<Integer> vendorIds,
                                                                             TcfContext tcfContext) {

        return tcfDefinerService.resultForVendorIds(vendorIds, tcfContext)
                .map(TcfResponse::getActions);
    }

    private Map<String, BidderPrivacyResult> ccpaResult(BidRequest bidRequest,
                                                        Account account,
                                                        List<String> bidders,
                                                        BidderAliases aliases,
                                                        Device device,
                                                        Map<String, User> bidderToUser,
                                                        Privacy privacy,
                                                        MetricName requestType) {

        return isCcpaEnforced(privacy.getCcpa(), account, requestType)
                ? maskCcpa(extractCcpaEnforcedBidders(bidders, bidRequest, aliases), device, bidderToUser)
                : Collections.emptyMap();
    }

    public boolean isCcpaEnforced(Ccpa ccpa, Account account) {
        final boolean shouldEnforceCcpa = isCcpaEnabled(account);
        return shouldEnforceCcpa && ccpa.isEnforced();
    }

    private boolean isCcpaEnforced(Ccpa ccpa, Account account, MetricName requestType) {
        final boolean shouldEnforceCcpa = isCcpaEnabled(account, requestType);
        return shouldEnforceCcpa && ccpa.isEnforced();
    }

    private Boolean isCcpaEnabled(Account account) {
        final AccountPrivacyConfig accountPrivacyConfig = account.getPrivacy();
        final AccountCcpaConfig accountCcpaConfig =
                accountPrivacyConfig != null ? accountPrivacyConfig.getCcpa() : null;
        final Boolean accountCcpaEnabled = accountCcpaConfig != null ? accountCcpaConfig.getEnabled() : null;

        return ObjectUtils.defaultIfNull(accountCcpaEnabled, ccpaEnforce);
    }

    private boolean isCcpaEnabled(Account account, MetricName requestType) {
        final AccountPrivacyConfig accountPrivacyConfig = account.getPrivacy();
        final AccountCcpaConfig accountCcpaConfig =
                accountPrivacyConfig != null ? accountPrivacyConfig.getCcpa() : null;

        final Boolean accountCcpaEnabled = accountCcpaConfig != null ? accountCcpaConfig.getEnabled() : null;
        if (requestType == null) {
            return ObjectUtils.defaultIfNull(accountCcpaEnabled, ccpaEnforce);
        }

        final EnabledForRequestType enabledForRequestType = accountCcpaConfig != null
                ? accountCcpaConfig.getEnabledForRequestType()
                : null;

        final Boolean enabledForType = enabledForRequestType != null
                ? enabledForRequestType.isEnabledFor(requestType)
                : null;
        return ObjectUtils.firstNonNull(enabledForType, accountCcpaEnabled, ccpaEnforce);
    }

    private Map<String, BidderPrivacyResult> maskCcpa(Set<String> biddersToMask,
                                                      Device device,
                                                      Map<String, User> bidderToUser) {

        return biddersToMask.stream()
                .collect(Collectors.toMap(Function.identity(),
                        bidder -> BidderPrivacyResult.builder()
                                .requestBidder(bidder)
                                .user(maskCcpaUser(bidderToUser.get(bidder)))
                                .device(maskCcpaDevice(device))
                                .build()));
    }

    private User maskCcpaUser(User user) {
        if (user != null) {
            return nullIfEmpty(user.toBuilder()
                    .id(null)
                    .buyeruid(null)
                    .geo(maskGeoDefault(user.getGeo()))
                    .ext(maskUserExt(user.getExt()))
                    .build());
        }
        return null;
    }

    private Device maskCcpaDevice(Device device) {
        if (device != null) {
            return device.toBuilder()
                    .ip(ipAddressHelper.maskIpv4(device.getIp()))
                    .ipv6(ipAddressHelper.anonymizeIpv6(device.getIpv6()))
                    .geo(maskGeoDefault(device.getGeo()))
                    .ifa(null)
                    .macsha1(null).macmd5(null)
                    .dpidsha1(null).dpidmd5(null)
                    .didsha1(null).didmd5(null)
                    .build();
        }
        return null;
    }

    private static boolean isCoppaMaskingRequired(Privacy privacy) {
        return privacy.getCoppa() == 1;
    }

    private List<BidderPrivacyResult> maskCoppa(Map<String, User> bidderToUser, Device device) {
        metrics.updatePrivacyCoppaMetric();

        return bidderToUser.entrySet().stream()
                .map(bidderAndUser -> BidderPrivacyResult.builder()
                        .requestBidder(bidderAndUser.getKey())
                        .user(maskCoppaUser(bidderAndUser.getValue()))
                        .device(maskCoppaDevice(device))
                        .build())
                .collect(Collectors.toList());
    }

    private User maskCoppaUser(User user) {
        if (user != null) {
            return nullIfEmpty(user.toBuilder()
                    .id(null)
                    .yob(null)
                    .gender(null)
                    .buyeruid(null)
                    .geo(maskGeoForCoppa(user.getGeo()))
                    .ext(maskUserExt(user.getExt()))
                    .build());
        }
        return null;
    }

    private Device maskCoppaDevice(Device device) {
        if (device != null) {
            return device.toBuilder()
                    .ip(ipAddressHelper.maskIpv4(device.getIp()))
                    .ipv6(ipAddressHelper.anonymizeIpv6(device.getIpv6()))
                    .geo(maskGeoForCoppa(device.getGeo()))
                    .ifa(null)
                    .macsha1(null).macmd5(null)
                    .dpidsha1(null).dpidmd5(null)
                    .didsha1(null).didmd5(null)
                    .build();
        }
        return null;
    }

    /**
     * Returns masked for COPPA {@link Geo}.
     */
    private static Geo maskGeoForCoppa(Geo geo) {
        final Geo updatedGeo = geo != null
                ? geo.toBuilder().lat(null).lon(null).metro(null).city(null).zip(null).build()
                : null;
        return updatedGeo == null || updatedGeo.equals(Geo.EMPTY) ? null : updatedGeo;
    }

    /**
     * Returns {@link Future &lt;{@link Map}&lt;{@link String}, {@link PrivacyEnforcementAction}&gt;&gt;},
     * where bidder names mapped to actions for GDPR masking for pbs server.
     */
    private Future<Map<String, PrivacyEnforcementAction>> getBidderToEnforcementAction(TcfContext tcfContext,
                                                                                       Set<String> bidders,
                                                                                       BidderAliases aliases,
                                                                                       Account account) {

        return tcfDefinerService.resultForBidderNames(
                Collections.unmodifiableSet(bidders),
                VendorIdResolver.of(aliases, bidderCatalog),
                tcfContext,
                accountGdprConfig(account))
                .map(tcfResponse -> mapTcfResponseToEachBidder(tcfResponse, bidders));
    }

    private Set<String> extractCcpaEnforcedBidders(List<String> bidders,
                                                   BidRequest bidRequest,
                                                   BidderAliases aliases) {

        final Set<String> ccpaEnforcedBidders = new HashSet<>(bidders);

        final ExtRequest extBidRequest = bidRequest.getExt();
        final ExtRequestPrebid extRequestPrebid = extBidRequest != null ? extBidRequest.getPrebid() : null;
        final List<String> nosaleBidders = extRequestPrebid != null
                ? ListUtils.emptyIfNull(extRequestPrebid.getNosale())
                : Collections.emptyList();

        if (nosaleBidders.size() == 1 && nosaleBidders.contains(CATCH_ALL_BIDDERS)) {
            ccpaEnforcedBidders.clear();
        } else {
            nosaleBidders.forEach(ccpaEnforcedBidders::remove);
        }

        ccpaEnforcedBidders.removeIf(bidder ->
                !bidderCatalog.bidderInfoByName(aliases.resolveBidder(bidder)).isCcpaEnforced());

        return ccpaEnforcedBidders;
    }

    private static Map<String, PrivacyEnforcementAction> mapTcfResponseToEachBidder(TcfResponse<String> tcfResponse,
                                                                                    Set<String> bidders) {

        final Map<String, PrivacyEnforcementAction> bidderNameToAction = tcfResponse.getActions();
        return bidders.stream()
                .collect(Collectors.toMap(Function.identity(), bidderNameToAction::get));
    }

    private void updateCcpaMetrics(Ccpa ccpa) {
        metrics.updatePrivacyCcpaMetrics(ccpa.isNotEmpty(), ccpa.isEnforced());
    }

    private Map<String, PrivacyEnforcementAction> updatePrivacyMetrics(
            Map<String, PrivacyEnforcementAction> bidderToEnforcement,
            BidderAliases aliases,
            MetricName requestType,
            Map<String, User> bidderToUser,
            Device device) {

        // Metrics should represent real picture of the bidding process, so if bidder request is blocked
        // by privacy then no reason to increment another metrics, like geo masked, etc.
        for (final Map.Entry<String, PrivacyEnforcementAction> bidderEnforcement : bidderToEnforcement.entrySet()) {
            final String bidder = bidderEnforcement.getKey();
            final PrivacyEnforcementAction enforcement = bidderEnforcement.getValue();

            final boolean requestBlocked = enforcement.isBlockBidderRequest();

            final User user = bidderToUser.get(bidder);
            boolean userIdRemoved = enforcement.isRemoveUserIds();
            if (requestBlocked || (userIdRemoved && !shouldMaskUser(user))) {
                userIdRemoved = false;
            }

            boolean geoMasked = enforcement.isMaskGeo();
            if (requestBlocked || (geoMasked && !shouldMaskGeo(user, device))) {
                geoMasked = false;
            }

            final boolean analyticsBlocked = !requestBlocked && enforcement.isBlockAnalyticsReport();

            metrics.updateAuctionTcfMetrics(
                    aliases.resolveBidder(bidder),
                    requestType,
                    userIdRemoved,
                    geoMasked,
                    analyticsBlocked,
                    requestBlocked);
        }

        if (lmtEnforce && isLmtEnabled(device)) {
            metrics.updatePrivacyLmtMetric();
        }

        return bidderToEnforcement;
    }

    /**
     * Returns true if {@link User} has sensitive privacy information that can be masked.
     */
    private static boolean shouldMaskUser(User user) {
        if (user == null) {
            return false;
        }
        if (user.getId() != null || user.getBuyeruid() != null) {
            return true;
        }
        final ExtUser extUser = user.getExt();
        return extUser != null && CollectionUtils.isNotEmpty(extUser.getEids());
    }

    /**
     * Returns true if {@link User} or {@link Device} has {@link Geo} information that can be masked.
     */
    private static boolean shouldMaskGeo(User user, Device device) {
        return (user != null && user.getGeo() != null) || (device != null && device.getGeo() != null);
    }

    /**
     * Returns {@link Map}&lt;{@link String}, {@link BidderPrivacyResult}&gt;, where bidder name mapped to masked
     * {@link BidderPrivacyResult}. Masking depends on GDPR and COPPA.
     */
    private List<BidderPrivacyResult> getBidderToPrivacyResult(
            Map<String, PrivacyEnforcementAction> bidderToEnforcement,
            Set<String> bidders,
            Map<String, User> bidderToUser,
            Device device) {

        final boolean isLmtEnabled = lmtEnforce && isLmtEnabled(device);

        return bidderToUser.entrySet().stream()
                .filter(entry -> bidders.contains(entry.getKey()))
                .map(bidderUserEntry -> createBidderPrivacyResult(
                        bidderUserEntry.getValue(),
                        device,
                        bidderUserEntry.getKey(),
                        isLmtEnabled,
                        bidderToEnforcement))
                .collect(Collectors.toList());
    }

    /**
     * Returns {@link BidderPrivacyResult} with GDPR masking.
     */
    private BidderPrivacyResult createBidderPrivacyResult(User user,
                                                          Device device,
                                                          String bidder,
                                                          boolean isLmtEnabled,
                                                          Map<String, PrivacyEnforcementAction> bidderToEnforcement) {

        final PrivacyEnforcementAction privacyEnforcementAction = bidderToEnforcement.get(bidder);
        final boolean blockBidderRequest = privacyEnforcementAction.isBlockBidderRequest();
        final boolean blockAnalyticsReport = privacyEnforcementAction.isBlockAnalyticsReport();
        if (blockBidderRequest) {
            return BidderPrivacyResult.builder()
                    .requestBidder(bidder)
                    .blockedRequestByTcf(true)
                    .blockedAnalyticsByTcf(blockAnalyticsReport)
                    .build();
        }

        final boolean maskGeo = privacyEnforcementAction.isMaskGeo() || isLmtEnabled;
        final boolean maskUserIds = privacyEnforcementAction.isRemoveUserIds() || isLmtEnabled;
        final User maskedUser = maskTcfUser(user, maskUserIds, maskGeo);

        final boolean maskIp = privacyEnforcementAction.isMaskDeviceIp() || isLmtEnabled;
        final boolean maskInfo = privacyEnforcementAction.isMaskDeviceInfo() || isLmtEnabled;
        final Device maskedDevice = maskTcfDevice(device, maskIp, maskGeo, maskInfo);

        return BidderPrivacyResult.builder()
                .requestBidder(bidder)
                .user(maskedUser)
                .device(maskedDevice)
                .blockedAnalyticsByTcf(blockAnalyticsReport)
                .build();
    }

    /**
     * Returns masked {@link User}.
     */
    private User maskTcfUser(User user, boolean maskUserIds, boolean maskGeo) {
        if (user != null) {
            final User.UserBuilder userBuilder = user.toBuilder();

            if (maskGeo) {
                userBuilder.geo(maskGeoDefault(user.getGeo()));
            }

            if (maskUserIds) {
                userBuilder
                        .id(null)
                        .buyeruid(null)
                        .ext(maskUserExt(user.getExt()));
            }

            return nullIfEmpty(userBuilder.build());
        }
        return null;
    }

    /**
     * Returns masked device accordingly for each flag.
     */
    private Device maskTcfDevice(Device device, boolean maskIp, boolean maskGeo, boolean maskInfo) {
        if (device != null) {
            final Device.DeviceBuilder deviceBuilder = device.toBuilder();
            if (maskIp) {
                deviceBuilder
                        .ip(ipAddressHelper.maskIpv4(device.getIp()))
                        .ipv6(ipAddressHelper.anonymizeIpv6(device.getIpv6()));
            }

            if (maskGeo) {
                deviceBuilder.geo(maskGeoDefault(device.getGeo()));
            }

            if (maskInfo) {
                deviceBuilder.ifa(null)
                        .macsha1(null).macmd5(null)
                        .dpidsha1(null).dpidmd5(null)
                        .didsha1(null).didmd5(null);
            }

            return deviceBuilder.build();
        }
        return null;
    }

    /**
     * Returns masked for GDPR {@link Geo} by rounding lon and lat properties.
     */
    private static Geo maskGeoDefault(Geo geo) {
        if (geo != null) {
            return geo.toBuilder()
                    .lat(maskGeoCoordinate(geo.getLat()))
                    .lon(maskGeoCoordinate(geo.getLon()))
                    .build();
        }
        return null;
    }

    /**
     * Returns masked geo coordinate with rounded value to two decimals.
     */
    private static Float maskGeoCoordinate(Float coordinate) {
        return coordinate != null ? Float.valueOf(ROUND_TWO_DECIMALS.format(coordinate)) : null;
    }

    /**
     * Returns masked eids of user ext.
     */
    private static ExtUser maskUserExt(ExtUser userExt) {
        return userExt != null
                ? nullIfEmpty(userExt.toBuilder().eids(null).digitrust(null).build())
                : null;
    }

    /**
     * Returns null if {@link ExtUser} has no data in case of masking was applied.
     */
    private static ExtUser nullIfEmpty(ExtUser userExt) {
        return Objects.equals(userExt, EMPTY_USER_EXT) ? null : userExt;
    }

    /**
     * Returns null if {@link User} has no data in case of masking was applied.
     */
    private static User nullIfEmpty(User user) {
        return Objects.equals(user, EMPTY_USER) ? null : user;
    }

    private static boolean isLmtEnabled(Device device) {
        return device != null && Objects.equals(device.getLmt(), 1);
    }

    private static List<BidderPrivacyResult> merge(
            Map<String, BidderPrivacyResult> ccpaResult, List<BidderPrivacyResult> gdprResult) {

        final List<BidderPrivacyResult> result = new ArrayList<>(ccpaResult.values());
        result.addAll(gdprResult);
        return result;
    }

    private static AccountGdprConfig accountGdprConfig(Account account) {
        final AccountPrivacyConfig privacyConfig = account.getPrivacy();
        return privacyConfig != null ? privacyConfig.getGdpr() : null;
    }
}<|MERGE_RESOLUTION|>--- conflicted
+++ resolved
@@ -115,7 +115,6 @@
         final RequestLogInfo requestLogInfo = requestLogInfo(requestType, bidRequest, accountId);
 
         return tcfDefinerService.resolveTcfContext(
-<<<<<<< HEAD
                         privacy,
                         alpha2CountryCode,
                         effectiveIpAddress,
@@ -124,20 +123,11 @@
                         requestLogInfo,
                         timeout,
                         prebidLog)
-=======
-                privacy,
-                alpha2CountryCode,
-                effectiveIpAddress,
-                accountGdpr,
-                requestType,
-                requestLogInfo,
-                timeout)
-                .map(tcfContext -> logWarnings(auctionContext.getDebugWarnings(), tcfContext))
->>>>>>> fa759dc2
+                .map(tcfContext -> logWarnings(auctionContext.getPrebidLog(), tcfContext))
                 .map(tcfContext -> PrivacyContext.of(privacy, tcfContext, tcfContext.getIpAddress()));
     }
 
-    private static TcfContext logWarnings(List<String> debugWarnings, TcfContext tcfContext) {
+    private static TcfContext logWarnings(PrebidLog prebidLog, TcfContext tcfContext) {
         debugWarnings.addAll(tcfContext.getWarnings());
 
         return tcfContext;
