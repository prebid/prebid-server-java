package org.prebid.server.auction;

import com.iab.openrtb.request.BidRequest;
import com.iab.openrtb.request.Device;
import com.iab.openrtb.request.Geo;
import com.iab.openrtb.request.Site;
import com.iab.openrtb.request.User;
import io.vertx.core.Future;
import io.vertx.core.MultiMap;
import io.vertx.core.http.HttpServerRequest;
import org.apache.commons.collections4.ListUtils;
import org.apache.commons.lang3.ObjectUtils;
import org.apache.commons.lang3.StringUtils;
import org.prebid.server.auction.model.AuctionContext;
import org.prebid.server.auction.model.BidderPrivacyResult;
import org.prebid.server.auction.model.IpAddress;
import org.prebid.server.bidder.BidderCatalog;
import org.prebid.server.execution.Timeout;
import org.prebid.server.geolocation.CountryCodeMapper;
import org.prebid.server.metric.MetricName;
import org.prebid.server.metric.Metrics;
import org.prebid.server.privacy.PrivacyAnonymizationService;
import org.prebid.server.privacy.PrivacyExtractor;
import org.prebid.server.privacy.ccpa.Ccpa;
import org.prebid.server.privacy.gdpr.TcfDefinerService;
import org.prebid.server.privacy.gdpr.VendorIdResolver;
import org.prebid.server.privacy.gdpr.model.PrivacyEnforcementAction;
import org.prebid.server.privacy.gdpr.model.RequestLogInfo;
import org.prebid.server.privacy.gdpr.model.TcfContext;
import org.prebid.server.privacy.gdpr.model.TcfResponse;
import org.prebid.server.privacy.model.Privacy;
import org.prebid.server.privacy.model.PrivacyContext;
import org.prebid.server.privacy.model.PrivacyDebugLog;
import org.prebid.server.privacy.model.PrivacyExtractionResult;
import org.prebid.server.proto.openrtb.ext.request.ExtRequest;
import org.prebid.server.proto.openrtb.ext.request.ExtRequestPrebid;
import org.prebid.server.proto.request.CookieSyncRequest;
import org.prebid.server.settings.model.Account;
import org.prebid.server.settings.model.AccountCcpaConfig;
import org.prebid.server.settings.model.AccountGdprConfig;
import org.prebid.server.settings.model.AccountPrivacyConfig;
import org.prebid.server.settings.model.EnabledForRequestType;

import java.util.ArrayList;
import java.util.Collection;
import java.util.Collections;
import java.util.HashSet;
import java.util.List;
import java.util.Map;
import java.util.Objects;
import java.util.Set;
import java.util.function.Function;
import java.util.stream.Collectors;

/**
 * Service provides masking for OpenRTB client sensitive information.
 */
public class PrivacyEnforcementService {

    private static final String CATCH_ALL_BIDDERS = "*";

    private final BidderCatalog bidderCatalog;
    private final PrivacyExtractor privacyExtractor;
    private final PrivacyAnonymizationService privacyAnonymizationService;
    private final TcfDefinerService tcfDefinerService;
    private final ImplicitParametersExtractor implicitParametersExtractor;
    private final IpAddressHelper ipAddressHelper;
    private final Metrics metrics;
    private final CountryCodeMapper countryCodeMapper;
    private final boolean ccpaEnforce;
    private final boolean lmtEnforce;

    public PrivacyEnforcementService(BidderCatalog bidderCatalog,
                                     PrivacyExtractor privacyExtractor,
                                     PrivacyAnonymizationService privacyAnonymizationService,
                                     TcfDefinerService tcfDefinerService,
                                     ImplicitParametersExtractor implicitParametersExtractor,
                                     IpAddressHelper ipAddressHelper,
                                     Metrics metrics,
                                     CountryCodeMapper countryCodeMapper,
                                     boolean ccpaEnforce,
                                     boolean lmtEnforce) {

        this.bidderCatalog = Objects.requireNonNull(bidderCatalog);
        this.privacyExtractor = Objects.requireNonNull(privacyExtractor);
        this.privacyAnonymizationService = Objects.requireNonNull(privacyAnonymizationService);
        this.tcfDefinerService = Objects.requireNonNull(tcfDefinerService);
        this.implicitParametersExtractor = Objects.requireNonNull(implicitParametersExtractor);
        this.ipAddressHelper = Objects.requireNonNull(ipAddressHelper);
        this.metrics = Objects.requireNonNull(metrics);
        this.countryCodeMapper = Objects.requireNonNull(countryCodeMapper);
        this.ccpaEnforce = ccpaEnforce;
        this.lmtEnforce = lmtEnforce;
    }

    public Future<PrivacyContext> contextFromBidRequest(AuctionContext auctionContext) {
        final BidRequest bidRequest = auctionContext.getBidRequest();

        final Account account = auctionContext.getAccount();
        final MetricName requestType = auctionContext.getRequestTypeMetric();
<<<<<<< HEAD
=======
        final Timeout timeout = auctionContext.getTimeout();

        final Privacy privacy = privacyExtractor.validPrivacyFrom(bidRequest, errors);

>>>>>>> 9512ed1b
        final Device device = bidRequest.getDevice();

        final PrivacyExtractionResult privacyExtractionResult = privacyExtractor.validPrivacyFrom(bidRequest);
        final Privacy validPrivacy = privacyExtractionResult.getValidPrivacy();

        return tcfDefinerService.resolveTcfContext(
<<<<<<< HEAD
                        validPrivacy,
                        resolveAlpha2CountryCode(device),
                        resolveIpAddress(device, validPrivacy),
                        accountGdprConfig(account),
                        requestType,
                        requestLogInfo(requestType, bidRequest, account.getId()),
                        auctionContext.getTimeout(),
                        auctionContext.getDebugWarnings())
                .map(tcfContext -> toPrivacyContext(tcfContext, privacyExtractionResult));
=======
                privacy,
                alpha2CountryCode,
                effectiveIpAddress,
                accountGdpr,
                requestType,
                requestLogInfo,
                timeout)
                .map(tcfContext -> logWarnings(auctionContext.getDebugWarnings(), tcfContext))
                .map(tcfContext -> PrivacyContext.of(privacy, tcfContext, tcfContext.getIpAddress()));
>>>>>>> 9512ed1b
    }

    private static TcfContext logWarnings(List<String> debugWarnings, TcfContext tcfContext) {
        debugWarnings.addAll(tcfContext.getWarnings());

        return tcfContext;
    }

    private String resolveAlpha2CountryCode(Device device) {
        final Geo geo = device != null ? device.getGeo() : null;
        final String alpha3CountryCode = geo != null ? geo.getCountry() : null;

        return countryCodeMapper.mapToAlpha2(alpha3CountryCode);
    }

    private String resolveIpAddress(Device device, Privacy privacy) {
        final boolean shouldBeMasked = isCoppaMaskingRequired(privacy) || isLmtEnabled(device);

        final String ipV4Address = device != null ? device.getIp() : null;
        if (StringUtils.isNotBlank(ipV4Address)) {
            return shouldBeMasked ? ipAddressHelper.maskIpv4(ipV4Address) : ipV4Address;
        }

        final String ipV6Address = device != null ? device.getIpv6() : null;
        if (StringUtils.isNotBlank(ipV6Address)) {
            return shouldBeMasked ? ipAddressHelper.anonymizeIpv6(ipV6Address) : ipV6Address;
        }

        return null;
    }

    private static PrivacyContext toPrivacyContext(TcfContext tcfContext,
                                                   PrivacyExtractionResult privacyExtractionResult) {

        final Privacy validPrivacy = privacyExtractionResult.getValidPrivacy();
        final PrivacyDebugLog privacyDebugLog = PrivacyDebugLog.from(
                privacyExtractionResult.getOriginPrivacy(), validPrivacy, tcfContext);

        return PrivacyContext.of(validPrivacy, tcfContext, tcfContext.getIpAddress(), privacyDebugLog);
    }

    public Future<PrivacyContext> contextFromSetuidRequest(HttpServerRequest httpRequest,
                                                           Account account,
                                                           Timeout timeout) {

        final Privacy privacy = privacyExtractor.validPrivacyFromSetuidRequest(httpRequest);
        final String ipAddress = resolveIpFromRequest(httpRequest);
        final AccountGdprConfig accountGdpr = accountGdprConfig(account);
        final String accountId = account.getId();
        final RequestLogInfo requestLogInfo = requestLogInfo(MetricName.setuid, null, accountId);

        return tcfDefinerService.resolveTcfContext(
                privacy, ipAddress, accountGdpr, MetricName.setuid, requestLogInfo, timeout)
                .map(tcfContext -> PrivacyContext.of(privacy, tcfContext));
    }

    public Future<PrivacyContext> contextFromCookieSyncRequest(CookieSyncRequest cookieSyncRequest,
                                                               HttpServerRequest httpRequest,
                                                               Account account,
                                                               Timeout timeout) {

        final Privacy privacy = privacyExtractor.validPrivacyFrom(cookieSyncRequest);
        final String ipAddress = resolveIpFromRequest(httpRequest);
        final AccountGdprConfig accountGdpr = accountGdprConfig(account);
        final String accountId = account.getId();
        final RequestLogInfo requestLogInfo = requestLogInfo(MetricName.cookiesync, null, accountId);

        return tcfDefinerService.resolveTcfContext(
                privacy, ipAddress, accountGdpr, MetricName.cookiesync, requestLogInfo, timeout)
                .map(tcfContext -> PrivacyContext.of(privacy, tcfContext));
    }

    // ---------------------------------------------------------

    private String resolveIpFromRequest(HttpServerRequest request) {
        final MultiMap headers = request.headers();
        final String host = request.remoteAddress().host();
        final List<String> requestIps = implicitParametersExtractor.ipFrom(headers, host);
        return requestIps.stream()
                .map(ipAddressHelper::toIpAddress)
                .filter(Objects::nonNull)
                .map(IpAddress::getIp)
                .findFirst()
                .orElse(null);
    }

    private static RequestLogInfo requestLogInfo(MetricName requestType, BidRequest bidRequest, String accountId) {
        if (Objects.equals(requestType, MetricName.openrtb2web)) {
            final Site site = bidRequest != null ? bidRequest.getSite() : null;
            final String refUrl = site != null ? site.getRef() : null;
            return RequestLogInfo.of(requestType, refUrl, accountId);
        }

        return RequestLogInfo.of(requestType, null, accountId);
    }

    public Future<List<BidderPrivacyResult>> mask(AuctionContext auctionContext,
                                                  Map<String, User> bidderToUser,
                                                  List<String> bidders,
                                                  BidderAliases aliases) {

        final BidRequest bidRequest = auctionContext.getBidRequest();
        final Account account = auctionContext.getAccount();
        final MetricName requestType = auctionContext.getRequestTypeMetric();
        final Device device = bidRequest.getDevice();
        final PrivacyContext privacyContext = auctionContext.getPrivacyContext();

        final Privacy privacy = privacyContext.getPrivacy();

        // For now, COPPA masks all values, so we can omit GDPR masking.
        if (isCoppaMaskingRequired(privacy)) {
            return Future.succeededFuture(maskCoppa(bidderToUser, device));
        }

        final Map<String, BidderPrivacyResult> ccpaResult = maskCcpa(
                bidRequest, bidders, aliases, privacy, account, device, bidderToUser, requestType);

        final Set<String> biddersToApplyTcf = new HashSet<>(bidders);
        biddersToApplyTcf.removeAll(ccpaResult.keySet());

        final Future<List<BidderPrivacyResult>> tcfResult = maskTcf(
                privacyContext.getTcfContext(), biddersToApplyTcf, aliases, account, bidderToUser, requestType, device);

        return tcfResult.map(gdprResult -> merge(ccpaResult.values(), gdprResult));
    }

    public boolean isCcpaEnforced(Ccpa ccpa, Account account) {
        final boolean shouldEnforceCcpa = isCcpaEnabled(account);
        return shouldEnforceCcpa && ccpa.isEnforced();
    }

    private boolean isCcpaEnforced(Ccpa ccpa, Account account, MetricName requestType) {
        final boolean shouldEnforceCcpa = isCcpaEnabled(account, requestType);
        return shouldEnforceCcpa && ccpa.isEnforced();
    }

    private Boolean isCcpaEnabled(Account account) {
        final AccountPrivacyConfig accountPrivacyConfig = account.getPrivacy();
        final AccountCcpaConfig accountCcpaConfig =
                accountPrivacyConfig != null ? accountPrivacyConfig.getCcpa() : null;
        final Boolean accountCcpaEnabled = accountCcpaConfig != null ? accountCcpaConfig.getEnabled() : null;

        return ObjectUtils.defaultIfNull(accountCcpaEnabled, ccpaEnforce);
    }

    private boolean isCcpaEnabled(Account account, MetricName requestType) {
        final AccountPrivacyConfig accountPrivacyConfig = account.getPrivacy();
        final AccountCcpaConfig accountCcpaConfig =
                accountPrivacyConfig != null ? accountPrivacyConfig.getCcpa() : null;

        final Boolean accountCcpaEnabled = accountCcpaConfig != null ? accountCcpaConfig.getEnabled() : null;
        if (requestType == null) {
            return ObjectUtils.defaultIfNull(accountCcpaEnabled, ccpaEnforce);
        }

        final EnabledForRequestType enabledForRequestType = accountCcpaConfig != null
                ? accountCcpaConfig.getEnabledForRequestType()
                : null;

        final Boolean enabledForType = enabledForRequestType != null
                ? enabledForRequestType.isEnabledFor(requestType)
                : null;
        return ObjectUtils.firstNonNull(enabledForType, accountCcpaEnabled, ccpaEnforce);
    }

    private Map<String, BidderPrivacyResult> maskCcpa(BidRequest bidRequest,
                                                      List<String> bidders,
                                                      BidderAliases aliases,
                                                      Privacy privacy,
                                                      Account account,
                                                      Device device,
                                                      Map<String, User> bidderToUser,
                                                      MetricName requestType) {

        updateCcpaMetrics(privacy.getCcpa());
        return isCcpaEnforced(privacy.getCcpa(), account, requestType)
                ? maskCcpa(extractCcpaEnforcedBidders(bidders, bidRequest, aliases), device, bidderToUser)
                : Collections.emptyMap();
    }

    private Map<String, BidderPrivacyResult> maskCcpa(Set<String> biddersToMask,
                                                      Device device,
                                                      Map<String, User> bidderToUser) {

        return biddersToMask.stream()
                .collect(Collectors.toMap(
                        Function.identity(),
                        bidder -> privacyAnonymizationService.maskCcpa(bidderToUser.get(bidder), device, bidder)));
    }

    private Set<String> extractCcpaEnforcedBidders(List<String> bidders,
                                                   BidRequest bidRequest,
                                                   BidderAliases aliases) {

        final Set<String> ccpaEnforcedBidders = new HashSet<>(bidders);

        final ExtRequest extBidRequest = bidRequest.getExt();
        final ExtRequestPrebid extRequestPrebid = extBidRequest != null ? extBidRequest.getPrebid() : null;
        final List<String> nosaleBidders = extRequestPrebid != null
                ? ListUtils.emptyIfNull(extRequestPrebid.getNosale())
                : Collections.emptyList();

        if (nosaleBidders.size() == 1 && nosaleBidders.contains(CATCH_ALL_BIDDERS)) {
            ccpaEnforcedBidders.clear();
        } else {
            nosaleBidders.forEach(ccpaEnforcedBidders::remove);
        }

        ccpaEnforcedBidders.removeIf(bidder ->
                !bidderCatalog.bidderInfoByName(aliases.resolveBidder(bidder)).isCcpaEnforced());

        return ccpaEnforcedBidders;
    }

    private void updateCcpaMetrics(Ccpa ccpa) {
        metrics.updatePrivacyCcpaMetrics(ccpa.isNotEmpty(), ccpa.isEnforced());
    }

    private static boolean isCoppaMaskingRequired(Privacy privacy) {
        return privacy.getCoppa() == 1;
    }

    private List<BidderPrivacyResult> maskCoppa(Map<String, User> bidderToUser, Device device) {
        metrics.updatePrivacyCoppaMetric();

        return bidderToUser.entrySet().stream()
                .map(bidderAndUser ->
                        privacyAnonymizationService.maskCoppa(bidderAndUser.getValue(), device, bidderAndUser.getKey()))
                .collect(Collectors.toList());
    }

    private Future<List<BidderPrivacyResult>> maskTcf(TcfContext tcfContext,
                                                      Set<String> biddersToApplyTcf,
                                                      BidderAliases aliases,
                                                      Account account,
                                                      Map<String, User> bidderToUser,
                                                      MetricName requestType,
                                                      Device device) {

        return getBidderToEnforcementAction(tcfContext, biddersToApplyTcf, aliases, account)
                .map(bidderToEnforcement -> getBidderToPrivacyResult(
                        bidderToEnforcement, biddersToApplyTcf, aliases, bidderToUser, device, requestType));
    }

    /**
     * Returns {@link Future &lt;{@link Map}&lt;{@link String}, {@link PrivacyEnforcementAction}&gt;&gt;},
     * where bidder names mapped to actions for GDPR masking for pbs server.
     */
    private Future<Map<String, PrivacyEnforcementAction>> getBidderToEnforcementAction(TcfContext tcfContext,
                                                                                       Set<String> bidders,
                                                                                       BidderAliases aliases,
                                                                                       Account account) {

        return tcfDefinerService.resultForBidderNames(
                Collections.unmodifiableSet(bidders),
                VendorIdResolver.of(aliases, bidderCatalog),
                tcfContext,
                accountGdprConfig(account))
                .map(tcfResponse -> mapTcfResponseToEachBidder(tcfResponse, bidders));
    }

    private static Map<String, PrivacyEnforcementAction> mapTcfResponseToEachBidder(TcfResponse<String> tcfResponse,
                                                                                    Set<String> bidders) {

        final Map<String, PrivacyEnforcementAction> bidderNameToAction = tcfResponse.getActions();
        return bidders.stream()
                .collect(Collectors.toMap(Function.identity(), bidderNameToAction::get));
    }

    /**
     * Returns {@link Map}&lt;{@link String}, {@link BidderPrivacyResult}&gt;, where bidder name mapped to masked
     * {@link BidderPrivacyResult}. Masking depends on GDPR and COPPA.
     */
    private List<BidderPrivacyResult> getBidderToPrivacyResult(
            Map<String, PrivacyEnforcementAction> bidderToEnforcement,
            Set<String> bidders,
            BidderAliases bidderAliases,
            Map<String, User> bidderToUser,
            Device device,
            MetricName requestType) {

        if (lmtEnforce && isLmtEnabled(device)) {
            metrics.updatePrivacyLmtMetric();
        }

        return bidderToUser.entrySet().stream()
                .filter(entry -> bidders.contains(entry.getKey()))
                .map(bidderUserEntry -> privacyAnonymizationService.maskTcf(
                        bidderUserEntry.getValue(),
                        device,
                        bidderUserEntry.getKey(),
                        bidderAliases,
                        requestType,
                        bidderToEnforcement.get(bidderUserEntry.getKey())))
                .collect(Collectors.toList());
    }

    public Future<Map<Integer, PrivacyEnforcementAction>> resultForVendorIds(Set<Integer> vendorIds,
                                                                             TcfContext tcfContext) {

        return tcfDefinerService.resultForVendorIds(vendorIds, tcfContext).map(TcfResponse::getActions);
    }

    private static boolean isLmtEnabled(Device device) {
        return device != null && Objects.equals(device.getLmt(), 1);
    }

    private static List<BidderPrivacyResult> merge(
            Collection<BidderPrivacyResult> ccpaResult,
            Collection<BidderPrivacyResult> gdprResult) {

        final List<BidderPrivacyResult> results = new ArrayList<>(ccpaResult);
        results.addAll(gdprResult);
        return results;
    }

    private static AccountGdprConfig accountGdprConfig(Account account) {
        final AccountPrivacyConfig privacyConfig = account.getPrivacy();
        return privacyConfig != null ? privacyConfig.getGdpr() : null;
    }
}<|MERGE_RESOLUTION|>--- conflicted
+++ resolved
@@ -98,40 +98,21 @@
 
         final Account account = auctionContext.getAccount();
         final MetricName requestType = auctionContext.getRequestTypeMetric();
-<<<<<<< HEAD
-=======
-        final Timeout timeout = auctionContext.getTimeout();
-
-        final Privacy privacy = privacyExtractor.validPrivacyFrom(bidRequest, errors);
-
->>>>>>> 9512ed1b
         final Device device = bidRequest.getDevice();
 
         final PrivacyExtractionResult privacyExtractionResult = privacyExtractor.validPrivacyFrom(bidRequest);
         final Privacy validPrivacy = privacyExtractionResult.getValidPrivacy();
 
         return tcfDefinerService.resolveTcfContext(
-<<<<<<< HEAD
-                        validPrivacy,
-                        resolveAlpha2CountryCode(device),
-                        resolveIpAddress(device, validPrivacy),
-                        accountGdprConfig(account),
-                        requestType,
-                        requestLogInfo(requestType, bidRequest, account.getId()),
-                        auctionContext.getTimeout(),
-                        auctionContext.getDebugWarnings())
-                .map(tcfContext -> toPrivacyContext(tcfContext, privacyExtractionResult));
-=======
-                privacy,
-                alpha2CountryCode,
-                effectiveIpAddress,
-                accountGdpr,
+                validPrivacy,
+                resolveAlpha2CountryCode(device),
+                resolveIpAddress(device, validPrivacy),
+                accountGdprConfig(account),
                 requestType,
-                requestLogInfo,
-                timeout)
+                requestLogInfo(requestType, bidRequest, account.getId()),
+                auctionContext.getTimeout())
                 .map(tcfContext -> logWarnings(auctionContext.getDebugWarnings(), tcfContext))
                 .map(tcfContext -> PrivacyContext.of(privacy, tcfContext, tcfContext.getIpAddress()));
->>>>>>> 9512ed1b
     }
 
     private static TcfContext logWarnings(List<String> debugWarnings, TcfContext tcfContext) {
