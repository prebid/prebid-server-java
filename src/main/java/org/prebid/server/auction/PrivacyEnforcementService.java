package org.prebid.server.auction;

import com.fasterxml.jackson.core.JsonProcessingException;
import com.fasterxml.jackson.databind.node.ObjectNode;
import com.iab.openrtb.request.BidRequest;
import com.iab.openrtb.request.Device;
import com.iab.openrtb.request.Geo;
import com.iab.openrtb.request.Regs;
import com.iab.openrtb.request.User;
import io.vertx.core.Future;
import org.apache.commons.lang3.StringUtils;
import org.prebid.server.auction.model.PrivacyEnforcementResult;
import org.prebid.server.bidder.BidderCatalog;
import org.prebid.server.exception.PreBidException;
import org.prebid.server.execution.Timeout;
import org.prebid.server.json.JacksonMapper;
import org.prebid.server.metric.Metrics;
import org.prebid.server.privacy.PrivacyExtractor;
import org.prebid.server.privacy.ccpa.Ccpa;
import org.prebid.server.privacy.gdpr.GdprService;
import org.prebid.server.privacy.gdpr.model.GdprResponse;
import org.prebid.server.privacy.model.Privacy;
import org.prebid.server.proto.openrtb.ext.request.ExtRegs;
import org.prebid.server.proto.openrtb.ext.request.ExtUser;
import org.prebid.server.proto.response.BidderInfo;

import java.text.DecimalFormat;
import java.text.DecimalFormatSymbols;
import java.util.Collections;
import java.util.List;
import java.util.Locale;
import java.util.Map;
import java.util.Objects;
import java.util.Set;
import java.util.function.UnaryOperator;
import java.util.stream.Collectors;
import java.util.stream.IntStream;

/**
 * Service provides masking for OpenRTB user sensitive information.
 */
public class PrivacyEnforcementService {

    private static final DecimalFormat ROUND_TWO_DECIMALS =
            new DecimalFormat("###.##", DecimalFormatSymbols.getInstance(Locale.US));
    private static final User EMPTY_USER = User.builder().build();

    private final boolean useGeoLocation;
    private final GdprService gdprService;
    private final BidderCatalog bidderCatalog;
    private final Metrics metrics;
<<<<<<< HEAD
    private final JacksonMapper mapper;

    public PrivacyEnforcementService(boolean useGeoLocation,
                                     GdprService gdprService,
                                     BidderCatalog bidderCatalog,
                                     Metrics metrics,
                                     JacksonMapper mapper) {

        this.useGeoLocation = useGeoLocation;
        this.gdprService = Objects.requireNonNull(gdprService);
        this.bidderCatalog = Objects.requireNonNull(bidderCatalog);
        this.metrics = Objects.requireNonNull(metrics);
        this.mapper = Objects.requireNonNull(mapper);
=======
    private final boolean useGeoLocation;
    private final boolean ccpaEnforce;

    public PrivacyEnforcementService(GdprService gdprService, BidderCatalog bidderCatalog, Metrics metrics,
                                     boolean useGeoLocation, boolean ccpaEnforce) {
        this.gdprService = Objects.requireNonNull(gdprService);
        this.bidderCatalog = Objects.requireNonNull(bidderCatalog);
        this.metrics = Objects.requireNonNull(metrics);
        this.useGeoLocation = useGeoLocation;
        this.ccpaEnforce = ccpaEnforce;
>>>>>>> 3a73d00f
    }

    /**
     * Returns {@link Future &lt;{@link Map}&lt;{@link String}, {@link PrivacyEnforcementResult }&gt;&gt;}, where
     * bidders name mapped to masked {@link PrivacyEnforcementResult}.
     */
    Future<Map<String, PrivacyEnforcementResult>> mask(
            Map<String, User> bidderToUser, ExtUser extUser, List<String> bidders, Map<String, String> aliases,
            BidRequest bidRequest, Boolean isGdprEnforcedByAccount, Timeout timeout) {

        final Regs regs = bidRequest.getRegs();
        final Device device = bidRequest.getDevice();
        final User user = bidRequest.getUser();

        if (isCoppaMaskingRequired(regs)) {
            return maskCoppa(bidderToUser, device, user);
        }

        final Privacy privacy = PrivacyExtractor.validPrivacyFrom(regs, user);
        if (isCcpaEnforced(privacy.getCcpa())) {
            return maskCcpa(bidderToUser, device, user);
        }

        return getVendorsToGdprPermission(device, bidders, aliases, extUser, regs, isGdprEnforcedByAccount, timeout)
                .map(vendorToGdprPermission -> getBidderToPrivacyEnforcementResult(bidderToUser, regs, device, aliases,
                        vendorToGdprPermission));
    }

    private Future<Map<String, PrivacyEnforcementResult>> maskCoppa(Map<String, User> bidderToUser, Device device,
                                                                    User user) {
        return Future.succeededFuture(bidderToUser.entrySet().stream()
                .collect(Collectors.toMap(Map.Entry::getKey,
                        bidderUserEntry -> PrivacyEnforcementResult.of(
                                maskUser(user, PrivacyEnforcementService::maskGeoForCoppa, builder -> builder
                                        .id(null)
                                        .yob(null)
                                        .gender(null)),
                                maskDevice(device, PrivacyEnforcementService::maskGeoForCoppa,
                                        ip -> maskIpv6(ip, 2))))));
    }

    private Future<Map<String, PrivacyEnforcementResult>> maskCcpa(Map<String, User> bidderToUser, Device device,
                                                                   User user) {
        return Future.succeededFuture(bidderToUser.entrySet().stream()
                .collect(Collectors.toMap(Map.Entry::getKey,
                        bidderUserEntry -> PrivacyEnforcementResult.of(
                                maskUser(user, PrivacyEnforcementService::maskGeoDefault,
                                        UnaryOperator.identity()),
                                maskDevice(device, PrivacyEnforcementService::maskGeoDefault,
                                        ip -> maskIpv6(ip, 1))))));
    }

    public boolean isCcpaEnforced(Ccpa ccpa) {
        return ccpaEnforce && ccpa.isCCPAEnforced();
    }

    /**
     * Determines if COPPA is required.
     */
    private static boolean isCoppaMaskingRequired(Regs regs) {
        return regs != null && Objects.equals(regs.getCoppa(), 1);
    }

    /**
     * Returns {@link Future &lt;{@link Map}&lt;{@link Integer}, {@link Boolean}&gt;&gt;}, where bidders vendor id
     * mapped to enabling or disabling GDPR in scope of pbs server. If bidder vendor id is not present in map,
     * it means that pbs not enforced particular bidder to follow pbs GDPR procedure.
     */
    private Future<Map<Integer, Boolean>> getVendorsToGdprPermission(
            Device device, List<String> bidders, Map<String, String> aliases, ExtUser extUser, Regs regs,
            Boolean isGdprEnforcedByAccount, Timeout timeout) {

        final ExtRegs extRegs = extRegs(regs);
        final Integer gdpr = extRegs != null ? extRegs.getGdpr() : null;
        final String gdprAsString = gdpr != null ? gdpr.toString() : null;
        final String gdprConsent = extUser != null ? extUser.getConsent() : null;
        final String ipAddress = useGeoLocation && device != null ? device.getIp() : null;
        final Set<Integer> vendorIds = extractGdprEnforcedVendors(bidders, aliases);

        return gdprService.isGdprEnforced(gdprAsString, isGdprEnforcedByAccount, vendorIds)
                ? gdprService.resultByVendor(vendorIds, gdprAsString, gdprConsent, ipAddress, timeout)
                .map(GdprResponse::getVendorsToGdpr)
                : Future.succeededFuture(Collections.emptyMap());
    }

    /**
     * Extracts {@link ExtRegs} from {@link Regs}.
     */
    private ExtRegs extRegs(Regs regs) {
        final ObjectNode regsExt = regs != null ? regs.getExt() : null;
        if (regsExt != null) {
            try {
                return mapper.mapper().treeToValue(regsExt, ExtRegs.class);
            } catch (JsonProcessingException e) {
                throw new PreBidException(String.format("Error decoding bidRequest.regs.ext: %s", e.getMessage()), e);
            }
        }
        return null;
    }

    /**
     * Extracts GDPR enforced vendor IDs.
     */
    private Set<Integer> extractGdprEnforcedVendors(List<String> bidders, Map<String, String> aliases) {
        return bidders.stream()
                .map(bidder -> bidderCatalog.bidderInfoByName(resolveBidder(bidder, aliases)).getGdpr())
                .filter(BidderInfo.GdprInfo::isEnforced)
                .map(BidderInfo.GdprInfo::getVendorId)
                .collect(Collectors.toSet());
    }

    /**
     * Returns the name associated with bidder if bidder is an alias.
     * If it's not an alias, the bidder is returned.
     */
    private static String resolveBidder(String bidder, Map<String, String> aliases) {
        return aliases.getOrDefault(bidder, bidder);
    }

    /**
     * Returns {@link Map}&lt;{@link String}, {@link PrivacyEnforcementResult}&gt;, where bidder name mapped to masked
     * {@link PrivacyEnforcementResult}. Masking depends on GDPR and COPPA.
     */
    private Map<String, PrivacyEnforcementResult> getBidderToPrivacyEnforcementResult(
            Map<String, User> bidderToUser, Regs regs, Device device, Map<String, String> aliases,
            Map<Integer, Boolean> vendorToGdprPermission) {

        final Integer deviceLmt = device != null ? device.getLmt() : null;
        return bidderToUser.entrySet().stream()
                .collect(Collectors.toMap(Map.Entry::getKey,
                        bidderUserEntry -> createPrivacyEnforcementResult(bidderUserEntry.getValue(), device,
                                bidderUserEntry.getKey(), aliases, deviceLmt, vendorToGdprPermission)));
    }

    /**
     * Returns {@link PrivacyEnforcementResult} with GDPR and COPPA masking.
     */
    private PrivacyEnforcementResult createPrivacyEnforcementResult(
            User user, Device device, String bidder, Map<String, String> aliases, Integer deviceLmt,
            Map<Integer, Boolean> vendorToGdprPermission) {

        final boolean gdprMasking = isGdprMaskingRequiredFor(bidder, aliases, deviceLmt, vendorToGdprPermission);

        final User maskedUser = gdprMasking
                ? maskUser(user, PrivacyEnforcementService::maskGeoDefault, UnaryOperator.identity())
                : user;
        final Device maskedDevice = gdprMasking
                ? maskDevice(device, PrivacyEnforcementService::maskGeoDefault, ip -> maskIpv6(ip, 1))
                : device;

        return PrivacyEnforcementResult.of(maskedUser, maskedDevice);
    }

    /**
     * Returns flag if GDPR masking is required for bidder.
     */
    private boolean isGdprMaskingRequiredFor(String bidder, Map<String, String> aliases, Integer deviceLmt,
                                             Map<Integer, Boolean> vendorToGdprPermission) {
        final boolean maskingRequired;
        final boolean isLmtEnabled = deviceLmt != null && deviceLmt.equals(1);
        if (vendorToGdprPermission.isEmpty() && !isLmtEnabled) {
            maskingRequired = false;
        } else {
            final String resolvedBidderName = resolveBidder(bidder, aliases);
            final int vendorId = bidderCatalog.bidderInfoByName(resolvedBidderName).getGdpr().getVendorId();
            final Boolean gdprAllowsUserData = vendorToGdprPermission.get(vendorId);

            // if bidder was not found in vendorToGdprPermission, it means that it was not enforced for GDPR,
            // so request for this bidder should be sent without changes
            maskingRequired = (gdprAllowsUserData != null && !gdprAllowsUserData) || isLmtEnabled;
            if (maskingRequired) {
                metrics.updateGdprMaskedMetric(resolvedBidderName);
            }
        }
        return maskingRequired;
    }

    /**
     * Returns masked {@link User}.
     */
    private static User maskUser(User user, UnaryOperator<Geo> maskGeo,
                                 UnaryOperator<User.UserBuilder> additionalMasking) {
        if (user != null) {
            User.UserBuilder builder = user.toBuilder();
            builder
                    .buyeruid(null)
                    .geo(maskGeo.apply(user.getGeo()));
            builder = additionalMasking.apply(builder);
            return nullIfEmpty(builder.build());
        }
        return user;
    }

    /**
     * Returns masked for COPPA {@link Geo}.
     */
    private static Geo maskGeoForCoppa(Geo geo) {
        final Geo updatedGeo = geo != null
                ? geo.toBuilder().lat(null).lon(null).metro(null).city(null).zip(null).build()
                : null;
        return updatedGeo == null || updatedGeo.equals(Geo.EMPTY) ? null : updatedGeo;
    }

    /**
     * Returns masked for GDPR {@link Geo} by rounding lon and lat properties.
     */
    private static Geo maskGeoDefault(Geo geo) {
        return geo != null
                ? geo.toBuilder()
                .lat(maskGeoCoordinate(geo.getLat()))
                .lon(maskGeoCoordinate(geo.getLon()))
                .build()
                : null;
    }

    /**
     * Returns masked geo coordinate with rounded value to two decimals.
     */
    private static Float maskGeoCoordinate(Float coordinate) {
        return coordinate != null ? Float.valueOf(ROUND_TWO_DECIMALS.format(coordinate)) : null;
    }

    /**
     * Returns null if {@link User} has no data in case of masking was applied.
     */
    private static User nullIfEmpty(User user) {
        return Objects.equals(user, EMPTY_USER) ? null : user;
    }

    /**
     * Returns masked device with masked ipv4, ipv6 and geo.
     */
    private static Device maskDevice(Device device, UnaryOperator<Geo> maskGeo, UnaryOperator<String> maskIpv6) {
        return device != null
                ? device.toBuilder()
                .ip(maskIpv4(device.getIp()))
                .ipv6(maskIpv6.apply(device.getIpv6()))
                .geo(maskGeo.apply(device.getGeo()))
                .ifa(null)
                .macsha1(null).macmd5(null)
                .dpidsha1(null).dpidmd5(null)
                .didsha1(null).didmd5(null)
                .build()
                : device;
    }

    /**
     * Masks ip v4 address by replacing last group with zero.
     */
    private static String maskIpv4(String ip) {
        return maskIp(ip, ".", 1);
    }

    /**
     * Masks ip v6 address by replacing last number of groups .
     */
    private static String maskIpv6(String ip, Integer groupsNumber) {
        return maskIp(ip, ":", groupsNumber);
    }

    /**
     * Masks ip address by replacing bits after last separator with zero.
     */
    private static String maskIp(String ip, String delimiter, int groups) {
        if (StringUtils.isBlank(ip)) {
            return ip;
        }
        String maskedIp = ip;
        for (int i = 0; i < groups; i++) {
            maskedIp = maskedIp.substring(0, maskedIp.lastIndexOf(delimiter));
        }
        return String.format("%s%s", maskedIp,
                IntStream.range(0, groups).mapToObj(ignored -> "0")
                        .collect(Collectors.joining(delimiter, delimiter, "")));
    }
}<|MERGE_RESOLUTION|>--- conflicted
+++ resolved
@@ -43,38 +43,31 @@
 
     private static final DecimalFormat ROUND_TWO_DECIMALS =
             new DecimalFormat("###.##", DecimalFormatSymbols.getInstance(Locale.US));
+
     private static final User EMPTY_USER = User.builder().build();
 
     private final boolean useGeoLocation;
     private final GdprService gdprService;
     private final BidderCatalog bidderCatalog;
     private final Metrics metrics;
-<<<<<<< HEAD
     private final JacksonMapper mapper;
-
-    public PrivacyEnforcementService(boolean useGeoLocation,
-                                     GdprService gdprService,
+    private final boolean ccpaEnforce;
+
+    private final PrivacyExtractor privacyExtractor;
+
+    public PrivacyEnforcementService(GdprService gdprService,
                                      BidderCatalog bidderCatalog,
                                      Metrics metrics,
-                                     JacksonMapper mapper) {
-
-        this.useGeoLocation = useGeoLocation;
+                                     JacksonMapper mapper, boolean useGeoLocation,
+                                     boolean ccpaEnforce) {
         this.gdprService = Objects.requireNonNull(gdprService);
         this.bidderCatalog = Objects.requireNonNull(bidderCatalog);
         this.metrics = Objects.requireNonNull(metrics);
         this.mapper = Objects.requireNonNull(mapper);
-=======
-    private final boolean useGeoLocation;
-    private final boolean ccpaEnforce;
-
-    public PrivacyEnforcementService(GdprService gdprService, BidderCatalog bidderCatalog, Metrics metrics,
-                                     boolean useGeoLocation, boolean ccpaEnforce) {
-        this.gdprService = Objects.requireNonNull(gdprService);
-        this.bidderCatalog = Objects.requireNonNull(bidderCatalog);
-        this.metrics = Objects.requireNonNull(metrics);
         this.useGeoLocation = useGeoLocation;
         this.ccpaEnforce = ccpaEnforce;
->>>>>>> 3a73d00f
+
+        privacyExtractor = new PrivacyExtractor(mapper);
     }
 
     /**
@@ -93,13 +86,13 @@
             return maskCoppa(bidderToUser, device, user);
         }
 
-        final Privacy privacy = PrivacyExtractor.validPrivacyFrom(regs, user);
+        final Privacy privacy = privacyExtractor.validPrivacyFrom(regs, user);
         if (isCcpaEnforced(privacy.getCcpa())) {
             return maskCcpa(bidderToUser, device, user);
         }
 
         return getVendorsToGdprPermission(device, bidders, aliases, extUser, regs, isGdprEnforcedByAccount, timeout)
-                .map(vendorToGdprPermission -> getBidderToPrivacyEnforcementResult(bidderToUser, regs, device, aliases,
+                .map(vendorToGdprPermission -> getBidderToPrivacyEnforcementResult(bidderToUser, device, aliases,
                         vendorToGdprPermission));
     }
 
@@ -199,7 +192,7 @@
      * {@link PrivacyEnforcementResult}. Masking depends on GDPR and COPPA.
      */
     private Map<String, PrivacyEnforcementResult> getBidderToPrivacyEnforcementResult(
-            Map<String, User> bidderToUser, Regs regs, Device device, Map<String, String> aliases,
+            Map<String, User> bidderToUser, Device device, Map<String, String> aliases,
             Map<Integer, Boolean> vendorToGdprPermission) {
 
         final Integer deviceLmt = device != null ? device.getLmt() : null;
@@ -265,7 +258,7 @@
             builder = additionalMasking.apply(builder);
             return nullIfEmpty(builder.build());
         }
-        return user;
+        return null;
     }
 
     /**
@@ -318,7 +311,7 @@
                 .dpidsha1(null).dpidmd5(null)
                 .didsha1(null).didmd5(null)
                 .build()
-                : device;
+                : null;
     }
 
     /**
