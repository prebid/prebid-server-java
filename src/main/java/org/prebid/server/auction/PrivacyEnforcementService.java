package org.prebid.server.auction;

import com.iab.openrtb.request.BidRequest;
import com.iab.openrtb.request.Device;
import com.iab.openrtb.request.Geo;
import com.iab.openrtb.request.Site;
import com.iab.openrtb.request.User;
import io.vertx.core.Future;
import io.vertx.core.MultiMap;
import io.vertx.core.http.HttpServerRequest;
import org.apache.commons.collections4.CollectionUtils;
import org.apache.commons.collections4.ListUtils;
import org.apache.commons.lang3.ObjectUtils;
<<<<<<< HEAD
import org.apache.commons.lang3.StringUtils;
=======
>>>>>>> ddbe0c17
import org.prebid.server.auction.model.AuctionContext;
import org.prebid.server.auction.model.BidderPrivacyResult;
import org.prebid.server.auction.model.IpAddress;
import org.prebid.server.bidder.BidderCatalog;
import org.prebid.server.execution.Timeout;
import org.prebid.server.metric.MetricName;
import org.prebid.server.metric.Metrics;
import org.prebid.server.privacy.PrivacyExtractor;
import org.prebid.server.privacy.ccpa.Ccpa;
import org.prebid.server.privacy.gdpr.TcfDefinerService;
import org.prebid.server.privacy.gdpr.VendorIdResolver;
import org.prebid.server.privacy.gdpr.model.PrivacyEnforcementAction;
import org.prebid.server.privacy.gdpr.model.RequestLogInfo;
import org.prebid.server.privacy.gdpr.model.TcfContext;
import org.prebid.server.privacy.gdpr.model.TcfResponse;
import org.prebid.server.privacy.model.Privacy;
import org.prebid.server.privacy.model.PrivacyContext;
import org.prebid.server.proto.openrtb.ext.request.ExtRequest;
import org.prebid.server.proto.openrtb.ext.request.ExtRequestPrebid;
import org.prebid.server.proto.openrtb.ext.request.ExtUser;
import org.prebid.server.proto.request.CookieSyncRequest;
import org.prebid.server.settings.model.Account;
import org.prebid.server.settings.model.AccountCcpaConfig;
import org.prebid.server.settings.model.AccountGdprConfig;
import org.prebid.server.settings.model.EnabledForRequestType;
<<<<<<< HEAD
=======
import org.prebid.server.util.HttpUtil;
>>>>>>> ddbe0c17

import java.text.DecimalFormat;
import java.text.DecimalFormatSymbols;
import java.util.ArrayList;
import java.util.Collections;
import java.util.HashSet;
import java.util.List;
import java.util.Locale;
import java.util.Map;
import java.util.Objects;
import java.util.Set;
import java.util.function.Function;
import java.util.stream.Collectors;

/**
 * Service provides masking for OpenRTB user sensitive information.
 */
public class PrivacyEnforcementService {

    private static final String CATCH_ALL_BIDDERS = "*";
    private static final DecimalFormat ROUND_TWO_DECIMALS =
            new DecimalFormat("###.##", DecimalFormatSymbols.getInstance(Locale.US));

    private static final User EMPTY_USER = User.builder().build();
    private static final ExtUser EMPTY_USER_EXT = ExtUser.builder().build();

    private final BidderCatalog bidderCatalog;
    private final PrivacyExtractor privacyExtractor;
    private final TcfDefinerService tcfDefinerService;
    private final ImplicitParametersExtractor implicitParametersExtractor;
    private final IpAddressHelper ipAddressHelper;
    private final Metrics metrics;
    private final boolean ccpaEnforce;
    private final boolean lmtEnforce;

    public PrivacyEnforcementService(BidderCatalog bidderCatalog,
                                     PrivacyExtractor privacyExtractor,
                                     TcfDefinerService tcfDefinerService,
                                     ImplicitParametersExtractor implicitParametersExtractor,
                                     IpAddressHelper ipAddressHelper,
                                     Metrics metrics,
                                     boolean ccpaEnforce,
                                     boolean lmtEnforce) {

        this.bidderCatalog = Objects.requireNonNull(bidderCatalog);
        this.privacyExtractor = Objects.requireNonNull(privacyExtractor);
        this.tcfDefinerService = Objects.requireNonNull(tcfDefinerService);
        this.implicitParametersExtractor = Objects.requireNonNull(implicitParametersExtractor);
        this.ipAddressHelper = Objects.requireNonNull(ipAddressHelper);
        this.metrics = Objects.requireNonNull(metrics);
        this.ccpaEnforce = ccpaEnforce;
        this.lmtEnforce = lmtEnforce;
    }

    public Future<PrivacyContext> contextFromBidRequest(AuctionContext auctionContext) {
        final BidRequest bidRequest = auctionContext.getBidRequest();
        final List<String> errors = auctionContext.getPrebidErrors();
        final Account account = auctionContext.getAccount();
        final MetricName requestType = auctionContext.getRequestTypeMetric();
        final Timeout timeout = auctionContext.getTimeout();
        final List<String> debugWarnings = auctionContext.getDebugWarnings();

        final Privacy privacy = privacyExtractor.validPrivacyFrom(bidRequest, errors);

        final Device device = bidRequest.getDevice();

        final Geo geo = device != null ? device.getGeo() : null;
        final String country = geo != null ? geo.getCountry() : null;

        final String effectiveIpAddress = resolveIpAddress(device, privacy);

        final AccountGdprConfig accountGdpr = account.getGdpr();
        final String accountId = account.getId();
        final RequestLogInfo requestLogInfo = requestLogInfo(requestType, bidRequest, accountId);

        return tcfDefinerService.resolveTcfContext(
                privacy, country, effectiveIpAddress, accountGdpr, requestType, requestLogInfo, timeout, debugWarnings)
                .map(tcfContext -> PrivacyContext.of(privacy, tcfContext, tcfContext.getIpAddress()));
    }

    private String resolveIpAddress(Device device, Privacy privacy) {
        final boolean shouldBeMasked = isCoppaMaskingRequired(privacy) || isLmtEnabled(device);

        final String ipV4Address = device != null ? device.getIp() : null;
        if (StringUtils.isNotBlank(ipV4Address)) {
            return shouldBeMasked ? ipAddressHelper.maskIpv4(ipV4Address) : ipV4Address;
        }

        final String ipV6Address = device != null ? device.getIpv6() : null;
        if (StringUtils.isNotBlank(ipV6Address)) {
            return shouldBeMasked ? ipAddressHelper.anonymizeIpv6(ipV6Address) : ipV6Address;
        }

        return null;
    }

    public Future<PrivacyContext> contextFromSetuidRequest(
            HttpServerRequest httpRequest, Account account, Timeout timeout) {

        final Privacy privacy = privacyExtractor.validPrivacyFromSetuidRequest(httpRequest);
        final String ipAddress = resolveIpFromRequest(httpRequest);
        final AccountGdprConfig accountGdpr = account.getGdpr();
        final String accountId = account.getId();
        final RequestLogInfo requestLogInfo = requestLogInfo(MetricName.setuid, null, accountId);

        return tcfDefinerService.resolveTcfContext(
                privacy, ipAddress, accountGdpr, MetricName.setuid, requestLogInfo, timeout)
                .map(tcfContext -> PrivacyContext.of(privacy, tcfContext));
    }

    public Future<PrivacyContext> contextFromCookieSyncRequest(
            CookieSyncRequest cookieSyncRequest, HttpServerRequest httpRequest, Account account, Timeout timeout) {

        final Privacy privacy = privacyExtractor.validPrivacyFrom(cookieSyncRequest);
        final String ipAddress = resolveIpFromRequest(httpRequest);
        final AccountGdprConfig accountGdpr = account.getGdpr();
        final String accountId = account.getId();
        final RequestLogInfo requestLogInfo = requestLogInfo(MetricName.cookiesync, null, accountId);

        return tcfDefinerService.resolveTcfContext(
                privacy, ipAddress, accountGdpr, MetricName.cookiesync, requestLogInfo, timeout)
                .map(tcfContext -> PrivacyContext.of(privacy, tcfContext));
    }

    private String resolveIpFromRequest(HttpServerRequest request) {
        final MultiMap headers = request.headers();
        final String host = request.remoteAddress().host();
        final List<String> requestIps = implicitParametersExtractor.ipFrom(headers, host);
        return requestIps.stream()
                .map(ipAddressHelper::toIpAddress)
                .filter(Objects::nonNull)
                .map(IpAddress::getIp)
                .findFirst()
                .orElse(null);
    }

    private static RequestLogInfo requestLogInfo(MetricName requestType, BidRequest bidRequest, String accountId) {
        if (Objects.equals(requestType, MetricName.openrtb2web)) {
            final Site site = bidRequest != null ? bidRequest.getSite() : null;
            final String refUrl = site != null ? site.getRef() : null;
            return RequestLogInfo.of(requestType, refUrl, accountId);
        }

        return RequestLogInfo.of(requestType, null, accountId);
    }

    Future<List<BidderPrivacyResult>> mask(AuctionContext auctionContext,
                                           Map<String, User> bidderToUser,
                                           List<String> bidders,
                                           BidderAliases aliases) {

        final BidRequest bidRequest = auctionContext.getBidRequest();
        final Account account = auctionContext.getAccount();
        final MetricName requestType = auctionContext.getRequestTypeMetric();
        final Device device = bidRequest.getDevice();
        final PrivacyContext privacyContext = auctionContext.getPrivacyContext();

        final Privacy privacy = privacyContext.getPrivacy();

        // For now, COPPA masking all values, so we can omit GDPR masking.
        if (isCoppaMaskingRequired(privacy)) {
            return Future.succeededFuture(maskCoppa(bidderToUser, device));
        }

        updateCcpaMetrics(privacy.getCcpa());
        final Map<String, BidderPrivacyResult> ccpaResult =
                ccpaResult(bidRequest, account, bidders, aliases, device, bidderToUser, privacy, requestType);

        final Set<String> biddersToApplyTcf = new HashSet<>(bidders);
        biddersToApplyTcf.removeAll(ccpaResult.keySet());

        return getBidderToEnforcementAction(privacyContext.getTcfContext(), biddersToApplyTcf, aliases, account)
                .map(bidderToEnforcement -> updatePrivacyMetrics(
                        bidderToEnforcement, aliases, requestType, bidderToUser, device))
                .map(bidderToEnforcement -> getBidderToPrivacyResult(
                        bidderToEnforcement, biddersToApplyTcf, bidderToUser, device))
                .map(gdprResult -> merge(ccpaResult, gdprResult));
    }

    public Future<Map<Integer, PrivacyEnforcementAction>> resultForVendorIds(Set<Integer> vendorIds,
                                                                             TcfContext tcfContext) {
        return tcfDefinerService.resultForVendorIds(vendorIds, tcfContext)
                .map(TcfResponse::getActions);
    }

    private Map<String, BidderPrivacyResult> ccpaResult(BidRequest bidRequest,
                                                        Account account,
                                                        List<String> bidders,
                                                        BidderAliases aliases,
                                                        Device device,
                                                        Map<String, User> bidderToUser,
                                                        Privacy privacy,
                                                        MetricName requestType) {

        if (isCcpaEnforced(privacy.getCcpa(), account, requestType)) {
            return maskCcpa(extractCcpaEnforcedBidders(bidders, bidRequest, aliases), device, bidderToUser);
        }

        return Collections.emptyMap();
    }

    public boolean isCcpaEnforced(Ccpa ccpa, Account account) {
        final boolean shouldEnforceCcpa = isCcpaEnabled(account);

        return shouldEnforceCcpa && ccpa.isEnforced();
    }

    private boolean isCcpaEnforced(Ccpa ccpa, Account account, MetricName requestType) {
        final boolean shouldEnforceCcpa = isCcpaEnabled(account, requestType);
        return shouldEnforceCcpa && ccpa.isEnforced();
    }

    private Boolean isCcpaEnabled(Account account) {
        final AccountCcpaConfig accountCcpaConfig = account.getCcpa();
        final Boolean accountCcpaEnabled = accountCcpaConfig != null ? accountCcpaConfig.getEnabled() : null;

        return ObjectUtils.firstNonNull(accountCcpaEnabled, account.getEnforceCcpa(), ccpaEnforce);
    }

    private boolean isCcpaEnabled(Account account, MetricName requestType) {
        final AccountCcpaConfig accountCcpaConfig = account.getCcpa();
        final Boolean accountCcpaEnabled = accountCcpaConfig != null ? accountCcpaConfig.getEnabled() : null;
        if (requestType == null) {
            return ObjectUtils.firstNonNull(accountCcpaEnabled, account.getEnforceCcpa(), ccpaEnforce);
        }

        final EnabledForRequestType enabledForRequestType = accountCcpaConfig != null
                ? accountCcpaConfig.getEnabledForRequestType()
                : null;

        final Boolean enabledForType = enabledForRequestType != null
                ? enabledForRequestType.isEnabledFor(requestType)
                : null;
        return ObjectUtils.firstNonNull(enabledForType, accountCcpaEnabled, account.getEnforceCcpa(), ccpaEnforce);
    }

<<<<<<< HEAD
    private Map<String, BidderPrivacyResult> maskCcpa(Set<String> biddersToMask,
                                                      Device device,
                                                      Map<String, User> bidderToUser) {
=======
    private Map<String, BidderPrivacyResult> maskCcpa(
            Set<String> biddersToMask, Device device, Map<String, User> bidderToUser) {
>>>>>>> ddbe0c17

        return biddersToMask.stream()
                .collect(Collectors.toMap(Function.identity(),
                        bidder -> BidderPrivacyResult.builder()
                                .requestBidder(bidder)
                                .user(maskCcpaUser(bidderToUser.get(bidder)))
                                .device(maskCcpaDevice(device))
                                .build()));
    }

    private User maskCcpaUser(User user) {
        if (user != null) {
            return nullIfEmpty(user.toBuilder()
                    .id(null)
                    .buyeruid(null)
                    .geo(maskGeoDefault(user.getGeo()))
                    .ext(maskUserExt(user.getExt()))
                    .build());
        }
        return null;
    }

    private Device maskCcpaDevice(Device device) {
        return device != null
                ? device.toBuilder()
                .ip(ipAddressHelper.maskIpv4(device.getIp()))
                .ipv6(ipAddressHelper.anonymizeIpv6(device.getIpv6()))
                .geo(maskGeoDefault(device.getGeo()))
                .ifa(null)
                .macsha1(null).macmd5(null)
                .dpidsha1(null).dpidmd5(null)
                .didsha1(null).didmd5(null)
                .build()
                : null;
    }

    private static boolean isCoppaMaskingRequired(Privacy privacy) {
        return privacy.getCoppa() == 1;
    }

    private List<BidderPrivacyResult> maskCoppa(Map<String, User> bidderToUser, Device device) {
        metrics.updatePrivacyCoppaMetric();

        return bidderToUser.entrySet().stream()
                .map(bidderAndUser -> BidderPrivacyResult.builder()
                        .requestBidder(bidderAndUser.getKey())
                        .user(maskCoppaUser(bidderAndUser.getValue()))
                        .device(maskCoppaDevice(device))
                        .build())
                .collect(Collectors.toList());
    }

    private User maskCoppaUser(User user) {
        if (user != null) {
            return nullIfEmpty(user.toBuilder()
                    .id(null)
                    .yob(null)
                    .gender(null)
                    .buyeruid(null)
                    .geo(maskGeoForCoppa(user.getGeo()))
                    .ext(maskUserExt(user.getExt()))
                    .build());
        }
        return null;
    }

    private Device maskCoppaDevice(Device device) {
        return device != null
                ? device.toBuilder()
                .ip(ipAddressHelper.maskIpv4(device.getIp()))
                .ipv6(ipAddressHelper.anonymizeIpv6(device.getIpv6()))
                .geo(maskGeoForCoppa(device.getGeo()))
                .ifa(null)
                .macsha1(null).macmd5(null)
                .dpidsha1(null).dpidmd5(null)
                .didsha1(null).didmd5(null)
                .build()
                : null;
    }

    /**
     * Returns masked for COPPA {@link Geo}.
     */
    private static Geo maskGeoForCoppa(Geo geo) {
        final Geo updatedGeo = geo != null
                ? geo.toBuilder().lat(null).lon(null).metro(null).city(null).zip(null).build()
                : null;
        return updatedGeo == null || updatedGeo.equals(Geo.EMPTY) ? null : updatedGeo;
    }

    /**
     * Returns {@link Future &lt;{@link Map}&lt;{@link String}, {@link PrivacyEnforcementAction}&gt;&gt;},
     * where bidder names mapped to actions for GDPR masking for pbs server.
     */
    private Future<Map<String, PrivacyEnforcementAction>> getBidderToEnforcementAction(
            TcfContext tcfContext, Set<String> bidders, BidderAliases aliases, Account account) {

        return tcfDefinerService.resultForBidderNames(
                Collections.unmodifiableSet(bidders), VendorIdResolver.of(aliases, bidderCatalog), tcfContext,
                account.getGdpr())
                .map(tcfResponse -> mapTcfResponseToEachBidder(tcfResponse, bidders));
    }

    private Set<String> extractCcpaEnforcedBidders(List<String> bidders, BidRequest bidRequest, BidderAliases
            aliases) {
        final Set<String> ccpaEnforcedBidders = new HashSet<>(bidders);

        final ExtRequest extBidRequest = bidRequest.getExt();
        final ExtRequestPrebid extRequestPrebid = extBidRequest != null ? extBidRequest.getPrebid() : null;
        final List<String> nosaleBidders = extRequestPrebid != null
                ? ListUtils.emptyIfNull(extRequestPrebid.getNosale())
                : Collections.emptyList();

        if (nosaleBidders.size() == 1 && nosaleBidders.contains(CATCH_ALL_BIDDERS)) {
            ccpaEnforcedBidders.clear();
        } else {
            ccpaEnforcedBidders.removeAll(nosaleBidders);
        }

        ccpaEnforcedBidders.removeIf(bidder ->
                !bidderCatalog.bidderInfoByName(aliases.resolveBidder(bidder)).isCcpaEnforced());

        return ccpaEnforcedBidders;
    }

    private static Map<String, PrivacyEnforcementAction> mapTcfResponseToEachBidder(TcfResponse<String> tcfResponse,
                                                                                    Set<String> bidders) {

        final Map<String, PrivacyEnforcementAction> bidderNameToAction = tcfResponse.getActions();
        return bidders.stream().collect(Collectors.toMap(Function.identity(), bidderNameToAction::get));
    }

    private void updateCcpaMetrics(Ccpa ccpa) {
        metrics.updatePrivacyCcpaMetrics(ccpa.isNotEmpty(), ccpa.isEnforced());
    }

    private Map<String, PrivacyEnforcementAction> updatePrivacyMetrics(
            Map<String, PrivacyEnforcementAction> bidderToEnforcement,
            BidderAliases aliases,
            MetricName requestType,
            Map<String, User> bidderToUser,
            Device device) {

        // Metrics should represent real picture of the bidding process, so if bidder request is blocked
        // by privacy then no reason to increment another metrics, like geo masked, etc.
        for (final Map.Entry<String, PrivacyEnforcementAction> bidderEnforcement : bidderToEnforcement.entrySet()) {
            final String bidder = bidderEnforcement.getKey();
            final PrivacyEnforcementAction enforcement = bidderEnforcement.getValue();

            final boolean requestBlocked = enforcement.isBlockBidderRequest();

            final User user = bidderToUser.get(bidder);
            boolean userIdRemoved = enforcement.isRemoveUserIds();
            if (requestBlocked || (userIdRemoved && !shouldMaskUser(user))) {
                userIdRemoved = false;
            }

            boolean geoMasked = enforcement.isMaskGeo();
            if (requestBlocked || (geoMasked && !shouldMaskGeo(user, device))) {
                geoMasked = false;
            }

            final boolean analyticsBlocked = !requestBlocked && enforcement.isBlockAnalyticsReport();

            metrics.updateAuctionTcfMetrics(
                    aliases.resolveBidder(bidder),
                    requestType,
                    userIdRemoved,
                    geoMasked,
                    analyticsBlocked,
                    requestBlocked);
        }

        if (lmtEnforce && isLmtEnabled(device)) {
            metrics.updatePrivacyLmtMetric();
        }

        return bidderToEnforcement;
    }

    /**
     * Returns true if {@link User} has sensitive privacy information that can be masked.
     */
    private static boolean shouldMaskUser(User user) {
        if (user == null) {
            return false;
        }
        if (user.getId() != null || user.getBuyeruid() != null) {
            return true;
        }
        final ExtUser extUser = user.getExt();
        return extUser != null && (CollectionUtils.isNotEmpty(extUser.getEids()));
    }

    /**
     * Returns true if {@link User} or {@link Device} has {@link Geo} information that can be masked.
     */
    private static boolean shouldMaskGeo(User user, Device device) {
        return (user != null && user.getGeo() != null) || (device != null && device.getGeo() != null);
    }

    /**
     * Returns {@link Map}&lt;{@link String}, {@link BidderPrivacyResult}&gt;, where bidder name mapped to masked
     * {@link BidderPrivacyResult}. Masking depends on GDPR and COPPA.
     */
    private List<BidderPrivacyResult> getBidderToPrivacyResult(
            Map<String, PrivacyEnforcementAction> bidderToEnforcement,
            Set<String> bidders,
            Map<String, User> bidderToUser,
            Device device) {

        final boolean isLmtEnabled = lmtEnforce && isLmtEnabled(device);
        return bidderToUser.entrySet().stream()
                .filter(entry -> bidders.contains(entry.getKey()))
                .map(bidderUserEntry -> createBidderPrivacyResult(
                        bidderUserEntry.getValue(),
                        device,
                        bidderUserEntry.getKey(),
                        isLmtEnabled,
                        bidderToEnforcement))
                .collect(Collectors.toList());
    }

    /**
     * Returns {@link BidderPrivacyResult} with GDPR masking.
     */
    private BidderPrivacyResult createBidderPrivacyResult(User user,
                                                          Device device,
                                                          String bidder,
                                                          boolean isLmtEnabled,
                                                          Map<String, PrivacyEnforcementAction> bidderToEnforcement) {

        final PrivacyEnforcementAction privacyEnforcementAction = bidderToEnforcement.get(bidder);
        final boolean blockBidderRequest = privacyEnforcementAction.isBlockBidderRequest();
        final boolean blockAnalyticsReport = privacyEnforcementAction.isBlockAnalyticsReport();
        if (blockBidderRequest) {
            return BidderPrivacyResult.builder()
                    .requestBidder(bidder)
                    .blockedRequestByTcf(true)
                    .blockedAnalyticsByTcf(blockAnalyticsReport)
                    .build();
        }

        final boolean maskGeo = privacyEnforcementAction.isMaskGeo() || isLmtEnabled;
        final boolean maskUserIds = privacyEnforcementAction.isRemoveUserIds() || isLmtEnabled;
        final User maskedUser = maskTcfUser(user, maskUserIds, maskGeo);

        final boolean maskIp = privacyEnforcementAction.isMaskDeviceIp() || isLmtEnabled;
        final boolean maskInfo = privacyEnforcementAction.isMaskDeviceInfo() || isLmtEnabled;
        final Device maskedDevice = maskTcfDevice(device, maskIp, maskGeo, maskInfo);

        return BidderPrivacyResult.builder()
                .requestBidder(bidder)
                .user(maskedUser)
                .device(maskedDevice)
                .blockedAnalyticsByTcf(blockAnalyticsReport)
                .build();
    }

    /**
     * Returns masked {@link User}.
     */
    private User maskTcfUser(User user, boolean maskUserIds, boolean maskGeo) {
        if (user != null) {
            final User.UserBuilder userBuilder = user.toBuilder();

            if (maskGeo) {
                userBuilder.geo(maskGeoDefault(user.getGeo()));
            }

            if (maskUserIds) {
                userBuilder
                        .id(null)
                        .buyeruid(null)
                        .ext(maskUserExt(user.getExt()));
            }

            return nullIfEmpty(userBuilder.build());
        }
        return null;
    }

    /**
     * Returns masked device accordingly for each flag.
     */
    private Device maskTcfDevice(Device device, boolean maskIp, boolean maskGeo, boolean maskInfo) {
        if (device != null) {
            final Device.DeviceBuilder deviceBuilder = device.toBuilder();
            if (maskIp) {
                deviceBuilder
                        .ip(ipAddressHelper.maskIpv4(device.getIp()))
                        .ipv6(ipAddressHelper.anonymizeIpv6(device.getIpv6()));
            }

            if (maskGeo) {
                deviceBuilder.geo(maskGeoDefault(device.getGeo()));
            }

            if (maskInfo) {
                deviceBuilder.ifa(null)
                        .macsha1(null).macmd5(null)
                        .dpidsha1(null).dpidmd5(null)
                        .didsha1(null).didmd5(null);
            }

            return deviceBuilder.build();
        }
        return null;
    }

    /**
     * Returns masked for GDPR {@link Geo} by rounding lon and lat properties.
     */
    private static Geo maskGeoDefault(Geo geo) {
        return geo != null
                ? geo.toBuilder()
                .lat(maskGeoCoordinate(geo.getLat()))
                .lon(maskGeoCoordinate(geo.getLon()))
                .build()
                : null;
    }

    /**
     * Returns masked geo coordinate with rounded value to two decimals.
     */
    private static Float maskGeoCoordinate(Float coordinate) {
        return coordinate != null ? Float.valueOf(ROUND_TWO_DECIMALS.format(coordinate)) : null;
    }

    /**
     * Returns masked eids of user ext.
     */
    private static ExtUser maskUserExt(ExtUser userExt) {
        return userExt != null
                ? nullIfEmpty(userExt.toBuilder().eids(null).digitrust(null).build())
                : null;
    }

    /**
     * Returns null if {@link ExtUser} has no data in case of masking was applied.
     */
    private static ExtUser nullIfEmpty(ExtUser userExt) {
        return Objects.equals(userExt, EMPTY_USER_EXT) ? null : userExt;
    }

    /**
     * Returns null if {@link User} has no data in case of masking was applied.
     */
    private static User nullIfEmpty(User user) {
        return Objects.equals(user, EMPTY_USER) ? null : user;
    }

    private static boolean isLmtEnabled(Device device) {
        return device != null && Objects.equals(device.getLmt(), 1);
    }

    private static List<BidderPrivacyResult> merge(
            Map<String, BidderPrivacyResult> ccpaResult, List<BidderPrivacyResult> gdprResult) {

        final List<BidderPrivacyResult> result = new ArrayList<>(ccpaResult.values());
        result.addAll(gdprResult);
        return result;
    }
}<|MERGE_RESOLUTION|>--- conflicted
+++ resolved
@@ -11,10 +11,7 @@
 import org.apache.commons.collections4.CollectionUtils;
 import org.apache.commons.collections4.ListUtils;
 import org.apache.commons.lang3.ObjectUtils;
-<<<<<<< HEAD
 import org.apache.commons.lang3.StringUtils;
-=======
->>>>>>> ddbe0c17
 import org.prebid.server.auction.model.AuctionContext;
 import org.prebid.server.auction.model.BidderPrivacyResult;
 import org.prebid.server.auction.model.IpAddress;
@@ -40,10 +37,6 @@
 import org.prebid.server.settings.model.AccountCcpaConfig;
 import org.prebid.server.settings.model.AccountGdprConfig;
 import org.prebid.server.settings.model.EnabledForRequestType;
-<<<<<<< HEAD
-=======
-import org.prebid.server.util.HttpUtil;
->>>>>>> ddbe0c17
 
 import java.text.DecimalFormat;
 import java.text.DecimalFormatSymbols;
@@ -280,14 +273,8 @@
         return ObjectUtils.firstNonNull(enabledForType, accountCcpaEnabled, account.getEnforceCcpa(), ccpaEnforce);
     }
 
-<<<<<<< HEAD
-    private Map<String, BidderPrivacyResult> maskCcpa(Set<String> biddersToMask,
-                                                      Device device,
-                                                      Map<String, User> bidderToUser) {
-=======
     private Map<String, BidderPrivacyResult> maskCcpa(
             Set<String> biddersToMask, Device device, Map<String, User> bidderToUser) {
->>>>>>> ddbe0c17
 
         return biddersToMask.stream()
                 .collect(Collectors.toMap(Function.identity(),
