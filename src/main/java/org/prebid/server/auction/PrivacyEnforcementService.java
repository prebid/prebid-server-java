package org.prebid.server.auction;

import com.iab.openrtb.request.BidRequest;
import com.iab.openrtb.request.Device;
import com.iab.openrtb.request.Geo;
import com.iab.openrtb.request.Regs;
import com.iab.openrtb.request.User;
import io.vertx.core.Future;
import org.apache.commons.collections4.ListUtils;
import org.apache.commons.lang3.BooleanUtils;
import org.apache.commons.lang3.StringUtils;
import org.apache.http.conn.util.InetAddressUtils;
import org.prebid.server.auction.model.AuctionContext;
import org.prebid.server.auction.model.BidderPrivacyResult;
import org.prebid.server.bidder.BidderCatalog;
import org.prebid.server.execution.Timeout;
import org.prebid.server.metric.MetricName;
import org.prebid.server.metric.Metrics;
import org.prebid.server.privacy.PrivacyExtractor;
import org.prebid.server.privacy.ccpa.Ccpa;
import org.prebid.server.privacy.gdpr.TcfDefinerService;
import org.prebid.server.privacy.gdpr.VendorIdResolver;
import org.prebid.server.privacy.gdpr.model.PrivacyEnforcementAction;
import org.prebid.server.privacy.gdpr.model.TcfResponse;
import org.prebid.server.privacy.model.Privacy;
import org.prebid.server.proto.openrtb.ext.request.ExtBidRequest;
import org.prebid.server.proto.openrtb.ext.request.ExtRegs;
import org.prebid.server.proto.openrtb.ext.request.ExtRequestPrebid;
import org.prebid.server.proto.openrtb.ext.request.ExtUser;
import org.prebid.server.settings.model.Account;
import org.prebid.server.settings.model.AccountGdprConfig;

import java.text.DecimalFormat;
import java.text.DecimalFormatSymbols;
import java.util.ArrayList;
import java.util.Collections;
import java.util.HashSet;
import java.util.List;
import java.util.Locale;
import java.util.Map;
import java.util.Objects;
import java.util.Set;
import java.util.function.Function;
import java.util.stream.Collectors;
import java.util.stream.IntStream;

/**
 * Service provides masking for OpenRTB user sensitive information.
 */
public class PrivacyEnforcementService {

    private static final String CATCH_ALL_BIDDERS = "*";
    private static final DecimalFormat ROUND_TWO_DECIMALS =
            new DecimalFormat("###.##", DecimalFormatSymbols.getInstance(Locale.US));

    private static final User EMPTY_USER = User.builder().build();
    private static final ExtUser EMPTY_USER_EXT = ExtUser.builder().build();

    private final boolean useGeoLocation;
    private final BidderCatalog bidderCatalog;
    private final TcfDefinerService tcfDefinerService;
    private final Metrics metrics;
    private final boolean ccpaEnforce;

    private final PrivacyExtractor privacyExtractor;

    public PrivacyEnforcementService(BidderCatalog bidderCatalog,
                                     TcfDefinerService tcfDefinerService,
                                     Metrics metrics,
                                     boolean useGeoLocation,
                                     boolean ccpaEnforce) {

        this.bidderCatalog = Objects.requireNonNull(bidderCatalog);
        this.tcfDefinerService = Objects.requireNonNull(tcfDefinerService);
        this.metrics = Objects.requireNonNull(metrics);
        this.useGeoLocation = useGeoLocation;
        this.ccpaEnforce = ccpaEnforce;

        privacyExtractor = new PrivacyExtractor();
    }

    Future<List<BidderPrivacyResult>> mask(AuctionContext auctionContext,
                                           Map<String, User> bidderToUser,
                                           ExtUser extUser,
                                           List<String> bidders,
                                           BidderAliases aliases) {

        final BidRequest bidRequest = auctionContext.getBidRequest();
        final Account account = auctionContext.getAccount();
        final Regs regs = bidRequest.getRegs();
        final Device device = bidRequest.getDevice();

        // For now, COPPA masking all values, so we can omit GDPR masking.
        if (isCoppaMaskingRequired(regs)) {
            return Future.succeededFuture(maskCoppa(bidderToUser, device));
        }

        final Privacy privacy = privacyExtractor.validPrivacyFrom(regs, bidRequest.getUser());
        final Ccpa ccpa = privacy.getCcpa();
        updateCcpaMetrics(ccpa);
        final Map<String, BidderPrivacyResult> ccpaResult =
                ccpaResult(bidRequest, account, bidders, aliases, device, bidderToUser, privacy);

        final Set<String> biddersToApplyTcf = new HashSet<>(bidders);
        biddersToApplyTcf.removeAll(ccpaResult.keySet());

        final AccountGdprConfig accountConfig = auctionContext.getAccount().getGdpr();
        final Timeout timeout = auctionContext.getTimeout();
        final MetricName requestType = auctionContext.getRequestTypeMetric();
        return getBidderToEnforcementAction(device, biddersToApplyTcf, aliases, extUser, regs, accountConfig, timeout)
                .map(bidderToEnforcement -> updatePrivacyMetrics(bidderToEnforcement, requestType, device))
                .map(bidderToEnforcement -> getBidderToPrivacyResult(
                        biddersToApplyTcf, bidderToUser, device, bidderToEnforcement))
                .map(gdprResult -> merge(ccpaResult, gdprResult));
    }

    private Map<String, BidderPrivacyResult> ccpaResult(BidRequest bidRequest,
                                                        Account account,
                                                        List<String> bidders,
                                                        BidderAliases aliases,
                                                        Device device,
                                                        Map<String, User> bidderToUser,
                                                        Privacy privacy) {

        if (isCcpaEnforced(privacy.getCcpa(), account)) {
            return maskCcpa(extractCcpaEnforcedBidders(bidders, bidRequest, aliases), device, bidderToUser);
        }

        return Collections.emptyMap();
    }

    public boolean isCcpaEnforced(Ccpa ccpa, Account account) {
        final boolean shouldEnforceCcpa = BooleanUtils.toBooleanDefaultIfNull(account.getEnforceCcpa(), ccpaEnforce);

        return shouldEnforceCcpa && ccpa.isEnforced();
    }

    private Map<String, BidderPrivacyResult> maskCcpa(
            Set<String> biddersToMask, Device device, Map<String, User> bidderToUser) {

        return biddersToMask.stream()
                .collect(Collectors.toMap(Function.identity(),
                        bidder -> BidderPrivacyResult.builder()
                                .requestBidder(bidder)
                                .user(maskCcpaUser(bidderToUser.get(bidder)))
                                .device(maskCcpaDevice(device))
                                .build()));
    }

    private User maskCcpaUser(User user) {
        if (user != null) {
            return nullIfEmpty(user.toBuilder()
                    .id(null)
                    .buyeruid(null)
                    .geo(maskGeoDefault(user.getGeo()))
                    .ext(maskUserExt(user.getExt()))
                    .build());
        }
        return null;
    }

    private static Device maskCcpaDevice(Device device) {
        return device != null
                ? device.toBuilder()
                .ip(maskIpv4(device.getIp()))
                .ipv6(maskIpv6(device.getIpv6(), 1))
                .geo(maskGeoDefault(device.getGeo()))
                .ifa(null)
                .macsha1(null).macmd5(null)
                .dpidsha1(null).dpidmd5(null)
                .didsha1(null).didmd5(null)
                .build()
                : null;
    }

    /**
     * Determines if COPPA is required.
     */
    private static boolean isCoppaMaskingRequired(Regs regs) {
        return regs != null && Objects.equals(regs.getCoppa(), 1);
    }

    private List<BidderPrivacyResult> maskCoppa(Map<String, User> bidderToUser, Device device) {
        metrics.updatePrivacyCoppaMetric();

        return bidderToUser.entrySet().stream()
                .map(bidderAndUser -> BidderPrivacyResult.builder()
                        .requestBidder(bidderAndUser.getKey())
                        .user(maskCoppaUser(bidderAndUser.getValue()))
                        .device(maskCoppaDevice(device))
                        .build())
                .collect(Collectors.toList());
    }

    private User maskCoppaUser(User user) {
        if (user != null) {
            return nullIfEmpty(user.toBuilder()
                    .id(null)
                    .yob(null)
                    .gender(null)
                    .buyeruid(null)
                    .geo(maskGeoForCoppa(user.getGeo()))
                    .ext(maskUserExt(user.getExt()))
                    .build());
        }
        return null;
    }

    private static Device maskCoppaDevice(Device device) {
        return device != null
                ? device.toBuilder()
                .ip(maskIpv4(device.getIp()))
                .ipv6(maskIpv6(device.getIpv6(), 2))
                .geo(maskGeoForCoppa(device.getGeo()))
                .ifa(null)
                .macsha1(null).macmd5(null)
                .dpidsha1(null).dpidmd5(null)
                .didsha1(null).didmd5(null)
                .build()
                : null;
    }

    /**
     * Returns masked for COPPA {@link Geo}.
     */
    private static Geo maskGeoForCoppa(Geo geo) {
        final Geo updatedGeo = geo != null
                ? geo.toBuilder().lat(null).lon(null).metro(null).city(null).zip(null).build()
                : null;
        return updatedGeo == null || updatedGeo.equals(Geo.EMPTY) ? null : updatedGeo;
    }

    /**
     * Returns {@link Future &lt;{@link Map}&lt;{@link String}, {@link PrivacyEnforcementAction}&gt;&gt;},
     * where bidder names mapped to actions for GDPR masking for pbs server.
     */
    private Future<Map<String, PrivacyEnforcementAction>> getBidderToEnforcementAction(
            Device device,
            Set<String> bidders,
            BidderAliases aliases,
            ExtUser extUser,
            Regs regs,
            AccountGdprConfig accountConfig,
            Timeout timeout) {

        final ExtRegs extRegs = regs != null ? regs.getExt() : null;
        final Integer gdpr = extRegs != null ? extRegs.getGdpr() : null;
        final String gdprAsString = gdpr != null ? gdpr.toString() : null;
        final String gdprConsent = extUser != null ? extUser.getConsent() : null;
        final String ipAddress = useGeoLocation && device != null ? device.getIp() : null;

        final VendorIdResolver vendorIdResolver = VendorIdResolver.of(bidderCatalog, aliases);

        return tcfDefinerService.resultForBidderNames(
                new HashSet<>(bidders),
                vendorIdResolver,
                gdprAsString,
                gdprConsent,
                ipAddress,
                accountConfig,
                timeout)
                .map(tcfResponse -> mapTcfResponseToEachBidder(tcfResponse, bidders));
    }

<<<<<<< HEAD
=======
    /**
     * Extracts {@link ExtRegs} from {@link Regs}.
     */
    private ExtRegs extRegs(Regs regs) {
        final ObjectNode regsExt = regs != null ? regs.getExt() : null;
        if (regsExt != null) {
            try {
                return mapper.mapper().treeToValue(regsExt, ExtRegs.class);
            } catch (JsonProcessingException e) {
                throw new PreBidException(String.format("Error decoding bidRequest.regs.ext: %s", e.getMessage()), e);
            }
        }
        return null;
    }

    private Set<String> extractCcpaEnforcedBidders(List<String> bidders, BidRequest bidRequest, BidderAliases aliases) {
        final Set<String> ccpaEnforcedBidders = new HashSet<>(bidders);

        final ExtBidRequest extBidRequest = requestExt(bidRequest);
        final ExtRequestPrebid extRequestPrebid = extBidRequest != null ? extBidRequest.getPrebid() : null;
        final List<String> nosaleBidders = extRequestPrebid != null
                ? ListUtils.emptyIfNull(extRequestPrebid.getNosale())
                : Collections.emptyList();

        if (nosaleBidders.size() == 1 && nosaleBidders.contains(CATCH_ALL_BIDDERS)) {
            ccpaEnforcedBidders.clear();
        } else {
            ccpaEnforcedBidders.removeAll(nosaleBidders);
        }

        ccpaEnforcedBidders.removeIf(bidder ->
                !bidderCatalog.bidderInfoByName(aliases.resolveBidder(bidder)).isCcpaEnforced());

        return ccpaEnforcedBidders;
    }

>>>>>>> 9466a913
    private Map<String, PrivacyEnforcementAction> mapTcfResponseToEachBidder(
            TcfResponse<String> tcfResponse, Set<String> bidders) {

        final Map<String, PrivacyEnforcementAction> bidderNameToAction = tcfResponse.getActions();
        return bidders.stream().collect(Collectors.toMap(Function.identity(), bidderNameToAction::get));
    }

    private void updateCcpaMetrics(Ccpa ccpa) {
        metrics.updatePrivacyCcpaMetrics(ccpa.isNotEmpty(), ccpa.isEnforced());
    }

    private Map<String, PrivacyEnforcementAction> updatePrivacyMetrics(
            Map<String, PrivacyEnforcementAction> bidderToEnforcement, MetricName requestType, Device device) {

        for (final Map.Entry<String, PrivacyEnforcementAction> bidderEnforcement : bidderToEnforcement.entrySet()) {
            final String bidder = bidderEnforcement.getKey();
            final PrivacyEnforcementAction enforcement = bidderEnforcement.getValue();

            metrics.updateAuctionTcfMetrics(
                    bidder,
                    requestType,
                    enforcement.isRemoveUserIds(),
                    enforcement.isMaskGeo(),
                    enforcement.isBlockBidderRequest(),
                    enforcement.isBlockAnalyticsReport());
        }

        if (isLmtEnabled(device)) {
            metrics.updatePrivacyLmtMetric();
        }

        return bidderToEnforcement;
    }

    /**
     * Returns {@link Map}&lt;{@link String}, {@link BidderPrivacyResult}&gt;, where bidder name mapped to masked
     * {@link BidderPrivacyResult}. Masking depends on GDPR and COPPA.
     */
    private List<BidderPrivacyResult> getBidderToPrivacyResult(
            Set<String> bidders,
            Map<String, User> bidderToUser,
            Device device,
            Map<String, PrivacyEnforcementAction> bidderToEnforcement) {

        final boolean isLmtEnabled = isLmtEnabled(device);
        return bidderToUser.entrySet().stream()
                .filter(entry -> bidders.contains(entry.getKey()))
                .map(bidderUserEntry -> createBidderPrivacyResult(
                        bidderUserEntry.getValue(),
                        device,
                        bidderUserEntry.getKey(),
                        isLmtEnabled,
                        bidderToEnforcement))
                .collect(Collectors.toList());
    }

    /**
     * Returns {@link BidderPrivacyResult} with GDPR masking.
     */
    private BidderPrivacyResult createBidderPrivacyResult(User user,
                                                          Device device,
                                                          String bidder,
                                                          boolean isLmtEnabled,
                                                          Map<String, PrivacyEnforcementAction> bidderToEnforcement) {

        final PrivacyEnforcementAction privacyEnforcementAction = bidderToEnforcement.get(bidder);
        final boolean blockBidderRequest = privacyEnforcementAction.isBlockBidderRequest();
        final boolean blockAnalyticsReport = privacyEnforcementAction.isBlockAnalyticsReport();
        if (blockBidderRequest) {
            return BidderPrivacyResult.builder()
                    .requestBidder(bidder)
                    .blockedRequestByTcf(true)
                    .blockedAnalyticsByTcf(blockAnalyticsReport)
                    .build();
        }

        final boolean maskGeo = privacyEnforcementAction.isMaskGeo() || isLmtEnabled;
        final boolean maskUserIds = privacyEnforcementAction.isRemoveUserIds() || isLmtEnabled;
        final User maskedUser = maskTcfUser(user, maskUserIds, maskGeo);

        final boolean maskIp = privacyEnforcementAction.isMaskDeviceIp() || isLmtEnabled;
        final boolean maskInfo = privacyEnforcementAction.isMaskDeviceInfo() || isLmtEnabled;
        final Device maskedDevice = maskTcfDevice(device, maskIp, maskGeo, maskInfo);

        return BidderPrivacyResult.builder()
                .requestBidder(bidder)
                .user(maskedUser)
                .device(maskedDevice)
                .blockedAnalyticsByTcf(blockAnalyticsReport)
                .build();
    }

    /**
     * Returns masked {@link User}.
     */
    private User maskTcfUser(User user, boolean maskUserIds, boolean maskGeo) {
        if (user != null) {
            final User.UserBuilder userBuilder = user.toBuilder();

            if (maskGeo) {
                userBuilder.geo(maskGeoDefault(user.getGeo()));
            }

            if (maskUserIds) {
                userBuilder
                        .id(null)
                        .buyeruid(null)
                        .ext(maskUserExt(user.getExt()));
            }

            return nullIfEmpty(userBuilder.build());
        }
        return null;
    }

    /**
     * Returns masked device accordingly for each flag.
     */
    private static Device maskTcfDevice(Device device, boolean maskIp, boolean maskGeo, boolean maskInfo) {
        if (device != null) {
            final Device.DeviceBuilder deviceBuilder = device.toBuilder();
            if (maskIp) {
                deviceBuilder
                        .ip(maskIpv4(device.getIp()))
                        .ipv6(maskIpv6(device.getIpv6(), 1));
            }

            if (maskGeo) {
                deviceBuilder.geo(maskGeoDefault(device.getGeo()));
            }

            if (maskInfo) {
                deviceBuilder.ifa(null)
                        .macsha1(null).macmd5(null)
                        .dpidsha1(null).dpidmd5(null)
                        .didsha1(null).didmd5(null);
            }

            return deviceBuilder.build();
        }
        return null;
    }

    /**
     * Returns masked for GDPR {@link Geo} by rounding lon and lat properties.
     */
    private static Geo maskGeoDefault(Geo geo) {
        return geo != null
                ? geo.toBuilder()
                .lat(maskGeoCoordinate(geo.getLat()))
                .lon(maskGeoCoordinate(geo.getLon()))
                .build()
                : null;
    }

    /**
     * Returns masked geo coordinate with rounded value to two decimals.
     */
    private static Float maskGeoCoordinate(Float coordinate) {
        return coordinate != null ? Float.valueOf(ROUND_TWO_DECIMALS.format(coordinate)) : null;
    }

    /**
     * Returns masked digitrust and eids of user ext.
     */
    private ExtUser maskUserExt(ExtUser userExt) {
        return userExt != null
                ? nullIfEmpty(userExt.toBuilder().eids(null).digitrust(null).build())
                : null;
    }

    /**
     * Returns null if {@link ExtUser} has no data in case of masking was applied.
     */
    private static ExtUser nullIfEmpty(ExtUser userExt) {
        return Objects.equals(userExt, EMPTY_USER_EXT) ? null : userExt;
    }

    /**
     * Returns null if {@link User} has no data in case of masking was applied.
     */
    private static User nullIfEmpty(User user) {
        return Objects.equals(user, EMPTY_USER) ? null : user;
    }

    /**
     * Masks ip v4 address by replacing last group with zero.
     */
    private static String maskIpv4(String ip) {
        return ip != null && InetAddressUtils.isIPv4Address(ip) ? maskIp(ip, ".", 1) : ip;
    }

    /**
     * Masks ip v6 address by replacing last number of groups .
     */
    private static String maskIpv6(String ip, Integer groupsNumber) {
        return ip != null && InetAddressUtils.isIPv6Address(ip) ? maskIp(ip, ":", groupsNumber) : ip;
    }

    /**
     * Masks ip address by replacing bits after last separator with zero.
     */
    private static String maskIp(String ip, String delimiter, int groups) {
        if (StringUtils.isBlank(ip)) {
            return ip;
        }
        String maskedIp = ip;
        for (int i = 0; i < groups; i++) {
            if (maskedIp.contains(delimiter)) {
                maskedIp = maskedIp.substring(0, maskedIp.lastIndexOf(delimiter));
            } else {
                // ip is malformed
                return ip;
            }
        }
        return String.format("%s%s", maskedIp,
                IntStream.range(0, groups).mapToObj(ignored -> "0")
                        .collect(Collectors.joining(delimiter, delimiter, "")));
    }

    private static boolean isLmtEnabled(Device device) {
        return device != null && Objects.equals(device.getLmt(), 1);
    }

    private static List<BidderPrivacyResult> merge(
            Map<String, BidderPrivacyResult> ccpaResult, List<BidderPrivacyResult> gdprResult) {

        final List<BidderPrivacyResult> result = new ArrayList<>(ccpaResult.values());
        result.addAll(gdprResult);
        return result;
    }

    private ExtBidRequest requestExt(BidRequest bidRequest) {
        try {
            return bidRequest.getExt() != null
                    ? mapper.mapper().treeToValue(bidRequest.getExt(), ExtBidRequest.class)
                    : null;
        } catch (JsonProcessingException e) {
            throw new PreBidException(String.format("Error decoding bidRequest.ext: %s", e.getMessage()), e);
        }
    }
}<|MERGE_RESOLUTION|>--- conflicted
+++ resolved
@@ -23,8 +23,8 @@
 import org.prebid.server.privacy.gdpr.model.PrivacyEnforcementAction;
 import org.prebid.server.privacy.gdpr.model.TcfResponse;
 import org.prebid.server.privacy.model.Privacy;
-import org.prebid.server.proto.openrtb.ext.request.ExtBidRequest;
 import org.prebid.server.proto.openrtb.ext.request.ExtRegs;
+import org.prebid.server.proto.openrtb.ext.request.ExtRequest;
 import org.prebid.server.proto.openrtb.ext.request.ExtRequestPrebid;
 import org.prebid.server.proto.openrtb.ext.request.ExtUser;
 import org.prebid.server.settings.model.Account;
@@ -262,27 +262,10 @@
                 .map(tcfResponse -> mapTcfResponseToEachBidder(tcfResponse, bidders));
     }
 
-<<<<<<< HEAD
-=======
-    /**
-     * Extracts {@link ExtRegs} from {@link Regs}.
-     */
-    private ExtRegs extRegs(Regs regs) {
-        final ObjectNode regsExt = regs != null ? regs.getExt() : null;
-        if (regsExt != null) {
-            try {
-                return mapper.mapper().treeToValue(regsExt, ExtRegs.class);
-            } catch (JsonProcessingException e) {
-                throw new PreBidException(String.format("Error decoding bidRequest.regs.ext: %s", e.getMessage()), e);
-            }
-        }
-        return null;
-    }
-
     private Set<String> extractCcpaEnforcedBidders(List<String> bidders, BidRequest bidRequest, BidderAliases aliases) {
         final Set<String> ccpaEnforcedBidders = new HashSet<>(bidders);
 
-        final ExtBidRequest extBidRequest = requestExt(bidRequest);
+        final ExtRequest extBidRequest = bidRequest.getExt();
         final ExtRequestPrebid extRequestPrebid = extBidRequest != null ? extBidRequest.getPrebid() : null;
         final List<String> nosaleBidders = extRequestPrebid != null
                 ? ListUtils.emptyIfNull(extRequestPrebid.getNosale())
@@ -300,7 +283,6 @@
         return ccpaEnforcedBidders;
     }
 
->>>>>>> 9466a913
     private Map<String, PrivacyEnforcementAction> mapTcfResponseToEachBidder(
             TcfResponse<String> tcfResponse, Set<String> bidders) {
 
@@ -532,14 +514,4 @@
         result.addAll(gdprResult);
         return result;
     }
-
-    private ExtBidRequest requestExt(BidRequest bidRequest) {
-        try {
-            return bidRequest.getExt() != null
-                    ? mapper.mapper().treeToValue(bidRequest.getExt(), ExtBidRequest.class)
-                    : null;
-        } catch (JsonProcessingException e) {
-            throw new PreBidException(String.format("Error decoding bidRequest.ext: %s", e.getMessage()), e);
-        }
-    }
 }