--- conflicted
+++ resolved
@@ -304,29 +304,11 @@
      * where bidder names mapped to actions for GDPR masking for pbs server.
      */
     private Future<Map<String, PrivacyEnforcementAction>> getBidderToEnforcementAction(
-<<<<<<< HEAD
-            Device device,
-            Set<String> bidders,
-            BidderAliases aliases,
-            ExtUser extUser,
-            Regs regs,
-            AccountGdprConfig accountConfig,
-            MetricName requestType,
-            Timeout timeout) {
-
-        final ExtRegs extRegs = regs != null ? regs.getExt() : null;
-        final Integer gdpr = extRegs != null ? extRegs.getGdpr() : null;
-        final String gdprAsString = gdpr != null ? gdpr.toString() : null;
-        final String gdprConsent = extUser != null ? extUser.getConsent() : null;
-        final String ipAddress = useGeoLocation && device != null ? device.getIp() : null;
-
-        final VendorIdResolver vendorIdResolver = VendorIdResolver.of(aliases, bidderCatalog);
-=======
             TcfContext tcfContext, Set<String> bidders, BidderAliases aliases, Account account) {
->>>>>>> 64506ae1
 
         return tcfDefinerService.resultForBidderNames(
-                Collections.unmodifiableSet(bidders), VendorIdResolver.of(aliases), tcfContext, account.getGdpr())
+                Collections.unmodifiableSet(bidders), VendorIdResolver.of(aliases, bidderCatalog), tcfContext,
+                account.getGdpr())
                 .map(tcfResponse -> mapTcfResponseToEachBidder(tcfResponse, bidders));
     }
 
