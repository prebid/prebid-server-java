--- conflicted
+++ resolved
@@ -162,14 +162,10 @@
         final String ipAddress = resolveIpFromRequest(httpRequest);
         final AccountGdprConfig accountGdpr = accountGdprConfig(account);
         final String accountId = account.getId();
-        final RequestLogInfo requestLogInfo = requestLogInfo(MetricName.SETUID, null, accountId);
+        final RequestLogInfo requestLogInfo = requestLogInfo(MetricName.setuid, null, accountId);
 
         return tcfDefinerService.resolveTcfContext(
-<<<<<<< HEAD
-                        privacy, ipAddress, accountGdpr, MetricName.SETUID, requestLogInfo, timeout)
-=======
                 privacy, ipAddress, accountGdpr, MetricName.setuid, requestLogInfo, timeout)
->>>>>>> 4bbeb3f2
                 .map(tcfContext -> PrivacyContext.of(privacy, tcfContext));
     }
 
@@ -182,14 +178,10 @@
         final String ipAddress = resolveIpFromRequest(httpRequest);
         final AccountGdprConfig accountGdpr = accountGdprConfig(account);
         final String accountId = account.getId();
-        final RequestLogInfo requestLogInfo = requestLogInfo(MetricName.COOKIESYNC, null, accountId);
+        final RequestLogInfo requestLogInfo = requestLogInfo(MetricName.cookiesync, null, accountId);
 
         return tcfDefinerService.resolveTcfContext(
-<<<<<<< HEAD
-                        privacy, ipAddress, accountGdpr, MetricName.COOKIESYNC, requestLogInfo, timeout)
-=======
                 privacy, ipAddress, accountGdpr, MetricName.cookiesync, requestLogInfo, timeout)
->>>>>>> 4bbeb3f2
                 .map(tcfContext -> PrivacyContext.of(privacy, tcfContext));
     }
 
@@ -206,7 +198,7 @@
     }
 
     private static RequestLogInfo requestLogInfo(MetricName requestType, BidRequest bidRequest, String accountId) {
-        if (Objects.equals(requestType, MetricName.OPENRTB2_WEB)) {
+        if (Objects.equals(requestType, MetricName.openrtb2web)) {
             final Site site = bidRequest != null ? bidRequest.getSite() : null;
             final String refUrl = site != null ? site.getRef() : null;
             return RequestLogInfo.of(requestType, refUrl, accountId);
