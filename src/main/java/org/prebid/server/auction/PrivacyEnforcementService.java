package org.prebid.server.auction;

import com.iab.openrtb.request.BidRequest;
import com.iab.openrtb.request.Device;
import com.iab.openrtb.request.Geo;
import com.iab.openrtb.request.Regs;
import com.iab.openrtb.request.User;
import io.vertx.core.Future;
import org.apache.commons.collections4.ListUtils;
import org.apache.commons.lang3.BooleanUtils;
import org.apache.commons.lang3.StringUtils;
import org.apache.http.conn.util.InetAddressUtils;
import org.prebid.server.auction.model.AuctionContext;
import org.prebid.server.auction.model.BidderPrivacyResult;
import org.prebid.server.bidder.BidderCatalog;
import org.prebid.server.execution.Timeout;
import org.prebid.server.metric.MetricName;
import org.prebid.server.metric.Metrics;
import org.prebid.server.privacy.PrivacyExtractor;
import org.prebid.server.privacy.ccpa.Ccpa;
import org.prebid.server.privacy.gdpr.TcfDefinerService;
import org.prebid.server.privacy.gdpr.VendorIdResolver;
import org.prebid.server.privacy.gdpr.model.PrivacyEnforcementAction;
import org.prebid.server.privacy.gdpr.model.TcfResponse;
import org.prebid.server.privacy.model.Privacy;
import org.prebid.server.proto.openrtb.ext.request.ExtRegs;
import org.prebid.server.proto.openrtb.ext.request.ExtRequest;
import org.prebid.server.proto.openrtb.ext.request.ExtRequestPrebid;
import org.prebid.server.proto.openrtb.ext.request.ExtUser;
import org.prebid.server.settings.model.Account;
import org.prebid.server.settings.model.AccountGdprConfig;

import java.text.DecimalFormat;
import java.text.DecimalFormatSymbols;
import java.util.ArrayList;
import java.util.Collections;
import java.util.HashSet;
import java.util.List;
import java.util.Locale;
import java.util.Map;
import java.util.Objects;
import java.util.Set;
import java.util.function.Function;
import java.util.stream.Collectors;
import java.util.stream.IntStream;

/**
 * Service provides masking for OpenRTB user sensitive information.
 */
public class PrivacyEnforcementService {

    private static final String CATCH_ALL_BIDDERS = "*";
    private static final DecimalFormat ROUND_TWO_DECIMALS =
            new DecimalFormat("###.##", DecimalFormatSymbols.getInstance(Locale.US));

    private static final User EMPTY_USER = User.builder().build();
    private static final ExtUser EMPTY_USER_EXT = ExtUser.builder().build();

    private final boolean useGeoLocation;
    private final BidderCatalog bidderCatalog;
    private final TcfDefinerService tcfDefinerService;
    private final IpAddressHelper ipAddressHelper;
    private final Metrics metrics;
    private final boolean ccpaEnforce;

    private final PrivacyExtractor privacyExtractor;

    public PrivacyEnforcementService(BidderCatalog bidderCatalog,
                                     TcfDefinerService tcfDefinerService,
                                     IpAddressHelper ipAddressHelper,
                                     Metrics metrics,
                                     boolean useGeoLocation,
                                     boolean ccpaEnforce) {

        this.bidderCatalog = Objects.requireNonNull(bidderCatalog);
        this.tcfDefinerService = Objects.requireNonNull(tcfDefinerService);
        this.ipAddressHelper = Objects.requireNonNull(ipAddressHelper);
        this.metrics = Objects.requireNonNull(metrics);
        this.useGeoLocation = useGeoLocation;
        this.ccpaEnforce = ccpaEnforce;

        privacyExtractor = new PrivacyExtractor();
    }

    Future<List<BidderPrivacyResult>> mask(AuctionContext auctionContext,
                                           Map<String, User> bidderToUser,
                                           ExtUser extUser,
                                           List<String> bidders,
                                           BidderAliases aliases) {

        final BidRequest bidRequest = auctionContext.getBidRequest();
        final Account account = auctionContext.getAccount();
        final Regs regs = bidRequest.getRegs();
        final Device device = bidRequest.getDevice();

        // For now, COPPA masking all values, so we can omit GDPR masking.
        if (isCoppaMaskingRequired(regs)) {
            return Future.succeededFuture(maskCoppa(bidderToUser, device));
        }

        final Privacy privacy = privacyExtractor.validPrivacyFrom(regs, bidRequest.getUser());
        final Ccpa ccpa = privacy.getCcpa();
        updateCcpaMetrics(ccpa);
        final Map<String, BidderPrivacyResult> ccpaResult =
                ccpaResult(bidRequest, account, bidders, aliases, device, bidderToUser, privacy);

        final Set<String> biddersToApplyTcf = new HashSet<>(bidders);
        biddersToApplyTcf.removeAll(ccpaResult.keySet());

        final AccountGdprConfig accountConfig = auctionContext.getAccount().getGdpr();
        final Timeout timeout = auctionContext.getTimeout();
        final MetricName requestType = auctionContext.getRequestTypeMetric();
<<<<<<< HEAD
        return getBidderToEnforcementAction(device, biddersToApplyTcf, aliases, extUser, regs, accountConfig,
                requestType, timeout)
                .map(bidderToEnforcement -> updatePrivacyMetrics(bidderToEnforcement, requestType, device))
=======
        return getBidderToEnforcementAction(device, biddersToApplyTcf, aliases, extUser, regs, accountConfig, timeout)
                .map(bidderToEnforcement -> updatePrivacyMetrics(bidderToEnforcement, aliases, requestType, device))
>>>>>>> c41f93bb
                .map(bidderToEnforcement -> getBidderToPrivacyResult(
                        biddersToApplyTcf, bidderToUser, device, bidderToEnforcement))
                .map(gdprResult -> merge(ccpaResult, gdprResult));
    }

    private Map<String, BidderPrivacyResult> ccpaResult(BidRequest bidRequest,
                                                        Account account,
                                                        List<String> bidders,
                                                        BidderAliases aliases,
                                                        Device device,
                                                        Map<String, User> bidderToUser,
                                                        Privacy privacy) {

        if (isCcpaEnforced(privacy.getCcpa(), account)) {
            return maskCcpa(extractCcpaEnforcedBidders(bidders, bidRequest, aliases), device, bidderToUser);
        }

        return Collections.emptyMap();
    }

    public boolean isCcpaEnforced(Ccpa ccpa, Account account) {
        final boolean shouldEnforceCcpa = BooleanUtils.toBooleanDefaultIfNull(account.getEnforceCcpa(), ccpaEnforce);

        return shouldEnforceCcpa && ccpa.isEnforced();
    }

    private Map<String, BidderPrivacyResult> maskCcpa(
            Set<String> biddersToMask, Device device, Map<String, User> bidderToUser) {

        return biddersToMask.stream()
                .collect(Collectors.toMap(Function.identity(),
                        bidder -> BidderPrivacyResult.builder()
                                .requestBidder(bidder)
                                .user(maskCcpaUser(bidderToUser.get(bidder)))
                                .device(maskCcpaDevice(device))
                                .build()));
    }

    private User maskCcpaUser(User user) {
        if (user != null) {
            return nullIfEmpty(user.toBuilder()
                    .id(null)
                    .buyeruid(null)
                    .geo(maskGeoDefault(user.getGeo()))
                    .ext(maskUserExt(user.getExt()))
                    .build());
        }
        return null;
    }

    private Device maskCcpaDevice(Device device) {
        return device != null
                ? device.toBuilder()
                .ip(maskIpv4(device.getIp()))
                .ipv6(maskIpv6(device.getIpv6()))
                .geo(maskGeoDefault(device.getGeo()))
                .ifa(null)
                .macsha1(null).macmd5(null)
                .dpidsha1(null).dpidmd5(null)
                .didsha1(null).didmd5(null)
                .build()
                : null;
    }

    /**
     * Determines if COPPA is required.
     */
    private static boolean isCoppaMaskingRequired(Regs regs) {
        return regs != null && Objects.equals(regs.getCoppa(), 1);
    }

    private List<BidderPrivacyResult> maskCoppa(Map<String, User> bidderToUser, Device device) {
        metrics.updatePrivacyCoppaMetric();

        return bidderToUser.entrySet().stream()
                .map(bidderAndUser -> BidderPrivacyResult.builder()
                        .requestBidder(bidderAndUser.getKey())
                        .user(maskCoppaUser(bidderAndUser.getValue()))
                        .device(maskCoppaDevice(device))
                        .build())
                .collect(Collectors.toList());
    }

    private User maskCoppaUser(User user) {
        if (user != null) {
            return nullIfEmpty(user.toBuilder()
                    .id(null)
                    .yob(null)
                    .gender(null)
                    .buyeruid(null)
                    .geo(maskGeoForCoppa(user.getGeo()))
                    .ext(maskUserExt(user.getExt()))
                    .build());
        }
        return null;
    }

    private Device maskCoppaDevice(Device device) {
        return device != null
                ? device.toBuilder()
                .ip(maskIpv4(device.getIp()))
                .ipv6(maskIpv6(device.getIpv6()))
                .geo(maskGeoForCoppa(device.getGeo()))
                .ifa(null)
                .macsha1(null).macmd5(null)
                .dpidsha1(null).dpidmd5(null)
                .didsha1(null).didmd5(null)
                .build()
                : null;
    }

    /**
     * Returns masked for COPPA {@link Geo}.
     */
    private static Geo maskGeoForCoppa(Geo geo) {
        final Geo updatedGeo = geo != null
                ? geo.toBuilder().lat(null).lon(null).metro(null).city(null).zip(null).build()
                : null;
        return updatedGeo == null || updatedGeo.equals(Geo.EMPTY) ? null : updatedGeo;
    }

    /**
     * Returns {@link Future &lt;{@link Map}&lt;{@link String}, {@link PrivacyEnforcementAction}&gt;&gt;},
     * where bidder names mapped to actions for GDPR masking for pbs server.
     */
    private Future<Map<String, PrivacyEnforcementAction>> getBidderToEnforcementAction(
            Device device,
            Set<String> bidders,
            BidderAliases aliases,
            ExtUser extUser,
            Regs regs,
            AccountGdprConfig accountConfig,
            MetricName requestType,
            Timeout timeout) {

        final ExtRegs extRegs = regs != null ? regs.getExt() : null;
        final Integer gdpr = extRegs != null ? extRegs.getGdpr() : null;
        final String gdprAsString = gdpr != null ? gdpr.toString() : null;
        final String gdprConsent = extUser != null ? extUser.getConsent() : null;
        final String ipAddress = useGeoLocation && device != null ? device.getIp() : null;

        final VendorIdResolver vendorIdResolver = VendorIdResolver.of(aliases);

        return tcfDefinerService.resultForBidderNames(
                new HashSet<>(bidders),
                vendorIdResolver,
                gdprAsString,
                gdprConsent,
                ipAddress,
                accountConfig,
                requestType,
                timeout)
                .map(tcfResponse -> mapTcfResponseToEachBidder(tcfResponse, bidders));
    }

    private Set<String> extractCcpaEnforcedBidders(List<String> bidders, BidRequest bidRequest, BidderAliases aliases) {
        final Set<String> ccpaEnforcedBidders = new HashSet<>(bidders);

        final ExtRequest extBidRequest = bidRequest.getExt();
        final ExtRequestPrebid extRequestPrebid = extBidRequest != null ? extBidRequest.getPrebid() : null;
        final List<String> nosaleBidders = extRequestPrebid != null
                ? ListUtils.emptyIfNull(extRequestPrebid.getNosale())
                : Collections.emptyList();

        if (nosaleBidders.size() == 1 && nosaleBidders.contains(CATCH_ALL_BIDDERS)) {
            ccpaEnforcedBidders.clear();
        } else {
            ccpaEnforcedBidders.removeAll(nosaleBidders);
        }

        ccpaEnforcedBidders.removeIf(bidder ->
                !bidderCatalog.bidderInfoByName(aliases.resolveBidder(bidder)).isCcpaEnforced());

        return ccpaEnforcedBidders;
    }

    private Map<String, PrivacyEnforcementAction> mapTcfResponseToEachBidder(
            TcfResponse<String> tcfResponse, Set<String> bidders) {

        final Map<String, PrivacyEnforcementAction> bidderNameToAction = tcfResponse.getActions();
        return bidders.stream().collect(Collectors.toMap(Function.identity(), bidderNameToAction::get));
    }

    private void updateCcpaMetrics(Ccpa ccpa) {
        metrics.updatePrivacyCcpaMetrics(ccpa.isNotEmpty(), ccpa.isEnforced());
    }

    private Map<String, PrivacyEnforcementAction> updatePrivacyMetrics(
            Map<String, PrivacyEnforcementAction> bidderToEnforcement,
            BidderAliases aliases,
            MetricName requestType,
            Device device) {

        for (final Map.Entry<String, PrivacyEnforcementAction> bidderEnforcement : bidderToEnforcement.entrySet()) {
            final String bidder = aliases.resolveBidder(bidderEnforcement.getKey());
            final PrivacyEnforcementAction enforcement = bidderEnforcement.getValue();

            metrics.updateAuctionTcfMetrics(
                    bidder,
                    requestType,
                    enforcement.isRemoveUserIds(),
                    enforcement.isMaskGeo(),
                    enforcement.isBlockBidderRequest(),
                    enforcement.isBlockAnalyticsReport());
        }

        if (isLmtEnabled(device)) {
            metrics.updatePrivacyLmtMetric();
        }

        return bidderToEnforcement;
    }

    /**
     * Returns {@link Map}&lt;{@link String}, {@link BidderPrivacyResult}&gt;, where bidder name mapped to masked
     * {@link BidderPrivacyResult}. Masking depends on GDPR and COPPA.
     */
    private List<BidderPrivacyResult> getBidderToPrivacyResult(
            Set<String> bidders,
            Map<String, User> bidderToUser,
            Device device,
            Map<String, PrivacyEnforcementAction> bidderToEnforcement) {

        final boolean isLmtEnabled = isLmtEnabled(device);
        return bidderToUser.entrySet().stream()
                .filter(entry -> bidders.contains(entry.getKey()))
                .map(bidderUserEntry -> createBidderPrivacyResult(
                        bidderUserEntry.getValue(),
                        device,
                        bidderUserEntry.getKey(),
                        isLmtEnabled,
                        bidderToEnforcement))
                .collect(Collectors.toList());
    }

    /**
     * Returns {@link BidderPrivacyResult} with GDPR masking.
     */
    private BidderPrivacyResult createBidderPrivacyResult(User user,
                                                          Device device,
                                                          String bidder,
                                                          boolean isLmtEnabled,
                                                          Map<String, PrivacyEnforcementAction> bidderToEnforcement) {

        final PrivacyEnforcementAction privacyEnforcementAction = bidderToEnforcement.get(bidder);
        final boolean blockBidderRequest = privacyEnforcementAction.isBlockBidderRequest();
        final boolean blockAnalyticsReport = privacyEnforcementAction.isBlockAnalyticsReport();
        if (blockBidderRequest) {
            return BidderPrivacyResult.builder()
                    .requestBidder(bidder)
                    .blockedRequestByTcf(true)
                    .blockedAnalyticsByTcf(blockAnalyticsReport)
                    .build();
        }

        final boolean maskGeo = privacyEnforcementAction.isMaskGeo() || isLmtEnabled;
        final boolean maskUserIds = privacyEnforcementAction.isRemoveUserIds() || isLmtEnabled;
        final User maskedUser = maskTcfUser(user, maskUserIds, maskGeo);

        final boolean maskIp = privacyEnforcementAction.isMaskDeviceIp() || isLmtEnabled;
        final boolean maskInfo = privacyEnforcementAction.isMaskDeviceInfo() || isLmtEnabled;
        final Device maskedDevice = maskTcfDevice(device, maskIp, maskGeo, maskInfo);

        return BidderPrivacyResult.builder()
                .requestBidder(bidder)
                .user(maskedUser)
                .device(maskedDevice)
                .blockedAnalyticsByTcf(blockAnalyticsReport)
                .build();
    }

    /**
     * Returns masked {@link User}.
     */
    private User maskTcfUser(User user, boolean maskUserIds, boolean maskGeo) {
        if (user != null) {
            final User.UserBuilder userBuilder = user.toBuilder();

            if (maskGeo) {
                userBuilder.geo(maskGeoDefault(user.getGeo()));
            }

            if (maskUserIds) {
                userBuilder
                        .id(null)
                        .buyeruid(null)
                        .ext(maskUserExt(user.getExt()));
            }

            return nullIfEmpty(userBuilder.build());
        }
        return null;
    }

    /**
     * Returns masked device accordingly for each flag.
     */
    private Device maskTcfDevice(Device device, boolean maskIp, boolean maskGeo, boolean maskInfo) {
        if (device != null) {
            final Device.DeviceBuilder deviceBuilder = device.toBuilder();
            if (maskIp) {
                deviceBuilder
                        .ip(maskIpv4(device.getIp()))
                        .ipv6(maskIpv6(device.getIpv6()));
            }

            if (maskGeo) {
                deviceBuilder.geo(maskGeoDefault(device.getGeo()));
            }

            if (maskInfo) {
                deviceBuilder.ifa(null)
                        .macsha1(null).macmd5(null)
                        .dpidsha1(null).dpidmd5(null)
                        .didsha1(null).didmd5(null);
            }

            return deviceBuilder.build();
        }
        return null;
    }

    /**
     * Returns masked for GDPR {@link Geo} by rounding lon and lat properties.
     */
    private static Geo maskGeoDefault(Geo geo) {
        return geo != null
                ? geo.toBuilder()
                .lat(maskGeoCoordinate(geo.getLat()))
                .lon(maskGeoCoordinate(geo.getLon()))
                .build()
                : null;
    }

    /**
     * Returns masked geo coordinate with rounded value to two decimals.
     */
    private static Float maskGeoCoordinate(Float coordinate) {
        return coordinate != null ? Float.valueOf(ROUND_TWO_DECIMALS.format(coordinate)) : null;
    }

    /**
     * Returns masked digitrust and eids of user ext.
     */
    private ExtUser maskUserExt(ExtUser userExt) {
        return userExt != null
                ? nullIfEmpty(userExt.toBuilder().eids(null).digitrust(null).build())
                : null;
    }

    /**
     * Returns null if {@link ExtUser} has no data in case of masking was applied.
     */
    private static ExtUser nullIfEmpty(ExtUser userExt) {
        return Objects.equals(userExt, EMPTY_USER_EXT) ? null : userExt;
    }

    /**
     * Returns null if {@link User} has no data in case of masking was applied.
     */
    private static User nullIfEmpty(User user) {
        return Objects.equals(user, EMPTY_USER) ? null : user;
    }

    /**
     * Masks ip v4 address by replacing last group with zero.
     */
    private static String maskIpv4(String ip) {
        return ip != null && InetAddressUtils.isIPv4Address(ip) ? maskIp(ip, ".", 1) : ip;
    }

    /**
     * Masks ip v6 address by replacing last number of groups .
     */
    private String maskIpv6(String ip) {
        return ip != null && InetAddressUtils.isIPv6Address(ip) ? ipAddressHelper.anonymizeIpv6(ip) : ip;
    }

    /**
     * Masks ip address by replacing bits after last separator with zero.
     */
    private static String maskIp(String ip, String delimiter, int groups) {
        if (StringUtils.isBlank(ip)) {
            return ip;
        }
        String maskedIp = ip;
        for (int i = 0; i < groups; i++) {
            if (maskedIp.contains(delimiter)) {
                maskedIp = maskedIp.substring(0, maskedIp.lastIndexOf(delimiter));
            } else {
                // ip is malformed
                return ip;
            }
        }
        return String.format("%s%s", maskedIp,
                IntStream.range(0, groups).mapToObj(ignored -> "0")
                        .collect(Collectors.joining(delimiter, delimiter, "")));
    }

    private static boolean isLmtEnabled(Device device) {
        return device != null && Objects.equals(device.getLmt(), 1);
    }

    private static List<BidderPrivacyResult> merge(
            Map<String, BidderPrivacyResult> ccpaResult, List<BidderPrivacyResult> gdprResult) {

        final List<BidderPrivacyResult> result = new ArrayList<>(ccpaResult.values());
        result.addAll(gdprResult);
        return result;
    }
}<|MERGE_RESOLUTION|>--- conflicted
+++ resolved
@@ -110,14 +110,9 @@
         final AccountGdprConfig accountConfig = auctionContext.getAccount().getGdpr();
         final Timeout timeout = auctionContext.getTimeout();
         final MetricName requestType = auctionContext.getRequestTypeMetric();
-<<<<<<< HEAD
         return getBidderToEnforcementAction(device, biddersToApplyTcf, aliases, extUser, regs, accountConfig,
                 requestType, timeout)
-                .map(bidderToEnforcement -> updatePrivacyMetrics(bidderToEnforcement, requestType, device))
-=======
-        return getBidderToEnforcementAction(device, biddersToApplyTcf, aliases, extUser, regs, accountConfig, timeout)
                 .map(bidderToEnforcement -> updatePrivacyMetrics(bidderToEnforcement, aliases, requestType, device))
->>>>>>> c41f93bb
                 .map(bidderToEnforcement -> getBidderToPrivacyResult(
                         biddersToApplyTcf, bidderToUser, device, bidderToEnforcement))
                 .map(gdprResult -> merge(ccpaResult, gdprResult));
