package org.prebid.server.auction;

import com.iab.openrtb.request.BidRequest;
import com.iab.openrtb.request.Device;
import com.iab.openrtb.request.Geo;
import com.iab.openrtb.request.User;
import io.vertx.core.Future;
import io.vertx.core.http.HttpServerRequest;
import org.apache.commons.collections4.ListUtils;
import org.apache.commons.lang3.BooleanUtils;
import org.prebid.server.auction.model.AuctionContext;
import org.prebid.server.auction.model.BidderPrivacyResult;
import org.prebid.server.auction.model.PreBidRequestContext;
import org.prebid.server.bidder.BidderCatalog;
import org.prebid.server.execution.Timeout;
import org.prebid.server.metric.MetricName;
import org.prebid.server.metric.Metrics;
import org.prebid.server.privacy.PrivacyExtractor;
import org.prebid.server.privacy.ccpa.Ccpa;
import org.prebid.server.privacy.gdpr.TcfDefinerService;
import org.prebid.server.privacy.gdpr.VendorIdResolver;
import org.prebid.server.privacy.gdpr.model.PrivacyEnforcementAction;
import org.prebid.server.privacy.gdpr.model.TcfContext;
import org.prebid.server.privacy.gdpr.model.TcfResponse;
import org.prebid.server.privacy.model.Privacy;
import org.prebid.server.privacy.model.PrivacyContext;
import org.prebid.server.proto.openrtb.ext.request.ExtRequest;
import org.prebid.server.proto.openrtb.ext.request.ExtRequestPrebid;
import org.prebid.server.proto.openrtb.ext.request.ExtUser;
import org.prebid.server.proto.request.CookieSyncRequest;
import org.prebid.server.settings.model.Account;
import org.prebid.server.util.HttpUtil;

import java.text.DecimalFormat;
import java.text.DecimalFormatSymbols;
import java.util.ArrayList;
import java.util.Collections;
import java.util.HashSet;
import java.util.List;
import java.util.Locale;
import java.util.Map;
import java.util.Objects;
import java.util.Set;
import java.util.function.Function;
import java.util.stream.Collectors;

/**
 * Service provides masking for OpenRTB user sensitive information.
 */
public class PrivacyEnforcementService {

    private static final String CATCH_ALL_BIDDERS = "*";
    private static final DecimalFormat ROUND_TWO_DECIMALS =
            new DecimalFormat("###.##", DecimalFormatSymbols.getInstance(Locale.US));

    private static final User EMPTY_USER = User.builder().build();
    private static final ExtUser EMPTY_USER_EXT = ExtUser.builder().build();

    private final BidderCatalog bidderCatalog;
    private final PrivacyExtractor privacyExtractor;
    private final TcfDefinerService tcfDefinerService;
    private final IpAddressHelper ipAddressHelper;
    private final Metrics metrics;
    private final boolean ccpaEnforce;

    public PrivacyEnforcementService(BidderCatalog bidderCatalog,
                                     PrivacyExtractor privacyExtractor,
                                     TcfDefinerService tcfDefinerService,
                                     IpAddressHelper ipAddressHelper,
                                     Metrics metrics,
                                     boolean ccpaEnforce) {

        this.bidderCatalog = Objects.requireNonNull(bidderCatalog);
        this.privacyExtractor = Objects.requireNonNull(privacyExtractor);
        this.tcfDefinerService = Objects.requireNonNull(tcfDefinerService);
        this.ipAddressHelper = Objects.requireNonNull(ipAddressHelper);
        this.metrics = Objects.requireNonNull(metrics);
        this.ccpaEnforce = ccpaEnforce;
    }

    Future<PrivacyContext> contextFromBidRequest(
            BidRequest bidRequest, Account account, MetricName requestType, Timeout timeout) {

        final Privacy privacy = privacyExtractor.validPrivacyFrom(bidRequest);

        final Device device = bidRequest.getDevice();
        final String ipAddress = device != null ? device.getIp() : null;

        final Geo geo = device != null ? device.getGeo() : null;
        final String country = geo != null ? geo.getCountry() : null;

        if (isCoppaMaskingRequired(privacy)) {
            return Future.succeededFuture(PrivacyContext.of(
                    privacy, TcfContext.empty(), ipAddressHelper.maskIpv4(ipAddress)));
        }

        final String effectiveIpAddress = isLmtEnabled(device) ? ipAddressHelper.maskIpv4(ipAddress) : ipAddress;

        return tcfDefinerService.resolveTcfContext(
                privacy, country, effectiveIpAddress, account.getGdpr(), requestType, timeout)
                .map(tcfContext -> PrivacyContext.of(privacy, tcfContext, tcfContext.getIpAddress()));
    }

    public Future<PrivacyContext> contextFromLegacyRequest(PreBidRequestContext preBidRequestContext, Account account) {
        final Privacy privacy = privacyExtractor.validPrivacyFrom(preBidRequestContext.getPreBidRequest());

        return tcfDefinerService.resolveTcfContext(
                privacy,
                preBidRequestContext.getIp(),
                account.getGdpr(),
                preBidRequestContext.getTimeout())
                .map(tcfContext -> PrivacyContext.of(privacy, tcfContext));
    }

    public Future<PrivacyContext> contextFromSetuidRequest(
            HttpServerRequest httpRequest, Account account, Timeout timeout) {

        final Privacy privacy = privacyExtractor.validPrivacyFromSetuidRequest(httpRequest);
        final String ipAddress = HttpUtil.ipFrom(httpRequest);

        return tcfDefinerService.resolveTcfContext(privacy, ipAddress, account.getGdpr(), timeout)
                .map(tcfContext -> PrivacyContext.of(privacy, tcfContext));
    }

    public Future<PrivacyContext> contextFromCookieSyncRequest(
            CookieSyncRequest cookieSyncRequest, HttpServerRequest httpRequest, Account account, Timeout timeout) {

        final Privacy privacy = privacyExtractor.validPrivacyFrom(cookieSyncRequest);
        final String ipAddress = HttpUtil.ipFrom(httpRequest);

        return tcfDefinerService.resolveTcfContext(privacy, ipAddress, account.getGdpr(), timeout)
                .map(tcfContext -> PrivacyContext.of(privacy, tcfContext));
    }

    Future<List<BidderPrivacyResult>> mask(AuctionContext auctionContext,
                                           Map<String, User> bidderToUser,
                                           List<String> bidders,
                                           BidderAliases aliases) {

        final BidRequest bidRequest = auctionContext.getBidRequest();
        final Account account = auctionContext.getAccount();
        final MetricName requestType = auctionContext.getRequestTypeMetric();
        final Device device = bidRequest.getDevice();
        final PrivacyContext privacyContext = auctionContext.getPrivacyContext();

        final Privacy privacy = privacyContext.getPrivacy();

        // For now, COPPA masking all values, so we can omit GDPR masking.
        if (isCoppaMaskingRequired(privacy)) {
            return Future.succeededFuture(maskCoppa(bidderToUser, device));
        }

<<<<<<< HEAD
        final List<String> errors = auctionContext.getPrebidErrors();
        final Privacy privacy = privacyExtractor.validPrivacyFrom(regs, bidRequest.getUser(), errors);
        final Ccpa ccpa = privacy.getCcpa();
        updateCcpaMetrics(ccpa);
=======
        updateCcpaMetrics(privacy.getCcpa());
>>>>>>> c5546f7a
        final Map<String, BidderPrivacyResult> ccpaResult =
                ccpaResult(bidRequest, account, bidders, aliases, device, bidderToUser, privacy);

        final Set<String> biddersToApplyTcf = new HashSet<>(bidders);
        biddersToApplyTcf.removeAll(ccpaResult.keySet());

        return getBidderToEnforcementAction(privacyContext.getTcfContext(), biddersToApplyTcf, aliases, account)
                .map(bidderToEnforcement -> updatePrivacyMetrics(
                        bidderToEnforcement, aliases, requestType, device))
                .map(bidderToEnforcement -> getBidderToPrivacyResult(
                        biddersToApplyTcf, bidderToUser, device, bidderToEnforcement))
                .map(gdprResult -> merge(ccpaResult, gdprResult));
    }

    private Map<String, BidderPrivacyResult> ccpaResult(BidRequest bidRequest,
                                                        Account account,
                                                        List<String> bidders,
                                                        BidderAliases aliases,
                                                        Device device,
                                                        Map<String, User> bidderToUser,
                                                        Privacy privacy) {

        if (isCcpaEnforced(privacy.getCcpa(), account)) {
            return maskCcpa(extractCcpaEnforcedBidders(bidders, bidRequest, aliases), device, bidderToUser);
        }

        return Collections.emptyMap();
    }

    public boolean isCcpaEnforced(Ccpa ccpa, Account account) {
        final boolean shouldEnforceCcpa = BooleanUtils.toBooleanDefaultIfNull(account.getEnforceCcpa(), ccpaEnforce);

        return shouldEnforceCcpa && ccpa.isEnforced();
    }

    private Map<String, BidderPrivacyResult> maskCcpa(
            Set<String> biddersToMask, Device device, Map<String, User> bidderToUser) {

        return biddersToMask.stream()
                .collect(Collectors.toMap(Function.identity(),
                        bidder -> BidderPrivacyResult.builder()
                                .requestBidder(bidder)
                                .user(maskCcpaUser(bidderToUser.get(bidder)))
                                .device(maskCcpaDevice(device))
                                .build()));
    }

    private User maskCcpaUser(User user) {
        if (user != null) {
            return nullIfEmpty(user.toBuilder()
                    .id(null)
                    .buyeruid(null)
                    .geo(maskGeoDefault(user.getGeo()))
                    .ext(maskUserExt(user.getExt()))
                    .build());
        }
        return null;
    }

    private Device maskCcpaDevice(Device device) {
        return device != null
                ? device.toBuilder()
                .ip(ipAddressHelper.maskIpv4(device.getIp()))
                .ipv6(ipAddressHelper.anonymizeIpv6(device.getIpv6()))
                .geo(maskGeoDefault(device.getGeo()))
                .ifa(null)
                .macsha1(null).macmd5(null)
                .dpidsha1(null).dpidmd5(null)
                .didsha1(null).didmd5(null)
                .build()
                : null;
    }

    private static boolean isCoppaMaskingRequired(Privacy privacy) {
        return privacy.getCoppa() == 1;
    }

    private List<BidderPrivacyResult> maskCoppa(Map<String, User> bidderToUser, Device device) {
        metrics.updatePrivacyCoppaMetric();

        return bidderToUser.entrySet().stream()
                .map(bidderAndUser -> BidderPrivacyResult.builder()
                        .requestBidder(bidderAndUser.getKey())
                        .user(maskCoppaUser(bidderAndUser.getValue()))
                        .device(maskCoppaDevice(device))
                        .build())
                .collect(Collectors.toList());
    }

    private User maskCoppaUser(User user) {
        if (user != null) {
            return nullIfEmpty(user.toBuilder()
                    .id(null)
                    .yob(null)
                    .gender(null)
                    .buyeruid(null)
                    .geo(maskGeoForCoppa(user.getGeo()))
                    .ext(maskUserExt(user.getExt()))
                    .build());
        }
        return null;
    }

    private Device maskCoppaDevice(Device device) {
        return device != null
                ? device.toBuilder()
                .ip(ipAddressHelper.maskIpv4(device.getIp()))
                .ipv6(ipAddressHelper.anonymizeIpv6(device.getIpv6()))
                .geo(maskGeoForCoppa(device.getGeo()))
                .ifa(null)
                .macsha1(null).macmd5(null)
                .dpidsha1(null).dpidmd5(null)
                .didsha1(null).didmd5(null)
                .build()
                : null;
    }

    /**
     * Returns masked for COPPA {@link Geo}.
     */
    private static Geo maskGeoForCoppa(Geo geo) {
        final Geo updatedGeo = geo != null
                ? geo.toBuilder().lat(null).lon(null).metro(null).city(null).zip(null).build()
                : null;
        return updatedGeo == null || updatedGeo.equals(Geo.EMPTY) ? null : updatedGeo;
    }

    /**
     * Returns {@link Future &lt;{@link Map}&lt;{@link String}, {@link PrivacyEnforcementAction}&gt;&gt;},
     * where bidder names mapped to actions for GDPR masking for pbs server.
     */
    private Future<Map<String, PrivacyEnforcementAction>> getBidderToEnforcementAction(
            TcfContext tcfContext, Set<String> bidders, BidderAliases aliases, Account account) {

        return tcfDefinerService.resultForBidderNames(
                new HashSet<>(bidders), VendorIdResolver.of(aliases), tcfContext, account.getGdpr())
                .map(tcfResponse -> mapTcfResponseToEachBidder(tcfResponse, bidders));
    }

    private Set<String> extractCcpaEnforcedBidders(List<String> bidders, BidRequest bidRequest, BidderAliases aliases) {
        final Set<String> ccpaEnforcedBidders = new HashSet<>(bidders);

        final ExtRequest extBidRequest = bidRequest.getExt();
        final ExtRequestPrebid extRequestPrebid = extBidRequest != null ? extBidRequest.getPrebid() : null;
        final List<String> nosaleBidders = extRequestPrebid != null
                ? ListUtils.emptyIfNull(extRequestPrebid.getNosale())
                : Collections.emptyList();

        if (nosaleBidders.size() == 1 && nosaleBidders.contains(CATCH_ALL_BIDDERS)) {
            ccpaEnforcedBidders.clear();
        } else {
            ccpaEnforcedBidders.removeAll(nosaleBidders);
        }

        ccpaEnforcedBidders.removeIf(bidder ->
                !bidderCatalog.bidderInfoByName(aliases.resolveBidder(bidder)).isCcpaEnforced());

        return ccpaEnforcedBidders;
    }

    private Map<String, PrivacyEnforcementAction> mapTcfResponseToEachBidder(
            TcfResponse<String> tcfResponse, Set<String> bidders) {

        final Map<String, PrivacyEnforcementAction> bidderNameToAction = tcfResponse.getActions();
        return bidders.stream().collect(Collectors.toMap(Function.identity(), bidderNameToAction::get));
    }

    private void updateCcpaMetrics(Ccpa ccpa) {
        metrics.updatePrivacyCcpaMetrics(ccpa.isNotEmpty(), ccpa.isEnforced());
    }

    private Map<String, PrivacyEnforcementAction> updatePrivacyMetrics(
            Map<String, PrivacyEnforcementAction> bidderToEnforcement,
            BidderAliases aliases,
            MetricName requestType,
            Device device) {

        for (final Map.Entry<String, PrivacyEnforcementAction> bidderEnforcement : bidderToEnforcement.entrySet()) {
            final String bidder = aliases.resolveBidder(bidderEnforcement.getKey());
            final PrivacyEnforcementAction enforcement = bidderEnforcement.getValue();

            metrics.updateAuctionTcfMetrics(
                    bidder,
                    requestType,
                    enforcement.isRemoveUserIds(),
                    enforcement.isMaskGeo(),
                    enforcement.isBlockBidderRequest(),
                    enforcement.isBlockAnalyticsReport());
        }

        if (isLmtEnabled(device)) {
            metrics.updatePrivacyLmtMetric();
        }

        return bidderToEnforcement;
    }

    /**
     * Returns {@link Map}&lt;{@link String}, {@link BidderPrivacyResult}&gt;, where bidder name mapped to masked
     * {@link BidderPrivacyResult}. Masking depends on GDPR and COPPA.
     */
    private List<BidderPrivacyResult> getBidderToPrivacyResult(
            Set<String> bidders,
            Map<String, User> bidderToUser,
            Device device,
            Map<String, PrivacyEnforcementAction> bidderToEnforcement) {

        final boolean isLmtEnabled = isLmtEnabled(device);
        return bidderToUser.entrySet().stream()
                .filter(entry -> bidders.contains(entry.getKey()))
                .map(bidderUserEntry -> createBidderPrivacyResult(
                        bidderUserEntry.getValue(),
                        device,
                        bidderUserEntry.getKey(),
                        isLmtEnabled,
                        bidderToEnforcement))
                .collect(Collectors.toList());
    }

    /**
     * Returns {@link BidderPrivacyResult} with GDPR masking.
     */
    private BidderPrivacyResult createBidderPrivacyResult(User user,
                                                          Device device,
                                                          String bidder,
                                                          boolean isLmtEnabled,
                                                          Map<String, PrivacyEnforcementAction> bidderToEnforcement) {

        final PrivacyEnforcementAction privacyEnforcementAction = bidderToEnforcement.get(bidder);
        final boolean blockBidderRequest = privacyEnforcementAction.isBlockBidderRequest();
        final boolean blockAnalyticsReport = privacyEnforcementAction.isBlockAnalyticsReport();
        if (blockBidderRequest) {
            return BidderPrivacyResult.builder()
                    .requestBidder(bidder)
                    .blockedRequestByTcf(true)
                    .blockedAnalyticsByTcf(blockAnalyticsReport)
                    .build();
        }

        final boolean maskGeo = privacyEnforcementAction.isMaskGeo() || isLmtEnabled;
        final boolean maskUserIds = privacyEnforcementAction.isRemoveUserIds() || isLmtEnabled;
        final User maskedUser = maskTcfUser(user, maskUserIds, maskGeo);

        final boolean maskIp = privacyEnforcementAction.isMaskDeviceIp() || isLmtEnabled;
        final boolean maskInfo = privacyEnforcementAction.isMaskDeviceInfo() || isLmtEnabled;
        final Device maskedDevice = maskTcfDevice(device, maskIp, maskGeo, maskInfo);

        return BidderPrivacyResult.builder()
                .requestBidder(bidder)
                .user(maskedUser)
                .device(maskedDevice)
                .blockedAnalyticsByTcf(blockAnalyticsReport)
                .build();
    }

    /**
     * Returns masked {@link User}.
     */
    private User maskTcfUser(User user, boolean maskUserIds, boolean maskGeo) {
        if (user != null) {
            final User.UserBuilder userBuilder = user.toBuilder();

            if (maskGeo) {
                userBuilder.geo(maskGeoDefault(user.getGeo()));
            }

            if (maskUserIds) {
                userBuilder
                        .id(null)
                        .buyeruid(null)
                        .ext(maskUserExt(user.getExt()));
            }

            return nullIfEmpty(userBuilder.build());
        }
        return null;
    }

    /**
     * Returns masked device accordingly for each flag.
     */
    private Device maskTcfDevice(Device device, boolean maskIp, boolean maskGeo, boolean maskInfo) {
        if (device != null) {
            final Device.DeviceBuilder deviceBuilder = device.toBuilder();
            if (maskIp) {
                deviceBuilder
                        .ip(ipAddressHelper.maskIpv4(device.getIp()))
                        .ipv6(ipAddressHelper.anonymizeIpv6(device.getIpv6()));
            }

            if (maskGeo) {
                deviceBuilder.geo(maskGeoDefault(device.getGeo()));
            }

            if (maskInfo) {
                deviceBuilder.ifa(null)
                        .macsha1(null).macmd5(null)
                        .dpidsha1(null).dpidmd5(null)
                        .didsha1(null).didmd5(null);
            }

            return deviceBuilder.build();
        }
        return null;
    }

    /**
     * Returns masked for GDPR {@link Geo} by rounding lon and lat properties.
     */
    private static Geo maskGeoDefault(Geo geo) {
        return geo != null
                ? geo.toBuilder()
                .lat(maskGeoCoordinate(geo.getLat()))
                .lon(maskGeoCoordinate(geo.getLon()))
                .build()
                : null;
    }

    /**
     * Returns masked geo coordinate with rounded value to two decimals.
     */
    private static Float maskGeoCoordinate(Float coordinate) {
        return coordinate != null ? Float.valueOf(ROUND_TWO_DECIMALS.format(coordinate)) : null;
    }

    /**
     * Returns masked digitrust and eids of user ext.
     */
    private ExtUser maskUserExt(ExtUser userExt) {
        return userExt != null
                ? nullIfEmpty(userExt.toBuilder().eids(null).digitrust(null).build())
                : null;
    }

    /**
     * Returns null if {@link ExtUser} has no data in case of masking was applied.
     */
    private static ExtUser nullIfEmpty(ExtUser userExt) {
        return Objects.equals(userExt, EMPTY_USER_EXT) ? null : userExt;
    }

    /**
     * Returns null if {@link User} has no data in case of masking was applied.
     */
    private static User nullIfEmpty(User user) {
        return Objects.equals(user, EMPTY_USER) ? null : user;
    }

    private static boolean isLmtEnabled(Device device) {
        return device != null && Objects.equals(device.getLmt(), 1);
    }

    private static List<BidderPrivacyResult> merge(
            Map<String, BidderPrivacyResult> ccpaResult, List<BidderPrivacyResult> gdprResult) {

        final List<BidderPrivacyResult> result = new ArrayList<>(ccpaResult.values());
        result.addAll(gdprResult);
        return result;
    }
}<|MERGE_RESOLUTION|>--- conflicted
+++ resolved
@@ -150,14 +150,7 @@
             return Future.succeededFuture(maskCoppa(bidderToUser, device));
         }
 
-<<<<<<< HEAD
-        final List<String> errors = auctionContext.getPrebidErrors();
-        final Privacy privacy = privacyExtractor.validPrivacyFrom(regs, bidRequest.getUser(), errors);
-        final Ccpa ccpa = privacy.getCcpa();
-        updateCcpaMetrics(ccpa);
-=======
         updateCcpaMetrics(privacy.getCcpa());
->>>>>>> c5546f7a
         final Map<String, BidderPrivacyResult> ccpaResult =
                 ccpaResult(bidRequest, account, bidders, aliases, device, bidderToUser, privacy);
 
