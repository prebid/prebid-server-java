package org.prebid.server.auction;

import com.fasterxml.jackson.core.JsonPointer;
import com.fasterxml.jackson.core.JsonProcessingException;
import com.fasterxml.jackson.databind.JsonNode;
import com.fasterxml.jackson.databind.node.ArrayNode;
import com.fasterxml.jackson.databind.node.JsonNodeType;
import com.fasterxml.jackson.databind.node.ObjectNode;
import com.fasterxml.jackson.databind.node.TextNode;
import io.vertx.core.logging.Logger;
import io.vertx.core.logging.LoggerFactory;
import org.apache.commons.collections4.CollectionUtils;
import org.apache.commons.lang3.StringUtils;
import org.prebid.server.exception.InvalidRequestException;
import org.prebid.server.json.JacksonMapper;
import org.prebid.server.json.JsonMerger;
import org.prebid.server.log.ConditionalLogger;
<<<<<<< HEAD
import org.prebid.server.util.ObjectUtil;
=======
import org.prebid.server.util.StreamUtil;
>>>>>>> 110fc7b5

import java.util.ArrayList;
import java.util.Collections;
import java.util.List;
import java.util.Map;
import java.util.Objects;
import java.util.Set;
import java.util.function.BiFunction;
import java.util.function.Function;
import java.util.stream.Collectors;

public class OrtbTypesResolver {

    private static final Logger logger = LoggerFactory.getLogger(OrtbTypesResolver.class);
    private static final ConditionalLogger ORTB_TYPES_RESOLVING_LOGGER =
            new ConditionalLogger("ortb_resolving_warnings", logger);

    private static final String USER = "user";
    private static final String APP = "app";
    private static final String SITE = "site";
    private static final String EXT = "ext";
    private static final String DATA = "data";
    private static final String CONFIG = "config";
    private static final String FPD = "fpd";
    private static final String ORTB2 = "ortb2";
    private static final String CONTEXT = "context";
    private static final String UNKNOWN_REFERER = "unknown referer";

<<<<<<< HEAD
    private static final JsonPointer APP_BUNDLE = JsonPointer.valueOf("/" + APP + "/bundle");
    private static final JsonPointer SITE_PAGE = JsonPointer.valueOf("/" + SITE + "/page");

    private static final Map<String, Set<String>> FIRST_ARRAY_ELEMENT_STANDARD_FIELDS;
    private static final Map<String, Set<String>> FIRST_ARRAY_ELEMENT_REQUEST_FIELDS;
=======
    private static final JsonPointer EXT_PREBID_BIDDER_CONFIG = JsonPointer.valueOf("/ext/prebid/bidderconfig");
    private static final JsonPointer CONFIG_ORTB2 = JsonPointer.valueOf("/config/ortb2");

    private static final Map<String, Set<String>> FIRST_ARRAY_ELEMENT_FIELDS;
>>>>>>> 110fc7b5
    private static final Map<String, Set<String>> COMMA_SEPARATED_ELEMENT_FIELDS;

    static {
        FIRST_ARRAY_ELEMENT_FIELDS = Map.of(
                USER, Collections.singleton("gender"),
                APP, Set.of("id", "name", "bundle", "storeurl", "domain"),
                SITE, Set.of("id", "name", "domain", "page", "ref", "search"));

        COMMA_SEPARATED_ELEMENT_FIELDS = Map.of(
                USER, Collections.singleton("keywords"),
                APP, Collections.singleton("keywords"),
                SITE, Collections.singleton("keywords"));
    }

    private final double logSamplingRate;

    private final JacksonMapper jacksonMapper;
    private final JsonMerger jsonMerger;

    public OrtbTypesResolver(double logSamplingRate, JacksonMapper jacksonMapper, JsonMerger jsonMerger) {
        this.logSamplingRate = logSamplingRate;
        this.jacksonMapper = Objects.requireNonNull(jacksonMapper);
        this.jsonMerger = Objects.requireNonNull(jsonMerger);
    }

    public void normalizeBidRequest(JsonNode bidRequest, List<String> warnings, String referer) {
        final List<String> resolverWarnings = new ArrayList<>();
<<<<<<< HEAD
        final String rowOriginBidRequest = getOriginalRowContainerNode(bidRequest);
        normalizeRequestFpdFields(bidRequest, resolverWarnings);

        final String source = source(bidRequest);
        final JsonNode bidderConfigs = bidRequest.path("ext").path("prebid").path("bidderconfig");
        if (!bidderConfigs.isMissingNode() && bidderConfigs.isArray()) {
            for (JsonNode bidderConfig : bidderConfigs) {

                mergeFpdFieldsToOrtb2(bidderConfig, source);
=======

        normalizeFpdFields(bidRequest, "bidrequest.", resolverWarnings);

        final JsonNode bidderConfigs = bidRequest.at(EXT_PREBID_BIDDER_CONFIG);
        if (!bidderConfigs.isMissingNode() && bidderConfigs.isArray()) {
            for (JsonNode bidderConfig : bidderConfigs) {
                mergeFpdFieldsToOrtb2(bidderConfig);
>>>>>>> 110fc7b5

                final JsonNode ortb2Config = bidderConfig.at(CONFIG_ORTB2);
                if (!ortb2Config.isMissingNode()) {
                    normalizeFpdFields(ortb2Config, "bidrequest.ext.prebid.bidderconfig.", resolverWarnings);
                }
            }
        }

        processWarnings(resolverWarnings, warnings, referer, "bidrequest", getOriginalRowContainerNode(bidRequest));
    }

<<<<<<< HEAD
    private static String source(JsonNode bidRequest) {
        return ObjectUtil.firstNonNull(
                () -> stringAt(bidRequest, APP_BUNDLE),
                () -> stringAt(bidRequest, SITE_PAGE));
    }

    private static String stringAt(JsonNode node, JsonPointer path) {
        final JsonNode at = node.at(path);
        return at.isMissingNode() || at.isNull() || !at.isTextual()
                ? null
                : at.textValue();
    }

    /**
     * Merges fpd fields into ortb2:
     * config.fpd.context -> config.ortb2.site
     * config.fpd.user -> config.ortb2.user
     */
    private void mergeFpdFieldsToOrtb2(JsonNode bidderConfig, String source) {
        final JsonNode config = bidderConfig.path("config");
        final JsonNode configFpd = config.path("fpd");

        if (configFpd.isMissingNode()) {
            return;
=======
    private void normalizeFpdFields(JsonNode fpdContainerNode, String prefix, List<String> warnings) {
        if (fpdContainerNode != null && fpdContainerNode.isObject()) {
            final ObjectNode fpdContainerObjectNode = (ObjectNode) fpdContainerNode;
            updateFpdWithNormalizedNode(fpdContainerObjectNode, USER, warnings, prefix);
            updateFpdWithNormalizedNode(fpdContainerObjectNode, APP, warnings, prefix);
            updateFpdWithNormalizedNode(fpdContainerObjectNode, SITE, warnings, prefix);
>>>>>>> 110fc7b5
        }
    }

<<<<<<< HEAD
        logDeprecatedFpdConfig(source);

        final JsonNode configOrtb = config.path("ortb2");

        final JsonNode fpdContext = configFpd.get(CONTEXT);
        final JsonNode ortbSite = configOrtb.get(SITE);
        final JsonNode updatedOrtbSite = ortbSite == null
                ? fpdContext
                : fpdContext != null ? jsonMerger.merge(fpdContext, ortbSite) : null;
=======
    private void updateFpdWithNormalizedNode(ObjectNode containerNode,
                                             String nodeNameToNormalize,
                                             List<String> warnings,
                                             String nodePrefix) {

        updateWithNormalizedNode(
                containerNode,
                nodeNameToNormalize,
                normalizeNode(
                        containerNode.get(nodeNameToNormalize),
                        nodeNameToNormalize,
                        warnings,
                        nodePrefix));
    }
>>>>>>> 110fc7b5

    private static void updateWithNormalizedNode(ObjectNode containerNode,
                                          String fieldName,
                                          JsonNode normalizedNode) {

        if (normalizedNode == null) {
            containerNode.remove(fieldName);
        } else {
            containerNode.set(fieldName, normalizedNode);
        }
    }

    private JsonNode normalizeNode(JsonNode containerNode, String nodeName, List<String> warnings, String nodePrefix) {
        if (containerNode == null) {
            return null;
        }
        if (!containerNode.isObject()) {
            warnings.add("%s%s field ignored. Expected type is object, but was `%s`."
                    .formatted(nodePrefix, nodeName, containerNode.getNodeType().name()));

            return null;
        }

        final ObjectNode containerObjectNode = (ObjectNode) containerNode;

<<<<<<< HEAD
    private void logDeprecatedFpdConfig(String source) {
        ORTB_TYPES_RESOLVING_LOGGER.warn("Usage of deprecated FPD config path on " + source, logSamplingRate);
    }

    /**
     * Resolves fields types inconsistency to ortb2 protocol for {@param targeting}.
     * Mutates both parameters, {@param targeting} and {@param warnings}.
     */
    public void normalizeTargeting(JsonNode targeting, List<String> warnings, String referer) {
        final List<String> resolverWarnings = new ArrayList<>();
        final String rowOriginTargeting = getOriginalRowContainerNode(targeting);
        normalizeStandardFpdFields(targeting, resolverWarnings, TARGETING);
        processWarnings(resolverWarnings, warnings, rowOriginTargeting, referer, TARGETING);
    }
=======
        normalizeFields(
                FIRST_ARRAY_ELEMENT_FIELDS,
                nodeName,
                containerObjectNode,
                (name, node) -> toFirstElementTextNode(name, node, warnings, nodePrefix, nodeName));
        normalizeFields(
                COMMA_SEPARATED_ELEMENT_FIELDS,
                nodeName,
                containerObjectNode,
                (name, node) -> toCommaSeparatedTextNode(name, node, warnings, nodePrefix, nodeName));
>>>>>>> 110fc7b5

        normalizeDataExtension(containerObjectNode, warnings, nodePrefix, nodeName);

        return containerNode;
    }

    private static void normalizeFields(Map<String, Set<String>> nodeNameToFields,
                                 String nodeName,
                                 ObjectNode containerObjectNode,
                                 BiFunction<String, JsonNode, JsonNode> fieldNormalizer) {

        nodeNameToFields.get(nodeName)
                .forEach(fieldName -> updateWithNormalizedNode(
                        containerObjectNode,
                        fieldName,
                        fieldNormalizer.apply(fieldName, containerObjectNode.get(fieldName))));
    }

    private static TextNode toFirstElementTextNode(String fieldName,
                                            JsonNode fieldNode,
                                            List<String> warnings,
                                            String nodePrefix,
                                            String containerName) {

        return toTextNode(
                fieldName,
                fieldNode,
                arrayNode -> arrayNode.get(0).asText(),
                warnings,
                nodePrefix,
                containerName,
                "Converted to string by taking first element of array.");
    }

    private static TextNode toTextNode(String fieldName,
                                JsonNode fieldNode,
                                Function<ArrayNode, String> mapper,
                                List<String> warnings,
                                String nodePrefix,
                                String containerName,
                                String action) {

        if (fieldNode == null || fieldNode.isNull() || fieldNode.isTextual()) {
            return (TextNode) fieldNode;
        }

        final ArrayNode arrayNode = fieldNode.isArray() ? (ArrayNode) fieldNode : null;
        final boolean isTextualArray = arrayNode != null && !arrayNode.isEmpty() && isTextualArray(arrayNode);

        if (isTextualArray) {
            warnings.add("""
                    Incorrect type for first party data field %s%s.%s, expected is string, \
                    but was an array of strings. %s"""
                    .formatted(nodePrefix, containerName, fieldName, action));

            return new TextNode(mapper.apply(arrayNode));
        } else {
            warnForExpectedStringArrayType(warnings, nodePrefix, containerName, fieldName, fieldNode.getNodeType());
            return null;
        }
    }

    private static boolean isTextualArray(ArrayNode arrayNode) {
        return StreamUtil.asStream(arrayNode.iterator()).allMatch(JsonNode::isTextual);
    }

    private static void warnForExpectedStringArrayType(List<String> warnings,
                                                String nodePrefix,
                                                String containerName,
                                                String fieldName,
                                                JsonNodeType nodeType) {

        warnings.add("""
                Incorrect type for first party data field %s%s.%s, expected strings, \
                but was `%s`. Failed to convert to correct type.""".formatted(
                nodePrefix,
                containerName,
                fieldName,
                nodeType == JsonNodeType.ARRAY ? "ARRAY of different types" : nodeType.name()));
    }

    private static TextNode toCommaSeparatedTextNode(String fieldName,
                                              JsonNode fieldNode,
                                              List<String> warnings,
                                              String nodePrefix,
                                              String containerName) {

        return toTextNode(
                fieldName,
                fieldNode,
                arrayNode -> StreamUtil.asStream(arrayNode.spliterator())
                        .map(TextNode.class::cast)
                        .map(TextNode::textValue)
                        .collect(Collectors.joining(",")),
                warnings,
                nodePrefix,
                containerName,
                "Converted to string by separating values with comma.");
    }

    private void normalizeDataExtension(ObjectNode containerNode,
                                        List<String> warnings,
                                        String nodePrefix,
                                        String containerName) {

        final JsonNode data = containerNode.get(DATA);
        if (data == null || !data.isObject()) {
            return;
        }

        final JsonNode extData = containerNode.path(EXT).path(DATA);
        final JsonNode ext = containerNode.get(EXT);
        if (!extData.isNull() && !extData.isMissingNode()) {
            final JsonNode resolvedExtData = jsonMerger.merge(data, extData);
            ((ObjectNode) ext).set(DATA, resolvedExtData);
        } else {
            copyDataToExtData(containerNode, data, warnings, nodePrefix, containerName);
        }

        containerNode.remove(DATA);
    }

    private void copyDataToExtData(ObjectNode containerNode,
                                   JsonNode data,
                                   List<String> warnings,
                                   String nodePrefix,
                                   String containerName) {

        final JsonNode ext = containerNode.get(EXT);
        if (ext == null) {
            createExtAndCopyData(containerNode, data);
        } else if (!ext.isObject()) {
            warnings.add("""
                    Incorrect type for first party data field %s%s.%s, \
                    expected is object, but was %s. Replaced with object"""
                    .formatted(nodePrefix, containerName, EXT, ext.getNodeType()));
            createExtAndCopyData(containerNode, data);
        } else {
            ((ObjectNode) ext).set(DATA, data);
        }
    }

    private void createExtAndCopyData(ObjectNode containerNode, JsonNode data) {
        containerNode.set(EXT, jacksonMapper.mapper().createObjectNode().set(DATA, data));
    }

    private void mergeFpdFieldsToOrtb2(JsonNode bidderConfig) {
        final JsonNode config = bidderConfig.path(CONFIG);
        final JsonNode configFpd = config.path(FPD);

        if (configFpd.isMissingNode()) {
            return;
        }

        final JsonNode configOrtb = config.path(ORTB2);
        final JsonNode updatedOrtbSite = updatedOrtb2Node(configFpd, CONTEXT, configOrtb, SITE);
        final JsonNode updatedOrtbUser = updatedOrtb2Node(configFpd, USER, configOrtb, USER);

        if (updatedOrtbUser == null && updatedOrtbSite == null) {
            return;
        }

        final ObjectNode ortbObjectNode = configOrtb.isMissingNode()
                ? jacksonMapper.mapper().createObjectNode()
                : (ObjectNode) configOrtb;

        setIfNotNull(ortbObjectNode, SITE, updatedOrtbSite);
        setIfNotNull(ortbObjectNode, USER, updatedOrtbUser);

        ((ObjectNode) config).set(ORTB2, ortbObjectNode);
    }

    private JsonNode updatedOrtb2Node(JsonNode configFpd, String fpdField, JsonNode configOrtb, String ortbField) {
        final JsonNode fpdNode = configFpd.get(fpdField);
        final JsonNode ortbNode = configOrtb.get(ortbField);
        return ortbNode == null
                ? fpdNode
                : fpdNode != null ? jsonMerger.merge(ortbNode, fpdNode) : null;
    }

    private static void setIfNotNull(ObjectNode destination, String fieldName, JsonNode data) {
        if (data != null) {
            destination.set(fieldName, data);
        }
    }

    private void processWarnings(List<String> resolverWarnings,
                                 List<String> warnings,
                                 String referer,
                                 String containerName,
                                 String containerValue) {

        if (CollectionUtils.isNotEmpty(resolverWarnings)) {
            warnings.addAll(updateWithWarningPrefix(resolverWarnings));

            ORTB_TYPES_RESOLVING_LOGGER.warn(
                    "WARNINGS: %s. \n Referer = %s and %s = %s".formatted(
                            String.join("\n", resolverWarnings),
                            StringUtils.isNotBlank(referer) ? referer : UNKNOWN_REFERER,
                            containerName,
                            containerValue),
                    logSamplingRate);
        }
    }

    private static List<String> updateWithWarningPrefix(List<String> resolverWarning) {
        return resolverWarning.stream().map(warning -> "WARNING: " + warning).toList();
    }

    private String getOriginalRowContainerNode(JsonNode bidRequest) {
        try {
            return jacksonMapper.mapper().writeValueAsString(bidRequest);
        } catch (JsonProcessingException e) {
            // should never happen
            throw new InvalidRequestException("Failed to decode container node to string");
        }
    }

    public void normalizeTargeting(JsonNode targeting, List<String> warnings, String referer) {
        final List<String> resolverWarnings = new ArrayList<>();
        normalizeFpdFields(targeting, "targeting.", resolverWarnings);
        processWarnings(resolverWarnings, warnings, referer, "targeting", getOriginalRowContainerNode(targeting));
    }
}<|MERGE_RESOLUTION|>--- conflicted
+++ resolved
@@ -15,11 +15,7 @@
 import org.prebid.server.json.JacksonMapper;
 import org.prebid.server.json.JsonMerger;
 import org.prebid.server.log.ConditionalLogger;
-<<<<<<< HEAD
-import org.prebid.server.util.ObjectUtil;
-=======
 import org.prebid.server.util.StreamUtil;
->>>>>>> 110fc7b5
 
 import java.util.ArrayList;
 import java.util.Collections;
@@ -48,18 +44,10 @@
     private static final String CONTEXT = "context";
     private static final String UNKNOWN_REFERER = "unknown referer";
 
-<<<<<<< HEAD
-    private static final JsonPointer APP_BUNDLE = JsonPointer.valueOf("/" + APP + "/bundle");
-    private static final JsonPointer SITE_PAGE = JsonPointer.valueOf("/" + SITE + "/page");
-
-    private static final Map<String, Set<String>> FIRST_ARRAY_ELEMENT_STANDARD_FIELDS;
-    private static final Map<String, Set<String>> FIRST_ARRAY_ELEMENT_REQUEST_FIELDS;
-=======
     private static final JsonPointer EXT_PREBID_BIDDER_CONFIG = JsonPointer.valueOf("/ext/prebid/bidderconfig");
     private static final JsonPointer CONFIG_ORTB2 = JsonPointer.valueOf("/config/ortb2");
 
     private static final Map<String, Set<String>> FIRST_ARRAY_ELEMENT_FIELDS;
->>>>>>> 110fc7b5
     private static final Map<String, Set<String>> COMMA_SEPARATED_ELEMENT_FIELDS;
 
     static {
@@ -87,17 +75,6 @@
 
     public void normalizeBidRequest(JsonNode bidRequest, List<String> warnings, String referer) {
         final List<String> resolverWarnings = new ArrayList<>();
-<<<<<<< HEAD
-        final String rowOriginBidRequest = getOriginalRowContainerNode(bidRequest);
-        normalizeRequestFpdFields(bidRequest, resolverWarnings);
-
-        final String source = source(bidRequest);
-        final JsonNode bidderConfigs = bidRequest.path("ext").path("prebid").path("bidderconfig");
-        if (!bidderConfigs.isMissingNode() && bidderConfigs.isArray()) {
-            for (JsonNode bidderConfig : bidderConfigs) {
-
-                mergeFpdFieldsToOrtb2(bidderConfig, source);
-=======
 
         normalizeFpdFields(bidRequest, "bidrequest.", resolverWarnings);
 
@@ -105,7 +82,6 @@
         if (!bidderConfigs.isMissingNode() && bidderConfigs.isArray()) {
             for (JsonNode bidderConfig : bidderConfigs) {
                 mergeFpdFieldsToOrtb2(bidderConfig);
->>>>>>> 110fc7b5
 
                 final JsonNode ortb2Config = bidderConfig.at(CONFIG_ORTB2);
                 if (!ortb2Config.isMissingNode()) {
@@ -117,53 +93,15 @@
         processWarnings(resolverWarnings, warnings, referer, "bidrequest", getOriginalRowContainerNode(bidRequest));
     }
 
-<<<<<<< HEAD
-    private static String source(JsonNode bidRequest) {
-        return ObjectUtil.firstNonNull(
-                () -> stringAt(bidRequest, APP_BUNDLE),
-                () -> stringAt(bidRequest, SITE_PAGE));
-    }
-
-    private static String stringAt(JsonNode node, JsonPointer path) {
-        final JsonNode at = node.at(path);
-        return at.isMissingNode() || at.isNull() || !at.isTextual()
-                ? null
-                : at.textValue();
-    }
-
-    /**
-     * Merges fpd fields into ortb2:
-     * config.fpd.context -> config.ortb2.site
-     * config.fpd.user -> config.ortb2.user
-     */
-    private void mergeFpdFieldsToOrtb2(JsonNode bidderConfig, String source) {
-        final JsonNode config = bidderConfig.path("config");
-        final JsonNode configFpd = config.path("fpd");
-
-        if (configFpd.isMissingNode()) {
-            return;
-=======
     private void normalizeFpdFields(JsonNode fpdContainerNode, String prefix, List<String> warnings) {
         if (fpdContainerNode != null && fpdContainerNode.isObject()) {
             final ObjectNode fpdContainerObjectNode = (ObjectNode) fpdContainerNode;
             updateFpdWithNormalizedNode(fpdContainerObjectNode, USER, warnings, prefix);
             updateFpdWithNormalizedNode(fpdContainerObjectNode, APP, warnings, prefix);
             updateFpdWithNormalizedNode(fpdContainerObjectNode, SITE, warnings, prefix);
->>>>>>> 110fc7b5
-        }
-    }
-
-<<<<<<< HEAD
-        logDeprecatedFpdConfig(source);
-
-        final JsonNode configOrtb = config.path("ortb2");
-
-        final JsonNode fpdContext = configFpd.get(CONTEXT);
-        final JsonNode ortbSite = configOrtb.get(SITE);
-        final JsonNode updatedOrtbSite = ortbSite == null
-                ? fpdContext
-                : fpdContext != null ? jsonMerger.merge(fpdContext, ortbSite) : null;
-=======
+        }
+    }
+
     private void updateFpdWithNormalizedNode(ObjectNode containerNode,
                                              String nodeNameToNormalize,
                                              List<String> warnings,
@@ -178,7 +116,6 @@
                         warnings,
                         nodePrefix));
     }
->>>>>>> 110fc7b5
 
     private static void updateWithNormalizedNode(ObjectNode containerNode,
                                           String fieldName,
@@ -204,22 +141,6 @@
 
         final ObjectNode containerObjectNode = (ObjectNode) containerNode;
 
-<<<<<<< HEAD
-    private void logDeprecatedFpdConfig(String source) {
-        ORTB_TYPES_RESOLVING_LOGGER.warn("Usage of deprecated FPD config path on " + source, logSamplingRate);
-    }
-
-    /**
-     * Resolves fields types inconsistency to ortb2 protocol for {@param targeting}.
-     * Mutates both parameters, {@param targeting} and {@param warnings}.
-     */
-    public void normalizeTargeting(JsonNode targeting, List<String> warnings, String referer) {
-        final List<String> resolverWarnings = new ArrayList<>();
-        final String rowOriginTargeting = getOriginalRowContainerNode(targeting);
-        normalizeStandardFpdFields(targeting, resolverWarnings, TARGETING);
-        processWarnings(resolverWarnings, warnings, rowOriginTargeting, referer, TARGETING);
-    }
-=======
         normalizeFields(
                 FIRST_ARRAY_ELEMENT_FIELDS,
                 nodeName,
@@ -230,7 +151,6 @@
                 nodeName,
                 containerObjectNode,
                 (name, node) -> toCommaSeparatedTextNode(name, node, warnings, nodePrefix, nodeName));
->>>>>>> 110fc7b5
 
         normalizeDataExtension(containerObjectNode, warnings, nodePrefix, nodeName);
 
