package org.prebid.server.auction;

import com.fasterxml.jackson.databind.node.ObjectNode;
import com.iab.openrtb.request.video.PodError;
import com.iab.openrtb.response.Bid;
import com.iab.openrtb.response.BidResponse;
import com.iab.openrtb.response.SeatBid;
import org.apache.commons.collections4.CollectionUtils;
import org.apache.commons.lang3.ObjectUtils;
import org.apache.commons.lang3.math.NumberUtils;
<<<<<<< HEAD
=======
import org.prebid.server.auction.model.AuctionContext;
import org.prebid.server.auction.model.CachedDebugLog;
>>>>>>> 0a64629d
import org.prebid.server.exception.PreBidException;
import org.prebid.server.identity.IdGenerator;
import org.prebid.server.json.JacksonMapper;
import org.prebid.server.proto.openrtb.ext.response.ExtAdPod;
import org.prebid.server.proto.openrtb.ext.response.ExtBidPrebid;
import org.prebid.server.proto.openrtb.ext.response.ExtBidResponse;
import org.prebid.server.proto.openrtb.ext.response.ExtBidResponsePrebid;
import org.prebid.server.proto.openrtb.ext.response.ExtBidderError;
import org.prebid.server.proto.openrtb.ext.response.ExtModules;
import org.prebid.server.proto.openrtb.ext.response.ExtResponseDebug;
import org.prebid.server.proto.openrtb.ext.response.ExtResponseVideoTargeting;
import org.prebid.server.proto.response.ExtAmpVideoPrebid;
import org.prebid.server.proto.response.ExtAmpVideoResponse;
import org.prebid.server.proto.response.VideoResponse;

import java.util.ArrayList;
import java.util.Collection;
import java.util.Collections;
import java.util.List;
import java.util.Map;
import java.util.Objects;
import java.util.stream.Collectors;

public class VideoResponseFactory {

    public static final String PREBID_EXT = "prebid";

    private final IdGenerator idGenerator;
    private final JacksonMapper mapper;

    public VideoResponseFactory(IdGenerator idGenerator, JacksonMapper mapper) {
        this.idGenerator = idGenerator;
        this.mapper = mapper;
    }

<<<<<<< HEAD
    public VideoResponse toVideoResponse(
            BidResponse bidResponse,
            List<PodError> podErrors) {

=======
    public VideoResponse toVideoResponse(AuctionContext auctionContext,
                                         BidResponse bidResponse,
                                         List<PodError> podErrors) {
        final CachedDebugLog cachedDebugLog = auctionContext.getCachedDebugLog();
>>>>>>> 0a64629d
        final List<Bid> bids = bidsFrom(bidResponse);
        final boolean anyBidsReturned = CollectionUtils.isNotEmpty(bids);
        final List<ExtAdPod> adPods = adPodsWithTargetingFrom(bids);

        if (anyBidsReturned && CollectionUtils.isEmpty(adPods)) {
            throw new PreBidException("caching failed for all bids");
        }

        adPods.addAll(adPodsWithErrors(podErrors));

<<<<<<< HEAD
        return VideoResponse.of(adPods, extResponseFrom(bidResponse));
=======
        final ExtResponseDebug extResponseDebug;
        final Map<String, List<ExtBidderError>> errors;
        // Fetch debug and errors information from response if requested
        if (auctionContext.getDebugContext().isDebugEnabled()) {
            final ExtBidResponse extBidResponse = bidResponse.getExt();

            extResponseDebug = extBidResponse != null ? extBidResponse.getDebug() : null;
            errors = extBidResponse != null ? extBidResponse.getErrors() : null;
        } else {
            extResponseDebug = null;
            errors = null;
        }
        if (cachedDebugEnabled(cachedDebugLog)) {
            if (CollectionUtils.isEmpty(adPods)) {
                final String cacheId = idGenerator.generateId();
                cachedDebugLog.setCacheKey(cacheId);
                cachedDebugLog.setHasBids(false);
                adPods.add(ExtAdPod.of(null,
                        Collections.singletonList(ExtResponseVideoTargeting.of(null, null, cacheId)), null));
            }
        }
        return VideoResponse.of(adPods, extResponseDebug, errors, extResponseFrom(bidResponse));
>>>>>>> 0a64629d
    }

    private static List<Bid> bidsFrom(BidResponse bidResponse) {
        if (bidResponse != null && CollectionUtils.isNotEmpty(bidResponse.getSeatbid())) {
            return bidResponse.getSeatbid().stream()
                    .filter(Objects::nonNull)
                    .map(SeatBid::getBid)
                    .filter(Objects::nonNull)
                    .flatMap(Collection::stream)
                    .collect(Collectors.toList());
        } else {
            return Collections.emptyList();
        }
    }

    private List<ExtAdPod> adPodsWithTargetingFrom(List<Bid> bids) {
        final List<ExtAdPod> adPods = new ArrayList<>();
        for (Bid bid : bids) {
            final Map<String, String> targeting = targeting(bid);
            if (findByPrefix(targeting, "hb_uuid") == null) {
                continue;
            }
            final String impId = bid.getImpid();
            final String podIdString = impId.split("_")[0];
            if (!NumberUtils.isDigits(podIdString)) {
                continue;
            }
            final Integer podId = Integer.parseInt(podIdString);

            final ExtResponseVideoTargeting videoTargeting = ExtResponseVideoTargeting.of(
                    findByPrefix(targeting, "hb_pb"),
                    findByPrefix(targeting, "hb_pb_cat_dur"),
                    findByPrefix(targeting, "hb_uuid"));

            ExtAdPod adPod = adPods.stream()
                    .filter(extAdPod -> extAdPod.getPodid().equals(podId))
                    .findFirst()
                    .orElse(null);

            if (adPod == null) {
                adPod = ExtAdPod.of(podId, new ArrayList<>(), null);
                adPods.add(adPod);
            }
            adPod.getTargeting().add(videoTargeting);
        }
        return adPods;
    }

    private Map<String, String> targeting(Bid bid) {
        final ObjectNode bidExt = bid.getExt();
        if (bidExt == null || !bidExt.hasNonNull(PREBID_EXT)) {
            return Collections.emptyMap();
        }

        final ExtBidPrebid extBidPrebid;
        try {
            extBidPrebid = mapper.mapper().convertValue(bidExt.get(PREBID_EXT), ExtBidPrebid.class);
        } catch (IllegalArgumentException e) {
            return Collections.emptyMap();
        }

        final Map<String, String> targeting = extBidPrebid != null ? extBidPrebid.getTargeting() : null;
        return targeting != null ? targeting : Collections.emptyMap();
    }

    private static String findByPrefix(Map<String, String> keyToValue, String prefix) {
        return keyToValue.entrySet().stream()
                .filter(keyAndValue -> keyAndValue.getKey().startsWith(prefix))
                .map(Map.Entry::getValue)
                .findFirst()
                .orElse(null);
    }

    private static List<ExtAdPod> adPodsWithErrors(List<PodError> podErrors) {
        return podErrors.stream()
                .map(podError -> ExtAdPod.of(podError.getPodId(), null, podError.getPodErrors()))
                .collect(Collectors.toList());
    }

    private static ExtAmpVideoResponse extResponseFrom(BidResponse bidResponse) {
        final ExtBidResponse ext = bidResponse.getExt();
        final ExtBidResponsePrebid extPrebid = ext != null ? ext.getPrebid() : null;

        final ExtResponseDebug extDebug = ext != null ? ext.getDebug() : null;

        final Map<String, List<ExtBidderError>> extErrors = ext != null ? ext.getErrors() : null;

        final ExtModules extModules = extPrebid != null ? extPrebid.getModules() : null;
        final ExtAmpVideoPrebid extAmpVideoPrebid = extModules != null ? ExtAmpVideoPrebid.of(extModules) : null;

        return ObjectUtils.anyNotNull(extDebug, extErrors, extAmpVideoPrebid)
                ? ExtAmpVideoResponse.of(extDebug, extErrors, extAmpVideoPrebid)
                : null;
    }

    private static boolean cachedDebugEnabled(CachedDebugLog cachedDebugLog) {
        return cachedDebugLog != null && cachedDebugLog.isEnabled();
    }
}<|MERGE_RESOLUTION|>--- conflicted
+++ resolved
@@ -8,11 +8,8 @@
 import org.apache.commons.collections4.CollectionUtils;
 import org.apache.commons.lang3.ObjectUtils;
 import org.apache.commons.lang3.math.NumberUtils;
-<<<<<<< HEAD
-=======
 import org.prebid.server.auction.model.AuctionContext;
 import org.prebid.server.auction.model.CachedDebugLog;
->>>>>>> 0a64629d
 import org.prebid.server.exception.PreBidException;
 import org.prebid.server.identity.IdGenerator;
 import org.prebid.server.json.JacksonMapper;
@@ -48,20 +45,23 @@
         this.mapper = mapper;
     }
 
-<<<<<<< HEAD
-    public VideoResponse toVideoResponse(
-            BidResponse bidResponse,
-            List<PodError> podErrors) {
-
-=======
     public VideoResponse toVideoResponse(AuctionContext auctionContext,
                                          BidResponse bidResponse,
                                          List<PodError> podErrors) {
-        final CachedDebugLog cachedDebugLog = auctionContext.getCachedDebugLog();
->>>>>>> 0a64629d
+
         final List<Bid> bids = bidsFrom(bidResponse);
         final boolean anyBidsReturned = CollectionUtils.isNotEmpty(bids);
         final List<ExtAdPod> adPods = adPodsWithTargetingFrom(bids);
+
+        final CachedDebugLog cachedDebugLog = auctionContext.getCachedDebugLog();
+        if (cachedDebugEnabled(cachedDebugLog) && CollectionUtils.isEmpty(adPods)) {
+            final String cacheId = idGenerator.generateId();
+            cachedDebugLog.setCacheKey(cacheId);
+            cachedDebugLog.setHasBids(false);
+
+            adPods.add(ExtAdPod.of(null,
+                    Collections.singletonList(ExtResponseVideoTargeting.of(null, null, cacheId)), null));
+        }
 
         if (anyBidsReturned && CollectionUtils.isEmpty(adPods)) {
             throw new PreBidException("caching failed for all bids");
@@ -69,32 +69,7 @@
 
         adPods.addAll(adPodsWithErrors(podErrors));
 
-<<<<<<< HEAD
         return VideoResponse.of(adPods, extResponseFrom(bidResponse));
-=======
-        final ExtResponseDebug extResponseDebug;
-        final Map<String, List<ExtBidderError>> errors;
-        // Fetch debug and errors information from response if requested
-        if (auctionContext.getDebugContext().isDebugEnabled()) {
-            final ExtBidResponse extBidResponse = bidResponse.getExt();
-
-            extResponseDebug = extBidResponse != null ? extBidResponse.getDebug() : null;
-            errors = extBidResponse != null ? extBidResponse.getErrors() : null;
-        } else {
-            extResponseDebug = null;
-            errors = null;
-        }
-        if (cachedDebugEnabled(cachedDebugLog)) {
-            if (CollectionUtils.isEmpty(adPods)) {
-                final String cacheId = idGenerator.generateId();
-                cachedDebugLog.setCacheKey(cacheId);
-                cachedDebugLog.setHasBids(false);
-                adPods.add(ExtAdPod.of(null,
-                        Collections.singletonList(ExtResponseVideoTargeting.of(null, null, cacheId)), null));
-            }
-        }
-        return VideoResponse.of(adPods, extResponseDebug, errors, extResponseFrom(bidResponse));
->>>>>>> 0a64629d
     }
 
     private static List<Bid> bidsFrom(BidResponse bidResponse) {
