--- conflicted
+++ resolved
@@ -2,8 +2,10 @@
 
 import org.apache.commons.collections4.MapUtils;
 import org.apache.commons.lang3.ObjectUtils;
+import org.prebid.server.bidder.BidderCatalog;
 
 import java.util.Map;
+import java.util.Objects;
 
 /**
  * Represents aliases configured for bidders - configuration might come in OpenRTB request but not limited to it.
@@ -14,21 +16,20 @@
 
     private final Map<String, Integer> aliasToVendorId;
 
-    private BidderAliases(Map<String, String> aliasToBidder, Map<String, Integer> aliasToVendorId) {
+    private final BidderCatalog bidderCatalog;
 
-<<<<<<< HEAD
-        this.aliasToBidder = ObjectUtils.firstNonNull(aliasToBidder, Collections.emptyMap());
-        this.aliasToVendorId = ObjectUtils.firstNonNull(aliasToVendorId, Collections.emptyMap());
-=======
+    private BidderAliases(Map<String, String> aliasToBidder, Map<String, Integer> aliasToVendorId,
+                          BidderCatalog bidderCatalog) {
+
         this.aliasToBidder = MapUtils.emptyIfNull(aliasToBidder);
         this.aliasToVendorId = MapUtils.emptyIfNull(aliasToVendorId);
         this.bidderCatalog = Objects.requireNonNull(bidderCatalog);
->>>>>>> 64506ae1
     }
 
-    public static BidderAliases of(Map<String, String> aliasToBidder, Map<String, Integer> aliasToVendorId) {
+    public static BidderAliases of(Map<String, String> aliasToBidder, Map<String, Integer> aliasToVendorId,
+                                   BidderCatalog bidderCatalog) {
 
-        return new BidderAliases(aliasToBidder, aliasToVendorId);
+        return new BidderAliases(aliasToBidder, aliasToVendorId, bidderCatalog);
     }
 
     public boolean isAliasDefined(String alias) {
@@ -36,16 +37,23 @@
     }
 
     public String resolveBidder(String aliasOrBidder) {
-<<<<<<< HEAD
-        return aliasToBidder.getOrDefault(aliasOrBidder, aliasOrBidder);
-=======
         return aliasToBidder.containsKey(aliasOrBidder)
                 ? aliasToBidder.get(aliasOrBidder)
                 : ObjectUtils.defaultIfNull(resolveBidderViaCatalog(aliasOrBidder), aliasOrBidder);
->>>>>>> 64506ae1
     }
 
     public Integer resolveAliasVendorId(String alias) {
-        return aliasToVendorId.get(alias);
+        return aliasToVendorId.containsKey(alias)
+                ? aliasToVendorId.get(alias)
+                : resolveAliasVendorIdViaCatalog(alias);
+    }
+
+    private String resolveBidderViaCatalog(String aliasOrBidder) {
+        return bidderCatalog.isActive(aliasOrBidder) ? aliasOrBidder : null;
+    }
+
+    private Integer resolveAliasVendorIdViaCatalog(String alias) {
+        final String bidderName = resolveBidder(alias);
+        return bidderCatalog.isActive(bidderName) ? bidderCatalog.vendorIdByName(bidderName) : null;
     }
 }