package org.prebid.server.auction;

import com.fasterxml.jackson.core.JsonProcessingException;
import com.fasterxml.jackson.databind.node.ObjectNode;
import com.iab.openrtb.request.BidRequest;
import com.iab.openrtb.request.Imp;
import com.iab.openrtb.request.Video;
import io.vertx.core.Future;
import org.apache.commons.collections4.CollectionUtils;
import org.apache.commons.lang3.StringUtils;
import org.prebid.server.exception.InvalidRequestException;
import org.prebid.server.execution.Timeout;
import org.prebid.server.execution.TimeoutFactory;
import org.prebid.server.json.JacksonMapper;
import org.prebid.server.metric.Metrics;
import org.prebid.server.proto.openrtb.ext.request.ExtBidRequest;
import org.prebid.server.proto.openrtb.ext.request.ExtImp;
import org.prebid.server.proto.openrtb.ext.request.ExtImpPrebid;
import org.prebid.server.proto.openrtb.ext.request.ExtRequestPrebid;
import org.prebid.server.proto.openrtb.ext.request.ExtStoredRequest;
import org.prebid.server.settings.ApplicationSettings;
import org.prebid.server.settings.model.StoredDataResult;
import org.prebid.server.settings.model.VideoStoredDataResult;
import org.prebid.server.util.JsonMergeUtil;

import java.util.ArrayList;
import java.util.Collections;
import java.util.HashMap;
import java.util.HashSet;
import java.util.List;
import java.util.Map;
import java.util.Objects;
import java.util.Set;
import java.util.function.Function;
import java.util.stream.Collectors;

/**
 * Executes stored request processing
 */
public class StoredRequestProcessor {

    private final long defaultTimeout;
    private final ApplicationSettings applicationSettings;
    private final TimeoutFactory timeoutFactory;
    private final Metrics metrics;
    private final JacksonMapper mapper;

    public StoredRequestProcessor(long defaultTimeout,
                                  ApplicationSettings applicationSettings,
                                  Metrics metrics,
                                  TimeoutFactory timeoutFactory,
                                  JacksonMapper mapper) {

        this.defaultTimeout = defaultTimeout;
        this.applicationSettings = Objects.requireNonNull(applicationSettings);
        this.timeoutFactory = Objects.requireNonNull(timeoutFactory);
        this.metrics = Objects.requireNonNull(metrics);
        this.mapper = Objects.requireNonNull(mapper);
    }

    /**
     * Runs a stored request processing: gather stored request ids from {@link BidRequest} and its {@link Imp}s,
     * fetches json bodies from source by stored request ids and doing merge between original httpRequest value and
     * fetched jsons from source. In case any error happen during the process, returns failedFuture with
     * InvalidRequestException {@link InvalidRequestException} as cause.
     */
    Future<BidRequest> processStoredRequests(BidRequest bidRequest) {
        final Map<BidRequest, String> bidRequestToStoredRequestId;
        final Map<Imp, String> impToStoredRequestId;
        try {
            bidRequestToStoredRequestId = mapStoredRequestHolderToStoredRequestId(
                    Collections.singletonList(bidRequest), this::getStoredRequestFromBidRequest);

            impToStoredRequestId = mapStoredRequestHolderToStoredRequestId(
                    bidRequest.getImp(), this::getStoredRequestFromImp);
        } catch (InvalidRequestException e) {
            return Future.failedFuture(e);
        }

        final Set<String> requestIds = new HashSet<>(bidRequestToStoredRequestId.values());
        final Set<String> impIds = new HashSet<>(impToStoredRequestId.values());
        if (requestIds.isEmpty() && impIds.isEmpty()) {
            return Future.succeededFuture(bidRequest);
        }

        final Future<StoredDataResult> storedDataFuture =
                applicationSettings.getStoredData(requestIds, impIds, timeout(bidRequest))
                        .compose(storedDataResult -> updateMetrics(storedDataResult, requestIds, impIds));

        return storedRequestsToBidRequest(storedDataFuture, bidRequest,
                bidRequestToStoredRequestId.get(bidRequest), impToStoredRequestId);
    }

    private Future<StoredDataResult> updateMetrics(StoredDataResult storedDataResult, Set<String> requestIds,
                                                   Set<String> impIds) {
        requestIds.forEach(
                id -> metrics.updateStoredRequestMetric(storedDataResult.getStoredIdToRequest().containsKey(id)));
        impIds.forEach(id -> metrics.updateStoredImpsMetric(storedDataResult.getStoredIdToImp().containsKey(id)));

        return Future.succeededFuture(storedDataResult);
    }

    /**
     * Fetches AMP request from the source.
     */
    Future<BidRequest> processAmpRequest(String ampRequestId) {
        final BidRequest bidRequest = BidRequest.builder().build();
        final Future<StoredDataResult> ampStoredDataFuture =
                applicationSettings.getAmpStoredData(
                        Collections.singleton(ampRequestId), Collections.emptySet(), timeout(bidRequest))
                        .compose(storedDataResult -> updateMetrics(
                                storedDataResult, Collections.singleton(ampRequestId), Collections.emptySet()));

        return storedRequestsToBidRequest(ampStoredDataFuture, bidRequest, ampRequestId, Collections.emptyMap());
    }

    /**
     * Fetches stored request.video and map existing values to imp.id.
     */
    Future<VideoStoredDataResult> videoStoredDataResult(List<Imp> imps, List<String> errors, Timeout timeout) {
        final Map<String, String> storedIdToImpId =
                mapStoredRequestHolderToStoredRequestId(imps, StoredRequestProcessor::getStoredRequestFromImp)
                        .entrySet().stream()
                        .collect(Collectors.toMap(Map.Entry::getValue,
                                impIdToStoredId -> impIdToStoredId.getKey().getId()));

        return applicationSettings.getStoredData(Collections.emptySet(), storedIdToImpId.keySet(), timeout)
                .map(storedDataResult -> makeVideoStoredDataResult(storedDataResult, storedIdToImpId, errors));
    }

    private static VideoStoredDataResult makeVideoStoredDataResult(StoredDataResult storedDataResult,
                                                                   Map<String, String> storedIdToImpId,
                                                                   List<String> errors) {
        final Map<String, String> storedIdToStoredImp = storedDataResult.getStoredIdToImp();
        final Map<String, Video> impIdToStoredVideo = new HashMap<>();

        for (Map.Entry<String, String> storedIdToImpIdEntry : storedIdToImpId.entrySet()) {
            final String storedId = storedIdToImpIdEntry.getKey();
            final String storedImp = storedIdToStoredImp.get(storedId);
            if (storedImp == null) {
                errors.add(String.format("No stored Imp for stored id %s", storedId));
                continue;
            }

            final String impId = storedIdToImpIdEntry.getValue();
            final Video video = parseVideoFromImp(storedImp);
            if (video == null) {
                errors.add(String.format("No stored video found for Imp with id %s", impId));
                continue;
            }

            impIdToStoredVideo.put(impId, video);
        }

        return VideoStoredDataResult.of(impIdToStoredVideo, errors);
    }

    private static Video parseVideoFromImp(String storedJson) {
        if (StringUtils.isNotBlank(storedJson)) {
            try {
                final Imp imp = Json.mapper.readValue(storedJson, Imp.class);
                return imp.getVideo();
            } catch (JsonProcessingException e) {
                return null;
            }
        }
        return null;
    }

    private Future<BidRequest> storedRequestsToBidRequest(Future<StoredDataResult> storedDataFuture,
                                                          BidRequest bidRequest, String storedBidRequestId,
                                                          Map<Imp, String> impsToStoredRequestId) {
        return storedDataFuture
                .recover(exception -> Future.failedFuture(new InvalidRequestException(
                        String.format("Stored request fetching failed: %s", exception.getMessage()), true)))
                .compose(result -> !result.getErrors().isEmpty()
                        ? Future.failedFuture(new InvalidRequestException(result.getErrors(), true))
                        : Future.succeededFuture(result))
                .map(result -> mergeBidRequestAndImps(bidRequest, storedBidRequestId,
                        impsToStoredRequestId, result));
    }

    /**
     * Runs {@link BidRequest} and {@link Imp}s merge processes.
     */
    private BidRequest mergeBidRequestAndImps(BidRequest bidRequest, String storedRequestId,
                                              Map<Imp, String> impToStoredId, StoredDataResult storedDataResult) {
        return mergeBidRequestImps(mergeBidRequest(bidRequest, storedRequestId, storedDataResult),
                impToStoredId, storedDataResult);
    }

    /**
     * Merges original request with request from stored request source. Values from original request
     * has higher priority than stored request values.
     */
    private BidRequest mergeBidRequest(BidRequest originalRequest, String storedRequestId,
                                       StoredDataResult storedDataResult) {
        final String storedRequest = storedDataResult.getStoredIdToRequest().get(storedRequestId);
        return StringUtils.isNotBlank(storedRequestId)
                ? JsonMergeUtil.merge(originalRequest, storedRequest, storedRequestId, BidRequest.class)
                : originalRequest;
    }

    /**
     * Merges {@link Imp}s from original request with Imps from stored request source. Values from original request
     * has higher priority than stored request values.
     */
    private BidRequest mergeBidRequestImps(BidRequest bidRequest, Map<Imp, String> impToStoredId,
                                           StoredDataResult storedDataResult) {
        if (impToStoredId.isEmpty()) {
            return bidRequest;
        }
        final List<Imp> mergedImps = new ArrayList<>(bidRequest.getImp());
        for (int i = 0; i < mergedImps.size(); i++) {
            final Imp imp = mergedImps.get(i);
            final String storedRequestId = impToStoredId.get(imp);
            if (storedRequestId != null) {
                final String storedImp = storedDataResult.getStoredIdToImp().get(storedRequestId);
                final Imp mergedImp = JsonMergeUtil.merge(imp, storedImp, storedRequestId, Imp.class);
                mergedImps.set(i, mergedImp);
            }
        }
        return bidRequest.toBuilder().imp(mergedImps).build();
    }

    /**
<<<<<<< HEAD
     * Merges passed object with json retrieved from stored data map by id
     * and cast it to appropriate class. In case of any exception during merging, throws {@link InvalidRequestException}
     * with reason message.
     */
    private <T> T merge(T originalObject, Map<String, String> storedData, String id, Class<T> classToCast) {
        final JsonNode originJsonNode = mapper.mapper().valueToTree(originalObject);
        final JsonNode storedRequestJsonNode;
        try {
            storedRequestJsonNode = mapper.mapper().readTree(storedData.get(id));
        } catch (IOException e) {
            throw new InvalidRequestException(
                    String.format("Can't parse Json for stored request with id %s", id));
        }
        try {
            // Http request fields have higher priority and will override fields from stored requests
            // in case they have different values
            return mapper.mapper().treeToValue(JsonMergePatch.fromJson(originJsonNode).apply(storedRequestJsonNode),
                    classToCast);
        } catch (JsonPatchException e) {
            throw new InvalidRequestException(String.format(
                    "Couldn't create merge patch from origin object node for id %s: %s", id, e.getMessage()));
        } catch (JsonProcessingException e) {
            throw new InvalidRequestException(
                    String.format("Can't convert merging result for id %s: %s", id, e.getMessage()));
        }
    }

    /**
=======
>>>>>>> 3a73d00f
     * Maps object to its StoredRequestId if exists. If object's extension contains storedRequest field, expected that
     * it includes id too, in another case error about missed id in stored request will be added to error list.
     * Gathers all errors into list, and in case if it is not empty, throws {@link InvalidRequestException} with
     * list of errors.
     */
    private <K> Map<K, String> mapStoredRequestHolderToStoredRequestId(
            List<K> storedRequestHolders, Function<K, ExtStoredRequest> storedRequestExtractor) {

        if (CollectionUtils.isEmpty(storedRequestHolders)) {
            return Collections.emptyMap();
        }

        final Map<K, String> holderToPreBidRequest = new HashMap<>();
        final List<String> errors = new ArrayList<>();

        for (K storedRequestHolder : storedRequestHolders) {
            final ExtStoredRequest extStoredRequest = storedRequestExtractor.apply(storedRequestHolder);

            if (extStoredRequest != null) {
                final String storedRequestId = extStoredRequest.getId();

                if (storedRequestId != null) {
                    holderToPreBidRequest.put(storedRequestHolder, storedRequestId);
                } else {
                    errors.add("Id is not found in storedRequest");
                }
            }
        }

        if (!errors.isEmpty()) {
            throw new InvalidRequestException(errors);
        }

        return holderToPreBidRequest;
    }

    /**
     * Extracts {@link ExtStoredRequest} from {@link BidRequest} if exists. In case when Extension has invalid
     * format throws {@link InvalidRequestException}
     */
    private ExtStoredRequest getStoredRequestFromBidRequest(BidRequest bidRequest) {
        final ObjectNode ext = bidRequest.getExt();
        if (ext != null) {
            try {
                final ExtBidRequest extBidRequest = mapper.mapper().treeToValue(ext, ExtBidRequest.class);
                final ExtRequestPrebid prebid = extBidRequest.getPrebid();
                if (prebid != null) {
                    return prebid.getStoredrequest();
                }
            } catch (JsonProcessingException e) {
                throw new InvalidRequestException(
                        String.format("Incorrect bid request extension format for bidRequest with id %s",
                                bidRequest.getId()));
            }
        }
        return null;
    }

    /**
     * Extracts {@link ExtStoredRequest} from {@link Imp} if exists. In case when Extension has invalid
     * format throws {@link InvalidRequestException}
     */
    private ExtStoredRequest getStoredRequestFromImp(Imp imp) {
        if (imp.getExt() != null) {
            try {
                final ExtImp extImp = mapper.mapper().treeToValue(imp.getExt(), ExtImp.class);
                final ExtImpPrebid prebid = extImp.getPrebid();
                if (prebid != null) {
                    return prebid.getStoredrequest();
                }
            } catch (JsonProcessingException e) {
                throw new InvalidRequestException(String.format(
                        "Incorrect Imp extension format for Imp with id %s: %s", imp.getId(), e.getMessage()));
            }
        }
        return null;
    }

    /**
     * If the request defines tmax explicitly, then it is returned as is. Otherwise default timeout is returned.
     */
    private Timeout timeout(BidRequest bidRequest) {
        final Long tmax = bidRequest.getTmax();
        return timeoutFactory.create(tmax != null && tmax > 0 ? tmax : defaultTimeout);
    }
}<|MERGE_RESOLUTION|>--- conflicted
+++ resolved
@@ -44,6 +44,7 @@
     private final TimeoutFactory timeoutFactory;
     private final Metrics metrics;
     private final JacksonMapper mapper;
+    private JsonMergeUtil jsonMergeUtil;
 
     public StoredRequestProcessor(long defaultTimeout,
                                   ApplicationSettings applicationSettings,
@@ -56,6 +57,8 @@
         this.timeoutFactory = Objects.requireNonNull(timeoutFactory);
         this.metrics = Objects.requireNonNull(metrics);
         this.mapper = Objects.requireNonNull(mapper);
+
+        jsonMergeUtil = new JsonMergeUtil(mapper);
     }
 
     /**
@@ -119,7 +122,7 @@
      */
     Future<VideoStoredDataResult> videoStoredDataResult(List<Imp> imps, List<String> errors, Timeout timeout) {
         final Map<String, String> storedIdToImpId =
-                mapStoredRequestHolderToStoredRequestId(imps, StoredRequestProcessor::getStoredRequestFromImp)
+                mapStoredRequestHolderToStoredRequestId(imps, this::getStoredRequestFromImp)
                         .entrySet().stream()
                         .collect(Collectors.toMap(Map.Entry::getValue,
                                 impIdToStoredId -> impIdToStoredId.getKey().getId()));
@@ -128,9 +131,9 @@
                 .map(storedDataResult -> makeVideoStoredDataResult(storedDataResult, storedIdToImpId, errors));
     }
 
-    private static VideoStoredDataResult makeVideoStoredDataResult(StoredDataResult storedDataResult,
-                                                                   Map<String, String> storedIdToImpId,
-                                                                   List<String> errors) {
+    private VideoStoredDataResult makeVideoStoredDataResult(StoredDataResult storedDataResult,
+                                                            Map<String, String> storedIdToImpId,
+                                                            List<String> errors) {
         final Map<String, String> storedIdToStoredImp = storedDataResult.getStoredIdToImp();
         final Map<String, Video> impIdToStoredVideo = new HashMap<>();
 
@@ -155,10 +158,10 @@
         return VideoStoredDataResult.of(impIdToStoredVideo, errors);
     }
 
-    private static Video parseVideoFromImp(String storedJson) {
+    private Video parseVideoFromImp(String storedJson) {
         if (StringUtils.isNotBlank(storedJson)) {
             try {
-                final Imp imp = Json.mapper.readValue(storedJson, Imp.class);
+                final Imp imp = mapper.mapper().readValue(storedJson, Imp.class);
                 return imp.getVideo();
             } catch (JsonProcessingException e) {
                 return null;
@@ -197,7 +200,7 @@
                                        StoredDataResult storedDataResult) {
         final String storedRequest = storedDataResult.getStoredIdToRequest().get(storedRequestId);
         return StringUtils.isNotBlank(storedRequestId)
-                ? JsonMergeUtil.merge(originalRequest, storedRequest, storedRequestId, BidRequest.class)
+                ? jsonMergeUtil.merge(originalRequest, storedRequest, storedRequestId, BidRequest.class)
                 : originalRequest;
     }
 
@@ -216,7 +219,7 @@
             final String storedRequestId = impToStoredId.get(imp);
             if (storedRequestId != null) {
                 final String storedImp = storedDataResult.getStoredIdToImp().get(storedRequestId);
-                final Imp mergedImp = JsonMergeUtil.merge(imp, storedImp, storedRequestId, Imp.class);
+                final Imp mergedImp = jsonMergeUtil.merge(imp, storedImp, storedRequestId, Imp.class);
                 mergedImps.set(i, mergedImp);
             }
         }
@@ -224,37 +227,6 @@
     }
 
     /**
-<<<<<<< HEAD
-     * Merges passed object with json retrieved from stored data map by id
-     * and cast it to appropriate class. In case of any exception during merging, throws {@link InvalidRequestException}
-     * with reason message.
-     */
-    private <T> T merge(T originalObject, Map<String, String> storedData, String id, Class<T> classToCast) {
-        final JsonNode originJsonNode = mapper.mapper().valueToTree(originalObject);
-        final JsonNode storedRequestJsonNode;
-        try {
-            storedRequestJsonNode = mapper.mapper().readTree(storedData.get(id));
-        } catch (IOException e) {
-            throw new InvalidRequestException(
-                    String.format("Can't parse Json for stored request with id %s", id));
-        }
-        try {
-            // Http request fields have higher priority and will override fields from stored requests
-            // in case they have different values
-            return mapper.mapper().treeToValue(JsonMergePatch.fromJson(originJsonNode).apply(storedRequestJsonNode),
-                    classToCast);
-        } catch (JsonPatchException e) {
-            throw new InvalidRequestException(String.format(
-                    "Couldn't create merge patch from origin object node for id %s: %s", id, e.getMessage()));
-        } catch (JsonProcessingException e) {
-            throw new InvalidRequestException(
-                    String.format("Can't convert merging result for id %s: %s", id, e.getMessage()));
-        }
-    }
-
-    /**
-=======
->>>>>>> 3a73d00f
      * Maps object to its StoredRequestId if exists. If object's extension contains storedRequest field, expected that
      * it includes id too, in another case error about missed id in stored request will be added to error list.
      * Gathers all errors into list, and in case if it is not empty, throws {@link InvalidRequestException} with
