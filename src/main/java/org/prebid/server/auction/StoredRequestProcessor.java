--- conflicted
+++ resolved
@@ -113,36 +113,15 @@
                 applicationSettings.getStoredData(accountId, requestIds, impIds, timeout(bidRequest))
                         .compose(storedDataResult -> updateMetrics(storedDataResult, requestIds, impIds));
 
-<<<<<<< HEAD
         return storedRequestsToBidRequest(
                 storedDataFuture, bidRequest, bidRequestToStoredRequestId.get(bidRequest), impToStoredRequestId);
-=======
-        return storedRequestsToBidRequest(storedDataFuture, bidRequest,
-                bidRequestToStoredRequestId.get(bidRequest), impToStoredRequestId);
-    }
-
-    private Future<StoredDataResult> updateMetrics(StoredDataResult storedDataResult, Set<String> requestIds,
-                                                   Set<String> impIds) {
-        requestIds.forEach(
-                id -> metrics.updateStoredRequestMetric(storedDataResult.getStoredIdToRequest().containsKey(id)));
-        impIds.forEach(
-                id -> metrics.updateStoredImpsMetric(storedDataResult.getStoredIdToImp().containsKey(id)));
-
-        return Future.succeededFuture(storedDataResult);
->>>>>>> 3f0ebe2a
     }
 
     /**
      * Fetches AMP request from the source.
      */
-<<<<<<< HEAD
-    Future<BidRequest> processAmpRequest(String ampRequestId) {
+    Future<BidRequest> processAmpRequest(String accountId, String ampRequestId) {
         final BidRequest bidRequest = defaultBidRequest != null ? defaultBidRequest : BidRequest.builder().build();
-
-=======
-    Future<BidRequest> processAmpRequest(String accountId, String ampRequestId) {
-        final BidRequest bidRequest = BidRequest.builder().build();
->>>>>>> 3f0ebe2a
         final Future<StoredDataResult> ampStoredDataFuture =
                 applicationSettings.getAmpStoredData(
                         accountId, Collections.singleton(ampRequestId), Collections.emptySet(), timeout(bidRequest))
