--- conflicted
+++ resolved
@@ -172,24 +172,17 @@
 
         return storedRequestProcessor.processAuctionRequest(account.getId(), bidRequest)
 
-<<<<<<< HEAD
                 .map(auctionStoredResult -> AuctionStoredResult.of(
                         auctionStoredResult.isHasStoredBidRequest(),
                         ortbVersionConversionManager.convertToAuctionSupportedVersion(
                                 auctionStoredResult.getBidRequest())
                 ))
 
-                .map(auctionStoredResult ->
-                        paramsResolver.resolve(auctionStoredResult.getBidRequest(),
+                .map(auctionStoredResult -> paramsResolver.resolve(auctionStoredResult.getBidRequest(),
                                 httpRequest,
-                                timeoutResolver,
+
                                 ENDPOINT,
                                 auctionStoredResult.isHasStoredBidRequest()))
-=======
-                .map(ortbVersionConversionManager::convertToAuctionSupportedVersion)
-
-                .map(resolvedBidRequest -> paramsResolver.resolve(resolvedBidRequest, httpRequest, ENDPOINT))
->>>>>>> 255d686a
 
                 .compose(resolvedBidRequest ->
                         ortb2RequestFactory.validateRequest(resolvedBidRequest, auctionContext.getDebugWarnings()))
