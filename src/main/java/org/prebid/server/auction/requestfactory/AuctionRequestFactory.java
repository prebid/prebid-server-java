package org.prebid.server.auction.requestfactory;

import com.fasterxml.jackson.core.JsonProcessingException;
import com.fasterxml.jackson.databind.JsonNode;
import com.iab.openrtb.request.BidRequest;
import io.vertx.core.Future;
import io.vertx.ext.web.RoutingContext;
import org.prebid.server.auction.ImplicitParametersExtractor;
import org.prebid.server.auction.InterstitialProcessor;
import org.prebid.server.auction.OrtbTypesResolver;
import org.prebid.server.auction.PrivacyEnforcementService;
import org.prebid.server.auction.StoredRequestProcessor;
import org.prebid.server.auction.TimeoutResolver;
import org.prebid.server.auction.model.AuctionContext;
import org.prebid.server.exception.InvalidRequestException;
import org.prebid.server.json.JacksonMapper;
import org.prebid.server.metric.MetricName;
import org.prebid.server.model.Endpoint;
import org.prebid.server.model.HttpRequestWrapper;
import org.prebid.server.settings.model.Account;

import java.io.IOException;
import java.util.List;
import java.util.Objects;

/**
 * Used in OpenRTB request processing.
 */
public class AuctionRequestFactory {

    private final long maxRequestSize;
    private final Ortb2RequestFactory ortb2RequestFactory;
    private final StoredRequestProcessor storedRequestProcessor;
    private final ImplicitParametersExtractor paramsExtractor;
    private final Ortb2ImplicitParametersResolver paramsResolver;
    private final InterstitialProcessor interstitialProcessor;
    private final PrivacyEnforcementService privacyEnforcementService;
    private final TimeoutResolver timeoutResolver;
    private final JacksonMapper mapper;
    private final OrtbTypesResolver ortbTypesResolver;

    public AuctionRequestFactory(long maxRequestSize,
                                 Ortb2RequestFactory ortb2RequestFactory,
                                 StoredRequestProcessor storedRequestProcessor,
                                 ImplicitParametersExtractor paramsExtractor,
                                 Ortb2ImplicitParametersResolver paramsResolver,
                                 InterstitialProcessor interstitialProcessor,
                                 OrtbTypesResolver ortbTypesResolver,
                                 PrivacyEnforcementService privacyEnforcementService,
                                 TimeoutResolver timeoutResolver,
                                 JacksonMapper mapper) {

        this.maxRequestSize = maxRequestSize;
        this.ortb2RequestFactory = Objects.requireNonNull(ortb2RequestFactory);
        this.storedRequestProcessor = Objects.requireNonNull(storedRequestProcessor);
        this.paramsExtractor = Objects.requireNonNull(paramsExtractor);
        this.paramsResolver = Objects.requireNonNull(paramsResolver);
        this.interstitialProcessor = Objects.requireNonNull(interstitialProcessor);
        this.ortbTypesResolver = Objects.requireNonNull(ortbTypesResolver);
        this.privacyEnforcementService = Objects.requireNonNull(privacyEnforcementService);
        this.timeoutResolver = Objects.requireNonNull(timeoutResolver);
        this.mapper = Objects.requireNonNull(mapper);
    }

    /**
     * Creates {@link AuctionContext} based on {@link RoutingContext}.
     */
    public Future<AuctionContext> fromRequest(RoutingContext routingContext, long startTime) {
        final String body;
        try {
            body = extractAndValidateBody(routingContext);
        } catch (InvalidRequestException e) {
            return Future.failedFuture(e);
        }

        final AuctionContext initialAuctionContext = ortb2RequestFactory.createAuctionContext(
                Endpoint.openrtb2_auction, MetricName.openrtb2web);

<<<<<<< HEAD
        return ortb2RequestFactory.executeEntrypointHooks(routingContext, body, initialAuctionContext)
                .compose(httpRequest -> parseBidRequest(httpRequest, initialAuctionContext.getPrebidErrors())
                        .map(bidRequest -> ortb2RequestFactory
                                .enrichAuctionContext(initialAuctionContext, httpRequest, bidRequest, startTime)
                                .with(requestTypeMetric(bidRequest))))

                .compose(auctionContext -> ortb2RequestFactory.fetchAccount(auctionContext)
                        .map(auctionContext::with))
=======
        return ortb2RequestFactory.executeEntrypointHooks(routingContext, body, hookExecutionContext)
                .compose(httpRequestWrapper -> parseBidRequest(httpRequestWrapper, errors)
                        .compose(bidRequest -> ortb2RequestFactory.fetchAccountAndCreateAuctionContext(
                                httpRequestWrapper,
                                bidRequest,
                                requestTypeMetric(bidRequest),
                                true,
                                startTime,
                                hookExecutionContext,
                                errors)))
>>>>>>> 7ed7b278

                .compose(auctionContext -> ortb2RequestFactory.executeRawAuctionRequestHooks(auctionContext)
                        .map(auctionContext::with))

                .compose(auctionContext -> updateBidRequest(auctionContext)
                        .map(auctionContext::with))

                .compose(auctionContext -> privacyEnforcementService.contextFromBidRequest(auctionContext)
                        .map(auctionContext::with))

                .map(auctionContext -> auctionContext.with(
                        ortb2RequestFactory.enrichBidRequestWithAccountAndPrivacyData(auctionContext)))

                .compose(auctionContext -> ortb2RequestFactory.executeProcessedAuctionRequestHooks(auctionContext)
                        .map(auctionContext::with))

                .recover(ortb2RequestFactory::restoreResultFromRejection);
    }

    private String extractAndValidateBody(RoutingContext context) {
        final String body = context.getBodyAsString();
        if (body == null) {
            throw new InvalidRequestException("Incoming request has no body");
        }

        if (body.length() > maxRequestSize) {
            throw new InvalidRequestException(
                    String.format("Request size exceeded max size of %d bytes.", maxRequestSize));
        }

        return body;
    }

    private Future<BidRequest> parseBidRequest(HttpRequestWrapper httpRequest, List<String> errors) {
        try {
            final JsonNode bidRequestNode = bodyAsJsonNode(httpRequest.getBody());

            final String referer = paramsExtractor.refererFrom(httpRequest);
            ortbTypesResolver.normalizeBidRequest(bidRequestNode, errors, referer);

            return Future.succeededFuture(jsonNodeAsBidRequest(bidRequestNode));
        } catch (Exception e) {
            return Future.failedFuture(e);
        }
    }

    private JsonNode bodyAsJsonNode(String body) {
        try {
            return mapper.mapper().readTree(body);
        } catch (IOException e) {
            throw new InvalidRequestException(String.format("Error decoding bidRequest: %s", e.getMessage()));
        }
    }

    private BidRequest jsonNodeAsBidRequest(JsonNode bidRequestNode) {
        try {
            return mapper.mapper().treeToValue(bidRequestNode, BidRequest.class);
        } catch (JsonProcessingException e) {
            throw new InvalidRequestException(String.format("Error decoding bidRequest: %s", e.getMessage()));
        }
    }

    /**
     * Sets {@link BidRequest} properties which were not set explicitly by the client, but can be
     * updated by values derived from headers and other request attributes.
     */
    private Future<BidRequest> updateBidRequest(AuctionContext auctionContext) {
        final Account account = auctionContext.getAccount();
        final BidRequest bidRequest = auctionContext.getBidRequest();
        final HttpRequestWrapper httpRequest = auctionContext.getHttpRequest();

        return storedRequestProcessor.processStoredRequests(account.getId(), bidRequest)
                .map(resolvedBidRequest -> paramsResolver.resolve(resolvedBidRequest, httpRequest, timeoutResolver))
                .map(ortb2RequestFactory::validateRequest)
                .map(interstitialProcessor::process);
    }

    private static MetricName requestTypeMetric(BidRequest bidRequest) {
        return bidRequest.getApp() != null ? MetricName.openrtb2app : MetricName.openrtb2web;
    }
}<|MERGE_RESOLUTION|>--- conflicted
+++ resolved
@@ -76,27 +76,14 @@
         final AuctionContext initialAuctionContext = ortb2RequestFactory.createAuctionContext(
                 Endpoint.openrtb2_auction, MetricName.openrtb2web);
 
-<<<<<<< HEAD
         return ortb2RequestFactory.executeEntrypointHooks(routingContext, body, initialAuctionContext)
                 .compose(httpRequest -> parseBidRequest(httpRequest, initialAuctionContext.getPrebidErrors())
                         .map(bidRequest -> ortb2RequestFactory
                                 .enrichAuctionContext(initialAuctionContext, httpRequest, bidRequest, startTime)
                                 .with(requestTypeMetric(bidRequest))))
 
-                .compose(auctionContext -> ortb2RequestFactory.fetchAccount(auctionContext)
+                .compose(auctionContext -> ortb2RequestFactory.fetchAccount(auctionContext, true)
                         .map(auctionContext::with))
-=======
-        return ortb2RequestFactory.executeEntrypointHooks(routingContext, body, hookExecutionContext)
-                .compose(httpRequestWrapper -> parseBidRequest(httpRequestWrapper, errors)
-                        .compose(bidRequest -> ortb2RequestFactory.fetchAccountAndCreateAuctionContext(
-                                httpRequestWrapper,
-                                bidRequest,
-                                requestTypeMetric(bidRequest),
-                                true,
-                                startTime,
-                                hookExecutionContext,
-                                errors)))
->>>>>>> 7ed7b278
 
                 .compose(auctionContext -> ortb2RequestFactory.executeRawAuctionRequestHooks(auctionContext)
                         .map(auctionContext::with))
