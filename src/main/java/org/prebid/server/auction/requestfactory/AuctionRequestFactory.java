--- conflicted
+++ resolved
@@ -235,13 +235,8 @@
         return Future.succeededFuture(auctionStoredResult.bidRequest())
                 .map(ortbVersionConversionManager::convertToAuctionSupportedVersion)
                 .map(bidRequest -> gppService.updateBidRequest(bidRequest, auctionContext))
-<<<<<<< HEAD
-                .map(bidRequest -> paramsResolver.resolve(
-                        bidRequest, auctionContext.getHttpRequest(), ENDPOINT, hasStoredBidRequest))
+                .map(bidRequest -> paramsResolver.resolve(bidRequest, auctionContext, ENDPOINT, hasStoredBidRequest))
                 .map(bidRequest -> cookieDeprecationService.updateBidRequestDevice(bidRequest, auctionContext));
-=======
-                .map(bidRequest -> paramsResolver.resolve(bidRequest, auctionContext, ENDPOINT, hasStoredBidRequest));
->>>>>>> cecd069b
     }
 
     private static MetricName requestTypeMetric(BidRequest bidRequest) {
