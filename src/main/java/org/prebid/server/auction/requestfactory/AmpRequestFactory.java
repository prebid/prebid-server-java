package org.prebid.server.auction.requestfactory;

import com.fasterxml.jackson.core.JsonProcessingException;
import com.fasterxml.jackson.databind.JsonNode;
import com.fasterxml.jackson.databind.node.ObjectNode;
import com.iab.openrtb.request.Banner;
import com.iab.openrtb.request.BidRequest;
import com.iab.openrtb.request.Format;
import com.iab.openrtb.request.Imp;
import com.iab.openrtb.request.Publisher;
import com.iab.openrtb.request.Regs;
import com.iab.openrtb.request.Site;
import com.iab.openrtb.request.User;
import io.vertx.core.Future;
import io.vertx.ext.web.RoutingContext;
import lombok.Value;
import org.apache.commons.collections4.CollectionUtils;
import org.apache.commons.lang3.ObjectUtils;
import org.apache.commons.lang3.StringUtils;
import org.prebid.server.auction.DebugResolver;
import org.prebid.server.auction.FpdResolver;
import org.prebid.server.auction.ImplicitParametersExtractor;
import org.prebid.server.auction.OrtbTypesResolver;
import org.prebid.server.auction.PriceGranularity;
import org.prebid.server.auction.StoredRequestProcessor;
import org.prebid.server.auction.model.AuctionContext;
import org.prebid.server.auction.model.ConsentType;
import org.prebid.server.auction.privacycontextfactory.AmpPrivacyContextFactory;
import org.prebid.server.auction.versionconverter.BidRequestOrtbVersionConversionManager;
import org.prebid.server.exception.InvalidRequestException;
import org.prebid.server.json.JacksonMapper;
import org.prebid.server.metric.MetricName;
import org.prebid.server.model.CaseInsensitiveMultiMap;
import org.prebid.server.model.Endpoint;
import org.prebid.server.model.HttpRequestContext;
import org.prebid.server.privacy.ccpa.Ccpa;
import org.prebid.server.privacy.gdpr.TcfDefinerService;
import org.prebid.server.proto.openrtb.ext.request.ConsentedProvidersSettings;
import org.prebid.server.proto.openrtb.ext.request.ExtMediaTypePriceGranularity;
import org.prebid.server.proto.openrtb.ext.request.ExtPriceGranularity;
import org.prebid.server.proto.openrtb.ext.request.ExtRequest;
import org.prebid.server.proto.openrtb.ext.request.ExtRequestPrebid;
import org.prebid.server.proto.openrtb.ext.request.ExtRequestPrebidAmp;
import org.prebid.server.proto.openrtb.ext.request.ExtRequestPrebidCache;
import org.prebid.server.proto.openrtb.ext.request.ExtRequestPrebidCacheBids;
import org.prebid.server.proto.openrtb.ext.request.ExtRequestPrebidCacheVastxml;
import org.prebid.server.proto.openrtb.ext.request.ExtRequestTargeting;
import org.prebid.server.proto.openrtb.ext.request.ExtSite;
import org.prebid.server.proto.openrtb.ext.request.ExtStoredRequest;
import org.prebid.server.proto.openrtb.ext.request.ExtUser;
import org.prebid.server.proto.request.Targeting;
import org.prebid.server.settings.model.Account;
import org.prebid.server.util.HttpUtil;

import java.util.ArrayList;
import java.util.Collections;
import java.util.List;
import java.util.Map;
import java.util.Objects;
import java.util.stream.Collectors;

public class AmpRequestFactory {

    private static final String TAG_ID_REQUEST_PARAM = "tag_id";
    private static final String TARGETING_REQUEST_PARAM = "targeting";
    private static final String DEBUG_REQUEST_PARAM = "debug";
    private static final String OW_REQUEST_PARAM = "ow";
    private static final String OH_REQUEST_PARAM = "oh";
    private static final String W_REQUEST_PARAM = "w";
    private static final String H_REQUEST_PARAM = "h";
    private static final String MS_REQUEST_PARAM = "ms";
    private static final String CURL_REQUEST_PARAM = "curl";
    private static final String ACCOUNT_REQUEST_PARAM = "account";
    private static final String SLOT_REQUEST_PARAM = "slot";
    private static final String TIMEOUT_REQUEST_PARAM = "timeout";
    private static final String GDPR_CONSENT_PARAM = "gdpr_consent";
    private static final String CONSENT_PARAM = "consent_string";
    private static final String GDPR_APPLIES_PARAM = "gdpr_applies";
    private static final String CONSENT_TYPE_PARAM = "consent_type";
    private static final String ADDTL_CONSENT_PARAM = "addtl_consent";

    private static final int NO_LIMIT_SPLIT_MODE = -1;
    private static final String ENDPOINT = Endpoint.openrtb2_amp.value();

    private final Ortb2RequestFactory ortb2RequestFactory;
    private final StoredRequestProcessor storedRequestProcessor;
    private final BidRequestOrtbVersionConversionManager ortbVersionConversionManager;
    private final OrtbTypesResolver ortbTypesResolver;
    private final ImplicitParametersExtractor implicitParametersExtractor;
    private final Ortb2ImplicitParametersResolver paramsResolver;
    private final FpdResolver fpdResolver;
    private final AmpPrivacyContextFactory ampPrivacyContextFactory;
    private final DebugResolver debugResolver;
    private final JacksonMapper mapper;

    public AmpRequestFactory(Ortb2RequestFactory ortb2RequestFactory,
                             StoredRequestProcessor storedRequestProcessor,
                             BidRequestOrtbVersionConversionManager ortbVersionConversionManager,
                             OrtbTypesResolver ortbTypesResolver,
                             ImplicitParametersExtractor implicitParametersExtractor,
                             Ortb2ImplicitParametersResolver paramsResolver,
                             FpdResolver fpdResolver,
                             AmpPrivacyContextFactory ampPrivacyContextFactory,
                             DebugResolver debugResolver,
                             JacksonMapper mapper) {

        this.ortb2RequestFactory = Objects.requireNonNull(ortb2RequestFactory);
        this.storedRequestProcessor = Objects.requireNonNull(storedRequestProcessor);
        this.ortbVersionConversionManager = Objects.requireNonNull(ortbVersionConversionManager);
        this.ortbTypesResolver = Objects.requireNonNull(ortbTypesResolver);
        this.implicitParametersExtractor = Objects.requireNonNull(implicitParametersExtractor);
        this.paramsResolver = Objects.requireNonNull(paramsResolver);
        this.fpdResolver = Objects.requireNonNull(fpdResolver);
        this.debugResolver = Objects.requireNonNull(debugResolver);
        this.ampPrivacyContextFactory = Objects.requireNonNull(ampPrivacyContextFactory);
        this.mapper = Objects.requireNonNull(mapper);
    }

    /**
     * Creates {@link AuctionContext} based on {@link RoutingContext}.
     */
    public Future<AuctionContext> fromRequest(RoutingContext routingContext, long startTime) {
        final String body = routingContext.getBodyAsString();

        final AuctionContext initialAuctionContext = ortb2RequestFactory.createAuctionContext(
                Endpoint.openrtb2_amp, MetricName.amp);

        return ortb2RequestFactory.executeEntrypointHooks(routingContext, body, initialAuctionContext)
                .compose(httpRequest -> parseBidRequest(initialAuctionContext, httpRequest)

                        .map(bidRequest -> ortb2RequestFactory.enrichAuctionContext(
                                initialAuctionContext, httpRequest, bidRequest, startTime)))

                .compose(auctionContext -> ortb2RequestFactory.fetchAccount(auctionContext)
                        .map(auctionContext::with))

                .map(auctionContext -> auctionContext.with(debugResolver.debugContextFrom(auctionContext)))

                .compose(auctionContext -> updateBidRequest(auctionContext)
                        .map(auctionContext::with))

                .compose(auctionContext -> ampPrivacyContextFactory.contextFrom(auctionContext)
                        .map(auctionContext::with))

                .map(auctionContext -> auctionContext.with(
                        ortb2RequestFactory.enrichBidRequestWithAccountAndPrivacyData(auctionContext)))

                .compose(auctionContext -> ortb2RequestFactory.executeProcessedAuctionRequestHooks(auctionContext)
                        .map(auctionContext::with))

                .compose(ortb2RequestFactory::populateDealsInfo)

                .map(ortb2RequestFactory::enrichWithPriceFloors)

                .map(auctionContext -> ortb2RequestFactory.updateTimeout(auctionContext, startTime))

                .recover(ortb2RequestFactory::restoreResultFromRejection);
    }

    /**
     * Creates {@link BidRequest} and sets properties which were not set explicitly by the client, but can be
     * updated by values derived from headers and other request attributes.
     */
    private Future<BidRequest> parseBidRequest(AuctionContext auctionContext, HttpRequestContext httpRequest) {
        final String tagId = httpRequest.getQueryParams().get(TAG_ID_REQUEST_PARAM);
        if (StringUtils.isBlank(tagId)) {
            return Future.failedFuture(new InvalidRequestException("AMP requests require an AMP tag_id"));
        }

        final ConsentParam consentParam = consentParamFromQueryStringParams(httpRequest);
        final List<String> consentParamValidationErrors = validateConsentParam(consentParam);
        auctionContext.getPrebidErrors().addAll(consentParamValidationErrors);

        final String addtlConsent = addtlConsentFromQueryStringParams(httpRequest);
        final Integer gdpr = gdprFromQueryStringParams(httpRequest);
        final Integer debug = debugFromQueryStringParam(httpRequest);
        final Long timeout = timeoutFromQueryString(httpRequest);

        final BidRequest bidRequest = BidRequest.builder()
                .site(createSite(httpRequest))
                .user(createUser(consentParam, addtlConsent))
                .regs(createRegs(consentParam, gdpr))
                .test(debug)
                .tmax(timeout)
                .ext(createExt(httpRequest, tagId, debug))
                .build();

        return Future.succeededFuture(bidRequest);
    }

    private static ConsentParam consentParamFromQueryStringParams(HttpRequestContext httpRequest) {
        final ConsentType specifiedConsentType = ConsentType.from(httpRequest.getQueryParams().get(CONSENT_TYPE_PARAM));
        final CaseInsensitiveMultiMap queryParams = httpRequest.getQueryParams();

        final String consentParam = queryParams.get(CONSENT_PARAM);
        final String gdprConsentParam = queryParams.get(GDPR_CONSENT_PARAM);

        return StringUtils.isNotBlank(consentParam)
                ? toConsentParam(consentParam, CONSENT_PARAM, specifiedConsentType)
                : toConsentParam(gdprConsentParam, GDPR_CONSENT_PARAM, specifiedConsentType);
    }

    private static ConsentParam toConsentParam(String consent, String fromParam, ConsentType specifiedConsentType) {
        return ConsentParam.of(
                consent,
                fromParam,
                specifiedConsentType,
                TcfDefinerService.isConsentStringValid(consent),
                Ccpa.isValid(consent));
    }

    private List<String> validateConsentParam(ConsentParam consentParam) {
        final List<String> errors = new ArrayList<>();

        if (consentParam.getSpecifiedType() == ConsentType.UNKNOWN) {
            errors.add("Invalid consent_type param passed");
        }
        if (!consentParam.isValid() && consentParam.isConsentStringPresent()) {
            errors.add("Amp request parameter " + consentParam.getSourceParam()
                    + " has invalid format: " + consentParam.getConsentString());
        }

        return errors;
    }

    private static Site createSite(HttpRequestContext httpRequest) {
        final String accountId = StringUtils.trimToNull(httpRequest.getQueryParams().get(ACCOUNT_REQUEST_PARAM));
        final String canonicalUrl = StringUtils.trimToNull(canonicalUrl(httpRequest));
        final String domain = StringUtils.trimToNull(HttpUtil.getHostFromUrl(canonicalUrl));

        return !StringUtils.isAllBlank(accountId, canonicalUrl, domain)
                ? Site.builder()
                .publisher(Publisher.builder().id(accountId).build())
                .page(canonicalUrl)
                .domain(domain)
                .build()
                : null;
    }

    private static User createUser(ConsentParam consentParam, String addtlConsent) {
        final String consent = consentParam.isTcfCompatible() ? consentParam.getConsentString() : null;
        if (StringUtils.isAllBlank(addtlConsent, consent)) {
            return null;
        }

        final ConsentedProvidersSettings consentedProvidersSettings = StringUtils.isNotBlank(addtlConsent)
                ? ConsentedProvidersSettings.of(addtlConsent)
                : null;

        final ExtUser extUser = consentedProvidersSettings != null
                ? ExtUser.builder()
                .consentedProvidersSettings(consentedProvidersSettings)
                .build()
                : null;

        return User.builder().consent(consent).ext(extUser).build();
    }

    private static Regs createRegs(ConsentParam consentParam, Integer gdpr) {
        final String usPrivacy = consentParam.isCcpaCompatible() ? consentParam.getConsentString() : null;

        return gdpr != null || usPrivacy != null
                ? Regs.builder().gdpr(gdpr).usPrivacy(usPrivacy).build()
                : null;
    }

    private static ExtRequest createExt(HttpRequestContext httpRequest, String tagId, Integer debug) {
        return ExtRequest.of(
                ExtRequestPrebid.builder()
                        .storedrequest(ExtStoredRequest.of(tagId))
                        .amp(ExtRequestPrebidAmp.of(ampDataFromQueryString(httpRequest)))
                        .debug(debug)
                        .build());
    }

    /**
     * Returns debug flag from request query string if it is equal to either 0 or 1, or null if otherwise.
     */
    private static Integer debugFromQueryStringParam(HttpRequestContext httpRequest) {
        final String debug = httpRequest.getQueryParams().get(DEBUG_REQUEST_PARAM);
        return Objects.equals(debug, "1") ? Integer.valueOf(1) : Objects.equals(debug, "0") ? 0 : null;
    }

    private static String canonicalUrl(HttpRequestContext httpRequest) {
        try {
            return HttpUtil.decodeUrl(httpRequest.getQueryParams().get(CURL_REQUEST_PARAM));
        } catch (IllegalArgumentException e) {
            return null;
        }
    }

    private static String addtlConsentFromQueryStringParams(HttpRequestContext httpRequest) {
        return httpRequest.getQueryParams().get(ADDTL_CONSENT_PARAM);
    }

    private static Integer gdprFromQueryStringParams(HttpRequestContext httpRequest) {
        final String gdprAppliesParam = httpRequest.getQueryParams().get(GDPR_APPLIES_PARAM);
        if (StringUtils.equals(gdprAppliesParam, "true")) {
            return 1;
        } else if (StringUtils.equals(gdprAppliesParam, "false")) {
            return 0;
        }

        return null;
    }

    private static Long timeoutFromQueryString(HttpRequestContext httpRequest) {
        final String timeoutQueryParam = httpRequest.getQueryParams().get(TIMEOUT_REQUEST_PARAM);
        if (timeoutQueryParam == null) {
            return null;
        }

        final long timeout;
        try {
            timeout = Long.parseLong(timeoutQueryParam);
        } catch (NumberFormatException e) {
            return null;
        }

        return timeout > 0 ? timeout : null;
    }

    private static Map<String, String> ampDataFromQueryString(HttpRequestContext httpRequest) {
        return httpRequest.getQueryParams().entries().stream()
                .collect(Collectors.toMap(Map.Entry::getKey, Map.Entry::getValue, (value1, value2) -> value1));
    }

    /**
     * Creates {@link BidRequest} and sets properties which were not set explicitly by the client, but can be
     * updated by values derived from headers and other request attributes.
     */
    private Future<BidRequest> updateBidRequest(AuctionContext auctionContext) {
        final BidRequest receivedBidRequest = auctionContext.getBidRequest();
        final String storedRequestId = storedRequestId(receivedBidRequest);
        if (StringUtils.isBlank(storedRequestId)) {
            return Future.failedFuture(
                    new InvalidRequestException("AMP requests require the stored request id in AMP tag_id"));
        }

        final Account account = auctionContext.getAccount();
        final String accountId = account != null ? account.getId() : null;

        final HttpRequestContext httpRequest = auctionContext.getHttpRequest();

        return storedRequestProcessor.processAmpRequest(accountId, storedRequestId, receivedBidRequest)
                .map(ortbVersionConversionManager::convertToAuctionSupportedVersion)
                .map(bidRequest -> validateStoredBidRequest(storedRequestId, bidRequest))
                .map(this::fillExplicitParameters)
                .map(bidRequest -> overrideParameters(bidRequest, httpRequest, auctionContext.getPrebidErrors()))
<<<<<<< HEAD
                .map(bidRequest -> paramsResolver.resolve(
                        bidRequest,
                        httpRequest,
                        timeoutResolver,
                        ENDPOINT,
                        false))
=======
                .map(bidRequest -> paramsResolver.resolve(bidRequest, httpRequest, ENDPOINT))
>>>>>>> 255d686a
                .compose(resolvedBidRequest ->
                        ortb2RequestFactory.validateRequest(resolvedBidRequest, auctionContext.getDebugWarnings()));
    }

    private static String storedRequestId(BidRequest receivedBidRequest) {
        final ExtRequest requestExt = receivedBidRequest != null ? receivedBidRequest.getExt() : null;
        final ExtRequestPrebid prebid = requestExt != null ? requestExt.getPrebid() : null;
        final ExtStoredRequest storedRequest = prebid != null ? prebid.getStoredrequest() : null;
        return storedRequest != null ? storedRequest.getId() : null;
    }

    /**
     * Throws {@link InvalidRequestException} in case of invalid {@link BidRequest}.
     */
    private static BidRequest validateStoredBidRequest(String tagId, BidRequest bidRequest) {
        final List<Imp> imps = bidRequest.getImp();
        if (CollectionUtils.isEmpty(imps)) {
            throw new InvalidRequestException(
                    "data for tag_id='%s' does not define the required imp array.".formatted(tagId));
        }

        final int impSize = imps.size();
        if (impSize > 1) {
            throw new InvalidRequestException(
                    "data for tag_id '%s' includes %d imp elements. Only one is allowed".formatted(tagId, impSize));
        }

        if (bidRequest.getApp() != null) {
            throw new InvalidRequestException("request.app must not exist in AMP stored requests.");
        }

        return bidRequest;
    }

    /**
     * - Updates {@link BidRequest}.ext.prebid.targeting and {@link BidRequest}.ext.prebid.cache.bids with default
     * values if it was not included by user
     * - Updates {@link Imp} security if required to ensure that amp always uses
     * https protocol
     * - Sets {@link BidRequest}.test = 1 if it was passed in {@link RoutingContext}
     * - Updates {@link BidRequest}.ext.prebid.amp.data with all query parameters
     */
    private BidRequest fillExplicitParameters(BidRequest bidRequest) {
        final List<Imp> imps = bidRequest.getImp();
        // Force HTTPS as AMP requires it, but pubs can forget to set it.
        final Imp imp = imps.get(0);
        final Integer secure = imp.getSecure();
        final boolean setSecure = secure == null || secure != 1;

        final ExtRequestPrebid prebid = bidRequest.getExt().getPrebid();

        // AMP won't function unless ext.prebid.targeting and ext.prebid.cache.bids are defined.
        // If the user didn't include them, default those here.
        final boolean setDefaultTargeting;
        final boolean setDefaultCache;

        if (prebid == null) {
            setDefaultTargeting = true;
            setDefaultCache = true;
        } else {
            final ExtRequestTargeting targeting = prebid.getTargeting();
            setDefaultTargeting = targeting == null
                    || targeting.getIncludewinners() == null
                    || targeting.getIncludebidderkeys() == null
                    || targeting.getPricegranularity() == null || targeting.getPricegranularity().isNull();

            final ExtRequestPrebidCache cache = prebid.getCache();
            setDefaultCache = cache == null || cache.equals(ExtRequestPrebidCache.EMPTY);
        }

        final BidRequest result;
        if (setSecure
                || setDefaultTargeting
                || setDefaultCache) {

            result = bidRequest.toBuilder()
                    .imp(setSecure ? Collections.singletonList(imps.get(0).toBuilder().secure(1).build()) : imps)
                    .ext(extRequest(
                            bidRequest,
                            setDefaultTargeting,
                            setDefaultCache))
                    .build();
        } else {
            result = bidRequest;
        }
        return result;
    }

    /**
     * Extracts parameters from http request and overrides corresponding attributes in {@link BidRequest}.
     */
    private BidRequest overrideParameters(BidRequest bidRequest, HttpRequestContext httpRequest, List<String> errors) {
        final String requestTargeting = httpRequest.getQueryParams().get(TARGETING_REQUEST_PARAM);
        final ObjectNode targetingNode = readTargeting(requestTargeting);
        ortbTypesResolver.normalizeTargeting(
                targetingNode, errors, implicitParametersExtractor.refererFrom(httpRequest));
        final Targeting targeting = parseTargeting(targetingNode);

        final Site updatedSite = overrideSite(bidRequest.getSite());
        final Imp updatedImp = overrideImp(bidRequest.getImp().get(0), httpRequest, targetingNode);
        final ExtRequest updatedExtBidRequest = overrideExtBidRequest(bidRequest.getExt(), targeting);

        if (ObjectUtils.anyNotNull(updatedSite, updatedImp, updatedExtBidRequest)) {
            return bidRequest.toBuilder()
                    .site(updatedSite != null ? updatedSite : bidRequest.getSite())
                    .imp(updatedImp != null ? Collections.singletonList(updatedImp) : bidRequest.getImp())
                    .ext(updatedExtBidRequest != null ? updatedExtBidRequest : bidRequest.getExt())
                    .build();
        }

        return bidRequest;
    }

    private ObjectNode readTargeting(String jsonTargeting) {
        try {
            final String decodedJsonTargeting = HttpUtil.decodeUrl(jsonTargeting);
            final JsonNode jsonNodeTargeting = decodedJsonTargeting != null
                    ? mapper.mapper().readTree(decodedJsonTargeting)
                    : null;
            return jsonNodeTargeting != null ? validateAndGetTargeting(jsonNodeTargeting) : null;
        } catch (JsonProcessingException | IllegalArgumentException e) {
            throw new InvalidRequestException("Error reading targeting json " + e.getMessage());
        }
    }

    private ObjectNode validateAndGetTargeting(JsonNode jsonNodeTargeting) {
        if (jsonNodeTargeting.isObject()) {
            return (ObjectNode) jsonNodeTargeting;
        } else {
            throw new InvalidRequestException("Error decoding targeting, expected type is `object` but was "
                    + jsonNodeTargeting.getNodeType().name());
        }
    }

    private Targeting parseTargeting(ObjectNode targetingNode) {
        try {
            return targetingNode == null
                    ? Targeting.empty()
                    : mapper.mapper().treeToValue(targetingNode, Targeting.class);
        } catch (JsonProcessingException e) {
            throw new InvalidRequestException("Error decoding targeting from url: " + e.getMessage());
        }
    }

    private Site overrideSite(Site site) {
        final boolean hasSite = site != null;
        final ExtSite siteExt = hasSite ? site.getExt() : null;
        final boolean shouldSetExtAmp = siteExt == null || siteExt.getAmp() == null;

        if (shouldSetExtAmp) {
            final Site.SiteBuilder siteBuilder = hasSite ? site.toBuilder() : Site.builder();

            final ObjectNode data = siteExt != null ? siteExt.getData() : null;
            siteBuilder.ext(ExtSite.of(1, data));

            return siteBuilder.build();
        }

        return null;
    }

    private Imp overrideImp(Imp imp, HttpRequestContext httpRequest, ObjectNode targetingNode) {
        final String tagId = httpRequest.getQueryParams().get(SLOT_REQUEST_PARAM);
        final Banner banner = imp.getBanner();
        final List<Format> overwrittenFormats = banner != null
                ? createOverrideBannerFormats(httpRequest, banner.getFormat())
                : null;
        if (StringUtils.isNotBlank(tagId) || CollectionUtils.isNotEmpty(overwrittenFormats) || targetingNode != null) {
            return imp.toBuilder()
                    .tagid(StringUtils.isNotBlank(tagId) ? tagId : imp.getTagid())
                    .banner(overrideBanner(imp.getBanner(), overwrittenFormats))
                    .ext(fpdResolver.resolveImpExt(imp.getExt(), targetingNode))
                    .build();
        }
        return null;
    }

    /**
     * Creates formats from request parameters to override origin amp banner formats.
     */
    private static List<Format> createOverrideBannerFormats(HttpRequestContext httpRequest, List<Format> formats) {
        final int overrideWidth = parseIntParamOrZero(httpRequest, OW_REQUEST_PARAM);
        final int width = parseIntParamOrZero(httpRequest, W_REQUEST_PARAM);
        final int overrideHeight = parseIntParamOrZero(httpRequest, OH_REQUEST_PARAM);
        final int height = parseIntParamOrZero(httpRequest, H_REQUEST_PARAM);
        final String multiSizeParam = httpRequest.getQueryParams().get(MS_REQUEST_PARAM);

        final List<Format> paramsFormats = createFormatsFromParams(overrideWidth, width, overrideHeight, height,
                multiSizeParam);

        return CollectionUtils.isNotEmpty(paramsFormats)
                ? paramsFormats
                : updateFormatsFromParams(formats, width, height);
    }

    private static Integer parseIntParamOrZero(HttpRequestContext httpRequest, String name) {
        return parseIntOrZero(httpRequest.getQueryParams().get(name));
    }

    private static Integer parseIntOrZero(String param) {
        try {
            return Integer.parseInt(param);
        } catch (NumberFormatException e) {
            return 0;
        }
    }

    /**
     * Create new formats from request parameters.
     */
    private static List<Format> createFormatsFromParams(Integer overrideWidth, Integer width, Integer overrideHeight,
                                                        Integer height, String multiSizeParam) {
        final List<Format> formats = new ArrayList<>();

        if (overrideWidth != 0 && overrideHeight != 0) {
            formats.add(Format.builder().w(overrideWidth).h(overrideHeight).build());
        } else if (overrideWidth != 0 && height != 0) {
            formats.add(Format.builder().w(overrideWidth).h(height).build());
        } else if (width != 0 && overrideHeight != 0) {
            formats.add(Format.builder().w(width).h(overrideHeight).build());
        } else if (width != 0 && height != 0) {
            formats.add(Format.builder().w(width).h(height).build());
        }

        // Append formats from multi-size param if exist
        final List<Format> multiSizeFormats = StringUtils.isNotBlank(multiSizeParam)
                ? parseMultiSizeParam(multiSizeParam)
                : Collections.emptyList();
        if (!multiSizeFormats.isEmpty()) {
            formats.addAll(multiSizeFormats);
        }

        return formats;
    }

    /**
     * Updates origin amp banner formats from parameters.
     */
    private static List<Format> updateFormatsFromParams(List<Format> formats, Integer width, Integer height) {
        final List<Format> updatedFormats;
        if (width != 0) {
            updatedFormats = formats.stream()
                    .map(format -> Format.builder().w(width).h(format.getH()).build())
                    .toList();
        } else if (height != 0) {
            updatedFormats = formats.stream()
                    .map(format -> Format.builder().w(format.getW()).h(height).build())
                    .toList();
        } else {
            updatedFormats = Collections.emptyList();
        }
        return updatedFormats;
    }

    private static Banner overrideBanner(Banner banner, List<Format> formats) {
        return banner != null && CollectionUtils.isNotEmpty(formats)
                ? banner.toBuilder().format(formats).build()
                : banner;
    }

    /**
     * Overrides {@link ExtRequest} with first party data.
     */
    private ExtRequest overrideExtBidRequest(ExtRequest extRequest, Targeting targeting) {
        return fpdResolver.resolveBidRequestExt(extRequest, targeting);
    }

    private static List<Format> parseMultiSizeParam(String ms) {
        final String[] formatStrings = ms.split(",", NO_LIMIT_SPLIT_MODE);
        final List<Format> formats = new ArrayList<>();
        for (String format : formatStrings) {
            final String[] widthHeight = format.split("x", NO_LIMIT_SPLIT_MODE);
            if (widthHeight.length != 2) {
                return Collections.emptyList();
            }

            final Integer width = parseIntOrZero(widthHeight[0]);
            final Integer height = parseIntOrZero(widthHeight[1]);

            if (width == 0 && height == 0) {
                return Collections.emptyList();
            }

            formats.add(Format.builder()
                    .w(width)
                    .h(height)
                    .build());
        }
        return formats;
    }

    /**
     * Creates updated bidrequest.ext {@link ObjectNode}.
     */
    private ExtRequest extRequest(BidRequest bidRequest,
                                  boolean setDefaultTargeting,
                                  boolean setDefaultCache) {

        final ExtRequest result;
        if (setDefaultTargeting || setDefaultCache) {
            final ExtRequest requestExt = bidRequest.getExt();
            final ExtRequestPrebid prebid = requestExt != null ? requestExt.getPrebid() : null;
            final ExtRequestPrebid.ExtRequestPrebidBuilder prebidBuilder = prebid != null
                    ? prebid.toBuilder()
                    : ExtRequestPrebid.builder();

            if (setDefaultTargeting) {
                prebidBuilder.targeting(createTargetingWithDefaults(prebid));
            }
            if (setDefaultCache) {
                prebidBuilder.cache(ExtRequestPrebidCache.of(ExtRequestPrebidCacheBids.of(null, null),
                        ExtRequestPrebidCacheVastxml.of(null, null), null));
            }

            final ExtRequest updatedExt = ExtRequest.of(prebidBuilder.build());
            if (requestExt != null) {
                updatedExt.addProperties(requestExt.getProperties());
            }

            result = updatedExt;
        } else {
            result = bidRequest.getExt();
        }
        return result;
    }

    /**
     * Creates updated with default values bidrequest.ext.targeting {@link ExtRequestTargeting} if at least one of it's
     * child properties is missed or entire targeting does not exist.
     */
    private ExtRequestTargeting createTargetingWithDefaults(ExtRequestPrebid prebid) {
        final ExtRequestTargeting targeting = prebid != null ? prebid.getTargeting() : null;
        final boolean isTargetingNull = targeting == null;

        final JsonNode priceGranularityNode = isTargetingNull ? null : targeting.getPricegranularity();
        final boolean isPriceGranularityNull = priceGranularityNode == null || priceGranularityNode.isNull();
        final JsonNode outgoingPriceGranularityNode
                = isPriceGranularityNull
                ? mapper.mapper().valueToTree(ExtPriceGranularity.from(PriceGranularity.DEFAULT))
                : priceGranularityNode;

        final ExtMediaTypePriceGranularity mediaTypePriceGranularity = isTargetingNull
                ? null
                : targeting.getMediatypepricegranularity();

        final boolean includeWinners = isTargetingNull || targeting.getIncludewinners() == null
                || targeting.getIncludewinners();

        final boolean includeBidderKeys = isTargetingNull || targeting.getIncludebidderkeys() == null
                || targeting.getIncludebidderkeys();

        final Boolean includeFormat = !isTargetingNull ? targeting.getIncludeformat() : null;

        return (isTargetingNull ? ExtRequestTargeting.builder() : targeting.toBuilder())
                .pricegranularity(outgoingPriceGranularityNode)
                .mediatypepricegranularity(mediaTypePriceGranularity)
                .includewinners(includeWinners)
                .includebidderkeys(includeBidderKeys)
                .includeformat(includeFormat)
                .build();
    }

    @Value(staticConstructor = "of")
    private static class ConsentParam {

        String consentString;

        String sourceParam;

        ConsentType specifiedType;

        boolean isTcf;

        boolean isCcpa;

        public boolean isTcfCompatible() {
            final boolean typeSpecifiedAsTcf =
                    specifiedType == ConsentType.TCF_V1 || specifiedType == ConsentType.TCF_V2;

            return (isConsentStringPresent() && typeSpecifiedAsTcf) || isTcf;
        }

        public boolean isCcpaCompatible() {
            return (isConsentStringPresent() && specifiedType == ConsentType.CCPA) || isCcpa;
        }

        public boolean isValid() {
            return isTcfCompatible() || isCcpaCompatible();
        }

        public boolean isConsentStringPresent() {
            return StringUtils.isNotBlank(consentString);
        }
    }
}<|MERGE_RESOLUTION|>--- conflicted
+++ resolved
@@ -347,16 +347,12 @@
                 .map(bidRequest -> validateStoredBidRequest(storedRequestId, bidRequest))
                 .map(this::fillExplicitParameters)
                 .map(bidRequest -> overrideParameters(bidRequest, httpRequest, auctionContext.getPrebidErrors()))
-<<<<<<< HEAD
                 .map(bidRequest -> paramsResolver.resolve(
                         bidRequest,
                         httpRequest,
-                        timeoutResolver,
+
                         ENDPOINT,
                         false))
-=======
-                .map(bidRequest -> paramsResolver.resolve(bidRequest, httpRequest, ENDPOINT))
->>>>>>> 255d686a
                 .compose(resolvedBidRequest ->
                         ortb2RequestFactory.validateRequest(resolvedBidRequest, auctionContext.getDebugWarnings()));
     }
