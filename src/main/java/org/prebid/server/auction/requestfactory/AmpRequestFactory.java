package org.prebid.server.auction.requestfactory;

import com.fasterxml.jackson.core.JsonProcessingException;
import com.fasterxml.jackson.databind.JsonNode;
import com.fasterxml.jackson.databind.node.ObjectNode;
import com.iab.openrtb.request.Banner;
import com.iab.openrtb.request.BidRequest;
import com.iab.openrtb.request.Format;
import com.iab.openrtb.request.Imp;
import com.iab.openrtb.request.Publisher;
import com.iab.openrtb.request.Regs;
import com.iab.openrtb.request.Site;
import com.iab.openrtb.request.User;
import io.vertx.core.Future;
import io.vertx.core.logging.Logger;
import io.vertx.core.logging.LoggerFactory;
import io.vertx.ext.web.RoutingContext;
import lombok.Value;
import org.apache.commons.collections4.CollectionUtils;
import org.apache.commons.lang3.BooleanUtils;
import org.apache.commons.lang3.ObjectUtils;
import org.apache.commons.lang3.StringUtils;
import org.prebid.server.auction.DebugResolver;
import org.prebid.server.auction.FpdResolver;
import org.prebid.server.auction.ImplicitParametersExtractor;
import org.prebid.server.auction.OrtbTypesResolver;
import org.prebid.server.auction.PriceGranularity;
import org.prebid.server.auction.PrivacyEnforcementService;
import org.prebid.server.auction.StoredRequestProcessor;
import org.prebid.server.auction.TimeoutResolver;
import org.prebid.server.auction.model.AuctionContext;
import org.prebid.server.auction.model.ConsentType;
import org.prebid.server.auction.model.PrebidLog;
import org.prebid.server.auction.model.PrivacyMessageFactory;
import org.prebid.server.auction.model.PrivacyMessageType;
import org.prebid.server.exception.InvalidRequestException;
import org.prebid.server.json.JacksonMapper;
import org.prebid.server.metric.MetricName;
import org.prebid.server.model.Endpoint;
import org.prebid.server.model.HttpRequestContext;
import org.prebid.server.privacy.ccpa.Ccpa;
import org.prebid.server.privacy.gdpr.TcfDefinerService;
import org.prebid.server.proto.openrtb.ext.request.ConsentedProvidersSettings;
import org.prebid.server.proto.openrtb.ext.request.ExtMediaTypePriceGranularity;
import org.prebid.server.proto.openrtb.ext.request.ExtPriceGranularity;
import org.prebid.server.proto.openrtb.ext.request.ExtRegs;
import org.prebid.server.proto.openrtb.ext.request.ExtRequest;
import org.prebid.server.proto.openrtb.ext.request.ExtRequestPrebid;
import org.prebid.server.proto.openrtb.ext.request.ExtRequestPrebidAmp;
import org.prebid.server.proto.openrtb.ext.request.ExtRequestPrebidCache;
import org.prebid.server.proto.openrtb.ext.request.ExtRequestPrebidCacheBids;
import org.prebid.server.proto.openrtb.ext.request.ExtRequestPrebidCacheVastxml;
import org.prebid.server.proto.openrtb.ext.request.ExtRequestPrebidChannel;
import org.prebid.server.proto.openrtb.ext.request.ExtRequestTargeting;
import org.prebid.server.proto.openrtb.ext.request.ExtSite;
import org.prebid.server.proto.openrtb.ext.request.ExtStoredRequest;
import org.prebid.server.proto.openrtb.ext.request.ExtUser;
import org.prebid.server.proto.request.Targeting;
import org.prebid.server.settings.model.Account;
import org.prebid.server.util.HttpUtil;

import java.util.ArrayList;
import java.util.Collections;
import java.util.List;
import java.util.Map;
import java.util.Objects;
import java.util.stream.Collectors;

public class AmpRequestFactory {

    private static final Logger logger = LoggerFactory.getLogger(AmpRequestFactory.class);

    private static final String TAG_ID_REQUEST_PARAM = "tag_id";
    private static final String TARGETING_REQUEST_PARAM = "targeting";
    private static final String DEBUG_REQUEST_PARAM = "debug";
    private static final String OW_REQUEST_PARAM = "ow";
    private static final String OH_REQUEST_PARAM = "oh";
    private static final String W_REQUEST_PARAM = "w";
    private static final String H_REQUEST_PARAM = "h";
    private static final String MS_REQUEST_PARAM = "ms";
    private static final String CURL_REQUEST_PARAM = "curl";
    private static final String ACCOUNT_REQUEST_PARAM = "account";
    private static final String SLOT_REQUEST_PARAM = "slot";
    private static final String TIMEOUT_REQUEST_PARAM = "timeout";
    private static final String GDPR_CONSENT_PARAM = "gdpr_consent";
    private static final String CONSENT_PARAM = "consent_string";
    private static final String GDPR_APPLIES_PARAM = "gdpr_applies";
    private static final String CONSENT_TYPE_PARAM = "consent_type";
    private static final String ADDTL_CONSENT_PARAM = "addtl_consent";

    private static final int NO_LIMIT_SPLIT_MODE = -1;
    private static final String AMP_CHANNEL = "amp";
    private static final String ENDPOINT = Endpoint.openrtb2_amp.value();

    private final Ortb2RequestFactory ortb2RequestFactory;
    private final StoredRequestProcessor storedRequestProcessor;
    private final OrtbTypesResolver ortbTypesResolver;
    private final ImplicitParametersExtractor implicitParametersExtractor;
    private final Ortb2ImplicitParametersResolver paramsResolver;
    private final FpdResolver fpdResolver;
    private final PrivacyEnforcementService privacyEnforcementService;
    private final TimeoutResolver timeoutResolver;
    private final DebugResolver debugResolver;
    private final JacksonMapper mapper;

    public AmpRequestFactory(StoredRequestProcessor storedRequestProcessor,
                             Ortb2RequestFactory ortb2RequestFactory,
                             OrtbTypesResolver ortbTypesResolver,
                             ImplicitParametersExtractor implicitParametersExtractor,
                             Ortb2ImplicitParametersResolver paramsResolver,
                             FpdResolver fpdResolver,
                             PrivacyEnforcementService privacyEnforcementService,
                             TimeoutResolver timeoutResolver,
                             DebugResolver debugResolver,
                             JacksonMapper mapper) {

        this.storedRequestProcessor = Objects.requireNonNull(storedRequestProcessor);
        this.ortb2RequestFactory = Objects.requireNonNull(ortb2RequestFactory);
        this.ortbTypesResolver = Objects.requireNonNull(ortbTypesResolver);
        this.implicitParametersExtractor = Objects.requireNonNull(implicitParametersExtractor);
        this.paramsResolver = Objects.requireNonNull(paramsResolver);
        this.fpdResolver = Objects.requireNonNull(fpdResolver);
        this.timeoutResolver = Objects.requireNonNull(timeoutResolver);
        this.debugResolver = Objects.requireNonNull(debugResolver);
        this.privacyEnforcementService = Objects.requireNonNull(privacyEnforcementService);
        this.mapper = Objects.requireNonNull(mapper);
    }

    /**
     * Creates {@link AuctionContext} based on {@link RoutingContext}.
     */
    public Future<AuctionContext> fromRequest(RoutingContext routingContext, long startTime) {
        final String body = routingContext.getBodyAsString();

        final AuctionContext initialAuctionContext = ortb2RequestFactory.createAuctionContext(
                Endpoint.openrtb2_amp, MetricName.amp);

        return ortb2RequestFactory.executeEntrypointHooks(routingContext, body, initialAuctionContext)
                .compose(httpRequest -> parseBidRequest(httpRequest, initialAuctionContext)
                        .map(bidRequest -> ortb2RequestFactory.enrichAuctionContext(
                                initialAuctionContext, httpRequest, bidRequest, startTime)))

                .compose(auctionContext -> ortb2RequestFactory.fetchAccount(auctionContext)
                        .map(auctionContext::with))

                .map(auctionContext -> auctionContext.with(debugResolver.debugContextFrom(auctionContext)))

                .compose(auctionContext -> updateBidRequest(auctionContext)
                        .map(auctionContext::with))

                .compose(auctionContext -> privacyEnforcementService.contextFromBidRequest(auctionContext)
                        .map(auctionContext::with))

                .map(auctionContext -> auctionContext.with(
                        ortb2RequestFactory.enrichBidRequestWithAccountAndPrivacyData(auctionContext)))

                .compose(auctionContext -> ortb2RequestFactory.executeProcessedAuctionRequestHooks(auctionContext)
                        .map(auctionContext::with))

                .compose(ortb2RequestFactory::populateDealsInfo)

                .recover(ortb2RequestFactory::restoreResultFromRejection);
    }

    /**
     * Creates {@link BidRequest} and sets properties which were not set explicitly by the client, but can be
     * updated by values derived from headers and other request attributes.
     */
    private Future<BidRequest> parseBidRequest(HttpRequestContext httpRequest, AuctionContext auctionContext) {
        final String tagId = httpRequest.getQueryParams().get(TAG_ID_REQUEST_PARAM);
        if (StringUtils.isBlank(tagId)) {
            return Future.failedFuture(new InvalidRequestException("AMP requests require an AMP tag_id"));
        }

        final ConsentParam consentParam = consentParamFromQueryStringParams(httpRequest);
        final ConsentType consentType = consentTypeFromQueryStringParams(httpRequest);
        validateConsentParam(consentParam, consentType, auctionContext.getPrebidErrors());

        final String addtlConsent = addtlConsentFromQueryStringParams(httpRequest);
        final Integer gdpr = gdprFromQueryStringParams(httpRequest);
        final Integer debug = debugFromQueryStringParam(httpRequest);
        final Long timeout = timeoutFromQueryString(httpRequest);

        final BidRequest bidRequest = BidRequest.builder()
                .site(createSite(httpRequest))
                .user(createUser(consentType, consentParam, addtlConsent))
                .regs(createRegs(consentParam, consentType, gdpr))
                .test(debug)
                .tmax(timeout)
                .ext(createExt(httpRequest, tagId, debug))
                .build();

        return Future.succeededFuture(bidRequest);
    }

    private static void validateConsentParam(ConsentParam consentParam, ConsentType consentType, List<String> errors) {
        if (consentParam == null) {
            return;
        }

        if (consentType == ConsentType.tcfV1) {
            errors.add("Consent type tcfV1 is no longer supported");
            return;
        }

        final boolean isValidTcfv2 = BooleanUtils.isTrue(consentParam.getTcfV2());
        if (consentType == ConsentType.tcfV2 && !isValidTcfv2) {
            errors.add(constructMessageForInvalidParam(consentParam, consentType));
            return;
        }

        final boolean isValidCcpa = BooleanUtils.isTrue(consentParam.getCcpa());
        if (consentType == ConsentType.usPrivacy && !isValidCcpa) {
            errors.add(constructMessageForInvalidParam(consentParam, consentType));
            return;
        }

        if (!consentParam.getCcpa() && !consentParam.getTcfV2()) {
            errors.add(constructMessageForInvalidParam(consentParam, consentType));
        }
    }

    private static String constructMessageForInvalidParam(ConsentParam consentParam, ConsentType consentType) {
        final StringBuilder messageBuilder = new StringBuilder("Amp request parameter ")
                .append(consentParam.getFromParam())
                .append(" has invalid format");

        if (consentType != null) {
            messageBuilder.append(" for consent type ")
                    .append(consentType);
        }
        messageBuilder.append(": ")
                .append(consentParam.getConsentString());

        return messageBuilder.toString();
    }

    private static Site createSite(HttpRequestContext httpRequest) {
        final String accountId = StringUtils.trimToNull(httpRequest.getQueryParams().get(ACCOUNT_REQUEST_PARAM));
        final String canonicalUrl = StringUtils.trimToNull(canonicalUrl(httpRequest));
        final String domain = StringUtils.trimToNull(HttpUtil.getHostFromUrl(canonicalUrl));

        return !StringUtils.isAllBlank(accountId, canonicalUrl, domain)
                ? Site.builder()
                .publisher(Publisher.builder().id(accountId).build())
                .page(canonicalUrl)
                .domain(domain)
                .build()
                : null;
    }

    private static User createUser(ConsentType consentType, ConsentParam consentParam, String addtlConsent) {
        final boolean shouldSetUserConsent = consentParam != null && BooleanUtils.isTrue(consentParam.getTcfV2())
                && (consentType == null || consentType == ConsentType.tcfV2);

        if (StringUtils.isNotBlank(addtlConsent) || shouldSetUserConsent) {
            final ExtUser.ExtUserBuilder userExtBuilder = ExtUser.builder();
            if (shouldSetUserConsent) {
                userExtBuilder.consent(consentParam.getConsentString());
            }
            if (StringUtils.isNotBlank(addtlConsent)) {
                userExtBuilder.consentedProvidersSettings(ConsentedProvidersSettings.of(addtlConsent));
            }
            return User.builder().ext(userExtBuilder.build()).build();
        }

        return null;
    }

    private static Regs createRegs(ConsentParam consentParam, ConsentType consentType, Integer gdpr) {
        final boolean shouldSetUsPrivacy = consentParam != null && BooleanUtils.isTrue(consentParam.getCcpa())
                && (consentType == null || consentType == ConsentType.usPrivacy);
        if (shouldSetUsPrivacy || gdpr != null) {
            return Regs.of(null, ExtRegs.of(gdpr, shouldSetUsPrivacy ? consentParam.getConsentString() : null));
        }

        return null;
    }

    private static ExtRequest createExt(HttpRequestContext httpRequest, String tagId, Integer debug) {
        return ExtRequest.of(ExtRequestPrebid.builder()
                .storedrequest(ExtStoredRequest.of(tagId))
                .amp(ExtRequestPrebidAmp.of(ampDataFromQueryString(httpRequest)))
                .debug(debug)
                .build());
    }

    /**
     * Returns debug flag from request query string if it is equal to either 0 or 1, or null if otherwise.
     */
    private static Integer debugFromQueryStringParam(HttpRequestContext httpRequest) {
        final String debug = httpRequest.getQueryParams().get(DEBUG_REQUEST_PARAM);
        return Objects.equals(debug, "1") ? Integer.valueOf(1) : Objects.equals(debug, "0") ? 0 : null;
    }

    private static String canonicalUrl(HttpRequestContext httpRequest) {
        try {
            return HttpUtil.decodeUrl(httpRequest.getQueryParams().get(CURL_REQUEST_PARAM));
        } catch (IllegalArgumentException e) {
            return null;
        }
    }

    private static ConsentType consentTypeFromQueryStringParams(HttpRequestContext httpRequest) {
        final String consentTypeParam = httpRequest.getQueryParams().get(CONSENT_TYPE_PARAM);
        if (consentTypeParam == null) {
            return null;
        }
        switch (consentTypeParam) {
            case "1":
                return ConsentType.tcfV1;
            case "2":
                return ConsentType.tcfV2;
            case "3":
                return ConsentType.usPrivacy;
            default:
                return ConsentType.unknown;
        }
    }

    private static ConsentParam consentParamFromQueryStringParams(HttpRequestContext httpRequest) {
        final String consentParam = httpRequest.getQueryParams().get(CONSENT_PARAM);
        if (consentParam != null) {
            return ConsentParam.of(consentParam,
                    CONSENT_PARAM,
                    TcfDefinerService.isConsentStringValid(consentParam),
                    Ccpa.isValid(consentParam));
        }

        final String gdprConsentParam = httpRequest.getQueryParams().get(GDPR_CONSENT_PARAM);
        if (gdprConsentParam != null) {
            return ConsentParam.of(gdprConsentParam,
                    GDPR_CONSENT_PARAM,
                    TcfDefinerService.isConsentStringValid(gdprConsentParam),
                    Ccpa.isValid(gdprConsentParam));
        }

        return null;
    }

    private static String addtlConsentFromQueryStringParams(HttpRequestContext httpRequest) {
        return httpRequest.getQueryParams().get(ADDTL_CONSENT_PARAM);
    }

    private static Integer gdprFromQueryStringParams(HttpRequestContext httpRequest) {
        final String gdprAppliesParam = httpRequest.getQueryParams().get(GDPR_APPLIES_PARAM);
        if (StringUtils.equals(gdprAppliesParam, "true")) {
            return 1;
        } else if (StringUtils.equals(gdprAppliesParam, "false")) {
            return 0;
        }

        return null;
    }

    private static Long timeoutFromQueryString(HttpRequestContext httpRequest) {
        final String timeoutQueryParam = httpRequest.getQueryParams().get(TIMEOUT_REQUEST_PARAM);
        if (timeoutQueryParam == null) {
            return null;
        }

        final long timeout;
        try {
            timeout = Long.parseLong(timeoutQueryParam);
        } catch (NumberFormatException e) {
            return null;
        }

        return timeout > 0 ? timeout : null;
    }

    private static Map<String, String> ampDataFromQueryString(HttpRequestContext httpRequest) {
        return httpRequest.getQueryParams().entries().stream()
                .collect(Collectors.toMap(Map.Entry::getKey, Map.Entry::getValue, (value1, value2) -> value1));
    }

<<<<<<< HEAD
    private static void validateOriginalBidRequest(
            BidRequest bidRequest,
            String requestConsentString,
            AuctionContext auctionContext) {

        final User user = bidRequest.getUser();
        final ExtUser extUser = user != null ? user.getExt() : null;
        final String gdprConsentString = extUser != null ? extUser.getConsent() : null;

        final Regs regs = bidRequest.getRegs();
        final ExtRegs extRegs = regs != null ? regs.getExt() : null;
        final String usPrivacy = extRegs != null ? extRegs.getUsPrivacy() : null;

        if (StringUtils.isAllBlank(gdprConsentString, usPrivacy)) {
            final String message = String.format(
                    "Amp request parameter %s or %s have invalid format: %s",
                    CONSENT_PARAM,
                    GDPR_CONSENT_PARAM,
                    requestConsentString);
            logger.debug(message);
            auctionContext.getPrebidLog().logMessage(
                    PrivacyMessageFactory.error(PrivacyMessageType.generic_privacy_error, message));
        }
    }

=======
>>>>>>> a409b1ab
    /**
     * Creates {@link BidRequest} and sets properties which were not set explicitly by the client, but can be
     * updated by values derived from headers and other request attributes.
     */
    private Future<BidRequest> updateBidRequest(AuctionContext auctionContext) {
        final BidRequest receivedBidRequest = auctionContext.getBidRequest();
        final String storedRequestId = storedRequestId(receivedBidRequest);
        if (StringUtils.isBlank(storedRequestId)) {
            return Future.failedFuture(
                    new InvalidRequestException("AMP requests require the stored request id in AMP tag_id"));
        }

        final Account account = auctionContext.getAccount();
        final String accountId = account != null ? account.getId() : null;

        final HttpRequestContext httpRequest = auctionContext.getHttpRequest();

        return storedRequestProcessor.processAmpRequest(accountId, storedRequestId, receivedBidRequest)
                .map(bidRequest -> validateStoredBidRequest(storedRequestId, bidRequest))
                .map(this::fillExplicitParameters)
                .map(bidRequest -> overrideParameters(bidRequest, httpRequest, auctionContext.getPrebidLog()))
                .map(bidRequest -> paramsResolver.resolve(bidRequest, httpRequest, timeoutResolver, ENDPOINT))
                .compose(resolvedBidRequest ->
                        ortb2RequestFactory.validateRequest(resolvedBidRequest, auctionContext.getDebugWarnings()));
    }

    private static String storedRequestId(BidRequest receivedBidRequest) {
        final ExtRequest requestExt = receivedBidRequest != null ? receivedBidRequest.getExt() : null;
        final ExtRequestPrebid prebid = requestExt != null ? requestExt.getPrebid() : null;
        final ExtStoredRequest storedRequest = prebid != null ? prebid.getStoredrequest() : null;
        return storedRequest != null ? storedRequest.getId() : null;
    }

    /**
     * Throws {@link InvalidRequestException} in case of invalid {@link BidRequest}.
     */
    private static BidRequest validateStoredBidRequest(String tagId, BidRequest bidRequest) {
        final List<Imp> imps = bidRequest.getImp();
        if (CollectionUtils.isEmpty(imps)) {
            throw new InvalidRequestException(
                    String.format("data for tag_id='%s' does not define the required imp array.", tagId));
        }

        final int impSize = imps.size();
        if (impSize > 1) {
            throw new InvalidRequestException(
                    String.format("data for tag_id '%s' includes %d imp elements. Only one is allowed", tagId,
                            impSize));
        }

        if (bidRequest.getApp() != null) {
            throw new InvalidRequestException("request.app must not exist in AMP stored requests.");
        }

        return bidRequest;
    }

    /**
     * - Updates {@link BidRequest}.ext.prebid.targeting and {@link BidRequest}.ext.prebid.cache.bids with default
     * values if it was not included by user
     * - Updates {@link Imp} security if required to ensure that amp always uses
     * https protocol
     * - Sets {@link BidRequest}.test = 1 if it was passed in {@link RoutingContext}
     * - Updates {@link BidRequest}.ext.prebid.amp.data with all query parameters
     */
    private BidRequest fillExplicitParameters(BidRequest bidRequest) {
        final List<Imp> imps = bidRequest.getImp();
        // Force HTTPS as AMP requires it, but pubs can forget to set it.
        final Imp imp = imps.get(0);
        final Integer secure = imp.getSecure();
        final boolean setSecure = secure == null || secure != 1;

        final ExtRequestPrebid prebid = bidRequest.getExt().getPrebid();

        // AMP won't function unless ext.prebid.targeting and ext.prebid.cache.bids are defined.
        // If the user didn't include them, default those here.
        final boolean setDefaultTargeting;
        final boolean setDefaultCache;

        final boolean setChannel;

        if (prebid == null) {
            setDefaultTargeting = true;
            setDefaultCache = true;
            setChannel = true;
        } else {
            final ExtRequestTargeting targeting = prebid.getTargeting();
            setDefaultTargeting = targeting == null
                    || targeting.getIncludewinners() == null
                    || targeting.getIncludebidderkeys() == null
                    || targeting.getPricegranularity() == null || targeting.getPricegranularity().isNull();

            final ExtRequestPrebidCache cache = prebid.getCache();
            setDefaultCache = cache == null || cache.equals(ExtRequestPrebidCache.EMPTY);

            setChannel = prebid.getChannel() == null;
        }

        final BidRequest result;
        if (setSecure
                || setDefaultTargeting
                || setDefaultCache
                || setChannel) {

            result = bidRequest.toBuilder()
                    .imp(setSecure ? Collections.singletonList(imps.get(0).toBuilder().secure(1).build()) : imps)
                    .ext(extRequest(
                            bidRequest,
                            setDefaultTargeting,
                            setDefaultCache,
                            setChannel))
                    .build();
        } else {
            result = bidRequest;
        }
        return result;
    }

    /**
     * Extracts parameters from http request and overrides corresponding attributes in {@link BidRequest}.
     */
    private BidRequest overrideParameters(BidRequest bidRequest, HttpRequestContext httpRequest, PrebidLog prebidLog) {
        final String requestTargeting = httpRequest.getQueryParams().get(TARGETING_REQUEST_PARAM);
        final ObjectNode targetingNode = readTargeting(requestTargeting);
        ortbTypesResolver.normalizeTargeting(
                targetingNode, prebidLog, implicitParametersExtractor.refererFrom(httpRequest));
        final Targeting targeting = parseTargeting(targetingNode);

        final Site updatedSite = overrideSite(bidRequest.getSite());
        final Imp updatedImp = overrideImp(bidRequest.getImp().get(0), httpRequest, targetingNode);
        final ExtRequest updatedExtBidRequest = overrideExtBidRequest(bidRequest.getExt(), targeting);

        if (ObjectUtils.anyNotNull(updatedSite, updatedImp, updatedExtBidRequest)) {
            return bidRequest.toBuilder()
                    .site(updatedSite != null ? updatedSite : bidRequest.getSite())
                    .imp(updatedImp != null ? Collections.singletonList(updatedImp) : bidRequest.getImp())
                    .ext(updatedExtBidRequest != null ? updatedExtBidRequest : bidRequest.getExt())
                    .build();
        }

        return bidRequest;
    }

    private ObjectNode readTargeting(String jsonTargeting) {
        try {
            final String decodedJsonTargeting = HttpUtil.decodeUrl(jsonTargeting);
            final JsonNode jsonNodeTargeting = decodedJsonTargeting != null
                    ? mapper.mapper().readTree(decodedJsonTargeting)
                    : null;
            return jsonNodeTargeting != null ? validateAndGetTargeting(jsonNodeTargeting) : null;
        } catch (JsonProcessingException | IllegalArgumentException e) {
            throw new InvalidRequestException(String.format("Error reading targeting json %s", e.getMessage()));
        }
    }

    private ObjectNode validateAndGetTargeting(JsonNode jsonNodeTargeting) {
        if (jsonNodeTargeting.isObject()) {
            return (ObjectNode) jsonNodeTargeting;
        } else {
            throw new InvalidRequestException(String.format("Error decoding targeting, expected type is `object` "
                    + "but was %s", jsonNodeTargeting.getNodeType().name()));
        }
    }

    private Targeting parseTargeting(ObjectNode targetingNode) {
        try {
            return targetingNode == null
                    ? Targeting.empty()
                    : mapper.mapper().treeToValue(targetingNode, Targeting.class);
        } catch (JsonProcessingException e) {
            throw new InvalidRequestException(String.format("Error decoding targeting from url: %s", e.getMessage()));
        }
    }

    private Site overrideSite(Site site) {
        final boolean hasSite = site != null;
        final ExtSite siteExt = hasSite ? site.getExt() : null;
        final boolean shouldSetExtAmp = siteExt == null || siteExt.getAmp() == null;

        if (shouldSetExtAmp) {
            final Site.SiteBuilder siteBuilder = hasSite ? site.toBuilder() : Site.builder();

            final ObjectNode data = siteExt != null ? siteExt.getData() : null;
            siteBuilder.ext(ExtSite.of(1, data));

            return siteBuilder.build();
        }

        return null;
    }

    private Imp overrideImp(Imp imp, HttpRequestContext httpRequest, ObjectNode targetingNode) {
        final String tagId = httpRequest.getQueryParams().get(SLOT_REQUEST_PARAM);
        final Banner banner = imp.getBanner();
        final List<Format> overwrittenFormats = banner != null
                ? createOverrideBannerFormats(httpRequest, banner.getFormat())
                : null;
        if (StringUtils.isNotBlank(tagId) || CollectionUtils.isNotEmpty(overwrittenFormats) || targetingNode != null) {
            return imp.toBuilder()
                    .tagid(StringUtils.isNotBlank(tagId) ? tagId : imp.getTagid())
                    .banner(overrideBanner(imp.getBanner(), overwrittenFormats))
                    .ext(fpdResolver.resolveImpExt(imp.getExt(), targetingNode))
                    .build();
        }
        return null;
    }

    /**
     * Creates formats from request parameters to override origin amp banner formats.
     */
    private static List<Format> createOverrideBannerFormats(HttpRequestContext httpRequest, List<Format> formats) {
        final int overrideWidth = parseIntParamOrZero(httpRequest, OW_REQUEST_PARAM);
        final int width = parseIntParamOrZero(httpRequest, W_REQUEST_PARAM);
        final int overrideHeight = parseIntParamOrZero(httpRequest, OH_REQUEST_PARAM);
        final int height = parseIntParamOrZero(httpRequest, H_REQUEST_PARAM);
        final String multiSizeParam = httpRequest.getQueryParams().get(MS_REQUEST_PARAM);

        final List<Format> paramsFormats = createFormatsFromParams(overrideWidth, width, overrideHeight, height,
                multiSizeParam);

        return CollectionUtils.isNotEmpty(paramsFormats)
                ? paramsFormats
                : updateFormatsFromParams(formats, width, height);
    }

    private static Integer parseIntParamOrZero(HttpRequestContext httpRequest, String name) {
        return parseIntOrZero(httpRequest.getQueryParams().get(name));
    }

    private static Integer parseIntOrZero(String param) {
        try {
            return Integer.parseInt(param);
        } catch (NumberFormatException e) {
            return 0;
        }
    }

    /**
     * Create new formats from request parameters.
     */
    private static List<Format> createFormatsFromParams(Integer overrideWidth, Integer width, Integer overrideHeight,
                                                        Integer height, String multiSizeParam) {
        final List<Format> formats = new ArrayList<>();

        if (overrideWidth != 0 && overrideHeight != 0) {
            formats.add(Format.builder().w(overrideWidth).h(overrideHeight).build());
        } else if (overrideWidth != 0 && height != 0) {
            formats.add(Format.builder().w(overrideWidth).h(height).build());
        } else if (width != 0 && overrideHeight != 0) {
            formats.add(Format.builder().w(width).h(overrideHeight).build());
        } else if (width != 0 && height != 0) {
            formats.add(Format.builder().w(width).h(height).build());
        }

        // Append formats from multi-size param if exist
        final List<Format> multiSizeFormats = StringUtils.isNotBlank(multiSizeParam)
                ? parseMultiSizeParam(multiSizeParam)
                : Collections.emptyList();
        if (!multiSizeFormats.isEmpty()) {
            formats.addAll(multiSizeFormats);
        }

        return formats;
    }

    /**
     * Updates origin amp banner formats from parameters.
     */
    private static List<Format> updateFormatsFromParams(List<Format> formats, Integer width, Integer height) {
        final List<Format> updatedFormats;
        if (width != 0) {
            updatedFormats = formats.stream()
                    .map(format -> Format.builder().w(width).h(format.getH()).build())
                    .collect(Collectors.toList());
        } else if (height != 0) {
            updatedFormats = formats.stream()
                    .map(format -> Format.builder().w(format.getW()).h(height).build())
                    .collect(Collectors.toList());
        } else {
            updatedFormats = Collections.emptyList();
        }
        return updatedFormats;
    }

    private static Banner overrideBanner(Banner banner, List<Format> formats) {
        return banner != null && CollectionUtils.isNotEmpty(formats)
                ? banner.toBuilder().format(formats).build()
                : banner;
    }

    /**
     * Overrides {@link ExtRequest} with first party data.
     */
    private ExtRequest overrideExtBidRequest(ExtRequest extRequest, Targeting targeting) {
        return fpdResolver.resolveBidRequestExt(extRequest, targeting);
    }

    private static List<Format> parseMultiSizeParam(String ms) {
        final String[] formatStrings = ms.split(",", NO_LIMIT_SPLIT_MODE);
        final List<Format> formats = new ArrayList<>();
        for (String format : formatStrings) {
            final String[] widthHeight = format.split("x", NO_LIMIT_SPLIT_MODE);
            if (widthHeight.length != 2) {
                return Collections.emptyList();
            }

            final Integer width = parseIntOrZero(widthHeight[0]);
            final Integer height = parseIntOrZero(widthHeight[1]);

            if (width == 0 && height == 0) {
                return Collections.emptyList();
            }

            formats.add(Format.builder()
                    .w(width)
                    .h(height)
                    .build());
        }
        return formats;
    }

    /**
     * Creates updated bidrequest.ext {@link ObjectNode}.
     */
    private ExtRequest extRequest(BidRequest bidRequest,
                                  boolean setDefaultTargeting,
                                  boolean setDefaultCache,
                                  boolean setChannel) {

        final ExtRequest result;
        if (setDefaultTargeting || setDefaultCache || setChannel) {
            final ExtRequest requestExt = bidRequest.getExt();
            final ExtRequestPrebid prebid = requestExt != null ? requestExt.getPrebid() : null;
            final ExtRequestPrebid.ExtRequestPrebidBuilder prebidBuilder = prebid != null
                    ? prebid.toBuilder()
                    : ExtRequestPrebid.builder();

            if (setDefaultTargeting) {
                prebidBuilder.targeting(createTargetingWithDefaults(prebid));
            }
            if (setDefaultCache) {
                prebidBuilder.cache(ExtRequestPrebidCache.of(ExtRequestPrebidCacheBids.of(null, null),
                        ExtRequestPrebidCacheVastxml.of(null, null), null));
            }
            if (setChannel) {
                prebidBuilder.channel(ExtRequestPrebidChannel.of(AMP_CHANNEL));
            }

            final ExtRequest updatedExt = ExtRequest.of(prebidBuilder.build());
            if (requestExt != null) {
                updatedExt.addProperties(requestExt.getProperties());
            }

            result = updatedExt;
        } else {
            result = bidRequest.getExt();
        }
        return result;
    }

    /**
     * Creates updated with default values bidrequest.ext.targeting {@link ExtRequestTargeting} if at least one of it's
     * child properties is missed or entire targeting does not exist.
     */
    private ExtRequestTargeting createTargetingWithDefaults(ExtRequestPrebid prebid) {
        final ExtRequestTargeting targeting = prebid != null ? prebid.getTargeting() : null;
        final boolean isTargetingNull = targeting == null;

        final JsonNode priceGranularityNode = isTargetingNull ? null : targeting.getPricegranularity();
        final boolean isPriceGranularityNull = priceGranularityNode == null || priceGranularityNode.isNull();
        final JsonNode outgoingPriceGranularityNode
                = isPriceGranularityNull
                ? mapper.mapper().valueToTree(ExtPriceGranularity.from(PriceGranularity.DEFAULT))
                : priceGranularityNode;

        final ExtMediaTypePriceGranularity mediaTypePriceGranularity = isTargetingNull
                ? null
                : targeting.getMediatypepricegranularity();

        final boolean includeWinners = isTargetingNull || targeting.getIncludewinners() == null
                || targeting.getIncludewinners();

        final boolean includeBidderKeys = isTargetingNull || targeting.getIncludebidderkeys() == null
                || targeting.getIncludebidderkeys();

        final Boolean includeFormat = !isTargetingNull ? targeting.getIncludeformat() : null;

        return (isTargetingNull ? ExtRequestTargeting.builder() : targeting.toBuilder())
                .pricegranularity(outgoingPriceGranularityNode)
                .mediatypepricegranularity(mediaTypePriceGranularity)
                .includewinners(includeWinners)
                .includebidderkeys(includeBidderKeys)
                .includeformat(includeFormat)
                .build();
    }

    @Value(staticConstructor = "of")
    private static class ConsentParam {

        String consentString;

        String fromParam;

        Boolean tcfV2;

        Boolean ccpa;
    }
}<|MERGE_RESOLUTION|>--- conflicted
+++ resolved
@@ -374,34 +374,6 @@
                 .collect(Collectors.toMap(Map.Entry::getKey, Map.Entry::getValue, (value1, value2) -> value1));
     }
 
-<<<<<<< HEAD
-    private static void validateOriginalBidRequest(
-            BidRequest bidRequest,
-            String requestConsentString,
-            AuctionContext auctionContext) {
-
-        final User user = bidRequest.getUser();
-        final ExtUser extUser = user != null ? user.getExt() : null;
-        final String gdprConsentString = extUser != null ? extUser.getConsent() : null;
-
-        final Regs regs = bidRequest.getRegs();
-        final ExtRegs extRegs = regs != null ? regs.getExt() : null;
-        final String usPrivacy = extRegs != null ? extRegs.getUsPrivacy() : null;
-
-        if (StringUtils.isAllBlank(gdprConsentString, usPrivacy)) {
-            final String message = String.format(
-                    "Amp request parameter %s or %s have invalid format: %s",
-                    CONSENT_PARAM,
-                    GDPR_CONSENT_PARAM,
-                    requestConsentString);
-            logger.debug(message);
-            auctionContext.getPrebidLog().logMessage(
-                    PrivacyMessageFactory.error(PrivacyMessageType.generic_privacy_error, message));
-        }
-    }
-
-=======
->>>>>>> a409b1ab
     /**
      * Creates {@link BidRequest} and sets properties which were not set explicitly by the client, but can be
      * updated by values derived from headers and other request attributes.
@@ -425,7 +397,7 @@
                 .map(bidRequest -> overrideParameters(bidRequest, httpRequest, auctionContext.getPrebidLog()))
                 .map(bidRequest -> paramsResolver.resolve(bidRequest, httpRequest, timeoutResolver, ENDPOINT))
                 .compose(resolvedBidRequest ->
-                        ortb2RequestFactory.validateRequest(resolvedBidRequest, auctionContext.getDebugWarnings()));
+                        ortb2RequestFactory.validateRequest(resolvedBidRequest, auctionContext.getPrebidLog()));
     }
 
     private static String storedRequestId(BidRequest receivedBidRequest) {
