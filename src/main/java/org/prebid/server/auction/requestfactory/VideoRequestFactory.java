package org.prebid.server.auction.requestfactory;

import com.iab.openrtb.request.App;
import com.iab.openrtb.request.BidRequest;
import com.iab.openrtb.request.Device;
import com.iab.openrtb.request.Publisher;
import com.iab.openrtb.request.Site;
import com.iab.openrtb.request.video.BidRequestVideo;
import com.iab.openrtb.request.video.Pod;
import com.iab.openrtb.request.video.PodError;
import com.iab.openrtb.request.video.Podconfig;
import io.vertx.core.Future;
import io.vertx.ext.web.RoutingContext;
import org.apache.commons.collections4.CollectionUtils;
import org.apache.commons.lang3.BooleanUtils;
import org.apache.commons.lang3.ObjectUtils;
import org.apache.commons.lang3.StringUtils;
import org.prebid.server.auction.DebugResolver;
import org.prebid.server.auction.PrivacyEnforcementService;
import org.prebid.server.auction.VideoStoredRequestProcessor;
import org.prebid.server.auction.model.AuctionContext;
import org.prebid.server.auction.model.CachedDebugLog;
import org.prebid.server.auction.model.WithPodErrors;
import org.prebid.server.auction.versionconverter.BidRequestOrtbVersionConversionManager;
import org.prebid.server.exception.InvalidRequestException;
import org.prebid.server.json.DecodeException;
import org.prebid.server.json.JacksonMapper;
import org.prebid.server.metric.MetricName;
import org.prebid.server.model.CaseInsensitiveMultiMap;
import org.prebid.server.model.Endpoint;
import org.prebid.server.model.HttpRequestContext;
import org.prebid.server.proto.openrtb.ext.request.ExtPublisher;
import org.prebid.server.proto.openrtb.ext.request.ExtPublisherPrebid;
import org.prebid.server.util.HttpUtil;
import org.prebid.server.util.ObjectUtil;

import java.util.ArrayList;
import java.util.Collections;
import java.util.List;
import java.util.Objects;
import java.util.Set;
import java.util.regex.Pattern;
import java.util.stream.Collectors;

public class VideoRequestFactory {

    private static final String DEBUG = "debug";
    private static final int DEFAULT_CACHE_LOG_TTL = 3600;
    private static final String ENDPOINT = Endpoint.openrtb2_video.value();

    private final int maxRequestSize;
    private final boolean enforceStoredRequest;
    private final Pattern escapeLogCacheRegexPattern;

    private final Ortb2RequestFactory ortb2RequestFactory;
    private final VideoStoredRequestProcessor storedRequestProcessor;
    private final BidRequestOrtbVersionConversionManager ortbVersionConversionManager;
    private final Ortb2ImplicitParametersResolver paramsResolver;
    private final PrivacyEnforcementService privacyEnforcementService;
    private final DebugResolver debugResolver;
    private final JacksonMapper mapper;

    public VideoRequestFactory(int maxRequestSize,
                               boolean enforceStoredRequest,
                               String escapeLogCacheRegex,
                               Ortb2RequestFactory ortb2RequestFactory,
                               VideoStoredRequestProcessor storedRequestProcessor,
                               BidRequestOrtbVersionConversionManager ortbVersionConversionManager,
                               Ortb2ImplicitParametersResolver paramsResolver,
                               PrivacyEnforcementService privacyEnforcementService,
                               DebugResolver debugResolver,
                               JacksonMapper mapper) {

        this.enforceStoredRequest = enforceStoredRequest;
        this.maxRequestSize = maxRequestSize;
        this.ortb2RequestFactory = Objects.requireNonNull(ortb2RequestFactory);
        this.storedRequestProcessor = Objects.requireNonNull(storedRequestProcessor);
        this.ortbVersionConversionManager = Objects.requireNonNull(ortbVersionConversionManager);
        this.paramsResolver = Objects.requireNonNull(paramsResolver);
        this.privacyEnforcementService = Objects.requireNonNull(privacyEnforcementService);
        this.debugResolver = Objects.requireNonNull(debugResolver);
        this.mapper = Objects.requireNonNull(mapper);

        this.escapeLogCacheRegexPattern = StringUtils.isNotBlank(escapeLogCacheRegex)
                ? Pattern.compile(escapeLogCacheRegex)
                : null;
    }

    /**
     * Creates {@link AuctionContext} and {@link List} of {@link PodError} based on {@link RoutingContext}.
     */
    public Future<WithPodErrors<AuctionContext>> fromRequest(RoutingContext routingContext, long startTime) {
        final String body;
        try {
            body = extractAndValidateBody(routingContext);
        } catch (InvalidRequestException e) {
            return Future.failedFuture(e);
        }

        final List<PodError> podErrors = new ArrayList<>();

        final AuctionContext initialAuctionContext = ortb2RequestFactory.createAuctionContext(
                Endpoint.openrtb2_video, MetricName.video);

        return ortb2RequestFactory.executeEntrypointHooks(routingContext, body, initialAuctionContext)
                .compose(httpRequest ->
                        createBidRequest(httpRequest)

                                .compose(bidRequest ->
                                        validateRequest(bidRequest, initialAuctionContext.getDebugWarnings()))

                                .map(bidRequestWithErrors -> populatePodErrors(
                                        bidRequestWithErrors.getPodErrors(), podErrors, bidRequestWithErrors))

                                .map(bidRequestWithErrors -> ortb2RequestFactory.enrichAuctionContext(
                                        initialAuctionContext, httpRequest, bidRequestWithErrors.getData(), startTime)))

                .compose(auctionContext -> ortb2RequestFactory.fetchAccountWithoutStoredRequestLookup(auctionContext)
                        .map(auctionContext::with))

                .map(auctionContext -> auctionContext.with(debugResolver.debugContextFrom(auctionContext)))

                .compose(auctionContext -> privacyEnforcementService.contextFromBidRequest(auctionContext)
                        .map(auctionContext::with))

                .map(auctionContext -> auctionContext.with(
                        ortb2RequestFactory.enrichBidRequestWithAccountAndPrivacyData(auctionContext)))

                .compose(auctionContext -> ortb2RequestFactory.executeProcessedAuctionRequestHooks(auctionContext)
                        .map(auctionContext::with))

                .compose(ortb2RequestFactory::populateDealsInfo)

                .map(ortb2RequestFactory::enrichWithPriceFloors)

                .map(auctionContext -> ortb2RequestFactory.updateTimeout(auctionContext, startTime))

                .recover(ortb2RequestFactory::restoreResultFromRejection)

                .map(this::updateContextWithDebugLog)

                .map(auctionContext -> WithPodErrors.of(auctionContext, podErrors));
    }

    private String extractAndValidateBody(RoutingContext routingContext) {
        final String body = routingContext.getBodyAsString();
        if (body == null) {
            throw new InvalidRequestException("Incoming request has no body");
        }

        if (body.length() > maxRequestSize) {
            throw new InvalidRequestException("Request size exceeded max size of %d bytes.".formatted(maxRequestSize));
        }

        return body;
    }

    private Future<WithPodErrors<BidRequest>> createBidRequest(HttpRequestContext httpRequest) {
        final boolean debugEnabled = isDebugEnabled(httpRequest);

        final BidRequestVideo bidRequestVideo;
        try {
            bidRequestVideo = parseRequest(httpRequest);
        } catch (InvalidRequestException e) {
            return Future.failedFuture(e);
        }

        final String storedRequestId = bidRequestVideo.getStoredrequestid();
        if (StringUtils.isBlank(storedRequestId) && enforceStoredRequest) {
            return Future.failedFuture(new InvalidRequestException("Unable to find required stored request id"));
        }

        final Set<String> podConfigIds = podConfigIds(bidRequestVideo);
        final String accountId = accountIdFrom(bidRequestVideo);

        return storedRequestProcessor.processVideoRequest(accountId, storedRequestId, podConfigIds, bidRequestVideo)

                .map(bidRequestToErrors -> WithPodErrors.of(
                        ortbVersionConversionManager.convertToAuctionSupportedVersion(bidRequestToErrors.getData()),
                        bidRequestToErrors.getPodErrors()))

                .map(bidRequestToErrors -> fillImplicitParameters(httpRequest, bidRequestToErrors, debugEnabled));
    }

    private AuctionContext updateContextWithDebugLog(AuctionContext auctionContext) {
        final HttpRequestContext requestContext = auctionContext.getHttpRequest();
        final boolean debugEnabled = isDebugEnabled(requestContext);
        final CachedDebugLog cachedDebugLog = new CachedDebugLog(debugEnabled, DEFAULT_CACHE_LOG_TTL,
                escapeLogCacheRegexPattern, mapper);
        if (cachedDebugLog.isEnabled()) {
            cachedDebugLog.setRequest(requestContext.getBody());
            cachedDebugLog.setHeadersLog(requestContext.getHeaders());
        }

        return auctionContext.toBuilder().cachedDebugLog(cachedDebugLog).build();
    }

    private boolean isDebugEnabled(HttpRequestContext requestContext) {
        final CaseInsensitiveMultiMap queryParams =
                ObjectUtil.getIfNotNull(requestContext, HttpRequestContext::getQueryParams);
        final String debugParam = ObjectUtil.getIfNotNull(queryParams, params -> params.get(DEBUG));
        return BooleanUtils.toBoolean(debugParam);
    }

    /**
     * Parses request body to {@link BidRequestVideo}.
     * <p>
     * Throws {@link InvalidRequestException} if body is empty, exceeds max request size or couldn't be deserialized.
     */
    private BidRequestVideo parseRequest(HttpRequestContext httpRequest) {
        try {
            final BidRequestVideo bidRequestVideo = mapper.decodeValue(httpRequest.getBody(), BidRequestVideo.class);
            return insertDeviceUa(httpRequest, bidRequestVideo);
        } catch (DecodeException e) {
            throw new InvalidRequestException(e.getMessage());
        }
    }

    private BidRequestVideo insertDeviceUa(HttpRequestContext httpRequest, BidRequestVideo bidRequestVideo) {
        final Device device = bidRequestVideo.getDevice();
        final String deviceUa = device != null ? device.getUa() : null;
        if (StringUtils.isBlank(deviceUa)) {
            final String userAgentHeader = httpRequest.getHeaders().get(HttpUtil.USER_AGENT_HEADER);
            if (StringUtils.isEmpty(userAgentHeader)) {
                throw new InvalidRequestException("Device.UA and User-Agent Header is not presented");
            }
            final Device.DeviceBuilder deviceBuilder = device == null ? Device.builder() : device.toBuilder();

            return bidRequestVideo.toBuilder()
                    .device(deviceBuilder
                            .ua(userAgentHeader)
                            .build())
                    .build();
        }
        return bidRequestVideo;
    }

    /**
     * Extracts publisher id either from {@link BidRequestVideo}.app.publisher
     * or {@link BidRequestVideo}.site.publisher. If neither is present returns empty string.
     */
    private String accountIdFrom(BidRequestVideo bidRequestVideo) {
        final App app = bidRequestVideo.getApp();
        final Publisher appPublisher = app != null ? app.getPublisher() : null;
        final Site site = bidRequestVideo.getSite();
        final Publisher sitePublisher = site != null ? site.getPublisher() : null;

        final Publisher publisher = ObjectUtils.defaultIfNull(appPublisher, sitePublisher);
        final String publisherId = publisher != null ? resolvePublisherId(publisher) : null;
        return ObjectUtils.defaultIfNull(publisherId, StringUtils.EMPTY);
    }

    /**
     * Resolves what value should be used as a publisher id - either taken from publisher.ext.parentAccount
     * or publisher.id in this respective priority.
     */
    private String resolvePublisherId(Publisher publisher) {
        final String parentAccountId = parentAccountIdFromExtPublisher(publisher.getExt());
        return ObjectUtils.defaultIfNull(parentAccountId, publisher.getId());
    }

    /**
     * Parses publisher.ext and returns parentAccount value from it. Returns null if any parsing error occurs.
     */
    private String parentAccountIdFromExtPublisher(ExtPublisher extPublisher) {
        final ExtPublisherPrebid extPublisherPrebid = extPublisher != null ? extPublisher.getPrebid() : null;
        return extPublisherPrebid != null ? StringUtils.stripToNull(extPublisherPrebid.getParentAccount()) : null;
    }

    private static Set<String> podConfigIds(BidRequestVideo incomingBidRequest) {
        final Podconfig podconfig = incomingBidRequest.getPodconfig();
        if (podconfig != null && CollectionUtils.isNotEmpty(podconfig.getPods())) {
            return podconfig.getPods().stream()
                    .map(Pod::getConfigId)
                    .filter(Objects::nonNull)
                    .map(String::valueOf)
                    .collect(Collectors.toSet());
        }

        return Collections.emptySet();
    }

    private static <T> T populatePodErrors(List<PodError> from, List<PodError> to, T returnObject) {
        to.addAll(from);
        return returnObject;
    }

    private WithPodErrors<BidRequest> fillImplicitParameters(HttpRequestContext httpRequest,
                                                             WithPodErrors<BidRequest> bidRequestToErrors,
                                                             boolean debugEnabled) {

        final BidRequest bidRequest = bidRequestToErrors.getData();
<<<<<<< HEAD
        final BidRequest updatedBidRequest = paramsResolver.resolve(
                bidRequest,
                httpRequest,
                timeoutResolver,
                ENDPOINT,
                false);
=======
        final BidRequest updatedBidRequest = paramsResolver.resolve(bidRequest, httpRequest, ENDPOINT);
>>>>>>> 255d686a
        final BidRequest updatedWithDebugBidRequest = debugEnabled
                ? updatedBidRequest.toBuilder().test(1).build()
                : updatedBidRequest;

        return WithPodErrors.of(updatedWithDebugBidRequest, bidRequestToErrors.getPodErrors());
    }

    private Future<WithPodErrors<BidRequest>> validateRequest(WithPodErrors<BidRequest> requestWithPodErrors,
                                                              List<String> warnings) {

        return ortb2RequestFactory.validateRequest(requestWithPodErrors.getData(), warnings)
                .map(bidRequest -> requestWithPodErrors);
    }
}<|MERGE_RESOLUTION|>--- conflicted
+++ resolved
@@ -290,16 +290,12 @@
                                                              boolean debugEnabled) {
 
         final BidRequest bidRequest = bidRequestToErrors.getData();
-<<<<<<< HEAD
         final BidRequest updatedBidRequest = paramsResolver.resolve(
                 bidRequest,
                 httpRequest,
-                timeoutResolver,
+
                 ENDPOINT,
                 false);
-=======
-        final BidRequest updatedBidRequest = paramsResolver.resolve(bidRequest, httpRequest, ENDPOINT);
->>>>>>> 255d686a
         final BidRequest updatedWithDebugBidRequest = debugEnabled
                 ? updatedBidRequest.toBuilder().test(1).build()
                 : updatedBidRequest;
