--- conflicted
+++ resolved
@@ -85,26 +85,13 @@
 
         return ortb2RequestFactory.executeEntrypointHooks(routingContext, body, initialAuctionContext)
                 .compose(httpRequest -> createBidRequest(httpRequest)
-<<<<<<< HEAD
                         .map(bidRequestWithErrors -> populatePodErrors(
                                 bidRequestWithErrors.getPodErrors(), podErrors, bidRequestWithErrors))
                         .map(bidRequestWithErrors -> ortb2RequestFactory.enrichAuctionContext(
                                 initialAuctionContext, httpRequest, bidRequestWithErrors.getData(), startTime)))
 
-                .compose(auctionContext -> ortb2RequestFactory.fetchAccount(auctionContext)
+                .compose(auctionContext -> ortb2RequestFactory.fetchAccount(auctionContext, false)
                         .map(auctionContext::with))
-=======
-                        .compose(bidRequestWithErrors -> ortb2RequestFactory.fetchAccountAndCreateAuctionContext(
-                                httpRequest,
-                                bidRequestWithErrors.getData(),
-                                MetricName.video,
-                                false,
-                                startTime,
-                                hookExecutionContext,
-                                new ArrayList<>())
-                                .map(auctionContext -> populatePodErrors(bidRequestWithErrors.getPodErrors(), podErrors,
-                                        auctionContext))))
->>>>>>> 7ed7b278
 
                 .compose(auctionContext -> privacyEnforcementService.contextFromBidRequest(auctionContext)
                         .map(auctionContext::with))
