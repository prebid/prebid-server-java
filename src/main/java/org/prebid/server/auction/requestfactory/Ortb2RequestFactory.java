package org.prebid.server.auction.requestfactory;

import com.iab.openrtb.request.App;
import com.iab.openrtb.request.BidRequest;
import com.iab.openrtb.request.Device;
import com.iab.openrtb.request.Geo;
import com.iab.openrtb.request.Publisher;
import com.iab.openrtb.request.Site;
import io.vertx.core.Future;
import io.vertx.core.MultiMap;
import io.vertx.core.logging.Logger;
import io.vertx.core.logging.LoggerFactory;
import io.vertx.ext.web.RoutingContext;
import org.apache.commons.collections4.CollectionUtils;
import org.apache.commons.lang3.ObjectUtils;
import org.apache.commons.lang3.StringUtils;
import org.prebid.server.auction.IpAddressHelper;
import org.prebid.server.auction.StoredRequestProcessor;
import org.prebid.server.auction.TimeoutResolver;
import org.prebid.server.auction.model.AuctionContext;
import org.prebid.server.auction.model.DebugContext;
import org.prebid.server.auction.model.IpAddress;
import org.prebid.server.cookie.UidsCookieService;
import org.prebid.server.deals.DealsProcessor;
import org.prebid.server.deals.model.DeepDebugLog;
import org.prebid.server.deals.model.TxnLog;
import org.prebid.server.exception.BlacklistedAccountException;
import org.prebid.server.exception.InvalidRequestException;
import org.prebid.server.exception.PreBidException;
import org.prebid.server.exception.UnauthorizedAccountException;
import org.prebid.server.execution.Timeout;
import org.prebid.server.execution.TimeoutFactory;
import org.prebid.server.geolocation.model.GeoInfo;
import org.prebid.server.hooks.execution.HookStageExecutor;
import org.prebid.server.hooks.execution.model.HookExecutionContext;
import org.prebid.server.hooks.execution.model.HookStageExecutionResult;
import org.prebid.server.hooks.v1.auction.AuctionRequestPayload;
import org.prebid.server.hooks.v1.entrypoint.EntrypointPayload;
import org.prebid.server.log.ConditionalLogger;
import org.prebid.server.metric.MetricName;
import org.prebid.server.model.CaseInsensitiveMultiMap;
import org.prebid.server.model.Endpoint;
import org.prebid.server.model.HttpRequestContext;
import org.prebid.server.privacy.model.PrivacyContext;
import org.prebid.server.proto.openrtb.ext.request.ExtPublisher;
import org.prebid.server.proto.openrtb.ext.request.ExtPublisherPrebid;
import org.prebid.server.proto.openrtb.ext.request.ExtRequest;
import org.prebid.server.proto.openrtb.ext.request.ExtRequestPrebid;
import org.prebid.server.proto.openrtb.ext.request.TraceLevel;
import org.prebid.server.settings.ApplicationSettings;
import org.prebid.server.settings.model.Account;
import org.prebid.server.settings.model.AccountAuctionConfig;
import org.prebid.server.settings.model.AccountStatus;
import org.prebid.server.util.HttpUtil;
import org.prebid.server.util.ObjectUtil;
import org.prebid.server.validation.RequestValidator;
import org.prebid.server.validation.model.ValidationResult;

import java.time.Clock;
import java.util.ArrayList;
import java.util.HashMap;
import java.util.List;
import java.util.Objects;

public class Ortb2RequestFactory {

    private static final Logger logger = LoggerFactory.getLogger(Ortb2RequestFactory.class);

    private static final ConditionalLogger EMPTY_ACCOUNT_LOGGER = new ConditionalLogger("empty_account", logger);
    private static final ConditionalLogger UNKNOWN_ACCOUNT_LOGGER = new ConditionalLogger("unknown_account", logger);

    private final boolean enforceValidAccount;
    private final List<String> blacklistedAccounts;
    private final UidsCookieService uidsCookieService;
    private final RequestValidator requestValidator;
    private final TimeoutResolver timeoutResolver;
    private final TimeoutFactory timeoutFactory;
    private final StoredRequestProcessor storedRequestProcessor;
    private final ApplicationSettings applicationSettings;
    private final DealsProcessor dealsProcessor;
    private final IpAddressHelper ipAddressHelper;
    private final HookStageExecutor hookStageExecutor;
    private final Clock clock;

    public Ortb2RequestFactory(boolean enforceValidAccount,
                               List<String> blacklistedAccounts,
                               UidsCookieService uidsCookieService,
                               RequestValidator requestValidator,
                               TimeoutResolver timeoutResolver,
                               TimeoutFactory timeoutFactory,
                               StoredRequestProcessor storedRequestProcessor,
                               ApplicationSettings applicationSettings,
                               IpAddressHelper ipAddressHelper,
                               HookStageExecutor hookStageExecutor,
                               DealsProcessor dealsProcessor,
                               Clock clock) {

        this.enforceValidAccount = enforceValidAccount;
        this.blacklistedAccounts = Objects.requireNonNull(blacklistedAccounts);
        this.uidsCookieService = Objects.requireNonNull(uidsCookieService);
        this.requestValidator = Objects.requireNonNull(requestValidator);
        this.timeoutResolver = Objects.requireNonNull(timeoutResolver);
        this.timeoutFactory = Objects.requireNonNull(timeoutFactory);
        this.storedRequestProcessor = Objects.requireNonNull(storedRequestProcessor);
        this.applicationSettings = Objects.requireNonNull(applicationSettings);
        this.ipAddressHelper = Objects.requireNonNull(ipAddressHelper);
        this.hookStageExecutor = Objects.requireNonNull(hookStageExecutor);
        this.dealsProcessor = dealsProcessor;
        this.clock = Objects.requireNonNull(clock);
    }

    public AuctionContext createAuctionContext(Endpoint endpoint, MetricName requestTypeMetric) {
        return AuctionContext.builder()
                .requestTypeMetric(requestTypeMetric)
                .prebidErrors(new ArrayList<>())
                .debugWarnings(new ArrayList<>())
                .hookExecutionContext(HookExecutionContext.of(endpoint))
                .debugContext(DebugContext.empty())
                .requestRejected(false)
                .txnLog(TxnLog.create())
                .debugHttpCalls(new HashMap<>())
                .build();
    }

    public AuctionContext enrichAuctionContext(AuctionContext auctionContext,
                                               HttpRequestContext httpRequest,
                                               BidRequest bidRequest,
                                               long startTime) {

        return auctionContext.toBuilder()
                .httpRequest(httpRequest)
                .uidsCookie(uidsCookieService.parseFromRequest(httpRequest))
                .bidRequest(bidRequest)
                .timeout(timeout(bidRequest, startTime))
                .debugContext(debugContext(bidRequest))
                .deepDebugLog(createDeepDebugLog(bidRequest))
                .build();
    }

    public Future<Account> fetchAccountWithoutStoredRequestLookup(AuctionContext auctionContext) {
        return fetchAccount(auctionContext, false);
    }

    public Future<Account> fetchAccount(AuctionContext auctionContext) {
        return fetchAccount(auctionContext, true);
    }

    private Future<Account> fetchAccount(AuctionContext auctionContext, boolean isLookupStoredRequest) {
        final BidRequest bidRequest = auctionContext.getBidRequest();
        final Timeout timeout = auctionContext.getTimeout();
        final HttpRequestContext httpRequest = auctionContext.getHttpRequest();

        return findAccountIdFrom(bidRequest, isLookupStoredRequest)
                .map(this::validateIfAccountBlacklisted)
                .compose(accountId -> loadAccount(timeout, httpRequest, accountId));
    }

    /**
     * Performs thorough validation of fully constructed {@link BidRequest} that is going to be used to hold an auction.
     */
    public BidRequest validateRequest(BidRequest bidRequest) {
        final ValidationResult validationResult = requestValidator.validate(bidRequest);
        if (validationResult.hasErrors()) {
            throw new InvalidRequestException(validationResult.getErrors());
        }
        return bidRequest;
    }

    public BidRequest enrichBidRequestWithAccountAndPrivacyData(AuctionContext auctionContext) {
        final BidRequest bidRequest = auctionContext.getBidRequest();
        final Account account = auctionContext.getAccount();
        final PrivacyContext privacyContext = auctionContext.getPrivacyContext();

        final ExtRequest requestExt = bidRequest.getExt();
        final ExtRequest enrichedRequestExt = enrichExtRequest(requestExt, account);

        final Device device = bidRequest.getDevice();
        final Device enrichedDevice = enrichDevice(device, privacyContext);

        if (enrichedRequestExt != null || enrichedDevice != null) {
            return bidRequest.toBuilder()
                    .ext(ObjectUtils.defaultIfNull(enrichedRequestExt, requestExt))
                    .device(ObjectUtils.defaultIfNull(enrichedDevice, device))
                    .build();
        }

        return bidRequest;
    }

    public Future<HttpRequestContext> executeEntrypointHooks(RoutingContext routingContext,
                                                             String body,
                                                             AuctionContext auctionContext) {

        return hookStageExecutor.executeEntrypointStage(
                toCaseInsensitiveMultiMap(routingContext.queryParams()),
                toCaseInsensitiveMultiMap(routingContext.request().headers()),
                body,
                auctionContext.getHookExecutionContext())
                .map(stageResult -> toHttpRequest(stageResult, routingContext, auctionContext));
    }

    public Future<BidRequest> executeRawAuctionRequestHooks(AuctionContext auctionContext) {
        return hookStageExecutor.executeRawAuctionRequestStage(auctionContext)
                .map(stageResult -> toBidRequest(stageResult, auctionContext));
    }

    public Future<BidRequest> executeProcessedAuctionRequestHooks(AuctionContext auctionContext) {
        return hookStageExecutor.executeProcessedAuctionRequestStage(auctionContext)
                .map(stageResult -> toBidRequest(stageResult, auctionContext));
    }

    public Future<AuctionContext> restoreResultFromRejection(Throwable throwable) {
        if (throwable instanceof RejectedRequestException) {
            final AuctionContext auctionContext = ((RejectedRequestException) throwable).getAuctionContext();

            return Future.succeededFuture(auctionContext.withRequestRejected());
        }

        return Future.failedFuture(throwable);
    }

    private static HttpRequestContext toHttpRequest(HookStageExecutionResult<EntrypointPayload> stageResult,
                                                    RoutingContext routingContext,
                                                    AuctionContext auctionContext) {

        if (stageResult.isShouldReject()) {
            throw new RejectedRequestException(auctionContext);
        }

        return HttpRequestContext.builder()
                .absoluteUri(routingContext.request().absoluteURI())
                .queryParams(stageResult.getPayload().queryParams())
                .headers(stageResult.getPayload().headers())
                .body(stageResult.getPayload().body())
                .scheme(routingContext.request().scheme())
                .remoteHost(routingContext.request().remoteAddress().host())
                .build();
    }

    private static BidRequest toBidRequest(HookStageExecutionResult<AuctionRequestPayload> stageResult,
                                           AuctionContext auctionContext) {

        if (stageResult.isShouldReject()) {
            throw new RejectedRequestException(auctionContext);
        }

        return stageResult.getPayload().bidRequest();
    }

    private static DebugContext debugContext(BidRequest bidRequest) {
        final ExtRequestPrebid extRequestPrebid = ObjectUtil.getIfNotNull(bidRequest.getExt(), ExtRequest::getPrebid);

        final boolean debugEnabled = Objects.equals(bidRequest.getTest(), 1)
                || Objects.equals(ObjectUtil.getIfNotNull(extRequestPrebid, ExtRequestPrebid::getDebug), 1);

        final TraceLevel traceLevel = ObjectUtil.getIfNotNull(extRequestPrebid, ExtRequestPrebid::getTrace);

        return DebugContext.of(debugEnabled, traceLevel);
    }

    public Future<AuctionContext> populateDealsInfo(AuctionContext auctionContext) {
        return dealsProcessor != null
                ? dealsProcessor.populateDealsInfo(auctionContext)
                : Future.succeededFuture(auctionContext);
    }

    /**
     * Returns {@link Timeout} based on request.tmax and adjustment value of {@link TimeoutResolver}.
     */
    private Timeout timeout(BidRequest bidRequest, long startTime) {
        final long resolvedRequestTimeout = timeoutResolver.resolve(bidRequest.getTmax());
        final long timeout = timeoutResolver.adjustTimeout(resolvedRequestTimeout);
        return timeoutFactory.create(startTime, timeout);
    }

    private Future<String> findAccountIdFrom(BidRequest bidRequest, boolean isLookupStoredRequest) {
        final String accountId = accountIdFrom(bidRequest);
        return StringUtils.isNotBlank(accountId) || !isLookupStoredRequest
                ? Future.succeededFuture(accountId)
                : storedRequestProcessor.processStoredRequests(accountId, bidRequest)
                .map(this::accountIdFrom);
    }

    private String validateIfAccountBlacklisted(String accountId) {
        if (CollectionUtils.isNotEmpty(blacklistedAccounts)
                && StringUtils.isNotBlank(accountId)
                && blacklistedAccounts.contains(accountId)) {

            throw new BlacklistedAccountException(
                    String.format("Prebid-server has blacklisted Account ID: %s, please "
                            + "reach out to the prebid server host.", accountId));
        }
        return accountId;
    }

    private Future<Account> loadAccount(Timeout timeout,
                                        HttpRequestContext httpRequest,
                                        String accountId) {
        return StringUtils.isBlank(accountId)
                ? responseForEmptyAccount(httpRequest)
                : applicationSettings.getAccountById(accountId, timeout)
                .compose(this::ensureAccountActive,
                        exception -> accountFallback(exception, accountId, httpRequest));
    }

    /**
     * Extracts publisher id either from {@link BidRequest}.app.publisher or {@link BidRequest}.site.publisher.
     * If neither is present returns empty string.
     */
    private String accountIdFrom(BidRequest bidRequest) {
        final App app = bidRequest.getApp();
        final Publisher appPublisher = app != null ? app.getPublisher() : null;
        final Site site = bidRequest.getSite();
        final Publisher sitePublisher = site != null ? site.getPublisher() : null;

        final Publisher publisher = ObjectUtils.defaultIfNull(appPublisher, sitePublisher);
        final String publisherId = publisher != null ? resolvePublisherId(publisher) : null;
        return ObjectUtils.defaultIfNull(publisherId, StringUtils.EMPTY);
    }

    /**
     * Resolves what value should be used as a publisher id - either taken from publisher.ext.parentAccount
     * or publisher.id in this respective priority.
     */
    private String resolvePublisherId(Publisher publisher) {
        final String parentAccountId = parentAccountIdFromExtPublisher(publisher.getExt());
        return ObjectUtils.defaultIfNull(parentAccountId, publisher.getId());
    }

    /**
     * Parses publisher.ext and returns parentAccount value from it. Returns null if any parsing error occurs.
     */
    private String parentAccountIdFromExtPublisher(ExtPublisher extPublisher) {
        final ExtPublisherPrebid extPublisherPrebid = extPublisher != null ? extPublisher.getPrebid() : null;
        return extPublisherPrebid != null ? StringUtils.stripToNull(extPublisherPrebid.getParentAccount()) : null;
    }

    private Future<Account> responseForEmptyAccount(HttpRequestContext httpRequest) {
        EMPTY_ACCOUNT_LOGGER.warn(accountErrorMessage("Account not specified", httpRequest), 100);
        return responseForUnknownAccount(StringUtils.EMPTY);
    }

    private static String accountErrorMessage(String message, HttpRequestContext httpRequest) {
        return String.format(
                "%s, Url: %s and Referer: %s",
                message,
                httpRequest.getAbsoluteUri(),
                httpRequest.getHeaders().get(HttpUtil.REFERER_HEADER));
    }

    private Future<Account> accountFallback(Throwable exception,
                                            String accountId,
                                            HttpRequestContext httpRequest) {

        if (exception instanceof PreBidException) {
            UNKNOWN_ACCOUNT_LOGGER.warn(accountErrorMessage(exception.getMessage(), httpRequest), 100);
        } else {
            logger.warn("Error occurred while fetching account: {0}", exception.getMessage());
            logger.debug("Error occurred while fetching account", exception);
        }

        // hide all errors occurred while fetching account
        return responseForUnknownAccount(accountId);
    }

    private Future<Account> responseForUnknownAccount(String accountId) {
        return enforceValidAccount
                ? Future.failedFuture(new UnauthorizedAccountException(
                String.format("Unauthorized account id: %s", accountId), accountId))
                : Future.succeededFuture(Account.empty(accountId));
    }

    private Future<Account> ensureAccountActive(Account account) {
        final String accountId = account.getId();

        return account.getStatus() == AccountStatus.inactive
                ? Future.failedFuture(new UnauthorizedAccountException(
                String.format("Account %s is inactive", accountId), accountId))
                : Future.succeededFuture(account);
    }

    private ExtRequest enrichExtRequest(ExtRequest ext, Account account) {
        final ExtRequestPrebid prebidExt = ObjectUtil.getIfNotNull(ext, ExtRequest::getPrebid);
        final String integration = ObjectUtil.getIfNotNull(prebidExt, ExtRequestPrebid::getIntegration);
        final String accountDefaultIntegration = accountDefaultIntegration(account);

        if (StringUtils.isBlank(integration) && StringUtils.isNotBlank(accountDefaultIntegration)) {
            final ExtRequestPrebid.ExtRequestPrebidBuilder prebidExtBuilder =
                    prebidExt != null ? prebidExt.toBuilder() : ExtRequestPrebid.builder();

            prebidExtBuilder.integration(accountDefaultIntegration);

            final ExtRequest updatedExt = ExtRequest.of(prebidExtBuilder.build());
            if (ext != null) {
                updatedExt.addProperties(ext.getProperties());
            }

            return updatedExt;
        }

        return null;
    }

    private Device enrichDevice(Device device, PrivacyContext privacyContext) {
        final String ipAddress = privacyContext.getIpAddress();
        final IpAddress ip = ipAddressHelper.toIpAddress(ipAddress);

        final String ipV4InRequest = ObjectUtil.getIfNotNull(device, Device::getIp);
        final String ipV4 = ip != null && ip.getVersion() == IpAddress.IP.v4 ? ipAddress : null;
        final boolean shouldUpdateIpV4 = ipV4 != null && !Objects.equals(ipV4InRequest, ipV4);

        final String ipV6InRequest = ObjectUtil.getIfNotNull(device, Device::getIpv6);
        final String ipV6 = ip != null && ip.getVersion() == IpAddress.IP.v6 ? ipAddress : null;
        final boolean shouldUpdateIpV6 = ipV6 != null && !Objects.equals(ipV6InRequest, ipV6);

        final Geo geo = ObjectUtil.getIfNotNull(device, Device::getGeo);
        final String countryInRequest = ObjectUtil.getIfNotNull(geo, Geo::getCountry);
        final String country = ObjectUtil.getIfNotNull(privacyContext.getTcfContext().getGeoInfo(),
                GeoInfo::getCountry);
        final boolean shouldUpdateCountry = country != null && !Objects.equals(countryInRequest, country);

        if (shouldUpdateIpV4 || shouldUpdateIpV6 || shouldUpdateCountry) {
            final Device.DeviceBuilder deviceBuilder = device != null ? device.toBuilder() : Device.builder();

            if (shouldUpdateIpV4) {
                deviceBuilder.ip(ipV4);
            }

            if (shouldUpdateIpV6) {
                deviceBuilder.ipv6(ipV6);
            }

            if (shouldUpdateCountry) {
                final Geo.GeoBuilder geoBuilder = geo != null ? geo.toBuilder() : Geo.builder();
                geoBuilder.country(country);
                deviceBuilder.geo(geoBuilder.build());
            }

            return deviceBuilder.build();
        }

        return null;
    }

    private static String accountDefaultIntegration(Account account) {
        final AccountAuctionConfig accountAuctionConfig = account.getAuction();

        return accountAuctionConfig != null ? accountAuctionConfig.getDefaultIntegration() : null;
    }

    private static CaseInsensitiveMultiMap toCaseInsensitiveMultiMap(MultiMap originalMap) {
        final CaseInsensitiveMultiMap.Builder mapBuilder = CaseInsensitiveMultiMap.builder();
        originalMap.entries().forEach(entry -> mapBuilder.add(entry.getKey(), entry.getValue()));

        return mapBuilder.build();
    }

<<<<<<< HEAD
=======
    private DeepDebugLog createDeepDebugLog(BidRequest bidRequest) {
        final ExtRequest ext = bidRequest.getExt();
        return DeepDebugLog.create(ext != null && isDeepDebugEnabled(ext), clock);
    }

    /**
     * Determines deep debug flag from {@link ExtRequest}.
     */
    private static boolean isDeepDebugEnabled(ExtRequest extRequest) {
        final ExtRequestPrebid extRequestPrebid = extRequest != null ? extRequest.getPrebid() : null;
        return extRequestPrebid != null && extRequestPrebid.getTrace() == TraceLevel.verbose;
    }

    private static <T, R> R getIfNotNull(T target, Function<T, R> getter) {
        return target != null ? getter.apply(target) : null;
    }

>>>>>>> 805baca4
    static class RejectedRequestException extends RuntimeException {

        private final AuctionContext auctionContext;

        RejectedRequestException(AuctionContext auctionContext) {
            this.auctionContext = auctionContext;
        }

        public AuctionContext getAuctionContext() {
            return auctionContext;
        }
    }
}<|MERGE_RESOLUTION|>--- conflicted
+++ resolved
@@ -455,8 +455,6 @@
         return mapBuilder.build();
     }
 
-<<<<<<< HEAD
-=======
     private DeepDebugLog createDeepDebugLog(BidRequest bidRequest) {
         final ExtRequest ext = bidRequest.getExt();
         return DeepDebugLog.create(ext != null && isDeepDebugEnabled(ext), clock);
@@ -470,11 +468,6 @@
         return extRequestPrebid != null && extRequestPrebid.getTrace() == TraceLevel.verbose;
     }
 
-    private static <T, R> R getIfNotNull(T target, Function<T, R> getter) {
-        return target != null ? getter.apply(target) : null;
-    }
-
->>>>>>> 805baca4
     static class RejectedRequestException extends RuntimeException {
 
         private final AuctionContext auctionContext;
