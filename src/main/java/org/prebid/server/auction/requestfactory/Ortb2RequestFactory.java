package org.prebid.server.auction.requestfactory;

import com.iab.openrtb.request.App;
import com.iab.openrtb.request.BidRequest;
import com.iab.openrtb.request.Device;
import com.iab.openrtb.request.Geo;
import com.iab.openrtb.request.Publisher;
import com.iab.openrtb.request.Site;
import io.vertx.core.Future;
import io.vertx.core.logging.Logger;
import io.vertx.core.logging.LoggerFactory;
import io.vertx.ext.web.RoutingContext;
import org.apache.commons.collections4.CollectionUtils;
import org.apache.commons.lang3.ObjectUtils;
import org.apache.commons.lang3.StringUtils;
import org.prebid.server.auction.IpAddressHelper;
import org.prebid.server.auction.StoredRequestProcessor;
import org.prebid.server.auction.TimeoutResolver;
import org.prebid.server.auction.model.AuctionContext;
import org.prebid.server.auction.model.IpAddress;
import org.prebid.server.cookie.UidsCookieService;
import org.prebid.server.exception.BlacklistedAccountException;
import org.prebid.server.exception.InvalidRequestException;
import org.prebid.server.exception.PreBidException;
import org.prebid.server.exception.UnauthorizedAccountException;
import org.prebid.server.execution.Timeout;
import org.prebid.server.execution.TimeoutFactory;
import org.prebid.server.geolocation.model.GeoInfo;
import org.prebid.server.hooks.execution.HookStageExecutor;
import org.prebid.server.hooks.execution.model.HookExecutionContext;
import org.prebid.server.hooks.execution.model.HookStageExecutionResult;
import org.prebid.server.hooks.v1.auction.AuctionRequestPayload;
import org.prebid.server.hooks.v1.entrypoint.EntrypointPayload;
import org.prebid.server.log.ConditionalLogger;
import org.prebid.server.metric.MetricName;
import org.prebid.server.model.Endpoint;
import org.prebid.server.model.HttpRequestWrapper;
import org.prebid.server.privacy.model.PrivacyContext;
import org.prebid.server.proto.openrtb.ext.request.ExtPublisher;
import org.prebid.server.proto.openrtb.ext.request.ExtPublisherPrebid;
import org.prebid.server.proto.openrtb.ext.request.ExtRequest;
import org.prebid.server.proto.openrtb.ext.request.ExtRequestPrebid;
import org.prebid.server.settings.ApplicationSettings;
import org.prebid.server.settings.model.Account;
import org.prebid.server.settings.model.AccountStatus;
import org.prebid.server.util.HttpUtil;
import org.prebid.server.validation.RequestValidator;
import org.prebid.server.validation.model.ValidationResult;

import java.util.ArrayList;
import java.util.List;
import java.util.Objects;
import java.util.function.Function;

public class Ortb2RequestFactory {

    private static final Logger logger = LoggerFactory.getLogger(Ortb2RequestFactory.class);

    private static final ConditionalLogger EMPTY_ACCOUNT_LOGGER = new ConditionalLogger("empty_account", logger);
    private static final ConditionalLogger UNKNOWN_ACCOUNT_LOGGER = new ConditionalLogger("unknown_account", logger);

    private final boolean enforceValidAccount;
    private final List<String> blacklistedAccounts;
    private final UidsCookieService uidsCookieService;
    private final RequestValidator requestValidator;
    private final TimeoutResolver timeoutResolver;
    private final TimeoutFactory timeoutFactory;
    private final StoredRequestProcessor storedRequestProcessor;
    private final ApplicationSettings applicationSettings;
    private final IpAddressHelper ipAddressHelper;
    private final HookStageExecutor hookStageExecutor;

    public Ortb2RequestFactory(boolean enforceValidAccount,
                               List<String> blacklistedAccounts,
                               UidsCookieService uidsCookieService,
                               RequestValidator requestValidator,
                               TimeoutResolver timeoutResolver,
                               TimeoutFactory timeoutFactory,
                               StoredRequestProcessor storedRequestProcessor,
                               ApplicationSettings applicationSettings,
                               IpAddressHelper ipAddressHelper,
                               HookStageExecutor hookStageExecutor) {

        this.enforceValidAccount = enforceValidAccount;
        this.blacklistedAccounts = Objects.requireNonNull(blacklistedAccounts);
        this.uidsCookieService = Objects.requireNonNull(uidsCookieService);
        this.requestValidator = Objects.requireNonNull(requestValidator);
        this.timeoutResolver = Objects.requireNonNull(timeoutResolver);
        this.timeoutFactory = Objects.requireNonNull(timeoutFactory);
        this.storedRequestProcessor = Objects.requireNonNull(storedRequestProcessor);
        this.applicationSettings = Objects.requireNonNull(applicationSettings);
        this.ipAddressHelper = Objects.requireNonNull(ipAddressHelper);
        this.hookStageExecutor = Objects.requireNonNull(hookStageExecutor);
    }

<<<<<<< HEAD
    public AuctionContext createAuctionContext(Endpoint endpoint, MetricName requestTypeMetric) {
        return AuctionContext.builder()
                .requestTypeMetric(requestTypeMetric)
                .prebidErrors(new ArrayList<>())
                .debugWarnings(new ArrayList<>())
                .hookExecutionContext(HookExecutionContext.of(endpoint))
                .debugEnabled(false)
                .requestRejected(false)
                .build();
    }

    public AuctionContext enrichAuctionContext(AuctionContext auctionContext,
                                               HttpRequestWrapper httpRequest,
                                               BidRequest bidRequest,
                                               long startTime) {

        return auctionContext.toBuilder()
                .httpRequest(httpRequest)
                .uidsCookie(uidsCookieService.parseFromRequest(httpRequest))
                .bidRequest(bidRequest)
                .timeout(timeout(bidRequest, startTime))
                .debugEnabled(debugEnabled(bidRequest))
                .build();
    }

    public Future<Account> fetchAccount(AuctionContext auctionContext) {
        final BidRequest bidRequest = auctionContext.getBidRequest();
        final Timeout timeout = auctionContext.getTimeout();
        final HttpRequestWrapper httpRequest = auctionContext.getHttpRequest();

        final String accountId = accountIdFrom(bidRequest);
        final boolean isAccountIdBlank = StringUtils.isBlank(accountId);

        if (CollectionUtils.isNotEmpty(blacklistedAccounts)
                && !isAccountIdBlank
                && blacklistedAccounts.contains(accountId)) {
            return Future.failedFuture(new BlacklistedAccountException(
                    String.format("Prebid-server has blacklisted Account ID: %s, please "
                            + "reach out to the prebid server host.", accountId)));
        }

        return isAccountIdBlank
                ? responseForEmptyAccount(httpRequest)
                : applicationSettings.getAccountById(accountId, timeout)
                .compose(this::ensureAccountActive,
                        exception -> accountFallback(exception, accountId, httpRequest));
=======
    public Future<AuctionContext> fetchAccountAndCreateAuctionContext(HttpRequestWrapper httpRequest,
                                                                      BidRequest bidRequest,
                                                                      MetricName requestTypeMetric,
                                                                      boolean isLookupStoredRequest,
                                                                      long startTime,
                                                                      HookExecutionContext hookExecutionContext,
                                                                      List<String> errors) {
        final Timeout timeout = timeout(bidRequest, startTime, timeoutResolver);
        return accountFrom(bidRequest, timeout, httpRequest, isLookupStoredRequest)
                .map(account -> AuctionContext.builder()
                        .httpRequest(httpRequest)
                        .uidsCookie(uidsCookieService.parseFromRequest(httpRequest))
                        .bidRequest(bidRequest)
                        .requestTypeMetric(requestTypeMetric)
                        .timeout(timeout)
                        .account(account)
                        .hookExecutionContext(hookExecutionContext)
                        .prebidErrors(errors)
                        .debugWarnings(new ArrayList<>())
                        .build());
>>>>>>> 7ed7b278
    }

    /**
     * Performs thorough validation of fully constructed {@link BidRequest} that is going to be used to hold an auction.
     */
    public BidRequest validateRequest(BidRequest bidRequest) {
        final ValidationResult validationResult = requestValidator.validate(bidRequest);
        if (validationResult.hasErrors()) {
            throw new InvalidRequestException(validationResult.getErrors());
        }
        return bidRequest;
    }

    public BidRequest enrichBidRequestWithAccountAndPrivacyData(AuctionContext auctionContext) {
        final BidRequest bidRequest = auctionContext.getBidRequest();
        final Account account = auctionContext.getAccount();
        final PrivacyContext privacyContext = auctionContext.getPrivacyContext();

        final ExtRequest requestExt = bidRequest.getExt();
        final ExtRequest enrichedRequestExt = enrichExtRequest(requestExt, account);

        final Device device = bidRequest.getDevice();
        final Device enrichedDevice = enrichDevice(device, privacyContext);

        if (enrichedRequestExt != null || enrichedDevice != null) {
            return bidRequest.toBuilder()
                    .ext(ObjectUtils.defaultIfNull(enrichedRequestExt, requestExt))
                    .device(ObjectUtils.defaultIfNull(enrichedDevice, device))
                    .build();
        }

        return bidRequest;
    }

    public Future<HttpRequestWrapper> executeEntrypointHooks(RoutingContext routingContext,
                                                             String body,
                                                             AuctionContext auctionContext) {

        return hookStageExecutor.executeEntrypointStage(
                routingContext.queryParams(),
                routingContext.request().headers(),
                body,
                auctionContext.getHookExecutionContext())
                .map(stageResult -> toHttpRequest(stageResult, routingContext, auctionContext));
    }

    public Future<BidRequest> executeRawAuctionRequestHooks(AuctionContext auctionContext) {
        return hookStageExecutor.executeRawAuctionRequestStage(auctionContext)
                .map(stageResult -> toBidRequest(stageResult, auctionContext));
    }

    public Future<BidRequest> executeProcessedAuctionRequestHooks(AuctionContext auctionContext) {
        return hookStageExecutor.executeProcessedAuctionRequestStage(auctionContext)
                .map(stageResult -> toBidRequest(stageResult, auctionContext));
    }

    public Future<AuctionContext> restoreResultFromRejection(Throwable throwable) {
        if (throwable instanceof RejectedRequestException) {
            final AuctionContext auctionContext = ((RejectedRequestException) throwable).getAuctionContext();

            return Future.succeededFuture(auctionContext.withRequestRejected());
        }

        return Future.failedFuture(throwable);
    }

    private static HttpRequestWrapper toHttpRequest(HookStageExecutionResult<EntrypointPayload> stageResult,
                                                    RoutingContext routingContext,
                                                    AuctionContext auctionContext) {

        if (stageResult.isShouldReject()) {
            throw new RejectedRequestException(auctionContext);
        }

        return HttpRequestWrapper.builder()
                .absoluteUri(routingContext.request().absoluteURI())
                .queryParams(stageResult.getPayload().queryParams())
                .headers(stageResult.getPayload().headers())
                .cookies(routingContext.cookieMap())
                .body(stageResult.getPayload().body())
                .scheme(routingContext.request().scheme())
                .remoteHost(routingContext.request().remoteAddress().host())
                .build();
    }

    private static BidRequest toBidRequest(HookStageExecutionResult<AuctionRequestPayload> stageResult,
                                           AuctionContext auctionContext) {

        if (stageResult.isShouldReject()) {
            throw new RejectedRequestException(auctionContext);
        }

        return stageResult.getPayload().bidRequest();
    }

    private static boolean debugEnabled(BidRequest bidRequest) {
        // FIXME: flesh out debug flag determination logic
        return false;
    }

    /**
     * Returns {@link Timeout} based on request.tmax and adjustment value of {@link TimeoutResolver}.
     */
    private Timeout timeout(BidRequest bidRequest, long startTime) {
        final long resolvedRequestTimeout = timeoutResolver.resolve(bidRequest.getTmax());
        final long timeout = timeoutResolver.adjustTimeout(resolvedRequestTimeout);
        return timeoutFactory.create(startTime, timeout);
    }

    /**
<<<<<<< HEAD
=======
     * Make lookup for storedRequest if isLookupStoredRequest is true
     * and account id is not found in original {@link BidRequest}.
     * <p>
     * Returns {@link Account} fetched by {@link ApplicationSettings}.
     */
    private Future<Account> accountFrom(BidRequest bidRequest,
                                        Timeout timeout,
                                        HttpRequestWrapper httpRequest,
                                        boolean isLookupStoredRequest) {
        return findAccountIdFrom(bidRequest, isLookupStoredRequest)
                .map(this::validateIfAccountBlacklisted)
                .compose(accountId -> fetchAccount(timeout, httpRequest, accountId));
    }

    private Future<String> findAccountIdFrom(BidRequest bidRequest, boolean isLookupStoredRequest) {
        final String accountId = accountIdFrom(bidRequest);
        return StringUtils.isNotBlank(accountId) || !isLookupStoredRequest
                ? Future.succeededFuture(accountId)
                : storedRequestProcessor.processStoredRequests(accountId, bidRequest)
                        .map(this::accountIdFrom);
    }

    private String validateIfAccountBlacklisted(String accountId) {
        if (CollectionUtils.isNotEmpty(blacklistedAccounts)
                && StringUtils.isNotBlank(accountId)
                && blacklistedAccounts.contains(accountId)) {

            throw new BlacklistedAccountException(
                    String.format("Prebid-server has blacklisted Account ID: %s, please "
                            + "reach out to the prebid server host.", accountId));
        }
        return accountId;
    }

    private Future<Account> fetchAccount(Timeout timeout,
                                         HttpRequestWrapper httpRequest,
                                         String accountId) {
        return StringUtils.isBlank(accountId)
                ? responseForEmptyAccount(httpRequest)
                : applicationSettings.getAccountById(accountId, timeout)
                        .compose(this::ensureAccountActive,
                                exception -> accountFallback(exception, accountId, httpRequest));
    }

    /**
>>>>>>> 7ed7b278
     * Extracts publisher id either from {@link BidRequest}.app.publisher or {@link BidRequest}.site.publisher.
     * If neither is present returns empty string.
     */
    private String accountIdFrom(BidRequest bidRequest) {
        final App app = bidRequest.getApp();
        final Publisher appPublisher = app != null ? app.getPublisher() : null;
        final Site site = bidRequest.getSite();
        final Publisher sitePublisher = site != null ? site.getPublisher() : null;

        final Publisher publisher = ObjectUtils.defaultIfNull(appPublisher, sitePublisher);
        final String publisherId = publisher != null ? resolvePublisherId(publisher) : null;
        return ObjectUtils.defaultIfNull(publisherId, StringUtils.EMPTY);
    }

    /**
     * Resolves what value should be used as a publisher id - either taken from publisher.ext.parentAccount
     * or publisher.id in this respective priority.
     */
    private String resolvePublisherId(Publisher publisher) {
        final String parentAccountId = parentAccountIdFromExtPublisher(publisher.getExt());
        return ObjectUtils.defaultIfNull(parentAccountId, publisher.getId());
    }

    /**
     * Parses publisher.ext and returns parentAccount value from it. Returns null if any parsing error occurs.
     */
    private String parentAccountIdFromExtPublisher(ExtPublisher extPublisher) {
        final ExtPublisherPrebid extPublisherPrebid = extPublisher != null ? extPublisher.getPrebid() : null;
        return extPublisherPrebid != null ? StringUtils.stripToNull(extPublisherPrebid.getParentAccount()) : null;
    }

    private Future<Account> responseForEmptyAccount(HttpRequestWrapper httpRequest) {
        EMPTY_ACCOUNT_LOGGER.warn(accountErrorMessage("Account not specified", httpRequest), 100);
        return responseForUnknownAccount(StringUtils.EMPTY);
    }

    private static String accountErrorMessage(String message, HttpRequestWrapper httpRequest) {
        return String.format(
                "%s, Url: %s and Referer: %s",
                message,
                httpRequest.getAbsoluteUri(),
                httpRequest.getHeaders().get(HttpUtil.REFERER_HEADER));
    }

    private Future<Account> accountFallback(Throwable exception,
                                            String accountId,
                                            HttpRequestWrapper httpRequest) {

        if (exception instanceof PreBidException) {
            UNKNOWN_ACCOUNT_LOGGER.warn(accountErrorMessage(exception.getMessage(), httpRequest), 100);
        } else {
            logger.warn("Error occurred while fetching account: {0}", exception.getMessage());
            logger.debug("Error occurred while fetching account", exception);
        }

        // hide all errors occurred while fetching account
        return responseForUnknownAccount(accountId);
    }

    private Future<Account> responseForUnknownAccount(String accountId) {
        return enforceValidAccount
                ? Future.failedFuture(new UnauthorizedAccountException(
                String.format("Unauthorized account id: %s", accountId), accountId))
                : Future.succeededFuture(Account.empty(accountId));
    }

    private Future<Account> ensureAccountActive(Account account) {
        final String accountId = account.getId();

        return account.getStatus() == AccountStatus.inactive
                ? Future.failedFuture(new UnauthorizedAccountException(
                String.format("Account %s is inactive", accountId), accountId))
                : Future.succeededFuture(account);
    }

    private ExtRequest enrichExtRequest(ExtRequest ext, Account account) {
        final ExtRequestPrebid prebidExt = getIfNotNull(ext, ExtRequest::getPrebid);
        final String integration = getIfNotNull(prebidExt, ExtRequestPrebid::getIntegration);
        final String accountDefaultIntegration = account.getDefaultIntegration();

        if (StringUtils.isBlank(integration) && StringUtils.isNotBlank(accountDefaultIntegration)) {
            final ExtRequestPrebid.ExtRequestPrebidBuilder prebidExtBuilder =
                    prebidExt != null ? prebidExt.toBuilder() : ExtRequestPrebid.builder();

            prebidExtBuilder.integration(accountDefaultIntegration);

            final ExtRequest updatedExt = ExtRequest.of(prebidExtBuilder.build());
            if (ext != null) {
                updatedExt.addProperties(ext.getProperties());
            }

            return updatedExt;
        }

        return null;
    }

    private Device enrichDevice(Device device, PrivacyContext privacyContext) {
        final String ipAddress = privacyContext.getIpAddress();
        final IpAddress ip = ipAddressHelper.toIpAddress(ipAddress);

        final String ipV4InRequest = getIfNotNull(device, Device::getIp);
        final String ipV4 = ip != null && ip.getVersion() == IpAddress.IP.v4 ? ipAddress : null;
        final boolean shouldUpdateIpV4 = ipV4 != null && !Objects.equals(ipV4InRequest, ipV4);

        final String ipV6InRequest = getIfNotNull(device, Device::getIpv6);
        final String ipV6 = ip != null && ip.getVersion() == IpAddress.IP.v6 ? ipAddress : null;
        final boolean shouldUpdateIpV6 = ipV6 != null && !Objects.equals(ipV6InRequest, ipV6);

        final Geo geo = getIfNotNull(device, Device::getGeo);
        final String countryInRequest = getIfNotNull(geo, Geo::getCountry);
        final String country = getIfNotNull(privacyContext.getTcfContext().getGeoInfo(), GeoInfo::getCountry);
        final boolean shouldUpdateCountry = country != null && !Objects.equals(countryInRequest, country);

        if (shouldUpdateIpV4 || shouldUpdateIpV6 || shouldUpdateCountry) {
            final Device.DeviceBuilder deviceBuilder = device != null ? device.toBuilder() : Device.builder();

            if (shouldUpdateIpV4) {
                deviceBuilder.ip(ipV4);
            }

            if (shouldUpdateIpV6) {
                deviceBuilder.ipv6(ipV6);
            }

            if (shouldUpdateCountry) {
                final Geo.GeoBuilder geoBuilder = geo != null ? geo.toBuilder() : Geo.builder();
                geoBuilder.country(country);
                deviceBuilder.geo(geoBuilder.build());
            }

            return deviceBuilder.build();
        }

        return null;
    }

    private static <T, R> R getIfNotNull(T target, Function<T, R> getter) {
        return target != null ? getter.apply(target) : null;
    }

    static class RejectedRequestException extends RuntimeException {

        private final AuctionContext auctionContext;

        public RejectedRequestException(AuctionContext auctionContext) {
            this.auctionContext = auctionContext;
        }

        public AuctionContext getAuctionContext() {
            return auctionContext;
        }
    }
}<|MERGE_RESOLUTION|>--- conflicted
+++ resolved
@@ -93,7 +93,6 @@
         this.hookStageExecutor = Objects.requireNonNull(hookStageExecutor);
     }
 
-<<<<<<< HEAD
     public AuctionContext createAuctionContext(Endpoint endpoint, MetricName requestTypeMetric) {
         return AuctionContext.builder()
                 .requestTypeMetric(requestTypeMetric)
@@ -119,49 +118,14 @@
                 .build();
     }
 
-    public Future<Account> fetchAccount(AuctionContext auctionContext) {
+    public Future<Account> fetchAccount(AuctionContext auctionContext, boolean isLookupStoredRequest) {
         final BidRequest bidRequest = auctionContext.getBidRequest();
         final Timeout timeout = auctionContext.getTimeout();
         final HttpRequestWrapper httpRequest = auctionContext.getHttpRequest();
 
-        final String accountId = accountIdFrom(bidRequest);
-        final boolean isAccountIdBlank = StringUtils.isBlank(accountId);
-
-        if (CollectionUtils.isNotEmpty(blacklistedAccounts)
-                && !isAccountIdBlank
-                && blacklistedAccounts.contains(accountId)) {
-            return Future.failedFuture(new BlacklistedAccountException(
-                    String.format("Prebid-server has blacklisted Account ID: %s, please "
-                            + "reach out to the prebid server host.", accountId)));
-        }
-
-        return isAccountIdBlank
-                ? responseForEmptyAccount(httpRequest)
-                : applicationSettings.getAccountById(accountId, timeout)
-                .compose(this::ensureAccountActive,
-                        exception -> accountFallback(exception, accountId, httpRequest));
-=======
-    public Future<AuctionContext> fetchAccountAndCreateAuctionContext(HttpRequestWrapper httpRequest,
-                                                                      BidRequest bidRequest,
-                                                                      MetricName requestTypeMetric,
-                                                                      boolean isLookupStoredRequest,
-                                                                      long startTime,
-                                                                      HookExecutionContext hookExecutionContext,
-                                                                      List<String> errors) {
-        final Timeout timeout = timeout(bidRequest, startTime, timeoutResolver);
-        return accountFrom(bidRequest, timeout, httpRequest, isLookupStoredRequest)
-                .map(account -> AuctionContext.builder()
-                        .httpRequest(httpRequest)
-                        .uidsCookie(uidsCookieService.parseFromRequest(httpRequest))
-                        .bidRequest(bidRequest)
-                        .requestTypeMetric(requestTypeMetric)
-                        .timeout(timeout)
-                        .account(account)
-                        .hookExecutionContext(hookExecutionContext)
-                        .prebidErrors(errors)
-                        .debugWarnings(new ArrayList<>())
-                        .build());
->>>>>>> 7ed7b278
+        return findAccountIdFrom(bidRequest, isLookupStoredRequest)
+                .map(this::validateIfAccountBlacklisted)
+                .compose(accountId -> loadAccount(timeout, httpRequest, accountId));
     }
 
     /**
@@ -271,29 +235,12 @@
         return timeoutFactory.create(startTime, timeout);
     }
 
-    /**
-<<<<<<< HEAD
-=======
-     * Make lookup for storedRequest if isLookupStoredRequest is true
-     * and account id is not found in original {@link BidRequest}.
-     * <p>
-     * Returns {@link Account} fetched by {@link ApplicationSettings}.
-     */
-    private Future<Account> accountFrom(BidRequest bidRequest,
-                                        Timeout timeout,
-                                        HttpRequestWrapper httpRequest,
-                                        boolean isLookupStoredRequest) {
-        return findAccountIdFrom(bidRequest, isLookupStoredRequest)
-                .map(this::validateIfAccountBlacklisted)
-                .compose(accountId -> fetchAccount(timeout, httpRequest, accountId));
-    }
-
     private Future<String> findAccountIdFrom(BidRequest bidRequest, boolean isLookupStoredRequest) {
         final String accountId = accountIdFrom(bidRequest);
         return StringUtils.isNotBlank(accountId) || !isLookupStoredRequest
                 ? Future.succeededFuture(accountId)
                 : storedRequestProcessor.processStoredRequests(accountId, bidRequest)
-                        .map(this::accountIdFrom);
+                .map(this::accountIdFrom);
     }
 
     private String validateIfAccountBlacklisted(String accountId) {
@@ -308,18 +255,17 @@
         return accountId;
     }
 
-    private Future<Account> fetchAccount(Timeout timeout,
-                                         HttpRequestWrapper httpRequest,
-                                         String accountId) {
+    private Future<Account> loadAccount(Timeout timeout,
+                                        HttpRequestWrapper httpRequest,
+                                        String accountId) {
         return StringUtils.isBlank(accountId)
                 ? responseForEmptyAccount(httpRequest)
                 : applicationSettings.getAccountById(accountId, timeout)
-                        .compose(this::ensureAccountActive,
-                                exception -> accountFallback(exception, accountId, httpRequest));
+                .compose(this::ensureAccountActive,
+                        exception -> accountFallback(exception, accountId, httpRequest));
     }
 
     /**
->>>>>>> 7ed7b278
      * Extracts publisher id either from {@link BidRequest}.app.publisher or {@link BidRequest}.site.publisher.
      * If neither is present returns empty string.
      */
