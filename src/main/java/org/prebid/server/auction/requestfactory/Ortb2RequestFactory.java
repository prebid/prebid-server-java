package org.prebid.server.auction.requestfactory;

import com.iab.openrtb.request.App;
import com.iab.openrtb.request.BidRequest;
import com.iab.openrtb.request.Device;
import com.iab.openrtb.request.Dooh;
import com.iab.openrtb.request.Geo;
import com.iab.openrtb.request.Publisher;
import com.iab.openrtb.request.Regs;
import com.iab.openrtb.request.Site;
import io.vertx.core.Future;
import io.vertx.core.MultiMap;
import io.vertx.core.logging.Logger;
import io.vertx.core.logging.LoggerFactory;
import io.vertx.ext.web.RoutingContext;
import org.apache.commons.collections4.CollectionUtils;
import org.apache.commons.lang3.BooleanUtils;
import org.apache.commons.lang3.ObjectUtils;
import org.apache.commons.lang3.StringUtils;
import org.prebid.server.activity.infrastructure.ActivityInfrastructure;
import org.prebid.server.activity.infrastructure.creator.ActivityInfrastructureCreator;
import org.prebid.server.auction.IpAddressHelper;
import org.prebid.server.auction.StoredRequestProcessor;
import org.prebid.server.auction.TimeoutResolver;
import org.prebid.server.auction.model.AuctionContext;
import org.prebid.server.auction.model.IpAddress;
import org.prebid.server.auction.model.TimeoutContext;
import org.prebid.server.auction.model.debug.DebugContext;
import org.prebid.server.cookie.UidsCookieService;
import org.prebid.server.deals.UserAdditionalInfoService;
import org.prebid.server.deals.model.DeepDebugLog;
import org.prebid.server.deals.model.TxnLog;
import org.prebid.server.exception.BlacklistedAccountException;
import org.prebid.server.exception.InvalidRequestException;
import org.prebid.server.exception.PreBidException;
import org.prebid.server.exception.UnauthorizedAccountException;
import org.prebid.server.execution.Timeout;
import org.prebid.server.execution.TimeoutFactory;
import org.prebid.server.floors.PriceFloorProcessor;
import org.prebid.server.geolocation.CountryCodeMapper;
import org.prebid.server.geolocation.model.GeoInfo;
import org.prebid.server.hooks.execution.HookStageExecutor;
import org.prebid.server.hooks.execution.model.HookExecutionContext;
import org.prebid.server.hooks.execution.model.HookStageExecutionResult;
import org.prebid.server.hooks.v1.auction.AuctionRequestPayload;
import org.prebid.server.hooks.v1.entrypoint.EntrypointPayload;
import org.prebid.server.log.ConditionalLogger;
import org.prebid.server.metric.MetricName;
import org.prebid.server.metric.Metrics;
import org.prebid.server.model.CaseInsensitiveMultiMap;
import org.prebid.server.model.Endpoint;
import org.prebid.server.model.HttpRequestContext;
import org.prebid.server.model.UpdateResult;
import org.prebid.server.privacy.model.PrivacyContext;
import org.prebid.server.proto.openrtb.ext.FlexibleExtension;
import org.prebid.server.proto.openrtb.ext.request.ExtPublisher;
import org.prebid.server.proto.openrtb.ext.request.ExtPublisherPrebid;
import org.prebid.server.proto.openrtb.ext.request.ExtRegs;
import org.prebid.server.proto.openrtb.ext.request.ExtRegsDsa;
import org.prebid.server.proto.openrtb.ext.request.ExtRegsDsaTransparency;
import org.prebid.server.proto.openrtb.ext.request.ExtRequest;
import org.prebid.server.proto.openrtb.ext.request.ExtRequestPrebid;
import org.prebid.server.proto.openrtb.ext.request.ExtRequestTargeting;
import org.prebid.server.proto.openrtb.ext.request.TraceLevel;
import org.prebid.server.settings.ApplicationSettings;
import org.prebid.server.settings.model.Account;
import org.prebid.server.settings.model.AccountAuctionConfig;
import org.prebid.server.settings.model.AccountDsaConfig;
import org.prebid.server.settings.model.AccountPrivacyConfig;
import org.prebid.server.settings.model.AccountStatus;
import org.prebid.server.settings.model.AccountTargetingConfig;
import org.prebid.server.settings.model.DefaultDsa;
import org.prebid.server.util.HttpUtil;
import org.prebid.server.util.ObjectUtil;
import org.prebid.server.validation.RequestValidator;
import org.prebid.server.validation.model.ValidationResult;

import java.time.Clock;
import java.util.ArrayList;
import java.util.HashMap;
import java.util.List;
import java.util.Objects;
import java.util.Optional;
import java.util.TreeMap;
import java.util.function.Function;

public class Ortb2RequestFactory {

    private static final Logger logger = LoggerFactory.getLogger(Ortb2RequestFactory.class);

    private static final ConditionalLogger EMPTY_ACCOUNT_LOGGER = new ConditionalLogger("empty_account", logger);
    private static final ConditionalLogger UNKNOWN_ACCOUNT_LOGGER = new ConditionalLogger("unknown_account", logger);

<<<<<<< HEAD
=======
    private final boolean enforceValidAccount;
    private final int timeoutAdjustmentFactor;
>>>>>>> 32ff35e2
    private final double logSamplingRate;
    private final List<String> blacklistedAccounts;
    private final UidsCookieService uidsCookieService;
    private final ActivityInfrastructureCreator activityInfrastructureCreator;
    private final RequestValidator requestValidator;
    private final TimeoutResolver timeoutResolver;
    private final TimeoutFactory timeoutFactory;
    private final StoredRequestProcessor storedRequestProcessor;
    private final ApplicationSettings applicationSettings;
    private final UserAdditionalInfoService userAdditionalInfoService;
    private final IpAddressHelper ipAddressHelper;
    private final HookStageExecutor hookStageExecutor;
    private final PriceFloorProcessor priceFloorProcessor;
    private final CountryCodeMapper countryCodeMapper;
    private final Metrics metrics;
    private final Clock clock;

<<<<<<< HEAD
    public Ortb2RequestFactory(double logSamplingRate,
=======
    public Ortb2RequestFactory(boolean enforceValidAccount,
                               int timeoutAdjustmentFactor,
                               double logSamplingRate,
>>>>>>> 32ff35e2
                               List<String> blacklistedAccounts,
                               UidsCookieService uidsCookieService,
                               ActivityInfrastructureCreator activityInfrastructureCreator,
                               RequestValidator requestValidator,
                               TimeoutResolver timeoutResolver,
                               TimeoutFactory timeoutFactory,
                               StoredRequestProcessor storedRequestProcessor,
                               ApplicationSettings applicationSettings,
                               IpAddressHelper ipAddressHelper,
                               HookStageExecutor hookStageExecutor,
                               UserAdditionalInfoService userAdditionalInfoService,
                               PriceFloorProcessor priceFloorProcessor,
                               CountryCodeMapper countryCodeMapper,
                               Metrics metrics,
                               Clock clock) {

<<<<<<< HEAD
=======
        if (timeoutAdjustmentFactor < 0 || timeoutAdjustmentFactor > 100) {
            throw new IllegalArgumentException("Expected timeout adjustment factor should be in [0, 100].");
        }

        this.enforceValidAccount = enforceValidAccount;
        this.timeoutAdjustmentFactor = timeoutAdjustmentFactor;
>>>>>>> 32ff35e2
        this.logSamplingRate = logSamplingRate;
        this.blacklistedAccounts = Objects.requireNonNull(blacklistedAccounts);
        this.uidsCookieService = Objects.requireNonNull(uidsCookieService);
        this.activityInfrastructureCreator = Objects.requireNonNull(activityInfrastructureCreator);
        this.requestValidator = Objects.requireNonNull(requestValidator);
        this.timeoutResolver = Objects.requireNonNull(timeoutResolver);
        this.timeoutFactory = Objects.requireNonNull(timeoutFactory);
        this.storedRequestProcessor = Objects.requireNonNull(storedRequestProcessor);
        this.applicationSettings = Objects.requireNonNull(applicationSettings);
        this.ipAddressHelper = Objects.requireNonNull(ipAddressHelper);
        this.hookStageExecutor = Objects.requireNonNull(hookStageExecutor);
        this.userAdditionalInfoService = userAdditionalInfoService;
        this.priceFloorProcessor = Objects.requireNonNull(priceFloorProcessor);
        this.countryCodeMapper = Objects.requireNonNull(countryCodeMapper);
        this.metrics = Objects.requireNonNull(metrics);
        this.clock = Objects.requireNonNull(clock);
    }

    public AuctionContext createAuctionContext(Endpoint endpoint, MetricName requestTypeMetric) {
        return AuctionContext.builder()
                .requestTypeMetric(requestTypeMetric)
                .prebidErrors(new ArrayList<>())
                .debugWarnings(new ArrayList<>())
                .hookExecutionContext(HookExecutionContext.of(endpoint))
                .debugContext(DebugContext.empty())
                .requestRejected(false)
                .txnLog(TxnLog.create())
                .debugHttpCalls(new HashMap<>())
                .bidRejectionTrackers(new TreeMap<>(String.CASE_INSENSITIVE_ORDER))
                .build();
    }

    public AuctionContext enrichAuctionContext(AuctionContext auctionContext,
                                               HttpRequestContext httpRequest,
                                               BidRequest bidRequest,
                                               long startTime) {

        return auctionContext.toBuilder()
                .httpRequest(httpRequest)
                .uidsCookie(uidsCookieService.parseFromRequest(httpRequest))
                .bidRequest(bidRequest)
                .timeoutContext(TimeoutContext.of(startTime, timeout(bidRequest, startTime), timeoutAdjustmentFactor))
                .deepDebugLog(createDeepDebugLog(bidRequest))
                .build();
    }

    public Future<Account> fetchAccountWithoutStoredRequestLookup(AuctionContext auctionContext) {
        return fetchAccount(auctionContext, false);
    }

    public Future<Account> fetchAccount(AuctionContext auctionContext) {
        return fetchAccount(auctionContext, true);
    }

    private Future<Account> fetchAccount(AuctionContext auctionContext, boolean isLookupStoredRequest) {
        final BidRequest bidRequest = auctionContext.getBidRequest();
        final Timeout timeout = auctionContext.getTimeoutContext().getTimeout();
        final HttpRequestContext httpRequest = auctionContext.getHttpRequest();

        return findAccountIdFrom(bidRequest, isLookupStoredRequest)
                .map(this::validateIfAccountBlacklisted)
                .compose(accountId -> loadAccount(timeout, httpRequest, accountId));
    }

    public Future<ActivityInfrastructure> activityInfrastructureFrom(AuctionContext auctionContext) {
        return Future.succeededFuture(activityInfrastructureCreator.create(
                auctionContext.getAccount(),
                auctionContext.getGppContext(),
                auctionContext.getDebugContext().getTraceLevel()));
    }

    public Future<BidRequest> validateRequest(BidRequest bidRequest,
                                              HttpRequestContext httpRequestContext,
                                              List<String> warnings) {

        final ValidationResult validationResult = requestValidator.validate(bidRequest, httpRequestContext);

        if (validationResult.hasWarnings()) {
            warnings.addAll(validationResult.getWarnings());
        }

        return validationResult.hasErrors()
                ? Future.failedFuture(new InvalidRequestException(validationResult.getErrors()))
                : Future.succeededFuture(bidRequest);
    }

    public BidRequest enrichBidRequestWithAccountAndPrivacyData(AuctionContext auctionContext) {
        final BidRequest bidRequest = auctionContext.getBidRequest();
        final Account account = auctionContext.getAccount();
        final PrivacyContext privacyContext = auctionContext.getPrivacyContext();

        final ExtRequest requestExt = bidRequest.getExt();
        final ExtRequest enrichedRequestExt = enrichExtRequest(requestExt, account);

        final Device device = bidRequest.getDevice();
        final Device enrichedDevice = enrichDevice(device, privacyContext);

        final Regs regs = bidRequest.getRegs();
        final Regs enrichedRegs = enrichRegs(regs, privacyContext, account);

        if (enrichedRequestExt != null || enrichedDevice != null || enrichedRegs != null) {
            return bidRequest.toBuilder()
                    .ext(ObjectUtils.defaultIfNull(enrichedRequestExt, requestExt))
                    .device(ObjectUtils.defaultIfNull(enrichedDevice, device))
                    .regs(ObjectUtils.defaultIfNull(enrichedRegs, regs))
                    .build();
        }

        return bidRequest;
    }

    private static Regs enrichRegs(Regs regs, PrivacyContext privacyContext, Account account) {
        final ExtRegs regsExt = regs != null ? regs.getExt() : null;
        final ExtRegsDsa regsExtDsa = regsExt != null ? regsExt.getDsa() : null;
        if (regsExtDsa != null) {
            return null;
        }

        final AccountDsaConfig accountDsaConfig = Optional.ofNullable(account)
                .map(Account::getPrivacy)
                .map(AccountPrivacyConfig::getDsa)
                .orElse(null);
        final DefaultDsa defaultDsa = accountDsaConfig != null ? accountDsaConfig.getDefaultDsa() : null;
        if (defaultDsa == null) {
            return null;
        }

        final boolean isGdprOnly = BooleanUtils.isTrue(accountDsaConfig.getGdprOnly());
        if (isGdprOnly && !privacyContext.getTcfContext().isInGdprScope()) {
            return null;
        }

        return Optional.ofNullable(regs)
                .map(Regs::toBuilder)
                .orElseGet(Regs::builder)
                .ext(mapRegsExtDsa(defaultDsa, regsExt))
                .build();
    }

    private static ExtRegs mapRegsExtDsa(DefaultDsa defaultDsa, ExtRegs regsExt) {
        final List<ExtRegsDsaTransparency> enrichedDsaTransparencies = defaultDsa.getTransparency()
                .stream()
                .map(dsaTransparency -> ExtRegsDsaTransparency.of(
                        dsaTransparency.getDomain(), dsaTransparency.getDsaParams()))
                .toList();

        final ExtRegsDsa enrichedRegsExtDsa = ExtRegsDsa.of(
                defaultDsa.getDsaRequired(),
                defaultDsa.getPubRender(),
                defaultDsa.getDataToPub(),
                enrichedDsaTransparencies);

        final boolean isRegsExtPresent = regsExt != null;
        return ExtRegs.of(
                isRegsExtPresent ? regsExt.getGdpr() : null,
                isRegsExtPresent ? regsExt.getUsPrivacy() : null,
                isRegsExtPresent ? regsExt.getGpc() : null,
                enrichedRegsExtDsa);
    }

    public Future<HttpRequestContext> executeEntrypointHooks(RoutingContext routingContext,
                                                             String body,
                                                             AuctionContext auctionContext) {

        return hookStageExecutor.executeEntrypointStage(
                        toCaseInsensitiveMultiMap(routingContext.queryParams()),
                        toCaseInsensitiveMultiMap(routingContext.request().headers()),
                        body,
                        auctionContext.getHookExecutionContext())
                .map(stageResult -> toHttpRequest(stageResult, routingContext, auctionContext));
    }

    public Future<BidRequest> executeRawAuctionRequestHooks(AuctionContext auctionContext) {
        return hookStageExecutor.executeRawAuctionRequestStage(auctionContext)
                .map(stageResult -> toBidRequest(stageResult, auctionContext));
    }

    public Future<BidRequest> executeProcessedAuctionRequestHooks(AuctionContext auctionContext) {
        return hookStageExecutor.executeProcessedAuctionRequestStage(auctionContext)
                .map(stageResult -> toBidRequest(stageResult, auctionContext));
    }

    public Future<AuctionContext> restoreResultFromRejection(Throwable throwable) {
        if (throwable instanceof RejectedRequestException) {
            final AuctionContext auctionContext = ((RejectedRequestException) throwable).getAuctionContext();

            return Future.succeededFuture(auctionContext.withRequestRejected());
        }

        return Future.failedFuture(throwable);
    }

    private static HttpRequestContext toHttpRequest(HookStageExecutionResult<EntrypointPayload> stageResult,
                                                    RoutingContext routingContext,
                                                    AuctionContext auctionContext) {

        if (stageResult.isShouldReject()) {
            throw new RejectedRequestException(auctionContext);
        }

        return HttpRequestContext.builder()
                .absoluteUri(routingContext.request().absoluteURI())
                .queryParams(stageResult.getPayload().queryParams())
                .headers(stageResult.getPayload().headers())
                .body(stageResult.getPayload().body())
                .scheme(routingContext.request().scheme())
                .remoteHost(routingContext.request().remoteAddress().host())
                .build();
    }

    private static BidRequest toBidRequest(HookStageExecutionResult<AuctionRequestPayload> stageResult,
                                           AuctionContext auctionContext) {

        if (stageResult.isShouldReject()) {
            throw new RejectedRequestException(auctionContext);
        }

        return stageResult.getPayload().bidRequest();
    }

    public Future<AuctionContext> populateUserAdditionalInfo(AuctionContext auctionContext) {
        return userAdditionalInfoService != null
                ? userAdditionalInfoService.populate(auctionContext)
                : Future.succeededFuture(auctionContext);
    }

    public AuctionContext enrichWithPriceFloors(AuctionContext auctionContext) {
        return priceFloorProcessor.enrichWithPriceFloors(auctionContext);
    }

    public AuctionContext updateTimeout(AuctionContext auctionContext, long startTime) {
        final TimeoutContext timeoutContext = auctionContext.getTimeoutContext();
        final Timeout currentTimeout = timeoutContext.getTimeout();

        final BidRequest bidRequest = auctionContext.getBidRequest();
        final BidRequest resolvedBidRequest = resolveBidRequest(bidRequest);
        final BidRequest effectiveBidRequest = resolvedBidRequest != null
                ? resolvedBidRequest
                : bidRequest;

        final Timeout requestTimeout = timeoutFactory.create(startTime, effectiveBidRequest.getTmax());
        if (requestTimeout.getDeadline() == currentTimeout.getDeadline()) {
            return resolvedBidRequest != null
                    ? auctionContext.with(resolvedBidRequest)
                    : auctionContext;
        }

        return auctionContext.toBuilder()
                .bidRequest(effectiveBidRequest)
                .timeoutContext(timeoutContext.with(requestTimeout))
                .build();
    }

    private BidRequest resolveBidRequest(BidRequest bidRequest) {
        final Long resolvedTmax = resolveTmax(bidRequest.getTmax());
        return resolvedTmax != null ? bidRequest.toBuilder().tmax(resolvedTmax).build() : null;
    }

    private Long resolveTmax(Long requestTimeout) {
        final long timeout = timeoutResolver.limitToMax(requestTimeout);
        return !Objects.equals(requestTimeout, timeout) ? timeout : null;
    }

    /**
     * Returns {@link Timeout} based on request.tmax and adjustment value of {@link TimeoutResolver}.
     */
    private Timeout timeout(BidRequest bidRequest, long startTime) {
        final long timeout = timeoutResolver.limitToMax(bidRequest.getTmax());
        return timeoutFactory.create(startTime, timeout);
    }

    private Future<String> findAccountIdFrom(BidRequest bidRequest, boolean isLookupStoredRequest) {
        final String accountId = accountIdFrom(bidRequest);
        return StringUtils.isNotBlank(accountId) || !isLookupStoredRequest
                ? Future.succeededFuture(accountId)
                : storedRequestProcessor.processAuctionRequest(accountId, bidRequest)
                .map(storedAuctionResult -> accountIdFrom(storedAuctionResult.bidRequest()));
    }

    private String validateIfAccountBlacklisted(String accountId) {
        if (CollectionUtils.isNotEmpty(blacklistedAccounts)
                && StringUtils.isNotBlank(accountId)
                && blacklistedAccounts.contains(accountId)) {

            throw new BlacklistedAccountException(
                    "Prebid-server has blacklisted Account ID: %s, please reach out to the prebid server host."
                            .formatted(accountId));
        }
        return accountId;
    }

    private Future<Account> loadAccount(Timeout timeout, HttpRequestContext httpRequest, String accountId) {
        if (StringUtils.isBlank(accountId)) {
            EMPTY_ACCOUNT_LOGGER.warn(accountErrorMessage("Account not specified", httpRequest), logSamplingRate);
        }

        return applicationSettings.getAccountById(accountId, timeout)
                .compose(this::ensureAccountActive)
                .recover(exception -> wrapFailure(exception, accountId, httpRequest))
                .onFailure(ignored -> metrics.updateAccountRequestRejectedByInvalidAccountMetrics(accountId));
    }

    private Future<Account> ensureAccountActive(Account account) {
        final String accountId = account.getId();

        return account.getStatus() == AccountStatus.inactive
                ? Future.failedFuture(
                        new UnauthorizedAccountException("Account %s is inactive".formatted(accountId), accountId))
                : Future.succeededFuture(account);
    }

    /**
     * Extracts publisher id either from {@link BidRequest}.app.publisher or {@link BidRequest}.site.publisher.
     * If neither is present returns empty string.
     */
    private String accountIdFrom(BidRequest bidRequest) {
        final App app = bidRequest.getApp();
        final Publisher appPublisher = app != null ? app.getPublisher() : null;
        final Site site = bidRequest.getSite();
        final Publisher sitePublisher = site != null ? site.getPublisher() : null;
        final Dooh dooh = bidRequest.getDooh();
        final Publisher doohPublisher = dooh != null ? dooh.getPublisher() : null;

        final Publisher publisher = ObjectUtils.firstNonNull(appPublisher, doohPublisher, sitePublisher);
        final String publisherId = publisher != null ? resolvePublisherId(publisher) : null;
        return ObjectUtils.defaultIfNull(publisherId, StringUtils.EMPTY);
    }

    /**
     * Resolves what value should be used as a publisher id - either taken from publisher.ext.parentAccount
     * or publisher.id in this respective priority.
     */
    private String resolvePublisherId(Publisher publisher) {
        final String parentAccountId = parentAccountIdFromExtPublisher(publisher.getExt());
        return ObjectUtils.defaultIfNull(parentAccountId, publisher.getId());
    }

    /**
     * Parses publisher.ext and returns parentAccount value from it. Returns null if any parsing error occurs.
     */
    private String parentAccountIdFromExtPublisher(ExtPublisher extPublisher) {
        final ExtPublisherPrebid extPublisherPrebid = extPublisher != null ? extPublisher.getPrebid() : null;
        return extPublisherPrebid != null ? StringUtils.stripToNull(extPublisherPrebid.getParentAccount()) : null;
    }

    private Future<Account> wrapFailure(Throwable exception, String accountId, HttpRequestContext httpRequest) {
        if (exception instanceof UnauthorizedAccountException) {
            return Future.failedFuture(exception);
        } else if (exception instanceof PreBidException) {
            UNKNOWN_ACCOUNT_LOGGER.warn(accountErrorMessage(exception.getMessage(), httpRequest), 100);
        } else {
            metrics.updateAccountRequestRejectedByFailedFetch(accountId);
            logger.warn("Error occurred while fetching account: {0}", exception.getMessage());
            logger.debug("Error occurred while fetching account", exception);
        }

        return Future.failedFuture(
                new UnauthorizedAccountException("Unauthorized account id: " + accountId, accountId));
    }

    private static String accountErrorMessage(String message, HttpRequestContext httpRequest) {
        return "%s, Url: %s and Referer: %s".formatted(
                message,
                httpRequest.getAbsoluteUri(),
                httpRequest.getHeaders().get(HttpUtil.REFERER_HEADER));
    }

    private ExtRequest enrichExtRequest(ExtRequest ext, Account account) {
        final AccountAuctionConfig accountAuctionConfig = account.getAuction();
        if (accountAuctionConfig == null) {
            return null;
        }

        final ExtRequestPrebid extPrebid = ext != null ? ext.getPrebid() : null;
        final UpdateResult<String> integration = resolveIntegration(extPrebid, accountAuctionConfig);
        final UpdateResult<ExtRequestTargeting> targeting = resolveExtPrebidTargeting(extPrebid, accountAuctionConfig);

        if (!integration.isUpdated() && !targeting.isUpdated()) {
            return null;
        }

        final ExtRequestPrebid updatedExtPrebid = Optional.ofNullable(extPrebid)
                .map(ExtRequestPrebid::toBuilder)
                .orElseGet(ExtRequestPrebid::builder)
                .integration(integration.getValue())
                .targeting(targeting.getValue())
                .build();

        final ExtRequest updatedExt = ExtRequest.of(updatedExtPrebid);
        Optional.ofNullable(ext)
                .map(FlexibleExtension::getProperties)
                .ifPresent(updatedExt::addProperties);

        return updatedExt;
    }

    private static UpdateResult<String> resolveIntegration(ExtRequestPrebid extPrebid,
                                                           AccountAuctionConfig accountAuctionConfig) {

        final String integration = extPrebid != null ? extPrebid.getIntegration() : null;
        if (StringUtils.isNotBlank(integration)) {
            return UpdateResult.unaltered(integration);
        }

        final String accountIntegration = accountAuctionConfig.getDefaultIntegration();
        return StringUtils.isNotBlank(accountIntegration)
                ? UpdateResult.updated(accountIntegration)
                : UpdateResult.unaltered(integration);
    }

    private static UpdateResult<ExtRequestTargeting> resolveExtPrebidTargeting(
            ExtRequestPrebid extPrebid,
            AccountAuctionConfig accountAuctionConfig) {

        final ExtRequestTargeting targeting = extPrebid != null ? extPrebid.getTargeting() : null;

        final AccountTargetingConfig accountTargeting = accountAuctionConfig.getTargeting();
        if (accountTargeting == null) {
            return UpdateResult.unaltered(targeting);
        }

        final TargetingValueResolver targetingValueResolver = new TargetingValueResolver(targeting, accountTargeting);

        final UpdateResult<Boolean> includeWinners = targetingValueResolver.resolveIncludeWinners();
        final UpdateResult<Boolean> includeBidderKeys = targetingValueResolver.resolveIncludeBidderKeys();
        final UpdateResult<Boolean> includeFormat = targetingValueResolver.resolveIncludeFormat();
        final UpdateResult<Boolean> preferDeals = targetingValueResolver.resolvePreferDeals();
        final UpdateResult<Boolean> alwaysIncludeDeals = targetingValueResolver.resolveAlwaysIncludeDeals();

        return includeWinners.isUpdated()
                || includeBidderKeys.isUpdated()
                || includeFormat.isUpdated()
                || preferDeals.isUpdated()
                || alwaysIncludeDeals.isUpdated()

                ? UpdateResult.updated(
                Optional.ofNullable(targeting)
                        .map(ExtRequestTargeting::toBuilder)
                        .orElseGet(ExtRequestTargeting::builder)
                        .includewinners(includeWinners.getValue())
                        .includebidderkeys(includeBidderKeys.getValue())
                        .includeformat(includeFormat.getValue())
                        .preferdeals(preferDeals.getValue())
                        .alwaysincludedeals(alwaysIncludeDeals.getValue())
                        .build())

                : UpdateResult.unaltered(targeting);
    }

    private Device enrichDevice(Device device, PrivacyContext privacyContext) {
        final String ipAddress = privacyContext.getIpAddress();
        final IpAddress ip = ipAddressHelper.toIpAddress(ipAddress);

        final String ipV4InRequest = ObjectUtil.getIfNotNull(device, Device::getIp);
        final String ipV4 = ip != null && ip.getVersion() == IpAddress.IP.v4 ? ipAddress : null;
        final boolean shouldUpdateIpV4 = ipV4 != null && !Objects.equals(ipV4InRequest, ipV4);

        final String ipV6InRequest = ObjectUtil.getIfNotNull(device, Device::getIpv6);
        final String ipV6 = ip != null && ip.getVersion() == IpAddress.IP.v6 ? ipAddress : null;
        final boolean shouldUpdateIpV6 = ipV6 != null && !Objects.equals(ipV6InRequest, ipV6);

        final Geo geo = ObjectUtil.getIfNotNull(device, Device::getGeo);

        final UpdateResult<String> resolvedCountry = resolveCountry(geo, privacyContext);
        final UpdateResult<String> resolvedRegion = resolveRegion(geo, privacyContext);

        if (shouldUpdateIpV4 || shouldUpdateIpV6 || resolvedCountry.isUpdated() || resolvedRegion.isUpdated()) {
            final Device.DeviceBuilder deviceBuilder = device != null ? device.toBuilder() : Device.builder();

            if (shouldUpdateIpV4) {
                deviceBuilder.ip(ipV4);
            }

            if (shouldUpdateIpV6) {
                deviceBuilder.ipv6(ipV6);
            }

            if (resolvedCountry.isUpdated() || resolvedRegion.isUpdated()) {
                final Geo updatedGeo = Optional.ofNullable(geo)
                        .map(Geo::toBuilder)
                        .orElseGet(Geo::builder)
                        .country(resolvedCountry.getValue())
                        .region(resolvedRegion.getValue())
                        .build();

                deviceBuilder.geo(updatedGeo);
            }

            return deviceBuilder.build();
        }

        return null;
    }

    private UpdateResult<String> resolveCountry(Geo geo, PrivacyContext privacyContext) {
        final String countryInRequest = geo != null ? geo.getCountry() : null;

        final GeoInfo geoInfo = privacyContext.getTcfContext().getGeoInfo();
        final String alpha2CountryCode = geoInfo != null ? geoInfo.getCountry() : null;
        final String alpha3CountryCode = countryCodeMapper.mapToAlpha3(alpha2CountryCode);

        return alpha3CountryCode != null && !alpha3CountryCode.equals(countryInRequest)
                ? UpdateResult.updated(alpha3CountryCode)
                : UpdateResult.unaltered(countryInRequest);
    }

    private static UpdateResult<String> resolveRegion(Geo geo, PrivacyContext privacyContext) {
        final String regionInRequest = geo != null ? geo.getRegion() : null;
        final String upperCasedRegionInRequest = StringUtils.upperCase(regionInRequest);

        final GeoInfo geoInfo = privacyContext.getTcfContext().getGeoInfo();
        final String region = geoInfo != null ? geoInfo.getRegion() : null;
        final String upperCasedRegion = StringUtils.upperCase(region);

        return upperCasedRegion != null && !upperCasedRegion.equals(upperCasedRegionInRequest)
                ? UpdateResult.updated(upperCasedRegion)
                : Objects.equals(regionInRequest, upperCasedRegionInRequest)
                ? UpdateResult.unaltered(regionInRequest)
                : UpdateResult.updated(upperCasedRegionInRequest);
    }

    private static CaseInsensitiveMultiMap toCaseInsensitiveMultiMap(MultiMap originalMap) {
        final CaseInsensitiveMultiMap.Builder mapBuilder = CaseInsensitiveMultiMap.builder();
        originalMap.entries().forEach(entry -> mapBuilder.add(entry.getKey(), entry.getValue()));

        return mapBuilder.build();
    }

    private DeepDebugLog createDeepDebugLog(BidRequest bidRequest) {
        final ExtRequest ext = bidRequest.getExt();
        return DeepDebugLog.create(ext != null && isDeepDebugEnabled(ext), clock);
    }

    /**
     * Determines deep debug flag from {@link ExtRequest}.
     */
    private static boolean isDeepDebugEnabled(ExtRequest extRequest) {
        final ExtRequestPrebid extRequestPrebid = extRequest != null ? extRequest.getPrebid() : null;
        return extRequestPrebid != null && extRequestPrebid.getTrace() == TraceLevel.verbose;
    }

    static class RejectedRequestException extends RuntimeException {

        private final AuctionContext auctionContext;

        RejectedRequestException(AuctionContext auctionContext) {
            this.auctionContext = auctionContext;
        }

        public AuctionContext getAuctionContext() {
            return auctionContext;
        }
    }

    private record TargetingValueResolver(ExtRequestTargeting targeting,
                                          AccountTargetingConfig accountTargetingConfig) {

        public UpdateResult<Boolean> resolveIncludeWinners() {
            return resolveValue(
                    ExtRequestTargeting::getIncludewinners,
                    AccountTargetingConfig::getIncludeWinners);
        }

        public UpdateResult<Boolean> resolveIncludeBidderKeys() {
            return resolveValue(
                    ExtRequestTargeting::getIncludebidderkeys,
                    AccountTargetingConfig::getIncludeBidderKeys);
        }

        public UpdateResult<Boolean> resolveIncludeFormat() {
            return resolveValue(
                    ExtRequestTargeting::getIncludeformat,
                    AccountTargetingConfig::getIncludeFormat);
        }

        public UpdateResult<Boolean> resolvePreferDeals() {
            return resolveValue(
                    ExtRequestTargeting::getPreferdeals,
                    AccountTargetingConfig::getPreferDeals);
        }

        public UpdateResult<Boolean> resolveAlwaysIncludeDeals() {
            return resolveValue(
                    ExtRequestTargeting::getAlwaysincludedeals,
                    AccountTargetingConfig::getAlwaysIncludeDeals);
        }

        private <T> UpdateResult<T> resolveValue(Function<ExtRequestTargeting, T> originalExtractor,
                                                 Function<AccountTargetingConfig, T> accountExtractor) {

            final T originalValue = targeting != null ? originalExtractor.apply(targeting) : null;
            if (originalValue != null) {
                return UpdateResult.unaltered(originalValue);
            }

            final T accountValue = accountExtractor.apply(accountTargetingConfig);
            return accountValue != null ? UpdateResult.updated(accountValue) : UpdateResult.unaltered(null);
        }
    }
}<|MERGE_RESOLUTION|>--- conflicted
+++ resolved
@@ -91,11 +91,7 @@
     private static final ConditionalLogger EMPTY_ACCOUNT_LOGGER = new ConditionalLogger("empty_account", logger);
     private static final ConditionalLogger UNKNOWN_ACCOUNT_LOGGER = new ConditionalLogger("unknown_account", logger);
 
-<<<<<<< HEAD
-=======
-    private final boolean enforceValidAccount;
     private final int timeoutAdjustmentFactor;
->>>>>>> 32ff35e2
     private final double logSamplingRate;
     private final List<String> blacklistedAccounts;
     private final UidsCookieService uidsCookieService;
@@ -113,13 +109,8 @@
     private final Metrics metrics;
     private final Clock clock;
 
-<<<<<<< HEAD
-    public Ortb2RequestFactory(double logSamplingRate,
-=======
-    public Ortb2RequestFactory(boolean enforceValidAccount,
-                               int timeoutAdjustmentFactor,
+    public Ortb2RequestFactory(int timeoutAdjustmentFactor,
                                double logSamplingRate,
->>>>>>> 32ff35e2
                                List<String> blacklistedAccounts,
                                UidsCookieService uidsCookieService,
                                ActivityInfrastructureCreator activityInfrastructureCreator,
@@ -136,15 +127,11 @@
                                Metrics metrics,
                                Clock clock) {
 
-<<<<<<< HEAD
-=======
         if (timeoutAdjustmentFactor < 0 || timeoutAdjustmentFactor > 100) {
             throw new IllegalArgumentException("Expected timeout adjustment factor should be in [0, 100].");
         }
 
-        this.enforceValidAccount = enforceValidAccount;
         this.timeoutAdjustmentFactor = timeoutAdjustmentFactor;
->>>>>>> 32ff35e2
         this.logSamplingRate = logSamplingRate;
         this.blacklistedAccounts = Objects.requireNonNull(blacklistedAccounts);
         this.uidsCookieService = Objects.requireNonNull(uidsCookieService);
