--- conflicted
+++ resolved
@@ -246,20 +246,6 @@
         return stageResult.getPayload().bidRequest();
     }
 
-<<<<<<< HEAD
-=======
-    private static DebugContext debugContext(BidRequest bidRequest) {
-        final ExtRequestPrebid extRequestPrebid = ObjectUtil.getIfNotNull(bidRequest.getExt(), ExtRequest::getPrebid);
-
-        final boolean debugEnabled = Objects.equals(bidRequest.getTest(), 1)
-                || Objects.equals(ObjectUtil.getIfNotNull(extRequestPrebid, ExtRequestPrebid::getDebug), 1);
-
-        final TraceLevel traceLevel = ObjectUtil.getIfNotNull(extRequestPrebid, ExtRequestPrebid::getTrace);
-
-        return DebugContext.of(debugEnabled, traceLevel);
-    }
-
->>>>>>> b23bac74
     public Future<AuctionContext> populateDealsInfo(AuctionContext auctionContext) {
         return dealsProcessor != null
                 ? dealsProcessor.populateDealsInfo(auctionContext)
