--- conflicted
+++ resolved
@@ -77,20 +77,14 @@
      * Removes bids with duplicated category key, leaving one with highest price.
      * Returns list of errors for each dropped bid.
      */
-<<<<<<< HEAD
-    public Future<CategoryMappingResult> applyCategoryMapping(List<BidderResponse> bidderResponses,
-                                                              ExtRequestTargeting targeting,
-                                                              Timeout timeout) {
-=======
     public Future<CategoryMappingResult> createCategoryMapping(List<BidderResponse> bidderResponses,
                                                                BidRequest bidRequest,
-                                                               ExtRequestTargeting targeting) {
+                                                               ExtRequestTargeting targeting,
+                                                              Timeout timeout) {
         if (targeting == null || targeting.getIncludebrandcategory() == null) {
             return Future.succeededFuture(CategoryMappingResult.of(Collections.emptyMap(), bidderResponses,
                     Collections.emptyList()));
         }
-
->>>>>>> aa11f35e
         final ExtIncludeBrandCategory includeBrandCategory = targeting.getIncludebrandcategory();
         final boolean withCategory = BooleanUtils.toBooleanDefaultIfNull(includeBrandCategory.getWithCategory(), false);
         // translate category definition looks strange, but it follows GO PBS logic
@@ -108,15 +102,9 @@
         final String publisher = translateCategories ? includeBrandCategory.getPublisher() : null;
         final List<RejectedBid> rejectedBids = new ArrayList<>();
 
-<<<<<<< HEAD
         return getBidderToBidCategory(bidderResponses, primaryAdServer, publisher, rejectedBids, timeout).future()
-                .map(bidIdToCategory -> resolveBidsCategories(bidderResponses, bidIdToCategory, targeting, withCategory,
-                        rejectedBids));
-=======
-        return getBidderToBidCategory(bidderResponses, primaryAdServer, publisher, rejectedBids).future()
                 .map(bidIdToCategory -> resolveBidsCategories(bidderResponses, bidIdToCategory, bidRequest, targeting,
                         withCategory, rejectedBids));
->>>>>>> aa11f35e
     }
 
     /**
