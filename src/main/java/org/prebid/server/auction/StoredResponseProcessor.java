--- conflicted
+++ resolved
@@ -60,14 +60,10 @@
         this.mapper = Objects.requireNonNull(mapper);
     }
 
-<<<<<<< HEAD
-    Future<StoredResponseResult> getStoredResponseResult(List<Imp> imps, BidderAliases aliases, Timeout timeout) {
-=======
     Future<StoredResponseResult> getStoredResponseResult(List<Imp> imps, Timeout timeout) {
         final Map<String, ExtImpPrebid> impExtPrebids = getImpsExtPrebid(imps);
         final Map<String, String> auctionStoredResponseToImpId = getAuctionStoredResponses(impExtPrebids);
         final List<Imp> requiredRequestImps = excludeStoredAuctionResponseImps(imps, auctionStoredResponseToImpId);
->>>>>>> 48ceeca9
 
         final Map<String, Map<String, String>> impToBidderToStoredBidResponseId = getStoredBidResponses(impExtPrebids,
                 requiredRequestImps);
@@ -94,18 +90,6 @@
                                 impToBidderToStoredBidResponseId)));
     }
 
-<<<<<<< HEAD
-    List<AuctionParticipation> mergeWithBidderResponses(List<AuctionParticipation> auctionParticipations,
-                                                        List<SeatBid> storedResponses,
-                                                        List<Imp> imps) {
-        if (CollectionUtils.isEmpty(storedResponses)) {
-            return auctionParticipations;
-        }
-
-        final Map<String, AuctionParticipation> bidderToAuctionParticipation = auctionParticipations.stream()
-                .collect(Collectors.toMap(AuctionParticipation::getBidder, Function.identity()));
-        final Map<String, SeatBid> bidderToSeatBid = storedResponses.stream()
-=======
     private List<Imp> excludeStoredAuctionResponseImps(List<Imp> imps,
                                                        Map<String, String> auctionStoredResponseToImpId) {
         return imps.stream()
@@ -113,17 +97,16 @@
                 .collect(Collectors.toList());
     }
 
-    List<BidderResponse> mergeWithBidderResponses(List<BidderResponse> bidderResponses,
-                                                  List<SeatBid> storedAuctionResponses,
-                                                  List<Imp> imps) {
+    List<AuctionParticipation> mergeWithBidderResponses(List<AuctionParticipation> auctionParticipations,
+                                                        List<SeatBid> storedAuctionResponses,
+                                                        List<Imp> imps) {
         if (CollectionUtils.isEmpty(storedAuctionResponses)) {
-            return bidderResponses;
-        }
-
-        final Map<String, BidderResponse> bidderToResponse = bidderResponses.stream()
-                .collect(Collectors.toMap(BidderResponse::getBidder, Function.identity()));
+            return auctionParticipations;
+        }
+
+        final Map<String, AuctionParticipation> bidderToAuctionParticipation = auctionParticipations.stream()
+                .collect(Collectors.toMap(AuctionParticipation::getBidder, Function.identity()));
         final Map<String, SeatBid> bidderToSeatBid = storedAuctionResponses.stream()
->>>>>>> 48ceeca9
                 .collect(Collectors.toMap(SeatBid::getSeat, Function.identity()));
         final Map<String, BidType> impIdToBidType = imps.stream()
                 .collect(Collectors.toMap(Imp::getId, this::resolveBidType));
@@ -254,7 +237,18 @@
                 .build();
     }
 
-<<<<<<< HEAD
+    private Map<String, Map<String, String>> mapStoredBidResponseIdsToValues(
+            Map<String, String> idToStoredResponses,
+            Map<String, Map<String, String>> impToBidderToStoredBidResponseId) {
+
+        return impToBidderToStoredBidResponseId.entrySet().stream()
+                .collect(Collectors.toMap(Map.Entry::getKey,
+                        entry -> entry.getValue().entrySet().stream()
+                                .filter(bidderToId -> idToStoredResponses.containsKey(bidderToId.getValue()))
+                                .collect(Collectors.toMap(Map.Entry::getKey,
+                                        bidderToId -> idToStoredResponses.get(bidderToId.getValue())))));
+    }
+
     private AuctionParticipation updateBidderResponse(AuctionParticipation auctionParticipation,
                                                       SeatBid storedSeatBid,
                                                       Map<String, BidType> impIdToBidType) {
@@ -264,23 +258,6 @@
             }
 
             final BidderResponse bidderResponse = auctionParticipation.getBidderResponse();
-=======
-    private Map<String, Map<String, String>> mapStoredBidResponseIdsToValues(
-            Map<String, String> idToStoredResponses,
-            Map<String, Map<String, String>> impToBidderToStoredBidResponseId) {
-
-        return impToBidderToStoredBidResponseId.entrySet().stream()
-                .collect(Collectors.toMap(Map.Entry::getKey,
-                        entry -> entry.getValue().entrySet().stream()
-                                .filter(bidderToId -> idToStoredResponses.containsKey(bidderToId.getValue()))
-                                .collect(Collectors.toMap(Map.Entry::getKey,
-                                        bidderToId -> idToStoredResponses.get(bidderToId.getValue())))));
-    }
-
-    private BidderResponse makeBidderResponse(BidderResponse bidderResponse, SeatBid seatBid,
-                                              Map<String, BidType> impIdToBidType) {
-        if (bidderResponse != null) {
->>>>>>> 48ceeca9
             final BidderSeatBid bidderSeatBid = bidderResponse.getSeatBid();
             final BidderSeatBid updatedSeatBid = storedSeatBid == null
                     ? bidderSeatBid
