package org.prebid.server.auction;

import com.fasterxml.jackson.core.JsonProcessingException;
import com.fasterxml.jackson.databind.JsonNode;
import com.fasterxml.jackson.databind.node.ObjectNode;
import com.iab.openrtb.request.App;
import com.iab.openrtb.request.BidRequest;
import com.iab.openrtb.request.Device;
import com.iab.openrtb.request.Geo;
import com.iab.openrtb.request.Imp;
import com.iab.openrtb.request.Publisher;
import com.iab.openrtb.request.Site;
import com.iab.openrtb.request.Source;
import io.netty.buffer.ByteBufInputStream;
import io.vertx.core.Future;
import io.vertx.core.buffer.Buffer;
import io.vertx.core.http.HttpServerRequest;
import io.vertx.core.logging.Logger;
import io.vertx.core.logging.LoggerFactory;
import io.vertx.ext.web.RoutingContext;
import org.apache.commons.collections4.CollectionUtils;
import org.apache.commons.lang3.ObjectUtils;
import org.apache.commons.lang3.StringUtils;
import org.prebid.server.auction.model.AuctionContext;
import org.prebid.server.auction.model.IpAddress;
import org.prebid.server.cookie.UidsCookieService;
import org.prebid.server.exception.BlacklistedAccountException;
import org.prebid.server.exception.BlacklistedAppException;
import org.prebid.server.exception.InvalidRequestException;
import org.prebid.server.exception.PreBidException;
import org.prebid.server.exception.UnauthorizedAccountException;
import org.prebid.server.execution.Timeout;
import org.prebid.server.execution.TimeoutFactory;
import org.prebid.server.geolocation.model.GeoInfo;
import org.prebid.server.identity.IdGenerator;
import org.prebid.server.json.JacksonMapper;
import org.prebid.server.log.ConditionalLogger;
import org.prebid.server.metric.MetricName;
import org.prebid.server.privacy.model.PrivacyContext;
import org.prebid.server.proto.openrtb.ext.request.ExtDevice;
import org.prebid.server.proto.openrtb.ext.request.ExtMediaTypePriceGranularity;
import org.prebid.server.proto.openrtb.ext.request.ExtPriceGranularity;
import org.prebid.server.proto.openrtb.ext.request.ExtPublisher;
import org.prebid.server.proto.openrtb.ext.request.ExtPublisherPrebid;
import org.prebid.server.proto.openrtb.ext.request.ExtRequest;
import org.prebid.server.proto.openrtb.ext.request.ExtRequestPrebid;
import org.prebid.server.proto.openrtb.ext.request.ExtRequestPrebidCache;
import org.prebid.server.proto.openrtb.ext.request.ExtRequestPrebidChannel;
import org.prebid.server.proto.openrtb.ext.request.ExtRequestTargeting;
import org.prebid.server.proto.openrtb.ext.request.ExtSite;
import org.prebid.server.proto.openrtb.ext.response.BidType;
import org.prebid.server.settings.ApplicationSettings;
import org.prebid.server.settings.model.Account;
import org.prebid.server.settings.model.AccountStatus;
import org.prebid.server.util.HttpUtil;
import org.prebid.server.util.StreamUtil;
import org.prebid.server.validation.RequestValidator;
import org.prebid.server.validation.model.ValidationResult;

import java.io.IOException;
import java.util.ArrayList;
import java.util.Arrays;
import java.util.Collections;
import java.util.Currency;
import java.util.HashSet;
import java.util.List;
import java.util.Objects;
import java.util.Set;
import java.util.function.Function;
import java.util.stream.Collectors;

/**
 * Used in OpenRTB request processing.
 */
public class AuctionRequestFactory {

    private static final Logger logger = LoggerFactory.getLogger(AuctionRequestFactory.class);
    private static final ConditionalLogger EMPTY_ACCOUNT_LOGGER = new ConditionalLogger("empty_account", logger);
    private static final ConditionalLogger UNKNOWN_ACCOUNT_LOGGER = new ConditionalLogger("unknown_account", logger);

    private static final String WEB_CHANNEL = "web";
    private static final String APP_CHANNEL = "app";

    private static final String PREBID_EXT = "prebid";
    private static final String BIDDER_EXT = "bidder";

    private static final Set<String> IMP_EXT_NON_BIDDER_FIELDS = Collections.unmodifiableSet(new HashSet<>(
            Arrays.asList(PREBID_EXT, "context", "all", "general", "skadn", "data")));

    private final long maxRequestSize;
    private final boolean enforceValidAccount;
    private final boolean shouldCacheOnlyWinningBids;
    private final String adServerCurrency;
    private final List<String> blacklistedApps;
    private final List<String> blacklistedAccounts;
    private final StoredRequestProcessor storedRequestProcessor;
    private final ImplicitParametersExtractor paramsExtractor;
    private final IpAddressHelper ipAddressHelper;
    private final UidsCookieService uidsCookieService;
    private final RequestValidator requestValidator;
    private final InterstitialProcessor interstitialProcessor;
    private final TimeoutResolver timeoutResolver;
    private final TimeoutFactory timeoutFactory;
    private final ApplicationSettings applicationSettings;
    private final IdGenerator sourceIdGenerator;
    private final PrivacyEnforcementService privacyEnforcementService;
    private final JacksonMapper mapper;
    private final OrtbTypesResolver ortbTypesResolver;

    public AuctionRequestFactory(long maxRequestSize,
                                 boolean enforceValidAccount,
                                 boolean shouldCacheOnlyWinningBids,
                                 String adServerCurrency,
                                 List<String> blacklistedApps,
                                 List<String> blacklistedAccounts,
                                 StoredRequestProcessor storedRequestProcessor,
                                 ImplicitParametersExtractor paramsExtractor,
                                 IpAddressHelper ipAddressHelper,
                                 UidsCookieService uidsCookieService,
                                 RequestValidator requestValidator,
                                 InterstitialProcessor interstitialProcessor,
                                 OrtbTypesResolver ortbTypesResolver,
                                 TimeoutResolver timeoutResolver,
                                 TimeoutFactory timeoutFactory,
                                 ApplicationSettings applicationSettings,
                                 IdGenerator sourceIdGenerator,
                                 PrivacyEnforcementService privacyEnforcementService,
                                 JacksonMapper mapper) {

        this.maxRequestSize = maxRequestSize;
        this.enforceValidAccount = enforceValidAccount;
        this.shouldCacheOnlyWinningBids = shouldCacheOnlyWinningBids;
        this.adServerCurrency = validateCurrency(Objects.requireNonNull(adServerCurrency));
        this.blacklistedApps = Objects.requireNonNull(blacklistedApps);
        this.blacklistedAccounts = Objects.requireNonNull(blacklistedAccounts);
        this.storedRequestProcessor = Objects.requireNonNull(storedRequestProcessor);
        this.paramsExtractor = Objects.requireNonNull(paramsExtractor);
        this.ipAddressHelper = Objects.requireNonNull(ipAddressHelper);
        this.uidsCookieService = Objects.requireNonNull(uidsCookieService);
        this.requestValidator = Objects.requireNonNull(requestValidator);
        this.interstitialProcessor = Objects.requireNonNull(interstitialProcessor);
        this.ortbTypesResolver = Objects.requireNonNull(ortbTypesResolver);
        this.timeoutResolver = Objects.requireNonNull(timeoutResolver);
        this.timeoutFactory = Objects.requireNonNull(timeoutFactory);
        this.applicationSettings = Objects.requireNonNull(applicationSettings);
        this.sourceIdGenerator = Objects.requireNonNull(sourceIdGenerator);
        this.privacyEnforcementService = Objects.requireNonNull(privacyEnforcementService);
        this.mapper = Objects.requireNonNull(mapper);
    }

    /**
     * Validates ISO-4217 currency code.
     */
    private static String validateCurrency(String code) {
        try {
            Currency.getInstance(code);
        } catch (IllegalArgumentException e) {
            throw new IllegalArgumentException(String.format("Currency code supplied is not valid: %s", code), e);
        }
        return code;
    }

    /**
     * Creates {@link AuctionContext} based on {@link RoutingContext}.
     */
    public Future<AuctionContext> fromRequest(RoutingContext routingContext, long startTime) {
        final List<String> errors = new ArrayList<>();
        final BidRequest incomingBidRequest;
        try {
            incomingBidRequest = parseRequest(routingContext, errors);
        } catch (InvalidRequestException e) {
            return Future.failedFuture(e);
        }

        return updateBidRequest(routingContext, incomingBidRequest)
                .compose(bidRequest -> toAuctionContext(
                        routingContext,
                        bidRequest,
                        requestTypeMetric(bidRequest),
                        errors,
                        startTime,
                        timeoutResolver));
    }

    /**
     * Returns filled out {@link AuctionContext} based on given arguments.
     * <p>
     * Note: {@link TimeoutResolver} used here as argument because this method is utilized in AMP processing.
     */
    Future<AuctionContext> toAuctionContext(RoutingContext routingContext,
                                            BidRequest bidRequest,
                                            MetricName requestTypeMetric,
                                            List<String> errors,
                                            long startTime,
                                            TimeoutResolver timeoutResolver) {

        final Timeout timeout = timeout(bidRequest, startTime, timeoutResolver);

        return accountFrom(bidRequest, timeout, routingContext)
                .compose(account -> privacyEnforcementService.contextFromBidRequest(
                        bidRequest, account, requestTypeMetric, timeout, errors)
                        .map(privacyContext -> AuctionContext.builder()
                                .routingContext(routingContext)
                                .uidsCookie(uidsCookieService.parseFromRequest(routingContext))
                                .bidRequest(enrichBidRequestWithAccountAndPrivacyData(
                                        bidRequest, account, privacyContext))
                                .requestTypeMetric(requestTypeMetric)
                                .timeout(timeout)
                                .account(account)
                                .prebidErrors(errors)
                                .debugWarnings(new ArrayList<>())
                                .privacyContext(privacyContext)
                                .geoInfo(privacyContext.getTcfContext().getGeoInfo())
                                .build()));
    }

    /**
     * Parses request body to {@link BidRequest}.
     * <p>
     * Throws {@link InvalidRequestException} if body is empty, exceeds max request size or couldn't be deserialized.
     */
    private BidRequest parseRequest(RoutingContext context, List<String> errors) {
        final Buffer body = context.getBody();
        if (body == null) {
            throw new InvalidRequestException("Incoming request has no body");
        }

        if (body.length() > maxRequestSize) {
            throw new InvalidRequestException(
                    String.format("Request size exceeded max size of %d bytes.", maxRequestSize));
        }

        final JsonNode bidRequestNode;
        try (ByteBufInputStream inputStream = new ByteBufInputStream(body.getByteBuf())) {
            bidRequestNode = mapper.mapper().readTree(inputStream);
        } catch (IOException e) {
            throw new InvalidRequestException(String.format("Error decoding bidRequest: %s", e.getMessage()));
        }

        final String referer = paramsExtractor.refererFrom(context.request());
        ortbTypesResolver.normalizeBidRequest(bidRequestNode, errors, referer);

        try {
            return mapper.mapper().treeToValue(bidRequestNode, BidRequest.class);
        } catch (JsonProcessingException e) {
            throw new InvalidRequestException(String.format("Error decoding bidRequest: %s", e.getMessage()));
        }
    }

    /**
     * Sets {@link BidRequest} properties which were not set explicitly by the client, but can be
     * updated by values derived from headers and other request attributes.
     */
    private Future<BidRequest> updateBidRequest(RoutingContext context, BidRequest bidRequest) {
        return storedRequestProcessor.processStoredRequests(accountIdFrom(bidRequest), bidRequest)
                .map(resolvedBidRequest -> fillImplicitParameters(resolvedBidRequest, context, timeoutResolver))
                .map(this::validateRequest)
                .map(interstitialProcessor::process);
    }

    /**
     * If needed creates a new {@link BidRequest} which is a copy of original but with some fields set with values
     * derived from request parameters (headers, cookie etc.).
     * <p>
     * Note: {@link TimeoutResolver} used here as argument because this method is utilized in AMP processing.
     */
    BidRequest fillImplicitParameters(BidRequest bidRequest, RoutingContext context, TimeoutResolver timeoutResolver) {
        checkBlacklistedApp(bidRequest);

        final BidRequest result;
        final HttpServerRequest request = context.request();

        final Device device = bidRequest.getDevice();
        final Device populatedDevice = populateDevice(device, bidRequest.getApp(), request);

        final Site site = bidRequest.getSite();
        final Site populatedSite = bidRequest.getApp() != null ? null : populateSite(site, request);

        final Source source = bidRequest.getSource();
        final Source populatedSource = populateSource(source);

        final List<Imp> imps = bidRequest.getImp();
        final List<Imp> populatedImps = populateImps(imps, request);

        final Integer at = bidRequest.getAt();
        final Integer resolvedAt = resolveAt(at);

        final List<String> cur = bidRequest.getCur();
        final List<String> resolvedCurrencies = resolveCurrencies(cur);

        final Long tmax = bidRequest.getTmax();
        final Long resolvedTmax = resolveTmax(tmax, timeoutResolver);

        final ExtRequest ext = bidRequest.getExt();
        final ExtRequest populatedExt = populateRequestExt(
                ext, bidRequest, ObjectUtils.defaultIfNull(populatedImps, imps));

        if (populatedDevice != null || populatedSite != null || populatedSource != null
                || populatedImps != null || resolvedAt != null || resolvedCurrencies != null || resolvedTmax != null
                || populatedExt != null) {

            result = bidRequest.toBuilder()
                    .device(populatedDevice != null ? populatedDevice : device)
                    .site(populatedSite != null ? populatedSite : site)
                    .source(populatedSource != null ? populatedSource : source)
                    .imp(populatedImps != null ? populatedImps : imps)
                    .at(resolvedAt != null ? resolvedAt : at)
                    .cur(resolvedCurrencies != null ? resolvedCurrencies : cur)
                    .tmax(resolvedTmax != null ? resolvedTmax : tmax)
                    .ext(populatedExt != null ? populatedExt : ext)
                    .build();
        } else {
            result = bidRequest;
        }
        return result;
    }

    private void checkBlacklistedApp(BidRequest bidRequest) {
        final App app = bidRequest.getApp();
        final String appId = app != null ? app.getId() : null;

        if (StringUtils.isNotBlank(appId) && blacklistedApps.contains(appId)) {
            throw new BlacklistedAppException(
                    String.format("Prebid-server does not process requests from App ID: %s", appId));
        }
    }

    /**
     * Populates the request body's 'device' section from the incoming http request if the original is partially filled
     * and the request contains necessary info (User-Agent, IP-address).
     */
    private Device populateDevice(Device device, App app, HttpServerRequest request) {
        final String deviceIp = device != null ? device.getIp() : null;
        final String deviceIpv6 = device != null ? device.getIpv6() : null;

        String resolvedIp = sanitizeIp(deviceIp, IpAddress.IP.v4);
        String resolvedIpv6 = sanitizeIp(deviceIpv6, IpAddress.IP.v6);

        if (resolvedIp == null && resolvedIpv6 == null) {
            final IpAddress requestIp = findIpFromRequest(request);

            resolvedIp = getIpIfVersionIs(requestIp, IpAddress.IP.v4);
            resolvedIpv6 = getIpIfVersionIs(requestIp, IpAddress.IP.v6);
        }

        logWarnIfNoIp(resolvedIp, resolvedIpv6);

        final String ua = device != null ? device.getUa() : null;
        final Integer dnt = resolveDntHeader(request);
        final Integer lmt = resolveLmt(device, app);

        if (!Objects.equals(deviceIp, resolvedIp)
                || !Objects.equals(deviceIpv6, resolvedIpv6)
                || StringUtils.isBlank(ua)
                || dnt != null
                || lmt != null) {

            final Device.DeviceBuilder builder = device == null ? Device.builder() : device.toBuilder();

            if (StringUtils.isBlank(ua)) {
                builder.ua(paramsExtractor.uaFrom(request));
            }
            if (dnt != null) {
                builder.dnt(dnt);
            }

            if (lmt != null) {
                builder.lmt(lmt);
            }

            builder
                    .ip(resolvedIp)
                    .ipv6(resolvedIpv6);

            return builder.build();
        }

        return null;
    }

    private Integer resolveDntHeader(HttpServerRequest request) {
        final String dnt = request.getHeader(HttpUtil.DNT_HEADER.toString());
        return StringUtils.equalsAny(dnt, "0", "1") ? Integer.valueOf(dnt) : null;
    }

    private String sanitizeIp(String ip, IpAddress.IP version) {
        final IpAddress ipAddress = ip != null ? ipAddressHelper.toIpAddress(ip) : null;
        return ipAddress != null && ipAddress.getVersion() == version ? ipAddress.getIp() : null;
    }

    private IpAddress findIpFromRequest(HttpServerRequest request) {
        final List<String> requestIps = paramsExtractor.ipFrom(request);
        return requestIps.stream()
                .map(ipAddressHelper::toIpAddress)
                .filter(Objects::nonNull)
                .findFirst()
                .orElse(null);
    }

    private static String getIpIfVersionIs(IpAddress requestIp, IpAddress.IP version) {
        return requestIp != null && requestIp.getVersion() == version ? requestIp.getIp() : null;
    }

    private static void logWarnIfNoIp(String resolvedIp, String resolvedIpv6) {
        if (resolvedIp == null && resolvedIpv6 == null) {
            logger.warn("No IP address found in OpenRTB request and HTTP request headers.");
        }
    }

    private static Integer resolveLmt(Device device, App app) {
        if (app == null || device == null || !StringUtils.equalsIgnoreCase(device.getOs(), "ios")) {
            return null;
        }

        final String osv = device.getOsv();
        if (osv == null) {
            return null;
        }

        // osv format expected: "[major].[minor]". Example: 14.0
        final String[] versionParts = StringUtils.split(osv, '.');
        if (versionParts.length < 2) {
            return null;
        }

        final Integer versionMajor = tryParseAsNumber(versionParts[0]);
        final Integer versionMinor = tryParseAsNumber(versionParts[1]);
        if (versionMajor == null || versionMinor == null) {
            return null;
        }

        return resolveLmtForIos(device, versionMajor, versionMinor);
    }

    private static Integer tryParseAsNumber(String number) {
        try {
            return Integer.parseUnsignedInt(number);
        } catch (NumberFormatException e) {
            return null;
        }
    }

    private static Integer resolveLmtForIos(Device device, Integer versionMajor, Integer versionMinor) {
        if (versionMajor < 14) {
            return null;
        }

        if (versionMajor == 14 && (versionMinor == 0 || versionMinor == 1)) {
            return resolveLmtForIos14Minor0And1(device);
        }

        if (versionMajor > 14 || versionMinor >= 2) {
            return resolveLmtForIos14Minor2AndHigher(device);
        }

        return null;
    }

    private static Integer resolveLmtForIos14Minor0And1(Device device) {
        final String ifa = device.getIfa();
        final Integer lmt = device.getLmt();

        if (StringUtils.isEmpty(ifa) || ifa.equals("00000000-0000-0000-0000-000000000000")) {
            return !Objects.equals(lmt, 1) ? 1 : null;
        }

        return lmt == null ? 0 : null;
    }

    private static Integer resolveLmtForIos14Minor2AndHigher(Device device) {
        final Integer lmt = device.getLmt();
        if (lmt != null) {
            return null;
        }

        final Integer atts = getIfNotNull(device.getExt(), ExtDevice::getAtts);
        if (atts == null) {
            return null;
        }

        if (atts == 1 || atts == 2) {
            return 1;
        }

        if (atts == 0 || atts == 3) {
            return 0;
        }

        return null;
    }

    /**
     * Populates the request body's 'site' section from the incoming http request if the original is partially filled
     * and the request contains necessary info (domain, page).
     */
    private Site populateSite(Site site, HttpServerRequest request) {
        final String page = site != null ? StringUtils.trimToNull(site.getPage()) : null;
        final String updatedPage = page == null ? paramsExtractor.refererFrom(request) : null;

        final String domain = site != null ? StringUtils.trimToNull(site.getDomain()) : null;
        final String updatedDomain = domain == null
                ? getDomainOrNull(ObjectUtils.defaultIfNull(updatedPage, page))
                : null;

        final ExtSite siteExt = site != null ? site.getExt() : null;
        final ExtSite updatedSiteExt = siteExt == null || siteExt.getAmp() == null
                ? ExtSite.of(0, getIfNotNull(siteExt, ExtSite::getData))
                : null;

        if (updatedPage != null || updatedDomain != null || updatedSiteExt != null) {
            return (site == null ? Site.builder() : site.toBuilder())
                    // do not set page if domain was not parsed successfully
                    .page(domain == null && updatedDomain == null ? page : ObjectUtils.defaultIfNull(updatedPage, page))
                    .domain(ObjectUtils.defaultIfNull(updatedDomain, domain))
                    .ext(ObjectUtils.defaultIfNull(updatedSiteExt, siteExt))
                    .build();
        }
        return null;
    }

    private String getDomainOrNull(String url) {
        try {
            return paramsExtractor.domainFrom(url);
        } catch (PreBidException e) {
            logger.warn("Error occurred while populating bid request: {0}", e.getMessage());
            return null;
        }
    }

    /**
     * Returns {@link Source} with updated source.tid or null if nothing changed.
     */
    private Source populateSource(Source source) {
        final String tid = source != null ? source.getTid() : null;
        if (StringUtils.isEmpty(tid)) {
            final String generatedId = sourceIdGenerator.generateId();
            if (StringUtils.isNotEmpty(generatedId)) {
                final Source.SourceBuilder builder = source != null ? source.toBuilder() : Source.builder();
                return builder
                        .tid(generatedId)
                        .build();
            }
        }
        return null;
    }

    /**
     * - Updates imps with security 1, when secured request was received and imp security was not defined.
     * - Moves bidder parameters from imp.ext._bidder_ to imp.ext.prebid.bidder._bidder_
     */
    private List<Imp> populateImps(List<Imp> imps, HttpServerRequest request) {
        if (CollectionUtils.isEmpty(imps)) {
            return null;
        }

        final Integer secureFromRequest = paramsExtractor.secureFrom(request);

        if (!shouldModifyImps(imps, secureFromRequest)) {
            return imps;
        }

        return imps.stream()
                .map(imp -> populateImp(imp, secureFromRequest))
                .collect(Collectors.toList());
    }

    private boolean shouldModifyImps(List<Imp> imps, Integer secureFromRequest) {
        return imps.stream()
                .anyMatch(imp -> shouldSetImpSecure(imp, secureFromRequest) || shouldMoveBidderParams(imp));
    }

    private boolean shouldSetImpSecure(Imp imp, Integer secureFromRequest) {
        return imp.getSecure() == null && Objects.equals(secureFromRequest, 1);
    }

    private boolean shouldMoveBidderParams(Imp imp) {
        return imp.getExt() != null
                && StreamUtil.asStream(imp.getExt().fieldNames()).anyMatch(this::isImpExtBidderField);
    }

    private boolean isImpExtBidderField(String field) {
        return !IMP_EXT_NON_BIDDER_FIELDS.contains(field);
    }

    private Imp populateImp(Imp imp, Integer secureFromRequest) {
        final boolean shouldSetSecure = shouldSetImpSecure(imp, secureFromRequest);
        final boolean shouldMoveBidderParams = shouldMoveBidderParams(imp);

        if (shouldSetSecure || shouldMoveBidderParams) {
            final ObjectNode impExt = imp.getExt();

            return imp.toBuilder()
                    .secure(shouldSetSecure ? Integer.valueOf(1) : imp.getSecure())
                    .ext(shouldMoveBidderParams ? populateImpExt(impExt) : impExt)
                    .build();
        }

        return imp;
    }

    private ObjectNode populateImpExt(ObjectNode impExt) {
        final ObjectNode modifiedExt = impExt.deepCopy();

        final ObjectNode modifiedExtPrebid = getOrCreateChildObjectNode(modifiedExt, PREBID_EXT);
        modifiedExt.replace(PREBID_EXT, modifiedExtPrebid);
        final ObjectNode modifiedExtPrebidBidder = getOrCreateChildObjectNode(modifiedExtPrebid, BIDDER_EXT);
        modifiedExtPrebid.replace(BIDDER_EXT, modifiedExtPrebidBidder);

        final Set<String> bidderFields = StreamUtil.asStream(modifiedExt.fieldNames())
                .filter(this::isImpExtBidderField)
                .collect(Collectors.toSet());

        for (final String currentBidderField : bidderFields) {
            final ObjectNode modifiedExtPrebidBidderCurrentBidder =
                    getOrCreateChildObjectNode(modifiedExtPrebidBidder, currentBidderField);
            modifiedExtPrebidBidder.replace(currentBidderField, modifiedExtPrebidBidderCurrentBidder);

            final JsonNode extCurrentBidder = modifiedExt.remove(currentBidderField);
            if (isObjectNode(extCurrentBidder)) {
                modifiedExtPrebidBidderCurrentBidder.setAll((ObjectNode) extCurrentBidder);
            }
        }

        return modifiedExt;
    }

    private static ObjectNode getOrCreateChildObjectNode(ObjectNode parentNode, String fieldName) {
        final JsonNode childNode = parentNode.get(fieldName);

        return isObjectNode(childNode) ? (ObjectNode) childNode : parentNode.objectNode();
    }

    private static boolean isObjectNode(JsonNode node) {
        return node != null && node.isObject();
    }

    /**
     * Returns updated {@link ExtRequest} if required or null otherwise.
     */
    private ExtRequest populateRequestExt(ExtRequest ext, BidRequest bidRequest, List<Imp> imps) {
        if (ext == null) {
            return null;
        }

        final ExtRequestPrebid prebid = ext.getPrebid();

        final ExtRequestTargeting updatedTargeting = targetingOrNull(prebid, getImpMediaTypes(imps));
        final ExtRequestPrebidCache updatedCache = cacheOrNull(prebid);
        final ExtRequestPrebidChannel updatedChannel = channelOrNull(prebid, bidRequest);

        if (updatedTargeting != null || updatedCache != null || updatedChannel != null) {
            final ExtRequestPrebid.ExtRequestPrebidBuilder prebidBuilder = prebid != null
                    ? prebid.toBuilder()
                    : ExtRequestPrebid.builder();

            return ExtRequest.of(prebidBuilder
                    .targeting(ObjectUtils.defaultIfNull(updatedTargeting,
                            getIfNotNull(prebid, ExtRequestPrebid::getTargeting)))
                    .cache(ObjectUtils.defaultIfNull(updatedCache,
                            getIfNotNull(prebid, ExtRequestPrebid::getCache)))
                    .channel(ObjectUtils.defaultIfNull(updatedChannel,
                            getIfNotNull(prebid, ExtRequestPrebid::getChannel)))
                    .build());
        }

        return null;
    }

    /**
     * Iterates through impressions to check what media types each impression has and add them to the resulting set.
     * If all four media types are present - no point to look any further.
     */
    private static Set<BidType> getImpMediaTypes(List<Imp> imps) {
        final Set<BidType> impMediaTypes = new HashSet<>();
        for (Imp imp : imps) {
            checkImpMediaTypes(imp, impMediaTypes);
            if (impMediaTypes.size() > 3) {
                break;
            }
        }
        return impMediaTypes;
    }

    /**
     * Adds an existing media type to a set.
     */
    private static void checkImpMediaTypes(Imp imp, Set<BidType> impsMediaTypes) {
        if (imp.getBanner() != null) {
            impsMediaTypes.add(BidType.banner);
        }
        if (imp.getVideo() != null) {
            impsMediaTypes.add(BidType.video);
        }
        if (imp.getAudio() != null) {
            impsMediaTypes.add(BidType.audio);
        }
        if (imp.getXNative() != null) {
            impsMediaTypes.add(BidType.xNative);
        }
    }

    /**
     * Returns populated {@link ExtRequestTargeting} or null if no changes were applied.
     */
    private ExtRequestTargeting targetingOrNull(ExtRequestPrebid prebid, Set<BidType> impMediaTypes) {
        final ExtRequestTargeting targeting = prebid != null ? prebid.getTargeting() : null;

        final boolean isTargetingNotNull = targeting != null;
        final boolean isPriceGranularityNull = isTargetingNotNull
                && (targeting.getPricegranularity() == null || targeting.getPricegranularity().isNull());
        final boolean isPriceGranularityTextual = isTargetingNotNull && !isPriceGranularityNull
                && targeting.getPricegranularity().isTextual();
        final boolean isIncludeWinnersNull = isTargetingNotNull && targeting.getIncludewinners() == null;
        final boolean isIncludeBidderKeysNull = isTargetingNotNull && targeting.getIncludebidderkeys() == null;

        if (isPriceGranularityNull || isPriceGranularityTextual || isIncludeWinnersNull || isIncludeBidderKeysNull) {
            return targeting.toBuilder()
                    .pricegranularity(resolvePriceGranularity(targeting, isPriceGranularityNull,
                            isPriceGranularityTextual, impMediaTypes))
                    .includewinners(isIncludeWinnersNull || targeting.getIncludewinners())
                    .includebidderkeys(isIncludeBidderKeysNull
                            ? !isWinningOnly(prebid.getCache())
                            : targeting.getIncludebidderkeys())
                    .build();
        }
        return null;
    }

    /**
     * Returns winning only flag value.
     */
    private boolean isWinningOnly(ExtRequestPrebidCache cache) {
        final Boolean cacheWinningOnly = cache != null ? cache.getWinningonly() : null;
        return ObjectUtils.defaultIfNull(cacheWinningOnly, shouldCacheOnlyWinningBids);
    }

    /**
     * Populates priceGranularity with converted value.
     * <p>
     * In case of missing Json node and missing media type price granularities - sets default custom value.
     * In case of valid string price granularity replaced it with appropriate custom view.
     * In case of invalid string value throws {@link InvalidRequestException}.
     */
    private JsonNode resolvePriceGranularity(ExtRequestTargeting targeting, boolean isPriceGranularityNull,
                                             boolean isPriceGranularityTextual, Set<BidType> impMediaTypes) {

        final boolean hasAllMediaTypes = checkExistingMediaTypes(targeting.getMediatypepricegranularity())
                .containsAll(impMediaTypes);

        if (isPriceGranularityNull && !hasAllMediaTypes) {
            return mapper.mapper().valueToTree(ExtPriceGranularity.from(PriceGranularity.DEFAULT));
        }

        final JsonNode priceGranularityNode = targeting.getPricegranularity();
        if (isPriceGranularityTextual) {
            final PriceGranularity priceGranularity;
            try {
                priceGranularity = PriceGranularity.createFromString(priceGranularityNode.textValue());
            } catch (PreBidException e) {
                throw new InvalidRequestException(e.getMessage());
            }
            return mapper.mapper().valueToTree(ExtPriceGranularity.from(priceGranularity));
        }

        return priceGranularityNode;
    }

    /**
     * Checks {@link ExtMediaTypePriceGranularity} object for present media types and returns a set of existing ones.
     */
    private static Set<BidType> checkExistingMediaTypes(ExtMediaTypePriceGranularity mediaTypePriceGranularity) {
        if (mediaTypePriceGranularity == null) {
            return Collections.emptySet();
        }
        final Set<BidType> priceGranularityTypes = new HashSet<>();

        final JsonNode banner = mediaTypePriceGranularity.getBanner();
        if (banner != null && !banner.isNull()) {
            priceGranularityTypes.add(BidType.banner);
        }
        final JsonNode video = mediaTypePriceGranularity.getVideo();
        if (video != null && !video.isNull()) {
            priceGranularityTypes.add(BidType.video);
        }
        final JsonNode xNative = mediaTypePriceGranularity.getXNative();
        if (xNative != null && !xNative.isNull()) {
            priceGranularityTypes.add(BidType.xNative);
        }
        return priceGranularityTypes;
    }

    /**
<<<<<<< HEAD
=======
     * Returns aliases according to request.imp[i].ext.{bidder}
     * or null (if no aliases at all or they are already presented in request).
     */
    private Map<String, String> aliasesOrNull(ExtRequestPrebid prebid, List<Imp> imps) {
        final Map<String, String> aliases = getIfNotNullOrDefault(prebid, ExtRequestPrebid::getAliases,
                Collections.emptyMap());

        // go through imps' bidders and figure out preconfigured aliases
        final Map<String, String> resolvedAliases = imps.stream()
                .filter(Objects::nonNull)
                .filter(imp -> imp.getExt() != null) // request validator is not called yet
                .flatMap(imp -> StreamUtil.asStream(biddersFromImp(imp))
                        .filter(bidder -> !aliases.containsKey(bidder))
                        .filter(bidderCatalog::isAlias))
                .distinct()
                .collect(Collectors.toMap(Function.identity(), bidderCatalog::nameByAlias));

        final Map<String, String> result;
        if (resolvedAliases.isEmpty()) {
            result = null;
        } else {
            result = new HashMap<>(aliases);
            result.putAll(resolvedAliases);
        }
        return result;
    }

    private Iterator<String> biddersFromImp(Imp imp) {
        final JsonNode extPrebid = imp.getExt().get(PREBID_EXT);
        final JsonNode extPrebidBidder = isObjectNode(extPrebid) ? extPrebid.get(BIDDER_EXT) : null;

        return isObjectNode(extPrebidBidder) ? extPrebidBidder.fieldNames() : Collections.emptyIterator();
    }

    /**
>>>>>>> 64506ae1
     * Returns populated {@link ExtRequestPrebidCache} or null if no changes were applied.
     */
    private ExtRequestPrebidCache cacheOrNull(ExtRequestPrebid prebid) {
        final ExtRequestPrebidCache cache = prebid != null ? prebid.getCache() : null;
        final Boolean cacheWinningOnly = cache != null ? cache.getWinningonly() : null;
        if (cacheWinningOnly == null && shouldCacheOnlyWinningBids) {
            return ExtRequestPrebidCache.of(
                    getIfNotNull(cache, ExtRequestPrebidCache::getBids),
                    getIfNotNull(cache, ExtRequestPrebidCache::getVastxml),
                    true);
        }
        return null;
    }

    /**
     * Returns populated {@link ExtRequestPrebidChannel} or null if no changes were applied.
     */
    private ExtRequestPrebidChannel channelOrNull(ExtRequestPrebid prebid, BidRequest bidRequest) {
        final String existingChannelName = getIfNotNull(getIfNotNull(prebid,
                ExtRequestPrebid::getChannel),
                ExtRequestPrebidChannel::getName);

        if (StringUtils.isNotBlank(existingChannelName)) {
            return null;
        }

        if (bidRequest.getSite() != null) {
            return ExtRequestPrebidChannel.of(WEB_CHANNEL);
        } else if (bidRequest.getApp() != null) {
            return ExtRequestPrebidChannel.of(APP_CHANNEL);
        }

        return null;
    }

    /**
     * Returns updated request.at or null if nothing changed.
     * <p>
     * Set the auction type to 1 if it wasn't on the request, since header bidding is generally a first-price auction.
     */
    private static Integer resolveAt(Integer at) {
        return at == null || at == 0 ? 1 : null;
    }

    /**
     * Returns default list of currencies if it wasn't on the request, otherwise null.
     */
    private List<String> resolveCurrencies(List<String> currencies) {
        return CollectionUtils.isEmpty(currencies) && adServerCurrency != null
                ? Collections.singletonList(adServerCurrency)
                : null;
    }

    /**
     * Determines request timeout with the help of {@link TimeoutResolver}.
     * Returns resolved new value or null if existing request timeout doesn't need to update.
     */
    private static Long resolveTmax(Long requestTimeout, TimeoutResolver timeoutResolver) {
        final long timeout = timeoutResolver.resolve(requestTimeout);
        return !Objects.equals(requestTimeout, timeout) ? timeout : null;
    }

    private static <T, R> R getIfNotNull(T target, Function<T, R> getter) {
        return target != null ? getter.apply(target) : null;
    }

    /**
     * Performs thorough validation of fully constructed {@link BidRequest} that is going to be used to hold an auction.
     */
    BidRequest validateRequest(BidRequest bidRequest) {
        final ValidationResult validationResult = requestValidator.validate(bidRequest);
        if (validationResult.hasErrors()) {
            throw new InvalidRequestException(validationResult.getErrors());
        }
        return bidRequest;
    }

    /**
     * Returns {@link Timeout} based on request.tmax and adjustment value of {@link TimeoutResolver}.
     */
    private Timeout timeout(BidRequest bidRequest, long startTime, TimeoutResolver timeoutResolver) {
        final long timeout = timeoutResolver.adjustTimeout(bidRequest.getTmax());
        return timeoutFactory.create(startTime, timeout);
    }

    /**
     * Returns {@link Account} fetched by {@link ApplicationSettings}.
     */
    private Future<Account> accountFrom(BidRequest bidRequest, Timeout timeout, RoutingContext routingContext) {
        final String accountId = accountIdFrom(bidRequest);
        final boolean blankAccountId = StringUtils.isBlank(accountId);

        if (CollectionUtils.isNotEmpty(blacklistedAccounts) && !blankAccountId
                && blacklistedAccounts.contains(accountId)) {
            throw new BlacklistedAccountException(String.format("Prebid-server has blacklisted Account ID: %s, please "
                    + "reach out to the prebid server host.", accountId));
        }

        return blankAccountId
                ? responseForEmptyAccount(routingContext)
                : applicationSettings.getAccountById(accountId, timeout)
                .compose(this::ensureAccountActive,
                        exception -> accountFallback(exception, accountId, routingContext));
    }

    /**
     * Extracts publisher id either from {@link BidRequest}.app.publisher or {@link BidRequest}.site.publisher.
     * If neither is present returns empty string.
     */
    private String accountIdFrom(BidRequest bidRequest) {
        final App app = bidRequest.getApp();
        final Publisher appPublisher = app != null ? app.getPublisher() : null;
        final Site site = bidRequest.getSite();
        final Publisher sitePublisher = site != null ? site.getPublisher() : null;

        final Publisher publisher = ObjectUtils.defaultIfNull(appPublisher, sitePublisher);
        final String publisherId = publisher != null ? resolvePublisherId(publisher) : null;
        return ObjectUtils.defaultIfNull(publisherId, StringUtils.EMPTY);
    }

    /**
     * Resolves what value should be used as a publisher id - either taken from publisher.ext.parentAccount
     * or publisher.id in this respective priority.
     */
    private String resolvePublisherId(Publisher publisher) {
        final String parentAccountId = parentAccountIdFromExtPublisher(publisher.getExt());
        return ObjectUtils.defaultIfNull(parentAccountId, publisher.getId());
    }

    /**
     * Parses publisher.ext and returns parentAccount value from it. Returns null if any parsing error occurs.
     */
    private String parentAccountIdFromExtPublisher(ExtPublisher extPublisher) {
        final ExtPublisherPrebid extPublisherPrebid = extPublisher != null ? extPublisher.getPrebid() : null;
        return extPublisherPrebid != null ? StringUtils.stripToNull(extPublisherPrebid.getParentAccount()) : null;
    }

    private Future<Account> responseForEmptyAccount(RoutingContext routingContext) {
        EMPTY_ACCOUNT_LOGGER.warn(accountErrorMessage("Account not specified", routingContext), 100);
        return responseForUnknownAccount(StringUtils.EMPTY);
    }

    private static String accountErrorMessage(String message, RoutingContext routingContext) {
        final HttpServerRequest request = routingContext.request();
        return String.format("%s, Url: %s and Referer: %s", message, request.absoluteURI(),
                request.headers().get(HttpUtil.REFERER_HEADER));
    }

    private Future<Account> accountFallback(Throwable exception, String accountId,
                                            RoutingContext routingContext) {
        if (exception instanceof PreBidException) {
            UNKNOWN_ACCOUNT_LOGGER.warn(accountErrorMessage(exception.getMessage(), routingContext), 100);
        } else {
            logger.warn("Error occurred while fetching account: {0}", exception.getMessage());
            logger.debug("Error occurred while fetching account", exception);
        }

        // hide all errors occurred while fetching account
        return responseForUnknownAccount(accountId);
    }

    private Future<Account> responseForUnknownAccount(String accountId) {
        return enforceValidAccount
                ? Future.failedFuture(new UnauthorizedAccountException(
                String.format("Unauthorized account id: %s", accountId), accountId))
                : Future.succeededFuture(Account.empty(accountId));
    }

    private Future<Account> ensureAccountActive(Account account) {
        final String accountId = account.getId();

        return account.getStatus() == AccountStatus.inactive
                ? Future.failedFuture(new UnauthorizedAccountException(
                String.format("Account %s is inactive", accountId), accountId))
                : Future.succeededFuture(account);
    }

    private BidRequest enrichBidRequestWithAccountAndPrivacyData(
            BidRequest bidRequest, Account account, PrivacyContext privacyContext) {

        final ExtRequest requestExt = bidRequest.getExt();
        final ExtRequest enrichedRequestExt = enrichExtRequest(requestExt, account);

        final Device device = bidRequest.getDevice();
        final Device enrichedDevice = enrichDevice(device, privacyContext);

        if (enrichedRequestExt != null || enrichedDevice != null) {
            return bidRequest.toBuilder()
                    .ext(ObjectUtils.defaultIfNull(enrichedRequestExt, requestExt))
                    .device(ObjectUtils.defaultIfNull(enrichedDevice, device))
                    .build();
        }

        return bidRequest;
    }

    private ExtRequest enrichExtRequest(ExtRequest ext, Account account) {
        final ExtRequestPrebid prebidExt = getIfNotNull(ext, ExtRequest::getPrebid);
        final String integration = getIfNotNull(prebidExt, ExtRequestPrebid::getIntegration);
        final String accountDefaultIntegration = account.getDefaultIntegration();

        if (StringUtils.isBlank(integration) && StringUtils.isNotBlank(accountDefaultIntegration)) {
            final ExtRequestPrebid.ExtRequestPrebidBuilder prebidExtBuilder =
                    prebidExt != null ? prebidExt.toBuilder() : ExtRequestPrebid.builder();

            prebidExtBuilder.integration(accountDefaultIntegration);

            return ExtRequest.of(prebidExtBuilder.build());
        }

        return null;
    }

    private Device enrichDevice(Device device, PrivacyContext privacyContext) {
        final String ipAddress = privacyContext.getIpAddress();
        final String country = getIfNotNull(privacyContext.getTcfContext().getGeoInfo(), GeoInfo::getCountry);

        final String ipAddressInRequest = getIfNotNull(device, Device::getIp);

        final Geo geo = getIfNotNull(device, Device::getGeo);
        final String countryFromRequest = getIfNotNull(geo, Geo::getCountry);

        final boolean shouldUpdateIp = ipAddress != null && !Objects.equals(ipAddressInRequest, ipAddress);
        final boolean shouldUpdateCountry = country != null && !Objects.equals(countryFromRequest, country);

        if (shouldUpdateIp || shouldUpdateCountry) {
            final Device.DeviceBuilder deviceBuilder = device != null ? device.toBuilder() : Device.builder();

            if (shouldUpdateIp) {
                deviceBuilder.ip(ipAddress);
            }

            if (shouldUpdateCountry) {
                final Geo.GeoBuilder geoBuilder = geo != null ? geo.toBuilder() : Geo.builder();
                geoBuilder.country(country);
                deviceBuilder.geo(geoBuilder.build());
            }

            return deviceBuilder.build();
        }

        return null;
    }

    private static MetricName requestTypeMetric(BidRequest bidRequest) {
        return bidRequest.getApp() != null ? MetricName.openrtb2app : MetricName.openrtb2web;
    }
}<|MERGE_RESOLUTION|>--- conflicted
+++ resolved
@@ -790,44 +790,6 @@
     }
 
     /**
-<<<<<<< HEAD
-=======
-     * Returns aliases according to request.imp[i].ext.{bidder}
-     * or null (if no aliases at all or they are already presented in request).
-     */
-    private Map<String, String> aliasesOrNull(ExtRequestPrebid prebid, List<Imp> imps) {
-        final Map<String, String> aliases = getIfNotNullOrDefault(prebid, ExtRequestPrebid::getAliases,
-                Collections.emptyMap());
-
-        // go through imps' bidders and figure out preconfigured aliases
-        final Map<String, String> resolvedAliases = imps.stream()
-                .filter(Objects::nonNull)
-                .filter(imp -> imp.getExt() != null) // request validator is not called yet
-                .flatMap(imp -> StreamUtil.asStream(biddersFromImp(imp))
-                        .filter(bidder -> !aliases.containsKey(bidder))
-                        .filter(bidderCatalog::isAlias))
-                .distinct()
-                .collect(Collectors.toMap(Function.identity(), bidderCatalog::nameByAlias));
-
-        final Map<String, String> result;
-        if (resolvedAliases.isEmpty()) {
-            result = null;
-        } else {
-            result = new HashMap<>(aliases);
-            result.putAll(resolvedAliases);
-        }
-        return result;
-    }
-
-    private Iterator<String> biddersFromImp(Imp imp) {
-        final JsonNode extPrebid = imp.getExt().get(PREBID_EXT);
-        final JsonNode extPrebidBidder = isObjectNode(extPrebid) ? extPrebid.get(BIDDER_EXT) : null;
-
-        return isObjectNode(extPrebidBidder) ? extPrebidBidder.fieldNames() : Collections.emptyIterator();
-    }
-
-    /**
->>>>>>> 64506ae1
      * Returns populated {@link ExtRequestPrebidCache} or null if no changes were applied.
      */
     private ExtRequestPrebidCache cacheOrNull(ExtRequestPrebid prebid) {
