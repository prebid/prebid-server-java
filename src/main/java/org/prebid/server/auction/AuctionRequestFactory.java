--- conflicted
+++ resolved
@@ -84,13 +84,13 @@
     private final TimeoutResolver timeoutResolver;
     private final TimeoutFactory timeoutFactory;
     private final ApplicationSettings applicationSettings;
-<<<<<<< HEAD
     private final JacksonMapper mapper;
 
     public AuctionRequestFactory(long maxRequestSize,
                                  boolean enforceValidAccount,
                                  boolean shouldCacheOnlyWinningBids,
                                  String adServerCurrency,
+                                 List<String> blacklistedApps,
                                  List<String> blacklistedAccounts,
                                  StoredRequestProcessor storedRequestProcessor,
                                  ImplicitParametersExtractor paramsExtractor,
@@ -102,17 +102,6 @@
                                  TimeoutFactory timeoutFactory,
                                  ApplicationSettings applicationSettings,
                                  JacksonMapper mapper) {
-=======
-    private final boolean shouldCacheOnlyWinningBids;
-
-    public AuctionRequestFactory(
-            long maxRequestSize, boolean enforceValidAccount, boolean shouldCacheOnlyWinningBids,
-            String adServerCurrency, List<String> blacklistedApps, List<String> blacklistedAccounts,
-            StoredRequestProcessor storedRequestProcessor, ImplicitParametersExtractor paramsExtractor,
-            UidsCookieService uidsCookieService, BidderCatalog bidderCatalog, RequestValidator requestValidator,
-            InterstitialProcessor interstitialProcessor, TimeoutResolver timeoutResolver, TimeoutFactory timeoutFactory,
-            ApplicationSettings applicationSettings) {
->>>>>>> 5a860e84
 
         this.maxRequestSize = maxRequestSize;
         this.enforceValidAccount = enforceValidAccount;
