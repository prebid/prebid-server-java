package org.prebid.server.auction;

import com.fasterxml.jackson.core.JsonProcessingException;
import com.fasterxml.jackson.databind.JsonNode;
import com.fasterxml.jackson.databind.node.ObjectNode;
import com.iab.openrtb.request.BidRequest;
import com.iab.openrtb.request.Device;
import com.iab.openrtb.request.Site;
import com.iab.openrtb.request.User;
import io.vertx.core.Future;
import io.vertx.core.buffer.Buffer;
import io.vertx.core.http.HttpServerRequest;
import io.vertx.core.json.DecodeException;
import io.vertx.core.json.Json;
import io.vertx.core.logging.Logger;
import io.vertx.core.logging.LoggerFactory;
import io.vertx.ext.web.RoutingContext;
import org.apache.commons.lang3.StringUtils;
import org.prebid.server.cookie.UidsCookieService;
import org.prebid.server.exception.InvalidRequestException;
import org.prebid.server.exception.PreBidException;
import org.prebid.server.proto.openrtb.ext.request.ExtBidRequest;
import org.prebid.server.proto.openrtb.ext.request.ExtRequestPrebid;
import org.prebid.server.proto.openrtb.ext.request.ExtRequestTargeting;
import org.prebid.server.validation.RequestValidator;
import org.prebid.server.validation.model.ValidationResult;

import java.util.Collections;
import java.util.Objects;

public class AuctionRequestFactory {

    private static final Logger logger = LoggerFactory.getLogger(AuctionRequestFactory.class);

    private final long maxRequestSize;
    private final String adServerCurrency;
    private final StoredRequestProcessor storedRequestProcessor;
    private final ImplicitParametersExtractor paramsExtractor;
    private final UidsCookieService uidsCookieService;
    private final RequestValidator requestValidator;

    public AuctionRequestFactory(long maxRequestSize, String adServerCurrency,
                                 StoredRequestProcessor storedRequestProcessor,
                                 ImplicitParametersExtractor paramsExtractor,
                                 UidsCookieService uidsCookieService,
                                 RequestValidator requestValidator) {
        this.maxRequestSize = maxRequestSize;
        this.adServerCurrency = StringUtils.isNotBlank(adServerCurrency) ? validateCurrency(adServerCurrency) : null;
        this.storedRequestProcessor = Objects.requireNonNull(storedRequestProcessor);
        this.paramsExtractor = Objects.requireNonNull(paramsExtractor);
        this.uidsCookieService = Objects.requireNonNull(uidsCookieService);
        this.requestValidator = Objects.requireNonNull(requestValidator);
    }

    /**
     * Method determines {@link BidRequest} properties which were not set explicitly by the client, but can be
     * updated by values derived from headers and other request attributes.
     */
    public Future<BidRequest> fromRequest(RoutingContext context) {
        final BidRequest bidRequest;
        try {
            bidRequest = parseRequest(context);
        } catch (InvalidRequestException e) {
            return Future.failedFuture(e);
        }

        return storedRequestProcessor.processStoredRequests(bidRequest)
                .map(resolvedBidRequest -> fillImplicitParameters(resolvedBidRequest, context))
                .map(this::validateRequest);
    }

    /**
     * If needed creates a new {@link BidRequest} which is a copy of original but with some fields set with values
     * derived from request parameters (headers, cookie etc.).
     */
    public BidRequest fillImplicitParameters(BidRequest bidRequest, RoutingContext context) {
        final BidRequest result;

        final HttpServerRequest request = context.request();

        final Device populatedDevice = populateDevice(bidRequest.getDevice(), request);
        final Site populatedSite = bidRequest.getApp() == null ? populateSite(bidRequest.getSite(), request) : null;
        final User populatedUser = populateUser(bidRequest.getUser(), context);
        final Integer at = bidRequest.getAt();
        final Boolean setDefaultAt = at == null || at == 0;
        final ObjectNode ext = bidRequest.getExt();
        final ObjectNode populatedExt = ext != null ? populateBidRequestExtension(ext) : null;
        final boolean updateCurrency = bidRequest.getCur() == null && adServerCurrency != null;

        if (populatedDevice != null || populatedSite != null || populatedUser != null || populatedExt != null
                || setDefaultAt || updateCurrency) {
            result = bidRequest.toBuilder()
                    .device(populatedDevice != null ? populatedDevice : bidRequest.getDevice())
                    .site(populatedSite != null ? populatedSite : bidRequest.getSite())
                    .user(populatedUser != null ? populatedUser : bidRequest.getUser())
                    // set the auction type to 1 if it wasn't on the request,
                    // since header bidding is generally a first-price auction.
                    .at(setDefaultAt ? Integer.valueOf(1) : at)
                    .ext(populatedExt != null ? populatedExt : ext)
                    .cur(updateCurrency ? Collections.singletonList(adServerCurrency) : bidRequest.getCur())
                    .build();
        } else {
            result = bidRequest;
        }
        return result;
    }

    /**
     * Performs thorough validation of fully constructed {@link BidRequest} that is going to be used to hold an auction.
     */
    public BidRequest validateRequest(BidRequest bidRequest) {
        final ValidationResult validationResult = requestValidator.validate(bidRequest);
        if (validationResult.hasErrors()) {
            throw new InvalidRequestException(validationResult.getErrors());
        }
        return bidRequest;
    }

    /**
     * Creates updated bidrequest.ext {@link ExtBidRequest} if required.
     */
    private ObjectNode populateBidRequestExtension(ObjectNode ext) {
        final ExtBidRequest extBidRequest;
        try {
            extBidRequest = Json.mapper.treeToValue(ext, ExtBidRequest.class);
        } catch (JsonProcessingException e) {
            throw new InvalidRequestException(String.format("Error decoding bidRequest.ext: %s", e.getMessage()));
        }
        final ExtRequestPrebid prebid = extBidRequest.getPrebid();
        final ExtRequestTargeting targeting = prebid != null ? prebid.getTargeting() : null;

        if (targeting == null) {
            return null;
        }

        final boolean isPriceGranularityNull = targeting.getPricegranularity().isNull();
        final boolean isPriceGranularityTextual = targeting.getPricegranularity().isTextual();
        final boolean isIncludeWinnersNull = targeting.getIncludewinners() == null;

        if (isIncludeWinnersNull || isPriceGranularityNull || isPriceGranularityTextual) {
            return Json.mapper.valueToTree(ExtBidRequest.of(ExtRequestPrebid.of(
                    prebid.getAliases(),
                    prebid.getBidadjustmentfactors(),
<<<<<<< HEAD
                    ExtRequestTargeting.of(populatePriceGranularity(targeting.getPricegranularity()),
                            targeting.getCurrency(), targeting.getIncludewinners()),
=======
                    ExtRequestTargeting.of(
                            populatePriceGranularity(targeting.getPricegranularity(), isPriceGranularityNull,
                                    isPriceGranularityTextual),
                            isIncludeWinnersNull ? true : targeting.getIncludewinners()),
>>>>>>> 645b9b56
                    prebid.getStoredrequest(),
                    prebid.getCache())));
        }
        return null;
    }

    /**
     * Populates priceGranularity with converted value.
     * <p>
     * In case of valid string price granularity replaced it with appropriate custom view.
     * In case of invalid string value throws {@link InvalidRequestException}.
     * In case of missing Json node sets default custom value.
     */
    private JsonNode populatePriceGranularity(JsonNode priceGranularityNode, boolean isPriceGranularityNull,
                                              boolean isPriceGranularityTextual) {
        if (isPriceGranularityNull) {
            return Json.mapper.valueToTree(PriceGranularity.DEFAULT.getBuckets());
        }
        if (isPriceGranularityTextual) {
            final PriceGranularity priceGranularity;
            try {
                priceGranularity = PriceGranularity.createFromString(priceGranularityNode.textValue());
            } catch (PreBidException ex) {
                throw new InvalidRequestException(ex.getMessage());
            }
            return Json.mapper.valueToTree(priceGranularity.getBuckets());
        }
        return priceGranularityNode;
    }

    /**
     * Parses request body to bid request. Throws {@link InvalidRequestException} if body is empty, exceeds max
     * request size or couldn't be deserialized to {@link BidRequest}.
     */
    private BidRequest parseRequest(RoutingContext context) {
        final BidRequest result;

        final Buffer body = context.getBody();
        if (body == null) {
            throw new InvalidRequestException("Incoming request has no body");
        } else if (body.length() > maxRequestSize) {
            throw new InvalidRequestException(
                    String.format("Request size exceeded max size of %d bytes.", maxRequestSize));
        } else {
            try {
                result = Json.decodeValue(body, BidRequest.class);
            } catch (DecodeException e) {
                throw new InvalidRequestException(e.getMessage());
            }
        }

        return result;
    }

    /**
     * Populates the request body's 'device' section from the incoming http request if the original is partially filled
     * and the request contains necessary info (User-Agent, IP-address).
     */
    private Device populateDevice(Device device, HttpServerRequest request) {
        final Device result;

        final String ip = device != null ? device.getIp() : null;
        final String ua = device != null ? device.getUa() : null;

        if (StringUtils.isBlank(ip) || StringUtils.isBlank(ua)) {
            final Device.DeviceBuilder builder = device == null ? Device.builder() : device.toBuilder();
            builder.ip(StringUtils.isNotBlank(ip) ? ip : paramsExtractor.ipFrom(request));
            builder.ua(StringUtils.isNotBlank(ua) ? ua : paramsExtractor.uaFrom(request));

            result = builder.build();
        } else {
            result = null;
        }

        return result;
    }

    /**
     * Populates the request body's 'site' section from the incoming http request if the original is partially filled
     * and the request contains necessary info (domain, page).
     */
    private Site populateSite(Site site, HttpServerRequest request) {
        Site result = null;

        final String page = site != null ? site.getPage() : null;
        final String domain = site != null ? site.getDomain() : null;

        if (StringUtils.isBlank(page) || StringUtils.isBlank(domain)) {
            final String referer = paramsExtractor.refererFrom(request);
            if (StringUtils.isNotBlank(referer)) {
                try {
                    final String parsedDomain = paramsExtractor.domainFrom(referer);
                    final Site.SiteBuilder builder = site == null ? Site.builder() : site.toBuilder();
                    builder.domain(StringUtils.isNotBlank(domain) ? domain : parsedDomain);
                    builder.page(StringUtils.isNotBlank(page) ? page : referer);
                    result = builder.build();
                } catch (PreBidException e) {
                    logger.warn("Error occurred while populating bid request", e);
                }
            }
        }
        return result;
    }

    /**
     * Populates the request body's 'user' section from the incoming http request if the original is partially filled
     * and the request contains necessary info (id).
     */
    private User populateUser(User user, RoutingContext context) {
        User result = null;

        final String id = user != null ? user.getId() : null;

        if (StringUtils.isBlank(id)) {
            final String parsedId = uidsCookieService.parseHostCookie(context);
            if (StringUtils.isNotBlank(parsedId)) {
                final User.UserBuilder builder = user == null ? User.builder() : user.toBuilder();
                builder.id(parsedId);
                result = builder.build();
            }
        }

        return result;
    }

    /**
     * Validates ISO 4217 currency code
     */
    private static String validateCurrency(String code) {
        try {
            java.util.Currency.getInstance(code);
        } catch (IllegalArgumentException e) {
            throw new IllegalArgumentException(
                    String.format("CurrencyConversionRates code supplied is not valid: %s", code), e);
        }
        return code;
    }
}<|MERGE_RESOLUTION|>--- conflicted
+++ resolved
@@ -141,15 +141,11 @@
             return Json.mapper.valueToTree(ExtBidRequest.of(ExtRequestPrebid.of(
                     prebid.getAliases(),
                     prebid.getBidadjustmentfactors(),
-<<<<<<< HEAD
-                    ExtRequestTargeting.of(populatePriceGranularity(targeting.getPricegranularity()),
-                            targeting.getCurrency(), targeting.getIncludewinners()),
-=======
                     ExtRequestTargeting.of(
                             populatePriceGranularity(targeting.getPricegranularity(), isPriceGranularityNull,
                                     isPriceGranularityTextual),
+                            targeting.getCurrency(),
                             isIncludeWinnersNull ? true : targeting.getIncludewinners()),
->>>>>>> 645b9b56
                     prebid.getStoredrequest(),
                     prebid.getCache())));
         }
@@ -223,7 +219,6 @@
         } else {
             result = null;
         }
-
         return result;
     }
 
