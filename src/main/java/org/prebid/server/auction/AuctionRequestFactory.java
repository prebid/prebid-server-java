package org.prebid.server.auction;

import com.fasterxml.jackson.databind.JsonNode;
import com.fasterxml.jackson.databind.node.ObjectNode;
import com.iab.openrtb.request.App;
import com.iab.openrtb.request.BidRequest;
import com.iab.openrtb.request.Device;
import com.iab.openrtb.request.Imp;
import com.iab.openrtb.request.Publisher;
import com.iab.openrtb.request.Site;
import com.iab.openrtb.request.Source;
import com.iab.openrtb.request.User;
import io.vertx.core.Future;
import io.vertx.core.buffer.Buffer;
import io.vertx.core.http.HttpServerRequest;
import io.vertx.core.logging.Logger;
import io.vertx.core.logging.LoggerFactory;
import io.vertx.ext.web.RoutingContext;
import org.apache.commons.collections4.CollectionUtils;
import org.apache.commons.lang3.ObjectUtils;
import org.apache.commons.lang3.StringUtils;
import org.prebid.server.auction.model.AuctionContext;
import org.prebid.server.auction.model.IpAddress;
import org.prebid.server.bidder.BidderCatalog;
import org.prebid.server.cookie.UidsCookieService;
import org.prebid.server.exception.BlacklistedAccountException;
import org.prebid.server.exception.BlacklistedAppException;
import org.prebid.server.exception.InvalidRequestException;
import org.prebid.server.exception.PreBidException;
import org.prebid.server.exception.UnauthorizedAccountException;
import org.prebid.server.execution.Timeout;
import org.prebid.server.execution.TimeoutFactory;
import org.prebid.server.identity.IdGenerator;
import org.prebid.server.json.DecodeException;
import org.prebid.server.json.JacksonMapper;
import org.prebid.server.log.ConditionalLogger;
import org.prebid.server.proto.openrtb.ext.request.ExtMediaTypePriceGranularity;
import org.prebid.server.proto.openrtb.ext.request.ExtPriceGranularity;
import org.prebid.server.proto.openrtb.ext.request.ExtPublisher;
import org.prebid.server.proto.openrtb.ext.request.ExtPublisherPrebid;
import org.prebid.server.proto.openrtb.ext.request.ExtRequest;
import org.prebid.server.proto.openrtb.ext.request.ExtRequestPrebid;
import org.prebid.server.proto.openrtb.ext.request.ExtRequestPrebidCache;
import org.prebid.server.proto.openrtb.ext.request.ExtRequestTargeting;
import org.prebid.server.proto.openrtb.ext.request.ExtSite;
import org.prebid.server.proto.openrtb.ext.request.ExtUser;
import org.prebid.server.proto.openrtb.ext.request.ExtUserDigiTrust;
import org.prebid.server.proto.openrtb.ext.response.BidType;
import org.prebid.server.settings.ApplicationSettings;
import org.prebid.server.settings.model.Account;
import org.prebid.server.util.HttpUtil;
import org.prebid.server.validation.RequestValidator;
import org.prebid.server.validation.model.ValidationResult;

<<<<<<< HEAD
=======
import java.net.Inet4Address;
import java.net.Inet6Address;
import java.net.InetAddress;
import java.net.UnknownHostException;
import java.util.ArrayList;
>>>>>>> 56dda825
import java.util.Collections;
import java.util.Currency;
import java.util.HashMap;
import java.util.HashSet;
import java.util.Iterator;
import java.util.List;
import java.util.Map;
import java.util.Objects;
import java.util.Set;
import java.util.function.Function;
import java.util.stream.Collectors;
import java.util.stream.Stream;
import java.util.stream.StreamSupport;

/**
 * Used in OpenRTB request processing.
 */
public class AuctionRequestFactory {

    private static final Logger logger = LoggerFactory.getLogger(AuctionRequestFactory.class);
    private static final ConditionalLogger EMPTY_ACCOUNT_LOGGER = new ConditionalLogger("empty_account", logger);
    private static final ConditionalLogger UNKNOWN_ACCOUNT_LOGGER = new ConditionalLogger("unknown_account", logger);

    private final long maxRequestSize;
    private final boolean enforceValidAccount;
    private final boolean shouldCacheOnlyWinningBids;
    private final String adServerCurrency;
    private final List<String> blacklistedApps;
    private final List<String> blacklistedAccounts;
    private final StoredRequestProcessor storedRequestProcessor;
    private final ImplicitParametersExtractor paramsExtractor;
    private final IpAddressHelper ipAddressHelper;
    private final UidsCookieService uidsCookieService;
    private final BidderCatalog bidderCatalog;
    private final RequestValidator requestValidator;
    private final InterstitialProcessor interstitialProcessor;
    private final TimeoutResolver timeoutResolver;
    private final TimeoutFactory timeoutFactory;
    private final ApplicationSettings applicationSettings;
    private final IdGenerator idGenerator;
    private final JacksonMapper mapper;

    public AuctionRequestFactory(long maxRequestSize,
                                 boolean enforceValidAccount,
                                 boolean shouldCacheOnlyWinningBids,
                                 String adServerCurrency,
                                 List<String> blacklistedApps,
                                 List<String> blacklistedAccounts,
                                 StoredRequestProcessor storedRequestProcessor,
                                 ImplicitParametersExtractor paramsExtractor,
                                 IpAddressHelper ipAddressHelper,
                                 UidsCookieService uidsCookieService,
                                 BidderCatalog bidderCatalog,
                                 RequestValidator requestValidator,
                                 InterstitialProcessor interstitialProcessor,
                                 TimeoutResolver timeoutResolver,
                                 TimeoutFactory timeoutFactory,
                                 ApplicationSettings applicationSettings,
                                 IdGenerator idGenerator,
                                 JacksonMapper mapper) {

        this.maxRequestSize = maxRequestSize;
        this.enforceValidAccount = enforceValidAccount;
        this.shouldCacheOnlyWinningBids = shouldCacheOnlyWinningBids;
        this.adServerCurrency = validateCurrency(adServerCurrency);
        this.blacklistedApps = Objects.requireNonNull(blacklistedApps);
        this.blacklistedAccounts = Objects.requireNonNull(blacklistedAccounts);
        this.storedRequestProcessor = Objects.requireNonNull(storedRequestProcessor);
        this.paramsExtractor = Objects.requireNonNull(paramsExtractor);
        this.ipAddressHelper = Objects.requireNonNull(ipAddressHelper);
        this.uidsCookieService = Objects.requireNonNull(uidsCookieService);
        this.bidderCatalog = Objects.requireNonNull(bidderCatalog);
        this.requestValidator = Objects.requireNonNull(requestValidator);
        this.interstitialProcessor = Objects.requireNonNull(interstitialProcessor);
        this.timeoutResolver = Objects.requireNonNull(timeoutResolver);
        this.timeoutFactory = Objects.requireNonNull(timeoutFactory);
        this.applicationSettings = Objects.requireNonNull(applicationSettings);
        this.idGenerator = Objects.requireNonNull(idGenerator);
        this.mapper = Objects.requireNonNull(mapper);
    }

    /**
     * Validates ISO-4217 currency code.
     */
    private static String validateCurrency(String code) {
        if (StringUtils.isBlank(code)) {
            return code;
        }

        try {
            Currency.getInstance(code);
        } catch (IllegalArgumentException e) {
            throw new IllegalArgumentException(String.format("Currency code supplied is not valid: %s", code), e);
        }
        return code;
    }

    /**
     * Creates {@link AuctionContext} based on {@link RoutingContext}.
     */
    public Future<AuctionContext> fromRequest(RoutingContext routingContext, long startTime) {
        final BidRequest incomingBidRequest;
        try {
            incomingBidRequest = parseRequest(routingContext);
        } catch (InvalidRequestException e) {
            return Future.failedFuture(e);
        }

        return updateBidRequest(routingContext, incomingBidRequest)
                .compose(bidRequest -> toAuctionContext(routingContext, bidRequest, new ArrayList<>(),
                        startTime, timeoutResolver));
    }

    /**
     * Returns filled out {@link AuctionContext} based on given arguments.
     * <p>
     * Note: {@link TimeoutResolver} used here as argument because this method is utilized in AMP processing.
     */
    Future<AuctionContext> toAuctionContext(RoutingContext routingContext, BidRequest bidRequest,
                                            List<String> errors,
                                            long startTime, TimeoutResolver timeoutResolver) {
        final Timeout timeout = timeout(bidRequest, startTime, timeoutResolver);

        return accountFrom(bidRequest, timeout, routingContext)
                .map(account -> AuctionContext.builder()
                        .routingContext(routingContext)
                        .uidsCookie(uidsCookieService.parseFromRequest(routingContext))
                        .bidRequest(bidRequest)
                        .timeout(timeout)
                        .account(account)
                        .prebidErrors(errors)
                        .build());
    }

    /**
     * Parses request body to {@link BidRequest}.
     * <p>
     * Throws {@link InvalidRequestException} if body is empty, exceeds max request size or couldn't be deserialized.
     */
    private BidRequest parseRequest(RoutingContext context) {
        final Buffer body = context.getBody();
        if (body == null) {
            throw new InvalidRequestException("Incoming request has no body");
        }

        if (body.length() > maxRequestSize) {
            throw new InvalidRequestException(
                    String.format("Request size exceeded max size of %d bytes.", maxRequestSize));
        }

        try {
            return mapper.decodeValue(body, BidRequest.class);
        } catch (DecodeException e) {
            throw new InvalidRequestException(String.format("Error decoding bidRequest: %s", e.getMessage()));
        }
    }

    /**
     * Sets {@link BidRequest} properties which were not set explicitly by the client, but can be
     * updated by values derived from headers and other request attributes.
     */
    private Future<BidRequest> updateBidRequest(RoutingContext context, BidRequest bidRequest) {
        return storedRequestProcessor.processStoredRequests(bidRequest)
                .map(resolvedBidRequest -> fillImplicitParameters(resolvedBidRequest, context, timeoutResolver))
                .map(this::validateRequest)
                .map(interstitialProcessor::process);
    }

    /**
     * If needed creates a new {@link BidRequest} which is a copy of original but with some fields set with values
     * derived from request parameters (headers, cookie etc.).
     * <p>
     * Note: {@link TimeoutResolver} used here as argument because this method is utilized in AMP processing.
     */
    BidRequest fillImplicitParameters(BidRequest bidRequest, RoutingContext context, TimeoutResolver timeoutResolver) {
        final boolean hasApp = bidRequest.getApp() != null;
        if (hasApp) {
            checkBlacklistedApp(bidRequest.getApp());
        }

        final BidRequest result;
        final HttpServerRequest request = context.request();

        final Device device = bidRequest.getDevice();
        final Device populatedDevice = populateDevice(device, request);

        final Site site = bidRequest.getSite();
        final Site populatedSite = hasApp ? null : populateSite(site, request);

        final User user = bidRequest.getUser();
        final User populatedUser = populateUser(user);

        final Source source = bidRequest.getSource();
        final Source populatedSource = populateSource(source);

        final List<Imp> imps = bidRequest.getImp();
        final List<Imp> populatedImps = populateImps(imps, request);

        final Integer at = bidRequest.getAt();
        final Integer resolvedAt = resolveAt(at);

        final List<String> cur = bidRequest.getCur();
        final List<String> resolvedCurrencies = resolveCurrencies(cur);

        final Long tmax = bidRequest.getTmax();
        final Long resolvedTmax = resolveTmax(tmax, timeoutResolver);

        final ExtRequest ext = bidRequest.getExt();
        final ExtRequest populatedExt = populateRequestExt(ext, ObjectUtils.defaultIfNull(populatedImps, imps));

        if (populatedDevice != null || populatedSite != null || populatedUser != null || populatedSource != null
                || populatedImps != null || resolvedAt != null || resolvedCurrencies != null || resolvedTmax != null
                || populatedExt != null) {

            result = bidRequest.toBuilder()
                    .device(populatedDevice != null ? populatedDevice : device)
                    .site(populatedSite != null ? populatedSite : site)
                    .user(populatedUser != null ? populatedUser : user)
                    .source(populatedSource != null ? populatedSource : source)
                    .imp(populatedImps != null ? populatedImps : imps)
                    .at(resolvedAt != null ? resolvedAt : at)
                    .cur(resolvedCurrencies != null ? resolvedCurrencies : cur)
                    .tmax(resolvedTmax != null ? resolvedTmax : tmax)
                    .ext(populatedExt != null ? populatedExt : ext)
                    .build();
        } else {
            result = bidRequest;
        }
        return result;
    }

    private void checkBlacklistedApp(App app) {
        final String appId = app.getId();
        if (StringUtils.isNotBlank(appId) && blacklistedApps.contains(appId)) {
            throw new BlacklistedAppException(
                    String.format("Prebid-server does not process requests from App ID: %s", appId));
        }
    }

    /**
     * Populates the request body's 'device' section from the incoming http request if the original is partially filled
     * and the request contains necessary info (User-Agent, IP-address).
     */
    private Device populateDevice(Device device, HttpServerRequest request) {
        final String deviceIp = device != null ? device.getIp() : null;
        final String deviceIpv6 = device != null ? device.getIpv6() : null;

        String resolvedIp = sanitizeIp(deviceIp, IpAddress.IP.v4);
        String resolvedIpv6 = sanitizeIp(deviceIpv6, IpAddress.IP.v6);

        if (resolvedIp == null && resolvedIpv6 == null) {
            final IpAddress requestIp = findIpFromRequest(request);

            resolvedIp = getIpIfVersionIs(requestIp, IpAddress.IP.v4);
            resolvedIpv6 = getIpIfVersionIs(requestIp, IpAddress.IP.v6);
        }

        logWarnIfNoIp(resolvedIp, resolvedIpv6);

        final String ua = device != null ? device.getUa() : null;

        if (!Objects.equals(deviceIp, resolvedIp)
                || !Objects.equals(deviceIpv6, resolvedIpv6)
                || StringUtils.isBlank(ua)) {

            final Device.DeviceBuilder builder = device == null ? Device.builder() : device.toBuilder();
            builder.ua(StringUtils.isNotBlank(ua) ? ua : paramsExtractor.uaFrom(request));

            builder
                    .ip(resolvedIp)
                    .ipv6(resolvedIpv6);

            return builder.build();
        }

        return null;
    }

    private String sanitizeIp(String ip, IpAddress.IP version) {
        final IpAddress ipAddress = ip != null ? ipAddressHelper.toIpAddress(ip) : null;
        return ipAddress != null && ipAddress.getVersion() == version ? ip : null;
    }

    private IpAddress findIpFromRequest(HttpServerRequest request) {
        final List<String> requestIps = paramsExtractor.ipFrom(request);
        return requestIps.stream()
                .map(ipAddressHelper::toIpAddress)
                .filter(Objects::nonNull)
                .findFirst()
                .orElse(null);
    }

    private static String getIpIfVersionIs(IpAddress requestIp, IpAddress.IP version) {
        return requestIp != null && requestIp.getVersion() == version ? requestIp.getIp() : null;
    }

    private void logWarnIfNoIp(String resolvedIp, String resolvedIpv6) {
        if (resolvedIp == null && resolvedIpv6 == null) {
            logger.warn("No IP address found in OpenRTB request and HTTP request headers.");
        }
    }

    /**
     * Populates the request body's 'site' section from the incoming http request if the original is partially filled
     * and the request contains necessary info (domain, page).
     */
    private Site populateSite(Site site, HttpServerRequest request) {
        Site result = null;

        final String page = site != null ? site.getPage() : null;
        final String domain = site != null ? site.getDomain() : null;
        final ExtSite siteExt = site != null ? site.getExt() : null;
        final ObjectNode data = siteExt != null ? siteExt.getData() : null;
        final boolean shouldSetExtAmp = siteExt == null || siteExt.getAmp() == null;
        final ExtSite modifiedSiteExt = shouldSetExtAmp
                ? ExtSite.of(0, data)
                : null;

        String referer = null;
        String parsedDomain = null;
        if (StringUtils.isBlank(page) || StringUtils.isBlank(domain)) {
            referer = paramsExtractor.refererFrom(request);
            if (StringUtils.isNotBlank(referer)) {
                try {
                    parsedDomain = paramsExtractor.domainFrom(referer);
                } catch (PreBidException e) {
                    logger.warn("Error occurred while populating bid request: {0}", e.getMessage());
                    logger.debug("Error occurred while populating bid request", e);
                }
            }
        }
        final boolean shouldModifyPageOrDomain = referer != null && parsedDomain != null;

        if (shouldModifyPageOrDomain || shouldSetExtAmp) {
            final Site.SiteBuilder builder = site == null ? Site.builder() : site.toBuilder();
            if (shouldModifyPageOrDomain) {
                builder.domain(StringUtils.isNotBlank(domain) ? domain : parsedDomain);
                builder.page(StringUtils.isNotBlank(page) ? page : referer);
            }
            if (shouldSetExtAmp) {
                builder.ext(modifiedSiteExt);
            }
            result = builder.build();
        }
        return result;
    }

    /**
     * Populates the request body's 'user' section from the incoming http request if the original is partially filled.
     */
    private User populateUser(User user) {
        final ExtUser ext = userExtOrNull(user);

        if (ext != null) {
            final User.UserBuilder builder = user == null ? User.builder() : user.toBuilder();
            return builder.ext(ext).build();
        }
        return null;
    }

    /**
     * Returns {@link ObjectNode} of updated {@link ExtUser} or null if no updates needed.
     */
    private ExtUser userExtOrNull(User user) {
        final ExtUser extUser = user != null ? user.getExt() : null;

        final ExtUserDigiTrust digitrust = extUser != null ? extUser.getDigitrust() : null;
        if (digitrust != null && digitrust.getPref() == null) {
            return extUser.toBuilder()
                    .digitrust(ExtUserDigiTrust.of(digitrust.getId(), digitrust.getKeyv(), 0))
                    .build();
        }
        return null;
    }

    /**
     * Returns {@link Source} with updated source.tid or null if nothing changed.
     */
    private Source populateSource(Source source) {
        final String tid = source != null ? source.getTid() : null;
        if (StringUtils.isEmpty(tid)) {
            final String generatedId = idGenerator.generateId();
            if (StringUtils.isNotEmpty(generatedId)) {
                final Source.SourceBuilder builder = source != null ? source.toBuilder() : Source.builder();
                return builder
                        .tid(generatedId)
                        .build();
            }
        }
        return null;
    }

    /**
     * Updates imps with security 1, when secured request was received and imp security was not defined.
     */
    private List<Imp> populateImps(List<Imp> imps, HttpServerRequest request) {
        List<Imp> result = null;

        if (Objects.equals(paramsExtractor.secureFrom(request), 1)
                && imps.stream().map(Imp::getSecure).anyMatch(Objects::isNull)) {
            result = imps.stream()
                    .map(imp -> imp.getSecure() == null ? imp.toBuilder().secure(1).build() : imp)
                    .collect(Collectors.toList());
        }
        return result;
    }

    /**
     * Returns updated {@link ExtRequest} if required or null otherwise.
     */
    private ExtRequest populateRequestExt(ExtRequest ext, List<Imp> imps) {
        if (ext != null) {
            final ExtRequestPrebid prebid = ext.getPrebid();

            final Set<BidType> impMediaTypes = getImpMediaTypes(imps);
            final ExtRequestTargeting updatedTargeting = targetingOrNull(prebid, impMediaTypes);

            final Map<String, String> updatedAliases = aliasesOrNull(prebid, imps);
            final ExtRequestPrebidCache updatedCache = cacheOrNull(prebid);

            if (updatedTargeting != null || updatedAliases != null || updatedCache != null) {
                final ExtRequestPrebid.ExtRequestPrebidBuilder prebidBuilder = prebid != null
                        ? prebid.toBuilder()
                        : ExtRequestPrebid.builder();

                return ExtRequest.of(prebidBuilder
                        .aliases(ObjectUtils.defaultIfNull(updatedAliases,
                                getIfNotNull(prebid, ExtRequestPrebid::getAliases)))
                        .targeting(ObjectUtils.defaultIfNull(updatedTargeting,
                                getIfNotNull(prebid, ExtRequestPrebid::getTargeting)))
                        .cache(ObjectUtils.defaultIfNull(updatedCache,
                                getIfNotNull(prebid, ExtRequestPrebid::getCache)))
                        .build());
            }
        }
        return null;
    }

    /**
     * Iterates through impressions to check what media types each impression has and add them to the resulting set.
     * If all four media types are present - no point to look any further.
     */
    private static Set<BidType> getImpMediaTypes(List<Imp> imps) {
        final Set<BidType> impMediaTypes = new HashSet<>();
        for (Imp imp : imps) {
            checkImpMediaTypes(imp, impMediaTypes);
            if (impMediaTypes.size() > 3) {
                break;
            }
        }
        return impMediaTypes;
    }

    /**
     * Adds an existing media type to a set.
     */
    private static void checkImpMediaTypes(Imp imp, Set<BidType> impsMediaTypes) {
        if (imp.getBanner() != null) {
            impsMediaTypes.add(BidType.banner);
        }
        if (imp.getVideo() != null) {
            impsMediaTypes.add(BidType.video);
        }
        if (imp.getAudio() != null) {
            impsMediaTypes.add(BidType.audio);
        }
        if (imp.getXNative() != null) {
            impsMediaTypes.add(BidType.xNative);
        }
    }

    /**
     * Returns populated {@link ExtRequestTargeting} or null if no changes were applied.
     */
    private ExtRequestTargeting targetingOrNull(ExtRequestPrebid prebid, Set<BidType> impMediaTypes) {
        final ExtRequestTargeting targeting = prebid != null ? prebid.getTargeting() : null;

        final boolean isTargetingNotNull = targeting != null;
        final boolean isPriceGranularityNull = isTargetingNotNull
                && (targeting.getPricegranularity() == null || targeting.getPricegranularity().isNull());
        final boolean isPriceGranularityTextual = isTargetingNotNull && !isPriceGranularityNull
                && targeting.getPricegranularity().isTextual();
        final boolean isIncludeWinnersNull = isTargetingNotNull && targeting.getIncludewinners() == null;
        final boolean isIncludeBidderKeysNull = isTargetingNotNull && targeting.getIncludebidderkeys() == null;

        final ExtRequestTargeting result;
        if (isPriceGranularityNull || isPriceGranularityTextual || isIncludeWinnersNull || isIncludeBidderKeysNull) {
            result = ExtRequestTargeting.builder()
                    .pricegranularity(populatePriceGranularity(targeting, isPriceGranularityNull,
                            isPriceGranularityTextual, impMediaTypes))
                    .mediatypepricegranularity(targeting.getMediatypepricegranularity())
                    .includewinners(isIncludeWinnersNull ? true : targeting.getIncludewinners())
                    .includebidderkeys(isIncludeBidderKeysNull
                            ? !isWinningOnly(prebid.getCache())
                            : targeting.getIncludebidderkeys())
                    .build();
        } else {
            result = null;
        }
        return result;
    }

    /**
     * Returns winning only flag value.
     */
    private boolean isWinningOnly(ExtRequestPrebidCache cache) {
        final Boolean cacheWinningOnly = cache != null ? cache.getWinningonly() : null;
        return ObjectUtils.defaultIfNull(cacheWinningOnly, shouldCacheOnlyWinningBids);
    }

    /**
     * Populates priceGranularity with converted value.
     * <p>
     * In case of missing Json node and missing media type price granularities - sets default custom value.
     * In case of valid string price granularity replaced it with appropriate custom view.
     * In case of invalid string value throws {@link InvalidRequestException}.
     */
    private JsonNode populatePriceGranularity(ExtRequestTargeting targeting, boolean isPriceGranularityNull,
                                              boolean isPriceGranularityTextual, Set<BidType> impMediaTypes) {
        final JsonNode priceGranularityNode = targeting.getPricegranularity();

        final boolean hasAllMediaTypes = checkExistingMediaTypes(targeting.getMediatypepricegranularity())
                .containsAll(impMediaTypes);

        if (isPriceGranularityNull && !hasAllMediaTypes) {
            return mapper.mapper().valueToTree(ExtPriceGranularity.from(PriceGranularity.DEFAULT));
        }
        if (isPriceGranularityTextual) {
            final PriceGranularity priceGranularity;
            try {
                priceGranularity = PriceGranularity.createFromString(priceGranularityNode.textValue());
            } catch (PreBidException ex) {
                throw new InvalidRequestException(ex.getMessage());
            }
            return mapper.mapper().valueToTree(ExtPriceGranularity.from(priceGranularity));
        }
        return priceGranularityNode;
    }

    /**
     * Checks {@link ExtMediaTypePriceGranularity} object for present media types and returns a set of existing ones.
     */
    private static Set<BidType> checkExistingMediaTypes(ExtMediaTypePriceGranularity mediaTypePriceGranularity) {
        if (mediaTypePriceGranularity == null) {
            return Collections.emptySet();
        }
        final Set<BidType> priceGranularityTypes = new HashSet<>();

        final JsonNode banner = mediaTypePriceGranularity.getBanner();
        if (banner != null && !banner.isNull()) {
            priceGranularityTypes.add(BidType.banner);
        }
        final JsonNode video = mediaTypePriceGranularity.getVideo();
        if (video != null && !video.isNull()) {
            priceGranularityTypes.add(BidType.video);
        }
        final JsonNode xNative = mediaTypePriceGranularity.getXNative();
        if (xNative != null && !xNative.isNull()) {
            priceGranularityTypes.add(BidType.xNative);
        }
        return priceGranularityTypes;
    }

    /**
     * Returns aliases according to request.imp[i].ext.{bidder}
     * or null (if no aliases at all or they are already presented in request).
     */
    private Map<String, String> aliasesOrNull(ExtRequestPrebid prebid, List<Imp> imps) {
        final Map<String, String> aliases = getIfNotNullOrDefault(prebid, ExtRequestPrebid::getAliases,
                Collections.emptyMap());

        // go through imps' bidders and figure out preconfigured aliases
        final Map<String, String> resolvedAliases = imps.stream()
                .filter(Objects::nonNull)
                .filter(imp -> imp.getExt() != null) // request validator is not called yet
                .flatMap(imp -> asStream(imp.getExt().fieldNames())
                        .filter(bidder -> !aliases.containsKey(bidder))
                        .filter(bidderCatalog::isAlias))
                .distinct()
                .collect(Collectors.toMap(Function.identity(), bidderCatalog::nameByAlias));

        final Map<String, String> result;
        if (resolvedAliases.isEmpty()) {
            result = null;
        } else {
            result = new HashMap<>(aliases);
            result.putAll(resolvedAliases);
        }
        return result;
    }

    /**
     * Returns populated {@link ExtRequestPrebidCache} or null if no changes were applied.
     */
    private ExtRequestPrebidCache cacheOrNull(ExtRequestPrebid prebid) {
        final ExtRequestPrebidCache cache = prebid != null ? prebid.getCache() : null;
        final Boolean cacheWinningOnly = cache != null ? cache.getWinningonly() : null;
        if (cacheWinningOnly == null && shouldCacheOnlyWinningBids) {
            return ExtRequestPrebidCache.of(
                    getIfNotNull(cache, ExtRequestPrebidCache::getBids),
                    getIfNotNull(cache, ExtRequestPrebidCache::getVastxml),
                    true);
        }
        return null;
    }

    /**
     * Returns updated request.at or null if nothing changed.
     * <p>
     * Set the auction type to 1 if it wasn't on the request, since header bidding is generally a first-price auction.
     */
    private static Integer resolveAt(Integer at) {
        return at == null || at == 0 ? 1 : null;
    }

    /**
     * Returns default list of currencies if it wasn't on the request, otherwise null.
     */
    private List<String> resolveCurrencies(List<String> currencies) {
        return CollectionUtils.isEmpty(currencies) && adServerCurrency != null
                ? Collections.singletonList(adServerCurrency)
                : null;
    }

    /**
     * Determines request timeout with the help of {@link TimeoutResolver}.
     * Returns resolved new value or null if existing request timeout doesn't need to update.
     */
    private static Long resolveTmax(Long requestTimeout, TimeoutResolver timeoutResolver) {
        final long timeout = timeoutResolver.resolve(requestTimeout);
        return !Objects.equals(requestTimeout, timeout) ? timeout : null;
    }

    private static <T> Stream<T> asStream(Iterator<T> iterator) {
        final Iterable<T> iterable = () -> iterator;
        return StreamSupport.stream(iterable.spliterator(), false);
    }

    private static <T, R> R getIfNotNull(T target, Function<T, R> getter) {
        return target != null ? getter.apply(target) : null;
    }

    private static <T, R> R getIfNotNullOrDefault(T target, Function<T, R> getter, R defaultValue) {
        return ObjectUtils.defaultIfNull(getIfNotNull(target, getter), defaultValue);
    }

    /**
     * Performs thorough validation of fully constructed {@link BidRequest} that is going to be used to hold an auction.
     */
    BidRequest validateRequest(BidRequest bidRequest) {
        final ValidationResult validationResult = requestValidator.validate(bidRequest);
        if (validationResult.hasErrors()) {
            throw new InvalidRequestException(validationResult.getErrors());
        }
        return bidRequest;
    }

    /**
     * Returns {@link Timeout} based on request.tmax and adjustment value of {@link TimeoutResolver}.
     */
    private Timeout timeout(BidRequest bidRequest, long startTime, TimeoutResolver timeoutResolver) {
        final long timeout = timeoutResolver.adjustTimeout(bidRequest.getTmax());
        return timeoutFactory.create(startTime, timeout);
    }

    /**
     * Returns {@link Account} fetched by {@link ApplicationSettings}.
     */
    private Future<Account> accountFrom(BidRequest bidRequest, Timeout timeout, RoutingContext routingContext) {
        final String accountId = accountIdFrom(bidRequest);
        final boolean blankAccountId = StringUtils.isBlank(accountId);

        if (CollectionUtils.isNotEmpty(blacklistedAccounts) && !blankAccountId
                && blacklistedAccounts.contains(accountId)) {
            throw new BlacklistedAccountException(String.format("Prebid-server has blacklisted Account ID: %s, please "
                    + "reach out to the prebid server host.", accountId));
        }

        return blankAccountId
                ? responseForEmptyAccount(routingContext)
                : applicationSettings.getAccountById(accountId, timeout)
                .recover(exception -> accountFallback(exception, accountId, routingContext));
    }

    /**
     * Extracts publisher id either from {@link BidRequest}.app.publisher or {@link BidRequest}.site.publisher.
     * If neither is present returns empty string.
     */
    private String accountIdFrom(BidRequest bidRequest) {
        final App app = bidRequest.getApp();
        final Publisher appPublisher = app != null ? app.getPublisher() : null;
        final Site site = bidRequest.getSite();
        final Publisher sitePublisher = site != null ? site.getPublisher() : null;

        final Publisher publisher = ObjectUtils.defaultIfNull(appPublisher, sitePublisher);
        final String publisherId = publisher != null ? resolvePublisherId(publisher) : null;
        return ObjectUtils.defaultIfNull(publisherId, StringUtils.EMPTY);
    }

    /**
     * Resolves what value should be used as a publisher id - either taken from publisher.ext.parentAccount
     * or publisher.id in this respective priority.
     */
    private String resolvePublisherId(Publisher publisher) {
        final String parentAccountId = parentAccountIdFromExtPublisher(publisher.getExt());
        return ObjectUtils.defaultIfNull(parentAccountId, publisher.getId());
    }

    /**
     * Parses publisher.ext and returns parentAccount value from it. Returns null if any parsing error occurs.
     */
    private String parentAccountIdFromExtPublisher(ExtPublisher extPublisher) {
        final ExtPublisherPrebid extPublisherPrebid = extPublisher != null ? extPublisher.getPrebid() : null;
        return extPublisherPrebid != null ? StringUtils.stripToNull(extPublisherPrebid.getParentAccount()) : null;
    }

    private Future<Account> responseForEmptyAccount(RoutingContext routingContext) {
        EMPTY_ACCOUNT_LOGGER.warn(accountErrorMessage("Account not specified", routingContext), 100);
        return responseForUnknownAccount(StringUtils.EMPTY);
    }

    private static String accountErrorMessage(String message, RoutingContext routingContext) {
        final HttpServerRequest request = routingContext.request();
        return String.format("%s, Url: %s and Referer: %s", message, request.absoluteURI(),
                request.headers().get(HttpUtil.REFERER_HEADER));
    }

    private Future<Account> accountFallback(Throwable exception, String accountId,
                                            RoutingContext routingContext) {
        if (exception instanceof PreBidException) {
            UNKNOWN_ACCOUNT_LOGGER.warn(accountErrorMessage(exception.getMessage(), routingContext), 100);
        } else {
            logger.warn("Error occurred while fetching account: {0}", exception.getMessage());
            logger.debug("Error occurred while fetching account", exception);
        }

        // hide all errors occurred while fetching account
        return responseForUnknownAccount(accountId);
    }

    private Future<Account> responseForUnknownAccount(String accountId) {
        return enforceValidAccount
                ? Future.failedFuture(new UnauthorizedAccountException(
                String.format("Unauthorized account id: %s", accountId), accountId))
                : Future.succeededFuture(Account.empty(accountId));
    }
}<|MERGE_RESOLUTION|>--- conflicted
+++ resolved
@@ -52,14 +52,7 @@
 import org.prebid.server.validation.RequestValidator;
 import org.prebid.server.validation.model.ValidationResult;
 
-<<<<<<< HEAD
-=======
-import java.net.Inet4Address;
-import java.net.Inet6Address;
-import java.net.InetAddress;
-import java.net.UnknownHostException;
 import java.util.ArrayList;
->>>>>>> 56dda825
 import java.util.Collections;
 import java.util.Currency;
 import java.util.HashMap;
@@ -169,8 +162,8 @@
         }
 
         return updateBidRequest(routingContext, incomingBidRequest)
-                .compose(bidRequest -> toAuctionContext(routingContext, bidRequest, new ArrayList<>(),
-                        startTime, timeoutResolver));
+                .compose(bidRequest ->
+                        toAuctionContext(routingContext, bidRequest, new ArrayList<>(), startTime, timeoutResolver));
     }
 
     /**
