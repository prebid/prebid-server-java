package org.prebid.server.auction;

import com.fasterxml.jackson.core.JsonProcessingException;
import com.fasterxml.jackson.databind.JsonNode;
import com.fasterxml.jackson.databind.node.ObjectNode;
import com.iab.openrtb.request.App;
import com.iab.openrtb.request.BidRequest;
import com.iab.openrtb.request.Device;
import com.iab.openrtb.request.Geo;
import com.iab.openrtb.request.Imp;
import com.iab.openrtb.request.Publisher;
import com.iab.openrtb.request.Site;
import com.iab.openrtb.request.Source;
import com.iab.openrtb.request.User;
import io.netty.buffer.ByteBufInputStream;
import io.vertx.core.Future;
import io.vertx.core.buffer.Buffer;
import io.vertx.core.http.HttpServerRequest;
import io.vertx.core.logging.Logger;
import io.vertx.core.logging.LoggerFactory;
import io.vertx.ext.web.RoutingContext;
import org.apache.commons.collections4.CollectionUtils;
import org.apache.commons.lang3.ObjectUtils;
import org.apache.commons.lang3.StringUtils;
import org.prebid.server.auction.model.AuctionContext;
import org.prebid.server.auction.model.IpAddress;
import org.prebid.server.bidder.BidderCatalog;
import org.prebid.server.cookie.UidsCookieService;
import org.prebid.server.exception.BlacklistedAccountException;
import org.prebid.server.exception.BlacklistedAppException;
import org.prebid.server.exception.InvalidRequestException;
import org.prebid.server.exception.PreBidException;
import org.prebid.server.exception.UnauthorizedAccountException;
import org.prebid.server.execution.Timeout;
import org.prebid.server.execution.TimeoutFactory;
import org.prebid.server.geolocation.model.GeoInfo;
import org.prebid.server.identity.IdGenerator;
import org.prebid.server.json.JacksonMapper;
import org.prebid.server.log.ConditionalLogger;
import org.prebid.server.metric.MetricName;
import org.prebid.server.privacy.model.PrivacyContext;
import org.prebid.server.proto.openrtb.ext.request.ExtMediaTypePriceGranularity;
import org.prebid.server.proto.openrtb.ext.request.ExtPriceGranularity;
import org.prebid.server.proto.openrtb.ext.request.ExtPublisher;
import org.prebid.server.proto.openrtb.ext.request.ExtPublisherPrebid;
import org.prebid.server.proto.openrtb.ext.request.ExtRequest;
import org.prebid.server.proto.openrtb.ext.request.ExtRequestPrebid;
import org.prebid.server.proto.openrtb.ext.request.ExtRequestPrebidCache;
import org.prebid.server.proto.openrtb.ext.request.ExtRequestPrebidChannel;
import org.prebid.server.proto.openrtb.ext.request.ExtRequestTargeting;
import org.prebid.server.proto.openrtb.ext.request.ExtSite;
import org.prebid.server.proto.openrtb.ext.request.ExtUser;
import org.prebid.server.proto.openrtb.ext.request.ExtUserDigiTrust;
import org.prebid.server.proto.openrtb.ext.response.BidType;
import org.prebid.server.settings.ApplicationSettings;
import org.prebid.server.settings.model.Account;
import org.prebid.server.util.HttpUtil;
import org.prebid.server.validation.RequestValidator;
import org.prebid.server.validation.model.ValidationResult;

import java.io.IOException;
import java.util.ArrayList;
import java.util.Collections;
import java.util.Currency;
import java.util.HashMap;
import java.util.HashSet;
import java.util.Iterator;
import java.util.List;
import java.util.Map;
import java.util.Objects;
import java.util.Set;
import java.util.function.Function;
import java.util.stream.Collectors;
import java.util.stream.Stream;
import java.util.stream.StreamSupport;

/**
 * Used in OpenRTB request processing.
 */
public class AuctionRequestFactory {

    private static final Logger logger = LoggerFactory.getLogger(AuctionRequestFactory.class);
    private static final ConditionalLogger EMPTY_ACCOUNT_LOGGER = new ConditionalLogger("empty_account", logger);
    private static final ConditionalLogger UNKNOWN_ACCOUNT_LOGGER = new ConditionalLogger("unknown_account", logger);

    public static final String WEB_CHANNEL = "web";
    public static final String APP_CHANNEL = "app";

    private final long maxRequestSize;
    private final boolean enforceValidAccount;
    private final boolean shouldCacheOnlyWinningBids;
    private final String adServerCurrency;
    private final List<String> blacklistedApps;
    private final List<String> blacklistedAccounts;
    private final StoredRequestProcessor storedRequestProcessor;
    private final ImplicitParametersExtractor paramsExtractor;
    private final IpAddressHelper ipAddressHelper;
    private final UidsCookieService uidsCookieService;
    private final BidderCatalog bidderCatalog;
    private final RequestValidator requestValidator;
    private final InterstitialProcessor interstitialProcessor;
    private final TimeoutResolver timeoutResolver;
    private final TimeoutFactory timeoutFactory;
    private final ApplicationSettings applicationSettings;
    private final IdGenerator idGenerator;
    private final PrivacyEnforcementService privacyEnforcementService;
    private final JacksonMapper mapper;
    private final OrtbTypesResolver ortbTypesResolver;

    public AuctionRequestFactory(long maxRequestSize,
                                 boolean enforceValidAccount,
                                 boolean shouldCacheOnlyWinningBids,
                                 String adServerCurrency,
                                 List<String> blacklistedApps,
                                 List<String> blacklistedAccounts,
                                 StoredRequestProcessor storedRequestProcessor,
                                 ImplicitParametersExtractor paramsExtractor,
                                 IpAddressHelper ipAddressHelper,
                                 UidsCookieService uidsCookieService,
                                 BidderCatalog bidderCatalog,
                                 RequestValidator requestValidator,
                                 InterstitialProcessor interstitialProcessor,
                                 OrtbTypesResolver ortbTypesResolver,
                                 TimeoutResolver timeoutResolver,
                                 TimeoutFactory timeoutFactory,
                                 ApplicationSettings applicationSettings,
                                 IdGenerator idGenerator,
                                 PrivacyEnforcementService privacyEnforcementService,
                                 JacksonMapper mapper) {

        this.maxRequestSize = maxRequestSize;
        this.enforceValidAccount = enforceValidAccount;
        this.shouldCacheOnlyWinningBids = shouldCacheOnlyWinningBids;
        this.adServerCurrency = validateCurrency(adServerCurrency);
        this.blacklistedApps = Objects.requireNonNull(blacklistedApps);
        this.blacklistedAccounts = Objects.requireNonNull(blacklistedAccounts);
        this.storedRequestProcessor = Objects.requireNonNull(storedRequestProcessor);
        this.paramsExtractor = Objects.requireNonNull(paramsExtractor);
        this.ipAddressHelper = Objects.requireNonNull(ipAddressHelper);
        this.uidsCookieService = Objects.requireNonNull(uidsCookieService);
        this.bidderCatalog = Objects.requireNonNull(bidderCatalog);
        this.requestValidator = Objects.requireNonNull(requestValidator);
        this.interstitialProcessor = Objects.requireNonNull(interstitialProcessor);
        this.ortbTypesResolver = Objects.requireNonNull(ortbTypesResolver);
        this.timeoutResolver = Objects.requireNonNull(timeoutResolver);
        this.timeoutFactory = Objects.requireNonNull(timeoutFactory);
        this.applicationSettings = Objects.requireNonNull(applicationSettings);
        this.idGenerator = Objects.requireNonNull(idGenerator);
        this.privacyEnforcementService = Objects.requireNonNull(privacyEnforcementService);
        this.mapper = Objects.requireNonNull(mapper);
    }

    /**
     * Validates ISO-4217 currency code.
     */
    private static String validateCurrency(String code) {
        if (StringUtils.isBlank(code)) {
            return code;
        }

        try {
            Currency.getInstance(code);
        } catch (IllegalArgumentException e) {
            throw new IllegalArgumentException(String.format("Currency code supplied is not valid: %s", code), e);
        }
        return code;
    }

    /**
     * Creates {@link AuctionContext} based on {@link RoutingContext}.
     */
    public Future<AuctionContext> fromRequest(RoutingContext routingContext, long startTime) {
        final List<String> errors = new ArrayList<>();
        final BidRequest incomingBidRequest;
        try {
            incomingBidRequest = parseRequest(routingContext, errors);
        } catch (InvalidRequestException e) {
            return Future.failedFuture(e);
        }

        return updateBidRequest(routingContext, incomingBidRequest)
                .compose(bidRequest -> toAuctionContext(
                        routingContext,
                        bidRequest,
                        requestTypeMetric(bidRequest),
                        errors,
                        startTime,
                        timeoutResolver));
    }

    /**
     * Returns filled out {@link AuctionContext} based on given arguments.
     * <p>
     * Note: {@link TimeoutResolver} used here as argument because this method is utilized in AMP processing.
     */
    Future<AuctionContext> toAuctionContext(RoutingContext routingContext,
                                            BidRequest bidRequest,
                                            MetricName requestTypeMetric,
                                            List<String> errors,
                                            long startTime,
                                            TimeoutResolver timeoutResolver) {

        final Timeout timeout = timeout(bidRequest, startTime, timeoutResolver);

        return accountFrom(bidRequest, timeout, routingContext)
                .compose(account -> privacyEnforcementService.contextFromBidRequest(
                        bidRequest, account, requestTypeMetric, timeout)
                        .map(privacyContext -> AuctionContext.builder()
                                .routingContext(routingContext)
                                .uidsCookie(uidsCookieService.parseFromRequest(routingContext))
                                .bidRequest(enrichBidRequestWithAccountAndPrivacyData(
                                        bidRequest, account, privacyContext))
                                .requestTypeMetric(requestTypeMetric)
                                .timeout(timeout)
                                .account(account)
                                .prebidErrors(errors)
                                .privacyContext(privacyContext)
                                .geoInfo(privacyContext.getTcfContext().getGeoInfo())
                                .build()));
    }

    /**
     * Parses request body to {@link BidRequest}.
     * <p>
     * Throws {@link InvalidRequestException} if body is empty, exceeds max request size or couldn't be deserialized.
     */
    private BidRequest parseRequest(RoutingContext context, List<String> errors) {
        final Buffer body = context.getBody();
        if (body == null) {
            throw new InvalidRequestException("Incoming request has no body");
        }

        if (body.length() > maxRequestSize) {
            throw new InvalidRequestException(
                    String.format("Request size exceeded max size of %d bytes.", maxRequestSize));
        }

        final JsonNode bidRequestNode;
        try (ByteBufInputStream inputStream = new ByteBufInputStream(body.getByteBuf())) {
            bidRequestNode = mapper.mapper().readTree(inputStream);
        } catch (IOException e) {
            throw new InvalidRequestException(String.format("Error decoding bidRequest: %s", e.getMessage()));
        }

        final String referer = paramsExtractor.refererFrom(context.request());
        ortbTypesResolver.normalizeBidRequest(bidRequestNode, errors, referer);

        try {
            return mapper.mapper().treeToValue(bidRequestNode, BidRequest.class);
        } catch (JsonProcessingException e) {
            throw new InvalidRequestException(String.format("Error decoding bidRequest: %s", e.getMessage()));
        }
    }

    /**
     * Sets {@link BidRequest} properties which were not set explicitly by the client, but can be
     * updated by values derived from headers and other request attributes.
     */
    private Future<BidRequest> updateBidRequest(RoutingContext context, BidRequest bidRequest) {
        return storedRequestProcessor.processStoredRequests(bidRequest)
                .map(resolvedBidRequest -> fillImplicitParameters(resolvedBidRequest, context, timeoutResolver))
                .map(this::validateRequest)
                .map(interstitialProcessor::process);
    }

    /**
     * If needed creates a new {@link BidRequest} which is a copy of original but with some fields set with values
     * derived from request parameters (headers, cookie etc.).
     * <p>
     * Note: {@link TimeoutResolver} used here as argument because this method is utilized in AMP processing.
     */
    BidRequest fillImplicitParameters(BidRequest bidRequest, RoutingContext context, TimeoutResolver timeoutResolver) {
        checkBlacklistedApp(bidRequest);

        final BidRequest result;
        final HttpServerRequest request = context.request();

        final Device device = bidRequest.getDevice();
        final Device populatedDevice = populateDevice(device, request);

        final Site site = bidRequest.getSite();
        final Site populatedSite = bidRequest.getApp() != null ? null : populateSite(site, request);

        final User user = bidRequest.getUser();
        final User populatedUser = populateUser(user);

        final Source source = bidRequest.getSource();
        final Source populatedSource = populateSource(source);

        final List<Imp> imps = bidRequest.getImp();
        final List<Imp> populatedImps = populateImps(imps, request);

        final Integer at = bidRequest.getAt();
        final Integer resolvedAt = resolveAt(at);

        final List<String> cur = bidRequest.getCur();
        final List<String> resolvedCurrencies = resolveCurrencies(cur);

        final Long tmax = bidRequest.getTmax();
        final Long resolvedTmax = resolveTmax(tmax, timeoutResolver);

        final ExtRequest ext = bidRequest.getExt();
        final ExtRequest populatedExt = populateRequestExt(
                ext, bidRequest, ObjectUtils.defaultIfNull(populatedImps, imps));

        if (populatedDevice != null || populatedSite != null || populatedUser != null || populatedSource != null
                || populatedImps != null || resolvedAt != null || resolvedCurrencies != null || resolvedTmax != null
                || populatedExt != null) {

            result = bidRequest.toBuilder()
                    .device(populatedDevice != null ? populatedDevice : device)
                    .site(populatedSite != null ? populatedSite : site)
                    .user(populatedUser != null ? populatedUser : user)
                    .source(populatedSource != null ? populatedSource : source)
                    .imp(populatedImps != null ? populatedImps : imps)
                    .at(resolvedAt != null ? resolvedAt : at)
                    .cur(resolvedCurrencies != null ? resolvedCurrencies : cur)
                    .tmax(resolvedTmax != null ? resolvedTmax : tmax)
                    .ext(populatedExt != null ? populatedExt : ext)
                    .build();
        } else {
            result = bidRequest;
        }
        return result;
    }

    private void checkBlacklistedApp(BidRequest bidRequest) {
        final App app = bidRequest.getApp();
        final String appId = app != null ? app.getId() : null;

        if (StringUtils.isNotBlank(appId) && blacklistedApps.contains(appId)) {
            throw new BlacklistedAppException(
                    String.format("Prebid-server does not process requests from App ID: %s", appId));
        }
    }

    /**
     * Populates the request body's 'device' section from the incoming http request if the original is partially filled
     * and the request contains necessary info (User-Agent, IP-address).
     */
    private Device populateDevice(Device device, HttpServerRequest request) {
        final String deviceIp = device != null ? device.getIp() : null;
        final String deviceIpv6 = device != null ? device.getIpv6() : null;

        String resolvedIp = sanitizeIp(deviceIp, IpAddress.IP.v4);
        String resolvedIpv6 = sanitizeIp(deviceIpv6, IpAddress.IP.v6);

        if (resolvedIp == null && resolvedIpv6 == null) {
            final IpAddress requestIp = findIpFromRequest(request);

            resolvedIp = getIpIfVersionIs(requestIp, IpAddress.IP.v4);
            resolvedIpv6 = getIpIfVersionIs(requestIp, IpAddress.IP.v6);
        }

        logWarnIfNoIp(resolvedIp, resolvedIpv6);

        final String ua = device != null ? device.getUa() : null;
        final Integer dnt = resolveDntHeader(request);

<<<<<<< HEAD
        if (StringUtils.isBlank(ip) || StringUtils.isBlank(ua) || dnt != null) {
=======
        if (!Objects.equals(deviceIp, resolvedIp)
                || !Objects.equals(deviceIpv6, resolvedIpv6)
                || StringUtils.isBlank(ua)) {

>>>>>>> 60a0b988
            final Device.DeviceBuilder builder = device == null ? Device.builder() : device.toBuilder();

            if (StringUtils.isBlank(ua)) {
                builder.ua(paramsExtractor.uaFrom(request));
            }

            builder
                    .ip(resolvedIp)
                    .ipv6(resolvedIpv6);

<<<<<<< HEAD
                builder.ip(resolveDeviceIp(ip, ipFromRequest, inetAddress))
                        .ipv6(resolveDeviceIpv6(ip, ipFromRequest, inetAddress));
            }

            if (dnt != null) {
                builder.dnt(dnt);
            }

=======
>>>>>>> 60a0b988
            return builder.build();
        }

        return null;
    }

<<<<<<< HEAD
    private Integer resolveDntHeader(HttpServerRequest request) {
        final String dnt = request.getHeader(HttpUtil.DNT_HEADER.toString());
        return StringUtils.equalsAny(dnt, "0", "1") ? Integer.valueOf(dnt) : null;
    }

    private String resolveDeviceIp(String deviceIp, String ipFromRequest, InetAddress inetAddress) {
        return deviceIp == null && inetAddress instanceof Inet4Address ? ipFromRequest : deviceIp;
=======
    private String sanitizeIp(String ip, IpAddress.IP version) {
        final IpAddress ipAddress = ip != null ? ipAddressHelper.toIpAddress(ip) : null;
        return ipAddress != null && ipAddress.getVersion() == version ? ipAddress.getIp() : null;
>>>>>>> 60a0b988
    }

    private IpAddress findIpFromRequest(HttpServerRequest request) {
        final List<String> requestIps = paramsExtractor.ipFrom(request);
        return requestIps.stream()
                .map(ipAddressHelper::toIpAddress)
                .filter(Objects::nonNull)
                .findFirst()
                .orElse(null);
    }

    private static String getIpIfVersionIs(IpAddress requestIp, IpAddress.IP version) {
        return requestIp != null && requestIp.getVersion() == version ? requestIp.getIp() : null;
    }

    private void logWarnIfNoIp(String resolvedIp, String resolvedIpv6) {
        if (resolvedIp == null && resolvedIpv6 == null) {
            logger.warn("No IP address found in OpenRTB request and HTTP request headers.");
        }
    }

    /**
     * Populates the request body's 'site' section from the incoming http request if the original is partially filled
     * and the request contains necessary info (domain, page).
     */
    private Site populateSite(Site site, HttpServerRequest request) {
        Site result = null;

        final String page = site != null ? site.getPage() : null;
        final String domain = site != null ? site.getDomain() : null;
        final ExtSite siteExt = site != null ? site.getExt() : null;
        final ObjectNode data = siteExt != null ? siteExt.getData() : null;
        final boolean shouldSetExtAmp = siteExt == null || siteExt.getAmp() == null;
        final ExtSite modifiedSiteExt = shouldSetExtAmp
                ? ExtSite.of(0, data)
                : null;

        String referer = null;
        String parsedDomain = null;
        if (StringUtils.isBlank(page) || StringUtils.isBlank(domain)) {
            referer = paramsExtractor.refererFrom(request);
            if (StringUtils.isNotBlank(referer)) {
                try {
                    parsedDomain = paramsExtractor.domainFrom(referer);
                } catch (PreBidException e) {
                    logger.warn("Error occurred while populating bid request: {0}", e.getMessage());
                    logger.debug("Error occurred while populating bid request", e);
                }
            }
        }
        final boolean shouldModifyPageOrDomain = referer != null && parsedDomain != null;

        if (shouldModifyPageOrDomain || shouldSetExtAmp) {
            final Site.SiteBuilder builder = site == null ? Site.builder() : site.toBuilder();
            if (shouldModifyPageOrDomain) {
                builder.domain(StringUtils.isNotBlank(domain) ? domain : parsedDomain);
                builder.page(StringUtils.isNotBlank(page) ? page : referer);
            }
            if (shouldSetExtAmp) {
                builder.ext(modifiedSiteExt);
            }
            result = builder.build();
        }
        return result;
    }

    /**
     * Populates the request body's 'user' section from the incoming http request if the original is partially filled.
     */
    private User populateUser(User user) {
        final ExtUser ext = userExtOrNull(user);

        if (ext != null) {
            return user.toBuilder().ext(ext).build();
        }
        return null;
    }

    /**
     * Returns updated {@link ExtUser} or null if no updates needed.
     */
    private ExtUser userExtOrNull(User user) {
        final ExtUser extUser = user != null ? user.getExt() : null;

        final ExtUserDigiTrust digitrust = extUser != null ? extUser.getDigitrust() : null;
        if (digitrust != null && digitrust.getPref() == null) {
            return extUser.toBuilder()
                    .digitrust(ExtUserDigiTrust.of(digitrust.getId(), digitrust.getKeyv(), 0))
                    .build();
        }
        return null;
    }

    /**
     * Returns {@link Source} with updated source.tid or null if nothing changed.
     */
    private Source populateSource(Source source) {
        final String tid = source != null ? source.getTid() : null;
        if (StringUtils.isEmpty(tid)) {
            final String generatedId = idGenerator.generateId();
            if (StringUtils.isNotEmpty(generatedId)) {
                final Source.SourceBuilder builder = source != null ? source.toBuilder() : Source.builder();
                return builder
                        .tid(generatedId)
                        .build();
            }
        }
        return null;
    }

    /**
     * Updates imps with security 1, when secured request was received and imp security was not defined.
     */
    private List<Imp> populateImps(List<Imp> imps, HttpServerRequest request) {
        List<Imp> result = null;

        if (Objects.equals(paramsExtractor.secureFrom(request), 1)
                && imps.stream().map(Imp::getSecure).anyMatch(Objects::isNull)) {
            result = imps.stream()
                    .map(imp -> imp.getSecure() == null ? imp.toBuilder().secure(1).build() : imp)
                    .collect(Collectors.toList());
        }
        return result;
    }

    /**
     * Returns updated {@link ExtRequest} if required or null otherwise.
     */
    private ExtRequest populateRequestExt(ExtRequest ext, BidRequest bidRequest, List<Imp> imps) {
        if (ext == null) {
            return null;
        }

        final ExtRequestPrebid prebid = ext.getPrebid();

        final ExtRequestTargeting updatedTargeting = targetingOrNull(prebid, getImpMediaTypes(imps));
        final Map<String, String> updatedAliases = aliasesOrNull(prebid, imps);
        final ExtRequestPrebidCache updatedCache = cacheOrNull(prebid);
        final ExtRequestPrebidChannel updatedChannel = channelOrNull(prebid, bidRequest);

        if (updatedTargeting != null || updatedAliases != null || updatedCache != null || updatedChannel != null) {
            final ExtRequestPrebid.ExtRequestPrebidBuilder prebidBuilder = prebid != null
                    ? prebid.toBuilder()
                    : ExtRequestPrebid.builder();

            return ExtRequest.of(prebidBuilder
                    .aliases(ObjectUtils.defaultIfNull(updatedAliases,
                            getIfNotNull(prebid, ExtRequestPrebid::getAliases)))
                    .targeting(ObjectUtils.defaultIfNull(updatedTargeting,
                            getIfNotNull(prebid, ExtRequestPrebid::getTargeting)))
                    .cache(ObjectUtils.defaultIfNull(updatedCache,
                            getIfNotNull(prebid, ExtRequestPrebid::getCache)))
                    .channel(ObjectUtils.defaultIfNull(updatedChannel,
                            getIfNotNull(prebid, ExtRequestPrebid::getChannel)))
                    .build());
        }

        return null;
    }

    /**
     * Iterates through impressions to check what media types each impression has and add them to the resulting set.
     * If all four media types are present - no point to look any further.
     */
    private static Set<BidType> getImpMediaTypes(List<Imp> imps) {
        final Set<BidType> impMediaTypes = new HashSet<>();
        for (Imp imp : imps) {
            checkImpMediaTypes(imp, impMediaTypes);
            if (impMediaTypes.size() > 3) {
                break;
            }
        }
        return impMediaTypes;
    }

    /**
     * Adds an existing media type to a set.
     */
    private static void checkImpMediaTypes(Imp imp, Set<BidType> impsMediaTypes) {
        if (imp.getBanner() != null) {
            impsMediaTypes.add(BidType.banner);
        }
        if (imp.getVideo() != null) {
            impsMediaTypes.add(BidType.video);
        }
        if (imp.getAudio() != null) {
            impsMediaTypes.add(BidType.audio);
        }
        if (imp.getXNative() != null) {
            impsMediaTypes.add(BidType.xNative);
        }
    }

    /**
     * Returns populated {@link ExtRequestTargeting} or null if no changes were applied.
     */
    private ExtRequestTargeting targetingOrNull(ExtRequestPrebid prebid, Set<BidType> impMediaTypes) {
        final ExtRequestTargeting targeting = prebid != null ? prebid.getTargeting() : null;

        final boolean isTargetingNotNull = targeting != null;
        final boolean isPriceGranularityNull = isTargetingNotNull
                && (targeting.getPricegranularity() == null || targeting.getPricegranularity().isNull());
        final boolean isPriceGranularityTextual = isTargetingNotNull && !isPriceGranularityNull
                && targeting.getPricegranularity().isTextual();
        final boolean isIncludeWinnersNull = isTargetingNotNull && targeting.getIncludewinners() == null;
        final boolean isIncludeBidderKeysNull = isTargetingNotNull && targeting.getIncludebidderkeys() == null;

        final ExtRequestTargeting result;
        if (isPriceGranularityNull || isPriceGranularityTextual || isIncludeWinnersNull || isIncludeBidderKeysNull) {
            result = ExtRequestTargeting.builder()
                    .pricegranularity(populatePriceGranularity(targeting, isPriceGranularityNull,
                            isPriceGranularityTextual, impMediaTypes))
                    .mediatypepricegranularity(targeting.getMediatypepricegranularity())
                    .includewinners(isIncludeWinnersNull || targeting.getIncludewinners())
                    .includebidderkeys(isIncludeBidderKeysNull
                            ? !isWinningOnly(prebid.getCache())
                            : targeting.getIncludebidderkeys())
                    .build();
        } else {
            result = null;
        }
        return result;
    }

    /**
     * Returns winning only flag value.
     */
    private boolean isWinningOnly(ExtRequestPrebidCache cache) {
        final Boolean cacheWinningOnly = cache != null ? cache.getWinningonly() : null;
        return ObjectUtils.defaultIfNull(cacheWinningOnly, shouldCacheOnlyWinningBids);
    }

    /**
     * Populates priceGranularity with converted value.
     * <p>
     * In case of missing Json node and missing media type price granularities - sets default custom value.
     * In case of valid string price granularity replaced it with appropriate custom view.
     * In case of invalid string value throws {@link InvalidRequestException}.
     */
    private JsonNode populatePriceGranularity(ExtRequestTargeting targeting, boolean isPriceGranularityNull,
                                              boolean isPriceGranularityTextual, Set<BidType> impMediaTypes) {
        final JsonNode priceGranularityNode = targeting.getPricegranularity();

        final boolean hasAllMediaTypes = checkExistingMediaTypes(targeting.getMediatypepricegranularity())
                .containsAll(impMediaTypes);

        if (isPriceGranularityNull && !hasAllMediaTypes) {
            return mapper.mapper().valueToTree(ExtPriceGranularity.from(PriceGranularity.DEFAULT));
        }
        if (isPriceGranularityTextual) {
            final PriceGranularity priceGranularity;
            try {
                priceGranularity = PriceGranularity.createFromString(priceGranularityNode.textValue());
            } catch (PreBidException e) {
                throw new InvalidRequestException(e.getMessage());
            }
            return mapper.mapper().valueToTree(ExtPriceGranularity.from(priceGranularity));
        }
        return priceGranularityNode;
    }

    /**
     * Checks {@link ExtMediaTypePriceGranularity} object for present media types and returns a set of existing ones.
     */
    private static Set<BidType> checkExistingMediaTypes(ExtMediaTypePriceGranularity mediaTypePriceGranularity) {
        if (mediaTypePriceGranularity == null) {
            return Collections.emptySet();
        }
        final Set<BidType> priceGranularityTypes = new HashSet<>();

        final JsonNode banner = mediaTypePriceGranularity.getBanner();
        if (banner != null && !banner.isNull()) {
            priceGranularityTypes.add(BidType.banner);
        }
        final JsonNode video = mediaTypePriceGranularity.getVideo();
        if (video != null && !video.isNull()) {
            priceGranularityTypes.add(BidType.video);
        }
        final JsonNode xNative = mediaTypePriceGranularity.getXNative();
        if (xNative != null && !xNative.isNull()) {
            priceGranularityTypes.add(BidType.xNative);
        }
        return priceGranularityTypes;
    }

    /**
     * Returns aliases according to request.imp[i].ext.{bidder}
     * or null (if no aliases at all or they are already presented in request).
     */
    private Map<String, String> aliasesOrNull(ExtRequestPrebid prebid, List<Imp> imps) {
        final Map<String, String> aliases = getIfNotNullOrDefault(prebid, ExtRequestPrebid::getAliases,
                Collections.emptyMap());

        // go through imps' bidders and figure out preconfigured aliases
        final Map<String, String> resolvedAliases = imps.stream()
                .filter(Objects::nonNull)
                .filter(imp -> imp.getExt() != null) // request validator is not called yet
                .flatMap(imp -> asStream(imp.getExt().fieldNames())
                        .filter(bidder -> !aliases.containsKey(bidder))
                        .filter(bidderCatalog::isAlias))
                .distinct()
                .collect(Collectors.toMap(Function.identity(), bidderCatalog::nameByAlias));

        final Map<String, String> result;
        if (resolvedAliases.isEmpty()) {
            result = null;
        } else {
            result = new HashMap<>(aliases);
            result.putAll(resolvedAliases);
        }
        return result;
    }

    /**
     * Returns populated {@link ExtRequestPrebidCache} or null if no changes were applied.
     */
    private ExtRequestPrebidCache cacheOrNull(ExtRequestPrebid prebid) {
        final ExtRequestPrebidCache cache = prebid != null ? prebid.getCache() : null;
        final Boolean cacheWinningOnly = cache != null ? cache.getWinningonly() : null;
        if (cacheWinningOnly == null && shouldCacheOnlyWinningBids) {
            return ExtRequestPrebidCache.of(
                    getIfNotNull(cache, ExtRequestPrebidCache::getBids),
                    getIfNotNull(cache, ExtRequestPrebidCache::getVastxml),
                    true);
        }
        return null;
    }

    /**
     * Returns populated {@link ExtRequestPrebidChannel} or null if no changes were applied.
     */
    private ExtRequestPrebidChannel channelOrNull(ExtRequestPrebid prebid, BidRequest bidRequest) {
        final String existingChannelName = getIfNotNull(getIfNotNull(prebid,
                ExtRequestPrebid::getChannel),
                ExtRequestPrebidChannel::getName);

        if (StringUtils.isNotBlank(existingChannelName)) {
            return null;
        }

        if (bidRequest.getSite() != null) {
            return ExtRequestPrebidChannel.of(WEB_CHANNEL);
        } else if (bidRequest.getApp() != null) {
            return ExtRequestPrebidChannel.of(APP_CHANNEL);
        }

        return null;
    }

    /**
     * Returns updated request.at or null if nothing changed.
     * <p>
     * Set the auction type to 1 if it wasn't on the request, since header bidding is generally a first-price auction.
     */
    private static Integer resolveAt(Integer at) {
        return at == null || at == 0 ? 1 : null;
    }

    /**
     * Returns default list of currencies if it wasn't on the request, otherwise null.
     */
    private List<String> resolveCurrencies(List<String> currencies) {
        return CollectionUtils.isEmpty(currencies) && adServerCurrency != null
                ? Collections.singletonList(adServerCurrency)
                : null;
    }

    /**
     * Determines request timeout with the help of {@link TimeoutResolver}.
     * Returns resolved new value or null if existing request timeout doesn't need to update.
     */
    private static Long resolveTmax(Long requestTimeout, TimeoutResolver timeoutResolver) {
        final long timeout = timeoutResolver.resolve(requestTimeout);
        return !Objects.equals(requestTimeout, timeout) ? timeout : null;
    }

    private static <T> Stream<T> asStream(Iterator<T> iterator) {
        final Iterable<T> iterable = () -> iterator;
        return StreamSupport.stream(iterable.spliterator(), false);
    }

    private static <T, R> R getIfNotNull(T target, Function<T, R> getter) {
        return target != null ? getter.apply(target) : null;
    }

    private static <T, R> R getIfNotNullOrDefault(T target, Function<T, R> getter, R defaultValue) {
        return ObjectUtils.defaultIfNull(getIfNotNull(target, getter), defaultValue);
    }

    /**
     * Performs thorough validation of fully constructed {@link BidRequest} that is going to be used to hold an auction.
     */
    BidRequest validateRequest(BidRequest bidRequest) {
        final ValidationResult validationResult = requestValidator.validate(bidRequest);
        if (validationResult.hasErrors()) {
            throw new InvalidRequestException(validationResult.getErrors());
        }
        return bidRequest;
    }

    /**
     * Returns {@link Timeout} based on request.tmax and adjustment value of {@link TimeoutResolver}.
     */
    private Timeout timeout(BidRequest bidRequest, long startTime, TimeoutResolver timeoutResolver) {
        final long timeout = timeoutResolver.adjustTimeout(bidRequest.getTmax());
        return timeoutFactory.create(startTime, timeout);
    }

    /**
     * Returns {@link Account} fetched by {@link ApplicationSettings}.
     */
    private Future<Account> accountFrom(BidRequest bidRequest, Timeout timeout, RoutingContext routingContext) {
        final String accountId = accountIdFrom(bidRequest);
        final boolean blankAccountId = StringUtils.isBlank(accountId);

        if (CollectionUtils.isNotEmpty(blacklistedAccounts) && !blankAccountId
                && blacklistedAccounts.contains(accountId)) {
            throw new BlacklistedAccountException(String.format("Prebid-server has blacklisted Account ID: %s, please "
                    + "reach out to the prebid server host.", accountId));
        }

        return blankAccountId
                ? responseForEmptyAccount(routingContext)
                : applicationSettings.getAccountById(accountId, timeout)
                .recover(exception -> accountFallback(exception, accountId, routingContext));
    }

    /**
     * Extracts publisher id either from {@link BidRequest}.app.publisher or {@link BidRequest}.site.publisher.
     * If neither is present returns empty string.
     */
    private String accountIdFrom(BidRequest bidRequest) {
        final App app = bidRequest.getApp();
        final Publisher appPublisher = app != null ? app.getPublisher() : null;
        final Site site = bidRequest.getSite();
        final Publisher sitePublisher = site != null ? site.getPublisher() : null;

        final Publisher publisher = ObjectUtils.defaultIfNull(appPublisher, sitePublisher);
        final String publisherId = publisher != null ? resolvePublisherId(publisher) : null;
        return ObjectUtils.defaultIfNull(publisherId, StringUtils.EMPTY);
    }

    /**
     * Resolves what value should be used as a publisher id - either taken from publisher.ext.parentAccount
     * or publisher.id in this respective priority.
     */
    private String resolvePublisherId(Publisher publisher) {
        final String parentAccountId = parentAccountIdFromExtPublisher(publisher.getExt());
        return ObjectUtils.defaultIfNull(parentAccountId, publisher.getId());
    }

    /**
     * Parses publisher.ext and returns parentAccount value from it. Returns null if any parsing error occurs.
     */
    private String parentAccountIdFromExtPublisher(ExtPublisher extPublisher) {
        final ExtPublisherPrebid extPublisherPrebid = extPublisher != null ? extPublisher.getPrebid() : null;
        return extPublisherPrebid != null ? StringUtils.stripToNull(extPublisherPrebid.getParentAccount()) : null;
    }

    private Future<Account> responseForEmptyAccount(RoutingContext routingContext) {
        EMPTY_ACCOUNT_LOGGER.warn(accountErrorMessage("Account not specified", routingContext), 100);
        return responseForUnknownAccount(StringUtils.EMPTY);
    }

    private static String accountErrorMessage(String message, RoutingContext routingContext) {
        final HttpServerRequest request = routingContext.request();
        return String.format("%s, Url: %s and Referer: %s", message, request.absoluteURI(),
                request.headers().get(HttpUtil.REFERER_HEADER));
    }

    private Future<Account> accountFallback(Throwable exception, String accountId,
                                            RoutingContext routingContext) {
        if (exception instanceof PreBidException) {
            UNKNOWN_ACCOUNT_LOGGER.warn(accountErrorMessage(exception.getMessage(), routingContext), 100);
        } else {
            logger.warn("Error occurred while fetching account: {0}", exception.getMessage());
            logger.debug("Error occurred while fetching account", exception);
        }

        // hide all errors occurred while fetching account
        return responseForUnknownAccount(accountId);
    }

    private Future<Account> responseForUnknownAccount(String accountId) {
        return enforceValidAccount
                ? Future.failedFuture(new UnauthorizedAccountException(
                String.format("Unauthorized account id: %s", accountId), accountId))
                : Future.succeededFuture(Account.empty(accountId));
    }

    private BidRequest enrichBidRequestWithAccountAndPrivacyData(
            BidRequest bidRequest, Account account, PrivacyContext privacyContext) {

        final ExtRequest requestExt = bidRequest.getExt();
        final ExtRequest enrichedRequestExt = enrichExtRequest(requestExt, account);

        final Device device = bidRequest.getDevice();
        final Device enrichedDevice = enrichDevice(device, privacyContext);

        if (enrichedRequestExt != null || enrichedDevice != null) {
            return bidRequest.toBuilder()
                    .ext(ObjectUtils.defaultIfNull(enrichedRequestExt, requestExt))
                    .device(ObjectUtils.defaultIfNull(enrichedDevice, device))
                    .build();
        }

        return bidRequest;
    }

    private ExtRequest enrichExtRequest(ExtRequest ext, Account account) {
        final ExtRequestPrebid prebidExt = getIfNotNull(ext, ExtRequest::getPrebid);
        final String integration = getIfNotNull(prebidExt, ExtRequestPrebid::getIntegration);
        final String accountDefaultIntegration = account.getDefaultIntegration();

        if (StringUtils.isBlank(integration) && StringUtils.isNotBlank(accountDefaultIntegration)) {
            final ExtRequestPrebid.ExtRequestPrebidBuilder prebidExtBuilder =
                    prebidExt != null ? prebidExt.toBuilder() : ExtRequestPrebid.builder();

            prebidExtBuilder.integration(accountDefaultIntegration);

            return ExtRequest.of(prebidExtBuilder.build());
        }

        return null;
    }

    private Device enrichDevice(Device device, PrivacyContext privacyContext) {
        final String ipAddress = privacyContext.getIpAddress();
        final String country = getIfNotNull(privacyContext.getTcfContext().getGeoInfo(), GeoInfo::getCountry);

        final String ipAddressInRequest = getIfNotNull(device, Device::getIp);

        final Geo geo = getIfNotNull(device, Device::getGeo);
        final String countryFromRequest = getIfNotNull(geo, Geo::getCountry);

        final boolean shouldUpdateIp = ipAddress != null && !Objects.equals(ipAddressInRequest, ipAddress);
        final boolean shouldUpdateCountry = country != null && !Objects.equals(countryFromRequest, country);

        if (shouldUpdateIp || shouldUpdateCountry) {
            final Device.DeviceBuilder deviceBuilder = device != null ? device.toBuilder() : Device.builder();

            if (shouldUpdateIp) {
                deviceBuilder.ip(ipAddress);
            }

            if (shouldUpdateCountry) {
                final Geo.GeoBuilder geoBuilder = geo != null ? geo.toBuilder() : Geo.builder();
                geoBuilder.country(country);
                deviceBuilder.geo(geoBuilder.build());
            }

            return deviceBuilder.build();
        }

        return null;
    }

    private static MetricName requestTypeMetric(BidRequest bidRequest) {
        return bidRequest.getApp() != null ? MetricName.openrtb2app : MetricName.openrtb2web;
    }
}<|MERGE_RESOLUTION|>--- conflicted
+++ resolved
@@ -357,54 +357,37 @@
         final String ua = device != null ? device.getUa() : null;
         final Integer dnt = resolveDntHeader(request);
 
-<<<<<<< HEAD
-        if (StringUtils.isBlank(ip) || StringUtils.isBlank(ua) || dnt != null) {
-=======
         if (!Objects.equals(deviceIp, resolvedIp)
                 || !Objects.equals(deviceIpv6, resolvedIpv6)
-                || StringUtils.isBlank(ua)) {
-
->>>>>>> 60a0b988
+                || StringUtils.isBlank(ua) || dnt != null) {
+
             final Device.DeviceBuilder builder = device == null ? Device.builder() : device.toBuilder();
 
             if (StringUtils.isBlank(ua)) {
                 builder.ua(paramsExtractor.uaFrom(request));
             }
+            if (dnt != null) {
+                builder.dnt(dnt);
+            }
 
             builder
                     .ip(resolvedIp)
                     .ipv6(resolvedIpv6);
 
-<<<<<<< HEAD
-                builder.ip(resolveDeviceIp(ip, ipFromRequest, inetAddress))
-                        .ipv6(resolveDeviceIpv6(ip, ipFromRequest, inetAddress));
-            }
-
-            if (dnt != null) {
-                builder.dnt(dnt);
-            }
-
-=======
->>>>>>> 60a0b988
             return builder.build();
         }
 
         return null;
     }
 
-<<<<<<< HEAD
     private Integer resolveDntHeader(HttpServerRequest request) {
         final String dnt = request.getHeader(HttpUtil.DNT_HEADER.toString());
         return StringUtils.equalsAny(dnt, "0", "1") ? Integer.valueOf(dnt) : null;
     }
 
-    private String resolveDeviceIp(String deviceIp, String ipFromRequest, InetAddress inetAddress) {
-        return deviceIp == null && inetAddress instanceof Inet4Address ? ipFromRequest : deviceIp;
-=======
     private String sanitizeIp(String ip, IpAddress.IP version) {
         final IpAddress ipAddress = ip != null ? ipAddressHelper.toIpAddress(ip) : null;
         return ipAddress != null && ipAddress.getVersion() == version ? ipAddress.getIp() : null;
->>>>>>> 60a0b988
     }
 
     private IpAddress findIpFromRequest(HttpServerRequest request) {
