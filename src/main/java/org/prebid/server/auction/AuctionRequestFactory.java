package org.prebid.server.auction;

import com.fasterxml.jackson.core.JsonProcessingException;
import com.fasterxml.jackson.databind.JsonNode;
import com.fasterxml.jackson.databind.node.ObjectNode;
import com.iab.openrtb.request.App;
import com.iab.openrtb.request.BidRequest;
import com.iab.openrtb.request.Device;
import com.iab.openrtb.request.Geo;
import com.iab.openrtb.request.Imp;
import com.iab.openrtb.request.Publisher;
import com.iab.openrtb.request.Site;
import com.iab.openrtb.request.Source;
import com.iab.openrtb.request.User;
import io.netty.buffer.ByteBufInputStream;
import io.vertx.core.Future;
import io.vertx.core.buffer.Buffer;
import io.vertx.core.http.HttpServerRequest;
import io.vertx.core.logging.Logger;
import io.vertx.core.logging.LoggerFactory;
import io.vertx.ext.web.RoutingContext;
import org.apache.commons.collections4.CollectionUtils;
import org.apache.commons.lang3.ObjectUtils;
import org.apache.commons.lang3.StringUtils;
import org.prebid.server.auction.model.AuctionContext;
<<<<<<< HEAD
import org.prebid.server.auction.model.RequestType;
=======
import org.prebid.server.auction.model.IpAddress;
>>>>>>> c5546f7a
import org.prebid.server.bidder.BidderCatalog;
import org.prebid.server.cookie.UidsCookieService;
import org.prebid.server.exception.BlacklistedAccountException;
import org.prebid.server.exception.BlacklistedAppException;
import org.prebid.server.exception.InvalidRequestException;
import org.prebid.server.exception.PreBidException;
import org.prebid.server.exception.UnauthorizedAccountException;
import org.prebid.server.execution.Timeout;
import org.prebid.server.execution.TimeoutFactory;
import org.prebid.server.geolocation.model.GeoInfo;
import org.prebid.server.identity.IdGenerator;
import org.prebid.server.json.JacksonMapper;
import org.prebid.server.log.ConditionalLogger;
import org.prebid.server.metric.MetricName;
import org.prebid.server.privacy.model.PrivacyContext;
import org.prebid.server.proto.openrtb.ext.request.ExtMediaTypePriceGranularity;
import org.prebid.server.proto.openrtb.ext.request.ExtPriceGranularity;
import org.prebid.server.proto.openrtb.ext.request.ExtPublisher;
import org.prebid.server.proto.openrtb.ext.request.ExtPublisherPrebid;
import org.prebid.server.proto.openrtb.ext.request.ExtRequest;
import org.prebid.server.proto.openrtb.ext.request.ExtRequestPrebid;
import org.prebid.server.proto.openrtb.ext.request.ExtRequestPrebidCache;
import org.prebid.server.proto.openrtb.ext.request.ExtRequestPrebidChannel;
import org.prebid.server.proto.openrtb.ext.request.ExtRequestTargeting;
import org.prebid.server.proto.openrtb.ext.request.ExtSite;
import org.prebid.server.proto.openrtb.ext.request.ExtUser;
import org.prebid.server.proto.openrtb.ext.request.ExtUserDigiTrust;
import org.prebid.server.proto.openrtb.ext.response.BidType;
import org.prebid.server.settings.ApplicationSettings;
import org.prebid.server.settings.model.Account;
import org.prebid.server.util.HttpUtil;
import org.prebid.server.validation.RequestValidator;
import org.prebid.server.validation.model.ValidationResult;

import java.io.IOException;
import java.util.ArrayList;
import java.util.Collections;
import java.util.Currency;
import java.util.HashMap;
import java.util.HashSet;
import java.util.Iterator;
import java.util.List;
import java.util.Map;
import java.util.Objects;
import java.util.Set;
import java.util.function.Function;
import java.util.stream.Collectors;
import java.util.stream.Stream;
import java.util.stream.StreamSupport;

/**
 * Used in OpenRTB request processing.
 */
public class AuctionRequestFactory {

    private static final Logger logger = LoggerFactory.getLogger(AuctionRequestFactory.class);
    private static final ConditionalLogger EMPTY_ACCOUNT_LOGGER = new ConditionalLogger("empty_account", logger);
    private static final ConditionalLogger UNKNOWN_ACCOUNT_LOGGER = new ConditionalLogger("unknown_account", logger);

    public static final String WEB_CHANNEL = "web";
    public static final String APP_CHANNEL = "app";

    private final long maxRequestSize;
    private final boolean enforceValidAccount;
    private final boolean shouldCacheOnlyWinningBids;
    private final String adServerCurrency;
    private final List<String> blacklistedApps;
    private final List<String> blacklistedAccounts;
    private final StoredRequestProcessor storedRequestProcessor;
    private final ImplicitParametersExtractor paramsExtractor;
    private final IpAddressHelper ipAddressHelper;
    private final UidsCookieService uidsCookieService;
    private final BidderCatalog bidderCatalog;
    private final RequestValidator requestValidator;
    private final InterstitialProcessor interstitialProcessor;
    private final TimeoutResolver timeoutResolver;
    private final TimeoutFactory timeoutFactory;
    private final ApplicationSettings applicationSettings;
    private final IdGenerator idGenerator;
    private final PrivacyEnforcementService privacyEnforcementService;
    private final JacksonMapper mapper;
    private final OrtbTypesResolver ortbTypesResolver;

    public AuctionRequestFactory(long maxRequestSize,
                                 boolean enforceValidAccount,
                                 boolean shouldCacheOnlyWinningBids,
                                 String adServerCurrency,
                                 List<String> blacklistedApps,
                                 List<String> blacklistedAccounts,
                                 StoredRequestProcessor storedRequestProcessor,
                                 ImplicitParametersExtractor paramsExtractor,
                                 IpAddressHelper ipAddressHelper,
                                 UidsCookieService uidsCookieService,
                                 BidderCatalog bidderCatalog,
                                 RequestValidator requestValidator,
                                 InterstitialProcessor interstitialProcessor,
                                 OrtbTypesResolver ortbTypesResolver,
                                 TimeoutResolver timeoutResolver,
                                 TimeoutFactory timeoutFactory,
                                 ApplicationSettings applicationSettings,
                                 IdGenerator idGenerator,
                                 PrivacyEnforcementService privacyEnforcementService,
                                 JacksonMapper mapper) {

        this.maxRequestSize = maxRequestSize;
        this.enforceValidAccount = enforceValidAccount;
        this.shouldCacheOnlyWinningBids = shouldCacheOnlyWinningBids;
        this.adServerCurrency = validateCurrency(Objects.requireNonNull(adServerCurrency));
        this.blacklistedApps = Objects.requireNonNull(blacklistedApps);
        this.blacklistedAccounts = Objects.requireNonNull(blacklistedAccounts);
        this.storedRequestProcessor = Objects.requireNonNull(storedRequestProcessor);
        this.paramsExtractor = Objects.requireNonNull(paramsExtractor);
        this.ipAddressHelper = Objects.requireNonNull(ipAddressHelper);
        this.uidsCookieService = Objects.requireNonNull(uidsCookieService);
        this.bidderCatalog = Objects.requireNonNull(bidderCatalog);
        this.requestValidator = Objects.requireNonNull(requestValidator);
        this.interstitialProcessor = Objects.requireNonNull(interstitialProcessor);
        this.ortbTypesResolver = Objects.requireNonNull(ortbTypesResolver);
        this.timeoutResolver = Objects.requireNonNull(timeoutResolver);
        this.timeoutFactory = Objects.requireNonNull(timeoutFactory);
        this.applicationSettings = Objects.requireNonNull(applicationSettings);
        this.idGenerator = Objects.requireNonNull(idGenerator);
        this.privacyEnforcementService = Objects.requireNonNull(privacyEnforcementService);
        this.mapper = Objects.requireNonNull(mapper);
    }

    /**
     * Validates ISO-4217 currency code.
     */
    private static String validateCurrency(String code) {
        try {
            Currency.getInstance(code);
        } catch (IllegalArgumentException e) {
            throw new IllegalArgumentException(String.format("Currency code supplied is not valid: %s", code), e);
        }
        return code;
    }

    /**
     * Creates {@link AuctionContext} based on {@link RoutingContext}.
     */
    public Future<AuctionContext> fromRequest(RoutingContext routingContext, long startTime) {
        final List<String> errors = new ArrayList<>();
        final BidRequest incomingBidRequest;
        try {
            incomingBidRequest = parseRequest(routingContext, errors);
        } catch (InvalidRequestException e) {
            return Future.failedFuture(e);
        }

        return updateBidRequest(routingContext, incomingBidRequest)
<<<<<<< HEAD
                .compose(bidRequest -> toAuctionContext(routingContext, bidRequest, requestType(bidRequest),
                        startTime, timeoutResolver));
    }

    private RequestType requestType(BidRequest bidRequest) {
        return bidRequest.getApp() != null ? RequestType.APP : RequestType.WEB;
=======
                .compose(bidRequest -> toAuctionContext(
                        routingContext,
                        bidRequest,
                        requestTypeMetric(bidRequest),
                        errors,
                        startTime,
                        timeoutResolver));
>>>>>>> c5546f7a
    }

    /**
     * Returns filled out {@link AuctionContext} based on given arguments.
     * <p>
     * Note: {@link TimeoutResolver} used here as argument because this method is utilized in AMP processing.
     */
<<<<<<< HEAD
    Future<AuctionContext> toAuctionContext(RoutingContext routingContext, BidRequest bidRequest,
                                            RequestType requestType, long startTime, TimeoutResolver timeoutResolver) {
        final Timeout timeout = timeout(bidRequest, startTime, timeoutResolver);

        return accountFrom(bidRequest, timeout, routingContext)
                .map(account -> AuctionContext.builder()
                        .routingContext(routingContext)
                        .uidsCookie(uidsCookieService.parseFromRequest(routingContext))
                        .bidRequest(bidRequest)
                        .requestType(requestType)
                        .timeout(timeout)
                        .account(account)
                        .build());
=======
    Future<AuctionContext> toAuctionContext(RoutingContext routingContext,
                                            BidRequest bidRequest,
                                            MetricName requestTypeMetric,
                                            List<String> errors,
                                            long startTime,
                                            TimeoutResolver timeoutResolver) {

        final Timeout timeout = timeout(bidRequest, startTime, timeoutResolver);

        return accountFrom(bidRequest, timeout, routingContext)
                .compose(account -> privacyEnforcementService.contextFromBidRequest(
                        bidRequest, account, requestTypeMetric, timeout)
                        .map(privacyContext -> AuctionContext.builder()
                                .routingContext(routingContext)
                                .uidsCookie(uidsCookieService.parseFromRequest(routingContext))
                                .bidRequest(enrichBidRequestWithAccountAndPrivacyData(
                                        bidRequest, account, privacyContext))
                                .requestTypeMetric(requestTypeMetric)
                                .timeout(timeout)
                                .account(account)
                                .prebidErrors(errors)
                                .privacyContext(privacyContext)
                                .geoInfo(privacyContext.getTcfContext().getGeoInfo())
                                .build()));
>>>>>>> c5546f7a
    }

    /**
     * Parses request body to {@link BidRequest}.
     * <p>
     * Throws {@link InvalidRequestException} if body is empty, exceeds max request size or couldn't be deserialized.
     */
    private BidRequest parseRequest(RoutingContext context, List<String> errors) {
        final Buffer body = context.getBody();
        if (body == null) {
            throw new InvalidRequestException("Incoming request has no body");
        }

        if (body.length() > maxRequestSize) {
            throw new InvalidRequestException(
                    String.format("Request size exceeded max size of %d bytes.", maxRequestSize));
        }

        final JsonNode bidRequestNode;
        try (ByteBufInputStream inputStream = new ByteBufInputStream(body.getByteBuf())) {
            bidRequestNode = mapper.mapper().readTree(inputStream);
        } catch (IOException e) {
            throw new InvalidRequestException(String.format("Error decoding bidRequest: %s", e.getMessage()));
        }

        final String referer = paramsExtractor.refererFrom(context.request());
        ortbTypesResolver.normalizeBidRequest(bidRequestNode, errors, referer);

        try {
            return mapper.mapper().treeToValue(bidRequestNode, BidRequest.class);
        } catch (JsonProcessingException e) {
            throw new InvalidRequestException(String.format("Error decoding bidRequest: %s", e.getMessage()));
        }
    }

    /**
     * Sets {@link BidRequest} properties which were not set explicitly by the client, but can be
     * updated by values derived from headers and other request attributes.
     */
    private Future<BidRequest> updateBidRequest(RoutingContext context, BidRequest bidRequest) {
        return storedRequestProcessor.processStoredRequests(bidRequest)
                .map(resolvedBidRequest -> fillImplicitParameters(resolvedBidRequest, context, timeoutResolver))
                .map(this::validateRequest)
                .map(interstitialProcessor::process);
    }

    /**
     * If needed creates a new {@link BidRequest} which is a copy of original but with some fields set with values
     * derived from request parameters (headers, cookie etc.).
     * <p>
     * Note: {@link TimeoutResolver} used here as argument because this method is utilized in AMP processing.
     */
    BidRequest fillImplicitParameters(BidRequest bidRequest, RoutingContext context, TimeoutResolver timeoutResolver) {
        checkBlacklistedApp(bidRequest);

        final BidRequest result;
        final HttpServerRequest request = context.request();

        final Device device = bidRequest.getDevice();
        final Device populatedDevice = populateDevice(device, request);

        final Site site = bidRequest.getSite();
        final Site populatedSite = bidRequest.getApp() != null ? null : populateSite(site, request);

        final User user = bidRequest.getUser();
        final User populatedUser = populateUser(user);

        final Source source = bidRequest.getSource();
        final Source populatedSource = populateSource(source);

        final List<Imp> imps = bidRequest.getImp();
        final List<Imp> populatedImps = populateImps(imps, request);

        final Integer at = bidRequest.getAt();
        final Integer resolvedAt = resolveAt(at);

        final List<String> cur = bidRequest.getCur();
        final List<String> resolvedCurrencies = resolveCurrencies(cur);

        final Long tmax = bidRequest.getTmax();
        final Long resolvedTmax = resolveTmax(tmax, timeoutResolver);

        final ExtRequest ext = bidRequest.getExt();
        final ExtRequest populatedExt = populateRequestExt(
                ext, bidRequest, ObjectUtils.defaultIfNull(populatedImps, imps));

        if (populatedDevice != null || populatedSite != null || populatedUser != null || populatedSource != null
                || populatedImps != null || resolvedAt != null || resolvedCurrencies != null || resolvedTmax != null
                || populatedExt != null) {

            result = bidRequest.toBuilder()
                    .device(populatedDevice != null ? populatedDevice : device)
                    .site(populatedSite != null ? populatedSite : site)
                    .user(populatedUser != null ? populatedUser : user)
                    .source(populatedSource != null ? populatedSource : source)
                    .imp(populatedImps != null ? populatedImps : imps)
                    .at(resolvedAt != null ? resolvedAt : at)
                    .cur(resolvedCurrencies != null ? resolvedCurrencies : cur)
                    .tmax(resolvedTmax != null ? resolvedTmax : tmax)
                    .ext(populatedExt != null ? populatedExt : ext)
                    .build();
        } else {
            result = bidRequest;
        }
        return result;
    }

    private void checkBlacklistedApp(BidRequest bidRequest) {
        final App app = bidRequest.getApp();
        final String appId = app != null ? app.getId() : null;

        if (StringUtils.isNotBlank(appId) && blacklistedApps.contains(appId)) {
            throw new BlacklistedAppException(
                    String.format("Prebid-server does not process requests from App ID: %s", appId));
        }
    }

    /**
     * Populates the request body's 'device' section from the incoming http request if the original is partially filled
     * and the request contains necessary info (User-Agent, IP-address).
     */
    private Device populateDevice(Device device, HttpServerRequest request) {
        final String deviceIp = device != null ? device.getIp() : null;
        final String deviceIpv6 = device != null ? device.getIpv6() : null;

        String resolvedIp = sanitizeIp(deviceIp, IpAddress.IP.v4);
        String resolvedIpv6 = sanitizeIp(deviceIpv6, IpAddress.IP.v6);

        if (resolvedIp == null && resolvedIpv6 == null) {
            final IpAddress requestIp = findIpFromRequest(request);

            resolvedIp = getIpIfVersionIs(requestIp, IpAddress.IP.v4);
            resolvedIpv6 = getIpIfVersionIs(requestIp, IpAddress.IP.v6);
        }

        logWarnIfNoIp(resolvedIp, resolvedIpv6);

        final String ua = device != null ? device.getUa() : null;

        if (!Objects.equals(deviceIp, resolvedIp)
                || !Objects.equals(deviceIpv6, resolvedIpv6)
                || StringUtils.isBlank(ua)) {

            final Device.DeviceBuilder builder = device == null ? Device.builder() : device.toBuilder();
            builder.ua(StringUtils.isNotBlank(ua) ? ua : paramsExtractor.uaFrom(request));

            builder
                    .ip(resolvedIp)
                    .ipv6(resolvedIpv6);

            return builder.build();
        }

        return null;
    }

    private String sanitizeIp(String ip, IpAddress.IP version) {
        final IpAddress ipAddress = ip != null ? ipAddressHelper.toIpAddress(ip) : null;
        return ipAddress != null && ipAddress.getVersion() == version ? ipAddress.getIp() : null;
    }

    private IpAddress findIpFromRequest(HttpServerRequest request) {
        final List<String> requestIps = paramsExtractor.ipFrom(request);
        return requestIps.stream()
                .map(ipAddressHelper::toIpAddress)
                .filter(Objects::nonNull)
                .findFirst()
                .orElse(null);
    }

    private static String getIpIfVersionIs(IpAddress requestIp, IpAddress.IP version) {
        return requestIp != null && requestIp.getVersion() == version ? requestIp.getIp() : null;
    }

    private void logWarnIfNoIp(String resolvedIp, String resolvedIpv6) {
        if (resolvedIp == null && resolvedIpv6 == null) {
            logger.warn("No IP address found in OpenRTB request and HTTP request headers.");
        }
    }

    /**
     * Populates the request body's 'site' section from the incoming http request if the original is partially filled
     * and the request contains necessary info (domain, page).
     */
    private Site populateSite(Site site, HttpServerRequest request) {
        Site result = null;

        final String page = site != null ? site.getPage() : null;
        final String domain = site != null ? site.getDomain() : null;
        final ExtSite siteExt = site != null ? site.getExt() : null;
        final ObjectNode data = siteExt != null ? siteExt.getData() : null;
        final boolean shouldSetExtAmp = siteExt == null || siteExt.getAmp() == null;
        final ExtSite modifiedSiteExt = shouldSetExtAmp
                ? ExtSite.of(0, data)
                : null;

        String referer = null;
        String parsedDomain = null;
        if (StringUtils.isBlank(page) || StringUtils.isBlank(domain)) {
            referer = paramsExtractor.refererFrom(request);
            if (StringUtils.isNotBlank(referer)) {
                try {
                    parsedDomain = paramsExtractor.domainFrom(referer);
                } catch (PreBidException e) {
                    logger.warn("Error occurred while populating bid request: {0}", e.getMessage());
                    logger.debug("Error occurred while populating bid request", e);
                }
            }
        }
        final boolean shouldModifyPageOrDomain = referer != null && parsedDomain != null;

        if (shouldModifyPageOrDomain || shouldSetExtAmp) {
            final Site.SiteBuilder builder = site == null ? Site.builder() : site.toBuilder();
            if (shouldModifyPageOrDomain) {
                builder.domain(StringUtils.isNotBlank(domain) ? domain : parsedDomain);
                builder.page(StringUtils.isNotBlank(page) ? page : referer);
            }
            if (shouldSetExtAmp) {
                builder.ext(modifiedSiteExt);
            }
            result = builder.build();
        }
        return result;
    }

    /**
     * Populates the request body's 'user' section from the incoming http request if the original is partially filled.
     */
    private User populateUser(User user) {
        final ExtUser ext = userExtOrNull(user);

        if (ext != null) {
            return user.toBuilder().ext(ext).build();
        }
        return null;
    }

    /**
     * Returns updated {@link ExtUser} or null if no updates needed.
     */
    private ExtUser userExtOrNull(User user) {
        final ExtUser extUser = user != null ? user.getExt() : null;

        final ExtUserDigiTrust digitrust = extUser != null ? extUser.getDigitrust() : null;
        if (digitrust != null && digitrust.getPref() == null) {
            return extUser.toBuilder()
                    .digitrust(ExtUserDigiTrust.of(digitrust.getId(), digitrust.getKeyv(), 0))
                    .build();
        }
        return null;
    }

    /**
     * Returns {@link Source} with updated source.tid or null if nothing changed.
     */
    private Source populateSource(Source source) {
        final String tid = source != null ? source.getTid() : null;
        if (StringUtils.isEmpty(tid)) {
            final String generatedId = idGenerator.generateId();
            if (StringUtils.isNotEmpty(generatedId)) {
                final Source.SourceBuilder builder = source != null ? source.toBuilder() : Source.builder();
                return builder
                        .tid(generatedId)
                        .build();
            }
        }
        return null;
    }

    /**
     * Updates imps with security 1, when secured request was received and imp security was not defined.
     */
    private List<Imp> populateImps(List<Imp> imps, HttpServerRequest request) {
        List<Imp> result = null;

        if (Objects.equals(paramsExtractor.secureFrom(request), 1)
                && imps.stream().map(Imp::getSecure).anyMatch(Objects::isNull)) {
            result = imps.stream()
                    .map(imp -> imp.getSecure() == null ? imp.toBuilder().secure(1).build() : imp)
                    .collect(Collectors.toList());
        }
        return result;
    }

    /**
     * Returns updated {@link ExtRequest} if required or null otherwise.
     */
    private ExtRequest populateRequestExt(ExtRequest ext, BidRequest bidRequest, List<Imp> imps) {
        if (ext == null) {
            return null;
        }

        final ExtRequestPrebid prebid = ext.getPrebid();

        final ExtRequestTargeting updatedTargeting = targetingOrNull(prebid, getImpMediaTypes(imps));
        final Map<String, String> updatedAliases = aliasesOrNull(prebid, imps);
        final ExtRequestPrebidCache updatedCache = cacheOrNull(prebid);
        final ExtRequestPrebidChannel updatedChannel = channelOrNull(prebid, bidRequest);

        if (updatedTargeting != null || updatedAliases != null || updatedCache != null || updatedChannel != null) {
            final ExtRequestPrebid.ExtRequestPrebidBuilder prebidBuilder = prebid != null
                    ? prebid.toBuilder()
                    : ExtRequestPrebid.builder();

            return ExtRequest.of(prebidBuilder
                    .aliases(ObjectUtils.defaultIfNull(updatedAliases,
                            getIfNotNull(prebid, ExtRequestPrebid::getAliases)))
                    .targeting(ObjectUtils.defaultIfNull(updatedTargeting,
                            getIfNotNull(prebid, ExtRequestPrebid::getTargeting)))
                    .cache(ObjectUtils.defaultIfNull(updatedCache,
                            getIfNotNull(prebid, ExtRequestPrebid::getCache)))
                    .channel(ObjectUtils.defaultIfNull(updatedChannel,
                            getIfNotNull(prebid, ExtRequestPrebid::getChannel)))
                    .build());
        }

        return null;
    }

    /**
     * Iterates through impressions to check what media types each impression has and add them to the resulting set.
     * If all four media types are present - no point to look any further.
     */
    private static Set<BidType> getImpMediaTypes(List<Imp> imps) {
        final Set<BidType> impMediaTypes = new HashSet<>();
        for (Imp imp : imps) {
            checkImpMediaTypes(imp, impMediaTypes);
            if (impMediaTypes.size() > 3) {
                break;
            }
        }
        return impMediaTypes;
    }

    /**
     * Adds an existing media type to a set.
     */
    private static void checkImpMediaTypes(Imp imp, Set<BidType> impsMediaTypes) {
        if (imp.getBanner() != null) {
            impsMediaTypes.add(BidType.banner);
        }
        if (imp.getVideo() != null) {
            impsMediaTypes.add(BidType.video);
        }
        if (imp.getAudio() != null) {
            impsMediaTypes.add(BidType.audio);
        }
        if (imp.getXNative() != null) {
            impsMediaTypes.add(BidType.xNative);
        }
    }

    /**
     * Returns populated {@link ExtRequestTargeting} or null if no changes were applied.
     */
    private ExtRequestTargeting targetingOrNull(ExtRequestPrebid prebid, Set<BidType> impMediaTypes) {
        final ExtRequestTargeting targeting = prebid != null ? prebid.getTargeting() : null;

        final boolean isTargetingNotNull = targeting != null;
        final boolean isPriceGranularityNull = isTargetingNotNull
                && (targeting.getPricegranularity() == null || targeting.getPricegranularity().isNull());
        final boolean isPriceGranularityTextual = isTargetingNotNull && !isPriceGranularityNull
                && targeting.getPricegranularity().isTextual();
        final boolean isIncludeWinnersNull = isTargetingNotNull && targeting.getIncludewinners() == null;
        final boolean isIncludeBidderKeysNull = isTargetingNotNull && targeting.getIncludebidderkeys() == null;

        final ExtRequestTargeting result;
        if (isPriceGranularityNull || isPriceGranularityTextual || isIncludeWinnersNull || isIncludeBidderKeysNull) {
            result = ExtRequestTargeting.builder()
                    .pricegranularity(populatePriceGranularity(targeting, isPriceGranularityNull,
                            isPriceGranularityTextual, impMediaTypes))
                    .mediatypepricegranularity(targeting.getMediatypepricegranularity())
                    .includewinners(isIncludeWinnersNull || targeting.getIncludewinners())
                    .includebidderkeys(isIncludeBidderKeysNull
                            ? !isWinningOnly(prebid.getCache())
                            : targeting.getIncludebidderkeys())
                    .build();
        } else {
            result = null;
        }
        return result;
    }

    /**
     * Returns winning only flag value.
     */
    private boolean isWinningOnly(ExtRequestPrebidCache cache) {
        final Boolean cacheWinningOnly = cache != null ? cache.getWinningonly() : null;
        return ObjectUtils.defaultIfNull(cacheWinningOnly, shouldCacheOnlyWinningBids);
    }

    /**
     * Populates priceGranularity with converted value.
     * <p>
     * In case of missing Json node and missing media type price granularities - sets default custom value.
     * In case of valid string price granularity replaced it with appropriate custom view.
     * In case of invalid string value throws {@link InvalidRequestException}.
     */
    private JsonNode populatePriceGranularity(ExtRequestTargeting targeting, boolean isPriceGranularityNull,
                                              boolean isPriceGranularityTextual, Set<BidType> impMediaTypes) {
        final JsonNode priceGranularityNode = targeting.getPricegranularity();

        final boolean hasAllMediaTypes = checkExistingMediaTypes(targeting.getMediatypepricegranularity())
                .containsAll(impMediaTypes);

        if (isPriceGranularityNull && !hasAllMediaTypes) {
            return mapper.mapper().valueToTree(ExtPriceGranularity.from(PriceGranularity.DEFAULT));
        }
        if (isPriceGranularityTextual) {
            final PriceGranularity priceGranularity;
            try {
                priceGranularity = PriceGranularity.createFromString(priceGranularityNode.textValue());
            } catch (PreBidException e) {
                throw new InvalidRequestException(e.getMessage());
            }
            return mapper.mapper().valueToTree(ExtPriceGranularity.from(priceGranularity));
        }
        return priceGranularityNode;
    }

    /**
     * Checks {@link ExtMediaTypePriceGranularity} object for present media types and returns a set of existing ones.
     */
    private static Set<BidType> checkExistingMediaTypes(ExtMediaTypePriceGranularity mediaTypePriceGranularity) {
        if (mediaTypePriceGranularity == null) {
            return Collections.emptySet();
        }
        final Set<BidType> priceGranularityTypes = new HashSet<>();

        final JsonNode banner = mediaTypePriceGranularity.getBanner();
        if (banner != null && !banner.isNull()) {
            priceGranularityTypes.add(BidType.banner);
        }
        final JsonNode video = mediaTypePriceGranularity.getVideo();
        if (video != null && !video.isNull()) {
            priceGranularityTypes.add(BidType.video);
        }
        final JsonNode xNative = mediaTypePriceGranularity.getXNative();
        if (xNative != null && !xNative.isNull()) {
            priceGranularityTypes.add(BidType.xNative);
        }
        return priceGranularityTypes;
    }

    /**
     * Returns aliases according to request.imp[i].ext.{bidder}
     * or null (if no aliases at all or they are already presented in request).
     */
    private Map<String, String> aliasesOrNull(ExtRequestPrebid prebid, List<Imp> imps) {
        final Map<String, String> aliases = getIfNotNullOrDefault(prebid, ExtRequestPrebid::getAliases,
                Collections.emptyMap());

        // go through imps' bidders and figure out preconfigured aliases
        final Map<String, String> resolvedAliases = imps.stream()
                .filter(Objects::nonNull)
                .filter(imp -> imp.getExt() != null) // request validator is not called yet
                .flatMap(imp -> asStream(imp.getExt().fieldNames())
                        .filter(bidder -> !aliases.containsKey(bidder))
                        .filter(bidderCatalog::isAlias))
                .distinct()
                .collect(Collectors.toMap(Function.identity(), bidderCatalog::nameByAlias));

        final Map<String, String> result;
        if (resolvedAliases.isEmpty()) {
            result = null;
        } else {
            result = new HashMap<>(aliases);
            result.putAll(resolvedAliases);
        }
        return result;
    }

    /**
     * Returns populated {@link ExtRequestPrebidCache} or null if no changes were applied.
     */
    private ExtRequestPrebidCache cacheOrNull(ExtRequestPrebid prebid) {
        final ExtRequestPrebidCache cache = prebid != null ? prebid.getCache() : null;
        final Boolean cacheWinningOnly = cache != null ? cache.getWinningonly() : null;
        if (cacheWinningOnly == null && shouldCacheOnlyWinningBids) {
            return ExtRequestPrebidCache.of(
                    getIfNotNull(cache, ExtRequestPrebidCache::getBids),
                    getIfNotNull(cache, ExtRequestPrebidCache::getVastxml),
                    true);
        }
        return null;
    }

    /**
     * Returns populated {@link ExtRequestPrebidChannel} or null if no changes were applied.
     */
    private ExtRequestPrebidChannel channelOrNull(ExtRequestPrebid prebid, BidRequest bidRequest) {
        final String existingChannelName = getIfNotNull(getIfNotNull(prebid,
                ExtRequestPrebid::getChannel),
                ExtRequestPrebidChannel::getName);

        if (StringUtils.isNotBlank(existingChannelName)) {
            return null;
        }

        if (bidRequest.getSite() != null) {
            return ExtRequestPrebidChannel.of(WEB_CHANNEL);
        } else if (bidRequest.getApp() != null) {
            return ExtRequestPrebidChannel.of(APP_CHANNEL);
        }

        return null;
    }

    /**
     * Returns updated request.at or null if nothing changed.
     * <p>
     * Set the auction type to 1 if it wasn't on the request, since header bidding is generally a first-price auction.
     */
    private static Integer resolveAt(Integer at) {
        return at == null || at == 0 ? 1 : null;
    }

    /**
     * Returns default list of currencies if it wasn't on the request, otherwise null.
     */
    private List<String> resolveCurrencies(List<String> currencies) {
        return CollectionUtils.isEmpty(currencies) && adServerCurrency != null
                ? Collections.singletonList(adServerCurrency)
                : null;
    }

    /**
     * Determines request timeout with the help of {@link TimeoutResolver}.
     * Returns resolved new value or null if existing request timeout doesn't need to update.
     */
    private static Long resolveTmax(Long requestTimeout, TimeoutResolver timeoutResolver) {
        final long timeout = timeoutResolver.resolve(requestTimeout);
        return !Objects.equals(requestTimeout, timeout) ? timeout : null;
    }

    private static <T> Stream<T> asStream(Iterator<T> iterator) {
        final Iterable<T> iterable = () -> iterator;
        return StreamSupport.stream(iterable.spliterator(), false);
    }

    private static <T, R> R getIfNotNull(T target, Function<T, R> getter) {
        return target != null ? getter.apply(target) : null;
    }

    private static <T, R> R getIfNotNullOrDefault(T target, Function<T, R> getter, R defaultValue) {
        return ObjectUtils.defaultIfNull(getIfNotNull(target, getter), defaultValue);
    }

    /**
     * Performs thorough validation of fully constructed {@link BidRequest} that is going to be used to hold an auction.
     */
    BidRequest validateRequest(BidRequest bidRequest) {
        final ValidationResult validationResult = requestValidator.validate(bidRequest);
        if (validationResult.hasErrors()) {
            throw new InvalidRequestException(validationResult.getErrors());
        }
        return bidRequest;
    }

    /**
     * Returns {@link Timeout} based on request.tmax and adjustment value of {@link TimeoutResolver}.
     */
    private Timeout timeout(BidRequest bidRequest, long startTime, TimeoutResolver timeoutResolver) {
        final long timeout = timeoutResolver.adjustTimeout(bidRequest.getTmax());
        return timeoutFactory.create(startTime, timeout);
    }

    /**
     * Returns {@link Account} fetched by {@link ApplicationSettings}.
     */
    private Future<Account> accountFrom(BidRequest bidRequest, Timeout timeout, RoutingContext routingContext) {
        final String accountId = accountIdFrom(bidRequest);
        final boolean blankAccountId = StringUtils.isBlank(accountId);

        if (CollectionUtils.isNotEmpty(blacklistedAccounts) && !blankAccountId
                && blacklistedAccounts.contains(accountId)) {
            throw new BlacklistedAccountException(String.format("Prebid-server has blacklisted Account ID: %s, please "
                    + "reach out to the prebid server host.", accountId));
        }

        return blankAccountId
                ? responseForEmptyAccount(routingContext)
                : applicationSettings.getAccountById(accountId, timeout)
                .recover(exception -> accountFallback(exception, accountId, routingContext));
    }

    /**
     * Extracts publisher id either from {@link BidRequest}.app.publisher or {@link BidRequest}.site.publisher.
     * If neither is present returns empty string.
     */
    private String accountIdFrom(BidRequest bidRequest) {
        final App app = bidRequest.getApp();
        final Publisher appPublisher = app != null ? app.getPublisher() : null;
        final Site site = bidRequest.getSite();
        final Publisher sitePublisher = site != null ? site.getPublisher() : null;

        final Publisher publisher = ObjectUtils.defaultIfNull(appPublisher, sitePublisher);
        final String publisherId = publisher != null ? resolvePublisherId(publisher) : null;
        return ObjectUtils.defaultIfNull(publisherId, StringUtils.EMPTY);
    }

    /**
     * Resolves what value should be used as a publisher id - either taken from publisher.ext.parentAccount
     * or publisher.id in this respective priority.
     */
    private String resolvePublisherId(Publisher publisher) {
        final String parentAccountId = parentAccountIdFromExtPublisher(publisher.getExt());
        return ObjectUtils.defaultIfNull(parentAccountId, publisher.getId());
    }

    /**
     * Parses publisher.ext and returns parentAccount value from it. Returns null if any parsing error occurs.
     */
    private String parentAccountIdFromExtPublisher(ExtPublisher extPublisher) {
        final ExtPublisherPrebid extPublisherPrebid = extPublisher != null ? extPublisher.getPrebid() : null;
        return extPublisherPrebid != null ? StringUtils.stripToNull(extPublisherPrebid.getParentAccount()) : null;
    }

    private Future<Account> responseForEmptyAccount(RoutingContext routingContext) {
        EMPTY_ACCOUNT_LOGGER.warn(accountErrorMessage("Account not specified", routingContext), 100);
        return responseForUnknownAccount(StringUtils.EMPTY);
    }

    private static String accountErrorMessage(String message, RoutingContext routingContext) {
        final HttpServerRequest request = routingContext.request();
        return String.format("%s, Url: %s and Referer: %s", message, request.absoluteURI(),
                request.headers().get(HttpUtil.REFERER_HEADER));
    }

    private Future<Account> accountFallback(Throwable exception, String accountId,
                                            RoutingContext routingContext) {
        if (exception instanceof PreBidException) {
            UNKNOWN_ACCOUNT_LOGGER.warn(accountErrorMessage(exception.getMessage(), routingContext), 100);
        } else {
            logger.warn("Error occurred while fetching account: {0}", exception.getMessage());
            logger.debug("Error occurred while fetching account", exception);
        }

        // hide all errors occurred while fetching account
        return responseForUnknownAccount(accountId);
    }

    private Future<Account> responseForUnknownAccount(String accountId) {
        return enforceValidAccount
                ? Future.failedFuture(new UnauthorizedAccountException(
                String.format("Unauthorized account id: %s", accountId), accountId))
                : Future.succeededFuture(Account.empty(accountId));
    }

    private BidRequest enrichBidRequestWithAccountAndPrivacyData(
            BidRequest bidRequest, Account account, PrivacyContext privacyContext) {

        final ExtRequest requestExt = bidRequest.getExt();
        final ExtRequest enrichedRequestExt = enrichExtRequest(requestExt, account);

        final Device device = bidRequest.getDevice();
        final Device enrichedDevice = enrichDevice(device, privacyContext);

        if (enrichedRequestExt != null || enrichedDevice != null) {
            return bidRequest.toBuilder()
                    .ext(ObjectUtils.defaultIfNull(enrichedRequestExt, requestExt))
                    .device(ObjectUtils.defaultIfNull(enrichedDevice, device))
                    .build();
        }

        return bidRequest;
    }

    private ExtRequest enrichExtRequest(ExtRequest ext, Account account) {
        final ExtRequestPrebid prebidExt = getIfNotNull(ext, ExtRequest::getPrebid);
        final String integration = getIfNotNull(prebidExt, ExtRequestPrebid::getIntegration);
        final String accountDefaultIntegration = account.getDefaultIntegration();

        if (StringUtils.isBlank(integration) && StringUtils.isNotBlank(accountDefaultIntegration)) {
            final ExtRequestPrebid.ExtRequestPrebidBuilder prebidExtBuilder =
                    prebidExt != null ? prebidExt.toBuilder() : ExtRequestPrebid.builder();

            prebidExtBuilder.integration(accountDefaultIntegration);

            return ExtRequest.of(prebidExtBuilder.build());
        }

        return null;
    }

    private Device enrichDevice(Device device, PrivacyContext privacyContext) {
        final String ipAddress = privacyContext.getIpAddress();
        final String country = getIfNotNull(privacyContext.getTcfContext().getGeoInfo(), GeoInfo::getCountry);

        final String ipAddressInRequest = getIfNotNull(device, Device::getIp);

        final Geo geo = getIfNotNull(device, Device::getGeo);
        final String countryFromRequest = getIfNotNull(geo, Geo::getCountry);

        final boolean shouldUpdateIp = ipAddress != null && !Objects.equals(ipAddressInRequest, ipAddress);
        final boolean shouldUpdateCountry = country != null && !Objects.equals(countryFromRequest, country);

        if (shouldUpdateIp || shouldUpdateCountry) {
            final Device.DeviceBuilder deviceBuilder = device != null ? device.toBuilder() : Device.builder();

            if (shouldUpdateIp) {
                deviceBuilder.ip(ipAddress);
            }

            if (shouldUpdateCountry) {
                final Geo.GeoBuilder geoBuilder = geo != null ? geo.toBuilder() : Geo.builder();
                geoBuilder.country(country);
                deviceBuilder.geo(geoBuilder.build());
            }

            return deviceBuilder.build();
        }

        return null;
    }

    private static MetricName requestTypeMetric(BidRequest bidRequest) {
        return bidRequest.getApp() != null ? MetricName.openrtb2app : MetricName.openrtb2web;
    }
}<|MERGE_RESOLUTION|>--- conflicted
+++ resolved
@@ -23,11 +23,7 @@
 import org.apache.commons.lang3.ObjectUtils;
 import org.apache.commons.lang3.StringUtils;
 import org.prebid.server.auction.model.AuctionContext;
-<<<<<<< HEAD
-import org.prebid.server.auction.model.RequestType;
-=======
 import org.prebid.server.auction.model.IpAddress;
->>>>>>> c5546f7a
 import org.prebid.server.bidder.BidderCatalog;
 import org.prebid.server.cookie.UidsCookieService;
 import org.prebid.server.exception.BlacklistedAccountException;
@@ -179,14 +175,6 @@
         }
 
         return updateBidRequest(routingContext, incomingBidRequest)
-<<<<<<< HEAD
-                .compose(bidRequest -> toAuctionContext(routingContext, bidRequest, requestType(bidRequest),
-                        startTime, timeoutResolver));
-    }
-
-    private RequestType requestType(BidRequest bidRequest) {
-        return bidRequest.getApp() != null ? RequestType.APP : RequestType.WEB;
-=======
                 .compose(bidRequest -> toAuctionContext(
                         routingContext,
                         bidRequest,
@@ -194,7 +182,6 @@
                         errors,
                         startTime,
                         timeoutResolver));
->>>>>>> c5546f7a
     }
 
     /**
@@ -202,21 +189,6 @@
      * <p>
      * Note: {@link TimeoutResolver} used here as argument because this method is utilized in AMP processing.
      */
-<<<<<<< HEAD
-    Future<AuctionContext> toAuctionContext(RoutingContext routingContext, BidRequest bidRequest,
-                                            RequestType requestType, long startTime, TimeoutResolver timeoutResolver) {
-        final Timeout timeout = timeout(bidRequest, startTime, timeoutResolver);
-
-        return accountFrom(bidRequest, timeout, routingContext)
-                .map(account -> AuctionContext.builder()
-                        .routingContext(routingContext)
-                        .uidsCookie(uidsCookieService.parseFromRequest(routingContext))
-                        .bidRequest(bidRequest)
-                        .requestType(requestType)
-                        .timeout(timeout)
-                        .account(account)
-                        .build());
-=======
     Future<AuctionContext> toAuctionContext(RoutingContext routingContext,
                                             BidRequest bidRequest,
                                             MetricName requestTypeMetric,
@@ -241,7 +213,6 @@
                                 .privacyContext(privacyContext)
                                 .geoInfo(privacyContext.getTcfContext().getGeoInfo())
                                 .build()));
->>>>>>> c5546f7a
     }
 
     /**
