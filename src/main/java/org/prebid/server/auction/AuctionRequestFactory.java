package org.prebid.server.auction;

import com.fasterxml.jackson.core.JsonProcessingException;
import com.fasterxml.jackson.databind.JsonNode;
import com.fasterxml.jackson.databind.node.ObjectNode;
import com.iab.openrtb.request.App;
import com.iab.openrtb.request.BidRequest;
import com.iab.openrtb.request.Device;
import com.iab.openrtb.request.Imp;
import com.iab.openrtb.request.Publisher;
import com.iab.openrtb.request.Site;
import com.iab.openrtb.request.User;
import io.vertx.core.Future;
import io.vertx.core.buffer.Buffer;
import io.vertx.core.http.HttpServerRequest;
import io.vertx.core.json.DecodeException;
import io.vertx.core.json.Json;
import io.vertx.core.logging.Logger;
import io.vertx.core.logging.LoggerFactory;
import io.vertx.ext.web.RoutingContext;
import org.apache.commons.collections4.CollectionUtils;
import org.apache.commons.lang3.ObjectUtils;
import org.apache.commons.lang3.StringUtils;
import org.prebid.server.auction.model.AuctionContext;
import org.prebid.server.bidder.BidderCatalog;
import org.prebid.server.cookie.UidsCookieService;
import org.prebid.server.exception.InvalidRequestException;
import org.prebid.server.exception.PreBidException;
import org.prebid.server.exception.UnauthorizedAccountException;
import org.prebid.server.execution.Timeout;
import org.prebid.server.execution.TimeoutFactory;
import org.prebid.server.proto.openrtb.ext.request.ExtBidRequest;
import org.prebid.server.proto.openrtb.ext.request.ExtMediaTypePriceGranularity;
import org.prebid.server.proto.openrtb.ext.request.ExtPriceGranularity;
import org.prebid.server.proto.openrtb.ext.request.ExtPublisher;
import org.prebid.server.proto.openrtb.ext.request.ExtRequestPrebid;
import org.prebid.server.proto.openrtb.ext.request.ExtRequestPrebidCache;
import org.prebid.server.proto.openrtb.ext.request.ExtRequestTargeting;
import org.prebid.server.proto.openrtb.ext.request.ExtSite;
import org.prebid.server.proto.openrtb.ext.request.ExtUser;
import org.prebid.server.proto.openrtb.ext.request.ExtUserDigiTrust;
import org.prebid.server.proto.openrtb.ext.response.BidType;
import org.prebid.server.settings.ApplicationSettings;
import org.prebid.server.settings.model.Account;
import org.prebid.server.validation.RequestValidator;
import org.prebid.server.validation.model.ValidationResult;

import java.util.Collections;
import java.util.Currency;
import java.util.HashMap;
import java.util.HashSet;
import java.util.Iterator;
import java.util.List;
import java.util.Map;
import java.util.Objects;
import java.util.Set;
import java.util.function.Function;
import java.util.stream.Collectors;
import java.util.stream.Stream;
import java.util.stream.StreamSupport;

/**
 * Used in OpenRTB request processing.
 */
public class AuctionRequestFactory {

    private static final Logger logger = LoggerFactory.getLogger(AuctionRequestFactory.class);

    private final long maxRequestSize;
    private final boolean enforceValidAccount;
    private final String adServerCurrency;
    private final List<String> blacklistedAccounts;
    private final StoredRequestProcessor storedRequestProcessor;
    private final ImplicitParametersExtractor paramsExtractor;
    private final UidsCookieService uidsCookieService;
    private final BidderCatalog bidderCatalog;
    private final RequestValidator requestValidator;
    private final InterstitialProcessor interstitialProcessor;
    private final TimeoutResolver timeoutResolver;
    private final TimeoutFactory timeoutFactory;
    private final ApplicationSettings applicationSettings;
    private final boolean shouldCacheOnlyWinningBids;

    public AuctionRequestFactory(
            long maxRequestSize, boolean enforceValidAccount, boolean shouldCacheOnlyWinningBids,
            String adServerCurrency, List<String> blacklistedAccounts, StoredRequestProcessor storedRequestProcessor,
            ImplicitParametersExtractor paramsExtractor, UidsCookieService uidsCookieService,
            BidderCatalog bidderCatalog, RequestValidator requestValidator, InterstitialProcessor interstitialProcessor,
            TimeoutResolver timeoutResolver, TimeoutFactory timeoutFactory, ApplicationSettings applicationSettings) {

        this.maxRequestSize = maxRequestSize;
        this.enforceValidAccount = enforceValidAccount;
        this.shouldCacheOnlyWinningBids = shouldCacheOnlyWinningBids;
        this.adServerCurrency = validateCurrency(adServerCurrency);
        this.blacklistedAccounts = Objects.requireNonNull(blacklistedAccounts);
        this.storedRequestProcessor = Objects.requireNonNull(storedRequestProcessor);
        this.paramsExtractor = Objects.requireNonNull(paramsExtractor);
        this.uidsCookieService = Objects.requireNonNull(uidsCookieService);
        this.bidderCatalog = Objects.requireNonNull(bidderCatalog);
        this.requestValidator = Objects.requireNonNull(requestValidator);
        this.interstitialProcessor = Objects.requireNonNull(interstitialProcessor);
        this.timeoutResolver = Objects.requireNonNull(timeoutResolver);
        this.timeoutFactory = Objects.requireNonNull(timeoutFactory);
        this.applicationSettings = Objects.requireNonNull(applicationSettings);
    }

    /**
     * Validates ISO-4217 currency code.
     */
    private static String validateCurrency(String code) {
        if (StringUtils.isBlank(code)) {
            return code;
        }

        try {
            Currency.getInstance(code);
        } catch (IllegalArgumentException e) {
            throw new IllegalArgumentException(String.format("Currency code supplied is not valid: %s", code), e);
        }
        return code;
    }

    /**
     * Creates {@link AuctionContext} based on {@link RoutingContext}.
     */
    public Future<AuctionContext> fromRequest(RoutingContext routingContext, long startTime) {
        final BidRequest incomingBidRequest;
        try {
            incomingBidRequest = parseRequest(routingContext);
        } catch (InvalidRequestException e) {
            return Future.failedFuture(e);
        }

        return updateBidRequest(routingContext, incomingBidRequest)
                .compose(bidRequest -> toAuctionContext(routingContext, bidRequest, startTime, timeoutResolver));
    }

    /**
     * Returns filled out {@link AuctionContext} based on given arguments.
     * <p>
     * Note: {@link TimeoutResolver} used here as argument because this method is utilized in AMP processing.
     */
    Future<AuctionContext> toAuctionContext(RoutingContext routingContext, BidRequest bidRequest,
                                            long startTime, TimeoutResolver timeoutResolver) {
        final Timeout timeout = timeout(bidRequest, startTime, timeoutResolver);

        return accountFrom(bidRequest, timeout)
                .map(account -> AuctionContext.builder()
                        .routingContext(routingContext)
                        .uidsCookie(uidsCookieService.parseFromRequest(routingContext))
                        .bidRequest(bidRequest)
                        .timeout(timeout)
                        .account(account)
                        .build());
    }

    /**
     * Parses request body to {@link BidRequest}.
     * <p>
     * Throws {@link InvalidRequestException} if body is empty, exceeds max request size or couldn't be deserialized.
     */
    private BidRequest parseRequest(RoutingContext context) {
        final Buffer body = context.getBody();
        if (body == null) {
            throw new InvalidRequestException("Incoming request has no body");
        }

        if (body.length() > maxRequestSize) {
            throw new InvalidRequestException(
                    String.format("Request size exceeded max size of %d bytes.", maxRequestSize));
        }

        try {
            return Json.decodeValue(body, BidRequest.class);
        } catch (DecodeException e) {
            throw new InvalidRequestException(e.getMessage());
        }
    }

    /**
     * Sets {@link BidRequest} properties which were not set explicitly by the client, but can be
     * updated by values derived from headers and other request attributes.
     */
    private Future<BidRequest> updateBidRequest(RoutingContext context, BidRequest bidRequest) {
        return storedRequestProcessor.processStoredRequests(bidRequest)
                .map(resolvedBidRequest -> fillImplicitParameters(resolvedBidRequest, context, timeoutResolver))
                .map(this::validateRequest)
                .map(interstitialProcessor::process);
    }

    /**
     * If needed creates a new {@link BidRequest} which is a copy of original but with some fields set with values
     * derived from request parameters (headers, cookie etc.).
     * <p>
     * Note: {@link TimeoutResolver} used here as argument because this method is utilized in AMP processing.
     */
    BidRequest fillImplicitParameters(BidRequest bidRequest, RoutingContext context, TimeoutResolver timeoutResolver) {
        final BidRequest result;

        final HttpServerRequest request = context.request();
        final List<Imp> imps = bidRequest.getImp();

        final Device populatedDevice = populateDevice(bidRequest.getDevice(), request);
        final Site populatedSite = bidRequest.getApp() == null ? populateSite(bidRequest.getSite(), request) : null;
        final User populatedUser = populateUser(bidRequest.getUser());
        final List<Imp> populatedImps = populateImps(imps, request);
        final Integer at = bidRequest.getAt();
        final boolean updateAt = at == null || at == 0;
        final ObjectNode ext = bidRequest.getExt();
        final ObjectNode populatedExt = ext != null
                ? populateBidRequestExtension(ext, ObjectUtils.defaultIfNull(populatedImps, imps))
                : null;
        final boolean updateCurrency = CollectionUtils.isEmpty(bidRequest.getCur()) && adServerCurrency != null;
        final Long resolvedTmax = resolveTmax(bidRequest.getTmax(), timeoutResolver);

        if (populatedDevice != null || populatedSite != null || populatedUser != null || populatedImps != null
                || updateAt || populatedExt != null || updateCurrency || resolvedTmax != null) {

            result = bidRequest.toBuilder()
                    .device(populatedDevice != null ? populatedDevice : bidRequest.getDevice())
                    .site(populatedSite != null ? populatedSite : bidRequest.getSite())
                    .user(populatedUser != null ? populatedUser : bidRequest.getUser())
                    .imp(populatedImps != null ? populatedImps : imps)
                    // set the auction type to 1 if it wasn't on the request,
                    // since header bidding is generally a first-price auction.
                    .at(updateAt ? Integer.valueOf(1) : at)
                    .ext(populatedExt != null ? populatedExt : ext)
                    .cur(updateCurrency ? Collections.singletonList(adServerCurrency) : bidRequest.getCur())
                    .tmax(resolvedTmax != null ? resolvedTmax : bidRequest.getTmax())
                    .build();
        } else {
            result = bidRequest;
        }
        return result;
    }

    /**
     * Populates the request body's 'device' section from the incoming http request if the original is partially filled
     * and the request contains necessary info (User-Agent, IP-address).
     */
    private Device populateDevice(Device device, HttpServerRequest request) {
        final Device result;

        final String ip = device != null ? device.getIp() : null;
        final String ua = device != null ? device.getUa() : null;

        if (StringUtils.isBlank(ip) || StringUtils.isBlank(ua)) {
            final Device.DeviceBuilder builder = device == null ? Device.builder() : device.toBuilder();
            builder.ip(StringUtils.isNotBlank(ip) ? ip : paramsExtractor.ipFrom(request));
            builder.ua(StringUtils.isNotBlank(ua) ? ua : paramsExtractor.uaFrom(request));

            result = builder.build();
        } else {
            result = null;
        }
        return result;
    }

    /**
     * Populates the request body's 'site' section from the incoming http request if the original is partially filled
     * and the request contains necessary info (domain, page).
     */
    private Site populateSite(Site site, HttpServerRequest request) {
        Site result = null;

        final String page = site != null ? site.getPage() : null;
        final String domain = site != null ? site.getDomain() : null;
        final ObjectNode siteExt = site != null ? site.getExt() : null;
        final ObjectNode data = siteExt != null ? (ObjectNode) siteExt.get("data") : null;
        final boolean shouldSetExtAmp = siteExt == null || siteExt.get("amp") == null;
        final ObjectNode modifiedSiteExt = shouldSetExtAmp ? Json.mapper.valueToTree(
                ExtSite.of(0, data)) : null;

        String referer = null;
        String parsedDomain = null;
        if (StringUtils.isBlank(page) || StringUtils.isBlank(domain)) {
            referer = paramsExtractor.refererFrom(request);
            if (StringUtils.isNotBlank(referer)) {
                try {
                    parsedDomain = paramsExtractor.domainFrom(referer);
                } catch (PreBidException e) {
                    logger.warn("Error occurred while populating bid request", e);
                }
            }
        }
        final boolean shouldModifyPageOrDomain = referer != null && parsedDomain != null;

        if (shouldModifyPageOrDomain || shouldSetExtAmp) {
            final Site.SiteBuilder builder = site == null ? Site.builder() : site.toBuilder();
            if (shouldModifyPageOrDomain) {
                builder.domain(StringUtils.isNotBlank(domain) ? domain : parsedDomain);
                builder.page(StringUtils.isNotBlank(page) ? page : referer);
            }
            if (shouldSetExtAmp) {
                builder.ext(modifiedSiteExt);
            }
            result = builder.build();
        }
        return result;
    }

    /**
     * Populates the request body's 'user' section from the incoming http request if the original is partially filled.
     */
    private User populateUser(User user) {
        final ObjectNode ext = userExtOrNull(user);

        if (ext != null) {
            final User.UserBuilder builder = user == null ? User.builder() : user.toBuilder();
            return builder.ext(ext).build();
        }
        return null;
    }

    /**
     * Returns {@link ObjectNode} of updated {@link ExtUser} or null if no updates needed.
     */
    private static ObjectNode userExtOrNull(User user) {
        final ExtUser extUser = extUser(user);

        // set request.user.ext.digitrust.perf if not defined
        final ExtUserDigiTrust digitrust = extUser != null ? extUser.getDigitrust() : null;
        if (digitrust != null && digitrust.getPref() == null) {
            final ExtUser updatedExtUser = extUser.toBuilder()
                    .digitrust(ExtUserDigiTrust.of(digitrust.getId(), digitrust.getKeyv(), 0))
                    .build();
            return Json.mapper.valueToTree(updatedExtUser);
        }
        return null;
    }

    /**
     * Extracts {@link ExtUser} from request.user.ext or returns null if not presents.
     */
    private static ExtUser extUser(User user) {
        final ObjectNode userExt = user != null ? user.getExt() : null;
        if (userExt != null) {
            try {
                return Json.mapper.treeToValue(userExt, ExtUser.class);
            } catch (JsonProcessingException e) {
                throw new PreBidException(String.format("Error decoding bidRequest.user.ext: %s", e.getMessage()), e);
            }
        }
        return null;
    }

    /**
     * Updates imps with security 1, when secured request was received and imp security was not defined.
     */
    private List<Imp> populateImps(List<Imp> imps, HttpServerRequest request) {
        List<Imp> result = null;

        if (Objects.equals(paramsExtractor.secureFrom(request), 1)
                && imps.stream().map(Imp::getSecure).anyMatch(Objects::isNull)) {
            result = imps.stream()
                    .map(imp -> imp.getSecure() == null ? imp.toBuilder().secure(1).build() : imp)
                    .collect(Collectors.toList());
        }
        return result;
    }

    /**
     * Returns updated {@link ExtBidRequest} if required or null otherwise.
     */
    private ObjectNode populateBidRequestExtension(ObjectNode extNode, List<Imp> imps) {
        final ExtBidRequest extBidRequest = extBidRequest(extNode);
        final ExtRequestPrebid prebid = extBidRequest.getPrebid();

        final Set<BidType> impMediaTypes = getImpMediaTypes(imps);
        final ExtRequestTargeting updatedTargeting = targetingOrNull(prebid, impMediaTypes);

        final Map<String, String> updatedAliases = aliasesOrNull(prebid, imps);
        final ExtRequestPrebidCache updatedCache = cacheOrNull(prebid);

        final ObjectNode result;
        if (updatedTargeting != null || updatedAliases != null || updatedCache != null) {
            final ExtRequestPrebid.ExtRequestPrebidBuilder prebidBuilder = prebid != null
                    ? prebid.toBuilder()
                    : ExtRequestPrebid.builder();

            result = Json.mapper.valueToTree(ExtBidRequest.of(prebidBuilder
                    .aliases(ObjectUtils.defaultIfNull(updatedAliases,
                            getIfNotNull(prebid, ExtRequestPrebid::getAliases)))
                    .targeting(ObjectUtils.defaultIfNull(updatedTargeting,
                            getIfNotNull(prebid, ExtRequestPrebid::getTargeting)))
                    .cache(ObjectUtils.defaultIfNull(updatedCache,
                            getIfNotNull(prebid, ExtRequestPrebid::getCache)))
                    .build()));
        } else {
            result = null;
        }
        return result;
    }

    /**
     * Extracts {@link ExtBidRequest} from bidrequest.ext {@link ObjectNode}.
     */
    private static ExtBidRequest extBidRequest(ObjectNode extBidRequestNode) {
        try {
            return Json.mapper.treeToValue(extBidRequestNode, ExtBidRequest.class);
        } catch (JsonProcessingException e) {
            throw new InvalidRequestException(String.format("Error decoding bidRequest.ext: %s", e.getMessage()));
        }
    }

    /**
     * Iterates through impressions to check what media types each impression has and add them to the resulting set.
     * If all four media types are present - no point to look any further.
     */
    private static Set<BidType> getImpMediaTypes(List<Imp> imps) {
        final Set<BidType> impMediaTypes = new HashSet<>();
        for (Imp imp : imps) {
            checkImpMediaTypes(imp, impMediaTypes);
            if (impMediaTypes.size() > 3) {
                break;
            }
        }
        return impMediaTypes;
    }

    /**
     * Adds an existing media type to a set.
     */
    private static void checkImpMediaTypes(Imp imp, Set<BidType> impsMediaTypes) {
        if (imp.getBanner() != null) {
            impsMediaTypes.add(BidType.banner);
        }
        if (imp.getVideo() != null) {
            impsMediaTypes.add(BidType.video);
        }
        if (imp.getAudio() != null) {
            impsMediaTypes.add(BidType.audio);
        }
        if (imp.getXNative() != null) {
            impsMediaTypes.add(BidType.xNative);
        }
    }

    /**
     * Returns populated {@link ExtRequestTargeting} or null if no changes were applied.
     */
    private ExtRequestTargeting targetingOrNull(ExtRequestPrebid prebid, Set<BidType> impMediaTypes) {
        final ExtRequestTargeting targeting = prebid != null ? prebid.getTargeting() : null;

        final boolean isTargetingNotNull = targeting != null;
        final boolean isPriceGranularityNull = isTargetingNotNull && targeting.getPricegranularity().isNull();
        final boolean isPriceGranularityTextual = isTargetingNotNull && targeting.getPricegranularity().isTextual();
        final boolean isIncludeWinnersNull = isTargetingNotNull && targeting.getIncludewinners() == null;
        final boolean isIncludeBidderKeysNull = isTargetingNotNull && targeting.getIncludebidderkeys() == null;

        final ExtRequestTargeting result;
        if (isPriceGranularityNull || isPriceGranularityTextual || isIncludeWinnersNull || isIncludeBidderKeysNull) {
<<<<<<< HEAD
            result = ExtRequestTargeting.builder()
        .pricegranularity(populatePriceGranularity(targeting.getPricegranularity(), isPriceGranularityNull,
                            isPriceGranularityTextual))
                    .mediatypepricegranularity(targeting.getMediatypepricegranularity())
                    .currency(targeting.getCurrency())
                    .includewinners(isIncludeWinnersNull ? true : targeting.getIncludewinners())
                    .includebidderkeys(isIncludeBidderKeysNull
                            ? !isWinningOnly(prebid.getCache())
                            : targeting.getIncludebidderkeys())
            .build();
=======
            result = ExtRequestTargeting.of(
                    populatePriceGranularity(targeting, isPriceGranularityNull, isPriceGranularityTextual,
                            impMediaTypes),
                    targeting.getMediatypepricegranularity(),
                    targeting.getCurrency(),
                    isIncludeWinnersNull ? true : targeting.getIncludewinners(),
                    isIncludeBidderKeysNull ? !isWinningOnly(prebid.getCache()) : targeting.getIncludebidderkeys());
>>>>>>> dfc2b4e2
        } else {
            result = null;
        }
        return result;
    }

    /**
     * Returns winning only flag value.
     */
    private boolean isWinningOnly(ExtRequestPrebidCache cache) {
        final Boolean cacheWinningOnly = cache != null ? cache.getWinningonly() : null;
        return ObjectUtils.defaultIfNull(cacheWinningOnly, shouldCacheOnlyWinningBids);
    }

    /**
     * Populates priceGranularity with converted value.
     * <p>
     * In case of missing Json node and missing media type price granularities - sets default custom value.
     * In case of valid string price granularity replaced it with appropriate custom view.
     * In case of invalid string value throws {@link InvalidRequestException}.
     */
    private static JsonNode populatePriceGranularity(ExtRequestTargeting targeting, boolean isPriceGranularityNull,
                                                     boolean isPriceGranularityTextual, Set<BidType> impMediaTypes) {
        final JsonNode priceGranularityNode = targeting.getPricegranularity();

        final boolean hasAllMediaTypes = checkExistingMediaTypes(targeting.getMediatypepricegranularity())
                .containsAll(impMediaTypes);

        if (isPriceGranularityNull && !hasAllMediaTypes) {
            return Json.mapper.valueToTree(ExtPriceGranularity.from(PriceGranularity.DEFAULT));
        }
        if (isPriceGranularityTextual) {
            final PriceGranularity priceGranularity;
            try {
                priceGranularity = PriceGranularity.createFromString(priceGranularityNode.textValue());
            } catch (PreBidException ex) {
                throw new InvalidRequestException(ex.getMessage());
            }
            return Json.mapper.valueToTree(ExtPriceGranularity.from(priceGranularity));
        }
        return priceGranularityNode;
    }

    /**
     * Checks {@link ExtMediaTypePriceGranularity} object for present media types and returns a set of existing ones.
     */
    private static Set<BidType> checkExistingMediaTypes(ExtMediaTypePriceGranularity mediaTypePriceGranularity) {
        if (mediaTypePriceGranularity == null) {
            return Collections.emptySet();
        }
        final Set<BidType> priceGranularityTypes = new HashSet<>();

        final JsonNode banner = mediaTypePriceGranularity.getBanner();
        if (banner != null && !banner.isNull()) {
            priceGranularityTypes.add(BidType.banner);
        }
        final JsonNode video = mediaTypePriceGranularity.getVideo();
        if (video != null && !video.isNull()) {
            priceGranularityTypes.add(BidType.video);
        }
        final JsonNode xNative = mediaTypePriceGranularity.getXNative();
        if (xNative != null && !xNative.isNull()) {
            priceGranularityTypes.add(BidType.xNative);
        }
        return priceGranularityTypes;
    }

    /**
     * Returns aliases according to request.imp[i].ext.{bidder}
     * or null (if no aliases at all or they are already presented in request).
     */
    private Map<String, String> aliasesOrNull(ExtRequestPrebid prebid, List<Imp> imps) {
        final Map<String, String> aliases = getIfNotNullOrDefault(prebid, ExtRequestPrebid::getAliases,
                Collections.emptyMap());

        // go through imps' bidders and figure out preconfigured aliases
        final Map<String, String> resolvedAliases = imps.stream()
                .filter(Objects::nonNull)
                .filter(imp -> imp.getExt() != null) // request validator is not called yet
                .flatMap(imp -> asStream(imp.getExt().fieldNames())
                        .filter(bidder -> !aliases.containsKey(bidder))
                        .filter(bidderCatalog::isAlias))
                .distinct()
                .collect(Collectors.toMap(Function.identity(), bidderCatalog::nameByAlias));

        final Map<String, String> result;
        if (resolvedAliases.isEmpty()) {
            result = null;
        } else {
            result = new HashMap<>(aliases);
            result.putAll(resolvedAliases);
        }
        return result;
    }

    /**
     * Returns populated {@link ExtRequestPrebidCache} or null if no changes were applied.
     */
    private ExtRequestPrebidCache cacheOrNull(ExtRequestPrebid prebid) {
        final ExtRequestPrebidCache cache = prebid != null ? prebid.getCache() : null;
        final Boolean cacheWinningOnly = cache != null ? cache.getWinningonly() : null;
        if (cacheWinningOnly == null && shouldCacheOnlyWinningBids) {
            return ExtRequestPrebidCache.of(
                    getIfNotNull(cache, ExtRequestPrebidCache::getBids),
                    getIfNotNull(cache, ExtRequestPrebidCache::getVastxml),
                    true);
        }
        return null;
    }

    /**
     * Determines request timeout with the help of {@link TimeoutResolver}.
     * Returns resolved new value or null if existing request timeout doesn't need to update.
     */
    private static Long resolveTmax(Long requestTimeout, TimeoutResolver timeoutResolver) {
        final long timeout = timeoutResolver.resolve(requestTimeout);
        return !Objects.equals(requestTimeout, timeout) ? timeout : null;
    }

    private static <T> Stream<T> asStream(Iterator<T> iterator) {
        final Iterable<T> iterable = () -> iterator;
        return StreamSupport.stream(iterable.spliterator(), false);
    }

    private static <T, R> R getIfNotNull(T target, Function<T, R> getter) {
        return target != null ? getter.apply(target) : null;
    }

    private static <T, R> R getIfNotNullOrDefault(T target, Function<T, R> getter, R defaultValue) {
        return ObjectUtils.defaultIfNull(getIfNotNull(target, getter), defaultValue);
    }

    /**
     * Performs thorough validation of fully constructed {@link BidRequest} that is going to be used to hold an auction.
     */
    BidRequest validateRequest(BidRequest bidRequest) {
        final ValidationResult validationResult = requestValidator.validate(bidRequest);
        if (validationResult.hasErrors()) {
            throw new InvalidRequestException(validationResult.getErrors());
        }
        return bidRequest;
    }

    /**
     * Returns {@link Timeout} based on request.tmax and adjustment value of {@link TimeoutResolver}.
     */
    private Timeout timeout(BidRequest bidRequest, long startTime, TimeoutResolver timeoutResolver) {
        final long timeout = timeoutResolver.adjustTimeout(bidRequest.getTmax());
        return timeoutFactory.create(startTime, timeout);
    }

    /**
     * Returns {@link Account} fetched by {@link ApplicationSettings}.
     */
    private Future<Account> accountFrom(BidRequest bidRequest, Timeout timeout) {
        final String accountId = accountIdFrom(bidRequest);

        if (CollectionUtils.isNotEmpty(blacklistedAccounts) && StringUtils.isNotBlank(accountId)
                && blacklistedAccounts.contains(accountId)) {
            throw new InvalidRequestException(String.format("Prebid-server has blacklisted Account ID: %s, please "
                    + "reach out to the prebid server host.", accountId));
        }

        return StringUtils.isEmpty(accountId)
                ? responseToMissingAccount(accountId)
                : applicationSettings.getAccountById(accountId, timeout)
                .recover(exception -> accountFallback(exception, responseToMissingAccount(accountId)));
    }

    /**
     * Returns response depending on enforceValidAccount flag.
     */
    private Future<Account> responseToMissingAccount(String accountId) {
        return enforceValidAccount
                ? Future.failedFuture(new UnauthorizedAccountException("Unauthorised account id " + accountId))
                : Future.succeededFuture(emptyAccount(accountId));
    }

    /**
     * Extracts publisher id either from {@link BidRequest}.app.publisher or {@link BidRequest}.site.publisher.
     * If neither is present returns empty string.
     */
    private static String accountIdFrom(BidRequest bidRequest) {
        final App app = bidRequest.getApp();
        final Publisher appPublisher = app != null ? app.getPublisher() : null;
        final Site site = bidRequest.getSite();
        final Publisher sitePublisher = site != null ? site.getPublisher() : null;

        final Publisher publisher = ObjectUtils.firstNonNull(appPublisher, sitePublisher);
        final String publisherId = publisher != null ? resolvePublisherId(publisher) : null;
        return ObjectUtils.defaultIfNull(publisherId, StringUtils.EMPTY);
    }

    /**
     * Resolves what value should be used as a publisher id - either taken from publisher.ext.parentAccount
     * or publisher.id in this respective priority.
     */
    private static String resolvePublisherId(Publisher publisher) {
        final String parentAccountId = parentAccountIdFromExtPublisher(publisher.getExt());
        return ObjectUtils.defaultIfNull(parentAccountId, publisher.getId());
    }

    /**
     * Parses publisher.ext and returns parentAccount value from it. Returns null if any parsing error occurs.
     */
    private static String parentAccountIdFromExtPublisher(ObjectNode extPublisherNode) {
        if (extPublisherNode == null) {
            return null;
        }

        final ExtPublisher extPublisher;
        try {
            extPublisher = Json.mapper.convertValue(extPublisherNode, ExtPublisher.class);
        } catch (IllegalArgumentException e) {
            return null; // not critical
        }

        return extPublisher != null ? StringUtils.stripToNull(extPublisher.getParentAccount()) : null;
    }

    /**
     * Log any not {@link PreBidException} errors. Returns response provided in method parameters.
     */
    private static Future<Account> accountFallback(Throwable exception, Future<Account> response) {
        if (!(exception instanceof PreBidException)) {
            logger.warn("Error occurred while fetching account", exception);
        }
        return response;
    }

    /**
     * Creates {@link Account} instance with filled out ID field only.
     */
    private static Account emptyAccount(String accountId) {
        return Account.builder().id(accountId).build();
    }
}<|MERGE_RESOLUTION|>--- conflicted
+++ resolved
@@ -450,26 +450,16 @@
 
         final ExtRequestTargeting result;
         if (isPriceGranularityNull || isPriceGranularityTextual || isIncludeWinnersNull || isIncludeBidderKeysNull) {
-<<<<<<< HEAD
             result = ExtRequestTargeting.builder()
-        .pricegranularity(populatePriceGranularity(targeting.getPricegranularity(), isPriceGranularityNull,
-                            isPriceGranularityTextual))
+                    .pricegranularity(populatePriceGranularity(targeting, isPriceGranularityNull,
+                            isPriceGranularityTextual, impMediaTypes))
                     .mediatypepricegranularity(targeting.getMediatypepricegranularity())
                     .currency(targeting.getCurrency())
                     .includewinners(isIncludeWinnersNull ? true : targeting.getIncludewinners())
                     .includebidderkeys(isIncludeBidderKeysNull
                             ? !isWinningOnly(prebid.getCache())
                             : targeting.getIncludebidderkeys())
-            .build();
-=======
-            result = ExtRequestTargeting.of(
-                    populatePriceGranularity(targeting, isPriceGranularityNull, isPriceGranularityTextual,
-                            impMediaTypes),
-                    targeting.getMediatypepricegranularity(),
-                    targeting.getCurrency(),
-                    isIncludeWinnersNull ? true : targeting.getIncludewinners(),
-                    isIncludeBidderKeysNull ? !isWinningOnly(prebid.getCache()) : targeting.getIncludebidderkeys());
->>>>>>> dfc2b4e2
+                    .build();
         } else {
             result = null;
         }
