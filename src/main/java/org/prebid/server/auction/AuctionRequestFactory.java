package org.prebid.server.auction;

import com.fasterxml.jackson.core.JsonProcessingException;
import com.fasterxml.jackson.databind.JsonNode;
import com.fasterxml.jackson.databind.node.ObjectNode;
import com.iab.openrtb.request.App;
import com.iab.openrtb.request.BidRequest;
import com.iab.openrtb.request.Device;
import com.iab.openrtb.request.Geo;
import com.iab.openrtb.request.Imp;
import com.iab.openrtb.request.Publisher;
import com.iab.openrtb.request.Site;
import com.iab.openrtb.request.Source;
import com.iab.openrtb.request.User;
import io.netty.buffer.ByteBufInputStream;
import io.vertx.core.Future;
import io.vertx.core.buffer.Buffer;
import io.vertx.core.http.HttpServerRequest;
import io.vertx.core.logging.Logger;
import io.vertx.core.logging.LoggerFactory;
import io.vertx.ext.web.RoutingContext;
import org.apache.commons.collections4.CollectionUtils;
import org.apache.commons.lang3.ObjectUtils;
import org.apache.commons.lang3.StringUtils;
import org.prebid.server.auction.model.AuctionContext;
import org.prebid.server.auction.model.IpAddress;
import org.prebid.server.bidder.BidderCatalog;
import org.prebid.server.cookie.UidsCookieService;
import org.prebid.server.exception.BlacklistedAccountException;
import org.prebid.server.exception.BlacklistedAppException;
import org.prebid.server.exception.InvalidRequestException;
import org.prebid.server.exception.PreBidException;
import org.prebid.server.exception.UnauthorizedAccountException;
import org.prebid.server.execution.Timeout;
import org.prebid.server.execution.TimeoutFactory;
import org.prebid.server.geolocation.model.GeoInfo;
import org.prebid.server.identity.IdGenerator;
import org.prebid.server.json.JacksonMapper;
import org.prebid.server.log.ConditionalLogger;
import org.prebid.server.metric.MetricName;
import org.prebid.server.privacy.model.PrivacyContext;
import org.prebid.server.proto.openrtb.ext.request.ExtMediaTypePriceGranularity;
import org.prebid.server.proto.openrtb.ext.request.ExtPriceGranularity;
import org.prebid.server.proto.openrtb.ext.request.ExtPublisher;
import org.prebid.server.proto.openrtb.ext.request.ExtPublisherPrebid;
import org.prebid.server.proto.openrtb.ext.request.ExtRequest;
import org.prebid.server.proto.openrtb.ext.request.ExtRequestPrebid;
import org.prebid.server.proto.openrtb.ext.request.ExtRequestPrebidCache;
import org.prebid.server.proto.openrtb.ext.request.ExtRequestPrebidChannel;
import org.prebid.server.proto.openrtb.ext.request.ExtRequestTargeting;
import org.prebid.server.proto.openrtb.ext.request.ExtSite;
import org.prebid.server.proto.openrtb.ext.request.ExtUser;
import org.prebid.server.proto.openrtb.ext.request.ExtUserDigiTrust;
import org.prebid.server.proto.openrtb.ext.response.BidType;
import org.prebid.server.settings.ApplicationSettings;
import org.prebid.server.settings.model.Account;
import org.prebid.server.util.HttpUtil;
import org.prebid.server.validation.RequestValidator;
import org.prebid.server.validation.model.ValidationResult;

import java.io.IOException;
import java.util.ArrayList;
import java.util.Collections;
import java.util.Currency;
import java.util.HashMap;
import java.util.HashSet;
import java.util.Iterator;
import java.util.List;
import java.util.Map;
import java.util.Objects;
import java.util.Set;
import java.util.function.Function;
import java.util.stream.Collectors;
import java.util.stream.Stream;
import java.util.stream.StreamSupport;

/**
 * Used in OpenRTB request processing.
 */
public class AuctionRequestFactory {

    private static final Logger logger = LoggerFactory.getLogger(AuctionRequestFactory.class);
    private static final ConditionalLogger EMPTY_ACCOUNT_LOGGER = new ConditionalLogger("empty_account", logger);
    private static final ConditionalLogger UNKNOWN_ACCOUNT_LOGGER = new ConditionalLogger("unknown_account", logger);

    public static final String WEB_CHANNEL = "web";
    public static final String APP_CHANNEL = "app";

    private final long maxRequestSize;
    private final boolean enforceValidAccount;
    private final boolean shouldCacheOnlyWinningBids;
    private final String adServerCurrency;
    private final List<String> blacklistedApps;
    private final List<String> blacklistedAccounts;
    private final StoredRequestProcessor storedRequestProcessor;
    private final ImplicitParametersExtractor paramsExtractor;
    private final IpAddressHelper ipAddressHelper;
    private final UidsCookieService uidsCookieService;
    private final BidderCatalog bidderCatalog;
    private final RequestValidator requestValidator;
    private final InterstitialProcessor interstitialProcessor;
    private final TimeoutResolver timeoutResolver;
    private final TimeoutFactory timeoutFactory;
    private final ApplicationSettings applicationSettings;
    private final IdGenerator idGenerator;
    private final PrivacyEnforcementService privacyEnforcementService;
    private final JacksonMapper mapper;
    private final OrtbTypesResolver ortbTypesResolver;

    public AuctionRequestFactory(long maxRequestSize,
                                 boolean enforceValidAccount,
                                 boolean shouldCacheOnlyWinningBids,
                                 String adServerCurrency,
                                 List<String> blacklistedApps,
                                 List<String> blacklistedAccounts,
                                 StoredRequestProcessor storedRequestProcessor,
                                 ImplicitParametersExtractor paramsExtractor,
                                 IpAddressHelper ipAddressHelper,
                                 UidsCookieService uidsCookieService,
                                 BidderCatalog bidderCatalog,
                                 RequestValidator requestValidator,
                                 InterstitialProcessor interstitialProcessor,
                                 OrtbTypesResolver ortbTypesResolver,
                                 TimeoutResolver timeoutResolver,
                                 TimeoutFactory timeoutFactory,
                                 ApplicationSettings applicationSettings,
                                 IdGenerator idGenerator,
                                 PrivacyEnforcementService privacyEnforcementService,
                                 JacksonMapper mapper) {

        this.maxRequestSize = maxRequestSize;
        this.enforceValidAccount = enforceValidAccount;
        this.shouldCacheOnlyWinningBids = shouldCacheOnlyWinningBids;
        this.adServerCurrency = validateCurrency(Objects.requireNonNull(adServerCurrency));
        this.blacklistedApps = Objects.requireNonNull(blacklistedApps);
        this.blacklistedAccounts = Objects.requireNonNull(blacklistedAccounts);
        this.storedRequestProcessor = Objects.requireNonNull(storedRequestProcessor);
        this.paramsExtractor = Objects.requireNonNull(paramsExtractor);
        this.ipAddressHelper = Objects.requireNonNull(ipAddressHelper);
        this.uidsCookieService = Objects.requireNonNull(uidsCookieService);
        this.bidderCatalog = Objects.requireNonNull(bidderCatalog);
        this.requestValidator = Objects.requireNonNull(requestValidator);
        this.interstitialProcessor = Objects.requireNonNull(interstitialProcessor);
        this.ortbTypesResolver = Objects.requireNonNull(ortbTypesResolver);
        this.timeoutResolver = Objects.requireNonNull(timeoutResolver);
        this.timeoutFactory = Objects.requireNonNull(timeoutFactory);
        this.applicationSettings = Objects.requireNonNull(applicationSettings);
        this.idGenerator = Objects.requireNonNull(idGenerator);
        this.privacyEnforcementService = Objects.requireNonNull(privacyEnforcementService);
        this.mapper = Objects.requireNonNull(mapper);
    }

    /**
     * Validates ISO-4217 currency code.
     */
    private static String validateCurrency(String code) {
        try {
            Currency.getInstance(code);
        } catch (IllegalArgumentException e) {
            throw new IllegalArgumentException(String.format("Currency code supplied is not valid: %s", code), e);
        }
        return code;
    }

    /**
     * Creates {@link AuctionContext} based on {@link RoutingContext}.
     */
    public Future<AuctionContext> fromRequest(RoutingContext routingContext, long startTime) {
        final List<String> errors = new ArrayList<>();
        final BidRequest incomingBidRequest;
        try {
            incomingBidRequest = parseRequest(routingContext, errors);
        } catch (InvalidRequestException e) {
            return Future.failedFuture(e);
        }

        return updateBidRequest(routingContext, incomingBidRequest)
                .compose(bidRequest -> toAuctionContext(
                        routingContext,
                        bidRequest,
                        requestTypeMetric(bidRequest),
                        errors,
                        startTime,
                        timeoutResolver));
    }

    /**
     * Returns filled out {@link AuctionContext} based on given arguments.
     * <p>
     * Note: {@link TimeoutResolver} used here as argument because this method is utilized in AMP processing.
     */
    Future<AuctionContext> toAuctionContext(RoutingContext routingContext,
                                            BidRequest bidRequest,
<<<<<<< HEAD
                                            List<String> errors,
                                            long startTime,
                                            TimeoutResolver timeoutResolver) {
=======
                                            MetricName requestTypeMetric,
                                            List<String> errors,
                                            long startTime,
                                            TimeoutResolver timeoutResolver) {

>>>>>>> c5546f7a
        final Timeout timeout = timeout(bidRequest, startTime, timeoutResolver);

        return accountFrom(bidRequest, timeout, routingContext)
                .compose(account -> privacyEnforcementService.contextFromBidRequest(
                        bidRequest, account, requestTypeMetric, timeout)
                        .map(privacyContext -> AuctionContext.builder()
                                .routingContext(routingContext)
                                .uidsCookie(uidsCookieService.parseFromRequest(routingContext))
                                .bidRequest(enrichBidRequestWithAccountAndPrivacyData(
                                        bidRequest, account, privacyContext))
                                .requestTypeMetric(requestTypeMetric)
                                .timeout(timeout)
                                .account(account)
                                .prebidErrors(errors)
                                .privacyContext(privacyContext)
                                .geoInfo(privacyContext.getTcfContext().getGeoInfo())
                                .build()));
    }

    /**
     * Parses request body to {@link BidRequest}.
     * <p>
     * Throws {@link InvalidRequestException} if body is empty, exceeds max request size or couldn't be deserialized.
     */
    private BidRequest parseRequest(RoutingContext context, List<String> errors) {
        final Buffer body = context.getBody();
        if (body == null) {
            throw new InvalidRequestException("Incoming request has no body");
        }

        if (body.length() > maxRequestSize) {
            throw new InvalidRequestException(
                    String.format("Request size exceeded max size of %d bytes.", maxRequestSize));
        }

        final JsonNode bidRequestNode;
        try (ByteBufInputStream inputStream = new ByteBufInputStream(body.getByteBuf())) {
            bidRequestNode = mapper.mapper().readTree(inputStream);
        } catch (IOException e) {
            throw new InvalidRequestException(String.format("Error decoding bidRequest: %s", e.getMessage()));
        }

        final String referer = paramsExtractor.refererFrom(context.request());
        ortbTypesResolver.normalizeBidRequest(bidRequestNode, errors, referer);

        try {
            return mapper.mapper().treeToValue(bidRequestNode, BidRequest.class);
        } catch (JsonProcessingException e) {
            throw new InvalidRequestException(String.format("Error decoding bidRequest: %s", e.getMessage()));
        }
    }

    /**
     * Sets {@link BidRequest} properties which were not set explicitly by the client, but can be
     * updated by values derived from headers and other request attributes.
     */
    private Future<BidRequest> updateBidRequest(RoutingContext context, BidRequest bidRequest) {
        return storedRequestProcessor.processStoredRequests(bidRequest)
                .map(resolvedBidRequest -> fillImplicitParameters(resolvedBidRequest, context, timeoutResolver))
                .map(this::validateRequest)
                .map(interstitialProcessor::process);
    }

    /**
     * If needed creates a new {@link BidRequest} which is a copy of original but with some fields set with values
     * derived from request parameters (headers, cookie etc.).
     * <p>
     * Note: {@link TimeoutResolver} used here as argument because this method is utilized in AMP processing.
     */
    BidRequest fillImplicitParameters(BidRequest bidRequest, RoutingContext context, TimeoutResolver timeoutResolver) {
        checkBlacklistedApp(bidRequest);

        final BidRequest result;
        final HttpServerRequest request = context.request();

        final Device device = bidRequest.getDevice();
        final Device populatedDevice = populateDevice(device, request);

        final Site site = bidRequest.getSite();
        final Site populatedSite = bidRequest.getApp() != null ? null : populateSite(site, request);

        final User user = bidRequest.getUser();
        final User populatedUser = populateUser(user);

        final Source source = bidRequest.getSource();
        final Source populatedSource = populateSource(source);

        final List<Imp> imps = bidRequest.getImp();
        final List<Imp> populatedImps = populateImps(imps, request);

        final Integer at = bidRequest.getAt();
        final Integer resolvedAt = resolveAt(at);

        final List<String> cur = bidRequest.getCur();
        final List<String> resolvedCurrencies = resolveCurrencies(cur);

        final Long tmax = bidRequest.getTmax();
        final Long resolvedTmax = resolveTmax(tmax, timeoutResolver);

        final ExtRequest ext = bidRequest.getExt();
        final ExtRequest populatedExt = populateRequestExt(
                ext, bidRequest, ObjectUtils.defaultIfNull(populatedImps, imps));

        if (populatedDevice != null || populatedSite != null || populatedUser != null || populatedSource != null
                || populatedImps != null || resolvedAt != null || resolvedCurrencies != null || resolvedTmax != null
                || populatedExt != null) {

            result = bidRequest.toBuilder()
                    .device(populatedDevice != null ? populatedDevice : device)
                    .site(populatedSite != null ? populatedSite : site)
                    .user(populatedUser != null ? populatedUser : user)
                    .source(populatedSource != null ? populatedSource : source)
                    .imp(populatedImps != null ? populatedImps : imps)
                    .at(resolvedAt != null ? resolvedAt : at)
                    .cur(resolvedCurrencies != null ? resolvedCurrencies : cur)
                    .tmax(resolvedTmax != null ? resolvedTmax : tmax)
                    .ext(populatedExt != null ? populatedExt : ext)
                    .build();
        } else {
            result = bidRequest;
        }
        return result;
    }

    private void checkBlacklistedApp(BidRequest bidRequest) {
        final App app = bidRequest.getApp();
        final String appId = app != null ? app.getId() : null;

        if (StringUtils.isNotBlank(appId) && blacklistedApps.contains(appId)) {
            throw new BlacklistedAppException(
                    String.format("Prebid-server does not process requests from App ID: %s", appId));
        }
    }

    /**
     * Populates the request body's 'device' section from the incoming http request if the original is partially filled
     * and the request contains necessary info (User-Agent, IP-address).
     */
    private Device populateDevice(Device device, HttpServerRequest request) {
        final String deviceIp = device != null ? device.getIp() : null;
        final String deviceIpv6 = device != null ? device.getIpv6() : null;

        String resolvedIp = sanitizeIp(deviceIp, IpAddress.IP.v4);
        String resolvedIpv6 = sanitizeIp(deviceIpv6, IpAddress.IP.v6);

        if (resolvedIp == null && resolvedIpv6 == null) {
            final IpAddress requestIp = findIpFromRequest(request);

            resolvedIp = getIpIfVersionIs(requestIp, IpAddress.IP.v4);
            resolvedIpv6 = getIpIfVersionIs(requestIp, IpAddress.IP.v6);
        }

        logWarnIfNoIp(resolvedIp, resolvedIpv6);

        final String ua = device != null ? device.getUa() : null;

        if (!Objects.equals(deviceIp, resolvedIp)
                || !Objects.equals(deviceIpv6, resolvedIpv6)
                || StringUtils.isBlank(ua)) {

            final Device.DeviceBuilder builder = device == null ? Device.builder() : device.toBuilder();
            builder.ua(StringUtils.isNotBlank(ua) ? ua : paramsExtractor.uaFrom(request));

            builder
                    .ip(resolvedIp)
                    .ipv6(resolvedIpv6);

            return builder.build();
        }

        return null;
    }

    private String sanitizeIp(String ip, IpAddress.IP version) {
        final IpAddress ipAddress = ip != null ? ipAddressHelper.toIpAddress(ip) : null;
        return ipAddress != null && ipAddress.getVersion() == version ? ipAddress.getIp() : null;
    }

    private IpAddress findIpFromRequest(HttpServerRequest request) {
        final List<String> requestIps = paramsExtractor.ipFrom(request);
        return requestIps.stream()
                .map(ipAddressHelper::toIpAddress)
                .filter(Objects::nonNull)
                .findFirst()
                .orElse(null);
    }

    private static String getIpIfVersionIs(IpAddress requestIp, IpAddress.IP version) {
        return requestIp != null && requestIp.getVersion() == version ? requestIp.getIp() : null;
    }

    private void logWarnIfNoIp(String resolvedIp, String resolvedIpv6) {
        if (resolvedIp == null && resolvedIpv6 == null) {
            logger.warn("No IP address found in OpenRTB request and HTTP request headers.");
        }
    }

    /**
     * Populates the request body's 'site' section from the incoming http request if the original is partially filled
     * and the request contains necessary info (domain, page).
     */
    private Site populateSite(Site site, HttpServerRequest request) {
        Site result = null;

        final String page = site != null ? site.getPage() : null;
        final String domain = site != null ? site.getDomain() : null;
        final ExtSite siteExt = site != null ? site.getExt() : null;
        final ObjectNode data = siteExt != null ? siteExt.getData() : null;
        final boolean shouldSetExtAmp = siteExt == null || siteExt.getAmp() == null;
        final ExtSite modifiedSiteExt = shouldSetExtAmp
                ? ExtSite.of(0, data)
                : null;

        String referer = null;
        String parsedDomain = null;
        if (StringUtils.isBlank(page) || StringUtils.isBlank(domain)) {
            referer = paramsExtractor.refererFrom(request);
            if (StringUtils.isNotBlank(referer)) {
                try {
                    parsedDomain = paramsExtractor.domainFrom(referer);
                } catch (PreBidException e) {
                    logger.warn("Error occurred while populating bid request: {0}", e.getMessage());
                    logger.debug("Error occurred while populating bid request", e);
                }
            }
        }
        final boolean shouldModifyPageOrDomain = referer != null && parsedDomain != null;

        if (shouldModifyPageOrDomain || shouldSetExtAmp) {
            final Site.SiteBuilder builder = site == null ? Site.builder() : site.toBuilder();
            if (shouldModifyPageOrDomain) {
                builder.domain(StringUtils.isNotBlank(domain) ? domain : parsedDomain);
                builder.page(StringUtils.isNotBlank(page) ? page : referer);
            }
            if (shouldSetExtAmp) {
                builder.ext(modifiedSiteExt);
            }
            result = builder.build();
        }
        return result;
    }

    /**
     * Populates the request body's 'user' section from the incoming http request if the original is partially filled.
     */
    private User populateUser(User user) {
        final ExtUser ext = userExtOrNull(user);

        if (ext != null) {
            return user.toBuilder().ext(ext).build();
        }
        return null;
    }

    /**
     * Returns updated {@link ExtUser} or null if no updates needed.
     */
    private ExtUser userExtOrNull(User user) {
        final ExtUser extUser = user != null ? user.getExt() : null;

        final ExtUserDigiTrust digitrust = extUser != null ? extUser.getDigitrust() : null;
        if (digitrust != null && digitrust.getPref() == null) {
            return extUser.toBuilder()
                    .digitrust(ExtUserDigiTrust.of(digitrust.getId(), digitrust.getKeyv(), 0))
                    .build();
        }
        return null;
    }

    /**
     * Returns {@link Source} with updated source.tid or null if nothing changed.
     */
    private Source populateSource(Source source) {
        final String tid = source != null ? source.getTid() : null;
        if (StringUtils.isEmpty(tid)) {
            final String generatedId = idGenerator.generateId();
            if (StringUtils.isNotEmpty(generatedId)) {
                final Source.SourceBuilder builder = source != null ? source.toBuilder() : Source.builder();
                return builder
                        .tid(generatedId)
                        .build();
            }
        }
        return null;
    }

    /**
     * Updates imps with security 1, when secured request was received and imp security was not defined.
     */
    private List<Imp> populateImps(List<Imp> imps, HttpServerRequest request) {
        List<Imp> result = null;

        if (Objects.equals(paramsExtractor.secureFrom(request), 1)
                && imps.stream().map(Imp::getSecure).anyMatch(Objects::isNull)) {
            result = imps.stream()
                    .map(imp -> imp.getSecure() == null ? imp.toBuilder().secure(1).build() : imp)
                    .collect(Collectors.toList());
        }
        return result;
    }

    /**
     * Returns updated {@link ExtRequest} if required or null otherwise.
     */
    private ExtRequest populateRequestExt(ExtRequest ext, BidRequest bidRequest, List<Imp> imps) {
        if (ext == null) {
            return null;
        }

        final ExtRequestPrebid prebid = ext.getPrebid();

        final ExtRequestTargeting updatedTargeting = targetingOrNull(prebid, getImpMediaTypes(imps));
        final Map<String, String> updatedAliases = aliasesOrNull(prebid, imps);
        final ExtRequestPrebidCache updatedCache = cacheOrNull(prebid);
        final ExtRequestPrebidChannel updatedChannel = channelOrNull(prebid, bidRequest);

        if (updatedTargeting != null || updatedAliases != null || updatedCache != null || updatedChannel != null) {
            final ExtRequestPrebid.ExtRequestPrebidBuilder prebidBuilder = prebid != null
                    ? prebid.toBuilder()
                    : ExtRequestPrebid.builder();

            return ExtRequest.of(prebidBuilder
                    .aliases(ObjectUtils.defaultIfNull(updatedAliases,
                            getIfNotNull(prebid, ExtRequestPrebid::getAliases)))
                    .targeting(ObjectUtils.defaultIfNull(updatedTargeting,
                            getIfNotNull(prebid, ExtRequestPrebid::getTargeting)))
                    .cache(ObjectUtils.defaultIfNull(updatedCache,
                            getIfNotNull(prebid, ExtRequestPrebid::getCache)))
                    .channel(ObjectUtils.defaultIfNull(updatedChannel,
                            getIfNotNull(prebid, ExtRequestPrebid::getChannel)))
                    .build());
        }

        return null;
    }

    /**
     * Iterates through impressions to check what media types each impression has and add them to the resulting set.
     * If all four media types are present - no point to look any further.
     */
    private static Set<BidType> getImpMediaTypes(List<Imp> imps) {
        final Set<BidType> impMediaTypes = new HashSet<>();
        for (Imp imp : imps) {
            checkImpMediaTypes(imp, impMediaTypes);
            if (impMediaTypes.size() > 3) {
                break;
            }
        }
        return impMediaTypes;
    }

    /**
     * Adds an existing media type to a set.
     */
    private static void checkImpMediaTypes(Imp imp, Set<BidType> impsMediaTypes) {
        if (imp.getBanner() != null) {
            impsMediaTypes.add(BidType.banner);
        }
        if (imp.getVideo() != null) {
            impsMediaTypes.add(BidType.video);
        }
        if (imp.getAudio() != null) {
            impsMediaTypes.add(BidType.audio);
        }
        if (imp.getXNative() != null) {
            impsMediaTypes.add(BidType.xNative);
        }
    }

    /**
     * Returns populated {@link ExtRequestTargeting} or null if no changes were applied.
     */
    private ExtRequestTargeting targetingOrNull(ExtRequestPrebid prebid, Set<BidType> impMediaTypes) {
        final ExtRequestTargeting targeting = prebid != null ? prebid.getTargeting() : null;

        final boolean isTargetingNotNull = targeting != null;
        final boolean isPriceGranularityNull = isTargetingNotNull
                && (targeting.getPricegranularity() == null || targeting.getPricegranularity().isNull());
        final boolean isPriceGranularityTextual = isTargetingNotNull && !isPriceGranularityNull
                && targeting.getPricegranularity().isTextual();
        final boolean isIncludeWinnersNull = isTargetingNotNull && targeting.getIncludewinners() == null;
        final boolean isIncludeBidderKeysNull = isTargetingNotNull && targeting.getIncludebidderkeys() == null;

        final ExtRequestTargeting result;
        if (isPriceGranularityNull || isPriceGranularityTextual || isIncludeWinnersNull || isIncludeBidderKeysNull) {
            result = ExtRequestTargeting.builder()
                    .pricegranularity(populatePriceGranularity(targeting, isPriceGranularityNull,
                            isPriceGranularityTextual, impMediaTypes))
                    .mediatypepricegranularity(targeting.getMediatypepricegranularity())
                    .includewinners(isIncludeWinnersNull || targeting.getIncludewinners())
                    .includebidderkeys(isIncludeBidderKeysNull
                            ? !isWinningOnly(prebid.getCache())
                            : targeting.getIncludebidderkeys())
                    .build();
        } else {
            result = null;
        }
        return result;
    }

    /**
     * Returns winning only flag value.
     */
    private boolean isWinningOnly(ExtRequestPrebidCache cache) {
        final Boolean cacheWinningOnly = cache != null ? cache.getWinningonly() : null;
        return ObjectUtils.defaultIfNull(cacheWinningOnly, shouldCacheOnlyWinningBids);
    }

    /**
     * Populates priceGranularity with converted value.
     * <p>
     * In case of missing Json node and missing media type price granularities - sets default custom value.
     * In case of valid string price granularity replaced it with appropriate custom view.
     * In case of invalid string value throws {@link InvalidRequestException}.
     */
    private JsonNode populatePriceGranularity(ExtRequestTargeting targeting, boolean isPriceGranularityNull,
                                              boolean isPriceGranularityTextual, Set<BidType> impMediaTypes) {
        final JsonNode priceGranularityNode = targeting.getPricegranularity();

        final boolean hasAllMediaTypes = checkExistingMediaTypes(targeting.getMediatypepricegranularity())
                .containsAll(impMediaTypes);

        if (isPriceGranularityNull && !hasAllMediaTypes) {
            return mapper.mapper().valueToTree(ExtPriceGranularity.from(PriceGranularity.DEFAULT));
        }
        if (isPriceGranularityTextual) {
            final PriceGranularity priceGranularity;
            try {
                priceGranularity = PriceGranularity.createFromString(priceGranularityNode.textValue());
            } catch (PreBidException e) {
                throw new InvalidRequestException(e.getMessage());
            }
            return mapper.mapper().valueToTree(ExtPriceGranularity.from(priceGranularity));
        }
        return priceGranularityNode;
    }

    /**
     * Checks {@link ExtMediaTypePriceGranularity} object for present media types and returns a set of existing ones.
     */
    private static Set<BidType> checkExistingMediaTypes(ExtMediaTypePriceGranularity mediaTypePriceGranularity) {
        if (mediaTypePriceGranularity == null) {
            return Collections.emptySet();
        }
        final Set<BidType> priceGranularityTypes = new HashSet<>();

        final JsonNode banner = mediaTypePriceGranularity.getBanner();
        if (banner != null && !banner.isNull()) {
            priceGranularityTypes.add(BidType.banner);
        }
        final JsonNode video = mediaTypePriceGranularity.getVideo();
        if (video != null && !video.isNull()) {
            priceGranularityTypes.add(BidType.video);
        }
        final JsonNode xNative = mediaTypePriceGranularity.getXNative();
        if (xNative != null && !xNative.isNull()) {
            priceGranularityTypes.add(BidType.xNative);
        }
        return priceGranularityTypes;
    }

    /**
     * Returns aliases according to request.imp[i].ext.{bidder}
     * or null (if no aliases at all or they are already presented in request).
     */
    private Map<String, String> aliasesOrNull(ExtRequestPrebid prebid, List<Imp> imps) {
        final Map<String, String> aliases = getIfNotNullOrDefault(prebid, ExtRequestPrebid::getAliases,
                Collections.emptyMap());

        // go through imps' bidders and figure out preconfigured aliases
        final Map<String, String> resolvedAliases = imps.stream()
                .filter(Objects::nonNull)
                .filter(imp -> imp.getExt() != null) // request validator is not called yet
                .flatMap(imp -> asStream(imp.getExt().fieldNames())
                        .filter(bidder -> !aliases.containsKey(bidder))
                        .filter(bidderCatalog::isAlias))
                .distinct()
                .collect(Collectors.toMap(Function.identity(), bidderCatalog::nameByAlias));

        final Map<String, String> result;
        if (resolvedAliases.isEmpty()) {
            result = null;
        } else {
            result = new HashMap<>(aliases);
            result.putAll(resolvedAliases);
        }
        return result;
    }

    /**
     * Returns populated {@link ExtRequestPrebidCache} or null if no changes were applied.
     */
    private ExtRequestPrebidCache cacheOrNull(ExtRequestPrebid prebid) {
        final ExtRequestPrebidCache cache = prebid != null ? prebid.getCache() : null;
        final Boolean cacheWinningOnly = cache != null ? cache.getWinningonly() : null;
        if (cacheWinningOnly == null && shouldCacheOnlyWinningBids) {
            return ExtRequestPrebidCache.of(
                    getIfNotNull(cache, ExtRequestPrebidCache::getBids),
                    getIfNotNull(cache, ExtRequestPrebidCache::getVastxml),
                    true);
        }
        return null;
    }

    /**
     * Returns populated {@link ExtRequestPrebidChannel} or null if no changes were applied.
     */
    private ExtRequestPrebidChannel channelOrNull(ExtRequestPrebid prebid, BidRequest bidRequest) {
        final String existingChannelName = getIfNotNull(getIfNotNull(prebid,
                ExtRequestPrebid::getChannel),
                ExtRequestPrebidChannel::getName);

        if (StringUtils.isNotBlank(existingChannelName)) {
            return null;
        }

        if (bidRequest.getSite() != null) {
            return ExtRequestPrebidChannel.of(WEB_CHANNEL);
        } else if (bidRequest.getApp() != null) {
            return ExtRequestPrebidChannel.of(APP_CHANNEL);
        }

        return null;
    }

    /**
     * Returns updated request.at or null if nothing changed.
     * <p>
     * Set the auction type to 1 if it wasn't on the request, since header bidding is generally a first-price auction.
     */
    private static Integer resolveAt(Integer at) {
        return at == null || at == 0 ? 1 : null;
    }

    /**
     * Returns default list of currencies if it wasn't on the request, otherwise null.
     */
    private List<String> resolveCurrencies(List<String> currencies) {
        return CollectionUtils.isEmpty(currencies) && adServerCurrency != null
                ? Collections.singletonList(adServerCurrency)
                : null;
    }

    /**
     * Determines request timeout with the help of {@link TimeoutResolver}.
     * Returns resolved new value or null if existing request timeout doesn't need to update.
     */
    private static Long resolveTmax(Long requestTimeout, TimeoutResolver timeoutResolver) {
        final long timeout = timeoutResolver.resolve(requestTimeout);
        return !Objects.equals(requestTimeout, timeout) ? timeout : null;
    }

    private static <T> Stream<T> asStream(Iterator<T> iterator) {
        final Iterable<T> iterable = () -> iterator;
        return StreamSupport.stream(iterable.spliterator(), false);
    }

    private static <T, R> R getIfNotNull(T target, Function<T, R> getter) {
        return target != null ? getter.apply(target) : null;
    }

    private static <T, R> R getIfNotNullOrDefault(T target, Function<T, R> getter, R defaultValue) {
        return ObjectUtils.defaultIfNull(getIfNotNull(target, getter), defaultValue);
    }

    /**
     * Performs thorough validation of fully constructed {@link BidRequest} that is going to be used to hold an auction.
     */
    BidRequest validateRequest(BidRequest bidRequest) {
        final ValidationResult validationResult = requestValidator.validate(bidRequest);
        if (validationResult.hasErrors()) {
            throw new InvalidRequestException(validationResult.getErrors());
        }
        return bidRequest;
    }

    /**
     * Returns {@link Timeout} based on request.tmax and adjustment value of {@link TimeoutResolver}.
     */
    private Timeout timeout(BidRequest bidRequest, long startTime, TimeoutResolver timeoutResolver) {
        final long timeout = timeoutResolver.adjustTimeout(bidRequest.getTmax());
        return timeoutFactory.create(startTime, timeout);
    }

    /**
     * Returns {@link Account} fetched by {@link ApplicationSettings}.
     */
    private Future<Account> accountFrom(BidRequest bidRequest, Timeout timeout, RoutingContext routingContext) {
        final String accountId = accountIdFrom(bidRequest);
        final boolean blankAccountId = StringUtils.isBlank(accountId);

        if (CollectionUtils.isNotEmpty(blacklistedAccounts) && !blankAccountId
                && blacklistedAccounts.contains(accountId)) {
            throw new BlacklistedAccountException(String.format("Prebid-server has blacklisted Account ID: %s, please "
                    + "reach out to the prebid server host.", accountId));
        }

        return blankAccountId
                ? responseForEmptyAccount(routingContext)
                : applicationSettings.getAccountById(accountId, timeout)
                .recover(exception -> accountFallback(exception, accountId, routingContext));
    }

    /**
     * Extracts publisher id either from {@link BidRequest}.app.publisher or {@link BidRequest}.site.publisher.
     * If neither is present returns empty string.
     */
    private String accountIdFrom(BidRequest bidRequest) {
        final App app = bidRequest.getApp();
        final Publisher appPublisher = app != null ? app.getPublisher() : null;
        final Site site = bidRequest.getSite();
        final Publisher sitePublisher = site != null ? site.getPublisher() : null;

        final Publisher publisher = ObjectUtils.defaultIfNull(appPublisher, sitePublisher);
        final String publisherId = publisher != null ? resolvePublisherId(publisher) : null;
        return ObjectUtils.defaultIfNull(publisherId, StringUtils.EMPTY);
    }

    /**
     * Resolves what value should be used as a publisher id - either taken from publisher.ext.parentAccount
     * or publisher.id in this respective priority.
     */
    private String resolvePublisherId(Publisher publisher) {
        final String parentAccountId = parentAccountIdFromExtPublisher(publisher.getExt());
        return ObjectUtils.defaultIfNull(parentAccountId, publisher.getId());
    }

    /**
     * Parses publisher.ext and returns parentAccount value from it. Returns null if any parsing error occurs.
     */
    private String parentAccountIdFromExtPublisher(ExtPublisher extPublisher) {
        final ExtPublisherPrebid extPublisherPrebid = extPublisher != null ? extPublisher.getPrebid() : null;
        return extPublisherPrebid != null ? StringUtils.stripToNull(extPublisherPrebid.getParentAccount()) : null;
    }

    private Future<Account> responseForEmptyAccount(RoutingContext routingContext) {
        EMPTY_ACCOUNT_LOGGER.warn(accountErrorMessage("Account not specified", routingContext), 100);
        return responseForUnknownAccount(StringUtils.EMPTY);
    }

    private static String accountErrorMessage(String message, RoutingContext routingContext) {
        final HttpServerRequest request = routingContext.request();
        return String.format("%s, Url: %s and Referer: %s", message, request.absoluteURI(),
                request.headers().get(HttpUtil.REFERER_HEADER));
    }

    private Future<Account> accountFallback(Throwable exception, String accountId,
                                            RoutingContext routingContext) {
        if (exception instanceof PreBidException) {
            UNKNOWN_ACCOUNT_LOGGER.warn(accountErrorMessage(exception.getMessage(), routingContext), 100);
        } else {
            logger.warn("Error occurred while fetching account: {0}", exception.getMessage());
            logger.debug("Error occurred while fetching account", exception);
        }

        // hide all errors occurred while fetching account
        return responseForUnknownAccount(accountId);
    }

    private Future<Account> responseForUnknownAccount(String accountId) {
        return enforceValidAccount
                ? Future.failedFuture(new UnauthorizedAccountException(
                String.format("Unauthorized account id: %s", accountId), accountId))
                : Future.succeededFuture(Account.empty(accountId));
    }

    private BidRequest enrichBidRequestWithAccountAndPrivacyData(
            BidRequest bidRequest, Account account, PrivacyContext privacyContext) {

        final ExtRequest requestExt = bidRequest.getExt();
        final ExtRequest enrichedRequestExt = enrichExtRequest(requestExt, account);

        final Device device = bidRequest.getDevice();
        final Device enrichedDevice = enrichDevice(device, privacyContext);

        if (enrichedRequestExt != null || enrichedDevice != null) {
            return bidRequest.toBuilder()
                    .ext(ObjectUtils.defaultIfNull(enrichedRequestExt, requestExt))
                    .device(ObjectUtils.defaultIfNull(enrichedDevice, device))
                    .build();
        }

        return bidRequest;
    }

    private ExtRequest enrichExtRequest(ExtRequest ext, Account account) {
        final ExtRequestPrebid prebidExt = getIfNotNull(ext, ExtRequest::getPrebid);
        final String integration = getIfNotNull(prebidExt, ExtRequestPrebid::getIntegration);
        final String accountDefaultIntegration = account.getDefaultIntegration();

        if (StringUtils.isBlank(integration) && StringUtils.isNotBlank(accountDefaultIntegration)) {
            final ExtRequestPrebid.ExtRequestPrebidBuilder prebidExtBuilder =
                    prebidExt != null ? prebidExt.toBuilder() : ExtRequestPrebid.builder();

            prebidExtBuilder.integration(accountDefaultIntegration);

            return ExtRequest.of(prebidExtBuilder.build());
        }

        return null;
    }

    private Device enrichDevice(Device device, PrivacyContext privacyContext) {
        final String ipAddress = privacyContext.getIpAddress();
        final String country = getIfNotNull(privacyContext.getTcfContext().getGeoInfo(), GeoInfo::getCountry);

        final String ipAddressInRequest = getIfNotNull(device, Device::getIp);

        final Geo geo = getIfNotNull(device, Device::getGeo);
        final String countryFromRequest = getIfNotNull(geo, Geo::getCountry);

        final boolean shouldUpdateIp = ipAddress != null && !Objects.equals(ipAddressInRequest, ipAddress);
        final boolean shouldUpdateCountry = country != null && !Objects.equals(countryFromRequest, country);

        if (shouldUpdateIp || shouldUpdateCountry) {
            final Device.DeviceBuilder deviceBuilder = device != null ? device.toBuilder() : Device.builder();

            if (shouldUpdateIp) {
                deviceBuilder.ip(ipAddress);
            }

            if (shouldUpdateCountry) {
                final Geo.GeoBuilder geoBuilder = geo != null ? geo.toBuilder() : Geo.builder();
                geoBuilder.country(country);
                deviceBuilder.geo(geoBuilder.build());
            }

            return deviceBuilder.build();
        }

        return null;
    }

    private static MetricName requestTypeMetric(BidRequest bidRequest) {
        return bidRequest.getApp() != null ? MetricName.openrtb2app : MetricName.openrtb2web;
    }
}<|MERGE_RESOLUTION|>--- conflicted
+++ resolved
@@ -191,17 +191,11 @@
      */
     Future<AuctionContext> toAuctionContext(RoutingContext routingContext,
                                             BidRequest bidRequest,
-<<<<<<< HEAD
-                                            List<String> errors,
-                                            long startTime,
-                                            TimeoutResolver timeoutResolver) {
-=======
                                             MetricName requestTypeMetric,
                                             List<String> errors,
                                             long startTime,
                                             TimeoutResolver timeoutResolver) {
 
->>>>>>> c5546f7a
         final Timeout timeout = timeout(bidRequest, startTime, timeoutResolver);
 
         return accountFrom(bidRequest, timeout, routingContext)
