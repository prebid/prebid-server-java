--- conflicted
+++ resolved
@@ -439,11 +439,7 @@
     /**
      * Returns populated {@link ExtRequestTargeting} or null if no changes were applied.
      */
-<<<<<<< HEAD
-    private static ExtRequestTargeting targetingOrNull(ExtRequestPrebid prebid, Set<BidType> impMediaTypes) {
-=======
-    private ExtRequestTargeting targetingOrNull(ExtRequestPrebid prebid) {
->>>>>>> 227b6558
+    private ExtRequestTargeting targetingOrNull(ExtRequestPrebid prebid, Set<BidType> impMediaTypes) {
         final ExtRequestTargeting targeting = prebid != null ? prebid.getTargeting() : null;
 
         final boolean isTargetingNotNull = targeting != null;
