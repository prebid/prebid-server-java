package org.prebid.server.auction;

import com.fasterxml.jackson.core.JsonProcessingException;
import com.fasterxml.jackson.core.type.TypeReference;
import com.fasterxml.jackson.databind.JsonNode;
import com.fasterxml.jackson.databind.node.ObjectNode;
import com.iab.openrtb.request.App;
import com.iab.openrtb.request.BidRequest;
import com.iab.openrtb.request.Device;
import com.iab.openrtb.request.Geo;
import com.iab.openrtb.request.Imp;
import com.iab.openrtb.request.Publisher;
import com.iab.openrtb.request.Site;
import com.iab.openrtb.request.Source;
import io.netty.buffer.ByteBufInputStream;
import io.vertx.core.Future;
import io.vertx.core.buffer.Buffer;
import io.vertx.core.http.HttpServerRequest;
import io.vertx.core.logging.Logger;
import io.vertx.core.logging.LoggerFactory;
import io.vertx.ext.web.RoutingContext;
import org.apache.commons.collections4.CollectionUtils;
import org.apache.commons.collections4.MapUtils;
import org.apache.commons.lang3.ObjectUtils;
import org.apache.commons.lang3.StringUtils;
import org.prebid.server.auction.model.AuctionContext;
import org.prebid.server.auction.model.IpAddress;
import org.prebid.server.bidder.BidderCatalog;
import org.prebid.server.cookie.UidsCookieService;
import org.prebid.server.exception.BlacklistedAccountException;
import org.prebid.server.exception.BlacklistedAppException;
import org.prebid.server.exception.InvalidRequestException;
import org.prebid.server.exception.PreBidException;
import org.prebid.server.exception.UnauthorizedAccountException;
import org.prebid.server.execution.Timeout;
import org.prebid.server.execution.TimeoutFactory;
import org.prebid.server.geolocation.model.GeoInfo;
import org.prebid.server.identity.IdGenerator;
import org.prebid.server.json.JacksonMapper;
import org.prebid.server.json.JsonMerger;
import org.prebid.server.log.ConditionalLogger;
import org.prebid.server.metric.MetricName;
import org.prebid.server.privacy.model.PrivacyContext;
import org.prebid.server.proto.openrtb.ext.request.ExtMediaTypePriceGranularity;
import org.prebid.server.proto.openrtb.ext.request.ExtPriceGranularity;
import org.prebid.server.proto.openrtb.ext.request.ExtPublisher;
import org.prebid.server.proto.openrtb.ext.request.ExtPublisherPrebid;
import org.prebid.server.proto.openrtb.ext.request.ExtRequest;
import org.prebid.server.proto.openrtb.ext.request.ExtRequestPrebid;
import org.prebid.server.proto.openrtb.ext.request.ExtRequestPrebidCache;
import org.prebid.server.proto.openrtb.ext.request.ExtRequestPrebidChannel;
import org.prebid.server.proto.openrtb.ext.request.ExtRequestTargeting;
import org.prebid.server.proto.openrtb.ext.request.ExtSite;
import org.prebid.server.proto.openrtb.ext.response.BidType;
import org.prebid.server.settings.ApplicationSettings;
import org.prebid.server.settings.model.Account;
import org.prebid.server.settings.model.AccountStatus;
import org.prebid.server.util.HttpUtil;
import org.prebid.server.util.StreamUtil;
import org.prebid.server.validation.RequestValidator;
import org.prebid.server.validation.model.ValidationResult;

import java.io.IOException;
import java.util.ArrayList;
import java.util.Arrays;
import java.util.Collections;
import java.util.Currency;
import java.util.HashMap;
import java.util.HashSet;
import java.util.Iterator;
import java.util.List;
import java.util.Map;
import java.util.Objects;
import java.util.Set;
import java.util.function.Function;
import java.util.stream.Collectors;

/**
 * Used in OpenRTB request processing.
 */
public class AuctionRequestFactory {

    private static final Logger logger = LoggerFactory.getLogger(AuctionRequestFactory.class);
    private static final String PREBID_EXT = "prebid";
    private static final String CONTEXT_EXT = "context";
    private static final ConditionalLogger EMPTY_ACCOUNT_LOGGER = new ConditionalLogger("empty_account", logger);
    private static final ConditionalLogger UNKNOWN_ACCOUNT_LOGGER = new ConditionalLogger("unknown_account", logger);

<<<<<<< HEAD
    private static final TypeReference<Map<String, JsonNode>> EXT_PREBID_BIDDER_PARAMS =
            new TypeReference<Map<String, JsonNode>>() {
            };

    public static final String WEB_CHANNEL = "web";
    public static final String APP_CHANNEL = "app";
=======
    private static final String WEB_CHANNEL = "web";
    private static final String APP_CHANNEL = "app";

    private static final String PREBID_EXT = "prebid";
    private static final String BIDDER_EXT = "bidder";

    private static final Set<String> IMP_EXT_NON_BIDDER_FIELDS = Collections.unmodifiableSet(new HashSet<>(
            Arrays.asList(PREBID_EXT, "context", "all", "general", "skadn", "data")));
>>>>>>> 6ab41847

    private final long maxRequestSize;
    private final boolean enforceValidAccount;
    private final boolean shouldCacheOnlyWinningBids;
    private final String adServerCurrency;
    private final List<String> blacklistedApps;
    private final List<String> blacklistedAccounts;
    private final StoredRequestProcessor storedRequestProcessor;
    private final ImplicitParametersExtractor paramsExtractor;
    private final IpAddressHelper ipAddressHelper;
    private final UidsCookieService uidsCookieService;
    private final BidderCatalog bidderCatalog;
    private final JsonMerger jsonMerger;
    private final RequestValidator requestValidator;
    private final InterstitialProcessor interstitialProcessor;
    private final TimeoutResolver timeoutResolver;
    private final TimeoutFactory timeoutFactory;
    private final ApplicationSettings applicationSettings;
    private final IdGenerator sourceIdGenerator;
    private final PrivacyEnforcementService privacyEnforcementService;
    private final JacksonMapper mapper;
    private final OrtbTypesResolver ortbTypesResolver;

    public AuctionRequestFactory(long maxRequestSize,
                                 boolean enforceValidAccount,
                                 boolean shouldCacheOnlyWinningBids,
                                 String adServerCurrency,
                                 List<String> blacklistedApps,
                                 List<String> blacklistedAccounts,
                                 StoredRequestProcessor storedRequestProcessor,
                                 ImplicitParametersExtractor paramsExtractor,
                                 IpAddressHelper ipAddressHelper,
                                 UidsCookieService uidsCookieService,
                                 BidderCatalog bidderCatalog,
                                 JsonMerger jsonMerger,
                                 RequestValidator requestValidator,
                                 InterstitialProcessor interstitialProcessor,
                                 OrtbTypesResolver ortbTypesResolver,
                                 TimeoutResolver timeoutResolver,
                                 TimeoutFactory timeoutFactory,
                                 ApplicationSettings applicationSettings,
                                 IdGenerator sourceIdGenerator,
                                 PrivacyEnforcementService privacyEnforcementService,
                                 JacksonMapper mapper) {

        this.maxRequestSize = maxRequestSize;
        this.enforceValidAccount = enforceValidAccount;
        this.shouldCacheOnlyWinningBids = shouldCacheOnlyWinningBids;
        this.adServerCurrency = validateCurrency(Objects.requireNonNull(adServerCurrency));
        this.blacklistedApps = Objects.requireNonNull(blacklistedApps);
        this.blacklistedAccounts = Objects.requireNonNull(blacklistedAccounts);
        this.storedRequestProcessor = Objects.requireNonNull(storedRequestProcessor);
        this.paramsExtractor = Objects.requireNonNull(paramsExtractor);
        this.ipAddressHelper = Objects.requireNonNull(ipAddressHelper);
        this.uidsCookieService = Objects.requireNonNull(uidsCookieService);
        this.bidderCatalog = Objects.requireNonNull(bidderCatalog);
        this.jsonMerger = Objects.requireNonNull(jsonMerger);
        this.requestValidator = Objects.requireNonNull(requestValidator);
        this.interstitialProcessor = Objects.requireNonNull(interstitialProcessor);
        this.ortbTypesResolver = Objects.requireNonNull(ortbTypesResolver);
        this.timeoutResolver = Objects.requireNonNull(timeoutResolver);
        this.timeoutFactory = Objects.requireNonNull(timeoutFactory);
        this.applicationSettings = Objects.requireNonNull(applicationSettings);
        this.sourceIdGenerator = Objects.requireNonNull(sourceIdGenerator);
        this.privacyEnforcementService = Objects.requireNonNull(privacyEnforcementService);
        this.mapper = Objects.requireNonNull(mapper);
    }

    /**
     * Validates ISO-4217 currency code.
     */
    private static String validateCurrency(String code) {
        try {
            Currency.getInstance(code);
        } catch (IllegalArgumentException e) {
            throw new IllegalArgumentException(String.format("Currency code supplied is not valid: %s", code), e);
        }
        return code;
    }

    /**
     * Creates {@link AuctionContext} based on {@link RoutingContext}.
     */
    public Future<AuctionContext> fromRequest(RoutingContext routingContext, long startTime) {
        final List<String> errors = new ArrayList<>();
        final BidRequest incomingBidRequest;
        try {
            incomingBidRequest = parseRequest(routingContext, errors);
        } catch (InvalidRequestException e) {
            return Future.failedFuture(e);
        }

        return updateBidRequest(routingContext, incomingBidRequest)
                .compose(bidRequest -> toAuctionContext(
                        routingContext,
                        bidRequest,
                        requestTypeMetric(bidRequest),
                        errors,
                        startTime,
                        timeoutResolver));
    }

    /**
     * Returns filled out {@link AuctionContext} based on given arguments.
     * <p>
     * Note: {@link TimeoutResolver} used here as argument because this method is utilized in AMP processing.
     */
    Future<AuctionContext> toAuctionContext(RoutingContext routingContext,
                                            BidRequest bidRequest,
                                            MetricName requestTypeMetric,
                                            List<String> errors,
                                            long startTime,
                                            TimeoutResolver timeoutResolver) {

        final Timeout timeout = timeout(bidRequest, startTime, timeoutResolver);

        return accountFrom(bidRequest, timeout, routingContext)
                .compose(account -> privacyEnforcementService.contextFromBidRequest(
                        bidRequest, account, requestTypeMetric, timeout, errors)
                        .map(privacyContext -> AuctionContext.builder()
                                .routingContext(routingContext)
                                .uidsCookie(uidsCookieService.parseFromRequest(routingContext))
                                .bidRequest(enrichBidRequestWithAccountAndPrivacyData(
                                        bidRequest, account, privacyContext))
                                .requestTypeMetric(requestTypeMetric)
                                .timeout(timeout)
                                .account(account)
                                .prebidErrors(errors)
                                .privacyContext(privacyContext)
                                .geoInfo(privacyContext.getTcfContext().getGeoInfo())
                                .build()));
    }

    /**
     * Parses request body to {@link BidRequest}.
     * <p>
     * Throws {@link InvalidRequestException} if body is empty, exceeds max request size or couldn't be deserialized.
     */
    private BidRequest parseRequest(RoutingContext context, List<String> errors) {
        final Buffer body = context.getBody();
        if (body == null) {
            throw new InvalidRequestException("Incoming request has no body");
        }

        if (body.length() > maxRequestSize) {
            throw new InvalidRequestException(
                    String.format("Request size exceeded max size of %d bytes.", maxRequestSize));
        }

        final JsonNode bidRequestNode;
        try (ByteBufInputStream inputStream = new ByteBufInputStream(body.getByteBuf())) {
            bidRequestNode = mapper.mapper().readTree(inputStream);
        } catch (IOException e) {
            throw new InvalidRequestException(String.format("Error decoding bidRequest: %s", e.getMessage()));
        }

        final String referer = paramsExtractor.refererFrom(context.request());
        ortbTypesResolver.normalizeBidRequest(bidRequestNode, errors, referer);

        try {
            return mapper.mapper().treeToValue(bidRequestNode, BidRequest.class);
        } catch (JsonProcessingException e) {
            throw new InvalidRequestException(String.format("Error decoding bidRequest: %s", e.getMessage()));
        }
    }

    /**
     * Sets {@link BidRequest} properties which were not set explicitly by the client, but can be
     * updated by values derived from headers and other request attributes.
     */
    private Future<BidRequest> updateBidRequest(RoutingContext context, BidRequest bidRequest) {
        return storedRequestProcessor.processStoredRequests(accountIdFrom(bidRequest), bidRequest)
                .map(resolvedBidRequest -> fillImplicitParameters(resolvedBidRequest, context, timeoutResolver))
                .map(this::validateRequest)
                .map(interstitialProcessor::process);
    }

    /**
     * If needed creates a new {@link BidRequest} which is a copy of original but with some fields set with values
     * derived from request parameters (headers, cookie etc.).
     * <p>
     * Note: {@link TimeoutResolver} used here as argument because this method is utilized in AMP processing.
     */
    BidRequest fillImplicitParameters(BidRequest bidRequest, RoutingContext context, TimeoutResolver timeoutResolver) {
        checkBlacklistedApp(bidRequest);

        final BidRequest result;
        final HttpServerRequest request = context.request();

        final Device device = bidRequest.getDevice();
        final Device populatedDevice = populateDevice(device, request);

        final Site site = bidRequest.getSite();
        final Site populatedSite = bidRequest.getApp() != null ? null : populateSite(site, request);

        final Source source = bidRequest.getSource();
        final Source populatedSource = populateSource(source);

        final List<Imp> populatedImps = populateImps(bidRequest, request);

        final Integer at = bidRequest.getAt();
        final Integer resolvedAt = resolveAt(at);

        final List<String> cur = bidRequest.getCur();
        final List<String> resolvedCurrencies = resolveCurrencies(cur);

        final Long tmax = bidRequest.getTmax();
        final Long resolvedTmax = resolveTmax(tmax, timeoutResolver);

        final ExtRequest ext = bidRequest.getExt();
        final List<Imp> imps = bidRequest.getImp();
        final ExtRequest populatedExt = populateRequestExt(
                ext, bidRequest, ObjectUtils.defaultIfNull(populatedImps, imps));

        if (populatedDevice != null || populatedSite != null || populatedSource != null
                || populatedImps != null || resolvedAt != null || resolvedCurrencies != null || resolvedTmax != null
                || populatedExt != null) {

            result = bidRequest.toBuilder()
                    .device(populatedDevice != null ? populatedDevice : device)
                    .site(populatedSite != null ? populatedSite : site)
                    .source(populatedSource != null ? populatedSource : source)
                    .imp(populatedImps != null ? populatedImps : imps)
                    .at(resolvedAt != null ? resolvedAt : at)
                    .cur(resolvedCurrencies != null ? resolvedCurrencies : cur)
                    .tmax(resolvedTmax != null ? resolvedTmax : tmax)
                    .ext(populatedExt != null ? populatedExt : ext)
                    .build();
        } else {
            result = bidRequest;
        }
        return result;
    }

    private void checkBlacklistedApp(BidRequest bidRequest) {
        final App app = bidRequest.getApp();
        final String appId = app != null ? app.getId() : null;

        if (StringUtils.isNotBlank(appId) && blacklistedApps.contains(appId)) {
            throw new BlacklistedAppException(
                    String.format("Prebid-server does not process requests from App ID: %s", appId));
        }
    }

    /**
     * Populates the request body's 'device' section from the incoming http request if the original is partially filled
     * and the request contains necessary info (User-Agent, IP-address).
     */
    private Device populateDevice(Device device, HttpServerRequest request) {
        final String deviceIp = device != null ? device.getIp() : null;
        final String deviceIpv6 = device != null ? device.getIpv6() : null;

        String resolvedIp = sanitizeIp(deviceIp, IpAddress.IP.v4);
        String resolvedIpv6 = sanitizeIp(deviceIpv6, IpAddress.IP.v6);

        if (resolvedIp == null && resolvedIpv6 == null) {
            final IpAddress requestIp = findIpFromRequest(request);

            resolvedIp = getIpIfVersionIs(requestIp, IpAddress.IP.v4);
            resolvedIpv6 = getIpIfVersionIs(requestIp, IpAddress.IP.v6);
        }

        logWarnIfNoIp(resolvedIp, resolvedIpv6);

        final String ua = device != null ? device.getUa() : null;
        final Integer dnt = resolveDntHeader(request);

        if (!Objects.equals(deviceIp, resolvedIp)
                || !Objects.equals(deviceIpv6, resolvedIpv6)
                || StringUtils.isBlank(ua) || dnt != null) {

            final Device.DeviceBuilder builder = device == null ? Device.builder() : device.toBuilder();

            if (StringUtils.isBlank(ua)) {
                builder.ua(paramsExtractor.uaFrom(request));
            }
            if (dnt != null) {
                builder.dnt(dnt);
            }

            builder
                    .ip(resolvedIp)
                    .ipv6(resolvedIpv6);

            return builder.build();
        }

        return null;
    }

    private Integer resolveDntHeader(HttpServerRequest request) {
        final String dnt = request.getHeader(HttpUtil.DNT_HEADER.toString());
        return StringUtils.equalsAny(dnt, "0", "1") ? Integer.valueOf(dnt) : null;
    }

    private String sanitizeIp(String ip, IpAddress.IP version) {
        final IpAddress ipAddress = ip != null ? ipAddressHelper.toIpAddress(ip) : null;
        return ipAddress != null && ipAddress.getVersion() == version ? ipAddress.getIp() : null;
    }

    private IpAddress findIpFromRequest(HttpServerRequest request) {
        final List<String> requestIps = paramsExtractor.ipFrom(request);
        return requestIps.stream()
                .map(ipAddressHelper::toIpAddress)
                .filter(Objects::nonNull)
                .findFirst()
                .orElse(null);
    }

    private static String getIpIfVersionIs(IpAddress requestIp, IpAddress.IP version) {
        return requestIp != null && requestIp.getVersion() == version ? requestIp.getIp() : null;
    }

    private void logWarnIfNoIp(String resolvedIp, String resolvedIpv6) {
        if (resolvedIp == null && resolvedIpv6 == null) {
            logger.warn("No IP address found in OpenRTB request and HTTP request headers.");
        }
    }

    /**
     * Populates the request body's 'site' section from the incoming http request if the original is partially filled
     * and the request contains necessary info (domain, page).
     */
    private Site populateSite(Site site, HttpServerRequest request) {
        final String page = site != null ? StringUtils.trimToNull(site.getPage()) : null;
        final String updatedPage = page == null ? paramsExtractor.refererFrom(request) : null;

        final String domain = site != null ? StringUtils.trimToNull(site.getDomain()) : null;
        final String updatedDomain = domain == null
                ? getDomainOrNull(ObjectUtils.defaultIfNull(updatedPage, page))
                : null;

        final ExtSite siteExt = site != null ? site.getExt() : null;
        final ExtSite updatedSiteExt = siteExt == null || siteExt.getAmp() == null
                ? ExtSite.of(0, getIfNotNull(siteExt, ExtSite::getData))
                : null;

        if (updatedPage != null || updatedDomain != null || updatedSiteExt != null) {
            return (site == null ? Site.builder() : site.toBuilder())
                    // do not set page if domain was not parsed successfully
                    .page(domain == null && updatedDomain == null ? page : ObjectUtils.defaultIfNull(updatedPage, page))
                    .domain(ObjectUtils.defaultIfNull(updatedDomain, domain))
                    .ext(ObjectUtils.defaultIfNull(updatedSiteExt, siteExt))
                    .build();
        }
        return null;
    }

    private String getDomainOrNull(String url) {
        try {
            return paramsExtractor.domainFrom(url);
        } catch (PreBidException e) {
            logger.warn("Error occurred while populating bid request: {0}", e.getMessage());
            return null;
        }
    }

    /**
     * Returns {@link Source} with updated source.tid or null if nothing changed.
     */
    private Source populateSource(Source source) {
        final String tid = source != null ? source.getTid() : null;
        if (StringUtils.isEmpty(tid)) {
            final String generatedId = sourceIdGenerator.generateId();
            if (StringUtils.isNotEmpty(generatedId)) {
                final Source.SourceBuilder builder = source != null ? source.toBuilder() : Source.builder();
                return builder
                        .tid(generatedId)
                        .build();
            }
        }
        return null;
    }

    /**
<<<<<<< HEAD
     * Updates imps with security and bidderparams.
     */
    private List<Imp> populateImps(BidRequest bidRequest, HttpServerRequest request) {
        final List<Imp> imps = bidRequest.getImp();
        if (CollectionUtils.isEmpty(imps)) {
            return imps;
        }
        final Map<String, JsonNode> bidderParams = extractRequestBidderParams(bidRequest);
        final Integer isSecured = paramsExtractor.secureFrom(request);
        return imps.stream()
                .map(imp -> populateImp(imp, isSecured, bidderParams))
                .collect(Collectors.toList());
    }

    /**
     * Updates imp with security if has null and security is required by request and merges global bidder params
     * to impression level for matched bidders.
     */
    private Imp populateImp(Imp imp, Integer isSecured, Map<String, JsonNode> bidderParams) {
        final ObjectNode impExt = imp.getExt();
        final boolean shouldUpdateSecure = imp.getSecure() == null && Objects.equals(isSecured, 1);
        final boolean hasBidderParamsToMerge = MapUtils.isNotEmpty(bidderParams);

        if (shouldUpdateSecure || hasBidderParamsToMerge) {
            return imp.toBuilder()
                    .secure(shouldUpdateSecure ? 1 : null)
                    .ext(hasBidderParamsToMerge ? mergeImpBidderParams(impExt, bidderParams) : impExt)
                    .build();
        }
        return imp;
    }

    /**
     * Returns {@link Map}&lt;{@link String}, {@link JsonNode}&gt; where keys are bidders and values are
     * bidder parameters from request level bidderparams.
     */
    private Map<String, JsonNode> extractRequestBidderParams(BidRequest bidRequest) {
        final ExtRequest extRequest = bidRequest.getExt();
        final ExtRequestPrebid extBidPrebid = extRequest != null ? extRequest.getPrebid() : null;
        final ObjectNode bidderParams = extBidPrebid != null ? extBidPrebid.getBidderparams() : null;
        return parseBidderParams(bidderParams);
    }

    /**
     * Converts {@link ObjectNode} bidderparams to {@link Map}&lt;{@link String}, {@link JsonNode}&gt;
     * where key is bidder and value is bidder's parameters.
     */
    private Map<String, JsonNode> parseBidderParams(ObjectNode bidderParams) {
        return bidderParams != null && bidderParams.isObject()
                ? mapper.mapper().convertValue(bidderParams, EXT_PREBID_BIDDER_PARAMS)
                : null;
    }

    /**
     * Merges bidder parameters for shred bidders between request and imp levels.
     * Impression parameters has priority over the request level.
     */
    private ObjectNode mergeImpBidderParams(ObjectNode impExt, Map<String, JsonNode> requestBidderParams) {
        final Map<String, JsonNode> impBidderParams = parseBidderParams(impExt);
        final Map<String, JsonNode> mergedBidderParams = requestBidderParams.entrySet().stream()
                .filter(bidderToParam -> isNotContextAndPrebid(bidderToParam.getKey()))
                .collect(Collectors.toMap(Map.Entry::getKey,
                        bidderToParams -> mergeBidderParams(bidderToParams.getValue(),
                                impBidderParams.get(bidderToParams.getKey()))));
        impBidderParams.putAll(mergedBidderParams);
        return mapper.mapper().valueToTree(impBidderParams);
    }

    /**
     * Return true if key bidder is not equal to `context` or `prebid`
     */
    private boolean isNotContextAndPrebid(String bidder) {
        return !StringUtils.equals(bidder, CONTEXT_EXT) && !StringUtils.equals(bidder, PREBID_EXT);
    }

    /**
     * Returns requestParams {@link JsonNode} if impParams is null, otherwise merges
     * requestParams and impParams with impParams priority.
     */
    private JsonNode mergeBidderParams(JsonNode requestParams, JsonNode impParams) {
        return impParams == null ? requestParams : jsonMerger.merge(impParams, requestParams);
=======
     * - Updates imps with security 1, when secured request was received and imp security was not defined.
     * - Moves bidder parameters from imp.ext._bidder_ to imp.ext.prebid.bidder._bidder_
     */
    private List<Imp> populateImps(List<Imp> imps, HttpServerRequest request) {
        if (CollectionUtils.isEmpty(imps)) {
            return null;
        }

        final Integer secureFromRequest = paramsExtractor.secureFrom(request);

        if (!shouldModifyImps(imps, secureFromRequest)) {
            return imps;
        }

        return imps.stream()
                .map(imp -> populateImp(imp, secureFromRequest))
                .collect(Collectors.toList());
    }

    private boolean shouldModifyImps(List<Imp> imps, Integer secureFromRequest) {
        return imps.stream()
                .anyMatch(imp -> shouldSetImpSecure(imp, secureFromRequest) || shouldMoveBidderParams(imp));
    }

    private boolean shouldSetImpSecure(Imp imp, Integer secureFromRequest) {
        return imp.getSecure() == null && Objects.equals(secureFromRequest, 1);
    }

    private boolean shouldMoveBidderParams(Imp imp) {
        return imp.getExt() != null
                && StreamUtil.asStream(imp.getExt().fieldNames()).anyMatch(this::isImpExtBidderField);
    }

    private boolean isImpExtBidderField(String field) {
        return !IMP_EXT_NON_BIDDER_FIELDS.contains(field);
    }

    private Imp populateImp(Imp imp, Integer secureFromRequest) {
        final boolean shouldSetSecure = shouldSetImpSecure(imp, secureFromRequest);
        final boolean shouldMoveBidderParams = shouldMoveBidderParams(imp);

        if (shouldSetSecure || shouldMoveBidderParams) {
            final ObjectNode impExt = imp.getExt();

            return imp.toBuilder()
                    .secure(shouldSetSecure ? Integer.valueOf(1) : imp.getSecure())
                    .ext(shouldMoveBidderParams ? populateImpExt(impExt) : impExt)
                    .build();
        }

        return imp;
    }

    private ObjectNode populateImpExt(ObjectNode impExt) {
        final ObjectNode modifiedExt = impExt.deepCopy();

        final ObjectNode modifiedExtPrebid = getOrCreateChildObjectNode(modifiedExt, PREBID_EXT);
        modifiedExt.replace(PREBID_EXT, modifiedExtPrebid);
        final ObjectNode modifiedExtPrebidBidder = getOrCreateChildObjectNode(modifiedExtPrebid, BIDDER_EXT);
        modifiedExtPrebid.replace(BIDDER_EXT, modifiedExtPrebidBidder);

        final Set<String> bidderFields = StreamUtil.asStream(modifiedExt.fieldNames())
                .filter(this::isImpExtBidderField)
                .collect(Collectors.toSet());

        for (final String currentBidderField : bidderFields) {
            final ObjectNode modifiedExtPrebidBidderCurrentBidder =
                    getOrCreateChildObjectNode(modifiedExtPrebidBidder, currentBidderField);
            modifiedExtPrebidBidder.replace(currentBidderField, modifiedExtPrebidBidderCurrentBidder);

            final JsonNode extCurrentBidder = modifiedExt.remove(currentBidderField);
            if (isObjectNode(extCurrentBidder)) {
                modifiedExtPrebidBidderCurrentBidder.setAll((ObjectNode) extCurrentBidder);
            }
        }

        return modifiedExt;
    }

    private static ObjectNode getOrCreateChildObjectNode(ObjectNode parentNode, String fieldName) {
        final JsonNode childNode = parentNode.get(fieldName);

        return isObjectNode(childNode) ? (ObjectNode) childNode : parentNode.objectNode();
    }

    private static boolean isObjectNode(JsonNode node) {
        return node != null && node.isObject();
>>>>>>> 6ab41847
    }

    /**
     * Returns updated {@link ExtRequest} if required or null otherwise.
     */
    private ExtRequest populateRequestExt(ExtRequest ext, BidRequest bidRequest, List<Imp> imps) {
        if (ext == null) {
            return null;
        }

        final ExtRequestPrebid prebid = ext.getPrebid();

        final ExtRequestTargeting updatedTargeting = targetingOrNull(prebid, getImpMediaTypes(imps));
        final Map<String, String> updatedAliases = aliasesOrNull(prebid, imps);
        final ExtRequestPrebidCache updatedCache = cacheOrNull(prebid);
        final ExtRequestPrebidChannel updatedChannel = channelOrNull(prebid, bidRequest);

        if (updatedTargeting != null || updatedAliases != null || updatedCache != null || updatedChannel != null) {
            final ExtRequestPrebid.ExtRequestPrebidBuilder prebidBuilder = prebid != null
                    ? prebid.toBuilder()
                    : ExtRequestPrebid.builder();

            return ExtRequest.of(prebidBuilder
                    .aliases(ObjectUtils.defaultIfNull(updatedAliases,
                            getIfNotNull(prebid, ExtRequestPrebid::getAliases)))
                    .targeting(ObjectUtils.defaultIfNull(updatedTargeting,
                            getIfNotNull(prebid, ExtRequestPrebid::getTargeting)))
                    .cache(ObjectUtils.defaultIfNull(updatedCache,
                            getIfNotNull(prebid, ExtRequestPrebid::getCache)))
                    .channel(ObjectUtils.defaultIfNull(updatedChannel,
                            getIfNotNull(prebid, ExtRequestPrebid::getChannel)))
                    .build());
        }

        return null;
    }

    /**
     * Iterates through impressions to check what media types each impression has and add them to the resulting set.
     * If all four media types are present - no point to look any further.
     */
    private static Set<BidType> getImpMediaTypes(List<Imp> imps) {
        final Set<BidType> impMediaTypes = new HashSet<>();
        for (Imp imp : imps) {
            checkImpMediaTypes(imp, impMediaTypes);
            if (impMediaTypes.size() > 3) {
                break;
            }
        }
        return impMediaTypes;
    }

    /**
     * Adds an existing media type to a set.
     */
    private static void checkImpMediaTypes(Imp imp, Set<BidType> impsMediaTypes) {
        if (imp.getBanner() != null) {
            impsMediaTypes.add(BidType.banner);
        }
        if (imp.getVideo() != null) {
            impsMediaTypes.add(BidType.video);
        }
        if (imp.getAudio() != null) {
            impsMediaTypes.add(BidType.audio);
        }
        if (imp.getXNative() != null) {
            impsMediaTypes.add(BidType.xNative);
        }
    }

    /**
     * Returns populated {@link ExtRequestTargeting} or null if no changes were applied.
     */
    private ExtRequestTargeting targetingOrNull(ExtRequestPrebid prebid, Set<BidType> impMediaTypes) {
        final ExtRequestTargeting targeting = prebid != null ? prebid.getTargeting() : null;

        final boolean isTargetingNotNull = targeting != null;
        final boolean isPriceGranularityNull = isTargetingNotNull
                && (targeting.getPricegranularity() == null || targeting.getPricegranularity().isNull());
        final boolean isPriceGranularityTextual = isTargetingNotNull && !isPriceGranularityNull
                && targeting.getPricegranularity().isTextual();
        final boolean isIncludeWinnersNull = isTargetingNotNull && targeting.getIncludewinners() == null;
        final boolean isIncludeBidderKeysNull = isTargetingNotNull && targeting.getIncludebidderkeys() == null;

        if (isPriceGranularityNull || isPriceGranularityTextual || isIncludeWinnersNull || isIncludeBidderKeysNull) {
            return targeting.toBuilder()
                    .pricegranularity(resolvePriceGranularity(targeting, isPriceGranularityNull,
                            isPriceGranularityTextual, impMediaTypes))
                    .includewinners(isIncludeWinnersNull || targeting.getIncludewinners())
                    .includebidderkeys(isIncludeBidderKeysNull
                            ? !isWinningOnly(prebid.getCache())
                            : targeting.getIncludebidderkeys())
                    .build();
        }
        return null;
    }

    /**
     * Returns winning only flag value.
     */
    private boolean isWinningOnly(ExtRequestPrebidCache cache) {
        final Boolean cacheWinningOnly = cache != null ? cache.getWinningonly() : null;
        return ObjectUtils.defaultIfNull(cacheWinningOnly, shouldCacheOnlyWinningBids);
    }

    /**
     * Populates priceGranularity with converted value.
     * <p>
     * In case of missing Json node and missing media type price granularities - sets default custom value.
     * In case of valid string price granularity replaced it with appropriate custom view.
     * In case of invalid string value throws {@link InvalidRequestException}.
     */
    private JsonNode resolvePriceGranularity(ExtRequestTargeting targeting, boolean isPriceGranularityNull,
                                             boolean isPriceGranularityTextual, Set<BidType> impMediaTypes) {

        final boolean hasAllMediaTypes = checkExistingMediaTypes(targeting.getMediatypepricegranularity())
                .containsAll(impMediaTypes);

        if (isPriceGranularityNull && !hasAllMediaTypes) {
            return mapper.mapper().valueToTree(ExtPriceGranularity.from(PriceGranularity.DEFAULT));
        }

        final JsonNode priceGranularityNode = targeting.getPricegranularity();
        if (isPriceGranularityTextual) {
            final PriceGranularity priceGranularity;
            try {
                priceGranularity = PriceGranularity.createFromString(priceGranularityNode.textValue());
            } catch (PreBidException e) {
                throw new InvalidRequestException(e.getMessage());
            }
            return mapper.mapper().valueToTree(ExtPriceGranularity.from(priceGranularity));
        }

        return priceGranularityNode;
    }

    /**
     * Checks {@link ExtMediaTypePriceGranularity} object for present media types and returns a set of existing ones.
     */
    private static Set<BidType> checkExistingMediaTypes(ExtMediaTypePriceGranularity mediaTypePriceGranularity) {
        if (mediaTypePriceGranularity == null) {
            return Collections.emptySet();
        }
        final Set<BidType> priceGranularityTypes = new HashSet<>();

        final JsonNode banner = mediaTypePriceGranularity.getBanner();
        if (banner != null && !banner.isNull()) {
            priceGranularityTypes.add(BidType.banner);
        }
        final JsonNode video = mediaTypePriceGranularity.getVideo();
        if (video != null && !video.isNull()) {
            priceGranularityTypes.add(BidType.video);
        }
        final JsonNode xNative = mediaTypePriceGranularity.getXNative();
        if (xNative != null && !xNative.isNull()) {
            priceGranularityTypes.add(BidType.xNative);
        }
        return priceGranularityTypes;
    }

    /**
     * Returns aliases according to request.imp[i].ext.{bidder}
     * or null (if no aliases at all or they are already presented in request).
     */
    private Map<String, String> aliasesOrNull(ExtRequestPrebid prebid, List<Imp> imps) {
        final Map<String, String> aliases = getIfNotNullOrDefault(prebid, ExtRequestPrebid::getAliases,
                Collections.emptyMap());

        // go through imps' bidders and figure out preconfigured aliases
        final Map<String, String> resolvedAliases = imps.stream()
                .filter(Objects::nonNull)
                .filter(imp -> imp.getExt() != null) // request validator is not called yet
                .flatMap(imp -> StreamUtil.asStream(biddersFromImp(imp))
                        .filter(bidder -> !aliases.containsKey(bidder))
                        .filter(bidderCatalog::isAlias))
                .distinct()
                .collect(Collectors.toMap(Function.identity(), bidderCatalog::nameByAlias));

        final Map<String, String> result;
        if (resolvedAliases.isEmpty()) {
            result = null;
        } else {
            result = new HashMap<>(aliases);
            result.putAll(resolvedAliases);
        }
        return result;
    }

    private Iterator<String> biddersFromImp(Imp imp) {
        final JsonNode extPrebid = imp.getExt().get(PREBID_EXT);
        final JsonNode extPrebidBidder = isObjectNode(extPrebid) ? extPrebid.get(BIDDER_EXT) : null;

        return isObjectNode(extPrebidBidder) ? extPrebidBidder.fieldNames() : Collections.emptyIterator();
    }

    /**
     * Returns populated {@link ExtRequestPrebidCache} or null if no changes were applied.
     */
    private ExtRequestPrebidCache cacheOrNull(ExtRequestPrebid prebid) {
        final ExtRequestPrebidCache cache = prebid != null ? prebid.getCache() : null;
        final Boolean cacheWinningOnly = cache != null ? cache.getWinningonly() : null;
        if (cacheWinningOnly == null && shouldCacheOnlyWinningBids) {
            return ExtRequestPrebidCache.of(
                    getIfNotNull(cache, ExtRequestPrebidCache::getBids),
                    getIfNotNull(cache, ExtRequestPrebidCache::getVastxml),
                    true);
        }
        return null;
    }

    /**
     * Returns populated {@link ExtRequestPrebidChannel} or null if no changes were applied.
     */
    private ExtRequestPrebidChannel channelOrNull(ExtRequestPrebid prebid, BidRequest bidRequest) {
        final String existingChannelName = getIfNotNull(getIfNotNull(prebid,
                ExtRequestPrebid::getChannel),
                ExtRequestPrebidChannel::getName);

        if (StringUtils.isNotBlank(existingChannelName)) {
            return null;
        }

        if (bidRequest.getSite() != null) {
            return ExtRequestPrebidChannel.of(WEB_CHANNEL);
        } else if (bidRequest.getApp() != null) {
            return ExtRequestPrebidChannel.of(APP_CHANNEL);
        }

        return null;
    }

    /**
     * Returns updated request.at or null if nothing changed.
     * <p>
     * Set the auction type to 1 if it wasn't on the request, since header bidding is generally a first-price auction.
     */
    private static Integer resolveAt(Integer at) {
        return at == null || at == 0 ? 1 : null;
    }

    /**
     * Returns default list of currencies if it wasn't on the request, otherwise null.
     */
    private List<String> resolveCurrencies(List<String> currencies) {
        return CollectionUtils.isEmpty(currencies) && adServerCurrency != null
                ? Collections.singletonList(adServerCurrency)
                : null;
    }

    /**
     * Determines request timeout with the help of {@link TimeoutResolver}.
     * Returns resolved new value or null if existing request timeout doesn't need to update.
     */
    private static Long resolveTmax(Long requestTimeout, TimeoutResolver timeoutResolver) {
        final long timeout = timeoutResolver.resolve(requestTimeout);
        return !Objects.equals(requestTimeout, timeout) ? timeout : null;
    }

    private static <T, R> R getIfNotNull(T target, Function<T, R> getter) {
        return target != null ? getter.apply(target) : null;
    }

    private static <T, R> R getIfNotNullOrDefault(T target, Function<T, R> getter, R defaultValue) {
        return ObjectUtils.defaultIfNull(getIfNotNull(target, getter), defaultValue);
    }

    /**
     * Performs thorough validation of fully constructed {@link BidRequest} that is going to be used to hold an auction.
     */
    BidRequest validateRequest(BidRequest bidRequest) {
        final ValidationResult validationResult = requestValidator.validate(bidRequest);
        if (validationResult.hasErrors()) {
            throw new InvalidRequestException(validationResult.getErrors());
        }
        return bidRequest;
    }

    /**
     * Returns {@link Timeout} based on request.tmax and adjustment value of {@link TimeoutResolver}.
     */
    private Timeout timeout(BidRequest bidRequest, long startTime, TimeoutResolver timeoutResolver) {
        final long timeout = timeoutResolver.adjustTimeout(bidRequest.getTmax());
        return timeoutFactory.create(startTime, timeout);
    }

    /**
     * Returns {@link Account} fetched by {@link ApplicationSettings}.
     */
    private Future<Account> accountFrom(BidRequest bidRequest, Timeout timeout, RoutingContext routingContext) {
        final String accountId = accountIdFrom(bidRequest);
        final boolean blankAccountId = StringUtils.isBlank(accountId);

        if (CollectionUtils.isNotEmpty(blacklistedAccounts) && !blankAccountId
                && blacklistedAccounts.contains(accountId)) {
            throw new BlacklistedAccountException(String.format("Prebid-server has blacklisted Account ID: %s, please "
                    + "reach out to the prebid server host.", accountId));
        }

        return blankAccountId
                ? responseForEmptyAccount(routingContext)
                : applicationSettings.getAccountById(accountId, timeout)
                .compose(this::ensureAccountActive,
                        exception -> accountFallback(exception, accountId, routingContext));
    }

    /**
     * Extracts publisher id either from {@link BidRequest}.app.publisher or {@link BidRequest}.site.publisher.
     * If neither is present returns empty string.
     */
    private String accountIdFrom(BidRequest bidRequest) {
        final App app = bidRequest.getApp();
        final Publisher appPublisher = app != null ? app.getPublisher() : null;
        final Site site = bidRequest.getSite();
        final Publisher sitePublisher = site != null ? site.getPublisher() : null;

        final Publisher publisher = ObjectUtils.defaultIfNull(appPublisher, sitePublisher);
        final String publisherId = publisher != null ? resolvePublisherId(publisher) : null;
        return ObjectUtils.defaultIfNull(publisherId, StringUtils.EMPTY);
    }

    /**
     * Resolves what value should be used as a publisher id - either taken from publisher.ext.parentAccount
     * or publisher.id in this respective priority.
     */
    private String resolvePublisherId(Publisher publisher) {
        final String parentAccountId = parentAccountIdFromExtPublisher(publisher.getExt());
        return ObjectUtils.defaultIfNull(parentAccountId, publisher.getId());
    }

    /**
     * Parses publisher.ext and returns parentAccount value from it. Returns null if any parsing error occurs.
     */
    private String parentAccountIdFromExtPublisher(ExtPublisher extPublisher) {
        final ExtPublisherPrebid extPublisherPrebid = extPublisher != null ? extPublisher.getPrebid() : null;
        return extPublisherPrebid != null ? StringUtils.stripToNull(extPublisherPrebid.getParentAccount()) : null;
    }

    private Future<Account> responseForEmptyAccount(RoutingContext routingContext) {
        EMPTY_ACCOUNT_LOGGER.warn(accountErrorMessage("Account not specified", routingContext), 100);
        return responseForUnknownAccount(StringUtils.EMPTY);
    }

    private static String accountErrorMessage(String message, RoutingContext routingContext) {
        final HttpServerRequest request = routingContext.request();
        return String.format("%s, Url: %s and Referer: %s", message, request.absoluteURI(),
                request.headers().get(HttpUtil.REFERER_HEADER));
    }

    private Future<Account> accountFallback(Throwable exception, String accountId,
                                            RoutingContext routingContext) {
        if (exception instanceof PreBidException) {
            UNKNOWN_ACCOUNT_LOGGER.warn(accountErrorMessage(exception.getMessage(), routingContext), 100);
        } else {
            logger.warn("Error occurred while fetching account: {0}", exception.getMessage());
            logger.debug("Error occurred while fetching account", exception);
        }

        // hide all errors occurred while fetching account
        return responseForUnknownAccount(accountId);
    }

    private Future<Account> responseForUnknownAccount(String accountId) {
        return enforceValidAccount
                ? Future.failedFuture(new UnauthorizedAccountException(
                String.format("Unauthorized account id: %s", accountId), accountId))
                : Future.succeededFuture(Account.empty(accountId));
    }

    private Future<Account> ensureAccountActive(Account account) {
        final String accountId = account.getId();

        return account.getStatus() == AccountStatus.inactive
                ? Future.failedFuture(new UnauthorizedAccountException(
                String.format("Account %s is inactive", accountId), accountId))
                : Future.succeededFuture(account);
    }

    private BidRequest enrichBidRequestWithAccountAndPrivacyData(
            BidRequest bidRequest, Account account, PrivacyContext privacyContext) {

        final ExtRequest requestExt = bidRequest.getExt();
        final ExtRequest enrichedRequestExt = enrichExtRequest(requestExt, account);

        final Device device = bidRequest.getDevice();
        final Device enrichedDevice = enrichDevice(device, privacyContext);

        if (enrichedRequestExt != null || enrichedDevice != null) {
            return bidRequest.toBuilder()
                    .ext(ObjectUtils.defaultIfNull(enrichedRequestExt, requestExt))
                    .device(ObjectUtils.defaultIfNull(enrichedDevice, device))
                    .build();
        }

        return bidRequest;
    }

    private ExtRequest enrichExtRequest(ExtRequest ext, Account account) {
        final ExtRequestPrebid prebidExt = getIfNotNull(ext, ExtRequest::getPrebid);
        final String integration = getIfNotNull(prebidExt, ExtRequestPrebid::getIntegration);
        final String accountDefaultIntegration = account.getDefaultIntegration();

        if (StringUtils.isBlank(integration) && StringUtils.isNotBlank(accountDefaultIntegration)) {
            final ExtRequestPrebid.ExtRequestPrebidBuilder prebidExtBuilder =
                    prebidExt != null ? prebidExt.toBuilder() : ExtRequestPrebid.builder();

            prebidExtBuilder.integration(accountDefaultIntegration);

            return ExtRequest.of(prebidExtBuilder.build());
        }

        return null;
    }

    private Device enrichDevice(Device device, PrivacyContext privacyContext) {
        final String ipAddress = privacyContext.getIpAddress();
        final String country = getIfNotNull(privacyContext.getTcfContext().getGeoInfo(), GeoInfo::getCountry);

        final String ipAddressInRequest = getIfNotNull(device, Device::getIp);

        final Geo geo = getIfNotNull(device, Device::getGeo);
        final String countryFromRequest = getIfNotNull(geo, Geo::getCountry);

        final boolean shouldUpdateIp = ipAddress != null && !Objects.equals(ipAddressInRequest, ipAddress);
        final boolean shouldUpdateCountry = country != null && !Objects.equals(countryFromRequest, country);

        if (shouldUpdateIp || shouldUpdateCountry) {
            final Device.DeviceBuilder deviceBuilder = device != null ? device.toBuilder() : Device.builder();

            if (shouldUpdateIp) {
                deviceBuilder.ip(ipAddress);
            }

            if (shouldUpdateCountry) {
                final Geo.GeoBuilder geoBuilder = geo != null ? geo.toBuilder() : Geo.builder();
                geoBuilder.country(country);
                deviceBuilder.geo(geoBuilder.build());
            }

            return deviceBuilder.build();
        }

        return null;
    }

    private static MetricName requestTypeMetric(BidRequest bidRequest) {
        return bidRequest.getApp() != null ? MetricName.openrtb2app : MetricName.openrtb2web;
    }
}<|MERGE_RESOLUTION|>--- conflicted
+++ resolved
@@ -81,28 +81,21 @@
 public class AuctionRequestFactory {
 
     private static final Logger logger = LoggerFactory.getLogger(AuctionRequestFactory.class);
-    private static final String PREBID_EXT = "prebid";
-    private static final String CONTEXT_EXT = "context";
     private static final ConditionalLogger EMPTY_ACCOUNT_LOGGER = new ConditionalLogger("empty_account", logger);
     private static final ConditionalLogger UNKNOWN_ACCOUNT_LOGGER = new ConditionalLogger("unknown_account", logger);
 
-<<<<<<< HEAD
     private static final TypeReference<Map<String, JsonNode>> EXT_PREBID_BIDDER_PARAMS =
             new TypeReference<Map<String, JsonNode>>() {
             };
 
     public static final String WEB_CHANNEL = "web";
     public static final String APP_CHANNEL = "app";
-=======
-    private static final String WEB_CHANNEL = "web";
-    private static final String APP_CHANNEL = "app";
 
     private static final String PREBID_EXT = "prebid";
     private static final String BIDDER_EXT = "bidder";
 
     private static final Set<String> IMP_EXT_NON_BIDDER_FIELDS = Collections.unmodifiableSet(new HashSet<>(
             Arrays.asList(PREBID_EXT, "context", "all", "general", "skadn", "data")));
->>>>>>> 6ab41847
 
     private final long maxRequestSize;
     private final boolean enforceValidAccount;
@@ -478,48 +471,38 @@
     }
 
     /**
-<<<<<<< HEAD
-     * Updates imps with security and bidderparams.
+     * - Updates imps with security and bidderparams.
+     * - Moves bidder parameters from imp.ext._bidder_ to imp.ext.prebid.bidder._bidder_
      */
     private List<Imp> populateImps(BidRequest bidRequest, HttpServerRequest request) {
         final List<Imp> imps = bidRequest.getImp();
         if (CollectionUtils.isEmpty(imps)) {
+            return null;
+        }
+
+        final Integer secureFromRequest = paramsExtractor.secureFrom(request);
+        final Map<String, JsonNode> globalBidderParams = extractGlobalBidderParams(bidRequest);
+
+        if (!shouldModifyImps(imps, secureFromRequest, globalBidderParams)) {
             return imps;
         }
-        final Map<String, JsonNode> bidderParams = extractRequestBidderParams(bidRequest);
-        final Integer isSecured = paramsExtractor.secureFrom(request);
+
         return imps.stream()
-                .map(imp -> populateImp(imp, isSecured, bidderParams))
+                .map(imp -> populateImp(imp, secureFromRequest, globalBidderParams))
                 .collect(Collectors.toList());
-    }
-
-    /**
-     * Updates imp with security if has null and security is required by request and merges global bidder params
-     * to impression level for matched bidders.
-     */
-    private Imp populateImp(Imp imp, Integer isSecured, Map<String, JsonNode> bidderParams) {
-        final ObjectNode impExt = imp.getExt();
-        final boolean shouldUpdateSecure = imp.getSecure() == null && Objects.equals(isSecured, 1);
-        final boolean hasBidderParamsToMerge = MapUtils.isNotEmpty(bidderParams);
-
-        if (shouldUpdateSecure || hasBidderParamsToMerge) {
-            return imp.toBuilder()
-                    .secure(shouldUpdateSecure ? 1 : null)
-                    .ext(hasBidderParamsToMerge ? mergeImpBidderParams(impExt, bidderParams) : impExt)
-                    .build();
-        }
-        return imp;
     }
 
     /**
      * Returns {@link Map}&lt;{@link String}, {@link JsonNode}&gt; where keys are bidders and values are
      * bidder parameters from request level bidderparams.
      */
-    private Map<String, JsonNode> extractRequestBidderParams(BidRequest bidRequest) {
+    private Map<String, JsonNode> extractGlobalBidderParams(BidRequest bidRequest) {
         final ExtRequest extRequest = bidRequest.getExt();
         final ExtRequestPrebid extBidPrebid = extRequest != null ? extRequest.getPrebid() : null;
         final ObjectNode bidderParams = extBidPrebid != null ? extBidPrebid.getBidderparams() : null;
-        return parseBidderParams(bidderParams);
+        return parseBidderParams(bidderParams).entrySet().stream()
+                .filter(bidderParamEntry -> !IMP_EXT_NON_BIDDER_FIELDS.contains(bidderParamEntry.getKey()))
+                .collect(Collectors.toMap(Map.Entry::getKey, Map.Entry::getValue));
     }
 
     /**
@@ -529,60 +512,14 @@
     private Map<String, JsonNode> parseBidderParams(ObjectNode bidderParams) {
         return bidderParams != null && bidderParams.isObject()
                 ? mapper.mapper().convertValue(bidderParams, EXT_PREBID_BIDDER_PARAMS)
-                : null;
-    }
-
-    /**
-     * Merges bidder parameters for shred bidders between request and imp levels.
-     * Impression parameters has priority over the request level.
-     */
-    private ObjectNode mergeImpBidderParams(ObjectNode impExt, Map<String, JsonNode> requestBidderParams) {
-        final Map<String, JsonNode> impBidderParams = parseBidderParams(impExt);
-        final Map<String, JsonNode> mergedBidderParams = requestBidderParams.entrySet().stream()
-                .filter(bidderToParam -> isNotContextAndPrebid(bidderToParam.getKey()))
-                .collect(Collectors.toMap(Map.Entry::getKey,
-                        bidderToParams -> mergeBidderParams(bidderToParams.getValue(),
-                                impBidderParams.get(bidderToParams.getKey()))));
-        impBidderParams.putAll(mergedBidderParams);
-        return mapper.mapper().valueToTree(impBidderParams);
-    }
-
-    /**
-     * Return true if key bidder is not equal to `context` or `prebid`
-     */
-    private boolean isNotContextAndPrebid(String bidder) {
-        return !StringUtils.equals(bidder, CONTEXT_EXT) && !StringUtils.equals(bidder, PREBID_EXT);
-    }
-
-    /**
-     * Returns requestParams {@link JsonNode} if impParams is null, otherwise merges
-     * requestParams and impParams with impParams priority.
-     */
-    private JsonNode mergeBidderParams(JsonNode requestParams, JsonNode impParams) {
-        return impParams == null ? requestParams : jsonMerger.merge(impParams, requestParams);
-=======
-     * - Updates imps with security 1, when secured request was received and imp security was not defined.
-     * - Moves bidder parameters from imp.ext._bidder_ to imp.ext.prebid.bidder._bidder_
-     */
-    private List<Imp> populateImps(List<Imp> imps, HttpServerRequest request) {
-        if (CollectionUtils.isEmpty(imps)) {
-            return null;
-        }
-
-        final Integer secureFromRequest = paramsExtractor.secureFrom(request);
-
-        if (!shouldModifyImps(imps, secureFromRequest)) {
-            return imps;
-        }
-
+                : Collections.emptyMap();
+    }
+
+    private boolean shouldModifyImps(List<Imp> imps, Integer secureFromRequest,
+                                     Map<String, JsonNode> globalBidderParams) {
         return imps.stream()
-                .map(imp -> populateImp(imp, secureFromRequest))
-                .collect(Collectors.toList());
-    }
-
-    private boolean shouldModifyImps(List<Imp> imps, Integer secureFromRequest) {
-        return imps.stream()
-                .anyMatch(imp -> shouldSetImpSecure(imp, secureFromRequest) || shouldMoveBidderParams(imp));
+                .anyMatch(imp -> shouldSetImpSecure(imp, secureFromRequest) || shouldMoveBidderParams(imp)
+                        || MapUtils.isNotEmpty(globalBidderParams));
     }
 
     private boolean shouldSetImpSecure(Imp imp, Integer secureFromRequest) {
@@ -598,31 +535,48 @@
         return !IMP_EXT_NON_BIDDER_FIELDS.contains(field);
     }
 
-    private Imp populateImp(Imp imp, Integer secureFromRequest) {
+    private Imp populateImp(Imp imp, Integer secureFromRequest, Map<String, JsonNode> globalBidderParams) {
         final boolean shouldSetSecure = shouldSetImpSecure(imp, secureFromRequest);
         final boolean shouldMoveBidderParams = shouldMoveBidderParams(imp);
-
-        if (shouldSetSecure || shouldMoveBidderParams) {
+        final boolean shouldUpdateImpExt = shouldMoveBidderParams || MapUtils.isNotEmpty(globalBidderParams);
+
+        if (shouldSetSecure || shouldUpdateImpExt) {
             final ObjectNode impExt = imp.getExt();
 
             return imp.toBuilder()
                     .secure(shouldSetSecure ? Integer.valueOf(1) : imp.getSecure())
-                    .ext(shouldMoveBidderParams ? populateImpExt(impExt) : impExt)
+                    .ext(shouldUpdateImpExt
+                            ? populateImpExt(impExt, globalBidderParams, shouldMoveBidderParams)
+                            : impExt)
                     .build();
         }
 
         return imp;
     }
 
-    private ObjectNode populateImpExt(ObjectNode impExt) {
-        final ObjectNode modifiedExt = impExt.deepCopy();
-
-        final ObjectNode modifiedExtPrebid = getOrCreateChildObjectNode(modifiedExt, PREBID_EXT);
-        modifiedExt.replace(PREBID_EXT, modifiedExtPrebid);
+    private ObjectNode populateImpExt(ObjectNode impExt,
+                                      Map<String, JsonNode> globalBidderParams,
+                                      boolean shouldMoveBidderParams) {
+        final ObjectNode impExtCopy = prepareValidImpExtCopy(impExt);
+        final ObjectNode normalizedExt = shouldMoveBidderParams ? moveBidderParamsToPrebid(impExtCopy) : impExtCopy;
+        return MapUtils.isEmpty(globalBidderParams)
+                ? normalizedExt
+                : mergeGlobalBidderParamsToImp(normalizedExt, globalBidderParams);
+    }
+
+    private ObjectNode prepareValidImpExtCopy(ObjectNode impExt) {
+        final ObjectNode copiedImpExt = impExt != null ? impExt.deepCopy() : mapper.mapper().createObjectNode();
+        final ObjectNode modifiedExtPrebid = getOrCreateChildObjectNode(copiedImpExt, PREBID_EXT);
+        copiedImpExt.replace(PREBID_EXT, modifiedExtPrebid);
         final ObjectNode modifiedExtPrebidBidder = getOrCreateChildObjectNode(modifiedExtPrebid, BIDDER_EXT);
         modifiedExtPrebid.replace(BIDDER_EXT, modifiedExtPrebidBidder);
-
-        final Set<String> bidderFields = StreamUtil.asStream(modifiedExt.fieldNames())
+        return copiedImpExt;
+    }
+
+    private ObjectNode moveBidderParamsToPrebid(ObjectNode impExt) {
+        final ObjectNode modifiedExtPrebidBidder = (ObjectNode) impExt.get(PREBID_EXT).get(BIDDER_EXT);
+
+        final Set<String> bidderFields = StreamUtil.asStream(impExt.fieldNames())
                 .filter(this::isImpExtBidderField)
                 .collect(Collectors.toSet());
 
@@ -631,13 +585,12 @@
                     getOrCreateChildObjectNode(modifiedExtPrebidBidder, currentBidderField);
             modifiedExtPrebidBidder.replace(currentBidderField, modifiedExtPrebidBidderCurrentBidder);
 
-            final JsonNode extCurrentBidder = modifiedExt.remove(currentBidderField);
+            final JsonNode extCurrentBidder = impExt.remove(currentBidderField);
             if (isObjectNode(extCurrentBidder)) {
                 modifiedExtPrebidBidderCurrentBidder.setAll((ObjectNode) extCurrentBidder);
             }
         }
-
-        return modifiedExt;
+        return impExt;
     }
 
     private static ObjectNode getOrCreateChildObjectNode(ObjectNode parentNode, String fieldName) {
@@ -648,7 +601,33 @@
 
     private static boolean isObjectNode(JsonNode node) {
         return node != null && node.isObject();
->>>>>>> 6ab41847
+    }
+
+    /**
+     * Merges bidder parameters for shred bidders between request and imp levels.
+     * Impression parameters has priority over the request level.
+     */
+    private ObjectNode mergeGlobalBidderParamsToImp(ObjectNode impExt, Map<String, JsonNode> requestBidderParams) {
+        final ObjectNode modifiedExtPrebid = (ObjectNode) impExt.get(PREBID_EXT);
+        final ObjectNode modifiedExtBidder = (ObjectNode) modifiedExtPrebid.get(BIDDER_EXT);
+        final Map<String, JsonNode> impBidderParams = parseBidderParams(modifiedExtBidder);
+        final Map<String, JsonNode> result = new HashMap<>(impBidderParams);
+        final Map<String, JsonNode> mergedBidderParams = requestBidderParams.entrySet().stream()
+                .filter(bidderToParam -> isImpExtBidderField(bidderToParam.getKey()))
+                .collect(Collectors.toMap(Map.Entry::getKey,
+                        bidderToParams -> mergeBidderParams(bidderToParams.getValue(),
+                                impBidderParams.get(bidderToParams.getKey()))));
+        result.putAll(mergedBidderParams);
+        modifiedExtPrebid.replace(BIDDER_EXT, mapper.mapper().valueToTree(result));
+        return impExt;
+    }
+
+    /**
+     * Returns requestParams {@link JsonNode} if impParams is null, otherwise merges
+     * requestParams and impParams with impParams priority.
+     */
+    private JsonNode mergeBidderParams(JsonNode requestParams, JsonNode impParams) {
+        return impParams == null ? requestParams : jsonMerger.merge(impParams, requestParams);
     }
 
     /**
