package org.prebid.server.auction;

import com.fasterxml.jackson.core.JsonProcessingException;
import com.fasterxml.jackson.databind.JsonNode;
import com.fasterxml.jackson.databind.node.ObjectNode;
import com.iab.openrtb.request.App;
import com.iab.openrtb.request.BidRequest;
import com.iab.openrtb.request.Device;
import com.iab.openrtb.request.Imp;
import com.iab.openrtb.request.Publisher;
import com.iab.openrtb.request.Site;
import com.iab.openrtb.request.User;
import io.vertx.core.Future;
import io.vertx.core.buffer.Buffer;
import io.vertx.core.http.HttpServerRequest;
import io.vertx.core.logging.Logger;
import io.vertx.core.logging.LoggerFactory;
import io.vertx.ext.web.RoutingContext;
import org.apache.commons.collections4.CollectionUtils;
import org.apache.commons.lang3.ObjectUtils;
import org.apache.commons.lang3.StringUtils;
import org.prebid.server.auction.model.AuctionContext;
import org.prebid.server.bidder.BidderCatalog;
import org.prebid.server.cookie.UidsCookieService;
import org.prebid.server.exception.BlacklistedAccountException;
import org.prebid.server.exception.BlacklistedAppException;
import org.prebid.server.exception.InvalidRequestException;
import org.prebid.server.exception.PreBidException;
import org.prebid.server.exception.UnauthorizedAccountException;
import org.prebid.server.execution.Timeout;
import org.prebid.server.execution.TimeoutFactory;
import org.prebid.server.json.DecodeException;
import org.prebid.server.json.JacksonMapper;
import org.prebid.server.log.ConditionalLogger;
import org.prebid.server.proto.openrtb.ext.request.ExtBidRequest;
import org.prebid.server.proto.openrtb.ext.request.ExtMediaTypePriceGranularity;
import org.prebid.server.proto.openrtb.ext.request.ExtPriceGranularity;
import org.prebid.server.proto.openrtb.ext.request.ExtPublisher;
import org.prebid.server.proto.openrtb.ext.request.ExtPublisherPrebid;
import org.prebid.server.proto.openrtb.ext.request.ExtRequestPrebid;
import org.prebid.server.proto.openrtb.ext.request.ExtRequestPrebidCache;
import org.prebid.server.proto.openrtb.ext.request.ExtRequestTargeting;
import org.prebid.server.proto.openrtb.ext.request.ExtSite;
import org.prebid.server.proto.openrtb.ext.request.ExtUser;
import org.prebid.server.proto.openrtb.ext.request.ExtUserDigiTrust;
import org.prebid.server.proto.openrtb.ext.response.BidType;
import org.prebid.server.settings.ApplicationSettings;
import org.prebid.server.settings.model.Account;
import org.prebid.server.util.HttpUtil;
import org.prebid.server.validation.RequestValidator;
import org.prebid.server.validation.model.ValidationResult;

import java.net.Inet4Address;
import java.net.Inet6Address;
import java.net.InetAddress;
import java.net.UnknownHostException;
import java.util.Collections;
import java.util.Currency;
import java.util.HashMap;
import java.util.HashSet;
import java.util.Iterator;
import java.util.List;
import java.util.Map;
import java.util.Objects;
import java.util.Set;
import java.util.function.Function;
import java.util.stream.Collectors;
import java.util.stream.Stream;
import java.util.stream.StreamSupport;

/**
 * Used in OpenRTB request processing.
 */
public class AuctionRequestFactory {

    private static final Logger logger = LoggerFactory.getLogger(AuctionRequestFactory.class);
    private static final ConditionalLogger EMPTY_ACCOUNT_LOGGER = new ConditionalLogger("empty_account", logger);
    private static final ConditionalLogger UNKNOWN_ACCOUNT_LOGGER = new ConditionalLogger("unknown_account", logger);

    private final long maxRequestSize;
    private final boolean enforceValidAccount;
    private final boolean shouldCacheOnlyWinningBids;
    private final String adServerCurrency;
    private final List<String> blacklistedApps;
    private final List<String> blacklistedAccounts;
    private final StoredRequestProcessor storedRequestProcessor;
    private final ImplicitParametersExtractor paramsExtractor;
    private final UidsCookieService uidsCookieService;
    private final BidderCatalog bidderCatalog;
    private final RequestValidator requestValidator;
    private final InterstitialProcessor interstitialProcessor;
    private final TimeoutResolver timeoutResolver;
    private final TimeoutFactory timeoutFactory;
    private final ApplicationSettings applicationSettings;
    private final JacksonMapper mapper;

    public AuctionRequestFactory(long maxRequestSize,
                                 boolean enforceValidAccount,
                                 boolean shouldCacheOnlyWinningBids,
                                 String adServerCurrency,
                                 List<String> blacklistedApps,
                                 List<String> blacklistedAccounts,
                                 StoredRequestProcessor storedRequestProcessor,
                                 ImplicitParametersExtractor paramsExtractor,
                                 UidsCookieService uidsCookieService,
                                 BidderCatalog bidderCatalog,
                                 RequestValidator requestValidator,
                                 InterstitialProcessor interstitialProcessor,
                                 TimeoutResolver timeoutResolver,
                                 TimeoutFactory timeoutFactory,
                                 ApplicationSettings applicationSettings,
                                 JacksonMapper mapper) {

        this.maxRequestSize = maxRequestSize;
        this.enforceValidAccount = enforceValidAccount;
        this.shouldCacheOnlyWinningBids = shouldCacheOnlyWinningBids;
        this.adServerCurrency = validateCurrency(adServerCurrency);
        this.blacklistedApps = Objects.requireNonNull(blacklistedApps);
        this.blacklistedAccounts = Objects.requireNonNull(blacklistedAccounts);
        this.storedRequestProcessor = Objects.requireNonNull(storedRequestProcessor);
        this.paramsExtractor = Objects.requireNonNull(paramsExtractor);
        this.uidsCookieService = Objects.requireNonNull(uidsCookieService);
        this.bidderCatalog = Objects.requireNonNull(bidderCatalog);
        this.requestValidator = Objects.requireNonNull(requestValidator);
        this.interstitialProcessor = Objects.requireNonNull(interstitialProcessor);
        this.timeoutResolver = Objects.requireNonNull(timeoutResolver);
        this.timeoutFactory = Objects.requireNonNull(timeoutFactory);
        this.applicationSettings = Objects.requireNonNull(applicationSettings);
        this.mapper = Objects.requireNonNull(mapper);
    }

    /**
     * Validates ISO-4217 currency code.
     */
    private static String validateCurrency(String code) {
        if (StringUtils.isBlank(code)) {
            return code;
        }

        try {
            Currency.getInstance(code);
        } catch (IllegalArgumentException e) {
            throw new IllegalArgumentException(String.format("Currency code supplied is not valid: %s", code), e);
        }
        return code;
    }

    /**
     * Creates {@link AuctionContext} based on {@link RoutingContext}.
     */
    public Future<AuctionContext> fromRequest(RoutingContext routingContext, long startTime) {
        final BidRequest incomingBidRequest;
        try {
            incomingBidRequest = parseRequest(routingContext);
        } catch (InvalidRequestException e) {
            return Future.failedFuture(e);
        }

        return updateBidRequest(routingContext, incomingBidRequest)
                .compose(bidRequest -> toAuctionContext(routingContext, bidRequest, startTime, timeoutResolver));
    }

    /**
     * Returns filled out {@link AuctionContext} based on given arguments.
     * <p>
     * Note: {@link TimeoutResolver} used here as argument because this method is utilized in AMP processing.
     */
    Future<AuctionContext> toAuctionContext(RoutingContext routingContext, BidRequest bidRequest,
                                            long startTime, TimeoutResolver timeoutResolver) {
        final Timeout timeout = timeout(bidRequest, startTime, timeoutResolver);

        return accountFrom(bidRequest, timeout, routingContext)
                .map(account -> AuctionContext.builder()
                        .routingContext(routingContext)
                        .uidsCookie(uidsCookieService.parseFromRequest(routingContext))
                        .bidRequest(bidRequest)
                        .timeout(timeout)
                        .account(account)
                        .build());
    }

    /**
     * Parses request body to {@link BidRequest}.
     * <p>
     * Throws {@link InvalidRequestException} if body is empty, exceeds max request size or couldn't be deserialized.
     */
    private BidRequest parseRequest(RoutingContext context) {
        final Buffer body = context.getBody();
        if (body == null) {
            throw new InvalidRequestException("Incoming request has no body");
        }

        if (body.length() > maxRequestSize) {
            throw new InvalidRequestException(
                    String.format("Request size exceeded max size of %d bytes.", maxRequestSize));
        }

        try {
            return mapper.decodeValue(body, BidRequest.class);
        } catch (DecodeException e) {
            throw new InvalidRequestException(String.format("Error decoding bidRequest: %s", e.getMessage()), true);
        }
    }

    /**
     * Sets {@link BidRequest} properties which were not set explicitly by the client, but can be
     * updated by values derived from headers and other request attributes.
     */
    private Future<BidRequest> updateBidRequest(RoutingContext context, BidRequest bidRequest) {
        return storedRequestProcessor.processStoredRequests(bidRequest)
                .map(resolvedBidRequest -> fillImplicitParameters(resolvedBidRequest, context, timeoutResolver))
                .map(this::validateRequest)
                .map(interstitialProcessor::process);
    }

    /**
     * If needed creates a new {@link BidRequest} which is a copy of original but with some fields set with values
     * derived from request parameters (headers, cookie etc.).
     * <p>
     * Note: {@link TimeoutResolver} used here as argument because this method is utilized in AMP processing.
     */
    BidRequest fillImplicitParameters(BidRequest bidRequest, RoutingContext context, TimeoutResolver timeoutResolver) {
        final boolean hasApp = bidRequest.getApp() != null;
        if (hasApp) {
            checkBlacklistedApp(bidRequest.getApp());
        }

        final BidRequest result;

        final HttpServerRequest request = context.request();
        final List<Imp> imps = bidRequest.getImp();

        final Device populatedDevice = populateDevice(bidRequest.getDevice(), request);
        final Site populatedSite = hasApp ? null : populateSite(bidRequest.getSite(), request);
        final User populatedUser = populateUser(bidRequest.getUser());
        final List<Imp> populatedImps = populateImps(imps, request);
        final Integer at = bidRequest.getAt();
        final boolean updateAt = at == null || at == 0;
        final ObjectNode ext = bidRequest.getExt();
        final ObjectNode populatedExt = ext != null
                ? populateBidRequestExtension(ext, ObjectUtils.defaultIfNull(populatedImps, imps))
                : null;
        final boolean updateCurrency = CollectionUtils.isEmpty(bidRequest.getCur()) && adServerCurrency != null;
        final Long resolvedTmax = resolveTmax(bidRequest.getTmax(), timeoutResolver);

        if (populatedDevice != null || populatedSite != null || populatedUser != null || populatedImps != null
                || updateAt || populatedExt != null || updateCurrency || resolvedTmax != null) {

            result = bidRequest.toBuilder()
                    .device(populatedDevice != null ? populatedDevice : bidRequest.getDevice())
                    .site(populatedSite != null ? populatedSite : bidRequest.getSite())
                    .user(populatedUser != null ? populatedUser : bidRequest.getUser())
                    .imp(populatedImps != null ? populatedImps : imps)
                    // set the auction type to 1 if it wasn't on the request,
                    // since header bidding is generally a first-price auction.
                    .at(updateAt ? Integer.valueOf(1) : at)
                    .ext(populatedExt != null ? populatedExt : ext)
                    .cur(updateCurrency ? Collections.singletonList(adServerCurrency) : bidRequest.getCur())
                    .tmax(resolvedTmax != null ? resolvedTmax : bidRequest.getTmax())
                    .build();
        } else {
            result = bidRequest;
        }
        return result;
    }

    private void checkBlacklistedApp(App app) {
        final String appId = app.getId();
        if (CollectionUtils.isNotEmpty(blacklistedApps) && StringUtils.isNotBlank(appId)
                && blacklistedApps.contains(appId)) {
            throw new BlacklistedAppException(String.format(
                    "Prebid-server does not process requests from App ID: %s", appId));
        }
    }

    /**
     * Populates the request body's 'device' section from the incoming http request if the original is partially filled
     * and the request contains necessary info (User-Agent, IP-address).
     */
    private Device populateDevice(Device device, HttpServerRequest request) {
        final Device result;

        final String ip = device != null ? device.getIp() : null;
        final String ua = device != null ? device.getUa() : null;

        if (StringUtils.isBlank(ip) || StringUtils.isBlank(ua)) {
            final Device.DeviceBuilder builder = device == null ? Device.builder() : device.toBuilder();
            builder.ua(StringUtils.isNotBlank(ua) ? ua : paramsExtractor.uaFrom(request));
            final String ipFromRequest = paramsExtractor.ipFrom(request);
            final InetAddress inetAddress = inetAddressByIp(ipFromRequest);
            if (StringUtils.isBlank(ip)) {
                if (isIpv4(inetAddress, ipFromRequest)) {
                    builder.ip(ipFromRequest);
                } else if (isIpv6(inetAddress)) {
                    builder.ipv6(ipFromRequest);
                }
            }
            result = builder.build();
        } else {
            result = null;
        }
        return result;
    }

    private InetAddress inetAddressByIp(String ip) {
        try {
            return InetAddress.getByName(ip);
        } catch (UnknownHostException ex) {
            logger.debug("Error occurred while checking IP", ex);
            return null;
        }
    }

    private boolean isIpv4(InetAddress inetAddress, String ip) {
        if (inetAddress instanceof Inet4Address) {
            return ((Inet4Address) inetAddress).getHostAddress().equals(ip);
        }
        return false;
    }

    private boolean isIpv6(InetAddress inetAddress) {
        return inetAddress instanceof Inet6Address;
    }

    /**
     * Populates the request body's 'site' section from the incoming http request if the original is partially filled
     * and the request contains necessary info (domain, page).
     */
    private Site populateSite(Site site, HttpServerRequest request) {
        Site result = null;

        final String page = site != null ? site.getPage() : null;
        final String domain = site != null ? site.getDomain() : null;
        final ObjectNode siteExt = site != null ? site.getExt() : null;
        final ObjectNode data = siteExt != null ? (ObjectNode) siteExt.get("data") : null;
        final boolean shouldSetExtAmp = siteExt == null || siteExt.get("amp") == null;
        final ObjectNode modifiedSiteExt = shouldSetExtAmp
                ? mapper.mapper().valueToTree(ExtSite.of(0, data))
                : null;

        String referer = null;
        String parsedDomain = null;
        if (StringUtils.isBlank(page) || StringUtils.isBlank(domain)) {
            referer = paramsExtractor.refererFrom(request);
            if (StringUtils.isNotBlank(referer)) {
                try {
                    parsedDomain = paramsExtractor.domainFrom(referer);
                } catch (PreBidException e) {
                    logger.warn("Error occurred while populating bid request: {0}", e.getMessage());
                    logger.debug("Error occurred while populating bid request", e);
                }
            }
        }
        final boolean shouldModifyPageOrDomain = referer != null && parsedDomain != null;

        if (shouldModifyPageOrDomain || shouldSetExtAmp) {
            final Site.SiteBuilder builder = site == null ? Site.builder() : site.toBuilder();
            if (shouldModifyPageOrDomain) {
                builder.domain(StringUtils.isNotBlank(domain) ? domain : parsedDomain);
                builder.page(StringUtils.isNotBlank(page) ? page : referer);
            }
            if (shouldSetExtAmp) {
                builder.ext(modifiedSiteExt);
            }
            result = builder.build();
        }
        return result;
    }

    /**
     * Populates the request body's 'user' section from the incoming http request if the original is partially filled.
     */
    private User populateUser(User user) {
        final ObjectNode ext = userExtOrNull(user);

        if (ext != null) {
            final User.UserBuilder builder = user == null ? User.builder() : user.toBuilder();
            return builder.ext(ext).build();
        }
        return null;
    }

    /**
     * Returns {@link ObjectNode} of updated {@link ExtUser} or null if no updates needed.
     */
    private ObjectNode userExtOrNull(User user) {
        final ExtUser extUser = extUser(user);

        // set request.user.ext.digitrust.perf if not defined
        final ExtUserDigiTrust digitrust = extUser != null ? extUser.getDigitrust() : null;
        if (digitrust != null && digitrust.getPref() == null) {
            final ExtUser updatedExtUser = extUser.toBuilder()
                    .digitrust(ExtUserDigiTrust.of(digitrust.getId(), digitrust.getKeyv(), 0))
                    .build();
            return mapper.mapper().valueToTree(updatedExtUser);
        }
        return null;
    }

    /**
     * Extracts {@link ExtUser} from request.user.ext or returns null if not presents.
     */
    private ExtUser extUser(User user) {
        final ObjectNode userExt = user != null ? user.getExt() : null;
        if (userExt != null) {
            try {
                return mapper.mapper().treeToValue(userExt, ExtUser.class);
            } catch (JsonProcessingException e) {
                throw new PreBidException(String.format("Error decoding bidRequest.user.ext: %s", e.getMessage()), e);
            }
        }
        return null;
    }

    /**
     * Updates imps with security 1, when secured request was received and imp security was not defined.
     */
    private List<Imp> populateImps(List<Imp> imps, HttpServerRequest request) {
        List<Imp> result = null;

        if (Objects.equals(paramsExtractor.secureFrom(request), 1)
                && imps.stream().map(Imp::getSecure).anyMatch(Objects::isNull)) {
            result = imps.stream()
                    .map(imp -> imp.getSecure() == null ? imp.toBuilder().secure(1).build() : imp)
                    .collect(Collectors.toList());
        }
        return result;
    }

    /**
     * Returns updated {@link ExtBidRequest} if required or null otherwise.
     */
    private ObjectNode populateBidRequestExtension(ObjectNode extNode, List<Imp> imps) {
        final ExtBidRequest extBidRequest = extBidRequest(extNode);
        final ExtRequestPrebid prebid = extBidRequest.getPrebid();

        final Set<BidType> impMediaTypes = getImpMediaTypes(imps);
        final ExtRequestTargeting updatedTargeting = targetingOrNull(prebid, impMediaTypes);

        final Map<String, String> updatedAliases = aliasesOrNull(prebid, imps);
        final ExtRequestPrebidCache updatedCache = cacheOrNull(prebid);

        final ObjectNode result;
        if (updatedTargeting != null || updatedAliases != null || updatedCache != null) {
            final ExtRequestPrebid.ExtRequestPrebidBuilder prebidBuilder = prebid != null
                    ? prebid.toBuilder()
                    : ExtRequestPrebid.builder();

            result = mapper.mapper().valueToTree(ExtBidRequest.of(prebidBuilder
                    .aliases(ObjectUtils.defaultIfNull(updatedAliases,
                            getIfNotNull(prebid, ExtRequestPrebid::getAliases)))
                    .targeting(ObjectUtils.defaultIfNull(updatedTargeting,
                            getIfNotNull(prebid, ExtRequestPrebid::getTargeting)))
                    .cache(ObjectUtils.defaultIfNull(updatedCache,
                            getIfNotNull(prebid, ExtRequestPrebid::getCache)))
                    .build()));
        } else {
            result = null;
        }
        return result;
    }

    /**
     * Extracts {@link ExtBidRequest} from bidrequest.ext {@link ObjectNode}.
     */
    private ExtBidRequest extBidRequest(ObjectNode extBidRequestNode) {
        try {
            return mapper.mapper().treeToValue(extBidRequestNode, ExtBidRequest.class);
        } catch (JsonProcessingException e) {
            throw new InvalidRequestException(String.format("Error decoding bidRequest.ext: %s", e.getMessage()));
        }
    }

    /**
     * Iterates through impressions to check what media types each impression has and add them to the resulting set.
     * If all four media types are present - no point to look any further.
     */
    private static Set<BidType> getImpMediaTypes(List<Imp> imps) {
        final Set<BidType> impMediaTypes = new HashSet<>();
        for (Imp imp : imps) {
            checkImpMediaTypes(imp, impMediaTypes);
            if (impMediaTypes.size() > 3) {
                break;
            }
        }
        return impMediaTypes;
    }

    /**
     * Adds an existing media type to a set.
     */
    private static void checkImpMediaTypes(Imp imp, Set<BidType> impsMediaTypes) {
        if (imp.getBanner() != null) {
            impsMediaTypes.add(BidType.banner);
        }
        if (imp.getVideo() != null) {
            impsMediaTypes.add(BidType.video);
        }
        if (imp.getAudio() != null) {
            impsMediaTypes.add(BidType.audio);
        }
        if (imp.getXNative() != null) {
            impsMediaTypes.add(BidType.xNative);
        }
    }

    /**
     * Returns populated {@link ExtRequestTargeting} or null if no changes were applied.
     */
    private ExtRequestTargeting targetingOrNull(ExtRequestPrebid prebid, Set<BidType> impMediaTypes) {
        final ExtRequestTargeting targeting = prebid != null ? prebid.getTargeting() : null;

        final boolean isTargetingNotNull = targeting != null;
        final boolean isPriceGranularityNull = isTargetingNotNull && targeting.getPricegranularity().isNull();
        final boolean isPriceGranularityTextual = isTargetingNotNull && targeting.getPricegranularity().isTextual();
        final boolean isIncludeWinnersNull = isTargetingNotNull && targeting.getIncludewinners() == null;
        final boolean isIncludeBidderKeysNull = isTargetingNotNull && targeting.getIncludebidderkeys() == null;

        final ExtRequestTargeting result;
        if (isPriceGranularityNull || isPriceGranularityTextual || isIncludeWinnersNull || isIncludeBidderKeysNull) {
            result = ExtRequestTargeting.builder()
                    .pricegranularity(populatePriceGranularity(targeting, isPriceGranularityNull,
                            isPriceGranularityTextual, impMediaTypes))
                    .mediatypepricegranularity(targeting.getMediatypepricegranularity())
                    .includewinners(isIncludeWinnersNull ? true : targeting.getIncludewinners())
                    .includebidderkeys(isIncludeBidderKeysNull
                            ? !isWinningOnly(prebid.getCache())
                            : targeting.getIncludebidderkeys())
                    .build();
        } else {
            result = null;
        }
        return result;
    }

    /**
     * Returns winning only flag value.
     */
    private boolean isWinningOnly(ExtRequestPrebidCache cache) {
        final Boolean cacheWinningOnly = cache != null ? cache.getWinningonly() : null;
        return ObjectUtils.defaultIfNull(cacheWinningOnly, shouldCacheOnlyWinningBids);
    }

    /**
     * Populates priceGranularity with converted value.
     * <p>
     * In case of missing Json node and missing media type price granularities - sets default custom value.
     * In case of valid string price granularity replaced it with appropriate custom view.
     * In case of invalid string value throws {@link InvalidRequestException}.
     */
    private JsonNode populatePriceGranularity(ExtRequestTargeting targeting, boolean isPriceGranularityNull,
                                              boolean isPriceGranularityTextual, Set<BidType> impMediaTypes) {
        final JsonNode priceGranularityNode = targeting.getPricegranularity();

        final boolean hasAllMediaTypes = checkExistingMediaTypes(targeting.getMediatypepricegranularity())
                .containsAll(impMediaTypes);

        if (isPriceGranularityNull && !hasAllMediaTypes) {
            return mapper.mapper().valueToTree(ExtPriceGranularity.from(PriceGranularity.DEFAULT));
        }
        if (isPriceGranularityTextual) {
            final PriceGranularity priceGranularity;
            try {
                priceGranularity = PriceGranularity.createFromString(priceGranularityNode.textValue());
            } catch (PreBidException ex) {
                throw new InvalidRequestException(ex.getMessage());
            }
            return mapper.mapper().valueToTree(ExtPriceGranularity.from(priceGranularity));
        }
        return priceGranularityNode;
    }

    /**
     * Checks {@link ExtMediaTypePriceGranularity} object for present media types and returns a set of existing ones.
     */
    private static Set<BidType> checkExistingMediaTypes(ExtMediaTypePriceGranularity mediaTypePriceGranularity) {
        if (mediaTypePriceGranularity == null) {
            return Collections.emptySet();
        }
        final Set<BidType> priceGranularityTypes = new HashSet<>();

        final JsonNode banner = mediaTypePriceGranularity.getBanner();
        if (banner != null && !banner.isNull()) {
            priceGranularityTypes.add(BidType.banner);
        }
        final JsonNode video = mediaTypePriceGranularity.getVideo();
        if (video != null && !video.isNull()) {
            priceGranularityTypes.add(BidType.video);
        }
        final JsonNode xNative = mediaTypePriceGranularity.getXNative();
        if (xNative != null && !xNative.isNull()) {
            priceGranularityTypes.add(BidType.xNative);
        }
        return priceGranularityTypes;
    }

    /**
     * Returns aliases according to request.imp[i].ext.{bidder}
     * or null (if no aliases at all or they are already presented in request).
     */
    private Map<String, String> aliasesOrNull(ExtRequestPrebid prebid, List<Imp> imps) {
        final Map<String, String> aliases = getIfNotNullOrDefault(prebid, ExtRequestPrebid::getAliases,
                Collections.emptyMap());

        // go through imps' bidders and figure out preconfigured aliases
        final Map<String, String> resolvedAliases = imps.stream()
                .filter(Objects::nonNull)
                .filter(imp -> imp.getExt() != null) // request validator is not called yet
                .flatMap(imp -> asStream(imp.getExt().fieldNames())
                        .filter(bidder -> !aliases.containsKey(bidder))
                        .filter(bidderCatalog::isAlias))
                .distinct()
                .collect(Collectors.toMap(Function.identity(), bidderCatalog::nameByAlias));

        final Map<String, String> result;
        if (resolvedAliases.isEmpty()) {
            result = null;
        } else {
            result = new HashMap<>(aliases);
            result.putAll(resolvedAliases);
        }
        return result;
    }

    /**
     * Returns populated {@link ExtRequestPrebidCache} or null if no changes were applied.
     */
    private ExtRequestPrebidCache cacheOrNull(ExtRequestPrebid prebid) {
        final ExtRequestPrebidCache cache = prebid != null ? prebid.getCache() : null;
        final Boolean cacheWinningOnly = cache != null ? cache.getWinningonly() : null;
        if (cacheWinningOnly == null && shouldCacheOnlyWinningBids) {
            return ExtRequestPrebidCache.of(
                    getIfNotNull(cache, ExtRequestPrebidCache::getBids),
                    getIfNotNull(cache, ExtRequestPrebidCache::getVastxml),
                    true);
        }
        return null;
    }

    /**
     * Determines request timeout with the help of {@link TimeoutResolver}.
     * Returns resolved new value or null if existing request timeout doesn't need to update.
     */
    private static Long resolveTmax(Long requestTimeout, TimeoutResolver timeoutResolver) {
        final long timeout = timeoutResolver.resolve(requestTimeout);
        return !Objects.equals(requestTimeout, timeout) ? timeout : null;
    }

    private static <T> Stream<T> asStream(Iterator<T> iterator) {
        final Iterable<T> iterable = () -> iterator;
        return StreamSupport.stream(iterable.spliterator(), false);
    }

    private static <T, R> R getIfNotNull(T target, Function<T, R> getter) {
        return target != null ? getter.apply(target) : null;
    }

    private static <T, R> R getIfNotNullOrDefault(T target, Function<T, R> getter, R defaultValue) {
        return ObjectUtils.defaultIfNull(getIfNotNull(target, getter), defaultValue);
    }

    /**
     * Performs thorough validation of fully constructed {@link BidRequest} that is going to be used to hold an auction.
     */
    BidRequest validateRequest(BidRequest bidRequest) {
        final ValidationResult validationResult = requestValidator.validate(bidRequest);
        if (validationResult.hasErrors()) {
            throw new InvalidRequestException(validationResult.getErrors());
        }
        return bidRequest;
    }

    /**
     * Returns {@link Timeout} based on request.tmax and adjustment value of {@link TimeoutResolver}.
     */
    private Timeout timeout(BidRequest bidRequest, long startTime, TimeoutResolver timeoutResolver) {
        final long timeout = timeoutResolver.adjustTimeout(bidRequest.getTmax());
        return timeoutFactory.create(startTime, timeout);
    }

    /**
     * Returns {@link Account} fetched by {@link ApplicationSettings}.
     */
    private Future<Account> accountFrom(BidRequest bidRequest, Timeout timeout, RoutingContext routingContext) {
        final String accountId = accountIdFrom(bidRequest);
        final boolean blankAccountId = StringUtils.isBlank(accountId);

        if (CollectionUtils.isNotEmpty(blacklistedAccounts) && !blankAccountId
                && blacklistedAccounts.contains(accountId)) {
            throw new BlacklistedAccountException(String.format("Prebid-server has blacklisted Account ID: %s, please "
                    + "reach out to the prebid server host.", accountId));
        }

        return blankAccountId
                ? responseForEmptyAccount(routingContext)
                : applicationSettings.getAccountById(accountId, timeout)
<<<<<<< HEAD
                .recover(exception -> accountFallback(exception, responseToMissingAccount(accountId)));
    }

    /**
     * Returns response depending on enforceValidAccount flag.
     */
    private Future<Account> responseToMissingAccount(String accountId) {
        return enforceValidAccount
                ? Future.failedFuture(new UnauthorizedAccountException(
                String.format("Unauthorised account id %s", accountId), accountId))
                : Future.succeededFuture(emptyAccount(accountId));
=======
                .recover(exception -> accountFallback(exception, accountId, routingContext));
>>>>>>> 1775bd95
    }

    /**
     * Extracts publisher id either from {@link BidRequest}.app.publisher or {@link BidRequest}.site.publisher.
     * If neither is present returns empty string.
     */
    private String accountIdFrom(BidRequest bidRequest) {
        final App app = bidRequest.getApp();
        final Publisher appPublisher = app != null ? app.getPublisher() : null;
        final Site site = bidRequest.getSite();
        final Publisher sitePublisher = site != null ? site.getPublisher() : null;

        final Publisher publisher = ObjectUtils.defaultIfNull(appPublisher, sitePublisher);
        final String publisherId = publisher != null ? resolvePublisherId(publisher) : null;
        return ObjectUtils.defaultIfNull(publisherId, StringUtils.EMPTY);
    }

    /**
     * Resolves what value should be used as a publisher id - either taken from publisher.ext.parentAccount
     * or publisher.id in this respective priority.
     */
    private String resolvePublisherId(Publisher publisher) {
        final String parentAccountId = parentAccountIdFromExtPublisher(publisher.getExt());
        return ObjectUtils.defaultIfNull(parentAccountId, publisher.getId());
    }

    /**
     * Parses publisher.ext and returns parentAccount value from it. Returns null if any parsing error occurs.
     */
    private String parentAccountIdFromExtPublisher(ObjectNode extPublisherNode) {
        if (extPublisherNode == null) {
            return null;
        }

        final ExtPublisher extPublisher;
        try {
            extPublisher = mapper.mapper().convertValue(extPublisherNode, ExtPublisher.class);
        } catch (IllegalArgumentException e) {
            return null; // not critical
        }

        final ExtPublisherPrebid extPublisherPrebid = extPublisher != null ? extPublisher.getPrebid() : null;
        return extPublisherPrebid != null ? StringUtils.stripToNull(extPublisherPrebid.getParentAccount()) : null;
    }

    private Future<Account> responseForEmptyAccount(RoutingContext routingContext) {
        EMPTY_ACCOUNT_LOGGER.warn(accountErrorMessage("Account not specified", routingContext), 100);
        return responseForUnknownAccount(StringUtils.EMPTY);
    }

    private static String accountErrorMessage(String message, RoutingContext routingContext) {
        final HttpServerRequest request = routingContext.request();
        return String.format("%s, Url: %s and Referer: %s", message, request.absoluteURI(),
                request.headers().get(HttpUtil.REFERER_HEADER));
    }

    private Future<Account> accountFallback(Throwable exception, String accountId,
                                            RoutingContext routingContext) {
        if (exception instanceof PreBidException) {
            UNKNOWN_ACCOUNT_LOGGER.warn(accountErrorMessage(exception.getMessage(), routingContext), 100);
        } else {
            logger.warn("Error occurred while fetching account: {0}", exception.getMessage());
            logger.debug("Error occurred while fetching account", exception);
        }

        // hide all errors occurred while fetching account
        return responseForUnknownAccount(accountId);
    }

    private Future<Account> responseForUnknownAccount(String accountId) {
        return enforceValidAccount
                ? Future.failedFuture(new UnauthorizedAccountException(
                String.format("Unauthorised account id %s", accountId), accountId))
                : Future.succeededFuture(Account.empty(accountId));
    }
}<|MERGE_RESOLUTION|>--- conflicted
+++ resolved
@@ -694,7 +694,7 @@
         return blankAccountId
                 ? responseForEmptyAccount(routingContext)
                 : applicationSettings.getAccountById(accountId, timeout)
-<<<<<<< HEAD
+                .recover(exception -> accountFallback(exception, accountId, routingContext));
                 .recover(exception -> accountFallback(exception, responseToMissingAccount(accountId)));
     }
 
@@ -706,9 +706,6 @@
                 ? Future.failedFuture(new UnauthorizedAccountException(
                 String.format("Unauthorised account id %s", accountId), accountId))
                 : Future.succeededFuture(emptyAccount(accountId));
-=======
-                .recover(exception -> accountFallback(exception, accountId, routingContext));
->>>>>>> 1775bd95
     }
 
     /**
