--- conflicted
+++ resolved
@@ -77,19 +77,12 @@
     private final ApplicationSettings applicationSettings;
 
     public AuctionRequestFactory(
-<<<<<<< HEAD
-            long maxRequestSize, String adServerCurrency, List<String> blacklistedAccts,
+            long maxRequestSize,boolean enforceValidAccount,
+            String adServerCurrency, List<String> blacklistedAccts,
             StoredRequestProcessor storedRequestProcessor, ImplicitParametersExtractor paramsExtractor,
             UidsCookieService uidsCookieService, BidderCatalog bidderCatalog, RequestValidator requestValidator,
             InterstitialProcessor interstitialProcessor, TimeoutResolver timeoutResolver, TimeoutFactory timeoutFactory,
             ApplicationSettings applicationSettings) {
-=======
-            long maxRequestSize, boolean enforceValidAccount,
-            String adServerCurrency, StoredRequestProcessor storedRequestProcessor,
-            ImplicitParametersExtractor paramsExtractor, UidsCookieService uidsCookieService,
-            BidderCatalog bidderCatalog, RequestValidator requestValidator, InterstitialProcessor interstitialProcessor,
-            TimeoutResolver timeoutResolver, TimeoutFactory timeoutFactory, ApplicationSettings applicationSettings) {
->>>>>>> b9bb1751
 
         this.maxRequestSize = maxRequestSize;
         this.enforceValidAccount = enforceValidAccount;
@@ -548,7 +541,6 @@
      */
     private Future<Account> accountFrom(BidRequest bidRequest, Timeout timeout) {
         final String accountId = accountIdFrom(bidRequest);
-<<<<<<< HEAD
 
         if (CollectionUtils.isNotEmpty(blacklistedAccts) && StringUtils.isNotBlank(accountId)
                 && blacklistedAccts.contains(accountId)) {
@@ -556,8 +548,6 @@
                     + "reach out to the prebid server host.", accountId));
         }
 
-=======
->>>>>>> b9bb1751
         return StringUtils.isEmpty(accountId)
                 ? responseToMissingAccount(accountId)
                 : applicationSettings.getAccountById(accountId, timeout)
