package org.prebid.server.auction;

import com.fasterxml.jackson.core.JsonProcessingException;
import com.fasterxml.jackson.databind.JsonNode;
import com.fasterxml.jackson.databind.node.ObjectNode;
import com.iab.openrtb.request.App;
import com.iab.openrtb.request.BidRequest;
import com.iab.openrtb.request.Device;
import com.iab.openrtb.request.Imp;
import com.iab.openrtb.request.Publisher;
import com.iab.openrtb.request.Site;
import com.iab.openrtb.request.Source;
import com.iab.openrtb.request.User;
import io.netty.buffer.ByteBufInputStream;
import io.vertx.core.Future;
import io.vertx.core.buffer.Buffer;
import io.vertx.core.http.HttpServerRequest;
import io.vertx.core.logging.Logger;
import io.vertx.core.logging.LoggerFactory;
import io.vertx.ext.web.RoutingContext;
import org.apache.commons.collections4.CollectionUtils;
import org.apache.commons.lang3.ObjectUtils;
import org.apache.commons.lang3.StringUtils;
import org.prebid.server.auction.model.AuctionContext;
import org.prebid.server.auction.model.IpAddress;
import org.prebid.server.bidder.BidderCatalog;
import org.prebid.server.cookie.UidsCookieService;
import org.prebid.server.exception.BlacklistedAccountException;
import org.prebid.server.exception.BlacklistedAppException;
import org.prebid.server.exception.InvalidRequestException;
import org.prebid.server.exception.PreBidException;
import org.prebid.server.exception.UnauthorizedAccountException;
import org.prebid.server.execution.Timeout;
import org.prebid.server.execution.TimeoutFactory;
import org.prebid.server.identity.IdGenerator;
import org.prebid.server.json.JacksonMapper;
import org.prebid.server.log.ConditionalLogger;
import org.prebid.server.proto.openrtb.ext.request.ExtMediaTypePriceGranularity;
import org.prebid.server.proto.openrtb.ext.request.ExtPriceGranularity;
import org.prebid.server.proto.openrtb.ext.request.ExtPublisher;
import org.prebid.server.proto.openrtb.ext.request.ExtPublisherPrebid;
import org.prebid.server.proto.openrtb.ext.request.ExtRequest;
import org.prebid.server.proto.openrtb.ext.request.ExtRequestPrebid;
import org.prebid.server.proto.openrtb.ext.request.ExtRequestPrebidCache;
import org.prebid.server.proto.openrtb.ext.request.ExtRequestTargeting;
import org.prebid.server.proto.openrtb.ext.request.ExtSite;
import org.prebid.server.proto.openrtb.ext.request.ExtUser;
import org.prebid.server.proto.openrtb.ext.request.ExtUserDigiTrust;
import org.prebid.server.proto.openrtb.ext.response.BidType;
import org.prebid.server.settings.ApplicationSettings;
import org.prebid.server.settings.model.Account;
import org.prebid.server.util.HttpUtil;
import org.prebid.server.validation.RequestValidator;
import org.prebid.server.validation.model.ValidationResult;

<<<<<<< HEAD
import java.io.IOException;
import java.net.Inet4Address;
import java.net.Inet6Address;
import java.net.InetAddress;
import java.net.UnknownHostException;
=======
>>>>>>> e16062cf
import java.util.ArrayList;
import java.util.Collections;
import java.util.Currency;
import java.util.HashMap;
import java.util.HashSet;
import java.util.Iterator;
import java.util.List;
import java.util.Map;
import java.util.Objects;
import java.util.Set;
import java.util.function.Function;
import java.util.stream.Collectors;
import java.util.stream.Stream;
import java.util.stream.StreamSupport;

/**
 * Used in OpenRTB request processing.
 */
public class AuctionRequestFactory {

    private static final Logger logger = LoggerFactory.getLogger(AuctionRequestFactory.class);
    private static final ConditionalLogger EMPTY_ACCOUNT_LOGGER = new ConditionalLogger("empty_account", logger);
    private static final ConditionalLogger UNKNOWN_ACCOUNT_LOGGER = new ConditionalLogger("unknown_account", logger);

    private final long maxRequestSize;
    private final boolean enforceValidAccount;
    private final boolean shouldCacheOnlyWinningBids;
    private final String adServerCurrency;
    private final List<String> blacklistedApps;
    private final List<String> blacklistedAccounts;
    private final StoredRequestProcessor storedRequestProcessor;
    private final ImplicitParametersExtractor paramsExtractor;
    private final IpAddressHelper ipAddressHelper;
    private final UidsCookieService uidsCookieService;
    private final BidderCatalog bidderCatalog;
    private final RequestValidator requestValidator;
    private final InterstitialProcessor interstitialProcessor;
    private final TimeoutResolver timeoutResolver;
    private final TimeoutFactory timeoutFactory;
    private final ApplicationSettings applicationSettings;
    private final IdGenerator idGenerator;
    private final JacksonMapper mapper;
    private final OrtbTypesResolver ortbTypesResolver;

    public AuctionRequestFactory(long maxRequestSize,
                                 boolean enforceValidAccount,
                                 boolean shouldCacheOnlyWinningBids,
                                 String adServerCurrency,
                                 List<String> blacklistedApps,
                                 List<String> blacklistedAccounts,
                                 StoredRequestProcessor storedRequestProcessor,
                                 ImplicitParametersExtractor paramsExtractor,
                                 IpAddressHelper ipAddressHelper,
                                 UidsCookieService uidsCookieService,
                                 BidderCatalog bidderCatalog,
                                 RequestValidator requestValidator,
                                 InterstitialProcessor interstitialProcessor,
                                 OrtbTypesResolver ortbTypesResolver,
                                 TimeoutResolver timeoutResolver,
                                 TimeoutFactory timeoutFactory,
                                 ApplicationSettings applicationSettings,
                                 IdGenerator idGenerator,
                                 JacksonMapper mapper) {

        this.maxRequestSize = maxRequestSize;
        this.enforceValidAccount = enforceValidAccount;
        this.shouldCacheOnlyWinningBids = shouldCacheOnlyWinningBids;
        this.adServerCurrency = validateCurrency(adServerCurrency);
        this.blacklistedApps = Objects.requireNonNull(blacklistedApps);
        this.blacklistedAccounts = Objects.requireNonNull(blacklistedAccounts);
        this.storedRequestProcessor = Objects.requireNonNull(storedRequestProcessor);
        this.paramsExtractor = Objects.requireNonNull(paramsExtractor);
        this.ipAddressHelper = Objects.requireNonNull(ipAddressHelper);
        this.uidsCookieService = Objects.requireNonNull(uidsCookieService);
        this.bidderCatalog = Objects.requireNonNull(bidderCatalog);
        this.requestValidator = Objects.requireNonNull(requestValidator);
        this.interstitialProcessor = Objects.requireNonNull(interstitialProcessor);
        this.ortbTypesResolver = Objects.requireNonNull(ortbTypesResolver);
        this.timeoutResolver = Objects.requireNonNull(timeoutResolver);
        this.timeoutFactory = Objects.requireNonNull(timeoutFactory);
        this.applicationSettings = Objects.requireNonNull(applicationSettings);
        this.idGenerator = Objects.requireNonNull(idGenerator);
        this.mapper = Objects.requireNonNull(mapper);
    }

    /**
     * Validates ISO-4217 currency code.
     */
    private static String validateCurrency(String code) {
        if (StringUtils.isBlank(code)) {
            return code;
        }

        try {
            Currency.getInstance(code);
        } catch (IllegalArgumentException e) {
            throw new IllegalArgumentException(String.format("Currency code supplied is not valid: %s", code), e);
        }
        return code;
    }

    /**
     * Creates {@link AuctionContext} based on {@link RoutingContext}.
     */
    public Future<AuctionContext> fromRequest(RoutingContext routingContext, long startTime) {
        final List<String> errors = new ArrayList<>();
        final BidRequest incomingBidRequest;
        try {
            incomingBidRequest = parseRequest(routingContext, errors);
        } catch (InvalidRequestException e) {
            return Future.failedFuture(e);
        }

        return updateBidRequest(routingContext, incomingBidRequest)
<<<<<<< HEAD
                .compose(bidRequest -> toAuctionContext(routingContext, bidRequest, errors, startTime,
                        timeoutResolver));
=======
                .compose(bidRequest ->
                        toAuctionContext(routingContext, bidRequest, new ArrayList<>(), startTime, timeoutResolver));
>>>>>>> e16062cf
    }

    /**
     * Returns filled out {@link AuctionContext} based on given arguments.
     * <p>
     * Note: {@link TimeoutResolver} used here as argument because this method is utilized in AMP processing.
     */
    Future<AuctionContext> toAuctionContext(RoutingContext routingContext, BidRequest bidRequest,
                                            List<String> errors,
                                            long startTime, TimeoutResolver timeoutResolver) {
        final Timeout timeout = timeout(bidRequest, startTime, timeoutResolver);

        return accountFrom(bidRequest, timeout, routingContext)
                .map(account -> AuctionContext.builder()
                        .routingContext(routingContext)
                        .uidsCookie(uidsCookieService.parseFromRequest(routingContext))
                        .bidRequest(bidRequest)
                        .timeout(timeout)
                        .account(account)
                        .prebidErrors(errors)
                        .build());
    }

    /**
     * Parses request body to {@link BidRequest}.
     * <p>
     * Throws {@link InvalidRequestException} if body is empty, exceeds max request size or couldn't be deserialized.
     */
    private BidRequest parseRequest(RoutingContext context, List<String> errors) {
        final Buffer body = context.getBody();
        if (body == null) {
            throw new InvalidRequestException("Incoming request has no body");
        }

        if (body.length() > maxRequestSize) {
            throw new InvalidRequestException(
                    String.format("Request size exceeded max size of %d bytes.", maxRequestSize));
        }

        final JsonNode bidRequestNode;
        try {
            bidRequestNode = mapper.mapper().readTree(new ByteBufInputStream(body.getByteBuf()));
        } catch (IOException e) {
            throw new InvalidRequestException(String.format("Error decoding bidRequest: %s", e.getMessage()));
        }

        ortbTypesResolver.normalizeFpdFields(bidRequestNode, errors);

        try {
            return mapper.mapper().treeToValue(bidRequestNode, BidRequest.class);
        } catch (JsonProcessingException e) {
            throw new InvalidRequestException(String.format("Error decoding bidRequest: %s", e.getMessage()));
        }
    }

    /**
     * Sets {@link BidRequest} properties which were not set explicitly by the client, but can be
     * updated by values derived from headers and other request attributes.
     */
    private Future<BidRequest> updateBidRequest(RoutingContext context, BidRequest bidRequest) {
        return storedRequestProcessor.processStoredRequests(bidRequest)
                .map(resolvedBidRequest -> fillImplicitParameters(resolvedBidRequest, context, timeoutResolver))
                .map(this::validateRequest)
                .map(interstitialProcessor::process);
    }

    /**
     * If needed creates a new {@link BidRequest} which is a copy of original but with some fields set with values
     * derived from request parameters (headers, cookie etc.).
     * <p>
     * Note: {@link TimeoutResolver} used here as argument because this method is utilized in AMP processing.
     */
    BidRequest fillImplicitParameters(BidRequest bidRequest, RoutingContext context, TimeoutResolver timeoutResolver) {
        final boolean hasApp = bidRequest.getApp() != null;
        if (hasApp) {
            checkBlacklistedApp(bidRequest.getApp());
        }

        final BidRequest result;
        final HttpServerRequest request = context.request();

        final Device device = bidRequest.getDevice();
        final Device populatedDevice = populateDevice(device, request);

        final Site site = bidRequest.getSite();
        final Site populatedSite = hasApp ? null : populateSite(site, request);

        final User user = bidRequest.getUser();
        final User populatedUser = populateUser(user);

        final Source source = bidRequest.getSource();
        final Source populatedSource = populateSource(source);

        final List<Imp> imps = bidRequest.getImp();
        final List<Imp> populatedImps = populateImps(imps, request);

        final Integer at = bidRequest.getAt();
        final Integer resolvedAt = resolveAt(at);

        final List<String> cur = bidRequest.getCur();
        final List<String> resolvedCurrencies = resolveCurrencies(cur);

        final Long tmax = bidRequest.getTmax();
        final Long resolvedTmax = resolveTmax(tmax, timeoutResolver);

        final ExtRequest ext = bidRequest.getExt();
        final ExtRequest populatedExt = populateRequestExt(ext, ObjectUtils.defaultIfNull(populatedImps, imps));

        if (populatedDevice != null || populatedSite != null || populatedUser != null || populatedSource != null
                || populatedImps != null || resolvedAt != null || resolvedCurrencies != null || resolvedTmax != null
                || populatedExt != null) {

            result = bidRequest.toBuilder()
                    .device(populatedDevice != null ? populatedDevice : device)
                    .site(populatedSite != null ? populatedSite : site)
                    .user(populatedUser != null ? populatedUser : user)
                    .source(populatedSource != null ? populatedSource : source)
                    .imp(populatedImps != null ? populatedImps : imps)
                    .at(resolvedAt != null ? resolvedAt : at)
                    .cur(resolvedCurrencies != null ? resolvedCurrencies : cur)
                    .tmax(resolvedTmax != null ? resolvedTmax : tmax)
                    .ext(populatedExt != null ? populatedExt : ext)
                    .build();
        } else {
            result = bidRequest;
        }
        return result;
    }

    private void checkBlacklistedApp(App app) {
        final String appId = app.getId();
        if (StringUtils.isNotBlank(appId) && blacklistedApps.contains(appId)) {
            throw new BlacklistedAppException(
                    String.format("Prebid-server does not process requests from App ID: %s", appId));
        }
    }

    /**
     * Populates the request body's 'device' section from the incoming http request if the original is partially filled
     * and the request contains necessary info (User-Agent, IP-address).
     */
    private Device populateDevice(Device device, HttpServerRequest request) {
        final String deviceIp = device != null ? device.getIp() : null;
        final String deviceIpv6 = device != null ? device.getIpv6() : null;

        String resolvedIp = sanitizeIp(deviceIp, IpAddress.IP.v4);
        String resolvedIpv6 = sanitizeIp(deviceIpv6, IpAddress.IP.v6);

        if (resolvedIp == null && resolvedIpv6 == null) {
            final IpAddress requestIp = findIpFromRequest(request);

            resolvedIp = getIpIfVersionIs(requestIp, IpAddress.IP.v4);
            resolvedIpv6 = getIpIfVersionIs(requestIp, IpAddress.IP.v6);
        }

        logWarnIfNoIp(resolvedIp, resolvedIpv6);

        final String ua = device != null ? device.getUa() : null;

        if (!Objects.equals(deviceIp, resolvedIp)
                || !Objects.equals(deviceIpv6, resolvedIpv6)
                || StringUtils.isBlank(ua)) {

            final Device.DeviceBuilder builder = device == null ? Device.builder() : device.toBuilder();
            builder.ua(StringUtils.isNotBlank(ua) ? ua : paramsExtractor.uaFrom(request));

            builder
                    .ip(resolvedIp)
                    .ipv6(resolvedIpv6);

            return builder.build();
        }

        return null;
    }

    private String sanitizeIp(String ip, IpAddress.IP version) {
        final IpAddress ipAddress = ip != null ? ipAddressHelper.toIpAddress(ip) : null;
        return ipAddress != null && ipAddress.getVersion() == version ? ipAddress.getIp() : null;
    }

    private IpAddress findIpFromRequest(HttpServerRequest request) {
        final List<String> requestIps = paramsExtractor.ipFrom(request);
        return requestIps.stream()
                .map(ipAddressHelper::toIpAddress)
                .filter(Objects::nonNull)
                .findFirst()
                .orElse(null);
    }

    private static String getIpIfVersionIs(IpAddress requestIp, IpAddress.IP version) {
        return requestIp != null && requestIp.getVersion() == version ? requestIp.getIp() : null;
    }

    private void logWarnIfNoIp(String resolvedIp, String resolvedIpv6) {
        if (resolvedIp == null && resolvedIpv6 == null) {
            logger.warn("No IP address found in OpenRTB request and HTTP request headers.");
        }
    }

    /**
     * Populates the request body's 'site' section from the incoming http request if the original is partially filled
     * and the request contains necessary info (domain, page).
     */
    private Site populateSite(Site site, HttpServerRequest request) {
        Site result = null;

        final String page = site != null ? site.getPage() : null;
        final String domain = site != null ? site.getDomain() : null;
        final ExtSite siteExt = site != null ? site.getExt() : null;
        final ObjectNode data = siteExt != null ? siteExt.getData() : null;
        final boolean shouldSetExtAmp = siteExt == null || siteExt.getAmp() == null;
        final ExtSite modifiedSiteExt = shouldSetExtAmp
                ? ExtSite.of(0, data)
                : null;

        String referer = null;
        String parsedDomain = null;
        if (StringUtils.isBlank(page) || StringUtils.isBlank(domain)) {
            referer = paramsExtractor.refererFrom(request);
            if (StringUtils.isNotBlank(referer)) {
                try {
                    parsedDomain = paramsExtractor.domainFrom(referer);
                } catch (PreBidException e) {
                    logger.warn("Error occurred while populating bid request: {0}", e.getMessage());
                    logger.debug("Error occurred while populating bid request", e);
                }
            }
        }
        final boolean shouldModifyPageOrDomain = referer != null && parsedDomain != null;

        if (shouldModifyPageOrDomain || shouldSetExtAmp) {
            final Site.SiteBuilder builder = site == null ? Site.builder() : site.toBuilder();
            if (shouldModifyPageOrDomain) {
                builder.domain(StringUtils.isNotBlank(domain) ? domain : parsedDomain);
                builder.page(StringUtils.isNotBlank(page) ? page : referer);
            }
            if (shouldSetExtAmp) {
                builder.ext(modifiedSiteExt);
            }
            result = builder.build();
        }
        return result;
    }

    /**
     * Populates the request body's 'user' section from the incoming http request if the original is partially filled.
     */
    private User populateUser(User user) {
        final ExtUser ext = userExtOrNull(user);

        if (ext != null) {
            final User.UserBuilder builder = user == null ? User.builder() : user.toBuilder();
            return builder.ext(ext).build();
        }
        return null;
    }

    /**
     * Returns {@link ObjectNode} of updated {@link ExtUser} or null if no updates needed.
     */
    private ExtUser userExtOrNull(User user) {
        final ExtUser extUser = user != null ? user.getExt() : null;

        final ExtUserDigiTrust digitrust = extUser != null ? extUser.getDigitrust() : null;
        if (digitrust != null && digitrust.getPref() == null) {
            return extUser.toBuilder()
                    .digitrust(ExtUserDigiTrust.of(digitrust.getId(), digitrust.getKeyv(), 0))
                    .build();
        }
        return null;
    }

    /**
     * Returns {@link Source} with updated source.tid or null if nothing changed.
     */
    private Source populateSource(Source source) {
        final String tid = source != null ? source.getTid() : null;
        if (StringUtils.isEmpty(tid)) {
            final String generatedId = idGenerator.generateId();
            if (StringUtils.isNotEmpty(generatedId)) {
                final Source.SourceBuilder builder = source != null ? source.toBuilder() : Source.builder();
                return builder
                        .tid(generatedId)
                        .build();
            }
        }
        return null;
    }

    /**
     * Updates imps with security 1, when secured request was received and imp security was not defined.
     */
    private List<Imp> populateImps(List<Imp> imps, HttpServerRequest request) {
        List<Imp> result = null;

        if (Objects.equals(paramsExtractor.secureFrom(request), 1)
                && imps.stream().map(Imp::getSecure).anyMatch(Objects::isNull)) {
            result = imps.stream()
                    .map(imp -> imp.getSecure() == null ? imp.toBuilder().secure(1).build() : imp)
                    .collect(Collectors.toList());
        }
        return result;
    }

    /**
     * Returns updated {@link ExtRequest} if required or null otherwise.
     */
    private ExtRequest populateRequestExt(ExtRequest ext, List<Imp> imps) {
        if (ext != null) {
            final ExtRequestPrebid prebid = ext.getPrebid();

            final Set<BidType> impMediaTypes = getImpMediaTypes(imps);
            final ExtRequestTargeting updatedTargeting = targetingOrNull(prebid, impMediaTypes);

            final Map<String, String> updatedAliases = aliasesOrNull(prebid, imps);
            final ExtRequestPrebidCache updatedCache = cacheOrNull(prebid);

            if (updatedTargeting != null || updatedAliases != null || updatedCache != null) {
                final ExtRequestPrebid.ExtRequestPrebidBuilder prebidBuilder = prebid != null
                        ? prebid.toBuilder()
                        : ExtRequestPrebid.builder();

                return ExtRequest.of(prebidBuilder
                        .aliases(ObjectUtils.defaultIfNull(updatedAliases,
                                getIfNotNull(prebid, ExtRequestPrebid::getAliases)))
                        .targeting(ObjectUtils.defaultIfNull(updatedTargeting,
                                getIfNotNull(prebid, ExtRequestPrebid::getTargeting)))
                        .cache(ObjectUtils.defaultIfNull(updatedCache,
                                getIfNotNull(prebid, ExtRequestPrebid::getCache)))
                        .build());
            }
        }
        return null;
    }

    /**
     * Iterates through impressions to check what media types each impression has and add them to the resulting set.
     * If all four media types are present - no point to look any further.
     */
    private static Set<BidType> getImpMediaTypes(List<Imp> imps) {
        final Set<BidType> impMediaTypes = new HashSet<>();
        for (Imp imp : imps) {
            checkImpMediaTypes(imp, impMediaTypes);
            if (impMediaTypes.size() > 3) {
                break;
            }
        }
        return impMediaTypes;
    }

    /**
     * Adds an existing media type to a set.
     */
    private static void checkImpMediaTypes(Imp imp, Set<BidType> impsMediaTypes) {
        if (imp.getBanner() != null) {
            impsMediaTypes.add(BidType.banner);
        }
        if (imp.getVideo() != null) {
            impsMediaTypes.add(BidType.video);
        }
        if (imp.getAudio() != null) {
            impsMediaTypes.add(BidType.audio);
        }
        if (imp.getXNative() != null) {
            impsMediaTypes.add(BidType.xNative);
        }
    }

    /**
     * Returns populated {@link ExtRequestTargeting} or null if no changes were applied.
     */
    private ExtRequestTargeting targetingOrNull(ExtRequestPrebid prebid, Set<BidType> impMediaTypes) {
        final ExtRequestTargeting targeting = prebid != null ? prebid.getTargeting() : null;

        final boolean isTargetingNotNull = targeting != null;
        final boolean isPriceGranularityNull = isTargetingNotNull
                && (targeting.getPricegranularity() == null || targeting.getPricegranularity().isNull());
        final boolean isPriceGranularityTextual = isTargetingNotNull && !isPriceGranularityNull
                && targeting.getPricegranularity().isTextual();
        final boolean isIncludeWinnersNull = isTargetingNotNull && targeting.getIncludewinners() == null;
        final boolean isIncludeBidderKeysNull = isTargetingNotNull && targeting.getIncludebidderkeys() == null;

        final ExtRequestTargeting result;
        if (isPriceGranularityNull || isPriceGranularityTextual || isIncludeWinnersNull || isIncludeBidderKeysNull) {
            result = ExtRequestTargeting.builder()
                    .pricegranularity(populatePriceGranularity(targeting, isPriceGranularityNull,
                            isPriceGranularityTextual, impMediaTypes))
                    .mediatypepricegranularity(targeting.getMediatypepricegranularity())
                    .includewinners(isIncludeWinnersNull ? true : targeting.getIncludewinners())
                    .includebidderkeys(isIncludeBidderKeysNull
                            ? !isWinningOnly(prebid.getCache())
                            : targeting.getIncludebidderkeys())
                    .build();
        } else {
            result = null;
        }
        return result;
    }

    /**
     * Returns winning only flag value.
     */
    private boolean isWinningOnly(ExtRequestPrebidCache cache) {
        final Boolean cacheWinningOnly = cache != null ? cache.getWinningonly() : null;
        return ObjectUtils.defaultIfNull(cacheWinningOnly, shouldCacheOnlyWinningBids);
    }

    /**
     * Populates priceGranularity with converted value.
     * <p>
     * In case of missing Json node and missing media type price granularities - sets default custom value.
     * In case of valid string price granularity replaced it with appropriate custom view.
     * In case of invalid string value throws {@link InvalidRequestException}.
     */
    private JsonNode populatePriceGranularity(ExtRequestTargeting targeting, boolean isPriceGranularityNull,
                                              boolean isPriceGranularityTextual, Set<BidType> impMediaTypes) {
        final JsonNode priceGranularityNode = targeting.getPricegranularity();

        final boolean hasAllMediaTypes = checkExistingMediaTypes(targeting.getMediatypepricegranularity())
                .containsAll(impMediaTypes);

        if (isPriceGranularityNull && !hasAllMediaTypes) {
            return mapper.mapper().valueToTree(ExtPriceGranularity.from(PriceGranularity.DEFAULT));
        }
        if (isPriceGranularityTextual) {
            final PriceGranularity priceGranularity;
            try {
                priceGranularity = PriceGranularity.createFromString(priceGranularityNode.textValue());
            } catch (PreBidException ex) {
                throw new InvalidRequestException(ex.getMessage());
            }
            return mapper.mapper().valueToTree(ExtPriceGranularity.from(priceGranularity));
        }
        return priceGranularityNode;
    }

    /**
     * Checks {@link ExtMediaTypePriceGranularity} object for present media types and returns a set of existing ones.
     */
    private static Set<BidType> checkExistingMediaTypes(ExtMediaTypePriceGranularity mediaTypePriceGranularity) {
        if (mediaTypePriceGranularity == null) {
            return Collections.emptySet();
        }
        final Set<BidType> priceGranularityTypes = new HashSet<>();

        final JsonNode banner = mediaTypePriceGranularity.getBanner();
        if (banner != null && !banner.isNull()) {
            priceGranularityTypes.add(BidType.banner);
        }
        final JsonNode video = mediaTypePriceGranularity.getVideo();
        if (video != null && !video.isNull()) {
            priceGranularityTypes.add(BidType.video);
        }
        final JsonNode xNative = mediaTypePriceGranularity.getXNative();
        if (xNative != null && !xNative.isNull()) {
            priceGranularityTypes.add(BidType.xNative);
        }
        return priceGranularityTypes;
    }

    /**
     * Returns aliases according to request.imp[i].ext.{bidder}
     * or null (if no aliases at all or they are already presented in request).
     */
    private Map<String, String> aliasesOrNull(ExtRequestPrebid prebid, List<Imp> imps) {
        final Map<String, String> aliases = getIfNotNullOrDefault(prebid, ExtRequestPrebid::getAliases,
                Collections.emptyMap());

        // go through imps' bidders and figure out preconfigured aliases
        final Map<String, String> resolvedAliases = imps.stream()
                .filter(Objects::nonNull)
                .filter(imp -> imp.getExt() != null) // request validator is not called yet
                .flatMap(imp -> asStream(imp.getExt().fieldNames())
                        .filter(bidder -> !aliases.containsKey(bidder))
                        .filter(bidderCatalog::isAlias))
                .distinct()
                .collect(Collectors.toMap(Function.identity(), bidderCatalog::nameByAlias));

        final Map<String, String> result;
        if (resolvedAliases.isEmpty()) {
            result = null;
        } else {
            result = new HashMap<>(aliases);
            result.putAll(resolvedAliases);
        }
        return result;
    }

    /**
     * Returns populated {@link ExtRequestPrebidCache} or null if no changes were applied.
     */
    private ExtRequestPrebidCache cacheOrNull(ExtRequestPrebid prebid) {
        final ExtRequestPrebidCache cache = prebid != null ? prebid.getCache() : null;
        final Boolean cacheWinningOnly = cache != null ? cache.getWinningonly() : null;
        if (cacheWinningOnly == null && shouldCacheOnlyWinningBids) {
            return ExtRequestPrebidCache.of(
                    getIfNotNull(cache, ExtRequestPrebidCache::getBids),
                    getIfNotNull(cache, ExtRequestPrebidCache::getVastxml),
                    true);
        }
        return null;
    }

    /**
     * Returns updated request.at or null if nothing changed.
     * <p>
     * Set the auction type to 1 if it wasn't on the request, since header bidding is generally a first-price auction.
     */
    private static Integer resolveAt(Integer at) {
        return at == null || at == 0 ? 1 : null;
    }

    /**
     * Returns default list of currencies if it wasn't on the request, otherwise null.
     */
    private List<String> resolveCurrencies(List<String> currencies) {
        return CollectionUtils.isEmpty(currencies) && adServerCurrency != null
                ? Collections.singletonList(adServerCurrency)
                : null;
    }

    /**
     * Determines request timeout with the help of {@link TimeoutResolver}.
     * Returns resolved new value or null if existing request timeout doesn't need to update.
     */
    private static Long resolveTmax(Long requestTimeout, TimeoutResolver timeoutResolver) {
        final long timeout = timeoutResolver.resolve(requestTimeout);
        return !Objects.equals(requestTimeout, timeout) ? timeout : null;
    }

    private static <T> Stream<T> asStream(Iterator<T> iterator) {
        final Iterable<T> iterable = () -> iterator;
        return StreamSupport.stream(iterable.spliterator(), false);
    }

    private static <T, R> R getIfNotNull(T target, Function<T, R> getter) {
        return target != null ? getter.apply(target) : null;
    }

    private static <T, R> R getIfNotNullOrDefault(T target, Function<T, R> getter, R defaultValue) {
        return ObjectUtils.defaultIfNull(getIfNotNull(target, getter), defaultValue);
    }

    /**
     * Performs thorough validation of fully constructed {@link BidRequest} that is going to be used to hold an auction.
     */
    BidRequest validateRequest(BidRequest bidRequest) {
        final ValidationResult validationResult = requestValidator.validate(bidRequest);
        if (validationResult.hasErrors()) {
            throw new InvalidRequestException(validationResult.getErrors());
        }
        return bidRequest;
    }

    /**
     * Returns {@link Timeout} based on request.tmax and adjustment value of {@link TimeoutResolver}.
     */
    private Timeout timeout(BidRequest bidRequest, long startTime, TimeoutResolver timeoutResolver) {
        final long timeout = timeoutResolver.adjustTimeout(bidRequest.getTmax());
        return timeoutFactory.create(startTime, timeout);
    }

    /**
     * Returns {@link Account} fetched by {@link ApplicationSettings}.
     */
    private Future<Account> accountFrom(BidRequest bidRequest, Timeout timeout, RoutingContext routingContext) {
        final String accountId = accountIdFrom(bidRequest);
        final boolean blankAccountId = StringUtils.isBlank(accountId);

        if (CollectionUtils.isNotEmpty(blacklistedAccounts) && !blankAccountId
                && blacklistedAccounts.contains(accountId)) {
            throw new BlacklistedAccountException(String.format("Prebid-server has blacklisted Account ID: %s, please "
                    + "reach out to the prebid server host.", accountId));
        }

        return blankAccountId
                ? responseForEmptyAccount(routingContext)
                : applicationSettings.getAccountById(accountId, timeout)
                .recover(exception -> accountFallback(exception, accountId, routingContext));
    }

    /**
     * Extracts publisher id either from {@link BidRequest}.app.publisher or {@link BidRequest}.site.publisher.
     * If neither is present returns empty string.
     */
    private String accountIdFrom(BidRequest bidRequest) {
        final App app = bidRequest.getApp();
        final Publisher appPublisher = app != null ? app.getPublisher() : null;
        final Site site = bidRequest.getSite();
        final Publisher sitePublisher = site != null ? site.getPublisher() : null;

        final Publisher publisher = ObjectUtils.defaultIfNull(appPublisher, sitePublisher);
        final String publisherId = publisher != null ? resolvePublisherId(publisher) : null;
        return ObjectUtils.defaultIfNull(publisherId, StringUtils.EMPTY);
    }

    /**
     * Resolves what value should be used as a publisher id - either taken from publisher.ext.parentAccount
     * or publisher.id in this respective priority.
     */
    private String resolvePublisherId(Publisher publisher) {
        final String parentAccountId = parentAccountIdFromExtPublisher(publisher.getExt());
        return ObjectUtils.defaultIfNull(parentAccountId, publisher.getId());
    }

    /**
     * Parses publisher.ext and returns parentAccount value from it. Returns null if any parsing error occurs.
     */
    private String parentAccountIdFromExtPublisher(ExtPublisher extPublisher) {
        final ExtPublisherPrebid extPublisherPrebid = extPublisher != null ? extPublisher.getPrebid() : null;
        return extPublisherPrebid != null ? StringUtils.stripToNull(extPublisherPrebid.getParentAccount()) : null;
    }

    private Future<Account> responseForEmptyAccount(RoutingContext routingContext) {
        EMPTY_ACCOUNT_LOGGER.warn(accountErrorMessage("Account not specified", routingContext), 100);
        return responseForUnknownAccount(StringUtils.EMPTY);
    }

    private static String accountErrorMessage(String message, RoutingContext routingContext) {
        final HttpServerRequest request = routingContext.request();
        return String.format("%s, Url: %s and Referer: %s", message, request.absoluteURI(),
                request.headers().get(HttpUtil.REFERER_HEADER));
    }

    private Future<Account> accountFallback(Throwable exception, String accountId,
                                            RoutingContext routingContext) {
        if (exception instanceof PreBidException) {
            UNKNOWN_ACCOUNT_LOGGER.warn(accountErrorMessage(exception.getMessage(), routingContext), 100);
        } else {
            logger.warn("Error occurred while fetching account: {0}", exception.getMessage());
            logger.debug("Error occurred while fetching account", exception);
        }

        // hide all errors occurred while fetching account
        return responseForUnknownAccount(accountId);
    }

    private Future<Account> responseForUnknownAccount(String accountId) {
        return enforceValidAccount
                ? Future.failedFuture(new UnauthorizedAccountException(
                String.format("Unauthorized account id: %s", accountId), accountId))
                : Future.succeededFuture(Account.empty(accountId));
    }
}<|MERGE_RESOLUTION|>--- conflicted
+++ resolved
@@ -53,14 +53,11 @@
 import org.prebid.server.validation.RequestValidator;
 import org.prebid.server.validation.model.ValidationResult;
 
-<<<<<<< HEAD
 import java.io.IOException;
 import java.net.Inet4Address;
 import java.net.Inet6Address;
 import java.net.InetAddress;
 import java.net.UnknownHostException;
-=======
->>>>>>> e16062cf
 import java.util.ArrayList;
 import java.util.Collections;
 import java.util.Currency;
@@ -175,13 +172,9 @@
         }
 
         return updateBidRequest(routingContext, incomingBidRequest)
-<<<<<<< HEAD
-                .compose(bidRequest -> toAuctionContext(routingContext, bidRequest, errors, startTime,
+                .compose(bidRequest ->
+                        toAuctionContext(routingContext, bidRequest, errors, startTime,
                         timeoutResolver));
-=======
-                .compose(bidRequest ->
-                        toAuctionContext(routingContext, bidRequest, new ArrayList<>(), startTime, timeoutResolver));
->>>>>>> e16062cf
     }
 
     /**
