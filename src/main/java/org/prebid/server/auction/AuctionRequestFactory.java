--- conflicted
+++ resolved
@@ -83,15 +83,12 @@
 
     private static final String WEB_CHANNEL = "web";
     private static final String APP_CHANNEL = "app";
-<<<<<<< HEAD
-=======
 
     private static final String PREBID_EXT = "prebid";
     private static final String BIDDER_EXT = "bidder";
 
     private static final Set<String> IMP_EXT_NON_BIDDER_FIELDS = Collections.unmodifiableSet(new HashSet<>(
             Arrays.asList(PREBID_EXT, "context")));
->>>>>>> eff6062d
 
     private final long maxRequestSize;
     private final boolean enforceValidAccount;
