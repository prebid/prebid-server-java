--- conflicted
+++ resolved
@@ -10,11 +10,7 @@
 import java.util.ArrayList;
 import java.util.Base64;
 import java.util.List;
-<<<<<<< HEAD
-=======
 import java.util.Locale;
-import java.util.Objects;
->>>>>>> 0d9c1c9a
 import java.util.stream.Collectors;
 
 /**
@@ -28,16 +24,9 @@
     private static final String PRICE_TYPE_GROSS_PARAM = String.format("pt=%s", PRICE_TYPE_GROSS);
     private static final String PRICE_TYPE_NET_PARAM = String.format("pt=%s", PRICE_TYPE_NET);
 
-<<<<<<< HEAD
-    AdformHttpUtil() {
-=======
     private static final Locale LOCALE = Locale.US;
 
-    private final JacksonMapper mapper;
-
-    AdformHttpUtil(JacksonMapper mapper) {
-        this.mapper = Objects.requireNonNull(mapper);
->>>>>>> 0d9c1c9a
+    AdformHttpUtil() {
     }
 
     /**
