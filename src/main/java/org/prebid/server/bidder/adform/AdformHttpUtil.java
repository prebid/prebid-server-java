--- conflicted
+++ resolved
@@ -102,15 +102,14 @@
         params.add("gdpr=" + parameters.getGdprApplies());
         params.add("gdpr_consent=" + parameters.getConsent());
 
-<<<<<<< HEAD
         final String url = parameters.getUrl();
         if (StringUtils.isNotEmpty(url)) {
             params.add("url=" + HttpUtil.encodeUrl(url));
-=======
+        }
+
         final String eids = parameters.getEids();
         if (StringUtils.isNotEmpty(eids)) {
             params.add("eids=" + eids);
->>>>>>> ed1cb76c
         }
 
         final List<String> encodedMids = new ArrayList<>();
