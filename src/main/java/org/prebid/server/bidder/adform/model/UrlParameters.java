package org.prebid.server.bidder.adform.model;

import lombok.Builder;
import lombok.Value;

import java.util.List;

@Builder
@Value
public class UrlParameters {

    List<Long> masterTagIds;

    List<String> keyValues;

    List<String> keyWords;

    List<String> priceTypes;

    List<String> cdims;

    List<Double> minPrices;

    String endpointUrl;

    String tid;

    String ip;

    String advertisingId;

    boolean secure;

    String gdprApplies;

    String consent;

    String currency;

<<<<<<< HEAD
    String url;

=======
    String eids;
>>>>>>> ed1cb76c
}<|MERGE_RESOLUTION|>--- conflicted
+++ resolved
@@ -37,10 +37,7 @@
 
     String currency;
 
-<<<<<<< HEAD
+    String eids;
+
     String url;
-
-=======
-    String eids;
->>>>>>> ed1cb76c
 }