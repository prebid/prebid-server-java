--- conflicted
+++ resolved
@@ -3,16 +3,9 @@
 import com.iab.openrtb.request.Regs;
 import org.apache.commons.collections4.CollectionUtils;
 import org.apache.commons.lang3.ObjectUtils;
-<<<<<<< HEAD
-import org.prebid.server.proto.openrtb.ext.request.ExtRegs;
-import org.prebid.server.proto.openrtb.ext.request.ExtUser;
-=======
-import org.prebid.server.bidder.adform.model.AdformDigitrust;
-import org.prebid.server.bidder.adform.model.AdformDigitrustPrivacy;
 import org.prebid.server.json.JacksonMapper;
 import org.prebid.server.proto.openrtb.ext.request.ExtRegs;
 import org.prebid.server.proto.openrtb.ext.request.ExtUser;
-import org.prebid.server.proto.openrtb.ext.request.ExtUserDigiTrust;
 import org.prebid.server.proto.openrtb.ext.request.ExtUserEid;
 import org.prebid.server.proto.openrtb.ext.request.ExtUserEidUid;
 
@@ -21,7 +14,6 @@
 import java.util.HashMap;
 import java.util.List;
 import java.util.Map;
->>>>>>> 0d9c1c9a
 
 /**
  * Util class to help {@link org.prebid.server.bidder.adform.AdformBidder} and
@@ -46,22 +38,6 @@
         final String gdprConsent = extUser != null ? extUser.getConsent() : "";
         return ObjectUtils.defaultIfNull(gdprConsent, "");
     }
-<<<<<<< HEAD
-=======
-
-    /**
-     * Creates {@link AdformDigitrust} from user.extUser.digitrust, if something wrong, returns null.
-     */
-    AdformDigitrust getAdformDigitrust(ExtUser extUser) {
-        final ExtUserDigiTrust extUserDigiTrust = extUser != null ? extUser.getDigitrust() : null;
-        return extUserDigiTrust != null
-                ? AdformDigitrust.of(
-                extUserDigiTrust.getId(),
-                DIGITRUST_VERSION,
-                extUserDigiTrust.getKeyv(),
-                AdformDigitrustPrivacy.of(extUserDigiTrust.getPref() != 0))
-                : null;
-    }
 
     /**
      * Retrieves eids from user.ext.eids and in case of any exception or invalid values return empty collection.
@@ -84,7 +60,6 @@
 
         return ObjectUtils
                 .defaultIfNull(Base64.getUrlEncoder().withoutPadding().encodeToString(encodedEids.getBytes()),
-                "");
+                        "");
     }
->>>>>>> 0d9c1c9a
 }