package org.prebid.server.bidder.adhese;

import com.fasterxml.jackson.core.JsonProcessingException;
import com.fasterxml.jackson.core.type.TypeReference;
import com.fasterxml.jackson.databind.JsonNode;
import com.iab.openrtb.request.BidRequest;
import com.iab.openrtb.request.Device;
import com.iab.openrtb.request.Imp;
import com.iab.openrtb.request.Site;
import com.iab.openrtb.request.User;
import com.iab.openrtb.response.Bid;
import com.iab.openrtb.response.BidResponse;
import com.iab.openrtb.response.SeatBid;
import io.vertx.core.MultiMap;
import io.vertx.core.http.HttpHeaders;
import io.vertx.core.http.HttpMethod;
import org.apache.commons.collections4.CollectionUtils;
import org.apache.commons.lang3.StringUtils;
import org.prebid.server.bidder.Bidder;
import org.prebid.server.bidder.adhese.model.AdheseBid;
import org.prebid.server.bidder.adhese.model.AdheseOriginData;
import org.prebid.server.bidder.adhese.model.AdheseRequestBody;
import org.prebid.server.bidder.adhese.model.AdheseResponseExt;
import org.prebid.server.bidder.adhese.model.Cpm;
import org.prebid.server.bidder.adhese.model.CpmValues;
import org.prebid.server.bidder.adhese.model.Prebid;
import org.prebid.server.bidder.model.BidderBid;
import org.prebid.server.bidder.model.BidderError;
import org.prebid.server.bidder.model.HttpCall;
import org.prebid.server.bidder.model.HttpRequest;
import org.prebid.server.bidder.model.HttpResponse;
import org.prebid.server.bidder.model.Result;
import org.prebid.server.exception.PreBidException;
import org.prebid.server.json.DecodeException;
import org.prebid.server.json.JacksonMapper;
import org.prebid.server.proto.openrtb.ext.ExtPrebid;
import org.prebid.server.proto.openrtb.ext.request.ExtUser;
import org.prebid.server.proto.openrtb.ext.request.adhese.ExtImpAdhese;
import org.prebid.server.proto.openrtb.ext.response.BidType;
import org.prebid.server.util.HttpUtil;

import java.math.BigDecimal;
import java.util.Collections;
import java.util.List;
import java.util.Map;
import java.util.Objects;
import java.util.TreeMap;

/**
 * Adhese {@link Bidder} implementation.
 */
public class AdheseBidder implements Bidder<Void> {

    private static final TypeReference<ExtPrebid<?, ExtImpAdhese>> ADHESE_EXT_TYPE_REFERENCE =
            new TypeReference<ExtPrebid<?, ExtImpAdhese>>() {
            };

    private static final String ORIGIN_BID = "JERLICIA";
    private static final String GDPR_QUERY_PARAMETER = "xt";
    private static final String REFERER_QUERY_PARAMETER = "xf";
    private static final String IFA_QUERY_PARAMETER = "xz";

    private final String endpointUrl;
    private final JacksonMapper mapper;

    public AdheseBidder(String endpointUrl, JacksonMapper mapper) {
        this.endpointUrl = HttpUtil.validateUrl(Objects.requireNonNull(endpointUrl));
        this.mapper = Objects.requireNonNull(mapper);
    }

    @Override
    public Result<List<HttpRequest<Void>>> makeHttpRequests(BidRequest request) {
        if (CollectionUtils.isEmpty(request.getImp())) {
            return Result.withError(BidderError.badInput("No impression in the bid request"));
        }

        final ExtImpAdhese extImpAdhese;
        try {
            extImpAdhese = parseImpExt(request.getImp().get(0));
        } catch (PreBidException e) {
            return Result.withError(BidderError.badInput(e.getMessage()));
        }

        final String uri = getUrl(extImpAdhese);

        return Result.of(Collections.singletonList(
                HttpRequest.<Void>builder()
                        .method(HttpMethod.POST)
                        .uri(uri)
<<<<<<< HEAD
                        .body(mapper.encode(buildBody(request, extImpAdhese)))
=======
>>>>>>> f08035a2
                        .headers(replaceHeaders(request.getDevice()))
                        .build()),
                Collections.emptyList());
    }

    private MultiMap replaceHeaders(Device device) {
        MultiMap headers = HttpUtil.headers();
        if (device != null) {
            HttpUtil.addHeaderIfValueIsNotEmpty(headers, HttpUtil.USER_AGENT_HEADER, device.getUa());
            HttpUtil.addHeaderIfValueIsNotEmpty(headers, HttpHeaders.createOptimized("X-Real-IP"), device.getIp());
        }
<<<<<<< HEAD
        return HttpUtil.headers();
=======
        return headers;
>>>>>>> f08035a2
    }

    private ExtImpAdhese parseImpExt(Imp imp) {
        try {
            return mapper.mapper().convertValue(imp.getExt(), ADHESE_EXT_TYPE_REFERENCE).getBidder();
        } catch (IllegalArgumentException e) {
            throw new PreBidException(e.getMessage(), e);
        }
    }

    private AdheseRequestBody buildBody(BidRequest request, ExtImpAdhese extImpAdhese) {
        AdheseRequestBody body = new AdheseRequestBody();
        body.slots.add(AdheseRequestBody.Slot.create(getSlotParameter(extImpAdhese)));
        body.parameters.putAll(getTargetParameters(extImpAdhese));
        body.parameters.putAll(getGdprParameter(request.getUser()));
        body.parameters.putAll(getRefererParameter(request.getSite()));
        body.parameters.putAll(getIfaParameter(request.getDevice()));

        return body;
    }

    private String getUrl(ExtImpAdhese extImpAdhese) {
        return endpointUrl.replace("{{AccountId}}", extImpAdhese.getAccount());
    }

    private static String getSlotParameter(ExtImpAdhese extImpAdhese) {
        return String.format("%s-%s",
                HttpUtil.encodeUrl(extImpAdhese.getLocation()),
                HttpUtil.encodeUrl(extImpAdhese.getFormat()));
    }

    private Map<String, List<String>> getTargetParameters(ExtImpAdhese extImpAdhese) {
        final JsonNode targets = extImpAdhese.getTargets();
        return targets == null || targets.isNull() ? Collections.emptyMap() : parseTargetParametersAndSort(targets);
    }

    private Map<String, List<String>> parseTargetParametersAndSort(JsonNode targets) {
        return new TreeMap<>(
                mapper.mapper().convertValue(targets, new TypeReference<Map<String, List<String>>>() {
                }));
    }

    private static Map<String, List<String>> getGdprParameter(User user) {
        final ExtUser extUser = user != null ? user.getExt() : null;
        final String consent = extUser != null ? extUser.getConsent() : null;
        return StringUtils.isNotBlank(consent)
                ? Collections.singletonMap(GDPR_QUERY_PARAMETER, Collections.singletonList(consent))
                : Collections.emptyMap();
    }

    private static Map<String, List<String>> getRefererParameter(Site site) {
        final String page = site != null ? site.getPage() : null;
        return StringUtils.isNotBlank(page)
                ? Collections.singletonMap(REFERER_QUERY_PARAMETER, Collections.singletonList(page))
                : Collections.emptyMap();
    }

    private static Map<String, List<String>> getIfaParameter(Device device) {
        final String ifa = device != null ? device.getIfa() : null;
        return StringUtils.isNotBlank(ifa)
                ? Collections.singletonMap(IFA_QUERY_PARAMETER, Collections.singletonList(ifa))
                : Collections.emptyMap();
    }

    @Override
    public Result<List<BidderBid>> makeBids(HttpCall<Void> httpCall, BidRequest bidRequest) {
        final HttpResponse httpResponse = httpCall.getResponse();

        final JsonNode bodyNode;
        try {
            bodyNode = mapper.decodeValue(httpResponse.getBody(), JsonNode.class);
        } catch (DecodeException e) {
            return Result.withError(BidderError.badServerResponse(e.getMessage()));
        }
        if (!bodyNode.isArray()) {
            return Result.withError(BidderError.badServerResponse("Unexpected response body"));
        }
        if (bodyNode.size() == 0) {
            return Result.empty();
        }

        final JsonNode bidNode = bodyNode.get(0);
        final AdheseBid adheseBid;
        try {
            adheseBid = toObjectOfType(bidNode, AdheseBid.class);
        } catch (PreBidException e) {
            return Result.withError(BidderError.badServerResponse(e.getMessage()));
        }

        final Bid bid;
        if (Objects.equals(adheseBid.getOrigin(), ORIGIN_BID)) {
            final AdheseResponseExt responseExt;
            final AdheseOriginData originData;
            try {
                responseExt = toObjectOfType(bidNode, AdheseResponseExt.class);
                originData = toObjectOfType(bidNode, AdheseOriginData.class);
            } catch (PreBidException e) {
                return Result.withError(BidderError.badServerResponse(e.getMessage()));
            }
            bid = convertAdheseBid(adheseBid, responseExt, originData);
        } else {
            bid = convertAdheseOpenRtbBid(adheseBid);
        }
        if (bid == null) {
            return Result.withError(BidderError.badServerResponse("Response resulted in an empty seatBid array"));
        }

        final BigDecimal price;
        final Integer width;
        final Integer height;
        try {
            price = getPrice(adheseBid);
            width = Integer.valueOf(adheseBid.getWidth());
            height = Integer.valueOf(adheseBid.getHeight());
        } catch (NumberFormatException e) {
            return Result.withError(BidderError.badServerResponse(e.getMessage()));
        }

        final Bid updatedBid = Bid.builder()
                .id("1") // hardcoded because it is not provided and should be not empty value
                .impid(bidRequest.getImp().get(0).getId())
                .price(price)
                .w(width)
                .h(height)
                .dealid(bid.getDealid())
                .crid(bid.getCrid())
                .adm(bid.getAdm())
                .ext(bid.getExt())
                .build();

        final BidderBid bidderBid = BidderBid.of(updatedBid, getBidType(bid.getAdm()), getCurrency(adheseBid));
        return Result.of(Collections.singletonList(bidderBid), Collections.emptyList());
    }

    private <T> T toObjectOfType(JsonNode jsonNode, Class<T> clazz) {
        try {
            return mapper.mapper().treeToValue(jsonNode, clazz);
        } catch (JsonProcessingException e) {
            throw new PreBidException(e.getMessage(), e);
        }
    }

    private Bid convertAdheseBid(AdheseBid adheseBid, AdheseResponseExt adheseResponseExt,
                                 AdheseOriginData adheseOriginData) {
        return Bid.builder()
                .dealid(adheseResponseExt.getOrderId())
                .crid(adheseResponseExt.getId())
                .adm(getAdMarkup(adheseBid, adheseResponseExt))
                .ext(mapper.mapper().valueToTree(adheseOriginData))
                .build();
    }

    private String getAdMarkup(AdheseBid adheseBid, AdheseResponseExt adheseResponseExt) {
        if (Objects.equals(adheseResponseExt.getExt(), "js")) {
            if (StringUtils.containsAny(adheseBid.getBody(), "<script", "<div", "<html")) {
                String counter = "";
                if (adheseResponseExt.getImpressionCounter().length() > 0) {
                    counter = String.format("%s%s%s", "<img src='", adheseResponseExt.getImpressionCounter(),
                            "' style='height:1px; width:1px; margin: -1px -1px; display:none;'/>");
                }
                return String.format("%s%s", adheseBid.getBody(), counter);
            }
            if (StringUtils.containsAny(adheseBid.getBody(), "<?xml", "<vast")) {
                return adheseBid.getBody();
            }
        }
        return adheseResponseExt.getTag();
    }

    private Bid convertAdheseOpenRtbBid(AdheseBid adheseBid) {
        final BidResponse originData = adheseBid.getOriginData();
        final List<SeatBid> seatBids = originData != null ? originData.getSeatbid() : null;

        return CollectionUtils.emptyIfNull(seatBids).stream()
                .filter(Objects::nonNull)
                .flatMap(seatBid -> seatBid.getBid().stream())
                .filter(Objects::nonNull)
                .findFirst()
                .map(bid -> bid.toBuilder().adm(adheseBid.getBody()).build())
                .orElse(null);
    }

    private static BigDecimal getPrice(AdheseBid adheseBid) {
        final CpmValues cpmValues = getCpmValues(adheseBid.getExtension());
        final String amount = cpmValues != null ? cpmValues.getAmount() : null;
        return new BigDecimal(StringUtils.stripToEmpty(amount));
    }

    private static String getCurrency(AdheseBid adheseBid) {
        final CpmValues cpmValues = getCpmValues(adheseBid.getExtension());
        return cpmValues != null ? StringUtils.stripToNull(cpmValues.getCurrency()) : null;
    }

    private static CpmValues getCpmValues(Prebid prebid) {
        final Cpm cpm = prebid != null ? prebid.getPrebid() : null;
        return cpm != null ? cpm.getCpm() : null;
    }

    private static BidType getBidType(String bidAdm) {
        return StringUtils.containsAny(bidAdm, "<?xml", "<vast")
                ? BidType.video
                : BidType.banner;
    }
}<|MERGE_RESOLUTION|>--- conflicted
+++ resolved
@@ -87,10 +87,7 @@
                 HttpRequest.<Void>builder()
                         .method(HttpMethod.POST)
                         .uri(uri)
-<<<<<<< HEAD
                         .body(mapper.encode(buildBody(request, extImpAdhese)))
-=======
->>>>>>> f08035a2
                         .headers(replaceHeaders(request.getDevice()))
                         .build()),
                 Collections.emptyList());
@@ -102,11 +99,7 @@
             HttpUtil.addHeaderIfValueIsNotEmpty(headers, HttpUtil.USER_AGENT_HEADER, device.getUa());
             HttpUtil.addHeaderIfValueIsNotEmpty(headers, HttpHeaders.createOptimized("X-Real-IP"), device.getIp());
         }
-<<<<<<< HEAD
-        return HttpUtil.headers();
-=======
         return headers;
->>>>>>> f08035a2
     }
 
     private ExtImpAdhese parseImpExt(Imp imp) {
