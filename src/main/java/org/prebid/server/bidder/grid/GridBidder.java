package org.prebid.server.bidder.grid;

import com.fasterxml.jackson.core.JsonProcessingException;
<<<<<<< HEAD
import com.fasterxml.jackson.databind.JsonNode;
=======
import com.fasterxml.jackson.core.type.TypeReference;
import com.fasterxml.jackson.databind.JsonNode;
import com.fasterxml.jackson.databind.node.ArrayNode;
>>>>>>> 6f9a503f
import com.fasterxml.jackson.databind.node.ObjectNode;
import com.iab.openrtb.request.BidRequest;
import com.iab.openrtb.request.Imp;
import com.iab.openrtb.request.Site;
import com.iab.openrtb.request.User;
import com.iab.openrtb.response.BidResponse;
import com.iab.openrtb.response.SeatBid;
import io.vertx.core.http.HttpMethod;
import org.apache.commons.collections4.CollectionUtils;
import org.apache.commons.lang3.ObjectUtils;
import org.apache.commons.lang3.StringUtils;
import org.prebid.server.bidder.Bidder;
import org.prebid.server.bidder.grid.model.ExtImpGrid;
import org.prebid.server.bidder.grid.model.ExtImpGridBidder;
import org.prebid.server.bidder.grid.model.ExtImpGridData;
import org.prebid.server.bidder.grid.model.ExtImpGridDataAdServer;
<<<<<<< HEAD
import org.prebid.server.bidder.grid.model.Keywords;
=======
import org.prebid.server.bidder.grid.model.KeywordSegment;
import org.prebid.server.bidder.grid.model.Keywords;
import org.prebid.server.bidder.grid.model.KeywordsPublisherItem;
>>>>>>> 6f9a503f
import org.prebid.server.bidder.model.BidderBid;
import org.prebid.server.bidder.model.BidderError;
import org.prebid.server.bidder.model.HttpCall;
import org.prebid.server.bidder.model.HttpRequest;
import org.prebid.server.bidder.model.Result;
import org.prebid.server.exception.PreBidException;
import org.prebid.server.json.DecodeException;
import org.prebid.server.json.JacksonMapper;
import org.prebid.server.proto.openrtb.ext.request.ExtRequest;
import org.prebid.server.proto.openrtb.ext.request.ExtRequestPrebid;
import org.prebid.server.proto.openrtb.ext.response.BidType;
import org.prebid.server.util.HttpUtil;

import java.util.ArrayList;
<<<<<<< HEAD
import java.util.Collection;
import java.util.Collections;
import java.util.HashMap;
import java.util.List;
import java.util.Map;
import java.util.Objects;
import java.util.stream.Collectors;

public class GridBidder implements Bidder<BidRequest> {

=======
import java.util.Arrays;
import java.util.Collection;
import java.util.Collections;
import java.util.HashMap;
import java.util.Iterator;
import java.util.List;
import java.util.Map;
import java.util.Objects;
import java.util.function.Function;
import java.util.stream.Collectors;
import java.util.stream.Stream;

public class GridBidder implements Bidder<BidRequest> {

    private static final TypeReference<Map<String, JsonNode>> MAP_TYPE_REF =
            new TypeReference<Map<String, JsonNode>>() {
            };

>>>>>>> 6f9a503f
    private final String endpointUrl;
    private final JacksonMapper mapper;

    public GridBidder(String endpointUrl, JacksonMapper mapper) {
        this.endpointUrl = HttpUtil.validateUrl(Objects.requireNonNull(endpointUrl));
        this.mapper = Objects.requireNonNull(mapper);
    }

    @Override
    public Result<List<HttpRequest<BidRequest>>> makeHttpRequests(BidRequest request) {
        final List<BidderError> errors = new ArrayList<>();
        final List<Imp> imps = request.getImp();
        final List<Imp> modifiedImps = modifyImps(imps, errors);

        if (modifiedImps.isEmpty()) {
            errors.add(BidderError.badInput("No valid impressions for grid"));
            return Result.withErrors(errors);
        }

        final Keywords firstImpKeywords = getKeywordsFromImpExt(imps.get(0).getExt());
        final BidRequest modifiedRequest = modifyRequest(request, firstImpKeywords, modifiedImps);
        return Result.of(Collections.singletonList(constructHttpRequest(modifiedRequest)), errors);
    }

    private List<Imp> modifyImps(List<Imp> imps, List<BidderError> errors) {
        final List<Imp> modifiedImps = new ArrayList<>();
        for (Imp imp : imps) {
            try {
                final ExtImpGrid extImpGrid = mapper.mapper().convertValue(imp.getExt(), ExtImpGrid.class);
                modifiedImps.add(modifyImp(imp, extImpGrid));
            } catch (IllegalArgumentException | PreBidException e) {
                errors.add(BidderError.badInput(e.getMessage()));
            }
        }

        return modifiedImps;
    }

    private Imp modifyImp(Imp imp, ExtImpGrid extImpGrid) {
        final ExtImpGridBidder extImpGridBidder = extImpGrid != null ? extImpGrid.getBidder() : null;
        final Integer uid = extImpGridBidder != null ? extImpGridBidder.getUid() : null;
        if (uid == null || uid == 0) {
            throw new PreBidException("uid is empty");
        }

        final ExtImpGridData extImpData = extImpGrid.getData();
        final ExtImpGridDataAdServer adServer = extImpData != null ? extImpData.getAdServer() : null;
        final String adSlot = adServer != null ? adServer.getAdSlot() : null;

        if (StringUtils.isNotEmpty(adSlot)) {
            final ExtImpGrid modifiedExtImpGrid = extImpGrid.toBuilder()
                    .gpid(adSlot)
                    .build();
            return imp.toBuilder()
                    .ext(mapper.mapper().valueToTree(modifiedExtImpGrid))
                    .build();
        }
        return imp;
    }

    private Keywords getKeywordsFromImpExt(JsonNode extImp) {
        try {
            final ExtImpGrid firstImpExtGrid = mapper.mapper().convertValue(extImp, ExtImpGrid.class);
            final ExtImpGridBidder firstImpExtGridBidder = firstImpExtGrid != null
<<<<<<< HEAD
                                                           ? firstImpExtGrid.getBidder()
                                                           : null;
=======
                    ? firstImpExtGrid.getBidder()
                    : null;
>>>>>>> 6f9a503f
            return firstImpExtGridBidder != null ? firstImpExtGridBidder.getKeywords() : null;
        } catch (IllegalArgumentException e) {
            return null;
        }
    }

    private BidRequest modifyRequest(BidRequest bidRequest, Keywords firstImpKeywords, List<Imp> imp) {
        final User user = bidRequest.getUser();
        final String userKeywords = user != null ? user.getKeywords() : null;
        final Site site = bidRequest.getSite();
        final String siteKeywords = site != null ? site.getKeywords() : null;

        final ExtRequest extRequest = bidRequest.getExt();
        final Keywords resolvedKeywords = buildBidRequestExtKeywords(
                ObjectUtils.defaultIfNull(userKeywords, ""),
                ObjectUtils.defaultIfNull(siteKeywords, ""),
                firstImpKeywords,
                getKeywordsFromRequestExt(extRequest));

        return bidRequest.toBuilder()
                .imp(imp)
                .ext(modifyExtRequest(extRequest, resolvedKeywords))
                .build();
    }

    private ExtRequest modifyExtRequest(ExtRequest extRequest, Keywords keywords) {
        final ExtRequestPrebid extRequestPrebid = extRequest != null ? extRequest.getPrebid() : null;
        final Map<String, JsonNode> extRequestProperties = extRequest != null
<<<<<<< HEAD
                                                           ? extRequest.getProperties()
                                                           : Collections.emptyMap();
=======
                ? extRequest.getProperties()
                : Collections.emptyMap();
>>>>>>> 6f9a503f
        final Map<String, JsonNode> modifiedExtRequestProperties = new HashMap<>(extRequestProperties);

        final ObjectNode clearedUserNode = clearObjectNode(keywords.getUser());
        final ObjectNode clearedSiteNode = clearObjectNode(keywords.getSite());
        if (clearedUserNode != null || clearedSiteNode != null) {
            final Keywords clearedKeywords = Keywords.of(clearedUserNode, clearedSiteNode);
            modifiedExtRequestProperties.put("keywords", mapper.mapper().valueToTree(clearedKeywords));
        } else {
            modifiedExtRequestProperties.remove("keywords");
        }

        if (!modifiedExtRequestProperties.isEmpty()) {
            final ExtRequest modifiedBidRequestExt = ExtRequest.of(extRequestPrebid);
            modifiedBidRequestExt.addProperties(modifiedExtRequestProperties);
            return modifiedBidRequestExt;
        }
        return null;
    }

    private ObjectNode clearObjectNode(ObjectNode objectNode) {
        return objectNode != null && !objectNode.isEmpty() ? objectNode : null;
    }

    private Keywords getKeywordsFromRequestExt(ExtRequest extRequest) {
        try {
            final JsonNode requestKeywordsNode = extRequest != null ? extRequest.getProperty("keywords") : null;
            return requestKeywordsNode != null
                    ? mapper.mapper().treeToValue(requestKeywordsNode, Keywords.class)
                    : null;
        } catch (JsonProcessingException e) {
            return null;
        }
    }

    private Keywords buildBidRequestExtKeywords(String userKeywords,
                                                String siteKeywords,
                                                Keywords firstImpExtKeywords,
                                                Keywords requestExtKeywords) {
<<<<<<< HEAD
        return GridKeywordsUtil.merge(
                mapper,
                GridKeywordsUtil.resolveKeywordsFromOpenRtb(userKeywords, siteKeywords, mapper),
                GridKeywordsUtil.resolveKeywordsFromExtGridKeywords(firstImpExtKeywords, mapper),
                GridKeywordsUtil.resolveKeywordsFromExtGridKeywords(requestExtKeywords, mapper));
=======
        return merge(
                resolveKeywordsFromOpenRtb(userKeywords, siteKeywords),
                resolveKeywordsFromExtGridKeywords(firstImpExtKeywords),
                resolveKeywordsFromExtGridKeywords(requestExtKeywords));
    }

    private Keywords resolveKeywordsFromOpenRtb(String userKeywords, String siteKeywords) {
        return Keywords.of(
                resolveKeywordsSectionFromOpenRtb(userKeywords),
                resolveKeywordsSectionFromOpenRtb(siteKeywords));
    }

    private ObjectNode resolveKeywordsSectionFromOpenRtb(String keywords) {
        final List<KeywordSegment> segments = Arrays.stream(keywords.split(","))
                .filter(StringUtils::isNotEmpty)
                .map(keyword -> KeywordSegment.of("keywords", keyword))
                .collect(Collectors.toList());

        final ObjectNode publisherNode = mapper.mapper().createObjectNode();
        if (!segments.isEmpty()) {
            final List<KeywordsPublisherItem> publisherItems = Collections.singletonList(
                    KeywordsPublisherItem.of("keywords", segments));
            return publisherNode.set("ortb2", mapper.mapper().valueToTree(publisherItems));
        }
        return publisherNode;
    }

    private Keywords resolveKeywordsFromExtGridKeywords(Keywords keywords) {
        if (keywords == null) {
            return Keywords.empty();
        }

        final ObjectNode userSection = keywords.getUser();
        final ObjectNode resolvedUserSection = userSection != null
                ? resolveKeywordsSection(userSection)
                : null;
        final ObjectNode siteSection = keywords.getSite();
        final ObjectNode resolvedSiteSection = siteSection != null
                ? resolveKeywordsSection(siteSection)
                : null;

        return Keywords.of(resolvedUserSection, resolvedSiteSection);
    }

    private ObjectNode resolveKeywordsSection(ObjectNode sectionNode) {
        final ObjectNode resolvedSectionNode = mapper.mapper().createObjectNode();
        final Map<String, JsonNode> sectionMap = jsonNodeToMap(sectionNode);

        for (Map.Entry<String, JsonNode> entry : sectionMap.entrySet()) {
            JsonNode publisherJsonNode = entry.getValue();
            if (publisherJsonNode != null && publisherJsonNode.isArray()) {
                final List<KeywordsPublisherItem> publisherKeywords = resolvePublisherKeywords(publisherJsonNode);
                if (!publisherKeywords.isEmpty()) {
                    resolvedSectionNode.set(entry.getKey(), mapper.mapper().valueToTree(publisherKeywords));
                }
            }
        }
        return resolvedSectionNode;
    }

    private List<KeywordsPublisherItem> resolvePublisherKeywords(JsonNode publisherNode) {
        final List<KeywordsPublisherItem> publishersKeywords = new ArrayList<>();
        for (Iterator<JsonNode> it = publisherNode.elements(); it.hasNext();) {
            JsonNode publisherValueNode = it.next();
            final JsonNode publisherNameNode = publisherValueNode.get("name");
            final JsonNode segmentsNode = publisherValueNode.get("segments");

            if (publisherNameNode != null && publisherNameNode.isTextual()) {
                final List<KeywordSegment> segments = new ArrayList<>(resolvePublisherSegments(segmentsNode));
                segments.addAll(resolveAlternativePublisherSegments(publisherValueNode));

                if (!segments.isEmpty()) {
                    publishersKeywords.add(KeywordsPublisherItem.of(publisherNameNode.asText(), segments));
                }
            }
        }
        return publishersKeywords;
    }

    private List<KeywordSegment> resolvePublisherSegments(JsonNode segmentsNode) {
        final List<KeywordSegment> parsedSegments = new ArrayList<>();
        if (segmentsNode == null || !segmentsNode.isArray()) {
            return parsedSegments;
        }

        for (Iterator<JsonNode> it = segmentsNode.elements(); it.hasNext();) {
            final KeywordSegment keywordSegment = resolvePublisherSegment(it.next());
            if (keywordSegment != null) {
                parsedSegments.add(keywordSegment);
            }
        }
        return parsedSegments;
    }

    private KeywordSegment resolvePublisherSegment(JsonNode segmentNode) {
        final JsonNode nameNode = segmentNode.get("name");
        final String name = nameNode != null && nameNode.isTextual() ? nameNode.asText() : null;
        final JsonNode valueNode = segmentNode.get("value");
        final String value = valueNode != null && valueNode.isTextual() ? valueNode.asText() : null;

        return StringUtils.isNotEmpty(name) && StringUtils.isNotEmpty(value)
                ? KeywordSegment.of(name, value)
                : null;
    }

    private List<KeywordSegment> resolveAlternativePublisherSegments(JsonNode publisherValueNode) {
        final List<KeywordSegment> keywordSegments = new ArrayList<>();
        for (Map.Entry<String, JsonNode> entry : jsonNodeToMap(publisherValueNode).entrySet()) {
            final JsonNode entryNode = entry.getValue();
            if (entryNode.isArray()) {
                keywordSegments.addAll(resolveAlternativePublisherSegmentsArray(entry.getKey(), entryNode));
            }
        }
        return keywordSegments;
    }

    private List<KeywordSegment> resolveAlternativePublisherSegmentsArray(String segmentName,
                                                                          JsonNode publisherSegmentsNode) {
        final List<KeywordSegment> keywordSegments = new ArrayList<>();
        for (Iterator<JsonNode> it = publisherSegmentsNode.elements(); it.hasNext();) {
            final JsonNode currentNode = it.next();
            if (currentNode.isTextual()) {
                keywordSegments.add(KeywordSegment.of(segmentName, currentNode.asText()));
            }
        }
        return keywordSegments;
    }

    private Keywords merge(Keywords... extGridsKeywords) {
        return Keywords.of(
                mergeSections(extractSections(Keywords::getUser, extGridsKeywords)),
                mergeSections(extractSections(Keywords::getSite, extGridsKeywords)));
    }

    private static Stream<ObjectNode> extractSections(Function<Keywords, ObjectNode> sectionExtractor,
                                                      Keywords... extGridsKeywords) {
        return Arrays.stream(extGridsKeywords)
                .map(extGridKeyword -> extractSection(sectionExtractor, extGridKeyword))
                .filter(Objects::nonNull);
    }

    private static ObjectNode extractSection(Function<Keywords, ObjectNode> sectionExtractor,
                                             Keywords keywords) {
        final ObjectNode sectionNode = keywords != null ? sectionExtractor.apply(keywords) : null;
        return sectionNode != null && !sectionNode.isEmpty() ? sectionNode : null;
    }

    private ObjectNode mergeSections(Stream<ObjectNode> sections) {
        return sections.reduce(
                mapper.mapper().createObjectNode(),
                (left, right) -> (ObjectNode) mergeSections(left, right));
    }

    public static JsonNode mergeSections(JsonNode mainNode, JsonNode updateNode) {
        Iterator<String> updateFieldNames = updateNode.fieldNames();
        while (updateFieldNames.hasNext()) {
            String updateFieldName = updateFieldNames.next();
            JsonNode valueToBeUpdated = mainNode.get(updateFieldName);
            JsonNode updateValue = updateNode.get(updateFieldName);

            if (valueToBeUpdated != null && valueToBeUpdated.isArray() && updateValue.isArray()) {
                final ArrayNode arrayToBeUpdated = (ArrayNode) valueToBeUpdated;
                for (JsonNode updateChildNode : updateValue) {
                    arrayToBeUpdated.add(updateChildNode);
                }
            } else if (valueToBeUpdated != null && valueToBeUpdated.isObject()) {
                mergeSections(valueToBeUpdated, updateValue);
            } else if (mainNode instanceof ObjectNode) {
                ((ObjectNode) mainNode).replace(updateFieldName, updateValue);
            }
        }
        return mainNode;
    }

    private Map<String, JsonNode> jsonNodeToMap(JsonNode jsonNode) {
        try {
            return jsonNode != null && jsonNode.isObject()
                    ? mapper.mapper().convertValue(jsonNode, MAP_TYPE_REF)
                    : Collections.emptyMap();
        } catch (IllegalArgumentException ignored) {
        }
        return Collections.emptyMap();
>>>>>>> 6f9a503f
    }

    private HttpRequest<BidRequest> constructHttpRequest(BidRequest bidRequest) {
        return HttpRequest.<BidRequest>builder()
                .uri(endpointUrl)
                .method(HttpMethod.POST)
                .headers(HttpUtil.headers())
                .payload(bidRequest)
                .body(mapper.encode(bidRequest))
                .build();
    }

    @Override
    public final Result<List<BidderBid>> makeBids(HttpCall<BidRequest> httpCall, BidRequest bidRequest) {
        try {
            final BidResponse bidResponse = mapper.decodeValue(httpCall.getResponse().getBody(), BidResponse.class);
            return Result.of(extractBids(httpCall.getRequest().getPayload(), bidResponse), Collections.emptyList());
        } catch (DecodeException | PreBidException e) {
            return Result.withError(BidderError.badServerResponse(e.getMessage()));
        }
    }

    private static List<BidderBid> extractBids(BidRequest bidRequest, BidResponse bidResponse) {
        if (bidResponse == null || CollectionUtils.isEmpty(bidResponse.getSeatbid())) {
            return Collections.emptyList();
        }
        return bidsFromResponse(bidRequest, bidResponse);
    }

    private static List<BidderBid> bidsFromResponse(BidRequest bidRequest, BidResponse bidResponse) {
        return bidResponse.getSeatbid().stream()
                .filter(Objects::nonNull)
                .map(SeatBid::getBid)
                .filter(Objects::nonNull)
                .flatMap(Collection::stream)
                .map(bid -> BidderBid.of(bid,
                        getBidMediaType(bid.getImpid(), bidRequest.getImp()), bidResponse.getCur()))
                .collect(Collectors.toList());
    }

    private static BidType getBidMediaType(String impId, List<Imp> imps) {
        for (Imp imp : imps) {
            if (imp.getId().equals(impId)) {
                if (imp.getBanner() != null) {
                    return BidType.banner;
                }
                if (imp.getVideo() != null) {
                    return BidType.video;
                }
                throw new PreBidException(String.format("Unknown impression type for ID: %s", impId));
            }
        }
        throw new PreBidException(String.format("Failed to find impression for ID: %s", impId));
    }
}<|MERGE_RESOLUTION|>--- conflicted
+++ resolved
@@ -1,13 +1,9 @@
 package org.prebid.server.bidder.grid;
 
 import com.fasterxml.jackson.core.JsonProcessingException;
-<<<<<<< HEAD
-import com.fasterxml.jackson.databind.JsonNode;
-=======
 import com.fasterxml.jackson.core.type.TypeReference;
 import com.fasterxml.jackson.databind.JsonNode;
 import com.fasterxml.jackson.databind.node.ArrayNode;
->>>>>>> 6f9a503f
 import com.fasterxml.jackson.databind.node.ObjectNode;
 import com.iab.openrtb.request.BidRequest;
 import com.iab.openrtb.request.Imp;
@@ -24,13 +20,9 @@
 import org.prebid.server.bidder.grid.model.ExtImpGridBidder;
 import org.prebid.server.bidder.grid.model.ExtImpGridData;
 import org.prebid.server.bidder.grid.model.ExtImpGridDataAdServer;
-<<<<<<< HEAD
-import org.prebid.server.bidder.grid.model.Keywords;
-=======
 import org.prebid.server.bidder.grid.model.KeywordSegment;
 import org.prebid.server.bidder.grid.model.Keywords;
 import org.prebid.server.bidder.grid.model.KeywordsPublisherItem;
->>>>>>> 6f9a503f
 import org.prebid.server.bidder.model.BidderBid;
 import org.prebid.server.bidder.model.BidderError;
 import org.prebid.server.bidder.model.HttpCall;
@@ -45,18 +37,6 @@
 import org.prebid.server.util.HttpUtil;
 
 import java.util.ArrayList;
-<<<<<<< HEAD
-import java.util.Collection;
-import java.util.Collections;
-import java.util.HashMap;
-import java.util.List;
-import java.util.Map;
-import java.util.Objects;
-import java.util.stream.Collectors;
-
-public class GridBidder implements Bidder<BidRequest> {
-
-=======
 import java.util.Arrays;
 import java.util.Collection;
 import java.util.Collections;
@@ -75,7 +55,6 @@
             new TypeReference<Map<String, JsonNode>>() {
             };
 
->>>>>>> 6f9a503f
     private final String endpointUrl;
     private final JacksonMapper mapper;
 
@@ -140,13 +119,8 @@
         try {
             final ExtImpGrid firstImpExtGrid = mapper.mapper().convertValue(extImp, ExtImpGrid.class);
             final ExtImpGridBidder firstImpExtGridBidder = firstImpExtGrid != null
-<<<<<<< HEAD
-                                                           ? firstImpExtGrid.getBidder()
-                                                           : null;
-=======
                     ? firstImpExtGrid.getBidder()
                     : null;
->>>>>>> 6f9a503f
             return firstImpExtGridBidder != null ? firstImpExtGridBidder.getKeywords() : null;
         } catch (IllegalArgumentException e) {
             return null;
@@ -175,13 +149,8 @@
     private ExtRequest modifyExtRequest(ExtRequest extRequest, Keywords keywords) {
         final ExtRequestPrebid extRequestPrebid = extRequest != null ? extRequest.getPrebid() : null;
         final Map<String, JsonNode> extRequestProperties = extRequest != null
-<<<<<<< HEAD
-                                                           ? extRequest.getProperties()
-                                                           : Collections.emptyMap();
-=======
                 ? extRequest.getProperties()
                 : Collections.emptyMap();
->>>>>>> 6f9a503f
         final Map<String, JsonNode> modifiedExtRequestProperties = new HashMap<>(extRequestProperties);
 
         final ObjectNode clearedUserNode = clearObjectNode(keywords.getUser());
@@ -220,13 +189,6 @@
                                                 String siteKeywords,
                                                 Keywords firstImpExtKeywords,
                                                 Keywords requestExtKeywords) {
-<<<<<<< HEAD
-        return GridKeywordsUtil.merge(
-                mapper,
-                GridKeywordsUtil.resolveKeywordsFromOpenRtb(userKeywords, siteKeywords, mapper),
-                GridKeywordsUtil.resolveKeywordsFromExtGridKeywords(firstImpExtKeywords, mapper),
-                GridKeywordsUtil.resolveKeywordsFromExtGridKeywords(requestExtKeywords, mapper));
-=======
         return merge(
                 resolveKeywordsFromOpenRtb(userKeywords, siteKeywords),
                 resolveKeywordsFromExtGridKeywords(firstImpExtKeywords),
@@ -409,7 +371,6 @@
         } catch (IllegalArgumentException ignored) {
         }
         return Collections.emptyMap();
->>>>>>> 6f9a503f
     }
 
     private HttpRequest<BidRequest> constructHttpRequest(BidRequest bidRequest) {
