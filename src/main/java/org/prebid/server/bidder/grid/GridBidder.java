package org.prebid.server.bidder.grid;

import com.fasterxml.jackson.core.JsonProcessingException;
import com.fasterxml.jackson.databind.JsonNode;
import com.fasterxml.jackson.databind.node.MissingNode;
import com.fasterxml.jackson.databind.node.ObjectNode;
import com.fasterxml.jackson.databind.node.TextNode;
import com.iab.openrtb.request.BidRequest;
import com.iab.openrtb.request.Imp;
import com.iab.openrtb.request.Site;
import com.iab.openrtb.request.User;
import com.iab.openrtb.response.Bid;
import io.vertx.core.http.HttpMethod;
import org.apache.commons.collections4.CollectionUtils;
import org.apache.commons.lang3.ObjectUtils;
import org.apache.commons.lang3.StringUtils;
import org.prebid.server.bidder.Bidder;
<<<<<<< HEAD
import org.prebid.server.bidder.grid.model.response.GridBid;
import org.prebid.server.bidder.grid.model.response.GridBidResponse;
import org.prebid.server.bidder.grid.model.response.GridBidderBid;
import org.prebid.server.bidder.grid.model.response.GridSeatBid;
=======
>>>>>>> aff35f5c
import org.prebid.server.bidder.grid.model.request.ExtImp;
import org.prebid.server.bidder.grid.model.request.ExtImpGridData;
import org.prebid.server.bidder.grid.model.request.ExtImpGridDataAdServer;
import org.prebid.server.bidder.grid.model.request.Keywords;
import org.prebid.server.bidder.grid.model.responce.GridBidResponse;
import org.prebid.server.bidder.grid.model.responce.GridSeatBid;
import org.prebid.server.bidder.model.BidderBid;
import org.prebid.server.bidder.model.BidderError;
import org.prebid.server.bidder.model.HttpCall;
import org.prebid.server.bidder.model.HttpRequest;
import org.prebid.server.bidder.model.Result;
import org.prebid.server.exception.PreBidException;
import org.prebid.server.json.DecodeException;
import org.prebid.server.json.JacksonMapper;
import org.prebid.server.proto.openrtb.ext.ExtPrebid;
import org.prebid.server.proto.openrtb.ext.request.ExtRequest;
import org.prebid.server.proto.openrtb.ext.request.ExtRequestPrebid;
import org.prebid.server.proto.openrtb.ext.request.grid.ExtImpGrid;
import org.prebid.server.proto.openrtb.ext.response.BidType;
import org.prebid.server.proto.openrtb.ext.response.ExtBidPrebid;
import org.prebid.server.util.HttpUtil;
import org.prebid.server.util.ObjectUtil;

import java.util.ArrayList;
import java.util.Collection;
import java.util.Collections;
import java.util.List;
import java.util.Map;
import java.util.Objects;
import java.util.stream.Collectors;

public class GridBidder implements Bidder<BidRequest> {

    private final String endpointUrl;
    private final JacksonMapper mapper;
    private final GridKeywordsProcessor gridKeywordsProcessor;

    public GridBidder(String endpointUrl, JacksonMapper mapper) {
        this.endpointUrl = HttpUtil.validateUrl(Objects.requireNonNull(endpointUrl));
        this.mapper = Objects.requireNonNull(mapper);
        this.gridKeywordsProcessor = new GridKeywordsProcessor(mapper);
    }

    @Override
    public Result<List<HttpRequest<BidRequest>>> makeHttpRequests(BidRequest request) {
        final List<BidderError> errors = new ArrayList<>();
        final List<Imp> imps = request.getImp();
        final List<Imp> modifiedImps = modifyImps(imps, errors);

        if (modifiedImps.isEmpty()) {
            errors.add(BidderError.badInput("No valid impressions for grid"));
            return Result.withErrors(errors);
        }

        final Keywords firstImpKeywords = getKeywordsFromImpExt(imps.get(0).getExt());
        final BidRequest modifiedRequest = modifyRequest(request, firstImpKeywords, modifiedImps);
        final HttpRequest<BidRequest> httpRequest =
                HttpRequest.<BidRequest>builder()
                        .uri(endpointUrl)
                        .method(HttpMethod.POST)
                        .headers(HttpUtil.headers())
                        .payload(modifiedRequest)
                        .body(mapper.encodeToBytes(modifiedRequest))
                        .build();

        return Result.of(Collections.singletonList(httpRequest), errors);
    }

    private List<Imp> modifyImps(List<Imp> imps, List<BidderError> errors) {
        final List<Imp> modifiedImps = new ArrayList<>();
        for (Imp imp : imps) {
            try {
                modifiedImps.add(modifyImp(imp, parseAndValidateImpExt(imp)));
            } catch (IllegalArgumentException | PreBidException e) {
                errors.add(BidderError.badInput(e.getMessage()));
            }
        }

        return modifiedImps;
    }

    private ExtImp parseAndValidateImpExt(Imp imp) {
        final ExtImp extImp = mapper.mapper().convertValue(imp.getExt(), ExtImp.class);
        validateImpExt(extImp, imp.getId());
        return extImp;
    }

    private static void validateImpExt(ExtImp extImp, String impId) {
        final ExtImpGrid extImpGrid = extImp != null ? extImp.getBidder() : null;
        final Integer uid = extImpGrid != null ? extImpGrid.getUid() : null;
        if (uid == null || uid == 0) {
            throw new PreBidException(String.format("Empty uid in imp with id: %s", impId));
        }
    }

    private Imp modifyImp(Imp imp, ExtImp extImp) {
        final ExtImpGridData extImpData = extImp.getData();
        final ExtImpGridDataAdServer adServer = extImpData != null ? extImpData.getAdServer() : null;
        final String adSlot = adServer != null ? adServer.getAdSlot() : null;

        if (StringUtils.isNotEmpty(adSlot)) {
            final ExtImp modifiedExtImp = extImp.toBuilder()
                    .gpid(adSlot)
                    .build();
            return imp.toBuilder()
                    .ext(mapper.mapper().valueToTree(modifiedExtImp))
                    .build();
        }
        return imp;
    }

    private Keywords getKeywordsFromImpExt(JsonNode extImp) {
        try {
            return getExtImpGridBidder(extImp).getKeywords();
        } catch (IllegalArgumentException e) {
            return null;
        }
    }

    private ExtImpGrid getExtImpGridBidder(JsonNode extImp) {
        return mapper.mapper().convertValue(extImp, ExtImp.class).getBidder();
    }

    private BidRequest modifyRequest(BidRequest bidRequest, Keywords firstImpKeywords, List<Imp> imp) {
        final User user = bidRequest.getUser();
        final String userKeywords = user != null ? user.getKeywords() : null;
        final Site site = bidRequest.getSite();
        final String siteKeywords = site != null ? site.getKeywords() : null;

        final ExtRequest extRequest = bidRequest.getExt();
        final Keywords resolvedKeywords = buildBidRequestExtKeywords(
                userKeywords, siteKeywords, firstImpKeywords, getKeywordsFromRequestExt(extRequest));

        return bidRequest.toBuilder()
                .imp(imp)
                .ext(modifyExtRequest(extRequest, resolvedKeywords))
                .build();
    }

    private Keywords getKeywordsFromRequestExt(ExtRequest extRequest) {
        try {
            final JsonNode requestKeywordsNode = extRequest != null ? extRequest.getProperty("keywords") : null;
            return requestKeywordsNode != null
                    ? mapper.mapper().treeToValue(requestKeywordsNode, Keywords.class)
                    : null;
        } catch (JsonProcessingException e) {
            return null;
        }
    }

    private Keywords buildBidRequestExtKeywords(String userKeywords,
                                                String siteKeywords,
                                                Keywords firstImpExtKeywords,
                                                Keywords requestExtKeywords) {

        final String resolvedUserKeywords = ObjectUtils.defaultIfNull(userKeywords, "");
        final String resolvedSiteKeywords = ObjectUtils.defaultIfNull(siteKeywords, "");

        return gridKeywordsProcessor.merge(
                gridKeywordsProcessor.resolveKeywordsFromOpenRtb(resolvedUserKeywords, resolvedSiteKeywords),
                gridKeywordsProcessor.resolveKeywords(firstImpExtKeywords),
                gridKeywordsProcessor.resolveKeywords(requestExtKeywords));
    }

    private ExtRequest modifyExtRequest(ExtRequest extRequest, Keywords keywords) {
        final ExtRequestPrebid extRequestPrebid = ObjectUtil.getIfNotNull(extRequest, ExtRequest::getPrebid);
        final Map<String, JsonNode> extRequestProperties = ObjectUtil.getIfNotNullOrDefault(
                extRequest, ExtRequest::getProperties, Collections::emptyMap);

        final Map<String, JsonNode> modifiedExtRequestProperties =
                gridKeywordsProcessor.modifyWithKeywords(extRequestProperties, keywords);
        if (modifiedExtRequestProperties.isEmpty()) {
            return null;
        }

        final ExtRequest modifiedBidRequestExt = ExtRequest.of(extRequestPrebid);
        modifiedBidRequestExt.addProperties(modifiedExtRequestProperties);
        return modifiedBidRequestExt;
    }

    @Override
    public final Result<List<BidderBid>> makeBids(HttpCall<BidRequest> httpCall, BidRequest bidRequest) {
        try {
            final GridBidResponse bidResponse =
                    mapper.decodeValue(httpCall.getResponse().getBody(), GridBidResponse.class);
            return Result.of(extractBids(httpCall.getRequest().getPayload(), bidResponse), Collections.emptyList());
        } catch (DecodeException | PreBidException e) {
            return Result.withError(BidderError.badServerResponse(e.getMessage()));
        }
    }

    private List<BidderBid> extractBids(BidRequest bidRequest, GridBidResponse gridBidResponse) {
        if (gridBidResponse == null || CollectionUtils.isEmpty(gridBidResponse.getSeatbid())) {
            return Collections.emptyList();
        }
        return bidsFromResponse(bidRequest, gridBidResponse);
    }

    private List<BidderBid> bidsFromResponse(BidRequest bidRequest, GridBidResponse gridBidResponse) {
        return gridBidResponse.getSeatbid().stream()
                .filter(Objects::nonNull)
                .map(GridSeatBid::getBid)
                .filter(Objects::nonNull)
                .flatMap(Collection::stream)
                .map(bid -> makeBidderBid(bid, bidRequest.getImp(), gridBidResponse.getCur()))
                .collect(Collectors.toList());
    }

<<<<<<< HEAD
    private GridBidderBid resolveGridBidderBid(GridBid gridBid, List<Imp> imps, String currency) {
        final GridBid modifiedGridBid = gridBid.toBuilder().ext(modifyBidExt(gridBid)).build();
        return GridBidderBid.of(modifiedGridBid, resolveBidType(gridBid, imps), currency);
    }

    private ObjectNode modifyBidExt(GridBid gridBid) {
        final String demandSource = ObjectUtils.defaultIfNull(gridBid.getExt(), MissingNode.getInstance())
                .at("/bidder/grid/demandSource").textValue();

        if (StringUtils.isEmpty(demandSource)) {
            return null;
        }

        final ExtBidPrebid extBidPrebid = ExtBidPrebid.builder()
                .meta(mapper.mapper().createObjectNode()
                        .set("demandsource", TextNode.valueOf(demandSource)))
                .build();
        return mapper.mapper().valueToTree(ExtPrebid.of(extBidPrebid, null));
    }

    private static BidType resolveBidType(GridBid gridBid, List<Imp> imps) {
        final BidType contentType = gridBid.getContentType();
        final String impId = gridBid.getImpid();
        if (contentType != null) {
            return contentType;
        } else {
            for (Imp imp : imps) {
                if (imp.getId().equals(impId)) {
                    if (imp.getBanner() != null) {
                        return BidType.banner;
                    }
                    if (imp.getVideo() != null) {
                        return BidType.video;
                    }
                    throw new PreBidException(String.format("Unknown impression type for ID: %s", impId));
                }
            }
        }
        throw new PreBidException(String.format("Failed to find impression for ID: %s", impId));
    }

    private static BidderBid toBidderBid(GridBidderBid gridBidderBid) {
        return BidderBid.of(resolveBid(gridBidderBid.getBid()), gridBidderBid.getType(),
                gridBidderBid.getBidCurrency());
    }
=======
    private BidderBid makeBidderBid(ObjectNode bidNode, List<Imp> imps, String currency) {
        try {
            final Bid bid = mapper.mapper().treeToValue(bidNode, Bid.class);
            final Bid modifiedBid = bid.toBuilder().ext(modifyBidExt(bidNode)).build();
>>>>>>> aff35f5c

            return BidderBid.of(modifiedBid, resolveBidType(bidNode, bid.getImpid(), imps), currency);
        } catch (JsonProcessingException | IllegalArgumentException e) {
            throw new PreBidException(e.getMessage());
        }
    }

<<<<<<< HEAD
=======
    private ObjectNode modifyBidExt(ObjectNode gridBid) {
        final String demandSource = ObjectUtils.defaultIfNull(gridBid, MissingNode.getInstance())
                .at("/ext/bidder/grid/demandSource")
                .textValue();
        if (StringUtils.isEmpty(demandSource)) {
            return null;
        }

        final ExtBidPrebid extBidPrebid = ExtBidPrebid.builder()
                .meta(mapper.mapper().createObjectNode().set("demandsource", TextNode.valueOf(demandSource)))
                .build();
        return mapper.mapper().valueToTree(ExtPrebid.of(extBidPrebid, null));
    }

    private static BidType resolveBidType(ObjectNode bidNode, String impId, List<Imp> imps) {
        final BidType contentType = BidType.fromString(bidNode.at("/content_type").asText());
        if (contentType != null) {
            return contentType;
        }

        for (Imp imp : imps) {
            if (imp.getId().equals(impId)) {
                if (imp.getBanner() != null) {
                    return BidType.banner;
                } else if (imp.getVideo() != null) {
                    return BidType.video;
                }
                throw new PreBidException(String.format("Unknown impression type for ID: %s", impId));
            }
        }
        throw new PreBidException(String.format("Failed to find impression for ID: %s", impId));
    }
>>>>>>> aff35f5c
}<|MERGE_RESOLUTION|>--- conflicted
+++ resolved
@@ -15,13 +15,6 @@
 import org.apache.commons.lang3.ObjectUtils;
 import org.apache.commons.lang3.StringUtils;
 import org.prebid.server.bidder.Bidder;
-<<<<<<< HEAD
-import org.prebid.server.bidder.grid.model.response.GridBid;
-import org.prebid.server.bidder.grid.model.response.GridBidResponse;
-import org.prebid.server.bidder.grid.model.response.GridBidderBid;
-import org.prebid.server.bidder.grid.model.response.GridSeatBid;
-=======
->>>>>>> aff35f5c
 import org.prebid.server.bidder.grid.model.request.ExtImp;
 import org.prebid.server.bidder.grid.model.request.ExtImpGridData;
 import org.prebid.server.bidder.grid.model.request.ExtImpGridDataAdServer;
@@ -230,58 +223,10 @@
                 .collect(Collectors.toList());
     }
 
-<<<<<<< HEAD
-    private GridBidderBid resolveGridBidderBid(GridBid gridBid, List<Imp> imps, String currency) {
-        final GridBid modifiedGridBid = gridBid.toBuilder().ext(modifyBidExt(gridBid)).build();
-        return GridBidderBid.of(modifiedGridBid, resolveBidType(gridBid, imps), currency);
-    }
-
-    private ObjectNode modifyBidExt(GridBid gridBid) {
-        final String demandSource = ObjectUtils.defaultIfNull(gridBid.getExt(), MissingNode.getInstance())
-                .at("/bidder/grid/demandSource").textValue();
-
-        if (StringUtils.isEmpty(demandSource)) {
-            return null;
-        }
-
-        final ExtBidPrebid extBidPrebid = ExtBidPrebid.builder()
-                .meta(mapper.mapper().createObjectNode()
-                        .set("demandsource", TextNode.valueOf(demandSource)))
-                .build();
-        return mapper.mapper().valueToTree(ExtPrebid.of(extBidPrebid, null));
-    }
-
-    private static BidType resolveBidType(GridBid gridBid, List<Imp> imps) {
-        final BidType contentType = gridBid.getContentType();
-        final String impId = gridBid.getImpid();
-        if (contentType != null) {
-            return contentType;
-        } else {
-            for (Imp imp : imps) {
-                if (imp.getId().equals(impId)) {
-                    if (imp.getBanner() != null) {
-                        return BidType.banner;
-                    }
-                    if (imp.getVideo() != null) {
-                        return BidType.video;
-                    }
-                    throw new PreBidException(String.format("Unknown impression type for ID: %s", impId));
-                }
-            }
-        }
-        throw new PreBidException(String.format("Failed to find impression for ID: %s", impId));
-    }
-
-    private static BidderBid toBidderBid(GridBidderBid gridBidderBid) {
-        return BidderBid.of(resolveBid(gridBidderBid.getBid()), gridBidderBid.getType(),
-                gridBidderBid.getBidCurrency());
-    }
-=======
     private BidderBid makeBidderBid(ObjectNode bidNode, List<Imp> imps, String currency) {
         try {
             final Bid bid = mapper.mapper().treeToValue(bidNode, Bid.class);
             final Bid modifiedBid = bid.toBuilder().ext(modifyBidExt(bidNode)).build();
->>>>>>> aff35f5c
 
             return BidderBid.of(modifiedBid, resolveBidType(bidNode, bid.getImpid(), imps), currency);
         } catch (JsonProcessingException | IllegalArgumentException e) {
@@ -289,8 +234,6 @@
         }
     }
 
-<<<<<<< HEAD
-=======
     private ObjectNode modifyBidExt(ObjectNode gridBid) {
         final String demandSource = ObjectUtils.defaultIfNull(gridBid, MissingNode.getInstance())
                 .at("/ext/bidder/grid/demandSource")
@@ -323,5 +266,4 @@
         }
         throw new PreBidException(String.format("Failed to find impression for ID: %s", impId));
     }
->>>>>>> aff35f5c
 }