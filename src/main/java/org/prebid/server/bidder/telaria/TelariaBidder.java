--- conflicted
+++ resolved
@@ -201,17 +201,11 @@
         if (CollectionUtils.isEmpty(bids)) {
             return Collections.emptyList();
         }
-<<<<<<< HEAD
-        return bids.stream()
-                .filter(Objects::nonNull)
-                .map(bid -> BidderBid.of(bid, BidType.VIDEO, bidResponse.getCur()))
-=======
 
         return IntStream.range(0, bids.size())
                 .filter(i -> bids.get(i) != null)
                 .filter(i -> i < imps.size())
                 .mapToObj(i -> makeBidderBid(bids.get(i), bidResponse, imps.get(i)))
->>>>>>> 43267f77
                 .collect(Collectors.toList());
     }
 
