package org.prebid.server.bidder.adoppler;

import com.fasterxml.jackson.core.JsonProcessingException;
import com.fasterxml.jackson.core.type.TypeReference;
import com.fasterxml.jackson.databind.node.ObjectNode;
import com.iab.openrtb.request.BidRequest;
import com.iab.openrtb.request.Imp;
import com.iab.openrtb.response.Bid;
import com.iab.openrtb.response.BidResponse;
import com.iab.openrtb.response.SeatBid;
import io.netty.handler.codec.http.HttpResponseStatus;
import io.vertx.core.MultiMap;
import io.vertx.core.http.HttpMethod;
import org.apache.commons.lang3.StringUtils;
import org.prebid.server.bidder.Bidder;
import org.prebid.server.bidder.adoppler.model.AdopplerResponseExt;
import org.prebid.server.bidder.adoppler.model.AdopplerResponseVideoExt;
import org.prebid.server.bidder.model.BidderBid;
import org.prebid.server.bidder.model.BidderError;
import org.prebid.server.bidder.model.HttpCall;
import org.prebid.server.bidder.model.HttpRequest;
import org.prebid.server.bidder.model.Result;
import org.prebid.server.exception.PreBidException;
import org.prebid.server.json.DecodeException;
import org.prebid.server.json.JacksonMapper;
import org.prebid.server.proto.openrtb.ext.ExtPrebid;
import org.prebid.server.proto.openrtb.ext.request.adoppler.ExtImpAdoppler;
import org.prebid.server.proto.openrtb.ext.response.BidType;
import org.prebid.server.util.HttpUtil;

import java.util.ArrayList;
import java.util.Collection;
import java.util.Collections;
import java.util.HashMap;
import java.util.List;
import java.util.Map;
import java.util.Objects;
import java.util.stream.Collectors;

/**
 * Adoppler {@link Bidder} implementation.
 */
public class AdopplerBidder implements Bidder<BidRequest> {

    private static final TypeReference<ExtPrebid<?, ExtImpAdoppler>> ADOPPLER_EXT_TYPE_REFERENCE =
            new TypeReference<ExtPrebid<?, ExtImpAdoppler>>() {
            };
    private static final String DEFAULT_CLIENT = "app";

    private final String endpointTemplate;
    private final JacksonMapper mapper;

    public AdopplerBidder(String endpointTemplate, JacksonMapper mapper) {
        this.endpointTemplate = HttpUtil.validateUrl(Objects.requireNonNull(endpointTemplate));
        this.mapper = Objects.requireNonNull(mapper);
    }

    @Override
    public Result<List<HttpRequest<BidRequest>>> makeHttpRequests(BidRequest request) {
        final List<BidderError> errors = new ArrayList<>();
        final List<HttpRequest<BidRequest>> result = new ArrayList<>();

        for (Imp imp : request.getImp()) {
            try {
                final ExtImpAdoppler validExtImp = parseAndValidateImpExt(imp);
                final String updateRequestId = request.getId() + "-" + validExtImp.getAdunit();
                final BidRequest updateRequest = request.toBuilder().id(updateRequestId).build();
                final String url = resolveUrl(validExtImp);

                result.add(createSingleRequest(imp, updateRequest, url));
            } catch (PreBidException e) {
                errors.add(BidderError.badInput(e.getMessage()));
            }
        }
        return Result.of(result, errors);
    }

    private ExtImpAdoppler parseAndValidateImpExt(Imp imp) {
        final ExtImpAdoppler extImpAdoppler;
        try {
            extImpAdoppler = mapper.mapper().convertValue(imp.getExt(), ADOPPLER_EXT_TYPE_REFERENCE).getBidder();
        } catch (IllegalArgumentException e) {
            throw new PreBidException(e.getMessage());
        }
        if (StringUtils.isBlank(extImpAdoppler.getAdunit())) {
            throw new PreBidException("$.imp.ext.adoppler.adunit required");
        }
        return extImpAdoppler;
    }

    private String resolveUrl(ExtImpAdoppler extImp) {
        final String accountIdMacro;
        final String adUnitMacro;
        final String client = extImp.getClient();

        try {
            accountIdMacro = StringUtils.isBlank(client)
                    ? DEFAULT_CLIENT
                    : HttpUtil.encodeUrl(client);
            adUnitMacro = HttpUtil.encodeUrl(extImp.getAdunit());
        } catch (Exception e) {
            throw new PreBidException(e.getMessage());
        }

        return endpointTemplate
                .replace("{{AccountID}}", accountIdMacro)
                .replace("{{AdUnit}}", adUnitMacro);
    }

    private HttpRequest<BidRequest> createSingleRequest(Imp imp, BidRequest request, String url) {
        final BidRequest outgoingRequest = request.toBuilder().imp(Collections.singletonList(imp)).build();
        final String body = mapper.encode(outgoingRequest);
<<<<<<< HEAD
        final MultiMap headers = HttpUtil.headers()
                .add("X-OpenRTB-Version", "2.5");
=======
        final MultiMap headers = HttpUtil.headers().add(HttpUtil.X_OPENRTB_VERSION_HEADER, "2.5");
>>>>>>> ecd3f942
        return HttpRequest.<BidRequest>builder()
                .method(HttpMethod.POST)
                .uri(url)
                .headers(headers)
                .body(body)
                .payload(outgoingRequest)
                .build();
    }

    @Override
    public Result<List<BidderBid>> makeBids(HttpCall<BidRequest> httpCall, BidRequest bidRequest) {
        if (httpCall.getResponse().getStatusCode() == HttpResponseStatus.NO_CONTENT.code()) {
            return Result.empty();
        }

        try {
            final BidResponse bidResponse = decodeBodyToBidResponse(httpCall);
            final Map<String, BidType> impTypes = getImpTypes(bidRequest);
            final List<BidderBid> bidderBids = bidResponse.getSeatbid().stream()
                    .filter(Objects::nonNull)
                    .map(SeatBid::getBid)
                    .filter(Objects::nonNull)
                    .flatMap(Collection::stream)
                    .map(bid -> createBid(bid, impTypes, bidResponse.getCur()))
                    .collect(Collectors.toList());
            return Result.withValues(bidderBids);
        } catch (PreBidException e) {
            return Result.withError(BidderError.badInput(e.getMessage()));
        }
    }

    private BidResponse decodeBodyToBidResponse(HttpCall<BidRequest> httpCall) {
        try {
            return mapper.decodeValue(httpCall.getResponse().getBody(), BidResponse.class);
        } catch (DecodeException e) {
            throw new PreBidException(String.format("invalid body: %s", e.getMessage()));
        }
    }

    private Map<String, BidType> getImpTypes(BidRequest bidRequest) {
        final Map<String, BidType> impTypes = new HashMap<>();
        for (Imp imp : bidRequest.getImp()) {
            final String impId = imp.getId();
            if (impTypes.get(impId) != null) {
                throw new PreBidException(String.format("duplicate $.imp.id %s", impId));
            }
            if (imp.getBanner() != null) {
                impTypes.put(impId, BidType.banner);
            } else if (imp.getVideo() != null) {
                impTypes.put(impId, BidType.video);
            } else if (imp.getAudio() != null) {
                impTypes.put(impId, BidType.audio);
            } else if (imp.getXNative() != null) {
                impTypes.put(impId, BidType.xNative);
            } else {
                throw new PreBidException("one of $.imp.banner, $.imp.video, $.imp.audio "
                        + "and $.imp.native field required");
            }
        }
        return impTypes;
    }

    private BidderBid createBid(Bid bid, Map<String, BidType> impTypes, String currency) {
        if (impTypes.get(bid.getImpid()) == null) {
            throw new PreBidException(String.format("unknown impId: %s", bid.getImpid()));
        }
        validateResponseVideoExt(bid, impTypes);

        return BidderBid.of(bid, impTypes.get(bid.getImpid()), currency);
    }

    private void validateResponseVideoExt(Bid bid, Map<String, BidType> impTypes) {
        if (impTypes.get(bid.getImpid()) == BidType.video) {
            final ObjectNode ext = bid.getExt();
            final AdopplerResponseExt adopplerResponseExt = parseResponseExt(ext);
            final AdopplerResponseVideoExt adopplerResponseVideoExt = adopplerResponseExt.getAds();
            if (adopplerResponseVideoExt == null) {
                throw new PreBidException("$.seatbid.bid.ext.ads.video required");
            }
        }
    }

    private AdopplerResponseExt parseResponseExt(ObjectNode ext) {
        try {
            return mapper.mapper().treeToValue(ext, AdopplerResponseExt.class);
        } catch (JsonProcessingException e) {
            throw new PreBidException(e.getMessage(), e);
        }
    }

    @Override
    public Map<String, String> extractTargeting(ObjectNode ext) {
        return Collections.emptyMap();
    }
}<|MERGE_RESOLUTION|>--- conflicted
+++ resolved
@@ -110,12 +110,7 @@
     private HttpRequest<BidRequest> createSingleRequest(Imp imp, BidRequest request, String url) {
         final BidRequest outgoingRequest = request.toBuilder().imp(Collections.singletonList(imp)).build();
         final String body = mapper.encode(outgoingRequest);
-<<<<<<< HEAD
-        final MultiMap headers = HttpUtil.headers()
-                .add("X-OpenRTB-Version", "2.5");
-=======
         final MultiMap headers = HttpUtil.headers().add(HttpUtil.X_OPENRTB_VERSION_HEADER, "2.5");
->>>>>>> ecd3f942
         return HttpRequest.<BidRequest>builder()
                 .method(HttpMethod.POST)
                 .uri(url)
