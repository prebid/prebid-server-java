package org.prebid.server.bidder.adoppler;

import com.fasterxml.jackson.core.JsonProcessingException;
import com.fasterxml.jackson.core.type.TypeReference;
import com.fasterxml.jackson.databind.node.ObjectNode;
import com.iab.openrtb.request.BidRequest;
import com.iab.openrtb.request.Imp;
import com.iab.openrtb.response.Bid;
import com.iab.openrtb.response.BidResponse;
import com.iab.openrtb.response.SeatBid;
import io.vertx.core.MultiMap;
import io.vertx.core.http.HttpMethod;
import org.apache.commons.lang3.StringUtils;
import org.prebid.server.bidder.Bidder;
import org.prebid.server.bidder.adoppler.model.AdopplerResponseExt;
import org.prebid.server.bidder.adoppler.model.AdopplerResponseVideoExt;
import org.prebid.server.bidder.model.BidderBid;
import org.prebid.server.bidder.model.BidderError;
import org.prebid.server.bidder.model.HttpCall;
import org.prebid.server.bidder.model.HttpRequest;
import org.prebid.server.bidder.model.Result;
import org.prebid.server.exception.PreBidException;
import org.prebid.server.json.DecodeException;
import org.prebid.server.json.JacksonMapper;
import org.prebid.server.proto.openrtb.ext.ExtPrebid;
import org.prebid.server.proto.openrtb.ext.request.adoppler.ExtImpAdoppler;
import org.prebid.server.proto.openrtb.ext.response.BidType;
import org.prebid.server.util.HttpUtil;

import java.util.ArrayList;
import java.util.Collection;
import java.util.Collections;
import java.util.HashMap;
import java.util.List;
import java.util.Map;
import java.util.Objects;
import java.util.stream.Collectors;

/**
 * Adoppler {@link Bidder} implementation.
 */
public class AdopplerBidder implements Bidder<BidRequest> {

    private static final TypeReference<ExtPrebid<?, ExtImpAdoppler>> ADOPPLER_EXT_TYPE_REFERENCE =
            new TypeReference<ExtPrebid<?, ExtImpAdoppler>>() {
            };
    private static final String DEFAULT_CLIENT = "app";

    private final String endpointTemplate;
    private final JacksonMapper mapper;

    public AdopplerBidder(String endpointTemplate, JacksonMapper mapper) {
        this.endpointTemplate = HttpUtil.validateUrl(Objects.requireNonNull(endpointTemplate));
        this.mapper = Objects.requireNonNull(mapper);
    }

    @Override
    public Result<List<HttpRequest<BidRequest>>> makeHttpRequests(BidRequest request) {
        final List<BidderError> errors = new ArrayList<>();
        final List<HttpRequest<BidRequest>> result = new ArrayList<>();

        for (Imp imp : request.getImp()) {
            try {
                final ExtImpAdoppler validExtImp = parseAndValidateImpExt(imp);
                final String updateRequestId = request.getId() + "-" + validExtImp.getAdunit();
                final BidRequest updateRequest = request.toBuilder().id(updateRequestId).build();
                final String url = resolveUrl(validExtImp);

                result.add(createSingleRequest(imp, updateRequest, url));
            } catch (PreBidException e) {
                errors.add(BidderError.badInput(e.getMessage()));
            }
        }
        return Result.of(result, errors);
    }

    private ExtImpAdoppler parseAndValidateImpExt(Imp imp) {
        final ExtImpAdoppler extImpAdoppler;
        try {
            extImpAdoppler = mapper.mapper().convertValue(imp.getExt(), ADOPPLER_EXT_TYPE_REFERENCE).getBidder();
        } catch (IllegalArgumentException e) {
            throw new PreBidException(e.getMessage());
        }
        if (StringUtils.isBlank(extImpAdoppler.getAdunit())) {
            throw new PreBidException("$.imp.ext.adoppler.adunit required");
        }
        return extImpAdoppler;
    }

    private String resolveUrl(ExtImpAdoppler extImp) {
        final String accountIdMacro;
        final String adUnitMacro;
        final String client = extImp.getClient();

        try {
            accountIdMacro = StringUtils.isBlank(client)
                    ? DEFAULT_CLIENT
                    : HttpUtil.encodeUrl(client);
            adUnitMacro = HttpUtil.encodeUrl(extImp.getAdunit());
        } catch (Exception e) {
            throw new PreBidException(e.getMessage());
        }

        return endpointTemplate
                .replace("{{AccountID}}", accountIdMacro)
                .replace("{{AdUnit}}", adUnitMacro);
    }

    private HttpRequest<BidRequest> createSingleRequest(Imp imp, BidRequest request, String url) {
        final BidRequest outgoingRequest = request.toBuilder().imp(Collections.singletonList(imp)).build();
        final String body = mapper.encode(outgoingRequest);
        final MultiMap headers = HttpUtil.headers().add(HttpUtil.X_OPENRTB_VERSION_HEADER, "2.5");
        return HttpRequest.<BidRequest>builder()
                .method(HttpMethod.POST)
                .uri(url)
                .headers(headers)
                .body(body)
                .payload(outgoingRequest)
                .build();
    }

    @Override
    public Result<List<BidderBid>> makeBids(HttpCall<BidRequest> httpCall, BidRequest bidRequest) {
<<<<<<< HEAD
        if (httpCall.getResponse().getStatusCode() == HttpResponseStatus.NO_CONTENT.code()) {
            return Result.empty();
        }

=======
>>>>>>> 63b5ecf9
        try {
            final BidResponse bidResponse = decodeBodyToBidResponse(httpCall);
            final Map<String, BidType> impTypes = getImpTypes(bidRequest);
            final List<BidderBid> bidderBids = bidResponse.getSeatbid().stream()
                    .filter(Objects::nonNull)
                    .map(SeatBid::getBid)
                    .filter(Objects::nonNull)
                    .flatMap(Collection::stream)
                    .map(bid -> createBid(bid, impTypes, bidResponse.getCur()))
                    .collect(Collectors.toList());
            return Result.withValues(bidderBids);
        } catch (PreBidException e) {
            return Result.withError(BidderError.badInput(e.getMessage()));
        }
    }

    private BidResponse decodeBodyToBidResponse(HttpCall<BidRequest> httpCall) {
        try {
            return mapper.decodeValue(httpCall.getResponse().getBody(), BidResponse.class);
        } catch (DecodeException e) {
            throw new PreBidException(String.format("invalid body: %s", e.getMessage()));
        }
    }

    private Map<String, BidType> getImpTypes(BidRequest bidRequest) {
        final Map<String, BidType> impTypes = new HashMap<>();
        for (Imp imp : bidRequest.getImp()) {
            final String impId = imp.getId();
            if (impTypes.get(impId) != null) {
                throw new PreBidException(String.format("duplicate $.imp.id %s", impId));
            }
            if (imp.getBanner() != null) {
                impTypes.put(impId, BidType.banner);
            } else if (imp.getVideo() != null) {
                impTypes.put(impId, BidType.video);
            } else if (imp.getAudio() != null) {
                impTypes.put(impId, BidType.audio);
            } else if (imp.getXNative() != null) {
                impTypes.put(impId, BidType.xNative);
            } else {
                throw new PreBidException("one of $.imp.banner, $.imp.video, $.imp.audio "
                        + "and $.imp.native field required");
            }
        }
        return impTypes;
    }

    private BidderBid createBid(Bid bid, Map<String, BidType> impTypes, String currency) {
        if (impTypes.get(bid.getImpid()) == null) {
            throw new PreBidException(String.format("unknown impId: %s", bid.getImpid()));
        }
        validateResponseVideoExt(bid, impTypes);

        return BidderBid.of(bid, impTypes.get(bid.getImpid()), currency);
    }

    private void validateResponseVideoExt(Bid bid, Map<String, BidType> impTypes) {
        if (impTypes.get(bid.getImpid()) == BidType.video) {
            final ObjectNode ext = bid.getExt();
            final AdopplerResponseExt adopplerResponseExt = parseResponseExt(ext);
            final AdopplerResponseVideoExt adopplerResponseVideoExt = adopplerResponseExt.getAds();
            if (adopplerResponseVideoExt == null) {
                throw new PreBidException("$.seatbid.bid.ext.ads.video required");
            }
        }
    }

    private AdopplerResponseExt parseResponseExt(ObjectNode ext) {
        try {
            return mapper.mapper().treeToValue(ext, AdopplerResponseExt.class);
        } catch (JsonProcessingException e) {
            throw new PreBidException(e.getMessage(), e);
        }
    }
}<|MERGE_RESOLUTION|>--- conflicted
+++ resolved
@@ -121,13 +121,6 @@
 
     @Override
     public Result<List<BidderBid>> makeBids(HttpCall<BidRequest> httpCall, BidRequest bidRequest) {
-<<<<<<< HEAD
-        if (httpCall.getResponse().getStatusCode() == HttpResponseStatus.NO_CONTENT.code()) {
-            return Result.empty();
-        }
-
-=======
->>>>>>> 63b5ecf9
         try {
             final BidResponse bidResponse = decodeBodyToBidResponse(httpCall);
             final Map<String, BidType> impTypes = getImpTypes(bidRequest);
@@ -180,7 +173,6 @@
             throw new PreBidException(String.format("unknown impId: %s", bid.getImpid()));
         }
         validateResponseVideoExt(bid, impTypes);
-
         return BidderBid.of(bid, impTypes.get(bid.getImpid()), currency);
     }
 
