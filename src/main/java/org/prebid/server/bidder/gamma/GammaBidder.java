package org.prebid.server.bidder.gamma;

import com.fasterxml.jackson.core.type.TypeReference;
import com.fasterxml.jackson.databind.node.ObjectNode;
import com.iab.openrtb.request.App;
import com.iab.openrtb.request.Banner;
import com.iab.openrtb.request.BidRequest;
import com.iab.openrtb.request.Device;
import com.iab.openrtb.request.Format;
import com.iab.openrtb.request.Imp;
import com.iab.openrtb.response.Bid;
import io.netty.handler.codec.http.HttpResponseStatus;
import io.vertx.core.MultiMap;
import io.vertx.core.http.HttpMethod;
import org.apache.commons.collections4.CollectionUtils;
import org.apache.commons.lang3.ObjectUtils;
import org.apache.commons.lang3.StringUtils;
import org.prebid.server.bidder.Bidder;
import org.prebid.server.bidder.gamma.model.GammaBid;
import org.prebid.server.bidder.gamma.model.GammaBidResponse;
import org.prebid.server.bidder.gamma.model.GammaSeatBid;
import org.prebid.server.bidder.model.BidderBid;
import org.prebid.server.bidder.model.BidderError;
import org.prebid.server.bidder.model.HttpCall;
import org.prebid.server.bidder.model.HttpRequest;
import org.prebid.server.bidder.model.Result;
import org.prebid.server.exception.PreBidException;
import org.prebid.server.json.DecodeException;
import org.prebid.server.json.JacksonMapper;
import org.prebid.server.proto.openrtb.ext.ExtPrebid;
import org.prebid.server.proto.openrtb.ext.request.gamma.ExtImpGamma;
import org.prebid.server.proto.openrtb.ext.response.BidType;
import org.prebid.server.util.HttpUtil;

import java.util.ArrayList;
import java.util.Collections;
import java.util.List;
import java.util.Map;
import java.util.Objects;

public class GammaBidder implements Bidder<Void> {

    private static final TypeReference<ExtPrebid<?, ExtImpGamma>> GAMMA_EXT_TYPE_REFERENCE =
            new TypeReference<ExtPrebid<?, ExtImpGamma>>() {
            };

    private final String endpointUrl;
    private final JacksonMapper mapper;

    public GammaBidder(String endpointUrl, JacksonMapper mapper) {
        this.endpointUrl = HttpUtil.validateUrl(Objects.requireNonNull(endpointUrl));
        this.mapper = Objects.requireNonNull(mapper);
    }

    @Override
    public Result<List<HttpRequest<Void>>> makeHttpRequests(BidRequest bidRequest) {
        final List<BidderError> errors = new ArrayList<>();
        final List<HttpRequest<Void>> outgoingRequests;
        try {
            outgoingRequests = createHttpRequests(bidRequest, errors);
        } catch (PreBidException e) {
            errors.add(BidderError.badInput(e.getMessage()));
            return Result.of(Collections.emptyList(), errors);
        }
        return Result.of(outgoingRequests, errors);
    }

    private List<HttpRequest<Void>> createHttpRequests(BidRequest bidRequest, List<BidderError> errors) {
        final List<Imp> modifiedImps = new ArrayList<>();
        for (Imp imp : bidRequest.getImp()) {
            try {
                modifiedImps.add(modifyImp(imp));
            } catch (PreBidException e) {
                errors.add(BidderError.badInput(e.getMessage()));
            }
        }

        if (modifiedImps.isEmpty()) {
            throw new PreBidException("No valid impressions");
        }

        final List<HttpRequest<Void>> httpRequests = new ArrayList<>();
        for (Imp modifiedImp : modifiedImps) {
            try {
                httpRequests.add(makeHttpRequest(bidRequest, modifiedImp));
            } catch (PreBidException e) {
                errors.add(BidderError.badInput(e.getMessage()));
            }
        }

        return httpRequests;
    }

    private static Imp modifyImp(Imp imp) {
        if (imp.getVideo() == null && imp.getBanner() == null) {
            throw new PreBidException(String.format("Gamma only supports banner and video media types. "
                    + "Ignoring imp id= %s", imp.getId()));
        }

        final Banner banner = imp.getBanner();
        if (banner != null) {
            final List<Format> format = banner.getFormat();
            if (banner.getW() == null && banner.getH() == null && CollectionUtils.isNotEmpty(format)) {
                final Format firstFormat = format.get(0);
                final Banner modifiedBanner = banner.toBuilder().w(firstFormat.getW()).h(firstFormat.getH()).build();
                return imp.toBuilder().banner(modifiedBanner).build();
            }
        }
        return imp;
    }

    private HttpRequest<Void> makeHttpRequest(BidRequest bidRequest, Imp imp) {
        final ExtImpGamma extImpGamma = parseImpExt(imp);

        if (StringUtils.isBlank(extImpGamma.getId())) {
            throw new PreBidException("PartnerID is empty");
        }
        if (StringUtils.isBlank(extImpGamma.getZid())) {
            throw new PreBidException("ZoneID is empty");
        }
        if (StringUtils.isBlank(extImpGamma.getWid())) {
            throw new PreBidException("WebID is empty");
        }

        final Device device = bidRequest.getDevice();

        return HttpRequest.<Void>builder()
                .method(HttpMethod.GET)
                .uri(makeUri(extImpGamma, imp.getId(), device, bidRequest.getApp()))
                .headers(makeHeaders(device))
                .build();
    }

    private ExtImpGamma parseImpExt(Imp imp) {
        try {
            return mapper.mapper().convertValue(imp.getExt(), GAMMA_EXT_TYPE_REFERENCE).getBidder();
        } catch (IllegalArgumentException e) {
            throw new PreBidException("ext.bidder.publisher not provided");
        }
    }

    private String makeUri(ExtImpGamma extImpGamma, String impId, Device device, App app) {
        final StringBuilder uri = new StringBuilder(endpointUrl)
                .append("?id=").append(extImpGamma.getId())
                .append("&zid=").append(extImpGamma.getZid())
                .append("&wid=").append(extImpGamma.getWid())
                .append("&bidid=").append(ObjectUtils.defaultIfNull(impId, ""))
                .append("&hb=pbmobile");

        if (device != null) {
            if (StringUtils.isNotBlank(device.getIp())) {
                uri.append("&device_ip=").append(device.getIp());
            }
            if (StringUtils.isNotBlank(device.getModel())) {
                uri.append("&device_model=").append(device.getModel());
            }
            if (StringUtils.isNotBlank(device.getOs())) {
                uri.append("&device_os=").append(device.getOs());
            }
            if (StringUtils.isNotBlank(device.getUa())) {
                uri.append("&device_ua=").append(HttpUtil.encodeUrl(device.getUa()));
            }
            if (StringUtils.isNotBlank(device.getIfa())) {
                uri.append("&device_ifa=").append(device.getIfa());
            }
        }

        if (app != null) {
            if (StringUtils.isNotBlank(app.getId())) {
                uri.append("&app_id=").append(app.getId());
            }
            if (StringUtils.isNotBlank(app.getBundle())) {
                uri.append("&app_bundle=").append(app.getBundle());
            }
            if (StringUtils.isNotBlank(app.getName())) {
                uri.append("&app_name=").append(app.getName());
            }
        }
        return uri.toString();
    }

    private MultiMap makeHeaders(Device device) {
        final MultiMap headers = HttpUtil.headers().clear()
                .set(HttpUtil.ACCEPT_HEADER, "*/*")
                .set(HttpUtil.CACHE_CONTROL_HEADER, "no-cache")
                .set("x-openrtb-version", "2.5")
                .set("Connection", "keep-alive")
                .set("Accept-Encoding", "gzip, deflate");

        if (device != null) {
            HttpUtil.addHeaderIfValueIsNotEmpty(headers, HttpUtil.USER_AGENT_HEADER, device.getUa());
            HttpUtil.addHeaderIfValueIsNotEmpty(headers, HttpUtil.X_FORWARDED_FOR_HEADER, device.getIp());
            HttpUtil.addHeaderIfValueIsNotEmpty(headers, HttpUtil.ACCEPT_LANGUAGE_HEADER, device.getLanguage());
            HttpUtil.addHeaderIfValueIsNotEmpty(headers, HttpUtil.DNT_HEADER, Objects.toString(device.getDnt(), null));
        }

        return headers;
    }

    @Override
    public Result<List<BidderBid>> makeBids(HttpCall<Void> httpCall, BidRequest bidRequest) {
        if (httpCall.getResponse().getStatusCode() == HttpResponseStatus.NO_CONTENT.code()) {
            return Result.empty();
        }

        final String body = httpCall.getResponse().getBody();
        if (body == null) {
            return Result.emptyWithError(BidderError.badServerResponse("bad server response: body is empty"));
        }

        try {
            final GammaBidResponse bidResponse = mapper.decodeValue(body, GammaBidResponse.class);
            final List<BidderError> errors = new ArrayList<>();
            return Result.of(extractBidsAndFillErorrs(bidResponse, bidRequest, errors), errors);
        } catch (DecodeException e) {
            return Result.emptyWithError(BidderError.badServerResponse(
                    String.format("bad server response: %s", e.getMessage())));
        }
    }

    private static List<BidderBid> extractBidsAndFillErorrs(GammaBidResponse bidResponse,
                                                            BidRequest bidRequest,
                                                            List<BidderError> errors) {
        return bidResponse == null || bidResponse.getSeatbid() == null
                ? Collections.emptyList()
                : bidsFromResponse(bidResponse, bidRequest, errors);
    }

<<<<<<< HEAD
    private static List<BidderBid> bidsFromResponse(BidResponse bidResponse, BidRequest bidRequest) {
        return bidResponse.getSeatbid().stream()
                .map(SeatBid::getBid)
                .flatMap(Collection::stream)
                .map(bid -> BidderBid.of(bid, getMediaTypes(bidResponse.getId(), bidRequest.getImp()),
                        bidResponse.getCur()))
                .collect(Collectors.toList());
=======
    private static List<BidderBid> bidsFromResponse(GammaBidResponse bidResponse,
                                                    BidRequest bidRequest,
                                                    List<BidderError> errors) {
        final List<BidderBid> bidderBids = new ArrayList<>();
        for (GammaSeatBid gammaSeatBid : bidResponse.getSeatbid()) {
            for (GammaBid gammaBid : gammaSeatBid.getBid()) {
                try {
                    final BidType mediaType = getMediaTypes(bidResponse.getId(), bidRequest.getImp());
                    final Bid updatedBid = convertBid(gammaBid, mediaType);
                    bidderBids.add(BidderBid.of(updatedBid, mediaType, DEFAULT_BID_CURRENCY));
                } catch (PreBidException e) {
                    errors.add(BidderError.badServerResponse(e.getMessage()));
                }
            }
        }
        return bidderBids;
>>>>>>> 2371922e
    }

    private static BidType getMediaTypes(String impId, List<Imp> imps) {
        for (Imp imp : imps) {
            if (imp.getId().equals(impId) && imp.getVideo() != null) {
                return BidType.video;
            }
        }
        return BidType.banner;
    }

    private static Bid convertBid(GammaBid gammaBid, BidType bidType) {
        final boolean isVideo = BidType.video.equals(bidType);
        if (!isVideo && StringUtils.isBlank(gammaBid.getAdm())) {
            throw new PreBidException("Missing Ad Markup. Run with request.debug = 1 for more info");
        }

        if (isVideo) {
            //Return inline VAST XML Document (Section 6.4.2)
            final String vastXml = gammaBid.getVastXml();
            if (StringUtils.isNotBlank(vastXml)) {
                final Bid.BidBuilder<?, ?> bidBuilder = gammaBid.toBuilder().adm(vastXml);

                final String vastUrl = gammaBid.getVastUrl();
                if (StringUtils.isNotBlank(vastUrl)) {
                    bidBuilder.nurl(vastUrl);
                }

                return bidBuilder.build();
            } else {
                throw new PreBidException("Missing Ad Markup. Run with request.debug = 1 for more info");
            }
        }

        return gammaBid;
    }

    @Override
    public Map<String, String> extractTargeting(ObjectNode ext) {
        return Collections.emptyMap();
    }
}
<|MERGE_RESOLUTION|>--- conflicted
+++ resolved
@@ -226,15 +226,6 @@
                 : bidsFromResponse(bidResponse, bidRequest, errors);
     }
 
-<<<<<<< HEAD
-    private static List<BidderBid> bidsFromResponse(BidResponse bidResponse, BidRequest bidRequest) {
-        return bidResponse.getSeatbid().stream()
-                .map(SeatBid::getBid)
-                .flatMap(Collection::stream)
-                .map(bid -> BidderBid.of(bid, getMediaTypes(bidResponse.getId(), bidRequest.getImp()),
-                        bidResponse.getCur()))
-                .collect(Collectors.toList());
-=======
     private static List<BidderBid> bidsFromResponse(GammaBidResponse bidResponse,
                                                     BidRequest bidRequest,
                                                     List<BidderError> errors) {
@@ -244,14 +235,13 @@
                 try {
                     final BidType mediaType = getMediaTypes(bidResponse.getId(), bidRequest.getImp());
                     final Bid updatedBid = convertBid(gammaBid, mediaType);
-                    bidderBids.add(BidderBid.of(updatedBid, mediaType, DEFAULT_BID_CURRENCY));
+                    bidderBids.add(BidderBid.of(updatedBid, mediaType, bidResponse.getCur()));
                 } catch (PreBidException e) {
                     errors.add(BidderError.badServerResponse(e.getMessage()));
                 }
             }
         }
         return bidderBids;
->>>>>>> 2371922e
     }
 
     private static BidType getMediaTypes(String impId, List<Imp> imps) {
