package org.prebid.server.bidder.gamma;

import com.fasterxml.jackson.core.type.TypeReference;
import com.fasterxml.jackson.databind.node.ObjectNode;
import com.iab.openrtb.request.App;
import com.iab.openrtb.request.Banner;
import com.iab.openrtb.request.BidRequest;
import com.iab.openrtb.request.Device;
import com.iab.openrtb.request.Format;
import com.iab.openrtb.request.Imp;
import com.iab.openrtb.response.BidResponse;
import com.iab.openrtb.response.SeatBid;
import io.netty.handler.codec.http.HttpResponseStatus;
import io.vertx.core.MultiMap;
import io.vertx.core.http.HttpMethod;
import org.apache.commons.collections4.CollectionUtils;
import org.apache.commons.lang3.ObjectUtils;
import org.apache.commons.lang3.StringUtils;
import org.prebid.server.bidder.Bidder;
import org.prebid.server.bidder.model.BidderBid;
import org.prebid.server.bidder.model.BidderError;
import org.prebid.server.bidder.model.HttpCall;
import org.prebid.server.bidder.model.HttpRequest;
import org.prebid.server.bidder.model.Result;
import org.prebid.server.exception.PreBidException;
import org.prebid.server.json.DecodeException;
import org.prebid.server.json.JacksonMapper;
import org.prebid.server.proto.openrtb.ext.ExtPrebid;
import org.prebid.server.proto.openrtb.ext.request.gamma.ExtImpGamma;
import org.prebid.server.proto.openrtb.ext.response.BidType;
import org.prebid.server.util.HttpUtil;

import java.util.ArrayList;
import java.util.Collection;
import java.util.Collections;
import java.util.List;
import java.util.Map;
import java.util.Objects;
import java.util.stream.Collectors;

public class GammaBidder implements Bidder<Void> {

    private static final TypeReference<ExtPrebid<?, ExtImpGamma>> GAMMA_EXT_TYPE_REFERENCE =
            new TypeReference<ExtPrebid<?, ExtImpGamma>>() {
            };

    private static final String DEFAULT_BID_CURRENCY = "USD";

    private final String endpointUrl;
    private final JacksonMapper mapper;

    public GammaBidder(String endpointUrl, JacksonMapper mapper) {
        this.endpointUrl = HttpUtil.validateUrl(Objects.requireNonNull(endpointUrl));
        this.mapper = Objects.requireNonNull(mapper);
    }

    @Override
    public Result<List<HttpRequest<Void>>> makeHttpRequests(BidRequest bidRequest) {
        final List<BidderError> errors = new ArrayList<>();
        final List<HttpRequest<Void>> outgoingRequests;
        try {
            outgoingRequests = createHttpRequests(bidRequest, errors);
        } catch (PreBidException e) {
            errors.add(BidderError.badInput(e.getMessage()));
            return Result.of(Collections.emptyList(), errors);
        }
        return Result.of(outgoingRequests, errors);
    }

    private List<HttpRequest<Void>> createHttpRequests(BidRequest bidRequest, List<BidderError> errors) {
        final List<Imp> modifiedImps = new ArrayList<>();
        for (Imp imp : bidRequest.getImp()) {
            try {
                modifiedImps.add(modifyImp(imp));
            } catch (PreBidException e) {
                errors.add(BidderError.badInput(e.getMessage()));
            }
        }

        if (modifiedImps.isEmpty()) {
            throw new PreBidException("No valid impressions");
        }

        final List<HttpRequest<Void>> httpRequests = new ArrayList<>();
        for (Imp modifiedImp : modifiedImps) {
            try {
                httpRequests.add(makeHttpRequest(bidRequest, modifiedImp));
            } catch (PreBidException e) {
                errors.add(BidderError.badInput(e.getMessage()));
            }
        }

        return httpRequests;
    }

    private static Imp modifyImp(Imp imp) {
        if (imp.getVideo() == null && imp.getBanner() == null) {
            throw new PreBidException(String.format("Gamma only supports banner and video media types. "
                    + "Ignoring imp id= %s", imp.getId()));
        }

        final Banner banner = imp.getBanner();
        if (banner != null) {
            final List<Format> format = banner.getFormat();
            if (banner.getW() == null && banner.getH() == null && CollectionUtils.isNotEmpty(format)) {
                final Format firstFormat = format.get(0);
                final Banner modifiedBanner = banner.toBuilder().w(firstFormat.getW()).h(firstFormat.getH()).build();
                return imp.toBuilder().banner(modifiedBanner).build();
            }
        }
        return imp;
    }

    private HttpRequest<Void> makeHttpRequest(BidRequest bidRequest, Imp imp) {
        final ExtImpGamma extImpGamma = parseImpExt(imp);

        if (StringUtils.isBlank(extImpGamma.getId())) {
            throw new PreBidException("PartnerID is empty");
        }
        if (StringUtils.isBlank(extImpGamma.getZid())) {
            throw new PreBidException("ZoneID is empty");
        }
        if (StringUtils.isBlank(extImpGamma.getWid())) {
            throw new PreBidException("WebID is empty");
        }

        final Device device = bidRequest.getDevice();

        return HttpRequest.<Void>builder()
                .method(HttpMethod.GET)
                .uri(makeUri(extImpGamma, imp.getId(), device, bidRequest.getApp()))
                .headers(makeHeaders(device))
                .build();
    }

    private ExtImpGamma parseImpExt(Imp imp) {
        try {
            return mapper.mapper().convertValue(imp.getExt(), GAMMA_EXT_TYPE_REFERENCE).getBidder();
        } catch (IllegalArgumentException e) {
            throw new PreBidException("ext.bidder.publisher not provided");
        }
    }

    private String makeUri(ExtImpGamma extImpGamma, String impId, Device device, App app) {
        final StringBuilder uri = new StringBuilder(endpointUrl)
                .append("?id=").append(extImpGamma.getId())
                .append("&zid=").append(extImpGamma.getZid())
                .append("&wid=").append(extImpGamma.getWid())
                .append("&bidid=").append(ObjectUtils.firstNonNull(impId, ""))
                .append("&hb=pbmobile");

        if (device != null) {
            if (StringUtils.isNotBlank(device.getIp())) {
                uri.append("&device_ip=").append(device.getIp());
            }
            if (StringUtils.isNotBlank(device.getModel())) {
                uri.append("&device_model=").append(device.getModel());
            }
            if (StringUtils.isNotBlank(device.getOs())) {
                uri.append("&device_os=").append(device.getOs());
            }
            if (StringUtils.isNotBlank(device.getUa())) {
                uri.append("&device_ua=").append(HttpUtil.encodeUrl(device.getUa()));
            }
            if (StringUtils.isNotBlank(device.getIfa())) {
                uri.append("&device_ifa=").append(device.getIfa());
            }
        }

        if (app != null) {
            if (StringUtils.isNotBlank(app.getId())) {
                uri.append("&app_id=").append(app.getId());
            }
            if (StringUtils.isNotBlank(app.getBundle())) {
                uri.append("&app_bundle=").append(app.getBundle());
            }
            if (StringUtils.isNotBlank(app.getName())) {
                uri.append("&app_name=").append(app.getName());
            }
        }
        return uri.toString();
    }

    private MultiMap makeHeaders(Device device) {
        final MultiMap headers = HttpUtil.headers().clear()
                .set(HttpUtil.ACCEPT_HEADER, "*/*")
                .set(HttpUtil.CACHE_CONTROL_HEADER, "no-cache")
                .set("x-openrtb-version", "2.5")
                .set("Connection", "keep-alive")
                .set("Accept-Encoding", "gzip, deflate");

        if (device != null) {
            HttpUtil.addHeaderIfValueIsNotEmpty(headers, HttpUtil.USER_AGENT_HEADER, device.getUa());
            HttpUtil.addHeaderIfValueIsNotEmpty(headers, HttpUtil.X_FORWARDED_FOR_HEADER, device.getIp());
            HttpUtil.addHeaderIfValueIsNotEmpty(headers, HttpUtil.ACCEPT_LANGUAGE_HEADER, device.getLanguage());
            HttpUtil.addHeaderIfValueIsNotEmpty(headers, HttpUtil.DNT_HEADER, Objects.toString(device.getDnt(), null));
        }

        return headers;
    }

    @Override
    public Result<List<BidderBid>> makeBids(HttpCall<Void> httpCall, BidRequest bidRequest) {
        if (httpCall.getResponse().getStatusCode() == HttpResponseStatus.NO_CONTENT.code()) {
            return Result.of(Collections.emptyList(), Collections.emptyList());
        }

        final String body = httpCall.getResponse().getBody();
        if (body == null) {
            return Result.emptyWithError(BidderError.badServerResponse("bad server response: body is empty"));
        }

        try {
<<<<<<< HEAD
            final BidResponse bidResponse = Json.decodeValue(body, BidResponse.class);
=======
            final BidResponse bidResponse = mapper.decodeValue(body, BidResponse.class);
>>>>>>> d21014db
            return Result.of(extractBids(bidResponse, bidRequest), Collections.emptyList());
        } catch (DecodeException e) {
            return Result.emptyWithError(BidderError.badServerResponse(
                    String.format("bad server response: %s", e.getMessage())));
        }
    }

    private static List<BidderBid> extractBids(BidResponse bidResponse, BidRequest bidRequest) {
        return bidResponse == null || bidResponse.getSeatbid() == null
                ? Collections.emptyList()
                : bidsFromResponse(bidResponse, bidRequest);
    }

    private static List<BidderBid> bidsFromResponse(BidResponse bidResponse, BidRequest bidRequest) {
        return bidResponse.getSeatbid().stream()
                .map(SeatBid::getBid)
                .flatMap(Collection::stream)
                .map(bid -> BidderBid.of(bid, getMediaTypes(bidResponse.getId(), bidRequest.getImp()),
                        DEFAULT_BID_CURRENCY))
                .collect(Collectors.toList());
    }

    private static BidType getMediaTypes(String impId, List<Imp> imps) {
        for (Imp imp : imps) {
            if (imp.getId().equals(impId) && imp.getVideo() != null) {
                return BidType.video;
            }
        }
        return BidType.banner;
    }

    @Override
    public Map<String, String> extractTargeting(ObjectNode ext) {
        return Collections.emptyMap();
    }
}
<|MERGE_RESOLUTION|>--- conflicted
+++ resolved
@@ -211,11 +211,7 @@
         }
 
         try {
-<<<<<<< HEAD
-            final BidResponse bidResponse = Json.decodeValue(body, BidResponse.class);
-=======
             final BidResponse bidResponse = mapper.decodeValue(body, BidResponse.class);
->>>>>>> d21014db
             return Result.of(extractBids(bidResponse, bidRequest), Collections.emptyList());
         } catch (DecodeException e) {
             return Result.emptyWithError(BidderError.badServerResponse(
