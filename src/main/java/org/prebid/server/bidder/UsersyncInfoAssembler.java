package org.prebid.server.bidder;

import org.apache.commons.lang3.ObjectUtils;
import org.apache.commons.lang3.StringUtils;
import org.prebid.server.privacy.model.Privacy;
import org.prebid.server.proto.response.UsersyncInfo;
import org.prebid.server.util.HttpUtil;

public class UsersyncInfoAssembler {

    private String usersyncUrl;
    private String redirectUrl;
    private String type;
    private Boolean supportCORS;

    public static UsersyncInfoAssembler from(Usersyncer.UsersyncMethod usersyncMethod) {
        final UsersyncInfoAssembler usersyncInfoAssembler = new UsersyncInfoAssembler();
        usersyncInfoAssembler.usersyncUrl = usersyncMethod.getUsersyncUrl();
<<<<<<< HEAD
        usersyncInfoAssembler.redirectUrl = ObjectUtils.defaultIfNull(usersyncMethod.getRedirectUrl(), "");
=======
        usersyncInfoAssembler.redirectUrl = UsersyncUtil.enrichUsersyncUrlWithFormat(
                StringUtils.stripToEmpty(usersyncMethod.getRedirectUrl()), usersyncMethod.getType());
>>>>>>> 2147e59e
        usersyncInfoAssembler.type = usersyncMethod.getType();
        usersyncInfoAssembler.supportCORS = usersyncMethod.isSupportCORS();
        return usersyncInfoAssembler;
    }

    /**
     * Updates with already fully build usersync url with possible redirection.
     * Erased redirect url, as usersync url is already completed
     */
    public UsersyncInfoAssembler withUrl(String usersyncUrl) {
        this.usersyncUrl = usersyncUrl;
        this.redirectUrl = StringUtils.EMPTY;
        return this;
    }

    /**
     * Updates url to be GDPR-aware. It will replace:
     * <p>
     * {{gdpr}} -- with the "gdpr" string (should be either "0", "1", or "")
     * {{gdpr_consent}} -- with the Raw base64 URL-encoded GDPR Vendor Consent string.
     * {{us_privacy}} -- with the URL-encoded "us_privacy" string.
     * <p>
     * For example, the template:
     * //some-domain.com/getuid?gdpr={{gdpr}}&gdpr_consent={{gdpr_consent}}&us_privacy={{us_privacy}}&callback=prebid-server-domain.com%2Fsetuid%3Fbidder%3Dadnxs%26gdpr={{gdpr}}%26gdpr_consent={{gdpr_consent}}%26us_privacy={{us_privacy}}%26uid%3D%24UID
     * <p>
     * would evaluate to:
     * //some-domain.com/getuid?gdpr=&gdpr_consent=BONciguONcjGKADACHENAOLS1rAHDAFAAEAASABQAMwAeACEAFw&us_privacy=1YN&callback=prebid-server-domain.com%2Fsetuid%3Fbidder%3Dadnxs%26gdpr=%26gdpr_consent=BONciguONcjGKADACHENAOLS1rAHDAFAAEAASABQAMwAeACEAFw%26us_privacy=1YN%26%26uid%3D%24UID
     * <p>
     * if the "gdpr" arg was empty, and the consent arg was "BONciguONcjGKADACHENAOLS1rAHDAFAAEAASABQAMwAeACEAFw"
     */
    public UsersyncInfoAssembler withPrivacy(Privacy privacy) {
        final String gdpr = ObjectUtils.defaultIfNull(privacy.getGdpr(), "");
        final String consent = ObjectUtils.defaultIfNull(privacy.getConsentString(), "");
        final String ccpa = ObjectUtils.defaultIfNull(privacy.getCcpa().getUsPrivacy(), "");
        redirectUrl = updateUrlWithPrivacy(redirectUrl, gdpr, consent, ccpa);

        final String encodedGdpr = HttpUtil.encodeUrl(gdpr);
        final String encodedConsent = HttpUtil.encodeUrl(consent);
        final String encodedUsPrivacy = HttpUtil.encodeUrl(ccpa);
        usersyncUrl = updateUrlWithPrivacy(usersyncUrl, encodedGdpr, encodedConsent, encodedUsPrivacy);
        return this;
    }

    private static String updateUrlWithPrivacy(String url, String gdpr, String gdprConsent, String usPrivacy) {
        return url
                .replace(UsersyncInfo.GDPR_PLACEHOLDER, gdpr)
                .replace(UsersyncInfo.GDPR_CONSENT_PLACEHOLDER, gdprConsent)
                .replace(UsersyncInfo.US_PRIVACY_PLACEHOLDER, usPrivacy);
    }

    public UsersyncInfo assemble() {
        redirectUrl = StringUtils.countMatches(redirectUrl, '?') > 1
                ? resolveQueryParams(redirectUrl)
                : HttpUtil.encodeUrl(redirectUrl);

        return UsersyncInfo.of(usersyncUrl + redirectUrl, type, supportCORS);
    }

    private static String resolveQueryParams(String redirectUrl) {
        final int queryParamsIndex = redirectUrl.lastIndexOf('?');
        final String queryParams = redirectUrl.substring(queryParamsIndex);

        return HttpUtil.encodeUrl(redirectUrl.substring(0, queryParamsIndex)) + queryParams;
    }
}<|MERGE_RESOLUTION|>--- conflicted
+++ resolved
@@ -16,12 +16,8 @@
     public static UsersyncInfoAssembler from(Usersyncer.UsersyncMethod usersyncMethod) {
         final UsersyncInfoAssembler usersyncInfoAssembler = new UsersyncInfoAssembler();
         usersyncInfoAssembler.usersyncUrl = usersyncMethod.getUsersyncUrl();
-<<<<<<< HEAD
-        usersyncInfoAssembler.redirectUrl = ObjectUtils.defaultIfNull(usersyncMethod.getRedirectUrl(), "");
-=======
         usersyncInfoAssembler.redirectUrl = UsersyncUtil.enrichUsersyncUrlWithFormat(
                 StringUtils.stripToEmpty(usersyncMethod.getRedirectUrl()), usersyncMethod.getType());
->>>>>>> 2147e59e
         usersyncInfoAssembler.type = usersyncMethod.getType();
         usersyncInfoAssembler.supportCORS = usersyncMethod.isSupportCORS();
         return usersyncInfoAssembler;
