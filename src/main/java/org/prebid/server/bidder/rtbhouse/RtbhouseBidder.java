package org.prebid.server.bidder.rtbhouse;

import com.fasterxml.jackson.core.type.TypeReference;
import com.iab.openrtb.request.BidRequest;
import com.iab.openrtb.request.Imp;
import com.iab.openrtb.response.BidResponse;
import com.iab.openrtb.response.SeatBid;
import io.vertx.core.http.HttpMethod;
import org.apache.commons.collections4.CollectionUtils;
import org.apache.commons.lang3.StringUtils;
import org.prebid.server.bidder.Bidder;
import org.prebid.server.bidder.model.BidderBid;
import org.prebid.server.bidder.model.BidderCall;
import org.prebid.server.bidder.model.BidderError;
import org.prebid.server.bidder.model.HttpRequest;
import org.prebid.server.bidder.model.Price;
import org.prebid.server.bidder.model.Result;
import org.prebid.server.currency.CurrencyConversionService;
import org.prebid.server.exception.PreBidException;
import org.prebid.server.json.DecodeException;
import org.prebid.server.json.JacksonMapper;
import org.prebid.server.proto.openrtb.ext.ExtPrebid;
import org.prebid.server.proto.openrtb.ext.request.rtbhouse.ExtImpRtbhouse;
import org.prebid.server.proto.openrtb.ext.response.BidType;
import org.prebid.server.util.BidderUtil;
import org.prebid.server.util.HttpUtil;
import org.prebid.server.util.ObjectUtil;

import java.math.BigDecimal;
import java.util.ArrayList;
import java.util.Collection;
import java.util.Collections;
import java.util.List;
import java.util.Objects;

public class RtbhouseBidder implements Bidder<BidRequest> {

    private static final TypeReference<ExtPrebid<?, ExtImpRtbhouse>> RTBHOUSE_EXT_TYPE_REFERENCE =
            new TypeReference<>() {
            };
    private static final String BIDDER_CURRENCY = "USD";

    private final String endpointUrl;
    private final JacksonMapper mapper;
    private final CurrencyConversionService currencyConversionService;

    public RtbhouseBidder(String endpointUrl,
                          CurrencyConversionService currencyConversionService,
                          JacksonMapper mapper) {
        this.endpointUrl = HttpUtil.validateUrl(Objects.requireNonNull(endpointUrl));
        this.currencyConversionService = Objects.requireNonNull(currencyConversionService);
        this.mapper = Objects.requireNonNull(mapper);
    }

    @Override
    public Result<List<HttpRequest<BidRequest>>> makeHttpRequests(BidRequest bidRequest) {

        final List<Imp> modifiedImps = new ArrayList<>();
        final List<BidderError> errors = new ArrayList<>();

        for (Imp imp : bidRequest.getImp()) {
            try {
                final ExtImpRtbhouse impExt = parseImpExt(imp);
                final Price bidFloorPrice = resolveBidFloor(imp, impExt, bidRequest);

                modifiedImps.add(modifyImp(imp, bidFloorPrice));
            } catch (PreBidException e) {
                errors.add(BidderError.badInput(e.getMessage()));
            }
        }

        if (errors.size() > 0) {
            return Result.withErrors(errors);
        }

        final BidRequest outgoingRequest = bidRequest.toBuilder()
                .cur(Collections.singletonList(BIDDER_CURRENCY))
                .imp(modifiedImps)
                .build();

        return Result.withValue(HttpRequest.<BidRequest>builder()
                .method(HttpMethod.POST)
                .headers(HttpUtil.headers())
                .uri(endpointUrl)
                .body(mapper.encodeToBytes(outgoingRequest))
                .payload(outgoingRequest)
                .build());
    }

    @Override
    public Result<List<BidderBid>> makeBids(BidderCall<BidRequest> httpCall, BidRequest bidRequest) {
        try {
            final BidResponse bidResponse = mapper.decodeValue(httpCall.getResponse().getBody(), BidResponse.class);
            return Result.withValues(extractBids(bidResponse));
        } catch (DecodeException e) {
            return Result.withError(BidderError.badServerResponse(e.getMessage()));
        }
    }

    private static List<BidderBid> extractBids(BidResponse bidResponse) {
        if (bidResponse == null || CollectionUtils.isEmpty(bidResponse.getSeatbid())) {
            return Collections.emptyList();
        }

        return bidResponse.getSeatbid().stream()
                .filter(Objects::nonNull)
                .map(SeatBid::getBid)
                .filter(Objects::nonNull)
                .flatMap(Collection::stream)
                .filter(Objects::nonNull)
                .map(bid -> BidderBid.of(bid, BidType.banner, bidResponse.getCur()))
                .toList();
    }

    private ExtImpRtbhouse parseImpExt(Imp imp) {
        try {
            return mapper.mapper().convertValue(imp.getExt(), RTBHOUSE_EXT_TYPE_REFERENCE).getBidder();
        } catch (IllegalArgumentException e) {
            throw new PreBidException(e.getMessage());
        }
    }

    private static Imp modifyImp(Imp imp, Price bidFloorPrice) {

        return imp.toBuilder()
                .bidfloorcur(ObjectUtil.getIfNotNull(bidFloorPrice, Price::getCurrency))
                .bidfloor(ObjectUtil.getIfNotNull(bidFloorPrice, Price::getValue))
                .build();
    }

    private Price resolveBidFloor(Imp imp, ExtImpRtbhouse impExt, BidRequest bidRequest) {
<<<<<<< HEAD
        List<String> brCur = bidRequest.getCur();
        Price initialBidFloorPrice = Price.of(imp.getBidfloorcur(), imp.getBidfloor());

        BigDecimal impExtBidFloor = impExt.getBidFloor();
        String impExtCurrency = impExtBidFloor != null && brCur != null && brCur.size() > 0
                ? brCur.get(0) : null;
        Price impExtBidFloorPrice = Price.of(impExtCurrency, impExtBidFloor);
        Price resolvedPrice = initialBidFloorPrice.getValue() == null ? impExtBidFloorPrice : initialBidFloorPrice;
=======
        final List<String> brCur = bidRequest.getCur();
        final Price initialBidFloorPrice = Price.of(imp.getBidfloorcur(), imp.getBidfloor());

        final BigDecimal impExtBidFloor = impExt.getBidFloor();
        final String impExtCurrency = impExtBidFloor != null && brCur != null && brCur.size() > 0
                ? brCur.get(0) : null;
        final Price impExtBidFloorPrice = Price.of(impExtCurrency, impExtBidFloor);
        final Price resolvedPrice = initialBidFloorPrice.getValue() == null
                ? impExtBidFloorPrice : initialBidFloorPrice;
>>>>>>> 8b63a160

        return BidderUtil.isValidPrice(resolvedPrice)
                && !StringUtils.equalsIgnoreCase(resolvedPrice.getCurrency(), BIDDER_CURRENCY)
                ? convertBidFloor(resolvedPrice, imp.getId(), bidRequest)
                : resolvedPrice;
    }

    private Price convertBidFloor(Price bidFloorPrice, String impId, BidRequest bidRequest) {
        final String bidFloorCur = bidFloorPrice.getCurrency();
        try {
            final BigDecimal convertedPrice = currencyConversionService
                    .convertCurrency(bidFloorPrice.getValue(), bidRequest, bidFloorCur, BIDDER_CURRENCY);

            return Price.of(BIDDER_CURRENCY, convertedPrice);
        } catch (PreBidException e) {
            throw new PreBidException(String.format(
                    "Unable to convert provided bid floor currency from %s to %s for imp `%s`",
                    bidFloorCur, BIDDER_CURRENCY, impId));
        }
    }

}<|MERGE_RESOLUTION|>--- conflicted
+++ resolved
@@ -129,16 +129,6 @@
     }
 
     private Price resolveBidFloor(Imp imp, ExtImpRtbhouse impExt, BidRequest bidRequest) {
-<<<<<<< HEAD
-        List<String> brCur = bidRequest.getCur();
-        Price initialBidFloorPrice = Price.of(imp.getBidfloorcur(), imp.getBidfloor());
-
-        BigDecimal impExtBidFloor = impExt.getBidFloor();
-        String impExtCurrency = impExtBidFloor != null && brCur != null && brCur.size() > 0
-                ? brCur.get(0) : null;
-        Price impExtBidFloorPrice = Price.of(impExtCurrency, impExtBidFloor);
-        Price resolvedPrice = initialBidFloorPrice.getValue() == null ? impExtBidFloorPrice : initialBidFloorPrice;
-=======
         final List<String> brCur = bidRequest.getCur();
         final Price initialBidFloorPrice = Price.of(imp.getBidfloorcur(), imp.getBidfloor());
 
@@ -148,7 +138,6 @@
         final Price impExtBidFloorPrice = Price.of(impExtCurrency, impExtBidFloor);
         final Price resolvedPrice = initialBidFloorPrice.getValue() == null
                 ? impExtBidFloorPrice : initialBidFloorPrice;
->>>>>>> 8b63a160
 
         return BidderUtil.isValidPrice(resolvedPrice)
                 && !StringUtils.equalsIgnoreCase(resolvedPrice.getCurrency(), BIDDER_CURRENCY)
