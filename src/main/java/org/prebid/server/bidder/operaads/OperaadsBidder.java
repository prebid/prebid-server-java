--- conflicted
+++ resolved
@@ -219,20 +219,6 @@
         return BidderUtil.isValidPrice(ObjectUtil.getIfNotNull(bid, Bid::getPrice));
     }
 
-<<<<<<< HEAD
-    private static BidType getBidType(String impId, List<Imp> imps) {
-        for (Imp imp : imps) {
-            if (impId.equals(imp.getId())) {
-                if (imp.getVideo() != null) {
-                    return BidType.VIDEO;
-                } else if (imp.getXNative() != null) {
-                    return BidType.X_NATIVE;
-                }
-                return BidType.BANNER;
-            }
-        }
-        return BidType.BANNER;
-=======
     private BidderBid createBidderBid(Bid bid) {
         final String[] idParts = StringUtils.split(bid.getImpid(), ":");
 
@@ -262,6 +248,6 @@
         } catch (IllegalArgumentException e) {
             throw new PreBidException(e.getMessage());
         }
->>>>>>> e8b899e9
+        return BidType.BANNER;
     }
 }
