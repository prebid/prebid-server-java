--- conflicted
+++ resolved
@@ -190,21 +190,10 @@
         return mapper.fillExtension(extRequest, objectNode);
     }
 
-<<<<<<< HEAD
-    private HttpRequest<BidRequest> createHttpRequest(MediaType type, BidRequest outgoingRequest, String gvlId) {
-        return HttpRequest.<BidRequest>builder()
-                .method(HttpMethod.POST)
-                .uri(buildEndpointUrl(outgoingRequest.getSite().getId(), type, gvlId))
-                .headers(HttpUtil.headers())
-                .body(mapper.encodeToBytes(outgoingRequest))
-                .payload(outgoingRequest)
-                .build();
-=======
     private HttpRequest<BidRequest> createHttpRequest(MediaType type, BidRequest outgoingRequest) {
         return BidderUtil.defaultRequest(outgoingRequest,
                 buildEndpointUrl(outgoingRequest.getSite().getId(), type),
                 mapper);
->>>>>>> 96760173
     }
 
     private String buildEndpointUrl(String publisherId, MediaType mediaType, String gvlId) {
