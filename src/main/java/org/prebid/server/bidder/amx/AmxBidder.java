--- conflicted
+++ resolved
@@ -176,21 +176,7 @@
             return null;
         }
 
-<<<<<<< HEAD
-        final BidType bidType = getMediaType(amxBidExt);
-
-        final Bid updatedBid;
-        try {
-            updatedBid = bidType == BidType.VIDEO ? updateVideoBid(bid, amxBidExt) : bid;
-        } catch (PreBidException e) {
-            errors.add(BidderError.badServerResponse(e.getMessage()));
-            return null;
-        }
-
-        return BidderBid.of(updatedBid, bidType, cur);
-=======
         return BidderBid.of(bid, getBidType(amxBidExt), cur);
->>>>>>> 8ecf1008
     }
 
     private AmxBidExt parseBidderExt(ObjectNode ext) {
@@ -205,55 +191,6 @@
         }
     }
 
-<<<<<<< HEAD
-    private static BidType getMediaType(AmxBidExt bidExt) {
-        return StringUtils.isNotBlank(bidExt.getStartDelay())
-                ? BidType.VIDEO
-                : BidType.BANNER;
-    }
-
-    private static Bid updateVideoBid(Bid bid, AmxBidExt bidExt) {
-        final String adm = bid.getAdm();
-        final String bidId = bid.getId();
-        validateAdm(adm, bidId);
-        return bid.toBuilder()
-                .nurl("")
-                .adm(updateAdm(bidExt, bid.getNurl(), adm, bidId))
-                .build();
-    }
-
-    private static void validateAdm(String adm, String bidId) {
-        if (StringUtils.isBlank(adm)) {
-            throw new PreBidException(String.format("Adm should not be blank in bidder: %s", bidId));
-        }
-
-        if (!adm.contains(VAST_SEARCH_POINT)) {
-            throw new PreBidException(String.format("Adm should contain vast search point in bidder: %s", bidId));
-        }
-    }
-
-    private static String updateAdm(AmxBidExt bidExt, String nurl, String adm, String bidId) {
-        final StringBuilder updatedAdm = new StringBuilder();
-        validateAdm(adm, bidId);
-
-        int lastInd = adm.lastIndexOf(VAST_SEARCH_POINT);
-
-        updatedAdm.append(adm, 0, lastInd + VAST_SEARCH_POINT.length());
-        addValueIfNotEmpty(nurl, updatedAdm);
-
-        for (String himp : bidExt.getHimp()) {
-            addValueIfNotEmpty(himp, updatedAdm);
-        }
-
-        return updatedAdm
-                .append(adm.substring(lastInd + VAST_SEARCH_POINT.length()))
-                .toString();
-    }
-
-    private static void addValueIfNotEmpty(String value, StringBuilder dest) {
-        if (StringUtils.isNotBlank(value)) {
-            dest.append(String.format(VAST_IMPRESSION_FORMAT, value));
-=======
     private BidType getBidType(AmxBidExt amxBidExt) {
         if (amxBidExt.getStartDelay() != null) {
             return BidType.video;
@@ -261,7 +198,6 @@
             return BidType.xNative;
         } else {
             return BidType.banner;
->>>>>>> 8ecf1008
         }
     }
 }
