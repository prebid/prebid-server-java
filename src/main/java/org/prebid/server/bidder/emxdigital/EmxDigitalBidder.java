package org.prebid.server.bidder.emxdigital;

import com.fasterxml.jackson.core.type.TypeReference;
<<<<<<< HEAD
import com.fasterxml.jackson.databind.node.ObjectNode;
import com.iab.openrtb.request.App;
=======
>>>>>>> 54bb1adc
import com.iab.openrtb.request.Banner;
import com.iab.openrtb.request.BidRequest;
import com.iab.openrtb.request.Device;
import com.iab.openrtb.request.Format;
import com.iab.openrtb.request.Imp;
import com.iab.openrtb.request.Site;
import com.iab.openrtb.request.Video;
import com.iab.openrtb.response.Bid;
import com.iab.openrtb.response.BidResponse;
import com.iab.openrtb.response.SeatBid;
import io.vertx.core.MultiMap;
import io.vertx.core.http.HttpMethod;
import org.apache.commons.collections4.CollectionUtils;
import org.apache.commons.lang3.BooleanUtils;
import org.apache.commons.lang3.StringUtils;
import org.prebid.server.bidder.Bidder;
import org.prebid.server.bidder.model.BidderBid;
import org.prebid.server.bidder.model.BidderError;
import org.prebid.server.bidder.model.HttpCall;
import org.prebid.server.bidder.model.HttpRequest;
import org.prebid.server.bidder.model.Result;
import org.prebid.server.exception.PreBidException;
import org.prebid.server.json.DecodeException;
import org.prebid.server.json.JacksonMapper;
import org.prebid.server.proto.openrtb.ext.ExtPrebid;
import org.prebid.server.proto.openrtb.ext.request.ExtRequest;
import org.prebid.server.proto.openrtb.ext.request.ExtRequestPrebid;
import org.prebid.server.proto.openrtb.ext.request.emxdigital.ExtImpEmxDigital;
import org.prebid.server.proto.openrtb.ext.response.BidType;
import org.prebid.server.util.HttpUtil;

import java.math.BigDecimal;
import java.time.Instant;
import java.util.Collection;
import java.util.Collections;
import java.util.List;
import java.util.Objects;
import java.util.stream.Collectors;

public class EmxDigitalBidder implements Bidder<BidRequest> {

    private static final String USD_CURRENCY = "USD";
    private static final Integer PROTOCOL_VAST_40 = 7;

    private static final TypeReference<ExtPrebid<?, ExtImpEmxDigital>> EMXDIGITAL_EXT_TYPE_REFERENCE = new
            TypeReference<ExtPrebid<?, ExtImpEmxDigital>>() {
            };

    private final String endpointUrl;
    private final JacksonMapper mapper;

    public EmxDigitalBidder(String endpointUrl, JacksonMapper mapper) {
        this.endpointUrl = HttpUtil.validateUrl(Objects.requireNonNull(endpointUrl));
        this.mapper = Objects.requireNonNull(mapper);
    }

    @Override
    public Result<List<HttpRequest<BidRequest>>> makeHttpRequests(BidRequest request) {
        final BidRequest bidRequest;
        try {
            bidRequest = makeBidRequest(request);
        } catch (PreBidException e) {
            return Result.withError(BidderError.badInput(e.getMessage()));
        }

        final String body = mapper.encode(bidRequest);
        final MultiMap headers = makeHeaders(request);
        final String url = makeUrl(request);

        return Result.withValue(HttpRequest.<BidRequest>builder()
                .method(HttpMethod.POST)
                .uri(url)
                .body(body)
                .headers(headers)
                .payload(request)
                .build());
    }

    // Handle request errors and formatting to be sent to EMX
    private BidRequest makeBidRequest(BidRequest request) {
        final boolean isSecure = resolveUrl(request).startsWith("https");

        final List<Imp> modifiedImps = request.getImp().stream()
                .map(imp -> modifyImp(imp, isSecure, unpackImpExt(imp)))
                .collect(Collectors.toList());

        return request.toBuilder()
                .imp(modifiedImps)
                .build();
    }

    private static String resolveUrl(BidRequest request) {
        final Site site = request.getSite();
        final String page = site != null ? site.getPage() : null;
        if (StringUtils.isNotBlank(page)) {
            return page;
        }
        final App app = request.getApp();
        if (app != null) {
            if (StringUtils.isNotBlank(app.getDomain())) {
                return app.getDomain();
            } else if (StringUtils.isNotBlank(app.getStoreurl())) {
                return app.getStoreurl();
            }
        }
        return "";
    }

    private ExtImpEmxDigital unpackImpExt(Imp imp) {
        final ExtImpEmxDigital bidder;
        try {
            bidder = mapper.mapper().convertValue(imp.getExt(), EMXDIGITAL_EXT_TYPE_REFERENCE).getBidder();
        } catch (IllegalArgumentException e) {
            throw new PreBidException(e.getMessage(), e);
        }

        final int tagidNumber;
        try {
            tagidNumber = Integer.parseInt(bidder.getTagid());
        } catch (NumberFormatException e) {
            throw new PreBidException(
                    String.format("tagid must be a String of numbers, ignoring imp id=%s",
                            imp.getId()), e);
        }

        if (tagidNumber == 0) {
            throw new PreBidException(String.format("tagid cant be 0, ignoring imp id=%s",
                    imp.getId()));
        }

        return bidder;
    }

    private static Imp modifyImp(Imp imp, boolean isSecure, ExtImpEmxDigital extImpEmxDigital) {

        final Imp.ImpBuilder impBuilder = imp.toBuilder()
                .tagid(extImpEmxDigital.getTagid())
                .secure(BooleanUtils.toInteger(isSecure));
        final Video video = imp.getVideo();
        if (video != null) {
            impBuilder.video(modifyImpVideo(video));
        } else {
            impBuilder.banner(modifyImpBanner(imp.getBanner()));
        }

        final String stringBidfloor = extImpEmxDigital.getBidfloor();
        if (StringUtils.isBlank(stringBidfloor)) {
            return impBuilder.build();
        }

        final BigDecimal bidfloor;
        try {
            bidfloor = new BigDecimal(stringBidfloor);
        } catch (NumberFormatException e) {
            return impBuilder.build();
        }

        return impBuilder
                .bidfloor(bidfloor)
                .bidfloorcur(USD_CURRENCY)
                .build();
    }

    private static Video modifyImpVideo(Video video) {
        if (CollectionUtils.isEmpty(video.getMimes())) {
            throw new PreBidException("Video: missing required field mimes");
        }
        if (isNotPresentSize(video.getH()) && isNotPresentSize(video.getW())) {
            throw new PreBidException("Video: Need at least one size to build request");
        }
        if (CollectionUtils.isNotEmpty(video.getProtocols())) {
            final List<Integer> updatedProtocols = removeVast40Protocols(video.getProtocols());
            return video.toBuilder().protocols(updatedProtocols).build();
        }

        return video;
    }

    private static boolean isNotPresentSize(Integer size) {
        return Objects.isNull(size) || size == 0;
    }

    // not supporting VAST protocol 7 (VAST 4.0);
    private static List<Integer> removeVast40Protocols(List<Integer> protocols) {
        return protocols.stream()
                .filter(protocol -> !protocol.equals(PROTOCOL_VAST_40))
                .collect(Collectors.toList());
    }

    private static Banner modifyImpBanner(Banner banner) {
        if (banner == null) {
            throw new PreBidException("Request needs to include a Banner object");
        }

        if (banner.getW() == null && banner.getH() == null) {
            final Banner.BannerBuilder bannerBuilder = banner.toBuilder();
            final List<Format> originalFormat = banner.getFormat();

            if (originalFormat == null || originalFormat.isEmpty()) {
                throw new PreBidException("Need at least one size to build request");
            }

            final List<Format> formatSkipFirst = originalFormat.subList(1, originalFormat.size());
            bannerBuilder.format(formatSkipFirst);

            Format firstFormat = originalFormat.get(0);
            bannerBuilder.w(firstFormat.getW());
            bannerBuilder.h(firstFormat.getH());

            return bannerBuilder.build();
        }

        return banner;
    }

    private static MultiMap makeHeaders(BidRequest request) {
        final MultiMap headers = HttpUtil.headers();

        final Device device = request.getDevice();
        if (device != null) {
<<<<<<< HEAD
            addHeader(headers, "User-Agent", device.getUa());
            addHeader(headers, "X-Forwarded-For", device.getIp());
            addHeader(headers, "Accept-Language", device.getLanguage());
            final Integer dnt = device.getDnt();
            if (dnt != null) {
                addHeader(headers, "DNT", dnt.toString());
            }
=======
            HttpUtil.addHeaderIfValueIsNotEmpty(headers, HttpUtil.USER_AGENT_HEADER, device.getUa());
            HttpUtil.addHeaderIfValueIsNotEmpty(headers, HttpUtil.X_FORWARDED_FOR_HEADER, device.getIp());
            HttpUtil.addHeaderIfValueIsNotEmpty(headers, HttpUtil.ACCEPT_LANGUAGE_HEADER, device.getLanguage());
            HttpUtil.addHeaderIfValueIsNotEmpty(headers, HttpUtil.DNT_HEADER, Objects.toString(device.getDnt(), null));
>>>>>>> 54bb1adc
        }

        final Site site = request.getSite();
        if (site != null) {
            addHeader(headers, "Referer", site.getPage());
        }

        return headers;
    }

    private static void addHeader(MultiMap headers, CharSequence header, String value) {
        if (StringUtils.isNotBlank(value)) {
            headers.add(header, value);
        }
    }

    private String makeUrl(BidRequest bidRequest) {
        final Long tmax = bidRequest.getTmax();
        final int urlTimeout = tmax == 0 ? 1000 : tmax.intValue();

        if (isDebugEnabled(bidRequest)) {
            // for passing validation tests
            return String.format("%s?t=1000&ts=2060541160", endpointUrl);
        }

        return String.format("%s?t=%s&ts=%s&src=pbserver", endpointUrl, urlTimeout,
                (int) Instant.now().getEpochSecond());
    }

    /**
     * Determines debug flag from {@link BidRequest} or {@link ExtRequest}.
     */
    private boolean isDebugEnabled(BidRequest bidRequest) {
        if (Objects.equals(bidRequest.getTest(), 1)) {
            return true;
        }

        final ExtRequest extRequest = bidRequest.getExt();
        final ExtRequestPrebid extRequestPrebid = extRequest != null ? extRequest.getPrebid() : null;
        return extRequestPrebid != null && Objects.equals(extRequestPrebid.getDebug(), 1);
    }

    @Override
    public Result<List<BidderBid>> makeBids(HttpCall<BidRequest> httpCall, BidRequest bidRequest) {
        try {
            final BidResponse bidResponse = mapper.decodeValue(httpCall.getResponse().getBody(), BidResponse.class);
            return Result.withValues(extractBids(bidResponse));
        } catch (DecodeException | PreBidException e) {
            return Result.withError(BidderError.badServerResponse(e.getMessage()));
        }
    }

    private static List<BidderBid> extractBids(BidResponse bidResponse) {
        return bidResponse == null || CollectionUtils.isEmpty(bidResponse.getSeatbid())
                ? Collections.emptyList()
                : bidsFromResponse(bidResponse);
    }

    private static List<BidderBid> bidsFromResponse(BidResponse bidResponse) {
        return bidResponse.getSeatbid().stream()
                .filter(Objects::nonNull)
                .map(SeatBid::getBid)
                .filter(Objects::nonNull)
                .flatMap(Collection::stream)
                .map(bid -> BidderBid.of(modifyBid(bid), getBidType(bid.getAdm()), bidResponse.getCur()))
                .collect(Collectors.toList());
    }

    private static BidType getBidType(String bidAdm) {
        return StringUtils.containsAny(bidAdm, "<?xml", "<vast")
                ? BidType.video : BidType.banner;
    }

    private static Bid modifyBid(Bid bid) {
        return bid.toBuilder().impid(bid.getId()).build();
    }
}<|MERGE_RESOLUTION|>--- conflicted
+++ resolved
@@ -1,11 +1,7 @@
 package org.prebid.server.bidder.emxdigital;
 
 import com.fasterxml.jackson.core.type.TypeReference;
-<<<<<<< HEAD
-import com.fasterxml.jackson.databind.node.ObjectNode;
 import com.iab.openrtb.request.App;
-=======
->>>>>>> 54bb1adc
 import com.iab.openrtb.request.Banner;
 import com.iab.openrtb.request.BidRequest;
 import com.iab.openrtb.request.Device;
@@ -226,34 +222,19 @@
 
         final Device device = request.getDevice();
         if (device != null) {
-<<<<<<< HEAD
-            addHeader(headers, "User-Agent", device.getUa());
-            addHeader(headers, "X-Forwarded-For", device.getIp());
-            addHeader(headers, "Accept-Language", device.getLanguage());
-            final Integer dnt = device.getDnt();
-            if (dnt != null) {
-                addHeader(headers, "DNT", dnt.toString());
-            }
-=======
             HttpUtil.addHeaderIfValueIsNotEmpty(headers, HttpUtil.USER_AGENT_HEADER, device.getUa());
             HttpUtil.addHeaderIfValueIsNotEmpty(headers, HttpUtil.X_FORWARDED_FOR_HEADER, device.getIp());
             HttpUtil.addHeaderIfValueIsNotEmpty(headers, HttpUtil.ACCEPT_LANGUAGE_HEADER, device.getLanguage());
             HttpUtil.addHeaderIfValueIsNotEmpty(headers, HttpUtil.DNT_HEADER, Objects.toString(device.getDnt(), null));
->>>>>>> 54bb1adc
         }
 
         final Site site = request.getSite();
-        if (site != null) {
-            addHeader(headers, "Referer", site.getPage());
+        final String page = site != null ? site.getPage() : null;
+        if (StringUtils.isNotBlank(page)) {
+            HttpUtil.addHeaderIfValueIsNotEmpty(headers, HttpUtil.REFERER_HEADER, page);
         }
 
         return headers;
-    }
-
-    private static void addHeader(MultiMap headers, CharSequence header, String value) {
-        if (StringUtils.isNotBlank(value)) {
-            headers.add(header, value);
-        }
     }
 
     private String makeUrl(BidRequest bidRequest) {
