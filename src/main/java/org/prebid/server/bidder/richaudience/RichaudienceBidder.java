--- conflicted
+++ resolved
@@ -183,12 +183,8 @@
                 .map(SeatBid::getBid)
                 .filter(Objects::nonNull)
                 .flatMap(Collection::stream)
-<<<<<<< HEAD
-                .map(bid -> BidderBid.of(bid, BidType.BANNER, bidResponse.getCur()))
-=======
                 .map(bid -> BidderBid.of(bid,
                         resolvedBidType(bid.getImpid(), bidRequest.getImp()), bidResponse.getCur()))
->>>>>>> e8b899e9
                 .collect(Collectors.toList());
     }
 
