package org.prebid.server.bidder.inmobi;

import com.fasterxml.jackson.core.type.TypeReference;
import com.iab.openrtb.request.Banner;
import com.iab.openrtb.request.BidRequest;
import com.iab.openrtb.request.Format;
import com.iab.openrtb.request.Imp;
import com.iab.openrtb.response.BidResponse;
import com.iab.openrtb.response.SeatBid;
import io.vertx.core.http.HttpMethod;
import org.apache.commons.collections4.CollectionUtils;
import org.apache.commons.lang3.StringUtils;
import org.prebid.server.bidder.Bidder;
import org.prebid.server.bidder.model.BidderBid;
import org.prebid.server.bidder.model.BidderError;
import org.prebid.server.bidder.model.HttpCall;
import org.prebid.server.bidder.model.HttpRequest;
import org.prebid.server.bidder.model.Result;
import org.prebid.server.exception.PreBidException;
import org.prebid.server.json.DecodeException;
import org.prebid.server.json.JacksonMapper;
import org.prebid.server.proto.openrtb.ext.ExtPrebid;
import org.prebid.server.proto.openrtb.ext.request.inmobi.ExtImpInmobi;
import org.prebid.server.proto.openrtb.ext.response.BidType;
import org.prebid.server.util.HttpUtil;

import java.util.ArrayList;
import java.util.Collection;
import java.util.Collections;
import java.util.List;
import java.util.Objects;
import java.util.stream.Collectors;

/**
 * Inmobi {@link Bidder} implementation.
 */
public class InmobiBidder implements Bidder<BidRequest> {

    private static final TypeReference<ExtPrebid<?, ExtImpInmobi>> INMOBI_EXT_TYPE_REFERENCE =
            new TypeReference<ExtPrebid<?, ExtImpInmobi>>() {
            };
    private static final int FIRST_IMP_INDEX = 0;

    private final String endpointUrl;
    private final JacksonMapper mapper;

    public InmobiBidder(String endpointUrl, JacksonMapper mapper) {
        this.endpointUrl = HttpUtil.validateUrl(Objects.requireNonNull(endpointUrl));
        this.mapper = Objects.requireNonNull(mapper);
    }

    @Override
    public Result<List<HttpRequest<BidRequest>>> makeHttpRequests(BidRequest request) {
        final List<BidderError> errors = new ArrayList<>();

        final Imp imp = request.getImp().get(FIRST_IMP_INDEX);
        final ExtImpInmobi extImpInmobi;

        try {
            extImpInmobi = parseImpExt(imp);
        } catch (PreBidException e) {
            return Result.withError(BidderError.badInput("bad InMobi bidder ext"));
        }

        if (StringUtils.isBlank(extImpInmobi.getPlc())) {
            return Result.withError(BidderError.badInput("'plc' is a required attribute for InMobi's bidder ext"));
        }

        final List<Imp> updatedImps = new ArrayList<>(request.getImp());
        updatedImps.set(FIRST_IMP_INDEX, updateImp(imp));

        final BidRequest outgoingRequest = request.toBuilder().imp(updatedImps).build();

        return Result.of(Collections.singletonList(
                HttpRequest.<BidRequest>builder()
                        .method(HttpMethod.POST)
                        .uri(endpointUrl)
                        .headers(HttpUtil.headers())
                        .payload(outgoingRequest)
                        .body(mapper.encode(outgoingRequest))
                        .build()),
                errors);
    }

    private ExtImpInmobi parseImpExt(Imp imp) {
        try {
            return mapper.mapper().convertValue(imp.getExt(), INMOBI_EXT_TYPE_REFERENCE).getBidder();
        } catch (IllegalArgumentException e) {
            throw new PreBidException(e.getMessage(), e);
        }
    }

    private Imp updateImp(Imp imp) {
        final Banner banner = imp.getBanner();
        if (banner != null) {
            if ((banner.getW() == null || banner.getH() == null || banner.getW() == 0 || banner.getH() == 0)
                    && CollectionUtils.isNotEmpty(banner.getFormat())) {
                final Format format = banner.getFormat().get(0);
                return imp.toBuilder().banner(banner.toBuilder().w(format.getW()).h(format.getH()).build()).build();
            }
        }
        return imp;
    }

    @Override
    public final Result<List<BidderBid>> makeBids(HttpCall<BidRequest> httpCall, BidRequest bidRequest) {
<<<<<<< HEAD
        if (httpCall.getResponse().getStatusCode() == HttpResponseStatus.NO_CONTENT.code()) {
            return Result.empty();
        }

=======
>>>>>>> 900da270
        try {
            final BidResponse bidResponse = mapper.decodeValue(httpCall.getResponse().getBody(), BidResponse.class);
            return Result.of(extractBids(httpCall.getRequest().getPayload(), bidResponse), Collections.emptyList());
        } catch (DecodeException | PreBidException e) {
            return Result.withError(BidderError.badServerResponse(e.getMessage()));
        }
    }

    private List<BidderBid> extractBids(BidRequest bidRequest, BidResponse bidResponse) {
        if (bidResponse == null || CollectionUtils.isEmpty(bidResponse.getSeatbid())) {
            return Collections.emptyList();
        }
        return bidsFromResponse(bidRequest, bidResponse);
    }

    private List<BidderBid> bidsFromResponse(BidRequest bidRequest, BidResponse bidResponse) {
        return bidResponse.getSeatbid().stream()
                .filter(Objects::nonNull)
                .map(SeatBid::getBid)
                .filter(Objects::nonNull)
                .flatMap(Collection::stream)
                .map(bid -> BidderBid.of(bid, getBidType(bid.getImpid(), bidRequest.getImp()), bidResponse.getCur()))
                .collect(Collectors.toList());
    }

    private BidType getBidType(String impId, List<Imp> imps) {
        for (Imp imp : imps) {
            if (imp.getId().equals(impId) && imp.getVideo() != null) {
                return BidType.video;
            }
        }
        return BidType.banner;
    }
}<|MERGE_RESOLUTION|>--- conflicted
+++ resolved
@@ -104,13 +104,6 @@
 
     @Override
     public final Result<List<BidderBid>> makeBids(HttpCall<BidRequest> httpCall, BidRequest bidRequest) {
-<<<<<<< HEAD
-        if (httpCall.getResponse().getStatusCode() == HttpResponseStatus.NO_CONTENT.code()) {
-            return Result.empty();
-        }
-
-=======
->>>>>>> 900da270
         try {
             final BidResponse bidResponse = mapper.decodeValue(httpCall.getResponse().getBody(), BidResponse.class);
             return Result.of(extractBids(httpCall.getRequest().getPayload(), bidResponse), Collections.emptyList());
