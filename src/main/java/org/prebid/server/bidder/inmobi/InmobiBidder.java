--- conflicted
+++ resolved
@@ -59,22 +59,14 @@
 
         try {
             extImpInmobi = parseImpExt(imp);
-<<<<<<< HEAD
         } catch (PreBidException e) {
-            return Result.emptyWithError(BidderError.badInput("bad InMobi bidder ext"));
+            return Result.withError(BidderError.badInput("bad InMobi bidder ext"));
         }
 
         if (StringUtils.isBlank(extImpInmobi.getPlc())) {
-            return Result.emptyWithError(BidderError.badInput("'plc' is a required attribute for InMobi's bidder ext"));
-=======
-        } catch (Exception e) {
-            return Result.withError(BidderError.badInput("bad InMobi bidder ext"));
+            return Result.withError(BidderError.badInput("'plc' is a required attribute for InMobi's bidder ext"));
         }
 
-        if (StringUtils.isEmpty(extImpInmobi.getPlc())) {
-            return Result.withError(BidderError.badInput("'plc' is a required attribute for InMobi's bidder ext"));
->>>>>>> 54bb1adc
-        }
         final List<Imp> updatedImps = new ArrayList<>(request.getImp());
         updatedImps.set(FIRST_IMP_INDEX, updateImp(imp));
 
