package org.prebid.server.bidder.sharethrough;

import com.fasterxml.jackson.core.JsonProcessingException;
import com.fasterxml.jackson.core.type.TypeReference;
import com.fasterxml.jackson.databind.node.ObjectNode;
import com.iab.openrtb.request.BidRequest;
import com.iab.openrtb.request.Device;
import com.iab.openrtb.request.Imp;
import com.iab.openrtb.response.Bid;
import io.vertx.core.MultiMap;
import io.vertx.core.http.HttpMethod;
import io.vertx.core.json.Json;
import org.prebid.server.bidder.Bidder;
import org.prebid.server.bidder.model.BidderBid;
import org.prebid.server.bidder.model.BidderError;
import org.prebid.server.bidder.model.HttpCall;
import org.prebid.server.bidder.model.HttpRequest;
import org.prebid.server.bidder.model.HttpResponse;
import org.prebid.server.bidder.model.Result;
import org.prebid.server.bidder.sharethrough.model.Size;
import org.prebid.server.bidder.sharethrough.model.StrUriParameters;
import org.prebid.server.bidder.sharethrough.model.UserInfo;
import org.prebid.server.bidder.sharethrough.model.bidResponse.ExtImpSharethroughCreative;
import org.prebid.server.bidder.sharethrough.model.bidResponse.ExtImpSharethroughResponse;
import org.prebid.server.proto.openrtb.ext.ExtPrebid;
import org.prebid.server.proto.openrtb.ext.request.sharethrough.ExtImpSharethrough;
import org.prebid.server.proto.openrtb.ext.response.BidType;
import org.prebid.server.util.HttpUtil;

import java.io.IOException;
import java.util.ArrayList;
import java.util.Collections;
import java.util.List;
import java.util.Map;
import java.util.Objects;
import java.util.stream.Collectors;

public class SharethroughBidder implements Bidder<Void> {

<<<<<<< HEAD
    private static final String VERSION = "1.0.2";
=======
    private static final String VERSION = "1.0.3";
>>>>>>> 9fb89b98
    private static final String SUPPLY_ID = "FGMrCMMc";
    private static final String DEFAULT_BID_CURRENCY = "USD";
    private static final BidType DEFAULT_BID_TYPE = BidType.xNative;

    private static final TypeReference<ExtPrebid<?, ExtImpSharethrough>> SHARETHROUGH_EXT_TYPE_REFERENCE =
            new TypeReference<ExtPrebid<?, ExtImpSharethrough>>() {
            };
    private final String endpointUrl;

    public SharethroughBidder(String endpointUrl) {
        this.endpointUrl = HttpUtil.validateUrl(Objects.requireNonNull(endpointUrl));
    }

    /**
     * Makes the HTTP requests which should be made to fetch bids.
     * <p>
     * Creates POST http request with all parameters in url and headers with empty body.
     */
    @Override
    public Result<List<HttpRequest<Void>>> makeHttpRequests(BidRequest request) {
        final String page = SharethroughRequestUtil.getPage(request.getSite());

        // site.page validation is already performed by {@link RequestValidator#validate}
        if (page == null) {
            return Result.emptyWithError(BidderError.badInput("site.page is required"));
        }

        List<StrUriParameters> strUriParameters;
        try {
            strUriParameters = parseBidRequestToUriParameters(request);
        } catch (IllegalArgumentException e) {
            return Result.emptyWithError(BidderError.badInput(
                    String.format("Error occurred parsing sharethrough parameters %s", e.getMessage())));
        }

        final MultiMap headers = makeHeaders(request.getDevice(), page);
        final List<HttpRequest<Void>> httpRequests = strUriParameters.stream()
                .map(strUriParameter -> SharethroughUriBuilderUtil.buildSharethroughUrl(
                        endpointUrl, SUPPLY_ID, VERSION, strUriParameter))
                .map(uri -> makeHttpRequest(uri, headers))
                .collect(Collectors.toList());

        return Result.of(httpRequests, Collections.emptyList());
    }

    /**
     * Retrieves from {@link Imp} and filter not valid {@link ExtImpSharethrough} and returns list result with errors.
     */
    private List<StrUriParameters> parseBidRequestToUriParameters(BidRequest request) {
        final boolean consentRequired = SharethroughRequestUtil.isConsentRequired(request.getRegs());
        final UserInfo userInfo = SharethroughRequestUtil.getUserInfo(request.getUser());
        final String ttdUid = SharethroughRequestUtil.retrieveFromUserInfo(userInfo, UserInfo::getTtdUid);
        final String consent = SharethroughRequestUtil.retrieveFromUserInfo(userInfo, UserInfo::getConsent);

        final boolean canAutoPlay = SharethroughRequestUtil.canBrowserAutoPlayVideo(request.getDevice().getUa());

        final List<StrUriParameters> strUriParameters = new ArrayList<>();
        for (Imp imp : request.getImp()) {
            final ExtImpSharethrough extImpStr = Json.mapper.<ExtPrebid<?, ExtImpSharethrough>>convertValue(
                    imp.getExt(), SHARETHROUGH_EXT_TYPE_REFERENCE).getBidder();
            strUriParameters.add(createStrUriParameters(extImpStr, imp, consentRequired, consent, canAutoPlay, ttdUid));
        }
        return strUriParameters;
    }

    /**
     * Populate {@link StrUriParameters} with publisher request, imp, imp.ext values.
     */
    private StrUriParameters createStrUriParameters(ExtImpSharethrough extImpStr, Imp imp, boolean isConsentRequired,
                                                    String consentString, boolean canBrowserAutoPlayVideo,
                                                    String ttdUid) {
        final Size size = SharethroughRequestUtil.getSize(imp, extImpStr);
        return StrUriParameters.builder()
                .pkey(extImpStr.getPkey())
                .bidID(imp.getId())
                .consentRequired(isConsentRequired)
                .consentString(consentString)
                .instantPlayCapable(canBrowserAutoPlayVideo)
                .iframe(extImpStr.getIframe())
                .height(size.getHeight())
                .width(size.getWidth())
                .theTradeDeskUserId(ttdUid)
                .build();
    }

    /**
     * Make Headers for request.
     */
    private MultiMap makeHeaders(Device device, String page) {
        final MultiMap headers = HttpUtil.headers()
                .add("Origin", SharethroughRequestUtil.getHost(page))
                .add("Referer", page);
        final String ip = device.getIp();
        if (ip != null) {
            headers.add("X-Forwarded-For", ip);
        }

        final String ua = device.getUa();
        if (ua != null) {
            headers.add("User-Agent", ua);
        }
        return headers;
    }

    /**
     * Make {@link HttpRequest} from uri and headers.
     */
    private HttpRequest<Void> makeHttpRequest(String uri, MultiMap headers) {
        return HttpRequest.<Void>builder()
                .method(HttpMethod.POST)
                .uri(uri)
                .body(null)
                .headers(headers)
                .payload(null)
                .build();
    }

    @Override
    public Result<List<BidderBid>> makeBids(HttpCall<Void> httpCall, BidRequest bidRequest) {
        final HttpResponse httpResponse = httpCall.getResponse();

        final ExtImpSharethroughResponse sharethroughBid;
        try {
            sharethroughBid = Json.mapper.readValue(httpResponse.getBody(), ExtImpSharethroughResponse.class);
            return Result.of(toBidderBid(sharethroughBid, httpCall.getRequest()), Collections.emptyList());
        } catch (IOException | IllegalArgumentException e) {
            return Result.emptyWithError(BidderError.badServerResponse(e.getMessage()));
        }
    }

    /**
     * Converts {@link ExtImpSharethroughResponse} to {@link List} of {@link BidderBid}.
     */
    private List<BidderBid> toBidderBid(ExtImpSharethroughResponse sharethroughBid, HttpRequest request)
            throws IOException {
        if (sharethroughBid.getCreatives().isEmpty()) {
            throw new IllegalArgumentException("No creative provided");
        }

        final StrUriParameters strUriParameters = SharethroughUriBuilderUtil
                .buildSharethroughUrlParameters(request.getUri());

        final String adMarkup;
        try {
            adMarkup = SharethroughMarkupUtil.getAdMarkup(sharethroughBid, strUriParameters);
        } catch (JsonProcessingException e) {
            throw new IOException("Cant parse markup", e);
        }

        final ExtImpSharethroughCreative creative = sharethroughBid.getCreatives().get(0);
        return Collections.singletonList(
                BidderBid.of(
                        Bid.builder()
                                .adid(sharethroughBid.getAdserverRequestId())
                                .id(sharethroughBid.getBidId())
                                .impid(strUriParameters.getBidID())
                                .price(creative.getCpm())
                                .cid(creative.getMetadata().getCampaignKey())
                                .crid(creative.getMetadata().getCreativeKey())
                                .dealid(creative.getMetadata().getDealId())
                                .adm(adMarkup)
                                .h(strUriParameters.getHeight())
                                .w(strUriParameters.getWidth())
                                .build(),
                        DEFAULT_BID_TYPE,
                        DEFAULT_BID_CURRENCY));
    }

    @Override
    public Map<String, String> extractTargeting(ObjectNode ext) {
        return Collections.emptyMap();
    }
}
<|MERGE_RESOLUTION|>--- conflicted
+++ resolved
@@ -37,11 +37,7 @@
 
 public class SharethroughBidder implements Bidder<Void> {
 
-<<<<<<< HEAD
-    private static final String VERSION = "1.0.2";
-=======
     private static final String VERSION = "1.0.3";
->>>>>>> 9fb89b98
     private static final String SUPPLY_ID = "FGMrCMMc";
     private static final String DEFAULT_BID_CURRENCY = "USD";
     private static final BidType DEFAULT_BID_TYPE = BidType.xNative;
