--- conflicted
+++ resolved
@@ -198,36 +198,20 @@
         if (bidResponse == null || CollectionUtils.isEmpty(bidResponse.getSeatbid())) {
             return Collections.emptyList();
         }
-<<<<<<< HEAD
         return bidsFromResponse(bidResponse, bidRequest);
     }
 
     private static List<BidderBid> bidsFromResponse(BidResponse bidResponse, BidRequest bidRequest) {
-=======
-        return bidsFromResponse(bidResponse, resolveBidType(videoType));
-    }
-
-    private static List<BidderBid> bidsFromResponse(BidResponse bidResponse, BidType bidType) {
->>>>>>> ec74bf1c
         return bidResponse.getSeatbid().stream()
                 .filter(Objects::nonNull)
                 .map(SeatBid::getBid)
                 .filter(Objects::nonNull)
                 .flatMap(Collection::stream)
-<<<<<<< HEAD
                 .map(bid -> BidderBid.of(bid, resolvedBidType(bidRequest), DEFAULT_BID_CURRENCY))
                 .collect(Collectors.toList());
     }
 
-    private static BidType resolvedBidType(BidRequest bidRequest) {
+    private static BidType resolveBidType(BidRequest bidRequest) {
         return bidRequest.getImp().get(0).getVideo() != null ? BidType.video : DEFAULT_BID_TYPE;
-=======
-                .map(bid -> BidderBid.of(bid, bidType, bidResponse.getCur()))
-                .collect(Collectors.toList());
-    }
-
-    private static BidType resolveBidType(Video videoType) {
-        return videoType != null ? BidType.video : DEFAULT_BID_TYPE;
->>>>>>> ec74bf1c
     }
 }