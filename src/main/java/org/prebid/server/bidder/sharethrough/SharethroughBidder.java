--- conflicted
+++ resolved
@@ -15,11 +15,7 @@
 import org.prebid.server.bidder.model.BidderError;
 import org.prebid.server.bidder.model.HttpCall;
 import org.prebid.server.bidder.model.HttpRequest;
-<<<<<<< HEAD
-import org.prebid.server.bidder.model.HttpResponse;
-=======
 import org.prebid.server.bidder.model.Price;
->>>>>>> 807706c1
 import org.prebid.server.bidder.model.Result;
 import org.prebid.server.currency.CurrencyConversionService;
 import org.prebid.server.exception.PreBidException;
@@ -31,12 +27,8 @@
 import org.prebid.server.proto.openrtb.ext.response.BidType;
 import org.prebid.server.util.BidderUtil;
 import org.prebid.server.util.HttpUtil;
-<<<<<<< HEAD
-import org.prebid.server.util.MapperUtil;
-=======
 import org.prebid.server.util.ObjectUtil;
 import org.prebid.server.version.PrebidVersionProvider;
->>>>>>> 807706c1
 
 import java.math.BigDecimal;
 import java.util.ArrayList;
@@ -186,18 +178,6 @@
     }
 
     @Override
-<<<<<<< HEAD
-    public Result<List<BidderBid>> makeBids(HttpCall<SharethroughRequestBody> httpCall, BidRequest bidRequest) {
-        final HttpResponse response = httpCall.getResponse();
-        final byte[] responseBody = response.getBody();
-
-        try {
-            final ExtImpSharethroughResponse sharethroughBid = mapper.mapper().readValue(
-                    responseBody, ExtImpSharethroughResponse.class);
-            return Result.withValues(toBidderBid(
-                    responseBody, response.getHeaders(), sharethroughBid, httpCall.getRequest()));
-        } catch (IOException | IllegalArgumentException e) {
-=======
     public final Result<List<BidderBid>> makeBids(HttpCall<BidRequest> httpCall, BidRequest bidRequest) {
         try {
             final BidResponse bidResponse = mapper.decodeValue(httpCall.getResponse().getBody(), BidResponse.class);
@@ -205,49 +185,10 @@
 
             return Result.withValues(extractBids(bidResponse, bidType));
         } catch (DecodeException | PreBidException e) {
->>>>>>> 807706c1
             return Result.withError(BidderError.badServerResponse(e.getMessage()));
         }
     }
 
-<<<<<<< HEAD
-    /**
-     * Converts {@link ExtImpSharethroughResponse} to {@link List} of {@link BidderBid}.
-     */
-    private List<BidderBid> toBidderBid(byte[] responseBody,
-                                        MultiMap headers,
-                                        ExtImpSharethroughResponse sharethroughBid,
-                                        HttpRequest<SharethroughRequestBody> request) {
-
-        if (sharethroughBid.getCreatives().isEmpty()) {
-            throw new IllegalArgumentException("No creative provided");
-        }
-
-        final StrUriParameters strUriParameters = SharethroughUriBuilderUtil
-                .buildSharethroughUrlParameters(request.getUri());
-
-        final Date date = BooleanUtils.toBoolean(request.getPayload().getTest()) ? TEST_TIME : new Date();
-        final String adMarkup = SharethroughMarkupUtil.getAdMarkup(
-                MapperUtil.bodyAsString(responseBody, headers), sharethroughBid, strUriParameters, date);
-
-        final ExtImpSharethroughCreative creative = sharethroughBid.getCreatives().get(0);
-        return Collections.singletonList(
-                BidderBid.of(
-                        Bid.builder()
-                                .adid(sharethroughBid.getAdserverRequestId())
-                                .id(sharethroughBid.getBidId())
-                                .impid(strUriParameters.getBidID())
-                                .price(creative.getCpm())
-                                .cid(creative.getMetadata().getCampaignKey())
-                                .crid(creative.getMetadata().getCreativeKey())
-                                .dealid(creative.getMetadata().getDealId())
-                                .adm(adMarkup)
-                                .h(strUriParameters.getHeight())
-                                .w(strUriParameters.getWidth())
-                                .build(),
-                        DEFAULT_BID_TYPE,
-                        DEFAULT_BID_CURRENCY));
-=======
     private static BidType resolveBidType(BidRequest bidRequest) {
         return bidRequest.getImp().get(0).getVideo() != null ? BidType.video : DEFAULT_BID_TYPE;
     }
@@ -264,6 +205,5 @@
                 .flatMap(Collection::stream)
                 .map(bid -> BidderBid.of(bid, bidType, DEFAULT_BID_CURRENCY))
                 .collect(Collectors.toList());
->>>>>>> 807706c1
     }
 }