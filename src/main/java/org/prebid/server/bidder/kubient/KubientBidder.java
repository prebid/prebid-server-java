package org.prebid.server.bidder.kubient;

import com.fasterxml.jackson.core.type.TypeReference;
import com.fasterxml.jackson.databind.node.ObjectNode;
import com.iab.openrtb.request.BidRequest;
import com.iab.openrtb.request.Imp;
import com.iab.openrtb.response.Bid;
import com.iab.openrtb.response.BidResponse;
import com.iab.openrtb.response.SeatBid;
import io.netty.handler.codec.http.HttpResponseStatus;
import io.vertx.core.http.HttpMethod;
import org.apache.commons.lang3.StringUtils;
import org.prebid.server.bidder.Bidder;
import org.prebid.server.bidder.model.BidderBid;
import org.prebid.server.bidder.model.BidderError;
import org.prebid.server.bidder.model.HttpCall;
import org.prebid.server.bidder.model.HttpRequest;
import org.prebid.server.bidder.model.Result;
import org.prebid.server.exception.PreBidException;
import org.prebid.server.json.DecodeException;
import org.prebid.server.json.EncodeException;
import org.prebid.server.json.JacksonMapper;
import org.prebid.server.proto.openrtb.ext.ExtPrebid;
import org.prebid.server.proto.openrtb.ext.request.kubient.ExtImpKubient;
import org.prebid.server.proto.openrtb.ext.response.BidType;
import org.prebid.server.util.HttpUtil;

import java.util.ArrayList;
import java.util.Collection;
import java.util.Collections;
import java.util.List;
import java.util.Map;
import java.util.Objects;
import java.util.stream.Collectors;

/**
 * kubient {@link Bidder} implementation.
 */
public class KubientBidder implements Bidder<BidRequest> {

<<<<<<< HEAD
=======
    private static final String DEFAULT_BID_CURRENCY = "USD";

    private static final TypeReference<ExtPrebid<?, ExtImpKubient>> KUBIENT_EXT_TYPE_REFERENCE =
            new TypeReference<ExtPrebid<?, ExtImpKubient>>() {
            };

>>>>>>> 2371922e
    private final String endpointUrl;
    private final JacksonMapper mapper;

    public KubientBidder(String endpointUrl, JacksonMapper mapper) {
        this.endpointUrl = HttpUtil.validateUrl(endpointUrl);
        this.mapper = Objects.requireNonNull(mapper);
    }

    @Override
    public Result<List<HttpRequest<BidRequest>>> makeHttpRequests(BidRequest request) {
        for (Imp imp : request.getImp()) {
            try {
                validateImpExt(imp);
            } catch (PreBidException e) {
                return Result.emptyWithError(BidderError.badInput(e.getMessage()));
            }
        }

        String body;
        try {
            body = mapper.encode(request);
        } catch (EncodeException e) {
            return Result.emptyWithError(
                    BidderError.badInput(String.format("Failed to encode request body, error: %s", e.getMessage())));
        }

        return Result.of(Collections.singletonList(
                HttpRequest.<BidRequest>builder()
                        .method(HttpMethod.POST)
                        .uri(endpointUrl)
                        .body(body)
                        .headers(HttpUtil.headers())
                        .payload(request)
                        .build()),
                Collections.emptyList());
    }

    private void validateImpExt(Imp imp) {
        final ExtImpKubient extImpKubient;
        try {
            extImpKubient = mapper.mapper().convertValue(imp.getExt(), KUBIENT_EXT_TYPE_REFERENCE)
                    .getBidder();
        } catch (IllegalArgumentException e) {
            throw new PreBidException(e.getMessage());
        }

        if (StringUtils.isBlank(extImpKubient.getZoneId())) {
            throw new PreBidException("zoneid is empty");
        }
    }

    @Override
    public final Result<List<BidderBid>> makeBids(HttpCall<BidRequest> httpCall, BidRequest bidRequest) {
        if (httpCall.getResponse().getStatusCode() == HttpResponseStatus.NO_CONTENT.code()) {
            return Result.empty();
        }

        try {
            final BidResponse bidResponse = mapper.decodeValue(httpCall.getResponse().getBody(), BidResponse.class);
            return extractBids(httpCall.getRequest().getPayload(), bidResponse);
        } catch (DecodeException | PreBidException e) {
            return Result.emptyWithError(BidderError.badServerResponse(e.getMessage()));
        }
    }

    private Result<List<BidderBid>> extractBids(BidRequest bidRequest, BidResponse bidResponse) {
        if (bidResponse == null || bidResponse.getSeatbid() == null) {
            return Result.of(Collections.emptyList(), Collections.emptyList());
        }
        final List<BidderError> errors = new ArrayList<>();
        final List<BidderBid> bidderBids = bidResponse.getSeatbid().stream()
                .filter(Objects::nonNull)
                .map(SeatBid::getBid)
                .filter(Objects::nonNull)
                .flatMap(Collection::stream)
                .map(bid -> toBidderBid(bidRequest, bid, bidResponse.getCur(), errors))
                .filter(Objects::nonNull)
                .collect(Collectors.toList());
        return Result.of(bidderBids, errors);
    }

    private BidderBid toBidderBid(BidRequest bidRequest, Bid bid, String currency, List<BidderError> errors) {
        try {
            final BidType bidType = getBidType(bid.getImpid(), bidRequest.getImp());
            return BidderBid.of(bid, bidType, currency);
        } catch (PreBidException e) {
            errors.add(BidderError.badInput(e.getMessage()));
            return null;
        }
    }

    private BidType getBidType(String impId, List<Imp> imps) {
        for (Imp imp : imps) {
            if (imp.getId().equals(impId)) {
                return imp.getVideo() != null ? BidType.video : BidType.banner;
            }
        }
        throw new PreBidException(String.format("Failed to find impression %s", impId));
    }

    @Override
    public Map<String, String> extractTargeting(ObjectNode ext) {
        return Collections.emptyMap();
    }
}<|MERGE_RESOLUTION|>--- conflicted
+++ resolved
@@ -38,15 +38,10 @@
  */
 public class KubientBidder implements Bidder<BidRequest> {
 
-<<<<<<< HEAD
-=======
-    private static final String DEFAULT_BID_CURRENCY = "USD";
-
     private static final TypeReference<ExtPrebid<?, ExtImpKubient>> KUBIENT_EXT_TYPE_REFERENCE =
             new TypeReference<ExtPrebid<?, ExtImpKubient>>() {
             };
 
->>>>>>> 2371922e
     private final String endpointUrl;
     private final JacksonMapper mapper;
 
@@ -122,13 +117,13 @@
                 .map(SeatBid::getBid)
                 .filter(Objects::nonNull)
                 .flatMap(Collection::stream)
-                .map(bid -> toBidderBid(bidRequest, bid, bidResponse.getCur(), errors))
+                .map(bid -> toBidderBid(bidRequest, bidResponse.getCur(), bid, errors))
                 .filter(Objects::nonNull)
                 .collect(Collectors.toList());
         return Result.of(bidderBids, errors);
     }
 
-    private BidderBid toBidderBid(BidRequest bidRequest, Bid bid, String currency, List<BidderError> errors) {
+    private BidderBid toBidderBid(BidRequest bidRequest, String currency, Bid bid, List<BidderError> errors) {
         try {
             final BidType bidType = getBidType(bid.getImpid(), bidRequest.getImp());
             return BidderBid.of(bid, bidType, currency);
