--- conflicted
+++ resolved
@@ -21,14 +21,11 @@
 import org.prebid.server.execution.Timeout;
 import org.prebid.server.model.CaseInsensitiveMultiMap;
 import org.prebid.server.proto.openrtb.ext.response.ExtHttpCall;
-<<<<<<< HEAD
 import org.prebid.server.settings.bidder.BidderInfo;
 import org.prebid.server.settings.bidder.CapabilitiesInfo;
+import org.prebid.server.util.HttpUtil;
 import org.prebid.server.validation.BidderInfoRequestValidator;
 import org.prebid.server.validation.model.ValueValidationResult;
-=======
-import org.prebid.server.util.HttpUtil;
->>>>>>> 6ca955b3
 import org.prebid.server.vertx.http.HttpClient;
 import org.prebid.server.vertx.http.model.HttpClientResponse;
 
@@ -78,24 +75,16 @@
      * Executes given request to a given bidder.
      */
     public <T> Future<BidderSeatBid> requestBids(Bidder<T> bidder,
-<<<<<<< HEAD
                                                  BidderInfo bidderInfo,
-                                                 BidderRequest bidderRequest,
-                                                 Timeout timeout,
-                                                 boolean debugEnabled) {
-=======
                                                  BidderRequest bidderRequest,
                                                  Timeout timeout,
                                                  CaseInsensitiveMultiMap requestHeaders,
                                                  boolean debugEnabled) {
-
->>>>>>> 6ca955b3
         final BidRequest bidRequest = bidderRequest.getBidRequest();
         final CapabilitiesInfo capabilities = bidderInfo.getCapabilities();
         final ValueValidationResult<BidRequest> bidRequestValidation =
                 bidderInfoRequestValidator.validate(bidRequest, capabilities);
 
-<<<<<<< HEAD
         if (bidRequestValidation.hasErrors()) {
             return emptyBidderSeatBidWithErrors(toBadInputError(bidRequestValidation.warningsAndErrors()));
         }
@@ -109,13 +98,8 @@
         final Result<List<HttpRequest<T>>> httpRequestsWithErrors = bidder.makeHttpRequests(validBidRequest);
 
         bidderErrors.addAll(CollectionUtils.emptyIfNull(httpRequestsWithErrors.getErrors()));
-        final List<HttpRequest<T>> httpRequests = httpRequestsWithErrors.getValue();
-=======
-        final Result<List<HttpRequest<T>>> httpRequestsWithErrors = bidder.makeHttpRequests(bidRequest);
-        final List<BidderError> bidderErrors = httpRequestsWithErrors.getErrors();
         final List<HttpRequest<T>> httpRequests =
                 enrichRequests(httpRequestsWithErrors.getValue(), requestHeaders, bidRequest);
->>>>>>> 6ca955b3
 
         if (CollectionUtils.isEmpty(httpRequests)) {
             return emptyBidderSeatBidWithErrors(bidderErrors);
@@ -146,30 +130,26 @@
                 .map(ignored -> resultBuilder.toBidderSeatBid(debugEnabled));
     }
 
-<<<<<<< HEAD
     private static List<BidderError> toBadInputError(List<String> errorMessages) {
         return errorMessages.stream()
                 .map(BidderError::badInput)
                 .collect(Collectors.toList());
     }
 
+    private <T> List<HttpRequest<T>> enrichRequests(List<HttpRequest<T>> httpRequests,
+                                                    CaseInsensitiveMultiMap requestHeaders,
+                                                    BidRequest bidRequest) {
+
+        return httpRequests.stream().map(httpRequest -> httpRequest.toBuilder()
+                        .headers(requestEnricher.enrichHeaders(
+                                httpRequest.getHeaders(), requestHeaders, bidRequest))
+                        .build())
+                .collect(Collectors.toList());
+    }
+
     private <T> boolean isStoredResponse(List<HttpRequest<T>> httpRequests,
                                          String storedResponse,
                                          String bidder) {
-=======
-    private <T> List<HttpRequest<T>> enrichRequests(List<HttpRequest<T>> httpRequests,
-                                                    CaseInsensitiveMultiMap requestHeaders,
-                                                    BidRequest bidRequest) {
-
-        return httpRequests.stream().map(httpRequest -> httpRequest.toBuilder()
-                .headers(requestEnricher.enrichHeaders(
-                        httpRequest.getHeaders(), requestHeaders, bidRequest))
-                .build())
-                .collect(Collectors.toList());
-    }
-
-    private <T> boolean isStoredResponse(List<HttpRequest<T>> httpRequests, String storedResponse, String bidder) {
->>>>>>> 6ca955b3
         if (StringUtils.isBlank(storedResponse)) {
             return false;
         }
