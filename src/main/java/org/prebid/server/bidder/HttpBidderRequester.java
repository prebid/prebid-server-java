--- conflicted
+++ resolved
@@ -76,12 +76,8 @@
 
         final Result<List<HttpRequest<T>>> httpRequestsWithErrors = bidder.makeHttpRequests(bidRequest);
         final List<BidderError> bidderErrors = httpRequestsWithErrors.getErrors();
-<<<<<<< HEAD
-        final List<HttpRequest<T>> httpRequests = enrichRequests(httpRequestsWithErrors.getValue(), requestHeaders);
-=======
         final List<HttpRequest<T>> httpRequests =
-                enrichRequests(httpRequestsWithErrors.getValue(), routingContext, bidRequest);
->>>>>>> 38752ad8
+                enrichRequests(httpRequestsWithErrors.getValue(), requestHeaders, bidRequest);
 
         if (CollectionUtils.isEmpty(httpRequests)) {
             return emptyBidderSeatBidWithErrors(bidderErrors);
@@ -112,49 +108,17 @@
                 .map(ignored -> resultBuilder.toBidderSeatBid(debugEnabled));
     }
 
-<<<<<<< HEAD
-    private static <T> List<HttpRequest<T>> enrichRequests(List<HttpRequest<T>> httpRequests,
-                                                           CaseInsensitiveMultiMap requestHeaders) {
+    private <T> List<HttpRequest<T>> enrichRequests(List<HttpRequest<T>> httpRequests,
+                                                    CaseInsensitiveMultiMap requestHeaders,
+                                                    BidRequest bidRequest) {
 
         return httpRequests.stream().map(httpRequest -> httpRequest.toBuilder()
-                .headers(enrichHeaders(httpRequest.getHeaders(), requestHeaders))
-=======
-    private <T> List<HttpRequest<T>> enrichRequests(List<HttpRequest<T>> httpRequests,
-                                                    RoutingContext routingContext,
-                                                    BidRequest bidRequest) {
-        return httpRequests.stream().map(httpRequest -> httpRequest.toBuilder()
-                .headers(requestEnricher.enrichHeaders(httpRequest.getHeaders(),
-                        routingContext.request().headers(), bidRequest))
->>>>>>> 38752ad8
+                .headers(requestEnricher.enrichHeaders(
+                        httpRequest.getHeaders(), requestHeaders, bidRequest))
                 .build())
                 .collect(Collectors.toList());
     }
 
-<<<<<<< HEAD
-    private static MultiMap enrichHeaders(
-            MultiMap bidderRequestHeaders,
-            CaseInsensitiveMultiMap originalRequestHeaders) {
-
-        // some bidders has headers on class level, so we create copy to not affect them
-        final MultiMap bidderRequestHeadersCopy = copyMultiMap(bidderRequestHeaders);
-
-        originalRequestHeaders.entries().stream()
-                .filter(entry -> HEADERS_TO_COPY.contains(entry.getKey())
-                        && !bidderRequestHeadersCopy.contains(entry.getKey()))
-                .forEach(entry -> bidderRequestHeadersCopy.add(entry.getKey(), entry.getValue()));
-        return bidderRequestHeadersCopy;
-    }
-
-    private static MultiMap copyMultiMap(MultiMap source) {
-        final MultiMap copiedMultiMap = MultiMap.caseInsensitiveMultiMap();
-        if (source != null && !source.isEmpty()) {
-            source.forEach(entry -> copiedMultiMap.add(entry.getKey(), entry.getValue()));
-        }
-        return copiedMultiMap;
-    }
-
-=======
->>>>>>> 38752ad8
     private <T> boolean isStoredResponse(List<HttpRequest<T>> httpRequests, String storedResponse, String bidder) {
         if (StringUtils.isBlank(storedResponse)) {
             return false;
