--- conflicted
+++ resolved
@@ -361,14 +361,8 @@
                     ? httpCalls.stream().map(this::toExt).collect(Collectors.toList())
                     : Collections.emptyList();
 
-<<<<<<< HEAD
-            final List<BidderError> errors = errors(previousErrors, httpCalls, errorsRecorded);
-
+            final List<BidderError> errors = combineErrors(previousErrors, httpCalls, errorsRecorded);
             return BidderSeatBid.of(bidsRecorded, extHttpCalls, errors, Collections.emptyList());
-=======
-            final List<BidderError> errors = combineErrors(previousErrors, httpCalls, errorsRecorded);
-            return BidderSeatBid.of(bidsRecorded, extHttpCalls, errors);
->>>>>>> c9f9c687
         }
 
         /**
