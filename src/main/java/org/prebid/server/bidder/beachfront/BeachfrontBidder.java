--- conflicted
+++ resolved
@@ -94,56 +94,11 @@
         if (bannerImps.isEmpty() && videoImps.isEmpty()) {
             return Result.emptyWithError(BidderError.badInput("no valid impressions were found in the request"));
         }
-<<<<<<< HEAD
-        return result;
-    }
-
-    /**
-     * Creates Http request for video endpoint
-     */
-    private Result<List<HttpRequest<BeachfrontRequests>>> makeVideoHttpRequest(BidRequest bidRequest,
-                                                                               String endpoint) {
-        final List<String> errors = new ArrayList<>();
-
-        final BeachfrontVideoRequest beachfrontVideoRequest = makeVideoRequest(bidRequest, errors);
-
-        return Result.of(Collections.singletonList(
-                httpRequestBuilderWithPopulatedHeadersAndMethod(bidRequest.getDevice(), HttpMethod.POST)
-                        .uri(String.format("%s%s%s", endpoint, beachfrontVideoRequest.getAppId(),
-                                VIDEO_ENDPOINT_SUFFIX))
-                        .body(mapper.encode(beachfrontVideoRequest))
-                        .payload(BeachfrontRequests.of(null, beachfrontVideoRequest))
-                        .build()),
-                makeBadInputErrors(errors));
-    }
-
-    /**
-     * Creates http request for banner endpoint
-     */
-    private Result<List<HttpRequest<BeachfrontRequests>>> makeBannerHttpRequest(BidRequest bidRequest,
-                                                                                String endpoint) {
-        final List<String> errors = new ArrayList<>();
-        final BeachfrontBannerRequest beachfrontBannerRequest = makeBannerRequest(bidRequest, bidRequest.getImp(),
-                errors);
-        return Result.of(Collections.singletonList(
-                httpRequestBuilderWithPopulatedHeadersAndMethod(bidRequest.getDevice(), HttpMethod.POST)
-                        .uri(endpoint)
-                        .body(mapper.encode(beachfrontBannerRequest))
-                        .payload(BeachfrontRequests.of(beachfrontBannerRequest, null))
-                        .build()),
-                makeBadInputErrors(errors));
-    }
-
-    private static HttpRequestBuilder<BeachfrontRequests> httpRequestBuilderWithPopulatedHeadersAndMethod(
-            Device device, HttpMethod httpMethod) {
-
-=======
 
         final List<BidderError> errors = new ArrayList<>();
         final BeachfrontBannerRequest bannerRequest = getBannerRequest(bidRequest, bannerImps, errors);
         final List<BeachfrontVideoRequest> videoRequests = getVideoRequests(bidRequest, videoImps, errors);
 
->>>>>>> 834eee06
         final MultiMap headers = HttpUtil.headers();
         final Device device = bidRequest.getDevice();
         if (device != null) {
@@ -155,7 +110,7 @@
             requests.add(HttpRequest.<Void>builder()
                     .method(HttpMethod.POST)
                     .uri(bannerEndpointUrl)
-                    .body(Json.encode(bannerRequest))
+                    .body(mapper.encode(bannerRequest))
                     .headers(headers)
                     .build());
         }
@@ -172,7 +127,7 @@
                 .map(videoRequest -> HttpRequest.<Void>builder()
                         .method(HttpMethod.POST)
                         .uri(resolveVideoUri(videoRequest.getAppId(), videoRequest.getIsPrebid()))
-                        .body(Json.encode(videoRequest))
+                        .body(mapper.encode(videoRequest))
                         .headers(videoHeaders)
                         .build())
                 .forEach(requests::add);
@@ -187,25 +142,15 @@
                 : videoWithId;
     }
 
-<<<<<<< HEAD
-    /**
-     * Creates {@link BeachfrontVideoRequest} from {@link BidRequest}, which json representation used as http body
-     * request to video endpoint.
-     */
-    private BeachfrontVideoRequest makeVideoRequest(BidRequest bidRequest, List<String> errors) {
-        final BeachfrontVideoRequest.BeachfrontVideoRequestBuilder requestBuilder
-                = BeachfrontVideoRequest.builder().cur(Collections.singletonList("USD")).isPrebid(true);
-=======
     private static boolean checkFormats(List<Format> formats) {
         final Format firstFormat = CollectionUtils.isNotEmpty(formats) ? formats.get(0) : null;
         final boolean isHeightNonZero = firstFormat != null && !Objects.equals(firstFormat.getH(), 0);
         final boolean isWidthNonZero = firstFormat != null && !Objects.equals(firstFormat.getW(), 0);
         return isHeightNonZero && isWidthNonZero;
     }
->>>>>>> 834eee06
-
-    private static BeachfrontBannerRequest getBannerRequest(BidRequest bidRequest, List<Imp> bannerImps,
-                                                            List<BidderError> errors) {
+
+    private BeachfrontBannerRequest getBannerRequest(BidRequest bidRequest, List<Imp> bannerImps,
+                                                     List<BidderError> errors) {
         final List<BeachfrontSlot> slots = new ArrayList<>();
 
         for (Imp imp : bannerImps) {
@@ -262,40 +207,14 @@
         return requestBuilder.build();
     }
 
-<<<<<<< HEAD
-    /**
-     * Creates {@link BeachfrontVideoImp} from {@link Imp}. If imps {@link ExtImpBeachfront} can't be deserialized from
-     * json or missed, {@link BeachfrontVideoImp} considered as invalid. Returns latest {@link ExtImpBeachfront} from
-     * last valid imp, if no valid imps, returns null.
-     */
-    private ExtImpBeachfront makeVideoImpsAndGetExtImpBeachfront(BidRequest bidRequest, List<String> errors,
-                                                                 List<BeachfrontVideoImp> beachfrontVideoImps) {
-        ExtImpBeachfront latestExtImpBeachfront = null;
-        for (final Imp imp : bidRequest.getImp()) {
-            final Video video = imp.getVideo();
-            if (video != null) {
-                final BeachfrontSize beachfrontSize = BeachfrontSize.of(video.getW(), video.getH());
-                final ExtImpBeachfront extImpBeachfront;
-                final Integer secured = imp.getSecure() != null ? imp.getSecure() : 0;
-
-                try {
-                    extImpBeachfront = getExtImpBeachfront(imp);
-                } catch (PreBidException ex) {
-                    errors.add(ex.getMessage());
-                    beachfrontVideoImps.add(BeachfrontVideoImp.of(beachfrontSize, null, null, null, secured));
-                    continue;
-                }
-=======
-    private static ExtImpBeachfront parseImpExt(Imp imp) {
+    private ExtImpBeachfront parseImpExt(Imp imp) {
         try {
-            return Json.mapper.<ExtPrebid<?, ExtImpBeachfront>>convertValue(imp.getExt(), BEACHFRONT_EXT_TYPE_REFERENCE)
-                    .getBidder();
+            return mapper.mapper().convertValue(imp.getExt(), BEACHFRONT_EXT_TYPE_REFERENCE).getBidder();
         } catch (IllegalArgumentException e) {
             throw new PreBidException(String.format(
                     "ignoring imp id=%s, error while decoding extImpBeachfront, err: %s", imp.getId(), e.getMessage()));
         }
     }
->>>>>>> 834eee06
 
     private static String getAppId(ExtImpBeachfront extImpBeachfront, boolean isBanner) {
         final String appId = extImpBeachfront.getAppId();
@@ -352,12 +271,6 @@
     /**
      * Populates {@link BeachfrontBannerRequest} with fields from {@link Device} if it is not null.
      */
-<<<<<<< HEAD
-    private BeachfrontBannerRequest makeBannerRequest(BidRequest bidRequest, List<Imp> imps,
-                                                      List<String> errors) {
-        final BeachfrontBannerRequest.BeachfrontBannerRequestBuilder requestBuilder =
-                BeachfrontBannerRequest.builder().adapterName(BEACHFRONT_NAME).adapterVersion(BEACHFRONT_VERSION);
-=======
     private static void populateDeviceFields(BeachfrontBannerRequest.BeachfrontBannerRequestBuilder builder,
                                              Device device) {
         builder.ip(getIP(device.getIp()));
@@ -370,7 +283,6 @@
             builder.ua(device.getUa());
         }
     }
->>>>>>> 834eee06
 
     private static String getIP(String ip) {
         return StringUtils.isBlank(ip) || ip.equals("::1") || ip.equals("127.0.0.1") ? TEST_IP : ip;
@@ -380,8 +292,8 @@
         return StringUtils.contains(page, "https") ? 1 : 0;
     }
 
-    private static List<BeachfrontVideoRequest> getVideoRequests(BidRequest bidRequest, List<Imp> videoImps,
-                                                                 List<BidderError> errors) {
+    private List<BeachfrontVideoRequest> getVideoRequests(BidRequest bidRequest, List<Imp> videoImps,
+                                                          List<BidderError> errors) {
         final List<BeachfrontVideoRequest> videoRequests = new ArrayList<>();
         for (Imp imp : videoImps) {
             final ExtImpBeachfront extImpBeachfront;
@@ -411,38 +323,6 @@
             if (site != null && StringUtils.isBlank(site.getDomain()) && StringUtils.isNotBlank(site.getPage())) {
                 bidRequestBuilder.site(site.toBuilder().domain(HttpUtil.getDomainFromUrl(site.getPage())).build());
 
-<<<<<<< HEAD
-    /**
-     * Creates list of {@link BeachfrontSlot}s from {@link Imp}.
-     * <p>
-     * If Imp has audio or native type, adds error about unsupported type.
-     * <p>
-     * All banner imps without extension, or with extension which can't be deserialized, considering as invalid.
-     * If all imps are invalid, throws {@link InvalidRequestException}.
-     */
-    private List<BeachfrontSlot> makeBeachfrontSlots(List<Imp> imps, List<String> errors) {
-        final List<BeachfrontSlot> beachfrontSlots = new ArrayList<>();
-        boolean hasValidImp = false;
-        for (final Imp imp : imps) {
-            final Banner banner = imp.getBanner();
-            if (imp.getAudio() != null) {
-                errors.add(String.format(
-                        "Beachfront doesn't support audio Imps. Ignoring Imp ID=%s", imp.getId()));
-            } else if (imp.getXNative() != null) {
-                errors.add(String.format(
-                        "Beachfront doesn't support native Imps. Ignoring Imp ID=%s", imp.getId()));
-            } else if (banner != null) {
-                final List<BeachfrontSize> sizes = makeBeachfrontSizes(banner);
-
-                final ExtImpBeachfront extImpBeachfront;
-
-                try {
-                    extImpBeachfront = getExtImpBeachfront(imp);
-                } catch (PreBidException ex) {
-                    errors.add(ex.getMessage());
-                    beachfrontSlots.add(BeachfrontSlot.of(null, null, imp.getBidfloor(), sizes));
-                    continue;
-=======
                 secure = getSecure(site.getPage());
             }
 
@@ -453,7 +333,6 @@
 
                 if (split.length > 1) {
                     bidRequestBuilder.app(app.toBuilder().domain(String.format("%s.%s", split[1], split[0])).build());
->>>>>>> 834eee06
                 }
             }
 
@@ -483,21 +362,6 @@
                 impBuilder.video(video.toBuilder().h(DEFAULT_VIDEO_HEIGHT).w(DEFAULT_VIDEO_WIDTH).build());
             }
 
-<<<<<<< HEAD
-    /**
-     * Extracts {@link ExtImpBeachfront} from imp.ext.bidder.
-     */
-    private ExtImpBeachfront getExtImpBeachfront(Imp imp) {
-        final ObjectNode impExt = imp.getExt();
-        if (imp.getExt() == null) {
-            throw new PreBidException("Beachfront parameters section is missing");
-        }
-        try {
-            return mapper.mapper().convertValue(impExt, BEACHFRONT_EXT_TYPE_REFERENCE).getBidder();
-        } catch (IllegalArgumentException e) {
-            throw new PreBidException(String.format(
-                    "ignoring imp id=%s, error while decoding impExt, err: %s", imp.getId(), e.getMessage()));
-=======
             bidRequestBuilder.imp(Collections.singletonList(impBuilder.build()));
 
             if (CollectionUtils.isEmpty(bidRequest.getCur())) {
@@ -505,7 +369,6 @@
             }
 
             videoRequests.add(requestBuilder.request(bidRequestBuilder.build()).build());
->>>>>>> 834eee06
         }
 
         return videoRequests;
@@ -532,16 +395,6 @@
         }
 
         try {
-<<<<<<< HEAD
-            bidResponse = mapper.decodeValue(httpCall.getResponse().getBody(), BidResponse.class);
-        } catch (DecodeException ex) {
-            errors.add(BidderError.badServerResponse(ex.getMessage()));
-            return makeErrorResponse(errors);
-        }
-
-        if (CollectionUtils.isEmpty(bidResponse.getSeatbid())) {
-            return Result.of(Collections.emptyList(), Collections.emptyList());
-=======
             return processVideoResponse(bodyString, httpCall.getRequest());
         } catch (DecodeException e) {
             try {
@@ -549,7 +402,6 @@
             } catch (PreBidException ex) {
                 return Result.emptyWithError(BidderError.badServerResponse(ex.getMessage()));
             }
->>>>>>> 834eee06
         }
     }
 
@@ -599,9 +451,9 @@
     }
 
     private Result<List<BidderBid>> processVideoResponse(String responseBody, HttpRequest httpRequest) {
-        final BidResponse bidResponse = Json.decodeValue(responseBody, BidResponse.class);
-        final BeachfrontVideoRequest videoRequest = Json.decodeValue(httpRequest.getBody(),
-                BeachfrontVideoRequest.class);
+        final BidResponse bidResponse = mapper.decodeValue(responseBody, BidResponse.class);
+        final BeachfrontVideoRequest videoRequest = mapper.decodeValue(
+                httpRequest.getBody(), BeachfrontVideoRequest.class);
 
         if (bidResponse == null || CollectionUtils.isEmpty(bidResponse.getSeatbid())) {
             return Result.of(Collections.emptyList(), Collections.emptyList());
