--- conflicted
+++ resolved
@@ -711,12 +711,8 @@
         final ExtUser userExt = extUser != null
                 ? ExtUser.builder()
                 .consent(extUser.getConsent())
-<<<<<<< HEAD
                 .eids(extUser.getEids())
-=======
-                .digitrust(extUser.getDigitrust())
                 .eids(resolvedExtUserEids)
->>>>>>> 0d9c1c9a
                 .build()
                 : ExtUser.builder().build();
 
