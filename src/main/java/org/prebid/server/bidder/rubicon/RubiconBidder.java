--- conflicted
+++ resolved
@@ -72,6 +72,8 @@
 import org.prebid.server.proto.openrtb.ext.request.ExtImpContextAdserver;
 import org.prebid.server.proto.openrtb.ext.request.ExtImpPrebid;
 import org.prebid.server.proto.openrtb.ext.request.ExtPublisher;
+import org.prebid.server.proto.openrtb.ext.request.ExtRequest;
+import org.prebid.server.proto.openrtb.ext.request.ExtRequestPrebid;
 import org.prebid.server.proto.openrtb.ext.request.ExtSite;
 import org.prebid.server.proto.openrtb.ext.request.ExtUser;
 import org.prebid.server.proto.openrtb.ext.request.ExtUserEid;
@@ -384,21 +386,12 @@
         return result.size() > 0 ? result : null;
     }
 
-<<<<<<< HEAD
     private void mergeFirstPartyDataFromSite(Site site, ObjectNode result) {
         // merge OPENRTB.site.ext.data.* to every impression – XAPI.imp[].ext.rp.target.*
         final ExtSite siteExt = site != null ? site.getExt() : null;
         if (siteExt != null) {
             populateFirstPartyDataAttributes(siteExt.getData(), result);
         }
-=======
-            // copy OPENRTB.imp[].ext.context.data.* to XAPI.imp[].ext.rp.target.*
-            final ObjectNode contextDataNode = context != null ? context.getData() : null;
-            if (contextDataNode != null) {
-                inventoryNode.setAll(contextDataNode);
-                updateWithAdSlot(inventoryNode, contextDataNode);
-            }
->>>>>>> e16062cf
 
         // merge OPENRTB.site.sectioncat to every impression XAPI.imp[].ext.rp.target.sectioncat
         mergeCollectionAttributeIntoArray(result, site, Site::getSectioncat, FPD_SECTIONCAT_FIELD);
@@ -883,11 +876,7 @@
     }
 
     private ExtSite makeSiteExt(Site site, ExtImpRubicon rubiconImpExt) {
-<<<<<<< HEAD
         final ExtSite extSite = site != null ? site.getExt() : null;
-=======
-        final ExtSite extSite = site != null ? extSite(site) : null;
->>>>>>> e16062cf
         final Integer siteExtAmp = extSite != null ? extSite.getAmp() : null;
 
         return mapper.fillExtension(
