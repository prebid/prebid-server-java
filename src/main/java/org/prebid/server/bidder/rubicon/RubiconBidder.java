package org.prebid.server.bidder.rubicon;

import com.fasterxml.jackson.core.type.TypeReference;
import com.fasterxml.jackson.databind.JsonNode;
import com.fasterxml.jackson.databind.node.ArrayNode;
import com.fasterxml.jackson.databind.node.IntNode;
import com.fasterxml.jackson.databind.node.ObjectNode;
import com.fasterxml.jackson.databind.node.TextNode;
import com.iab.openrtb.request.App;
import com.iab.openrtb.request.Banner;
import com.iab.openrtb.request.BidRequest;
import com.iab.openrtb.request.Content;
import com.iab.openrtb.request.Data;
import com.iab.openrtb.request.Device;
import com.iab.openrtb.request.Eid;
import com.iab.openrtb.request.Format;
import com.iab.openrtb.request.Imp;
import com.iab.openrtb.request.Metric;
import com.iab.openrtb.request.Publisher;
import com.iab.openrtb.request.Segment;
import com.iab.openrtb.request.Site;
import com.iab.openrtb.request.Source;
import com.iab.openrtb.request.Uid;
import com.iab.openrtb.request.User;
import com.iab.openrtb.request.Video;
import com.iab.openrtb.response.Bid;
import io.vertx.core.MultiMap;
import io.vertx.core.http.HttpMethod;
import io.vertx.core.logging.Logger;
import io.vertx.core.logging.LoggerFactory;
import org.apache.commons.collections4.CollectionUtils;
import org.apache.commons.collections4.MapUtils;
import org.apache.commons.lang3.ObjectUtils;
import org.apache.commons.lang3.StringUtils;
import org.apache.commons.lang3.math.NumberUtils;
import org.apache.http.client.utils.URIBuilder;
import org.prebid.server.bidder.Bidder;
import org.prebid.server.bidder.ViewabilityVendors;
import org.prebid.server.bidder.model.BidderBid;
import org.prebid.server.bidder.model.BidderCall;
import org.prebid.server.bidder.model.BidderError;
import org.prebid.server.bidder.model.HttpRequest;
import org.prebid.server.bidder.model.PriceFloorInfo;
import org.prebid.server.bidder.model.Result;
import org.prebid.server.bidder.rubicon.proto.request.RubiconAppExt;
import org.prebid.server.bidder.rubicon.proto.request.RubiconBannerExt;
import org.prebid.server.bidder.rubicon.proto.request.RubiconBannerExtRp;
import org.prebid.server.bidder.rubicon.proto.request.RubiconDeviceExt;
import org.prebid.server.bidder.rubicon.proto.request.RubiconDeviceExtRp;
import org.prebid.server.bidder.rubicon.proto.request.RubiconExtPrebidBidders;
import org.prebid.server.bidder.rubicon.proto.request.RubiconExtPrebidBiddersBidder;
import org.prebid.server.bidder.rubicon.proto.request.RubiconExtPrebidBiddersBidderDebug;
import org.prebid.server.bidder.rubicon.proto.request.RubiconImpExt;
import org.prebid.server.bidder.rubicon.proto.request.RubiconImpExtPrebid;
import org.prebid.server.bidder.rubicon.proto.request.RubiconImpExtRp;
import org.prebid.server.bidder.rubicon.proto.request.RubiconImpExtRpTrack;
import org.prebid.server.bidder.rubicon.proto.request.RubiconPubExt;
import org.prebid.server.bidder.rubicon.proto.request.RubiconPubExtRp;
import org.prebid.server.bidder.rubicon.proto.request.RubiconSiteExt;
import org.prebid.server.bidder.rubicon.proto.request.RubiconSiteExtRp;
import org.prebid.server.bidder.rubicon.proto.request.RubiconTargeting;
import org.prebid.server.bidder.rubicon.proto.request.RubiconTargetingExt;
import org.prebid.server.bidder.rubicon.proto.request.RubiconTargetingExtRp;
import org.prebid.server.bidder.rubicon.proto.request.RubiconUserExt;
import org.prebid.server.bidder.rubicon.proto.request.RubiconUserExtRp;
import org.prebid.server.bidder.rubicon.proto.request.RubiconVideoExt;
import org.prebid.server.bidder.rubicon.proto.request.RubiconVideoExtRp;
import org.prebid.server.bidder.rubicon.proto.response.RubiconBidResponse;
import org.prebid.server.bidder.rubicon.proto.response.RubiconSeatBid;
import org.prebid.server.currency.CurrencyConversionService;
import org.prebid.server.exception.PreBidException;
import org.prebid.server.floors.PriceFloorResolver;
import org.prebid.server.floors.model.PriceFloorResult;
import org.prebid.server.floors.model.PriceFloorRules;
import org.prebid.server.json.DecodeException;
import org.prebid.server.json.JacksonMapper;
import org.prebid.server.log.ConditionalLogger;
import org.prebid.server.proto.openrtb.ext.ExtPrebid;
import org.prebid.server.proto.openrtb.ext.request.ExtApp;
import org.prebid.server.proto.openrtb.ext.request.ExtDeal;
import org.prebid.server.proto.openrtb.ext.request.ExtDealLine;
import org.prebid.server.proto.openrtb.ext.request.ExtDevice;
import org.prebid.server.proto.openrtb.ext.request.ExtImpContext;
import org.prebid.server.proto.openrtb.ext.request.ExtImpContextDataAdserver;
import org.prebid.server.proto.openrtb.ext.request.ExtImpPrebid;
import org.prebid.server.proto.openrtb.ext.request.ExtImpPrebidFloors;
import org.prebid.server.proto.openrtb.ext.request.ExtPublisher;
import org.prebid.server.proto.openrtb.ext.request.ExtRequest;
import org.prebid.server.proto.openrtb.ext.request.ExtRequestPrebid;
import org.prebid.server.proto.openrtb.ext.request.ExtRequestPrebidMultiBid;
import org.prebid.server.proto.openrtb.ext.request.ExtSite;
import org.prebid.server.proto.openrtb.ext.request.ExtUser;
import org.prebid.server.proto.openrtb.ext.request.ImpMediaType;
import org.prebid.server.proto.openrtb.ext.request.rubicon.ExtImpRubicon;
import org.prebid.server.proto.openrtb.ext.request.rubicon.ExtImpRubiconDebug;
import org.prebid.server.proto.openrtb.ext.request.rubicon.ExtUserTpIdRubicon;
import org.prebid.server.proto.openrtb.ext.request.rubicon.RubiconVideoParams;
import org.prebid.server.proto.openrtb.ext.response.BidType;
import org.prebid.server.proto.openrtb.ext.response.ExtBidPrebid;
import org.prebid.server.util.BidderUtil;
import org.prebid.server.util.HttpUtil;
import org.prebid.server.util.ObjectUtil;

import java.math.BigDecimal;
import java.net.URISyntaxException;
import java.util.ArrayList;
import java.util.Arrays;
import java.util.Base64;
import java.util.Collection;
import java.util.Collections;
import java.util.HashMap;
import java.util.HashSet;
import java.util.Iterator;
import java.util.LinkedHashSet;
import java.util.List;
import java.util.Map;
import java.util.Objects;
import java.util.Set;
import java.util.UUID;
import java.util.function.Function;
import java.util.stream.Collectors;
import java.util.stream.StreamSupport;

public class RubiconBidder implements Bidder<BidRequest> {

    private static final Logger logger = LoggerFactory.getLogger(RubiconBidder.class);
    private static final ConditionalLogger MISSING_VIDEO_SIZE_LOGGER =
            new ConditionalLogger("missing_video_size", logger);

    private static final String TK_XINT_QUERY_PARAMETER = "tk_xint";
    private static final String PREBID_SERVER_USER_AGENT = "prebid-server/1.0";

    private static final String ADSERVER_EID = "adserver.org";
    private static final String LIVEINTENT_EID = "liveintent.com";
    private static final String LIVERAMP_EID = "liveramp.com";
    private static final String SOURCE_RUBICON = "rubiconproject.com";

    private static final String FPD_GPID_FIELD = "gpid";
    private static final String FPD_SECTIONCAT_FIELD = "sectioncat";
    private static final String FPD_PAGECAT_FIELD = "pagecat";
    private static final String FPD_PAGE_FIELD = "page";
    private static final String FPD_REF_FIELD = "ref";
    private static final String FPD_SEARCH_FIELD = "search";
    private static final String FPD_CONTEXT_FIELD = "context";
    private static final String FPD_DATA_FIELD = "data";
    private static final String FPD_DATA_PBADSLOT_FIELD = "pbadslot";
    private static final String FPD_ADSERVER_FIELD = "adserver";
    private static final String FPD_ADSERVER_NAME_GAM = "gam";
    private static final String FPD_KEYWORDS_FIELD = "keywords";
    private static final String DFP_ADUNIT_CODE_FIELD = "dfp_ad_unit_code";
    private static final String STYPE_FIELD = "stype";
    private static final String RTI_PARTNER_FIELD = "rtiPartner";
    private static final String PREBID_EXT = "prebid";

    private static final String PPUID_STYPE = "ppuid";
    private static final String OTHER_STYPE = "other";
    private static final String SHA256EMAIL_STYPE = "sha256email";
    private static final String DMP_STYPE = "dmp";
    private static final String XAPI_CURRENCY = "USD";

    private static final Set<Integer> USER_SEGTAXES = Set.of(4);
    private static final Set<Integer> SITE_SEGTAXES = Set.of(1, 2, 5, 6);

    private static final Set<String> STYPE_TO_REMOVE = new HashSet<>(Arrays.asList(PPUID_STYPE, SHA256EMAIL_STYPE,
            DMP_STYPE));
    private static final TypeReference<ExtPrebid<ExtImpPrebid, ExtImpRubicon>> RUBICON_EXT_TYPE_REFERENCE =
            new TypeReference<>() {
            };
    private static final TypeReference<ExtPrebid<ExtBidPrebid, ObjectNode>> EXT_PREBID_TYPE_REFERENCE =
            new TypeReference<>() {
            };
    private static final int PORTRAIT_MOBILE_SIZE_ID = 67;
    private static final int LANDSCAPE_MOBILE_SIZE_ID = 101;

    private final String endpointUrl;
    private final Set<String> supportedVendors;
    private final boolean generateBidId;
    private final CurrencyConversionService currencyConversionService;
    private final PriceFloorResolver floorResolver;
    private final JacksonMapper mapper;

    private final MultiMap headers;

    public RubiconBidder(String endpoint,
                         String xapiUsername,
                         String xapiPassword,
                         List<String> supportedVendors,
                         boolean generateBidId,
                         CurrencyConversionService currencyConversionService,
                         PriceFloorResolver floorResolver,
                         JacksonMapper mapper) {

        this.endpointUrl = HttpUtil.validateUrl(Objects.requireNonNull(endpoint));
        this.supportedVendors = Set.copyOf(Objects.requireNonNull(supportedVendors));
        this.generateBidId = generateBidId;
        this.currencyConversionService = Objects.requireNonNull(currencyConversionService);
        this.floorResolver = Objects.requireNonNull(floorResolver);
        this.mapper = Objects.requireNonNull(mapper);

        headers = headers(Objects.requireNonNull(xapiUsername), Objects.requireNonNull(xapiPassword));
    }

    @Override
    public Result<List<HttpRequest<BidRequest>>> makeHttpRequests(BidRequest bidRequest) {
        final List<HttpRequest<BidRequest>> httpRequests = new ArrayList<>();
        final List<BidderError> errors = new ArrayList<>();

        final List<Imp> imps = extractValidImps(bidRequest, errors);
        if (CollectionUtils.isEmpty(imps)) {
            errors.add(BidderError.badInput("There are no valid impressions to create bid request to rubicon bidder"));
            return Result.withErrors(errors);
        }

        final Map<Imp, ExtPrebid<ExtImpPrebid, ExtImpRubicon>> impToImpExt = parseRubiconImpExts(imps, errors);
        final String impLanguage = firstImpExtLanguage(impToImpExt.values());
        final String uri = makeUri(bidRequest);

        for (Map.Entry<Imp, ExtPrebid<ExtImpPrebid, ExtImpRubicon>> impToExt : impToImpExt.entrySet()) {
            try {
                final Imp imp = impToExt.getKey();
                final ExtPrebid<ExtImpPrebid, ExtImpRubicon> ext = impToExt.getValue();
                final BidRequest singleImpRequest = createSingleRequest(
                        imp, ext.getPrebid(), ext.getBidder(), bidRequest, impLanguage, errors);
                if (hasDeals(imp)) {
                    httpRequests.addAll(createDealsRequests(singleImpRequest, uri));
                } else {
                    httpRequests.add(createHttpRequest(singleImpRequest, uri));
                }
            } catch (PreBidException e) {
                errors.add(BidderError.badInput(e.getMessage()));
            }
        }

        return Result.of(httpRequests, errors);
    }

    @Override
    public Result<List<BidderBid>> makeBids(BidderCall<BidRequest> httpCall, BidRequest bidRequest) {
        try {
            final List<BidderError> errors = new ArrayList<>();
            final RubiconBidResponse bidResponse =
                    mapper.decodeValue(httpCall.getResponse().getBody(), RubiconBidResponse.class);
            return Result.of(extractBids(bidRequest, httpCall.getRequest().getPayload(), bidResponse, errors), errors);
        } catch (DecodeException e) {
            return Result.withError(BidderError.badServerResponse(e.getMessage()));
        }
    }

    @Override
    public Map<String, String> extractTargeting(ObjectNode extBidBidder) {
        final RubiconTargetingExt rubiconTargetingExt;
        try {
            rubiconTargetingExt = mapper.mapper().convertValue(extBidBidder, RubiconTargetingExt.class);
        } catch (IllegalArgumentException e) {
            logger.warn("Error adding rubicon specific targeting to amp response", e);
            return Collections.emptyMap();
        }

        final RubiconTargetingExtRp rp = rubiconTargetingExt.getRp();
        final List<RubiconTargeting> targetings = rp != null ? rp.getTargeting() : null;
        return targetings != null
                ? targetings.stream()
                .filter(targeting -> !CollectionUtils.isEmpty(targeting.getValues()))
                .collect(Collectors.toMap(RubiconTargeting::getKey, targeting -> targeting.getValues().get(0)))
                : Collections.emptyMap();
    }

    private List<Imp> extractValidImps(BidRequest bidRequest, List<BidderError> errors) {
        final Map<Boolean, List<Imp>> isValidToImps = bidRequest.getImp().stream()
                .collect(Collectors.groupingBy(RubiconBidder::isValidType));

        isValidToImps.getOrDefault(false, Collections.emptyList()).stream()
                .map(this::impTypeErrorMessage)
                .forEach(errors::add);

        return isValidToImps.getOrDefault(true, Collections.emptyList());
    }

    private static boolean isValidType(Imp imp) {
        return imp.getVideo() != null || imp.getBanner() != null;
    }

    private BidderError impTypeErrorMessage(Imp imp) {
        final BidType type = resolveExpectedBidType(imp);
        return BidderError.badInput(
                "Impression with id %s rejected with invalid type `%s`. Allowed types are banner and video."
                        .formatted(imp.getId(), type != null ? type.name() : "unknown"));
    }

    private static BidType resolveExpectedBidType(Imp imp) {
        if (imp.getBanner() != null) {
            return BidType.banner;
        }
        if (imp.getVideo() != null) {
            return BidType.video;
        }
        if (imp.getAudio() != null) {
            return BidType.audio;
        }
        if (imp.getXNative() != null) {
            return BidType.xNative;
        }
        return null;
    }

    private static MultiMap headers(String xapiUsername, String xapiPassword) {
        return HttpUtil.headers()
                .add(HttpUtil.AUTHORIZATION_HEADER, authHeader(xapiUsername, xapiPassword))
                .add(HttpUtil.USER_AGENT_HEADER, PREBID_SERVER_USER_AGENT);
    }

    private static String authHeader(String xapiUsername, String xapiPassword) {
        return "Basic " + Base64.getEncoder().encodeToString((xapiUsername + ':' + xapiPassword).getBytes());
    }

    private Map<Imp, ExtPrebid<ExtImpPrebid, ExtImpRubicon>> parseRubiconImpExts(
            List<Imp> imps, List<BidderError> errors) {

        final Map<Imp, ExtPrebid<ExtImpPrebid, ExtImpRubicon>> impToImpExt = new HashMap<>();
        for (final Imp imp : imps) {
            try {
                final ExtPrebid<ExtImpPrebid, ExtImpRubicon> rubiconImpExt = parseRubiconExt(imp);
                impToImpExt.put(imp, rubiconImpExt);
            } catch (PreBidException e) {
                errors.add(BidderError.badInput(e.getMessage()));
            }
        }
        return impToImpExt;
    }

    private ExtPrebid<ExtImpPrebid, ExtImpRubicon> parseRubiconExt(Imp imp) {
        try {
            return mapper.mapper().convertValue(imp.getExt(), RUBICON_EXT_TYPE_REFERENCE);
        } catch (IllegalArgumentException e) {
            throw new PreBidException(e.getMessage(), e);
        }
    }

    private static String firstImpExtLanguage(Collection<ExtPrebid<ExtImpPrebid, ExtImpRubicon>> rubiconImpExts) {
        return rubiconImpExts.stream()
                .filter(Objects::nonNull)
                .map(ExtPrebid::getBidder)
                .map(ExtImpRubicon::getVideo)
                .filter(Objects::nonNull)
                .map(RubiconVideoParams::getLanguage)
                .filter(StringUtils::isNotBlank)
                .findFirst()
                .orElse(null);
    }

    private BidRequest createSingleRequest(Imp imp,
                                           ExtImpPrebid extImpPrebid,
                                           ExtImpRubicon extImpRubicon,
                                           BidRequest bidRequest,
                                           String impLanguage,
                                           List<BidderError> errors) {

        return bidRequest.toBuilder()
                .imp(Collections.singletonList(makeImp(imp, extImpPrebid, extImpRubicon, bidRequest, errors)))
                .user(makeUser(bidRequest.getUser(), extImpRubicon))
                .device(makeDevice(bidRequest.getDevice()))
                .site(makeSite(bidRequest.getSite(), impLanguage, extImpRubicon))
                .app(makeApp(bidRequest.getApp(), extImpRubicon))
                .source(makeSource(bidRequest.getSource(), extImpRubicon.getPchain()))
                .cur(null) // suppress currencies
                .ext(null) // suppress ext
                .build();
    }

    private String makeUri(BidRequest bidRequest) {
        final String tkXint = tkXintValue(bidRequest);
        if (StringUtils.isNotBlank(tkXint)) {
            try {
                return new URIBuilder(endpointUrl)
                        .setParameter(TK_XINT_QUERY_PARAMETER, tkXint)
                        .build().toString();
            } catch (URISyntaxException e) {
                throw new PreBidException("Cant add the tk_xint value for url: " + tkXint, e);
            }
        }
        return endpointUrl;
    }

    private String tkXintValue(BidRequest bidRequest) {
        final ExtRequest requestExt = bidRequest.getExt();
        final ExtRequestPrebid prebidExt = requestExt != null ? requestExt.getPrebid() : null;
        final String integration = prebidExt != null ? prebidExt.getIntegration() : null;

        return StringUtils.stripToNull(integration);
    }

    private RubiconExtPrebidBiddersBidder extPrebidBiddersRubicon(ExtRequest extRequest) {
        final ExtRequestPrebid prebid = extRequest == null ? null : extRequest.getPrebid();
        final ObjectNode biddersNode = prebid == null ? null : prebid.getBidders();
        if (biddersNode != null) {
            try {
                final RubiconExtPrebidBidders bidders = mapper.mapper().convertValue(biddersNode,
                        RubiconExtPrebidBidders.class);
                return bidders == null ? null : bidders.getBidder();
            } catch (IllegalArgumentException e) {
                return null;
            }
        }
        return null;
    }

    private Imp makeImp(Imp imp,
                        ExtImpPrebid extImpPrebid,
                        ExtImpRubicon extImpRubicon,
                        BidRequest bidRequest,
                        List<BidderError> errors) {

        final App app = bidRequest.getApp();
        final Site site = bidRequest.getSite();
        final ExtRequest extRequest = bidRequest.getExt();
        final boolean isVideo = isVideo(imp);
        final List<String> priceFloorsWarnings = new ArrayList<>();

        final PriceFloorResult priceFloorResult = resolvePriceFloors(bidRequest, imp,
                isVideo ? ImpMediaType.video : ImpMediaType.banner, priceFloorsWarnings);

        final BigDecimal ipfFloor = ObjectUtil.getIfNotNull(priceFloorResult, PriceFloorResult::getFloorValue);
        final String ipfCurrency = ipfFloor != null
                ? resolveCurrencyFromFloorResult(
                ObjectUtil.getIfNotNull(priceFloorResult, PriceFloorResult::getCurrency),
                bidRequest,
                imp,
                errors)
                : null;

        final Imp.ImpBuilder builder = imp.toBuilder()
                .metric(makeMetrics(imp))
                .ext(mapper.mapper().valueToTree(
                        makeImpExt(
                                imp,
                                bidRequest,
                                extImpRubicon,
                                site,
                                app,
                                extRequest,
                                ipfCurrency,
                                priceFloorResult)));

        final BigDecimal resolvedBidFloor = ipfFloor != null
                ? convertToXAPICurrency(ipfFloor, ipfCurrency, imp, bidRequest)
                : resolveBidFloorFromImp(imp, bidRequest, errors);

        if (resolvedBidFloor != null) {
            builder
                    .bidfloorcur(XAPI_CURRENCY)
                    .bidfloor(resolvedBidFloor);
        }

        if (isVideo) {
            builder
                    .banner(null)
                    .video(makeVideo(imp, extImpRubicon.getVideo(), extImpPrebid, referer(site)));
        } else {
            builder
                    .banner(makeBanner(imp, overriddenSizes(extImpRubicon)))
                    .video(null);
        }

        processWarnings(errors, priceFloorsWarnings);

        return builder.build();
    }

    private PriceFloorResult resolvePriceFloors(BidRequest bidRequest,
                                                Imp imp,
                                                ImpMediaType mediaType,
                                                List<String> warnings) {

        return floorResolver.resolve(
                bidRequest,
                extractFloorRules(bidRequest),
                imp,
                mediaType,
                null,
                warnings);
    }

    private static PriceFloorRules extractFloorRules(BidRequest bidRequest) {
        final ExtRequestPrebid prebid = ObjectUtil.getIfNotNull(bidRequest.getExt(), ExtRequest::getPrebid);
        return ObjectUtil.getIfNotNull(prebid, ExtRequestPrebid::getFloors);
    }

    private List<Metric> makeMetrics(Imp imp) {
        final List<Metric> metrics = imp.getMetric();

        if (metrics == null) {
            return null;
        }

        final List<Metric> modifiedMetrics = new ArrayList<>();
        for (Metric metric : metrics) {
            if (isMetricSupported(metric)) {
                modifiedMetrics.add(metric.toBuilder().vendor("seller-declared").build());
            } else {
                modifiedMetrics.add(metric);
            }
        }

        return modifiedMetrics;
    }

    private boolean isMetricSupported(Metric metric) {
        return supportedVendors.contains(metric.getVendor()) && Objects.equals(metric.getType(), "viewability");
    }

    private BigDecimal resolveBidFloorFromImp(Imp imp, BidRequest bidRequest, List<BidderError> errors) {
        final BigDecimal resolvedBidFloorPrice = resolveBidFloorPrice(imp);
        if (resolvedBidFloorPrice == null) {
            return null;
        }

        return convertToXAPICurrency(
                resolvedBidFloorPrice,
                resolveBidFloorCurrency(imp, bidRequest, errors),
                imp,
                bidRequest);
    }

    private BigDecimal convertToXAPICurrency(BigDecimal value,
                                             String fromCurrency,
                                             Imp imp,
                                             BidRequest bidRequest) {

        return ObjectUtils.notEqual(fromCurrency, XAPI_CURRENCY)
                ? convertBidFloorCurrency(value, fromCurrency, imp, bidRequest)
                : value;
    }

    private static BigDecimal resolveBidFloorPrice(Imp imp) {
        final BigDecimal bidFloor = imp.getBidfloor();
        return BidderUtil.isValidPrice(bidFloor) ? bidFloor : null;
    }

    private static String resolveBidFloorCurrency(Imp imp, BidRequest bidRequest, List<BidderError> errors) {
        final String bidFloorCurrency = imp.getBidfloorcur();
        if (StringUtils.isBlank(bidFloorCurrency)) {
            if (isDebugEnabled(bidRequest)) {
                errors.add(BidderError.badInput("Imp `%s` floor provided with no currency, assuming %s"
                        .formatted(imp.getId(), XAPI_CURRENCY)));
            }
            return XAPI_CURRENCY;
        }
        return bidFloorCurrency;
    }

    private static String resolveCurrencyFromFloorResult(String floorCurrency,
                                                         BidRequest bidRequest,
                                                         Imp imp,
                                                         List<BidderError> errors) {

        if (StringUtils.isBlank(floorCurrency)) {
            if (isDebugEnabled(bidRequest)) {
                errors.add(BidderError.badInput("Ipf for imp `%s` provided floor with no currency, assuming %s"
                        .formatted(imp.getId(), XAPI_CURRENCY)));
            }
            return XAPI_CURRENCY;
        }
        return floorCurrency;
    }

    /**
     * Determines debug flag from {@link BidRequest} or {@link ExtRequest}.
     */
    private static boolean isDebugEnabled(BidRequest bidRequest) {
        if (Objects.equals(bidRequest.getTest(), 1)) {
            return true;
        }
        final ExtRequest extRequest = bidRequest.getExt();
        final ExtRequestPrebid extRequestPrebid = extRequest != null ? extRequest.getPrebid() : null;
        return extRequestPrebid != null && Objects.equals(extRequestPrebid.getDebug(), 1);
    }

    private BigDecimal convertBidFloorCurrency(BigDecimal bidFloor,
                                               String bidFloorCurrency,
                                               Imp imp,
                                               BidRequest bidRequest) {
        try {
            return currencyConversionService.convertCurrency(bidFloor, bidRequest, bidFloorCurrency, XAPI_CURRENCY);
        } catch (PreBidException e) {
            throw new PreBidException(
                    "Unable to convert provided bid floor currency from %s to %s for imp `%s` with a reason: %s"
                            .formatted(bidFloorCurrency, XAPI_CURRENCY, imp.getId(), e.getMessage()));
        }
    }

    private RubiconImpExt makeImpExt(Imp imp,
                                     BidRequest bidRequest,
                                     ExtImpRubicon rubiconImpExt,
                                     Site site,
                                     App app,
                                     ExtRequest extRequest,
                                     String ipfResolvedCurrency,
                                     PriceFloorResult priceFloorResult) {

        final ExtImpContext context = extImpContext(imp);
        final RubiconImpExtPrebid rubiconImpExtPrebid = priceFloorResult != null
                ? makeRubiconExtPrebid(priceFloorResult, ipfResolvedCurrency, imp, bidRequest)
                : null;
        return RubiconImpExt.of(
                RubiconImpExtRp.of(
                        rubiconImpExt.getZoneId(),
                        makeTarget(imp, rubiconImpExt, site, app, context),
                        RubiconImpExtRpTrack.of("", "")),
                mapVendorsNamesToUrls(imp.getMetric()),
                getMaxBids(extRequest),
                getGpid(imp.getExt()),
                rubiconImpExtPrebid);
    }

    private ExtImpContext extImpContext(Imp imp) {
        final JsonNode context = imp.getExt().get(FPD_CONTEXT_FIELD);
        if (context == null || context.isNull()) {
            return null;
        }
        try {
            return mapper.mapper().convertValue(context, ExtImpContext.class);
        } catch (IllegalArgumentException e) {
            throw new PreBidException(e.getMessage(), e);
        }
    }

    private JsonNode makeTarget(Imp imp, ExtImpRubicon rubiconImpExt, Site site, App app, ExtImpContext context) {
        final ObjectNode result = mapper.mapper().createObjectNode();

        populateFirstPartyDataAttributes(rubiconImpExt.getInventory(), result);

        mergeFirstPartyDataFromSite(site, result);
        mergeFirstPartyDataFromApp(app, result);
        mergeFirstPartyDataFromImp(imp, rubiconImpExt, context, result);

        return result.size() > 0 ? result : null;
    }

    private RubiconImpExtPrebid makeRubiconExtPrebid(PriceFloorResult priceFloorResult,
                                                     String currency,
                                                     Imp imp,
                                                     BidRequest bidRequest) {
        return RubiconImpExtPrebid.of(ExtImpPrebidFloors.of(
                priceFloorResult.getFloorRule(),
                convertToXAPICurrency(priceFloorResult.getFloorRuleValue(), currency, imp, bidRequest),
                convertToXAPICurrency(priceFloorResult.getFloorValue(), currency, imp, bidRequest)));
    }

    private void mergeFirstPartyDataFromSite(Site site, ObjectNode result) {
        // merge OPENRTB.site.ext.data.* to every impression – XAPI.imp[].ext.rp.target.*
        final ExtSite siteExt = site != null ? site.getExt() : null;
        if (siteExt != null) {
            populateFirstPartyDataAttributes(siteExt.getData(), result);
        }

        // merge OPENRTB.site.sectioncat to every impression XAPI.imp[].ext.rp.target.sectioncat
        mergeCollectionAttributeIntoArray(result, site, Site::getSectioncat, FPD_SECTIONCAT_FIELD);
        // merge OPENRTB.site.pagecat to every impression XAPI.imp[].ext.rp.target.pagecat
        mergeCollectionAttributeIntoArray(result, site, Site::getPagecat, FPD_PAGECAT_FIELD);
        // merge OPENRTB.site.page to every impression XAPI.imp[].ext.rp.target.page
        mergeStringAttributeIntoArray(result, site, Site::getPage, FPD_PAGE_FIELD);
        // merge OPENRTB.site.ref to every impression XAPI.imp[].ext.rp.target.ref
        mergeStringAttributeIntoArray(result, site, Site::getRef, FPD_REF_FIELD);
        // merge OPENRTB.site.search to every impression XAPI.imp[].ext.rp.target.search
        mergeStringAttributeIntoArray(result, site, Site::getSearch, FPD_SEARCH_FIELD);
    }

    private void mergeFirstPartyDataFromApp(App app, ObjectNode result) {
        // merge OPENRTB.app.ext.data.* to every impression – XAPI.imp[].ext.rp.target.*
        final ExtApp appExt = app != null ? app.getExt() : null;
        if (appExt != null) {
            populateFirstPartyDataAttributes(appExt.getData(), result);
        }

        // merge OPENRTB.app.sectioncat to every impression XAPI.imp[].ext.rp.target.sectioncat
        mergeCollectionAttributeIntoArray(result, app, App::getSectioncat, FPD_SECTIONCAT_FIELD);
        // merge OPENRTB.app.pagecat to every impression XAPI.imp[].ext.rp.target.pagecat
        mergeCollectionAttributeIntoArray(result, app, App::getPagecat, FPD_PAGECAT_FIELD);
    }

    private void mergeFirstPartyDataFromImp(Imp imp,
                                            ExtImpRubicon rubiconImpExt,
                                            ExtImpContext context,
                                            ObjectNode result) {

        mergeFirstPartyDataFromData(imp, context, result);
        mergeFirstPartyDataKeywords(imp, context, result);
        // merge OPENRTB.imp[].ext.rubicon.keywords to XAPI.imp[].ext.rp.target.keywords
        mergeCollectionAttributeIntoArray(result, rubiconImpExt, ExtImpRubicon::getKeywords, FPD_KEYWORDS_FIELD);
        // merge OPENRTB.imp[].ext.context.search to XAPI.imp[].ext.rp.target.search
        mergeStringAttributeIntoArray(
                result,
                context,
                extContext -> getTextValueFromNode(extContext.getProperty(FPD_SEARCH_FIELD)),
                FPD_SEARCH_FIELD);
        // merge OPENRTB.imp[].ext.data.search to XAPI.imp[].ext.rp.target.search
        mergeStringAttributeIntoArray(
                result,
                imp.getExt().get(FPD_DATA_FIELD),
                node -> getTextValueFromNodeByPath(node, FPD_SEARCH_FIELD),
                FPD_SEARCH_FIELD);
    }

    private void mergeFirstPartyDataFromData(Imp imp, ExtImpContext context, ObjectNode result) {
        final ObjectNode contextDataNode = toObjectNode(
                ObjectUtil.getIfNotNull(context, ExtImpContext::getData));
        // merge OPENRTB.imp[].ext.context.data.* to XAPI.imp[].ext.rp.target.*
        populateFirstPartyDataAttributes(contextDataNode, result);

        final ObjectNode dataNode = toObjectNode(imp.getExt().get(FPD_DATA_FIELD));
        // merge OPENRTB.imp[].ext.data.* to XAPI.imp[].ext.rp.target.*
        populateFirstPartyDataAttributes(dataNode, result);

        // override XAPI.imp[].ext.rp.target.* with OPENRTB.imp[].ext.data.*
        overrideFirstPartyDataAttributes(contextDataNode, dataNode, result);
    }

    private void overrideFirstPartyDataAttributes(ObjectNode contextDataNode, ObjectNode dataNode, ObjectNode result) {
        final JsonNode pbadslotNode = dataNode.get(FPD_DATA_PBADSLOT_FIELD);
        if (pbadslotNode != null && pbadslotNode.isTextual()) {
            // copy imp[].ext.data.pbadslot to XAPI.imp[].ext.rp.target.pbadslot
            result.set(FPD_DATA_PBADSLOT_FIELD, pbadslotNode);
        } else {
            // copy adserver.adslot value to XAPI field imp[].ext.rp.target.dfp_ad_unit_code
            final String resolvedDfpAdUnitCode = getAdSlot(contextDataNode, dataNode);
            if (resolvedDfpAdUnitCode != null) {
                result.set(DFP_ADUNIT_CODE_FIELD, TextNode.valueOf(resolvedDfpAdUnitCode));
            }
        }
    }

    private void mergeFirstPartyDataKeywords(Imp imp, ExtImpContext context, ObjectNode result) {
        // merge OPENRTB.imp[].ext.context.keywords to XAPI.imp[].ext.rp.target.keywords
        final JsonNode keywordsNode = context != null ? context.getProperty("keywords") : null;
        final String keywords = getTextValueFromNode(keywordsNode);
        if (StringUtils.isNotBlank(keywords)) {
            mergeIntoArray(result, FPD_KEYWORDS_FIELD, keywords.split(","));
        }

        // merge OPENRTB.imp[].ext.data.keywords to XAPI.imp[].ext.rp.target.keywords
        final String dataKeywords = getTextValueFromNodeByPath(imp.getExt().get(FPD_DATA_FIELD), FPD_KEYWORDS_FIELD);
        if (StringUtils.isNotBlank(dataKeywords)) {
            mergeIntoArray(result, FPD_KEYWORDS_FIELD, dataKeywords.split(","));
        }
    }

    private <S, T extends Collection<? extends String>> void mergeCollectionAttributeIntoArray(
            ObjectNode result, S source, Function<S, T> getter, String fieldName) {

        final T attribute = source != null ? getter.apply(source) : null;
        if (CollectionUtils.isNotEmpty(attribute)) {
            mergeIntoArray(result, fieldName, attribute);
        }
    }

    private <S, T extends String> void mergeStringAttributeIntoArray(
            ObjectNode result, S source, Function<S, T> getter, String fieldName) {

        final T attribute = source != null ? getter.apply(source) : null;
        if (StringUtils.isNotBlank(attribute)) {
            mergeIntoArray(result, fieldName, attribute);
        }
    }

    private void mergeIntoArray(ObjectNode result, String arrayField, String... values) {
        mergeIntoArray(result, arrayField, Arrays.asList(values));
    }

    private void mergeIntoArray(ObjectNode result, String arrayField, Collection<? extends String> values) {
        final JsonNode existingArray = result.get(arrayField);
        final Set<String> existingArrayValues = existingArray != null && isTextualArray(existingArray)
                ? stringArrayToStringSet(existingArray)
                : new LinkedHashSet<>();

        existingArrayValues.addAll(values);

        result.set(arrayField, stringsToStringArray(existingArrayValues.toArray(new String[0])));
    }

    private static String getTextValueFromNodeByPath(JsonNode node, String path) {
        final JsonNode nodeByPath = node != null ? node.get(path) : null;
        return nodeByPath != null && nodeByPath.isTextual() ? nodeByPath.textValue() : null;
    }

    private static String getTextValueFromNode(JsonNode node) {
        return node != null && node.isTextual() ? node.textValue() : null;
    }

    private void populateFirstPartyDataAttributes(ObjectNode sourceNode, ObjectNode targetNode) {
        if (sourceNode == null || sourceNode.isNull()) {
            return;
        }

        final Iterator<String> fieldNames = sourceNode.fieldNames();
        while (fieldNames.hasNext()) {
            final String currentFieldName = fieldNames.next();
            final JsonNode currentField = sourceNode.get(currentFieldName);

            if (isTextualArray(currentField)) {
                mergeIntoArray(targetNode, currentFieldName, stringArrayToStringSet(currentField));
            } else if (currentField.isTextual()) {
                mergeIntoArray(targetNode, currentFieldName, currentField.textValue());
            } else if (currentField.isIntegralNumber()) {
                mergeIntoArray(targetNode, currentFieldName, Long.toString(currentField.longValue()));
            } else if (currentField.isBoolean()) {
                mergeIntoArray(targetNode, currentFieldName, Boolean.toString(currentField.booleanValue()));
            } else if (isBooleanArray(currentField)) {
                mergeIntoArray(targetNode, currentFieldName, booleanArrayToStringList(currentField));
            }
        }
    }

    private static boolean isTextualArray(JsonNode node) {
        return node.isArray() && StreamSupport.stream(node.spliterator(), false).allMatch(JsonNode::isTextual);
    }

    private static boolean isBooleanArray(JsonNode node) {
        return node.isArray() && StreamSupport.stream(node.spliterator(), false).allMatch(JsonNode::isBoolean);
    }

    private ArrayNode stringsToStringArray(String... values) {
        return stringsToStringArray(Arrays.asList(values));
    }

    private ArrayNode stringsToStringArray(Collection<String> values) {
        final ArrayNode arrayNode = mapper.mapper().createArrayNode();
        values.forEach(arrayNode::add);
        return arrayNode;
    }

    private static LinkedHashSet<String> stringArrayToStringSet(JsonNode stringArray) {
        return StreamSupport.stream(stringArray.spliterator(), false)
                .map(JsonNode::asText)
                .collect(Collectors.toCollection(LinkedHashSet::new));
    }

    private static List<String> booleanArrayToStringList(JsonNode booleanArray) {
        return StreamSupport.stream(booleanArray.spliterator(), false)
                .map(JsonNode::booleanValue)
                .map(value -> Boolean.toString(value))
                .toList();
    }

    private List<String> mapVendorsNamesToUrls(List<Metric> metrics) {
        if (metrics == null) {
            return null;
        }
        final List<String> vendorsUrls = metrics.stream()
                .filter(this::isMetricSupported)
                .map(metric -> ViewabilityVendors.valueOf(metric.getVendor()).getUrl())
                .toList();
        return vendorsUrls.isEmpty() ? null : vendorsUrls;
    }

    private Integer getMaxBids(ExtRequest extRequest) {
        final ExtRequestPrebid extRequestPrebid = extRequest != null ? extRequest.getPrebid() : null;
        final List<ExtRequestPrebidMultiBid> multibids = extRequestPrebid != null
                ? extRequestPrebid.getMultibid() : null;
        final ExtRequestPrebidMultiBid extRequestPrebidMultiBid =
                CollectionUtils.isNotEmpty(multibids) ? multibids.get(0) : null;
        final Integer multibidMaxBids = extRequestPrebidMultiBid != null ? extRequestPrebidMultiBid.getMaxBids() : null;

        return multibidMaxBids != null ? multibidMaxBids : 1;
    }

    private String getGpid(ObjectNode impExt) {
        final JsonNode gpidNode = impExt.get(FPD_GPID_FIELD);
        return gpidNode != null && gpidNode.isTextual() ? gpidNode.asText() : null;
    }

    private String getAdSlot(Imp imp, ExtImpContext context) {
        final ObjectNode contextDataNode = context != null ? context.getData() : null;
        final ObjectNode dataNode = toObjectNode(imp.getExt().get(FPD_DATA_FIELD));

        return getAdSlot(contextDataNode, dataNode);
    }

    private String getAdSlot(ObjectNode contextDataNode, ObjectNode dataNode) {
        return ObjectUtils.firstNonNull(
                // or imp[].ext.context.data.adserver.adslot
                getAdSlotFromAdServer(contextDataNode),
                // or imp[].ext.data.adserver.adslot
                getAdSlotFromAdServer(dataNode));
    }

    private String getAdSlotFromAdServer(JsonNode dataNode) {
        final ExtImpContextDataAdserver adServer = extImpContextDataAdserver(dataNode);
        return adServer != null && Objects.equals(adServer.getName(), FPD_ADSERVER_NAME_GAM)
                ? adServer.getAdslot()
                : null;
    }

    private ExtImpContextDataAdserver extImpContextDataAdserver(JsonNode contextData) {
        final JsonNode adServerNode = contextData != null ? contextData.get(FPD_ADSERVER_FIELD) : null;
        if (adServerNode == null || adServerNode.isNull()) {
            return null;
        }
        try {
            return mapper.mapper().convertValue(adServerNode, ExtImpContextDataAdserver.class);
        } catch (IllegalArgumentException e) {
            throw new PreBidException(e.getMessage(), e);
        }
    }

    private static boolean isVideo(Imp imp) {
        final Video video = imp.getVideo();
        if (video != null) {
            // Do any other media types exist? Or check required video fields.
            return imp.getBanner() == null || isFullyPopulatedVideo(video);
        }
        return false;
    }

    private static boolean isFullyPopulatedVideo(Video video) {
        // These are just recommended video fields for XAPI
        return video.getMimes() != null && video.getProtocols() != null && video.getMaxduration() != null
                && video.getLinearity() != null && video.getApi() != null;
    }

    private static String referer(Site site) {
        return site != null ? site.getPage() : null;
    }

    private Video makeVideo(Imp imp, RubiconVideoParams rubiconVideoParams, ExtImpPrebid prebidImpExt, String referer) {
        final Video video = imp.getVideo();

        final Integer skip = rubiconVideoParams != null ? rubiconVideoParams.getSkip() : null;
        final Integer skipDelay = rubiconVideoParams != null ? rubiconVideoParams.getSkipdelay() : null;
        final Integer sizeId = rubiconVideoParams != null ? rubiconVideoParams.getSizeId() : null;

        final Integer resolvedSizeId = sizeId == null || sizeId == 0
                ? resolveVideoSizeId(video.getPlacement(), imp.getInstl())
                : sizeId;
        validateVideoSizeId(resolvedSizeId, referer, imp.getId());

        final String videoType = prebidImpExt != null && prebidImpExt.getIsRewardedInventory() != null
                && prebidImpExt.getIsRewardedInventory() == 1 ? "rewarded" : null;

        // optimization for empty ext params
        if (skip == null && skipDelay == null && resolvedSizeId == null && videoType == null) {
            return video;
        }

        return video.toBuilder()
                .ext(mapper.mapper().valueToTree(
                        RubiconVideoExt.of(skip, skipDelay, RubiconVideoExtRp.of(resolvedSizeId), videoType)))
                .build();
    }

    private static void validateVideoSizeId(Integer resolvedSizeId, String referer, String impId) {
        // log only 1% of cases to monitor how often video impressions does not have size id
        if (resolvedSizeId == null) {
            MISSING_VIDEO_SIZE_LOGGER.warn(
                    "RP adapter: video request with no size_id. Referrer URL = %s, impId = %s"
                            .formatted(referer, impId),
                    0.01d);
        }
    }

    private static Integer resolveVideoSizeId(Integer placement, Integer instl) {
        if (placement != null) {
            if (placement == 1) {
                return 201;
            }
            if (placement == 3) {
                return 203;
            }
        }

        if (instl != null && instl == 1) {
            return 202;
        }

        return null;
    }

    private static List<Format> overriddenSizes(ExtImpRubicon rubiconImpExt) {
        final List<Format> overriddenSizes;

        final List<Integer> sizeIds = rubiconImpExt.getSizes();
        if (sizeIds != null) {
            final List<Format> resolvedSizes = RubiconSize.idToSize(sizeIds);
            if (resolvedSizes.isEmpty()) {
                throw new PreBidException("Bad request.imp[].ext.rubicon.sizes");
            }
            overriddenSizes = resolvedSizes;
        } else {
            overriddenSizes = null;
        }

        return overriddenSizes;
    }

    private Banner makeBanner(Imp imp, List<Format> overriddenSizes) {
        final Banner banner = imp.getBanner();
        final boolean isInterstitial = Objects.equals(imp.getInstl(), 1);
        final List<Format> sizes = ObjectUtils.defaultIfNull(overriddenSizes, banner.getFormat());
        if (CollectionUtils.isEmpty(sizes)) {
            throw new PreBidException("rubicon imps must have at least one imp.format element");
        }

        return banner.toBuilder()
                .format(sizes)
                .ext(mapper.mapper().valueToTree(makeBannerExt(sizes, isInterstitial)))
                .build();
    }

    private static RubiconBannerExt makeBannerExt(List<Format> sizes, boolean isInterstitial) {
        final List<Integer> rubiconSizeIds = mapToRubiconSizeIds(sizes, isInterstitial);
        final Integer primarySizeId = rubiconSizeIds.get(0);
        final List<Integer> altSizeIds = rubiconSizeIds.size() > 1
                ? rubiconSizeIds.subList(1, rubiconSizeIds.size())
                : null;

        return RubiconBannerExt.of(RubiconBannerExtRp.of(primarySizeId, altSizeIds, "text/html"));
    }

    private static List<Integer> mapToRubiconSizeIds(List<Format> sizes, boolean isInterstitial) {
        final List<Integer> validRubiconSizeIds = sizes.stream()
                .map(RubiconSize::toId)
                .filter(id -> id > 0)
                .sorted(RubiconSize.comparator())
                .collect(Collectors.toCollection(ArrayList::new));

        if (validRubiconSizeIds.isEmpty()) {
            // FIXME: Added 11.11.2020. short term solution for full screen interstitial adunits (PR #1003)
            if (isInterstitial) {
                validRubiconSizeIds.add(resolveNotStandardSizeForInstl(sizes.get(0)));
            } else {
                throw new PreBidException("No valid sizes");
            }
        }
        return validRubiconSizeIds;
    }

    private static int resolveNotStandardSizeForInstl(Format size) {
        return size.getH() > size.getW() ? PORTRAIT_MOBILE_SIZE_ID : LANDSCAPE_MOBILE_SIZE_ID;
    }

    private User makeUser(User user, ExtImpRubicon rubiconImpExt) {
        final String userId = user != null ? user.getId() : null;
        final ExtUser extUser = user != null ? user.getExt() : null;
        final String resolvedId = userId == null ? resolveUserId(extUser) : null;
        final List<Eid> extUserEids = extUser != null ? extUser.getEids() : null;
        final String userBuyeruid = user != null ? user.getBuyeruid() : null;
        final String resolvedBuyeruid = userBuyeruid != null ? userBuyeruid : resolveBuyeruidFromEids(extUserEids);
        final Map<String, List<Eid>> sourceToUserEidExt = extUser != null
                ? specialExtUserEids(extUserEids)
                : null;
        final List<ExtUserTpIdRubicon> userExtTpIds = sourceToUserEidExt != null
                ? extractExtUserTpIds(sourceToUserEidExt)
                : null;
        final boolean hasStypeToRemove = hasStypeToRemove(extUserEids);
        final List<Eid> resolvedExtUserEids = hasStypeToRemove
                ? prepareExtUserEids(extUserEids)
                : extUserEids;
        final RubiconUserExtRp userExtRp = rubiconUserExtRp(user, rubiconImpExt, sourceToUserEidExt);
        final ObjectNode userExtData = extUser != null ? extUser.getData() : null;
        final String liverampId = extractLiverampId(sourceToUserEidExt);

        if (userExtRp == null
                && userExtTpIds == null
                && userExtData == null
                && liverampId == null
                && resolvedId == null
                && Objects.equals(userBuyeruid, resolvedBuyeruid)
                && !hasStypeToRemove) {
            return user;
        }

        final ExtUser userExt = extUser != null
                ? ExtUser.builder()
                .consent(extUser.getConsent())
                .eids(extUser.getEids())
                .eids(resolvedExtUserEids)
                .build()
                : ExtUser.builder().build();

        final RubiconUserExt rubiconUserExt = RubiconUserExt.builder()
                .rp(userExtRp)
                .tpid(userExtTpIds)
                .liverampIdl(liverampId)
                .build();

        final User.UserBuilder userBuilder = user != null ? user.toBuilder() : User.builder();

        return userBuilder
                .id(ObjectUtils.defaultIfNull(resolvedId, userId))
                .buyeruid(resolvedBuyeruid)
                .gender(null)
                .yob(null)
                .geo(null)
                .ext(mapper.fillExtension(userExt, rubiconUserExt))
                .build();
    }

    private static String resolveUserId(ExtUser extUser) {
        final List<Eid> extUserEids = extUser != null ? extUser.getEids() : null;
        return CollectionUtils.emptyIfNull(extUserEids)
                .stream()
                .map(extUserEid -> getIdFromFirstUuidWithStypePpuid(extUserEid.getUids()))
                .filter(Objects::nonNull)
                .findFirst()
                .orElse(null);
    }

    private static String getIdFromFirstUuidWithStypePpuid(List<Uid> extUserEidUids) {
        return CollectionUtils.emptyIfNull(extUserEidUids).stream()
                .filter(Objects::nonNull)
                .filter(extUserEidUid -> Objects.equals(PPUID_STYPE, getUserEidUidStype(extUserEidUid)))
                .map(Uid::getId)
                .findFirst()
                .orElse(null);
    }

    private static String getUserEidUidStype(Uid uid) {
        final ObjectNode uidExt = uid != null ? uid.getExt() : null;
        final JsonNode stype = uidExt != null ? uidExt.path(STYPE_FIELD) : null;
        return stype != null && !stype.isMissingNode()
                ? stype.asText()
                : null;
    }

    private static boolean hasStypeToRemove(List<Eid> extUserEids) {
        return CollectionUtils.emptyIfNull(extUserEids).stream()
                .filter(Objects::nonNull)
                .map(Eid::getUids)
                .filter(Objects::nonNull)
                .flatMap(Collection::stream)
                .map(RubiconBidder::getUserEidUidStype)
                .filter(Objects::nonNull)
                .anyMatch(STYPE_TO_REMOVE::contains);
    }

    private static List<Eid> prepareExtUserEids(List<Eid> extUserEids) {
        return CollectionUtils.emptyIfNull(extUserEids).stream()
                .filter(Objects::nonNull)
                .map(RubiconBidder::prepareExtUserEid)
                .toList();
    }

    private static Eid prepareExtUserEid(Eid extUserEid) {
        final List<Uid> extUserEidUids = CollectionUtils.emptyIfNull(extUserEid.getUids()).stream()
                .filter(Objects::nonNull)
                .map(RubiconBidder::cleanExtUserEidUidStype)
<<<<<<< HEAD
                .collect(Collectors.toList());
        return Eid.of(extUserEid.getSource(), extUserEidUids, extUserEid.getExt());
=======
                .toList();
        return ExtUserEid.of(extUserEid.getSource(), extUserEid.getId(), extUserEidUids, extUserEid.getExt());
>>>>>>> 486d7834
    }

    private static Uid cleanExtUserEidUidStype(Uid extUserEidUid) {
        final ObjectNode extUserEidUidExt = extUserEidUid.getExt();
        if (extUserEidUidExt == null || !STYPE_TO_REMOVE.contains(getUserEidUidStype(extUserEidUid))) {
            return extUserEidUid;
        }

        final ObjectNode extUserEidUidExtCopy = extUserEidUidExt.deepCopy();
        extUserEidUidExtCopy.remove(STYPE_FIELD);

        return Uid.of(
                extUserEidUid.getId(),
                extUserEidUid.getAtype(),
                extUserEidUidExtCopy);
    }

    private static String resolveBuyeruidFromEids(List<Eid> eids) {
        return CollectionUtils.emptyIfNull(eids).stream()
                .filter(Objects::nonNull)
                .filter(eid -> SOURCE_RUBICON.equals(eid.getSource()))
                .map(Eid::getUids)
                .filter(Objects::nonNull)
                .flatMap(Collection::stream)
                .filter(Objects::nonNull)
                .filter(RubiconBidder::validateExtUserEidUidForUserBuyeruid)
                .map(Uid::getId)
                .findFirst()
                .orElse(null);

    }

    private static boolean validateExtUserEidUidForUserBuyeruid(Uid uid) {
        final String uidExtStype = getUserEidUidStype(uid);
        return StringUtils.equalsAny(uidExtStype, PPUID_STYPE, OTHER_STYPE);
    }

    private static Map<String, List<Eid>> specialExtUserEids(List<Eid> eids) {
        if (CollectionUtils.isEmpty(eids)) {
            return null;
        }
        return eids.stream()
                .filter(extUserEid -> StringUtils.equalsAny(extUserEid.getSource(),
                        ADSERVER_EID, LIVEINTENT_EID, LIVERAMP_EID))
                .filter(extUserEid -> CollectionUtils.isNotEmpty(extUserEid.getUids()))
                .collect(Collectors.groupingBy(Eid::getSource));
    }

    /**
     * Analyzes request.user.ext.eids and returns a list of new {@link ExtUserTpIdRubicon}s for supported vendors.
     */
    private static List<ExtUserTpIdRubicon> extractExtUserTpIds(Map<String, List<Eid>> specialExtUserEids) {
        final List<ExtUserTpIdRubicon> result = new ArrayList<>();

        specialExtUserEids.getOrDefault(ADSERVER_EID, Collections.emptyList()).stream()
                .map(extUserEid -> extUserTpIdForAdServer(extUserEid.getUids().get(0)))
                .filter(Objects::nonNull)
                .forEach(result::add);

        specialExtUserEids.getOrDefault(LIVEINTENT_EID, Collections.emptyList()).stream()
                .map(extUserEid -> extUserTpIdForLiveintent(extUserEid.getUids().get(0)))
                .filter(Objects::nonNull)
                .findFirst()
                .ifPresent(result::add);

        return result.isEmpty() ? null : result;
    }

    /**
     * Extracts {@link ExtUserTpIdRubicon} for AdServer.
     */
    private static ExtUserTpIdRubicon extUserTpIdForAdServer(Uid adServerEidUid) {
        return Objects.equals(getUserEidUidRtiPartner(adServerEidUid), "TDID")
                ? ExtUserTpIdRubicon.of("tdid", adServerEidUid.getId())
                : null;
    }

    private static String getUserEidUidRtiPartner(Uid uid) {
        final ObjectNode uidExt = uid != null ? uid.getExt() : null;
        final JsonNode rtiPartner = uidExt != null ? uidExt.path(RTI_PARTNER_FIELD) : null;
        return rtiPartner != null && !rtiPartner.isMissingNode()
                ? rtiPartner.asText()
                : null;
    }

    /**
     * Extracts {@link ExtUserTpIdRubicon} for Liveintent.
     */
    private static ExtUserTpIdRubicon extUserTpIdForLiveintent(Uid adServerEidUid) {
        final String id = adServerEidUid != null ? adServerEidUid.getId() : null;
        return id != null ? ExtUserTpIdRubicon.of(LIVEINTENT_EID, id) : null;
    }

    private RubiconUserExtRp rubiconUserExtRp(User user,
                                              ExtImpRubicon rubiconImpExt,
                                              Map<String, List<Eid>> sourceToUserEidExt) {

        final JsonNode target = rubiconUserExtRpTarget(sourceToUserEidExt, rubiconImpExt.getVisitor(), user);

        return target != null ? RubiconUserExtRp.of(target) : null;
    }

    private JsonNode rubiconUserExtRpTarget(Map<String, List<Eid>> sourceToUserEidExt,
                                            ObjectNode visitor,
                                            User user) {

        final ObjectNode result = existingRubiconUserExtRpTarget(user);

        populateFirstPartyDataAttributes(visitor, result);

        copyLiveintentSegment(sourceToUserEidExt, result);

        if (user != null) {
            mergeFirstPartyDataFromUser(user.getExt(), result);

            enrichWithIabAttribute(result, user.getData(), USER_SEGTAXES);
        }

        return result.size() > 0 ? result : null;
    }

    private ObjectNode existingRubiconUserExtRpTarget(User user) {
        final ExtUser userExt = user != null ? user.getExt() : null;
        final RubiconUserExt userRubiconExt = userExt != null
                ? mapper.mapper().convertValue(userExt, RubiconUserExt.class)
                : null;
        final RubiconUserExtRp userRubiconRpExt = userRubiconExt != null ? userRubiconExt.getRp() : null;
        final JsonNode target = userRubiconRpExt != null ? userRubiconRpExt.getTarget() : null;

        return target != null && target.isObject() ? (ObjectNode) target : mapper.mapper().createObjectNode();
    }

    private static void copyLiveintentSegment(Map<String, List<Eid>> sourceToUserEidExt, ObjectNode result) {
        if (sourceToUserEidExt != null && CollectionUtils.isNotEmpty(sourceToUserEidExt.get(LIVEINTENT_EID))) {
            final ObjectNode ext = sourceToUserEidExt.get(LIVEINTENT_EID).get(0).getExt();
            final JsonNode segment = ext != null ? ext.get("segments") : null;

            if (segment != null) {
                result.set("LIseg", segment);
            }
        }
    }

    private void mergeFirstPartyDataFromUser(ExtUser userExt, ObjectNode result) {
        // merge OPENRTB.user.ext.data.* to XAPI.user.ext.rp.target.*
        if (userExt != null) {
            populateFirstPartyDataAttributes(userExt.getData(), result);
        }
    }

    private static void enrichWithIabAttribute(ObjectNode target, List<Data> data, Set<Integer> segtaxValues) {
        final List<String> iabValue = CollectionUtils.emptyIfNull(data).stream()
                .filter(Objects::nonNull)
                .filter(dataRecord -> containsSegtaxValue(dataRecord.getExt(), segtaxValues))
                .map(Data::getSegment)
                .filter(Objects::nonNull)
                .flatMap(segments -> segments.stream()
                        .map(Segment::getId))
                .filter(Objects::nonNull)
                .toList();

        if (CollectionUtils.isNotEmpty(iabValue)) {
            final ArrayNode iab = target.putArray("iab");
            iabValue.forEach(iab::add);
        }
    }

    private static boolean containsSegtaxValue(ObjectNode ext, Set<Integer> segtaxValues) {
        final JsonNode taxonomyName = ext != null ? ext.get("segtax") : null;

        return taxonomyName != null && taxonomyName.isInt() && segtaxValues.contains(taxonomyName.intValue());
    }

    private static String extractLiverampId(Map<String, List<Eid>> sourceToUserEidExt) {
        final List<Eid> liverampEids = MapUtils.emptyIfNull(sourceToUserEidExt).get(LIVERAMP_EID);
        for (Eid extUserEid : CollectionUtils.emptyIfNull(liverampEids)) {
            return extUserEid.getUids().stream()
                    .map(Uid::getId)
                    .filter(StringUtils::isNotEmpty)
                    .findFirst()
                    .orElse(null);
        }
        return null;
    }

    private void processWarnings(List<BidderError> errors, List<String> priceFloorsWarnings) {
        if (CollectionUtils.isNotEmpty(priceFloorsWarnings)) {
            priceFloorsWarnings.forEach(warning -> errors.add(BidderError.badInput(warning)));
        }
    }

    private Device makeDevice(Device device) {
        return device == null ? null : device.toBuilder()
                .ext(mapper.fillExtension(
                        ExtDevice.empty(),
                        RubiconDeviceExt.of(RubiconDeviceExtRp.of(device.getPxratio()))))
                .build();
    }

    private Site makeSite(Site site, String impLanguage, ExtImpRubicon rubiconImpExt) {
        if (site == null && StringUtils.isBlank(impLanguage)) {
            return null;
        }

        return site == null
                ? Site.builder()
                .content(makeSiteContent(null, impLanguage))
                .build()
                : site.toBuilder()
                .publisher(makePublisher(rubiconImpExt))
                .content(makeSiteContent(site.getContent(), impLanguage))
                .ext(makeSiteExt(site, rubiconImpExt))
                .build();
    }

    private static Content makeSiteContent(Content siteContent, String impLanguage) {
        if (StringUtils.isBlank(impLanguage)) {
            return siteContent;
        }
        if (siteContent == null) {
            return Content.builder().language(impLanguage).build();
        } else {
            return StringUtils.isBlank(siteContent.getLanguage())
                    ? siteContent.toBuilder().language(impLanguage).build()
                    : siteContent;
        }
    }

    private Publisher makePublisher(ExtImpRubicon rubiconImpExt) {
        return Publisher.builder()
                .ext(makePublisherExt(rubiconImpExt))
                .build();
    }

    private ExtPublisher makePublisherExt(ExtImpRubicon rubiconImpExt) {
        return mapper.fillExtension(
                ExtPublisher.empty(),
                RubiconPubExt.of(RubiconPubExtRp.of(rubiconImpExt.getAccountId())));
    }

    private ExtSite makeSiteExt(Site site, ExtImpRubicon rubiconImpExt) {
        final ExtSite extSite = site != null ? site.getExt() : null;
        final Integer siteExtAmp = extSite != null ? extSite.getAmp() : null;
        final Content siteContent = site != null ? site.getContent() : null;
        final List<Data> siteContentData = siteContent != null ? siteContent.getData() : null;
        ObjectNode target = null;

        if (CollectionUtils.isNotEmpty(siteContentData)) {
            target = existingRubiconSiteExtRpTargetOrEmptyNode(extSite);
            enrichWithIabAttribute(target, siteContentData, SITE_SEGTAXES);
        }

        return mapper.fillExtension(
                ExtSite.of(siteExtAmp, null),
                RubiconSiteExt.of(RubiconSiteExtRp.of(rubiconImpExt.getSiteId(),
                        target != null && !target.isEmpty() ? target : null)));
    }

    private ObjectNode existingRubiconSiteExtRpTargetOrEmptyNode(ExtSite siteExt) {
        final RubiconSiteExt rubiconSiteExt = siteExt != null
                ? mapper.mapper().convertValue(siteExt, RubiconSiteExt.class)
                : null;
        final RubiconSiteExtRp rubiconSiteExtRp = rubiconSiteExt != null ? rubiconSiteExt.getRp() : null;
        final JsonNode target = rubiconSiteExtRp != null ? rubiconSiteExtRp.getTarget() : null;

        return target != null && target.isObject() ? (ObjectNode) target : mapper.mapper().createObjectNode();
    }

    private App makeApp(App app, ExtImpRubicon rubiconImpExt) {
        return app == null ? null : app.toBuilder()
                .publisher(makePublisher(rubiconImpExt))
                .ext(makeAppExt(rubiconImpExt))
                .build();
    }

    private ExtApp makeAppExt(ExtImpRubicon rubiconImpExt) {
        return mapper.fillExtension(ExtApp.of(null, null),
                RubiconAppExt.of(RubiconSiteExtRp.of(rubiconImpExt.getSiteId(), null)));
    }

    private static Source makeSource(Source source, String pchain) {
        if (StringUtils.isNotEmpty(pchain)) {
            final Source.SourceBuilder builder = source != null ? source.toBuilder() : Source.builder();
            return builder.pchain(pchain).build();
        }
        return source;
    }

    private HttpRequest<BidRequest> createHttpRequest(BidRequest bidRequest, String uri) {
        return HttpRequest.<BidRequest>builder()
                .method(HttpMethod.POST)
                .uri(uri)
                .body(mapper.encodeToBytes(bidRequest))
                .headers(headers)
                .payload(bidRequest)
                .build();
    }

    private static boolean hasDeals(Imp imp) {
        return imp.getPmp() != null && CollectionUtils.isNotEmpty(imp.getPmp().getDeals());
    }

    private List<HttpRequest<BidRequest>> createDealsRequests(BidRequest bidRequest, String uri) {
        final Imp singleImp = bidRequest.getImp().get(0);
        return singleImp.getPmp().getDeals().stream()
                .map(deal -> mapper.mapper().convertValue(deal.getExt(), ExtDeal.class))
                .filter(Objects::nonNull)
                .map(ExtDeal::getLine)
                .filter(Objects::nonNull)
                .map(lineItem -> createLineItemBidRequest(lineItem, bidRequest, singleImp))
                .map((BidRequest request) -> createHttpRequest(request, uri))
                .toList();
    }

    private BidRequest createLineItemBidRequest(ExtDealLine lineItem, BidRequest bidRequest, Imp imp) {
        final Imp dealsImp = imp.toBuilder()
                .banner(modifyBanner(imp.getBanner(), lineItem.getSizes()))
                .ext(modifyRubiconImpExt(imp.getExt(), bidRequest.getExt(), lineItem.getExtLineItemId(),
                        getAdSlot(imp, extImpContext(imp))))
                .build();

        return bidRequest.toBuilder()
                .imp(Collections.singletonList(dealsImp))
                .build();
    }

    private static Banner modifyBanner(Banner banner, List<Format> sizes) {
        return CollectionUtils.isEmpty(sizes) || banner == null ? banner : banner.toBuilder().format(sizes).build();
    }

    private ObjectNode modifyRubiconImpExt(ObjectNode impExtNode, ExtRequest extRequest, String extLineItemId,
                                           String adSlot) {
        final RubiconImpExt rubiconImpExt = mapper.mapper().convertValue(impExtNode, RubiconImpExt.class);
        final RubiconImpExtRp impExtRp = rubiconImpExt.getRp();

        final ObjectNode targetNode = impExtRp.getTarget() == null || impExtRp.getTarget().isNull()
                ? mapper.mapper().createObjectNode() : (ObjectNode) impExtRp.getTarget();

        final ObjectNode modifiedTargetNode = targetNode.put("line_item", extLineItemId);
        final RubiconImpExtRp modifiedImpExtRp = RubiconImpExtRp.of(impExtRp.getZoneId(), modifiedTargetNode,
                impExtRp.getTrack());

        return mapper.mapper().valueToTree(RubiconImpExt.of(modifiedImpExtRp, rubiconImpExt.getViewabilityvendors(),
                getMaxBids(extRequest), adSlot, null));
    }

    private List<BidderBid> extractBids(BidRequest prebidRequest,
                                        BidRequest bidRequest,
                                        RubiconBidResponse bidResponse,
                                        List<BidderError> errors) {
        return bidResponse == null || CollectionUtils.isEmpty(bidResponse.getSeatbid())
                ? Collections.emptyList()
                : bidsFromResponse(prebidRequest, bidRequest, bidResponse, errors);
    }

    private List<BidderBid> bidsFromResponse(BidRequest prebidRequest,
                                             BidRequest bidRequest,
                                             RubiconBidResponse bidResponse,
                                             List<BidderError> errors) {
        final Map<String, Imp> idToImp = prebidRequest.getImp().stream()
                .collect(Collectors.toMap(Imp::getId, Function.identity()));
        final Map<String, Imp> idToRubiconImp = bidRequest.getImp().stream()
                .collect(Collectors.toMap(Imp::getId, Function.identity()));
        final Float cpmOverrideFromRequest = cpmOverrideFromRequest(prebidRequest);
        final BidType bidType = bidType(bidRequest);

        return bidResponse.getSeatbid().stream()
                .filter(Objects::nonNull)
                .map(seatBid -> updateSeatBids(seatBid, errors))
                .map(RubiconSeatBid::getBid)
                .filter(Objects::nonNull)
                .flatMap(Collection::stream)
                .map(bid -> updateBid(bid, idToImp.get(bid.getImpid()), cpmOverrideFromRequest, bidResponse))
                .map(bid -> createBidderBid(bid, idToRubiconImp.get(bid.getImpid()), bidType, bidResponse.getCur()))
                .toList();
    }

    private RubiconSeatBid updateSeatBids(RubiconSeatBid seatBid, List<BidderError> errors) {
        final String buyer = seatBid.getBuyer();
        final int networkId = NumberUtils.toInt(buyer, 0);
        if (networkId <= 0) {
            return seatBid;
        }
        final List<Bid> updatedBids = seatBid.getBid().stream()
                .map(bid -> insertNetworkIdToMeta(bid, networkId, errors))
                .filter(Objects::nonNull)
                .toList();
        return seatBid.toBuilder().bid(updatedBids).build();
    }

    private Bid insertNetworkIdToMeta(Bid bid, int networkId, List<BidderError> errors) {
        final ObjectNode bidExt = bid.getExt();
        final ExtPrebid<ExtBidPrebid, ObjectNode> extPrebid;
        try {
            extPrebid = getExtPrebid(bidExt, bid.getId());
        } catch (PreBidException e) {
            errors.add(BidderError.badServerResponse(e.getMessage()));
            return null;
        }
        final ExtBidPrebid extBidPrebid = extPrebid != null ? extPrebid.getPrebid() : null;
        final ObjectNode meta = extBidPrebid != null ? extBidPrebid.getMeta() : null;

        final ObjectNode updatedMeta = meta != null ? meta : mapper.mapper().createObjectNode();
        updatedMeta.set("networkId", IntNode.valueOf(networkId));

        final ExtBidPrebid modifiedExtBidPrebid = extBidPrebid != null
                ? extBidPrebid.toBuilder().meta(updatedMeta).build()
                : ExtBidPrebid.builder().meta(updatedMeta).build();

        final ObjectNode updatedBidExt = bidExt != null ? bidExt : mapper.mapper().createObjectNode();
        updatedBidExt.set(PREBID_EXT, mapper.mapper().valueToTree(modifiedExtBidPrebid));

        return bid.toBuilder().ext(updatedBidExt).build();
    }

    private ExtPrebid<ExtBidPrebid, ObjectNode> getExtPrebid(ObjectNode bidExt, String bidId) {
        try {
            return bidExt != null ? mapper.mapper().convertValue(bidExt, EXT_PREBID_TYPE_REFERENCE) : null;
        } catch (IllegalArgumentException e) {
            throw new PreBidException("Invalid ext passed in bid with id: " + bidId);
        }
    }

    private Bid updateBid(Bid bid, Imp imp, Float cpmOverrideFromRequest, RubiconBidResponse bidResponse) {
        String bidId = bid.getId();
        if (generateBidId) {
            // Since Rubicon XAPI returns openrtb_response.seatbid.bid.id not unique enough
            // generate new value for it
            bidId = UUID.randomUUID().toString();
        } else if (Objects.equals(bid.getId(), "0")) {
            // Since Rubicon XAPI returns only one bid per response
            // copy bidResponse.bidid to openrtb_response.seatbid.bid.id
            bidId = bidResponse.getBidid();
        }

        // Unconditionally set price if coming from CPM override
        final Float cpmOverride = ObjectUtils.defaultIfNull(cpmOverrideFromImp(imp), cpmOverrideFromRequest);
        final BigDecimal bidPrice = cpmOverride != null
                ? new BigDecimal(String.valueOf(cpmOverride))
                : bid.getPrice();

        return bid.toBuilder()
                .id(bidId)
                .price(bidPrice)
                .build();
    }

    private static BidderBid createBidderBid(Bid bid, Imp imp, BidType bidType, String currency) {

        return BidderBid.builder()
                .bid(bid)
                .type(bidType)
                .bidCurrency(currency)
                .priceFloorInfo(imp != null ? PriceFloorInfo.of(imp.getBidfloor(), imp.getBidfloorcur()) : null)
                .build();
    }

    private Float cpmOverrideFromRequest(BidRequest bidRequest) {
        final RubiconExtPrebidBiddersBidder bidder = extPrebidBiddersRubicon(bidRequest.getExt());
        final RubiconExtPrebidBiddersBidderDebug debug = bidder != null ? bidder.getDebug() : null;
        return debug != null ? debug.getCpmoverride() : null;
    }

    private Float cpmOverrideFromImp(Imp imp) {
        final ExtPrebid<ExtImpPrebid, ExtImpRubicon> extPrebid = imp != null ? parseRubiconExt(imp) : null;
        final ExtImpRubicon bidder = extPrebid != null ? extPrebid.getBidder() : null;
        final ExtImpRubiconDebug debug = bidder != null ? bidder.getDebug() : null;
        return debug != null ? debug.getCpmoverride() : null;
    }

    private static BidType bidType(BidRequest bidRequest) {
        return isVideo(bidRequest.getImp().get(0)) ? BidType.video : BidType.banner;
    }

    private ObjectNode toObjectNode(JsonNode node) {
        return node != null && node.isObject()
                ? (ObjectNode) node
                : mapper.mapper().createObjectNode();
    }
}<|MERGE_RESOLUTION|>--- conflicted
+++ resolved
@@ -1143,13 +1143,8 @@
         final List<Uid> extUserEidUids = CollectionUtils.emptyIfNull(extUserEid.getUids()).stream()
                 .filter(Objects::nonNull)
                 .map(RubiconBidder::cleanExtUserEidUidStype)
-<<<<<<< HEAD
-                .collect(Collectors.toList());
+                .toList();
         return Eid.of(extUserEid.getSource(), extUserEidUids, extUserEid.getExt());
-=======
-                .toList();
-        return ExtUserEid.of(extUserEid.getSource(), extUserEid.getId(), extUserEidUids, extUserEid.getExt());
->>>>>>> 486d7834
     }
 
     private static Uid cleanExtUserEidUidStype(Uid extUserEidUid) {
