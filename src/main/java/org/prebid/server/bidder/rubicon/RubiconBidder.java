--- conflicted
+++ resolved
@@ -142,16 +142,11 @@
 
         for (Map.Entry<Imp, ExtImpRubicon> impToExt : impToExtImpRubicon.entrySet()) {
             try {
-<<<<<<< HEAD
-                final BidRequest singleRequest = createSingleRequest(imp, bidRequest, useFirstPartyData);
-                final String body = mapper.encode(singleRequest);
-=======
                 final Imp imp = impToExt.getKey();
                 final ExtImpRubicon ext = impToExt.getValue();
                 final BidRequest singleRequest = createSingleRequest(imp, ext, bidRequest, impLanguage,
                         useFirstPartyData);
-                final String body = Json.encode(singleRequest);
->>>>>>> 5a860e84
+                final String body = mapper.encode(singleRequest);
                 httpRequests.add(HttpRequest.<BidRequest>builder()
                         .method(HttpMethod.POST)
                         .uri(makeUri(bidRequest))
@@ -227,7 +222,7 @@
         return CollectionUtils.isNotEmpty(bidders); // this contains only current bidder
     }
 
-    private static Map<Imp, ExtImpRubicon> parseRubiconImpExts(List<Imp> imps, List<BidderError> errors) {
+    private Map<Imp, ExtImpRubicon> parseRubiconImpExts(List<Imp> imps, List<BidderError> errors) {
         final Map<Imp, ExtImpRubicon> impToRubiconExt = new HashMap<>();
         for (final Imp imp : imps) {
             try {
@@ -240,9 +235,9 @@
         return impToRubiconExt;
     }
 
-    private static ExtImpRubicon parseRubiconExt(Imp imp) {
+    private ExtImpRubicon parseRubiconExt(Imp imp) {
         try {
-            return Json.mapper.convertValue(imp.getExt(), RUBICON_EXT_TYPE_REFERENCE).getBidder();
+            return mapper.mapper().convertValue(imp.getExt(), RUBICON_EXT_TYPE_REFERENCE).getBidder();
         } catch (IllegalArgumentException e) {
             throw new PreBidException(e.getMessage(), e);
         }
@@ -275,17 +270,6 @@
                 .build();
     }
 
-<<<<<<< HEAD
-    private ExtImpRubicon parseRubiconExt(Imp imp) {
-        try {
-            return mapper.mapper().convertValue(imp.getExt(), RUBICON_EXT_TYPE_REFERENCE).getBidder();
-        } catch (IllegalArgumentException e) {
-            throw new PreBidException(e.getMessage(), e);
-        }
-    }
-
-=======
->>>>>>> 5a860e84
     private String makeUri(BidRequest bidRequest) {
         final String tkXint = tkXintValue(bidRequest);
         if (StringUtils.isNotBlank(tkXint)) {
@@ -671,12 +655,41 @@
                 .build();
     }
 
-<<<<<<< HEAD
-    private Site makeSite(Site site, ExtImpRubicon rubiconImpExt) {
-        return site == null ? null : site.toBuilder()
+    private Site makeSite(Site site, String impLanguage, ExtImpRubicon rubiconImpExt) {
+        if (site == null && StringUtils.isBlank(impLanguage)) {
+            return null;
+        }
+
+        return site == null
+                ? Site.builder().content(makeSiteContent(null, impLanguage)).build()
+                : site.toBuilder()
                 .publisher(makePublisher(rubiconImpExt))
+                .content(makeSiteContent(site.getContent(), impLanguage))
                 .ext(mapper.mapper().valueToTree(makeSiteExt(site, rubiconImpExt)))
                 .build();
+    }
+
+    private static Content makeSiteContent(Content siteContent, String impLanguage) {
+        if (StringUtils.isBlank(impLanguage)) {
+            return siteContent;
+        }
+        if (siteContent == null) {
+            return Content.builder().language(impLanguage).build();
+        } else {
+            return StringUtils.isBlank(siteContent.getLanguage())
+                    ? siteContent.toBuilder().language(impLanguage).build()
+                    : siteContent;
+        }
+    }
+
+    private Publisher makePublisher(ExtImpRubicon rubiconImpExt) {
+        return Publisher.builder()
+                .ext(mapper.mapper().valueToTree(makePublisherExt(rubiconImpExt)))
+                .build();
+    }
+
+    private static RubiconPubExt makePublisherExt(ExtImpRubicon rubiconImpExt) {
+        return RubiconPubExt.of(RubiconPubExtRp.of(rubiconImpExt.getAccountId()));
     }
 
     private RubiconSiteExt makeSiteExt(Site site, ExtImpRubicon rubiconImpExt) {
@@ -687,63 +700,12 @@
             } catch (IllegalArgumentException e) {
                 throw new PreBidException(e.getMessage(), e.getCause());
             }
-=======
-    private static Site makeSite(Site site, String impLanguage, ExtImpRubicon rubiconImpExt) {
-        if (site == null && StringUtils.isBlank(impLanguage)) {
-            return null;
-        }
-
-        return site == null
-                ? Site.builder().content(makeSiteContent(null, impLanguage)).build()
-                : site.toBuilder()
-                .publisher(makePublisher(rubiconImpExt))
-                .content(makeSiteContent(site.getContent(), impLanguage))
-                .ext(Json.mapper.valueToTree(makeSiteExt(site, rubiconImpExt)))
-                .build();
-    }
-
-    private static Content makeSiteContent(Content siteContent, String impLanguage) {
-        if (StringUtils.isBlank(impLanguage)) {
-            return siteContent;
-        }
-        if (siteContent == null) {
-            return Content.builder().language(impLanguage).build();
-        } else {
-            return StringUtils.isBlank(siteContent.getLanguage())
-                    ? siteContent.toBuilder().language(impLanguage).build()
-                    : siteContent;
->>>>>>> 5a860e84
-        }
-    }
-
-    private Publisher makePublisher(ExtImpRubicon rubiconImpExt) {
-        return Publisher.builder()
-                .ext(mapper.mapper().valueToTree(makePublisherExt(rubiconImpExt)))
-                .build();
-    }
-
-    private static RubiconPubExt makePublisherExt(ExtImpRubicon rubiconImpExt) {
-        return RubiconPubExt.of(RubiconPubExtRp.of(rubiconImpExt.getAccountId()));
-    }
-
-<<<<<<< HEAD
-    private App makeApp(App app, ExtImpRubicon rubiconImpExt) {
-=======
-    private static RubiconSiteExt makeSiteExt(Site site, ExtImpRubicon rubiconImpExt) {
-        ExtSite extSite = null;
-        if (site != null) {
-            try {
-                extSite = Json.mapper.convertValue(site.getExt(), ExtSite.class);
-            } catch (IllegalArgumentException e) {
-                throw new PreBidException(e.getMessage(), e.getCause());
-            }
         }
         final Integer siteExtAmp = extSite != null ? extSite.getAmp() : null;
         return RubiconSiteExt.of(RubiconSiteExtRp.of(rubiconImpExt.getSiteId()), siteExtAmp);
     }
 
-    private static App makeApp(App app, ExtImpRubicon rubiconImpExt) {
->>>>>>> 5a860e84
+    private App makeApp(App app, ExtImpRubicon rubiconImpExt) {
         return app == null ? null : app.toBuilder()
                 .publisher(makePublisher(rubiconImpExt))
                 .ext(mapper.mapper().valueToTree(makeAppExt(rubiconImpExt)))
