package org.prebid.server.bidder.rubicon;

import com.fasterxml.jackson.core.JsonProcessingException;
import com.fasterxml.jackson.core.type.TypeReference;
import com.fasterxml.jackson.databind.JsonNode;
import com.fasterxml.jackson.databind.node.ObjectNode;
import com.iab.openrtb.request.App;
import com.iab.openrtb.request.Banner;
import com.iab.openrtb.request.BidRequest;
import com.iab.openrtb.request.Content;
import com.iab.openrtb.request.Device;
import com.iab.openrtb.request.Format;
import com.iab.openrtb.request.Geo;
import com.iab.openrtb.request.Imp;
import com.iab.openrtb.request.Metric;
import com.iab.openrtb.request.Publisher;
import com.iab.openrtb.request.Site;
import com.iab.openrtb.request.Source;
import com.iab.openrtb.request.User;
import com.iab.openrtb.request.Video;
import com.iab.openrtb.response.Bid;
import com.iab.openrtb.response.BidResponse;
import com.iab.openrtb.response.SeatBid;
import io.netty.handler.codec.http.HttpHeaderValues;
import io.vertx.core.MultiMap;
import io.vertx.core.http.HttpMethod;
import io.vertx.core.logging.Logger;
import io.vertx.core.logging.LoggerFactory;
import org.apache.commons.collections4.CollectionUtils;
import org.apache.commons.lang3.BooleanUtils;
import org.apache.commons.lang3.ObjectUtils;
import org.apache.commons.lang3.StringUtils;
import org.apache.http.client.utils.URIBuilder;
import org.prebid.server.bidder.Bidder;
import org.prebid.server.bidder.ViewabilityVendors;
import org.prebid.server.bidder.model.BidderBid;
import org.prebid.server.bidder.model.BidderError;
import org.prebid.server.bidder.model.HttpCall;
import org.prebid.server.bidder.model.HttpRequest;
import org.prebid.server.bidder.model.HttpResponse;
import org.prebid.server.bidder.model.Result;
import org.prebid.server.bidder.rubicon.proto.RubiconAppExt;
import org.prebid.server.bidder.rubicon.proto.RubiconBannerExt;
import org.prebid.server.bidder.rubicon.proto.RubiconBannerExtRp;
import org.prebid.server.bidder.rubicon.proto.RubiconDeviceExt;
import org.prebid.server.bidder.rubicon.proto.RubiconDeviceExtRp;
import org.prebid.server.bidder.rubicon.proto.RubiconExt;
import org.prebid.server.bidder.rubicon.proto.RubiconExtPrebid;
import org.prebid.server.bidder.rubicon.proto.RubiconExtPrebidBidders;
import org.prebid.server.bidder.rubicon.proto.RubiconExtPrebidBiddersBidder;
import org.prebid.server.bidder.rubicon.proto.RubiconImpExt;
import org.prebid.server.bidder.rubicon.proto.RubiconImpExtRp;
import org.prebid.server.bidder.rubicon.proto.RubiconImpExtRpTrack;
import org.prebid.server.bidder.rubicon.proto.RubiconPubExt;
import org.prebid.server.bidder.rubicon.proto.RubiconPubExtRp;
import org.prebid.server.bidder.rubicon.proto.RubiconSiteExt;
import org.prebid.server.bidder.rubicon.proto.RubiconSiteExtRp;
import org.prebid.server.bidder.rubicon.proto.RubiconTargeting;
import org.prebid.server.bidder.rubicon.proto.RubiconTargetingExt;
import org.prebid.server.bidder.rubicon.proto.RubiconTargetingExtRp;
import org.prebid.server.bidder.rubicon.proto.RubiconUserExt;
import org.prebid.server.bidder.rubicon.proto.RubiconUserExtRp;
import org.prebid.server.bidder.rubicon.proto.RubiconVideoExt;
import org.prebid.server.bidder.rubicon.proto.RubiconVideoExtRp;
import org.prebid.server.exception.PreBidException;
import org.prebid.server.json.DecodeException;
import org.prebid.server.json.JacksonMapper;
import org.prebid.server.proto.openrtb.ext.ExtPrebid;
import org.prebid.server.proto.openrtb.ext.request.ExtBidRequest;
import org.prebid.server.proto.openrtb.ext.request.ExtImpContext;
import org.prebid.server.proto.openrtb.ext.request.ExtImpPrebid;
import org.prebid.server.proto.openrtb.ext.request.ExtRequestPrebid;
import org.prebid.server.proto.openrtb.ext.request.ExtRequestPrebidData;
import org.prebid.server.proto.openrtb.ext.request.ExtSite;
import org.prebid.server.proto.openrtb.ext.request.ExtUser;
import org.prebid.server.proto.openrtb.ext.request.ExtUserEid;
import org.prebid.server.proto.openrtb.ext.request.ExtUserEidUid;
import org.prebid.server.proto.openrtb.ext.request.ExtUserEidUidExt;
import org.prebid.server.proto.openrtb.ext.request.rubicon.ExtImpRubicon;
import org.prebid.server.proto.openrtb.ext.request.rubicon.ExtUserTpIdRubicon;
import org.prebid.server.proto.openrtb.ext.request.rubicon.RubiconVideoParams;
import org.prebid.server.proto.openrtb.ext.response.BidType;
import org.prebid.server.util.HttpUtil;

import java.math.BigDecimal;
import java.net.URISyntaxException;
import java.util.ArrayList;
import java.util.Base64;
import java.util.Collection;
import java.util.Collections;
import java.util.HashMap;
import java.util.HashSet;
import java.util.List;
import java.util.Map;
import java.util.Objects;
import java.util.Set;
import java.util.UUID;
import java.util.stream.Collectors;

/**
 * <a href="https://rubiconproject.com">Rubicon Project</a> {@link Bidder} implementation.
 */
public class RubiconBidder implements Bidder<BidRequest> {

    private static final Logger logger = LoggerFactory.getLogger(RubiconBidder.class);

    private static final String TK_XINT_QUERY_PARAMETER = "tk_xint";
    private static final String PREBID_SERVER_USER_AGENT = "prebid-server/1.0";
    private static final String ADSERVER_EID = "adserver.org";
    private static final String LIVEINTENT_EID = "liveintent.com";
    private static final String DEFAULT_BID_CURRENCY = "USD";
    private static final String DATA_NODE_NAME = "data";

    private static final TypeReference<ExtPrebid<ExtImpPrebid, ExtImpRubicon>> RUBICON_EXT_TYPE_REFERENCE =
            new TypeReference<ExtPrebid<ExtImpPrebid, ExtImpRubicon>>() {
            };

    private final String endpointUrl;
    private final Set<String> supportedVendors;
    private final boolean generateBidId;
    private final JacksonMapper mapper;

    private final MultiMap headers;

    public RubiconBidder(String endpoint,
                         String xapiUsername,
                         String xapiPassword,
                         List<String> supportedVendors,
                         boolean generateBidId,
                         JacksonMapper mapper) {

        this.endpointUrl = HttpUtil.validateUrl(Objects.requireNonNull(endpoint));
        this.supportedVendors = new HashSet<>(supportedVendors);
        this.generateBidId = generateBidId;
        this.mapper = Objects.requireNonNull(mapper);

        this.headers = headers(Objects.requireNonNull(xapiUsername), Objects.requireNonNull(xapiPassword));
    }

    @Override
    public Result<List<HttpRequest<BidRequest>>> makeHttpRequests(BidRequest bidRequest) {
        final List<HttpRequest<BidRequest>> httpRequests = new ArrayList<>();
        final List<BidderError> errors = new ArrayList<>();

        final boolean useFirstPartyData = useFirstPartyData(bidRequest);
        final Map<Imp, ExtPrebid<ExtImpPrebid, ExtImpRubicon>> impToImpExt =
                parseRubiconImpExts(bidRequest.getImp(), errors);
        final String impLanguage = firstImpExtLanguage(impToImpExt.values());

        for (Map.Entry<Imp, ExtPrebid<ExtImpPrebid, ExtImpRubicon>> impToExt : impToImpExt.entrySet()) {
            try {
                final Imp imp = impToExt.getKey();
<<<<<<< HEAD
                final ExtImpRubicon ext = impToExt.getValue();
                final BidRequest singleRequest = createSingleRequest(imp, ext, bidRequest, impLanguage,
                        useFirstPartyData);
                final String body = mapper.encode(singleRequest);
=======
                final ExtPrebid<ExtImpPrebid, ExtImpRubicon> ext = impToExt.getValue();
                final BidRequest singleRequest = createSingleRequest(
                        imp, ext.getPrebid(), ext.getBidder(), bidRequest, impLanguage, useFirstPartyData
                );
                final String body = Json.encode(singleRequest);
>>>>>>> 3a73d00f
                httpRequests.add(HttpRequest.<BidRequest>builder()
                        .method(HttpMethod.POST)
                        .uri(makeUri(bidRequest))
                        .body(body)
                        .headers(headers)
                        .payload(singleRequest)
                        .build());
            } catch (PreBidException e) {
                errors.add(BidderError.badInput(e.getMessage()));
            }
        }

        return Result.of(httpRequests, errors);
    }

    @Override
    public Result<List<BidderBid>> makeBids(HttpCall<BidRequest> httpCall, BidRequest bidRequest) {
        final HttpResponse response = httpCall.getResponse();
        if (response.getStatusCode() == 204) {
            return Result.of(Collections.emptyList(), Collections.emptyList());
        }

        try {
            final BidResponse bidResponse = mapper.decodeValue(response.getBody(), BidResponse.class);
            return Result.of(extractBids(httpCall.getRequest().getPayload(), bidResponse), Collections.emptyList());
        } catch (DecodeException e) {
            return Result.emptyWithError(BidderError.badServerResponse(e.getMessage()));
        }
    }

    @Override
    public Map<String, String> extractTargeting(ObjectNode extBidBidder) {
        final RubiconTargetingExt rubiconTargetingExt;
        try {
            rubiconTargetingExt = mapper.mapper().convertValue(extBidBidder, RubiconTargetingExt.class);
        } catch (IllegalArgumentException e) {
            logger.warn("Error adding rubicon specific targeting to amp response", e);
            return Collections.emptyMap();
        }

        final RubiconTargetingExtRp rp = rubiconTargetingExt.getRp();
        final List<RubiconTargeting> targeting = rp != null ? rp.getTargeting() : null;
        return targeting != null
                ? targeting.stream()
                .filter(rubiconTargeting -> !CollectionUtils.isEmpty(rubiconTargeting.getValues()))
                .collect(Collectors.toMap(RubiconTargeting::getKey, t -> t.getValues().get(0)))
                : Collections.emptyMap();
    }

    private static MultiMap headers(String xapiUsername, String xapiPassword) {
        return MultiMap.caseInsensitiveMultiMap()
                .add(HttpUtil.AUTHORIZATION_HEADER, authHeader(xapiUsername, xapiPassword))
                .add(HttpUtil.CONTENT_TYPE_HEADER, HttpUtil.APPLICATION_JSON_CONTENT_TYPE)
                .add(HttpUtil.ACCEPT_HEADER, HttpHeaderValues.APPLICATION_JSON)
                .add(HttpUtil.USER_AGENT_HEADER, PREBID_SERVER_USER_AGENT);
    }

    private static String authHeader(String xapiUsername, String xapiPassword) {
        return "Basic " + Base64.getEncoder().encodeToString((xapiUsername + ':' + xapiPassword).getBytes());
    }

    /**
     * Determines if First Party Data should be applied.
     * This mainly related to global fields like request.site.keywords, etc.
     */
    private boolean useFirstPartyData(BidRequest bidRequest) {
        final ExtBidRequest extBidRequest = bidRequest.getExt() != null
                ? mapper.mapper().convertValue(bidRequest.getExt(), ExtBidRequest.class)
                : null;
        final ExtRequestPrebid prebid = extBidRequest == null ? null : extBidRequest.getPrebid();
        final ExtRequestPrebidData data = prebid == null ? null : prebid.getData();
        final List<String> bidders = data == null ? null : data.getBidders();
        return CollectionUtils.isNotEmpty(bidders); // this contains only current bidder
    }

<<<<<<< HEAD
    private Map<Imp, ExtImpRubicon> parseRubiconImpExts(List<Imp> imps, List<BidderError> errors) {
        final Map<Imp, ExtImpRubicon> impToRubiconExt = new HashMap<>();
=======
    private static Map<Imp, ExtPrebid<ExtImpPrebid, ExtImpRubicon>> parseRubiconImpExts(
            List<Imp> imps, List<BidderError> errors
    ) {
        final Map<Imp, ExtPrebid<ExtImpPrebid, ExtImpRubicon>> impToImpExt = new HashMap<>();
>>>>>>> 3a73d00f
        for (final Imp imp : imps) {
            try {
                final ExtPrebid<ExtImpPrebid, ExtImpRubicon> rubiconImpExt = parseRubiconExt(imp);
                impToImpExt.put(imp, rubiconImpExt);
            } catch (PreBidException e) {
                errors.add(BidderError.badInput(e.getMessage()));
            }
        }
        return impToImpExt;
    }

<<<<<<< HEAD
    private ExtImpRubicon parseRubiconExt(Imp imp) {
        try {
            return mapper.mapper().convertValue(imp.getExt(), RUBICON_EXT_TYPE_REFERENCE).getBidder();
=======
    private static ExtPrebid<ExtImpPrebid, ExtImpRubicon> parseRubiconExt(Imp imp) {
        try {
            return Json.mapper.convertValue(imp.getExt(), RUBICON_EXT_TYPE_REFERENCE);
>>>>>>> 3a73d00f
        } catch (IllegalArgumentException e) {
            throw new PreBidException(e.getMessage(), e);
        }
    }

    private static String firstImpExtLanguage(Collection<ExtPrebid<ExtImpPrebid, ExtImpRubicon>> rubiconImpExts) {
        return rubiconImpExts.stream()
                .filter(Objects::nonNull)
                .map(ExtPrebid::getBidder)
                .map(ExtImpRubicon::getVideo)
                .filter(Objects::nonNull)
                .map(RubiconVideoParams::getLanguage)
                .filter(StringUtils::isNotBlank)
                .findFirst()
                .orElse(null);
    }

    private BidRequest createSingleRequest(Imp imp, ExtImpPrebid extPrebid, ExtImpRubicon extRubicon,
                                           BidRequest bidRequest, String impLanguage, boolean useFirstPartyData) {
        final Site site = bidRequest.getSite();
        final App app = bidRequest.getApp();

        return bidRequest.toBuilder()
                .imp(Collections.singletonList(makeImp(imp, extPrebid, extRubicon, site, app, useFirstPartyData)))
                .user(makeUser(bidRequest.getUser(), extRubicon))
                .device(makeDevice(bidRequest.getDevice()))
                .site(makeSite(site, impLanguage, extRubicon))
                .app(makeApp(app, extRubicon))
                .source(makeSource(bidRequest.getSource(), extRubicon.getPchain()))
                .cur(null) // suppress currencies
                .ext(null) // suppress ext
                .build();
    }

    private String makeUri(BidRequest bidRequest) {
        final String tkXint = tkXintValue(bidRequest);
        if (StringUtils.isNotBlank(tkXint)) {
            try {
                return new URIBuilder(endpointUrl)
                        .setParameter(TK_XINT_QUERY_PARAMETER, tkXint)
                        .build().toString();
            } catch (URISyntaxException e) {
                throw new PreBidException(String.format("Cant add the tk_xint value for url: %s", tkXint), e);
            }
        }
        return endpointUrl;
    }

    private String tkXintValue(BidRequest bidRequest) {
        try {
            final RubiconExt rubiconExt = mapper.mapper().convertValue(bidRequest.getExt(), RubiconExt.class);
            final RubiconExtPrebid prebid = rubiconExt == null ? null : rubiconExt.getPrebid();
            final RubiconExtPrebidBidders bidders = prebid == null ? null : prebid.getBidders();
            final RubiconExtPrebidBiddersBidder rubiconBidder = bidders == null ? null : bidders.getBidder();
            final String integration = rubiconBidder == null ? null : rubiconBidder.getIntegration();

            return StringUtils.isBlank(integration) ? null : integration;
        } catch (IllegalArgumentException e) {
            return null;
        }
    }

    private Imp makeImp(Imp imp, ExtImpPrebid extPrebid, ExtImpRubicon extRubicon,
                        Site site, App app, boolean useFirstPartyData) {
        final Imp.ImpBuilder builder = imp.toBuilder()
                .metric(makeMetrics(imp))
<<<<<<< HEAD
                .ext(mapper.mapper().valueToTree(makeImpExt(imp, rubiconImpExt, site, app, useFirstPartyData)));
=======
                .ext(Json.mapper.valueToTree(makeImpExt(imp, extRubicon, site, app, useFirstPartyData)));
>>>>>>> 3a73d00f

        if (isVideo(imp)) {
            builder
                    .banner(null)
                    .video(makeVideo(imp.getVideo(), extRubicon.getVideo(), extPrebid));
        } else {
            builder
                    .banner(makeBanner(imp.getBanner(), overriddenSizes(extRubicon)))
                    .video(null);
        }

        return builder.build();
    }

    private List<Metric> makeMetrics(Imp imp) {
        final List<Metric> metrics = imp.getMetric();

        if (metrics == null) {
            return null;
        }

        final List<Metric> modifiedMetrics = new ArrayList<>();
        for (Metric metric : metrics) {
            if (isMetricSupported(metric)) {
                modifiedMetrics.add(metric.toBuilder().vendor("seller-declared").build());
            } else {
                modifiedMetrics.add(metric);
            }
        }

        return modifiedMetrics;
    }

    private boolean isMetricSupported(Metric metric) {
        return supportedVendors.contains(metric.getVendor()) && Objects.equals(metric.getType(), "viewability");
    }

    private RubiconImpExt makeImpExt(Imp imp, ExtImpRubicon rubiconImpExt, Site site, App app,
                                     boolean useFirstPartyData) {
        return RubiconImpExt.of(RubiconImpExtRp.of(rubiconImpExt.getZoneId(),
                makeTarget(imp, rubiconImpExt, site, app, useFirstPartyData), RubiconImpExtRpTrack.of("", "")),
                mapVendorsNamesToUrls(imp.getMetric()));
    }

    private JsonNode makeTarget(Imp imp, ExtImpRubicon rubiconImpExt, Site site, App app, boolean useFirstPartyData) {
        final ObjectNode inventory = rubiconImpExt.getInventory();
        final ObjectNode inventoryNode = inventory == null ? mapper.mapper().createObjectNode() : inventory;

        if (useFirstPartyData) {
            final ExtImpContext context = extImpContext(imp);

            // copy OPENRTB.site.ext.data.* to every impression – XAPI.imp[].ext.rp.target.*
            final ObjectNode siteExt = site != null ? site.getExt() : null;
            if (siteExt != null) {
                populateObjectNode(inventoryNode, getDataNode(siteExt));
            }

            // copy OPENRTB.app.ext.data.* to every impression – XAPI.imp[].ext.rp.target.*
            final ObjectNode appExt = app != null ? app.getExt() : null;
            if (appExt != null) {
                populateObjectNode(inventoryNode, getDataNode(appExt));
            }

            // copy OPENRTB.imp[].ext.context.data.* to XAPI.imp[].ext.rp.target.*
            final ObjectNode contextDataNode = context != null ? context.getData() : null;
            if (contextDataNode != null) {
                inventoryNode.setAll(contextDataNode);

                // copy OPENRTB.imp[].ext.context.data.adslot to XAPI.imp[].ext.rp.target.dfp_ad_unit_code without
                // leading slash
                final JsonNode adSlotNode = contextDataNode.get("adslot");
                if (adSlotNode != null && adSlotNode.isTextual()) {
                    final String adSlot = adSlotNode.textValue();
                    final String adUnitCode = adSlot.indexOf('/') == 0 ? adSlot.substring(1) : adSlot;
                    inventoryNode.put("dfp_ad_unit_code", adUnitCode);
                }
            }

            // copy OPENRTB.imp[].ext.context.keywords to XAPI.imp[].ext.rp.target.keywords
            final String keywords = context != null ? context.getKeywords() : null;
            if (StringUtils.isNotBlank(keywords)) {
                inventoryNode.put("keywords", keywords);
            }

            // copy OPENRTB.imp[].ext.context.search to XAPI.imp[].ext.rp.target.search
            // copy OPENRTB.site.search to every impression XAPI.imp[].ext.rp.target.search
            // imp-specific values should take precedence over global values
            final String contextSearch = context != null ? context.getSearch() : null;
            final String siteSearch = site != null ? site.getSearch() : null;
            final String search = ObjectUtils.defaultIfNull(contextSearch, siteSearch);
            if (StringUtils.isNotBlank(search)) {
                inventoryNode.put("search", search);
            }
        }

        return inventoryNode.size() > 0 ? inventoryNode : null;
    }

    private ExtImpContext extImpContext(Imp imp) {
        final JsonNode context = imp.getExt().get("context");
        if (context == null || context.isNull()) {
            return null;
        }
        try {
            return mapper.mapper().convertValue(context, ExtImpContext.class);
        } catch (IllegalArgumentException e) {
            throw new PreBidException(e.getMessage(), e);
        }
    }

    private static JsonNode getDataNode(ObjectNode extObjectNode) {
        return extObjectNode.get(DATA_NODE_NAME);
    }

    private static void populateObjectNode(ObjectNode objectNode, JsonNode data) {
        if (data != null && !data.isNull()) {
            objectNode.setAll((ObjectNode) data);
        }
    }

    private List<String> mapVendorsNamesToUrls(List<Metric> metrics) {
        if (metrics == null) {
            return null;
        }
        final List<String> vendorsUrls = metrics.stream()
                .filter(this::isMetricSupported)
                .map(metric -> ViewabilityVendors.valueOf(metric.getVendor()).getUrl())
                .collect(Collectors.toList());
        return vendorsUrls.isEmpty() ? null : vendorsUrls;
    }

    private static boolean isVideo(Imp imp) {
        final Video video = imp.getVideo();
        if (video != null) {
            // Do any other media types exist? Or check required video fields.
            return imp.getBanner() == null || isFullyPopulatedVideo(video);
        }
        return false;
    }

    private static boolean isFullyPopulatedVideo(Video video) {
        // These are just recommended video fields for XAPI
        return video.getMimes() != null && video.getProtocols() != null && video.getMaxduration() != null
                && video.getLinearity() != null && video.getApi() != null;
    }

<<<<<<< HEAD
    private Video makeVideo(Video video, RubiconVideoParams rubiconVideoParams) {
        return rubiconVideoParams == null ? video : video.toBuilder()
                .ext(mapper.mapper().valueToTree(
                        RubiconVideoExt.of(rubiconVideoParams.getSkip(), rubiconVideoParams.getSkipdelay(),
                                RubiconVideoExtRp.of(rubiconVideoParams.getSizeId()))))
=======
    private static Video makeVideo(Video video, RubiconVideoParams rubiconVideoParams, ExtImpPrebid prebidImpExt) {
        final String videoType = prebidImpExt != null
                && BooleanUtils.isTrue(prebidImpExt.getIsRewardedInventory()) ? "rewarded" : null;

        if (rubiconVideoParams == null && videoType == null) {
            return video;
        }

        final Integer skip = rubiconVideoParams != null ? rubiconVideoParams.getSkip() : null;
        final Integer skipDelay = rubiconVideoParams != null ? rubiconVideoParams.getSkipdelay() : null;
        final Integer sizeId = rubiconVideoParams != null ? rubiconVideoParams.getSizeId() : null;
        return video.toBuilder()
                .ext(Json.mapper.valueToTree(
                        RubiconVideoExt.of(skip, skipDelay, RubiconVideoExtRp.of(sizeId), videoType)))
>>>>>>> 3a73d00f
                .build();
    }

    private static List<Format> overriddenSizes(ExtImpRubicon rubiconImpExt) {
        final List<Format> overriddenSizes;

        final List<Integer> sizeIds = rubiconImpExt.getSizes();
        if (sizeIds != null) {
            final List<Format> resolvedSizes = RubiconSize.idToSize(sizeIds);
            if (resolvedSizes.isEmpty()) {
                throw new PreBidException("Bad request.imp[].ext.rubicon.sizes");
            }
            overriddenSizes = resolvedSizes;
        } else {
            overriddenSizes = null;
        }

        return overriddenSizes;
    }

    private Banner makeBanner(Banner banner, List<Format> overriddenSizes) {
        final List<Format> sizes = ObjectUtils.defaultIfNull(overriddenSizes, banner.getFormat());
        if (CollectionUtils.isEmpty(sizes)) {
            throw new PreBidException("rubicon imps must have at least one imp.format element");
        }

        return banner.toBuilder()
                .format(sizes)
                .ext(mapper.mapper().valueToTree(makeBannerExt(sizes)))
                .build();
    }

    private static RubiconBannerExt makeBannerExt(List<Format> sizes) {
        final List<Integer> rubiconSizeIds = mapToRubiconSizeIds(sizes);
        final Integer primarySizeId = rubiconSizeIds.get(0);
        final List<Integer> altSizeIds = rubiconSizeIds.size() > 1
                ? rubiconSizeIds.subList(1, rubiconSizeIds.size())
                : null;

        return RubiconBannerExt.of(RubiconBannerExtRp.of(primarySizeId, altSizeIds, "text/html"));
    }

    private static List<Integer> mapToRubiconSizeIds(List<Format> sizes) {
        final List<Integer> validRubiconSizeIds = sizes.stream()
                .map(RubiconSize::toId)
                .filter(id -> id > 0)
                .sorted(RubiconSize.comparator())
                .collect(Collectors.toList());

        if (validRubiconSizeIds.isEmpty()) {
            throw new PreBidException("No valid sizes");
        }
        return validRubiconSizeIds;
    }

    private User makeUser(User user, ExtImpRubicon rubiconImpExt) {
        final User result;

        final ExtUser extUser = user != null ? extUser(user.getExt()) : null;
        final Map<String, List<ExtUserEid>> sourceToUserEidExt = extUser != null
                ? specialExtUserEids(extUser.getEids())
                : null;
        final List<ExtUserTpIdRubicon> userExtTpIds = sourceToUserEidExt != null
                ? extractExtUserTpIds(sourceToUserEidExt)
                : null;
        final RubiconUserExtRp userExtRp = rubiconUserExtRp(user, rubiconImpExt, sourceToUserEidExt);
        final ObjectNode userExtData = extUser != null ? extUser.getData() : null;

        if (userExtRp != null || userExtTpIds != null || userExtData != null) {
            final RubiconUserExt.RubiconUserExtBuilder userExtBuilder = RubiconUserExt.builder();
            if (extUser != null) {
                userExtBuilder
                        .consent(extUser.getConsent())
                        .digitrust(extUser.getDigitrust())
                        .eids(extUser.getEids());
            }

            final RubiconUserExt rubiconUserExt = userExtBuilder
                    .rp(userExtRp)
                    .tpid(userExtTpIds)
                    .build();
            final ObjectNode rubiconUserExtNode = mapper.mapper().valueToTree(rubiconUserExt);

            if (userExtData != null) {
                final ObjectNode userExtRpNode = userExtRp != null
                        ? mapper.mapper().valueToTree(userExtRp)
                        : mapper.mapper().createObjectNode();

                userExtRpNode.setAll(userExtData);

                rubiconUserExtNode.set("rp", userExtRpNode);
            }

            final User.UserBuilder userBuilder = user != null ? user.toBuilder() : User.builder();
            result = userBuilder
                    .ext(rubiconUserExtNode)
                    .build();
        } else {
            result = user;
        }

        return result;
    }

    /**
     * Extracts {@link ExtUser} from request.user.ext or returns null if not presents.
     */
    private ExtUser extUser(ObjectNode extNode) {
        try {
            return extNode != null ? mapper.mapper().treeToValue(extNode, ExtUser.class) : null;
        } catch (JsonProcessingException e) {
            throw new PreBidException(String.format("Error decoding bidRequest.user.ext: %s", e.getMessage()), e);
        }
    }

    private static Map<String, List<ExtUserEid>> specialExtUserEids(List<ExtUserEid> eids) {
        if (CollectionUtils.isEmpty(eids)) {
            return null;
        }

        return eids.stream()
                .filter(extUserEid -> StringUtils.equalsAny(extUserEid.getSource(), ADSERVER_EID, LIVEINTENT_EID))
                .filter(extUserEid -> CollectionUtils.isNotEmpty(extUserEid.getUids()))
                .collect(Collectors.groupingBy(ExtUserEid::getSource));
    }

    /**
     * Analyzes request.user.ext.eids and returns a list of new {@link ExtUserTpIdRubicon}s for supported vendors.
     */
    private static List<ExtUserTpIdRubicon> extractExtUserTpIds(Map<String, List<ExtUserEid>> specialExtUserEids) {
        final List<ExtUserTpIdRubicon> result = new ArrayList<>();

        specialExtUserEids.getOrDefault(ADSERVER_EID, Collections.emptyList()).stream()
                .map(extUserEid -> extUserTpIdForAdServer(extUserEid.getUids().get(0)))
                .filter(Objects::nonNull)
                .forEach(result::add);

        specialExtUserEids.getOrDefault(LIVEINTENT_EID, Collections.emptyList()).stream()
                .map(extUserEid -> extUserTpIdForLiveintent(extUserEid.getUids().get(0)))
                .filter(Objects::nonNull)
                .findFirst()
                .ifPresent(result::add);

        return result.isEmpty() ? null : result;
    }

    /**
     * Extracts {@link ExtUserTpIdRubicon} for AdServer.
     */
    private static ExtUserTpIdRubicon extUserTpIdForAdServer(ExtUserEidUid adServerEidUid) {
        final ExtUserEidUidExt ext = adServerEidUid != null ? adServerEidUid.getExt() : null;
        return ext != null && Objects.equals(ext.getRtiPartner(), "TDID")
                ? ExtUserTpIdRubicon.of("tdid", adServerEidUid.getId())
                : null;
    }

    /**
     * Extracts {@link ExtUserTpIdRubicon} for Liveintent.
     */
    private static ExtUserTpIdRubicon extUserTpIdForLiveintent(ExtUserEidUid adServerEidUid) {
        final String id = adServerEidUid != null ? adServerEidUid.getId() : null;
        return id != null ? ExtUserTpIdRubicon.of(LIVEINTENT_EID, id) : null;
    }

    private RubiconUserExtRp rubiconUserExtRp(User user, ExtImpRubicon rubiconImpExt,
                                              Map<String, List<ExtUserEid>> sourceToUserEidExt) {
        final ObjectNode impExtVisitor = rubiconImpExt.getVisitor();
        final ObjectNode visitor = impExtVisitor != null && impExtVisitor.size() != 0 ? impExtVisitor : null;

        final boolean hasUser = user != null;
        final String gender = hasUser ? user.getGender() : null;
        final Integer yob = hasUser ? user.getYob() : null;
        final Geo geo = hasUser ? user.getGeo() : null;

        final JsonNode target = rubiconUserExtRpTarget(sourceToUserEidExt, visitor);

        return target != null || gender != null || yob != null || geo != null
                ? RubiconUserExtRp.of(target, gender, yob, geo)
                : null;
    }

    private JsonNode rubiconUserExtRpTarget(Map<String, List<ExtUserEid>> sourceToUserEidExt, ObjectNode visitor) {
        if (sourceToUserEidExt == null || CollectionUtils.isEmpty(sourceToUserEidExt.get(LIVEINTENT_EID))) {
            return visitor;
        }
        final ObjectNode ext = sourceToUserEidExt.get(LIVEINTENT_EID).get(0).getExt();
        final JsonNode segment = ext != null ? ext.get("segments") : null;

        if (segment == null) {
            return visitor;
        }
        final ObjectNode result = visitor != null ? visitor : mapper.mapper().createObjectNode();

        return result.set("LIseg", segment);
    }

    private Device makeDevice(Device device) {
        return device == null ? null : device.toBuilder()
                .ext(mapper.mapper().valueToTree(RubiconDeviceExt.of(RubiconDeviceExtRp.of(device.getPxratio()))))
                .build();
    }

    private Site makeSite(Site site, String impLanguage, ExtImpRubicon rubiconImpExt) {
        if (site == null && StringUtils.isBlank(impLanguage)) {
            return null;
        }

        return site == null
                ? Site.builder().content(makeSiteContent(null, impLanguage)).build()
                : site.toBuilder()
                .publisher(makePublisher(rubiconImpExt))
                .content(makeSiteContent(site.getContent(), impLanguage))
                .ext(mapper.mapper().valueToTree(makeSiteExt(site, rubiconImpExt)))
                .build();
    }

    private static Content makeSiteContent(Content siteContent, String impLanguage) {
        if (StringUtils.isBlank(impLanguage)) {
            return siteContent;
        }
        if (siteContent == null) {
            return Content.builder().language(impLanguage).build();
        } else {
            return StringUtils.isBlank(siteContent.getLanguage())
                    ? siteContent.toBuilder().language(impLanguage).build()
                    : siteContent;
        }
    }

    private Publisher makePublisher(ExtImpRubicon rubiconImpExt) {
        return Publisher.builder()
                .ext(mapper.mapper().valueToTree(makePublisherExt(rubiconImpExt)))
                .build();
    }

    private static RubiconPubExt makePublisherExt(ExtImpRubicon rubiconImpExt) {
        return RubiconPubExt.of(RubiconPubExtRp.of(rubiconImpExt.getAccountId()));
    }

    private RubiconSiteExt makeSiteExt(Site site, ExtImpRubicon rubiconImpExt) {
        ExtSite extSite = null;
        if (site != null) {
            try {
                extSite = mapper.mapper().convertValue(site.getExt(), ExtSite.class);
            } catch (IllegalArgumentException e) {
                throw new PreBidException(e.getMessage(), e.getCause());
            }
        }
        final Integer siteExtAmp = extSite != null ? extSite.getAmp() : null;
        return RubiconSiteExt.of(RubiconSiteExtRp.of(rubiconImpExt.getSiteId()), siteExtAmp);
    }

    private App makeApp(App app, ExtImpRubicon rubiconImpExt) {
        return app == null ? null : app.toBuilder()
                .publisher(makePublisher(rubiconImpExt))
                .ext(mapper.mapper().valueToTree(makeAppExt(rubiconImpExt)))
                .build();
    }

    private static RubiconAppExt makeAppExt(ExtImpRubicon rubiconImpExt) {
        return RubiconAppExt.of(RubiconSiteExtRp.of(rubiconImpExt.getSiteId()));
    }

    private static Source makeSource(Source source, String pchain) {
        if (StringUtils.isNotEmpty(pchain)) {
            final Source.SourceBuilder builder = source != null ? source.toBuilder() : Source.builder();
            return builder.pchain(pchain).build();
        }
        return source;
    }

    private List<BidderBid> extractBids(BidRequest bidRequest, BidResponse bidResponse) {
        return bidResponse == null || bidResponse.getSeatbid() == null
                ? Collections.emptyList()
                : bidsFromResponse(bidRequest, bidResponse);
    }

    private List<BidderBid> bidsFromResponse(BidRequest bidRequest, BidResponse bidResponse) {
        return bidResponse.getSeatbid().stream()
                .filter(Objects::nonNull)
                .map(SeatBid::getBid)
                .filter(Objects::nonNull)
                .flatMap(Collection::stream)
                .filter(bid -> bid.getPrice().compareTo(BigDecimal.ZERO) > 0)
                .map(bid -> updateBid(bid, bidResponse))
                .map(bid -> BidderBid.of(bid, bidType(bidRequest), DEFAULT_BID_CURRENCY))
                .collect(Collectors.toList());
    }

    private Bid updateBid(Bid bid, BidResponse bidResponse) {
        if (generateBidId) {
            // Since Rubicon XAPI returns openrtb_response.seatbid.bid.id not unique enough
            // generate new value for it
            bid.setId(UUID.randomUUID().toString());
        } else if (Objects.equals(bid.getId(), "0")) {
            // Since Rubicon XAPI returns only one bid per response
            // copy bidResponse.bidid to openrtb_response.seatbid.bid.id
            bid.setId(bidResponse.getBidid());
        }
        return bid;
    }

    private static BidType bidType(BidRequest bidRequest) {
        return isVideo(bidRequest.getImp().get(0)) ? BidType.video : BidType.banner;
    }
}<|MERGE_RESOLUTION|>--- conflicted
+++ resolved
@@ -150,18 +150,11 @@
         for (Map.Entry<Imp, ExtPrebid<ExtImpPrebid, ExtImpRubicon>> impToExt : impToImpExt.entrySet()) {
             try {
                 final Imp imp = impToExt.getKey();
-<<<<<<< HEAD
-                final ExtImpRubicon ext = impToExt.getValue();
-                final BidRequest singleRequest = createSingleRequest(imp, ext, bidRequest, impLanguage,
-                        useFirstPartyData);
-                final String body = mapper.encode(singleRequest);
-=======
                 final ExtPrebid<ExtImpPrebid, ExtImpRubicon> ext = impToExt.getValue();
                 final BidRequest singleRequest = createSingleRequest(
                         imp, ext.getPrebid(), ext.getBidder(), bidRequest, impLanguage, useFirstPartyData
                 );
-                final String body = Json.encode(singleRequest);
->>>>>>> 3a73d00f
+                final String body = mapper.encode(singleRequest);
                 httpRequests.add(HttpRequest.<BidRequest>builder()
                         .method(HttpMethod.POST)
                         .uri(makeUri(bidRequest))
@@ -237,15 +230,10 @@
         return CollectionUtils.isNotEmpty(bidders); // this contains only current bidder
     }
 
-<<<<<<< HEAD
-    private Map<Imp, ExtImpRubicon> parseRubiconImpExts(List<Imp> imps, List<BidderError> errors) {
-        final Map<Imp, ExtImpRubicon> impToRubiconExt = new HashMap<>();
-=======
-    private static Map<Imp, ExtPrebid<ExtImpPrebid, ExtImpRubicon>> parseRubiconImpExts(
+    private Map<Imp, ExtPrebid<ExtImpPrebid, ExtImpRubicon>> parseRubiconImpExts(
             List<Imp> imps, List<BidderError> errors
     ) {
         final Map<Imp, ExtPrebid<ExtImpPrebid, ExtImpRubicon>> impToImpExt = new HashMap<>();
->>>>>>> 3a73d00f
         for (final Imp imp : imps) {
             try {
                 final ExtPrebid<ExtImpPrebid, ExtImpRubicon> rubiconImpExt = parseRubiconExt(imp);
@@ -257,15 +245,9 @@
         return impToImpExt;
     }
 
-<<<<<<< HEAD
-    private ExtImpRubicon parseRubiconExt(Imp imp) {
+    private ExtPrebid<ExtImpPrebid, ExtImpRubicon> parseRubiconExt(Imp imp) {
         try {
-            return mapper.mapper().convertValue(imp.getExt(), RUBICON_EXT_TYPE_REFERENCE).getBidder();
-=======
-    private static ExtPrebid<ExtImpPrebid, ExtImpRubicon> parseRubiconExt(Imp imp) {
-        try {
-            return Json.mapper.convertValue(imp.getExt(), RUBICON_EXT_TYPE_REFERENCE);
->>>>>>> 3a73d00f
+            return mapper.mapper().convertValue(imp.getExt(), RUBICON_EXT_TYPE_REFERENCE);
         } catch (IllegalArgumentException e) {
             throw new PreBidException(e.getMessage(), e);
         }
@@ -332,11 +314,7 @@
                         Site site, App app, boolean useFirstPartyData) {
         final Imp.ImpBuilder builder = imp.toBuilder()
                 .metric(makeMetrics(imp))
-<<<<<<< HEAD
-                .ext(mapper.mapper().valueToTree(makeImpExt(imp, rubiconImpExt, site, app, useFirstPartyData)));
-=======
-                .ext(Json.mapper.valueToTree(makeImpExt(imp, extRubicon, site, app, useFirstPartyData)));
->>>>>>> 3a73d00f
+                .ext(mapper.mapper().valueToTree(makeImpExt(imp, extRubicon, site, app, useFirstPartyData)));
 
         if (isVideo(imp)) {
             builder
@@ -483,14 +461,7 @@
                 && video.getLinearity() != null && video.getApi() != null;
     }
 
-<<<<<<< HEAD
-    private Video makeVideo(Video video, RubiconVideoParams rubiconVideoParams) {
-        return rubiconVideoParams == null ? video : video.toBuilder()
-                .ext(mapper.mapper().valueToTree(
-                        RubiconVideoExt.of(rubiconVideoParams.getSkip(), rubiconVideoParams.getSkipdelay(),
-                                RubiconVideoExtRp.of(rubiconVideoParams.getSizeId()))))
-=======
-    private static Video makeVideo(Video video, RubiconVideoParams rubiconVideoParams, ExtImpPrebid prebidImpExt) {
+    private Video makeVideo(Video video, RubiconVideoParams rubiconVideoParams, ExtImpPrebid prebidImpExt) {
         final String videoType = prebidImpExt != null
                 && BooleanUtils.isTrue(prebidImpExt.getIsRewardedInventory()) ? "rewarded" : null;
 
@@ -502,9 +473,8 @@
         final Integer skipDelay = rubiconVideoParams != null ? rubiconVideoParams.getSkipdelay() : null;
         final Integer sizeId = rubiconVideoParams != null ? rubiconVideoParams.getSizeId() : null;
         return video.toBuilder()
-                .ext(Json.mapper.valueToTree(
+                .ext(mapper.mapper().valueToTree(
                         RubiconVideoExt.of(skip, skipDelay, RubiconVideoExtRp.of(sizeId), videoType)))
->>>>>>> 3a73d00f
                 .build();
     }
 
