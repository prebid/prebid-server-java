package org.prebid.server.bidder.rubicon;

import com.fasterxml.jackson.core.JsonProcessingException;
import com.fasterxml.jackson.core.type.TypeReference;
import com.fasterxml.jackson.databind.JsonNode;
import com.fasterxml.jackson.databind.node.ArrayNode;
import com.fasterxml.jackson.databind.node.ObjectNode;
import com.iab.openrtb.request.App;
import com.iab.openrtb.request.Banner;
import com.iab.openrtb.request.BidRequest;
import com.iab.openrtb.request.Content;
import com.iab.openrtb.request.Device;
import com.iab.openrtb.request.Format;
import com.iab.openrtb.request.Imp;
import com.iab.openrtb.request.Metric;
import com.iab.openrtb.request.Publisher;
import com.iab.openrtb.request.Site;
import com.iab.openrtb.request.Source;
import com.iab.openrtb.request.User;
import com.iab.openrtb.request.Video;
import com.iab.openrtb.response.Bid;
import com.iab.openrtb.response.BidResponse;
import com.iab.openrtb.response.SeatBid;
import io.netty.handler.codec.http.HttpHeaderValues;
import io.netty.handler.codec.http.HttpResponseStatus;
import io.vertx.core.MultiMap;
import io.vertx.core.http.HttpMethod;
import io.vertx.core.logging.Logger;
import io.vertx.core.logging.LoggerFactory;
import org.apache.commons.collections4.CollectionUtils;
import org.apache.commons.collections4.MapUtils;
import org.apache.commons.lang3.ObjectUtils;
import org.apache.commons.lang3.StringUtils;
import org.apache.http.client.utils.URIBuilder;
import org.prebid.server.bidder.Bidder;
import org.prebid.server.bidder.ViewabilityVendors;
import org.prebid.server.bidder.model.BidderBid;
import org.prebid.server.bidder.model.BidderError;
import org.prebid.server.bidder.model.HttpCall;
import org.prebid.server.bidder.model.HttpRequest;
import org.prebid.server.bidder.model.HttpResponse;
import org.prebid.server.bidder.model.Result;
import org.prebid.server.bidder.rubicon.proto.RubiconAppExt;
import org.prebid.server.bidder.rubicon.proto.RubiconBannerExt;
import org.prebid.server.bidder.rubicon.proto.RubiconBannerExtRp;
import org.prebid.server.bidder.rubicon.proto.RubiconDeviceExt;
import org.prebid.server.bidder.rubicon.proto.RubiconDeviceExtRp;
import org.prebid.server.bidder.rubicon.proto.RubiconExtPrebidBidders;
import org.prebid.server.bidder.rubicon.proto.RubiconExtPrebidBiddersBidder;
import org.prebid.server.bidder.rubicon.proto.RubiconExtPrebidBiddersBidderDebug;
import org.prebid.server.bidder.rubicon.proto.RubiconImpExt;
import org.prebid.server.bidder.rubicon.proto.RubiconImpExtPrebidBidder;
import org.prebid.server.bidder.rubicon.proto.RubiconImpExtPrebidRubiconDebug;
import org.prebid.server.bidder.rubicon.proto.RubiconImpExtRp;
import org.prebid.server.bidder.rubicon.proto.RubiconImpExtRpTrack;
import org.prebid.server.bidder.rubicon.proto.RubiconPubExt;
import org.prebid.server.bidder.rubicon.proto.RubiconPubExtRp;
import org.prebid.server.bidder.rubicon.proto.RubiconSiteExt;
import org.prebid.server.bidder.rubicon.proto.RubiconSiteExtRp;
import org.prebid.server.bidder.rubicon.proto.RubiconTargeting;
import org.prebid.server.bidder.rubicon.proto.RubiconTargetingExt;
import org.prebid.server.bidder.rubicon.proto.RubiconTargetingExtRp;
import org.prebid.server.bidder.rubicon.proto.RubiconUserExt;
import org.prebid.server.bidder.rubicon.proto.RubiconUserExtRp;
import org.prebid.server.bidder.rubicon.proto.RubiconVideoExt;
import org.prebid.server.bidder.rubicon.proto.RubiconVideoExtRp;
import org.prebid.server.exception.PreBidException;
import org.prebid.server.json.DecodeException;
import org.prebid.server.json.JacksonMapper;
import org.prebid.server.proto.openrtb.ext.ExtPrebid;
import org.prebid.server.proto.openrtb.ext.request.ExtApp;
import org.prebid.server.proto.openrtb.ext.request.ExtDevice;
import org.prebid.server.proto.openrtb.ext.request.ExtImpContext;
import org.prebid.server.proto.openrtb.ext.request.ExtImpContextDataAdserver;
import org.prebid.server.proto.openrtb.ext.request.ExtImpPrebid;
import org.prebid.server.proto.openrtb.ext.request.ExtPublisher;
import org.prebid.server.proto.openrtb.ext.request.ExtRequest;
import org.prebid.server.proto.openrtb.ext.request.ExtRequestPrebid;
import org.prebid.server.proto.openrtb.ext.request.ExtSite;
import org.prebid.server.proto.openrtb.ext.request.ExtUser;
import org.prebid.server.proto.openrtb.ext.request.ExtUserEid;
import org.prebid.server.proto.openrtb.ext.request.ExtUserEidUid;
import org.prebid.server.proto.openrtb.ext.request.ExtUserEidUidExt;
import org.prebid.server.proto.openrtb.ext.request.rubicon.ExtImpRubicon;
import org.prebid.server.proto.openrtb.ext.request.rubicon.ExtUserTpIdRubicon;
import org.prebid.server.proto.openrtb.ext.request.rubicon.RubiconVideoParams;
import org.prebid.server.proto.openrtb.ext.response.BidType;
import org.prebid.server.util.HttpUtil;

import java.math.BigDecimal;
import java.net.URISyntaxException;
import java.util.ArrayList;
import java.util.Arrays;
import java.util.Base64;
import java.util.Collection;
import java.util.Collections;
import java.util.HashMap;
import java.util.HashSet;
import java.util.Iterator;
import java.util.LinkedHashSet;
import java.util.List;
import java.util.Map;
import java.util.Objects;
import java.util.Set;
import java.util.UUID;
import java.util.function.Function;
import java.util.stream.Collectors;
import java.util.stream.StreamSupport;

/**
 * <a href="https://rubiconproject.com">Rubicon Project</a> {@link Bidder} implementation.
 */
public class RubiconBidder implements Bidder<BidRequest> {

    private static final Logger logger = LoggerFactory.getLogger(RubiconBidder.class);

    private static final String TK_XINT_QUERY_PARAMETER = "tk_xint";
    private static final String PREBID_SERVER_USER_AGENT = "prebid-server/1.0";
    private static final String ADSERVER_EID = "adserver.org";
    private static final String LIVEINTENT_EID = "liveintent.com";
    private static final String PREBID_EXT = "prebid";

    private static final String LIVERAMP_EID = "liveramp.com";

    private static final String FPD_SECTIONCAT_FIELD = "sectioncat";
    private static final String FPD_PAGECAT_FIELD = "pagecat";
    private static final String FPD_PAGE_FIELD = "page";
    private static final String FPD_REF_FIELD = "ref";
    private static final String FPD_SEARCH_FIELD = "search";
    private static final String FPD_ADSLOT_FIELD = "adslot";
    private static final String FPD_PBADSLOT_FIELD = "pbadslot";
    private static final String FPD_ADSERVER_FIELD = "adserver";
    private static final String FPD_ADSERVER_NAME_GAM = "gam";
    private static final String FPD_DFP_AD_UNIT_CODE_FIELD = "dfp_ad_unit_code";
    private static final String FPD_KEYWORDS_FIELD = "keywords";

    private static final String PPUID_STYPE = "ppuid";
    private static final String SHA256EMAIL_STYPE = "sha256email";
    private static final String DMP_STYPE = "dmp";
    private static final Set<String> STYPE_TO_REMOVE = new HashSet<>(Arrays.asList(PPUID_STYPE, SHA256EMAIL_STYPE,
            DMP_STYPE));
    private static final TypeReference<ExtPrebid<ExtImpPrebid, ExtImpRubicon>> RUBICON_EXT_TYPE_REFERENCE =
            new TypeReference<ExtPrebid<ExtImpPrebid, ExtImpRubicon>>() {
            };

    private final String endpointUrl;
    private final Set<String> supportedVendors;
    private final boolean generateBidId;
    private final JacksonMapper mapper;

    private final MultiMap headers;

    public RubiconBidder(String endpoint,
                         String xapiUsername,
                         String xapiPassword,
                         List<String> supportedVendors,
                         boolean generateBidId,
                         JacksonMapper mapper) {

        this.endpointUrl = HttpUtil.validateUrl(Objects.requireNonNull(endpoint));
        this.supportedVendors = new HashSet<>(supportedVendors);
        this.generateBidId = generateBidId;
        this.mapper = Objects.requireNonNull(mapper);

        this.headers = headers(Objects.requireNonNull(xapiUsername), Objects.requireNonNull(xapiPassword));
    }

    @Override
    public Result<List<HttpRequest<BidRequest>>> makeHttpRequests(BidRequest bidRequest) {
        final List<HttpRequest<BidRequest>> httpRequests = new ArrayList<>();
        final List<BidderError> errors = new ArrayList<>();

        final Map<Imp, ExtPrebid<ExtImpPrebid, ExtImpRubicon>> impToImpExt =
                parseRubiconImpExts(bidRequest.getImp(), errors);
        final String impLanguage = firstImpExtLanguage(impToImpExt.values());

        for (Map.Entry<Imp, ExtPrebid<ExtImpPrebid, ExtImpRubicon>> impToExt : impToImpExt.entrySet()) {
            try {
                final Imp imp = impToExt.getKey();
                final ExtPrebid<ExtImpPrebid, ExtImpRubicon> ext = impToExt.getValue();
                final BidRequest singleRequest = createSingleRequest(
                        imp, ext.getPrebid(), ext.getBidder(), bidRequest, impLanguage);
                final String body = mapper.encode(singleRequest);
                httpRequests.add(HttpRequest.<BidRequest>builder()
                        .method(HttpMethod.POST)
                        .uri(makeUri(bidRequest))
                        .body(body)
                        .headers(headers)
                        .payload(singleRequest)
                        .build());
            } catch (PreBidException e) {
                errors.add(BidderError.badInput(e.getMessage()));
            }
        }

        return Result.of(httpRequests, errors);
    }

    @Override
    public Result<List<BidderBid>> makeBids(HttpCall<BidRequest> httpCall, BidRequest bidRequest) {
        final HttpResponse response = httpCall.getResponse();
        if (response.getStatusCode() == HttpResponseStatus.NO_CONTENT.code()) {
            return Result.empty();
        }

        try {
            final BidResponse bidResponse = mapper.decodeValue(response.getBody(), BidResponse.class);
            return Result.of(extractBids(bidRequest, httpCall.getRequest().getPayload(), bidResponse),
                    Collections.emptyList());
        } catch (DecodeException e) {
            return Result.emptyWithError(BidderError.badServerResponse(e.getMessage()));
        }
    }

    @Override
    public Map<String, String> extractTargeting(ObjectNode extBidBidder) {
        final RubiconTargetingExt rubiconTargetingExt;
        try {
            rubiconTargetingExt = mapper.mapper().convertValue(extBidBidder, RubiconTargetingExt.class);
        } catch (IllegalArgumentException e) {
            logger.warn("Error adding rubicon specific targeting to amp response", e);
            return Collections.emptyMap();
        }

        final RubiconTargetingExtRp rp = rubiconTargetingExt.getRp();
        final List<RubiconTargeting> targeting = rp != null ? rp.getTargeting() : null;
        return targeting != null
                ? targeting.stream()
                .filter(rubiconTargeting -> !CollectionUtils.isEmpty(rubiconTargeting.getValues()))
                .collect(Collectors.toMap(RubiconTargeting::getKey, t -> t.getValues().get(0)))
                : Collections.emptyMap();
    }

    private static MultiMap headers(String xapiUsername, String xapiPassword) {
        return MultiMap.caseInsensitiveMultiMap()
                .add(HttpUtil.AUTHORIZATION_HEADER, authHeader(xapiUsername, xapiPassword))
                .add(HttpUtil.CONTENT_TYPE_HEADER, HttpUtil.APPLICATION_JSON_CONTENT_TYPE)
                .add(HttpUtil.ACCEPT_HEADER, HttpHeaderValues.APPLICATION_JSON)
                .add(HttpUtil.USER_AGENT_HEADER, PREBID_SERVER_USER_AGENT);
    }

    private static String authHeader(String xapiUsername, String xapiPassword) {
        return "Basic " + Base64.getEncoder().encodeToString((xapiUsername + ':' + xapiPassword).getBytes());
    }

    private Map<Imp, ExtPrebid<ExtImpPrebid, ExtImpRubicon>> parseRubiconImpExts(
            List<Imp> imps, List<BidderError> errors) {

        final Map<Imp, ExtPrebid<ExtImpPrebid, ExtImpRubicon>> impToImpExt = new HashMap<>();
        for (final Imp imp : imps) {
            try {
                final ExtPrebid<ExtImpPrebid, ExtImpRubicon> rubiconImpExt = parseRubiconExt(imp);
                impToImpExt.put(imp, rubiconImpExt);
            } catch (PreBidException e) {
                errors.add(BidderError.badInput(e.getMessage()));
            }
        }
        return impToImpExt;
    }

    private ExtPrebid<ExtImpPrebid, ExtImpRubicon> parseRubiconExt(Imp imp) {
        try {
            return mapper.mapper().convertValue(imp.getExt(), RUBICON_EXT_TYPE_REFERENCE);
        } catch (IllegalArgumentException e) {
            throw new PreBidException(e.getMessage(), e);
        }
    }

    private static String firstImpExtLanguage(Collection<ExtPrebid<ExtImpPrebid, ExtImpRubicon>> rubiconImpExts) {
        return rubiconImpExts.stream()
                .filter(Objects::nonNull)
                .map(ExtPrebid::getBidder)
                .map(ExtImpRubicon::getVideo)
                .filter(Objects::nonNull)
                .map(RubiconVideoParams::getLanguage)
                .filter(StringUtils::isNotBlank)
                .findFirst()
                .orElse(null);
    }

    private BidRequest createSingleRequest(Imp imp,
                                           ExtImpPrebid extPrebid,
                                           ExtImpRubicon extRubicon,
                                           BidRequest bidRequest,
                                           String impLanguage) {

        final Site site = bidRequest.getSite();
        final App app = bidRequest.getApp();

        return bidRequest.toBuilder()
                .imp(Collections.singletonList(makeImp(imp, extPrebid, extRubicon, site, app)))
                .user(makeUser(bidRequest.getUser(), extRubicon))
                .device(makeDevice(bidRequest.getDevice()))
                .site(makeSite(site, impLanguage, extRubicon))
                .app(makeApp(app, extRubicon))
                .source(makeSource(bidRequest.getSource(), extRubicon.getPchain()))
                .cur(null) // suppress currencies
                .ext(null) // suppress ext
                .build();
    }

    private String makeUri(BidRequest bidRequest) {
        final String tkXint = tkXintValue(bidRequest);
        if (StringUtils.isNotBlank(tkXint)) {
            try {
                return new URIBuilder(endpointUrl)
                        .setParameter(TK_XINT_QUERY_PARAMETER, tkXint)
                        .build().toString();
            } catch (URISyntaxException e) {
                throw new PreBidException(String.format("Cant add the tk_xint value for url: %s", tkXint), e);
            }
        }
        return endpointUrl;
    }

    private String tkXintValue(BidRequest bidRequest) {
        final ExtRequest requestExt = bidRequest.getExt();
        final ExtRequestPrebid prebidExt = requestExt != null ? requestExt.getPrebid() : null;
        final String integration = prebidExt != null ? prebidExt.getIntegration() : null;

        return StringUtils.stripToNull(integration);
    }

    private RubiconExtPrebidBiddersBidder extPrebidBiddersRubicon(ExtRequest extRequest) {
        final ExtRequestPrebid prebid = extRequest == null ? null : extRequest.getPrebid();
        final ObjectNode biddersNode = prebid == null ? null : prebid.getBidders();
        if (biddersNode != null) {
            try {
                final RubiconExtPrebidBidders bidders = mapper.mapper().convertValue(biddersNode,
                        RubiconExtPrebidBidders.class);
                return bidders == null ? null : bidders.getBidder();
            } catch (IllegalArgumentException e) {
                return null;
            }
        }
        return null;
    }

    private Imp makeImp(Imp imp, ExtImpPrebid extPrebid, ExtImpRubicon extRubicon, Site site, App app) {
        final Imp.ImpBuilder builder = imp.toBuilder()
                .metric(makeMetrics(imp))
                .ext(mapper.mapper().valueToTree(makeImpExt(imp, extRubicon, site, app)));

        if (isVideo(imp)) {
            builder
                    .banner(null)
                    .video(makeVideo(imp.getVideo(), extRubicon.getVideo(), extPrebid));
        } else {
            builder
                    .banner(makeBanner(imp.getBanner(), overriddenSizes(extRubicon)))
                    .video(null);
        }

        return builder.build();
    }

    private List<Metric> makeMetrics(Imp imp) {
        final List<Metric> metrics = imp.getMetric();

        if (metrics == null) {
            return null;
        }

        final List<Metric> modifiedMetrics = new ArrayList<>();
        for (Metric metric : metrics) {
            if (isMetricSupported(metric)) {
                modifiedMetrics.add(metric.toBuilder().vendor("seller-declared").build());
            } else {
                modifiedMetrics.add(metric);
            }
        }

        return modifiedMetrics;
    }

    private boolean isMetricSupported(Metric metric) {
        return supportedVendors.contains(metric.getVendor()) && Objects.equals(metric.getType(), "viewability");
    }

    private RubiconImpExt makeImpExt(Imp imp, ExtImpRubicon rubiconImpExt, Site site, App app) {
        return RubiconImpExt.of(
                RubiconImpExtRp.of(
                        rubiconImpExt.getZoneId(),
                        makeTarget(imp, rubiconImpExt, site, app),
                        RubiconImpExtRpTrack.of("", "")),
                mapVendorsNamesToUrls(imp.getMetric()));
    }

    private JsonNode makeTarget(Imp imp, ExtImpRubicon rubiconImpExt, Site site, App app) {
        final ObjectNode result = mapper.mapper().createObjectNode();

        populateFirstPartyDataAttributes(rubiconImpExt.getInventory(), result);

        mergeFirstPartyDataFromSite(site, result);
        mergeFirstPartyDataFromApp(app, result);
        mergeFirstPartyDataFromImp(imp, rubiconImpExt, result);

        return result.size() > 0 ? result : null;
    }

    private void mergeFirstPartyDataFromSite(Site site, ObjectNode result) {
        // merge OPENRTB.site.ext.data.* to every impression – XAPI.imp[].ext.rp.target.*
        final ExtSite siteExt = site != null ? site.getExt() : null;
        if (siteExt != null) {
            populateFirstPartyDataAttributes(siteExt.getData(), result);
        }

        // merge OPENRTB.site.sectioncat to every impression XAPI.imp[].ext.rp.target.sectioncat
        mergeCollectionAttributeIntoArray(result, site, Site::getSectioncat, FPD_SECTIONCAT_FIELD);
        // merge OPENRTB.site.pagecat to every impression XAPI.imp[].ext.rp.target.pagecat
        mergeCollectionAttributeIntoArray(result, site, Site::getPagecat, FPD_PAGECAT_FIELD);
        // merge OPENRTB.site.page to every impression XAPI.imp[].ext.rp.target.page
        mergeStringAttributeIntoArray(result, site, Site::getPage, FPD_PAGE_FIELD);
        // merge OPENRTB.site.ref to every impression XAPI.imp[].ext.rp.target.ref
        mergeStringAttributeIntoArray(result, site, Site::getRef, FPD_REF_FIELD);
        // merge OPENRTB.site.search to every impression XAPI.imp[].ext.rp.target.search
        mergeStringAttributeIntoArray(result, site, Site::getSearch, FPD_SEARCH_FIELD);
    }

    private void mergeFirstPartyDataFromApp(App app, ObjectNode result) {
        // merge OPENRTB.app.ext.data.* to every impression – XAPI.imp[].ext.rp.target.*
        final ExtApp appExt = app != null ? app.getExt() : null;
        if (appExt != null) {
            populateFirstPartyDataAttributes(appExt.getData(), result);
        }

        // merge OPENRTB.app.sectioncat to every impression XAPI.imp[].ext.rp.target.sectioncat
        mergeCollectionAttributeIntoArray(result, app, App::getSectioncat, FPD_SECTIONCAT_FIELD);
        // merge OPENRTB.app.pagecat to every impression XAPI.imp[].ext.rp.target.pagecat
        mergeCollectionAttributeIntoArray(result, app, App::getPagecat, FPD_PAGECAT_FIELD);
    }

    private void mergeFirstPartyDataFromImp(Imp imp, ExtImpRubicon rubiconImpExt, ObjectNode result) {
        final ExtImpContext context = extImpContext(imp);

        mergeFirstPartyDataFromContextData(context, result);
        mergeFirstPartyDataKeywords(context, result);
        // merge OPENRTB.imp[].ext.rubicon.keywords to XAPI.imp[].ext.rp.target.keywords
        mergeCollectionAttributeIntoArray(result, rubiconImpExt, ExtImpRubicon::getKeywords, FPD_KEYWORDS_FIELD);
        // merge OPENRTB.imp[].ext.context.search to XAPI.imp[].ext.rp.target.search
        mergeStringAttributeIntoArray(result, context, ExtImpContext::getSearch, FPD_SEARCH_FIELD);
    }

    private ExtImpContext extImpContext(Imp imp) {
        final JsonNode context = imp.getExt().get("context");
        if (context == null || context.isNull()) {
            return null;
        }
        try {
            return mapper.mapper().convertValue(context, ExtImpContext.class);
        } catch (IllegalArgumentException e) {
            throw new PreBidException(e.getMessage(), e);
        }
    }

    private void mergeFirstPartyDataFromContextData(ExtImpContext context, ObjectNode result) {
        if (context == null) {
            return;
        }

        // merge OPENRTB.imp[].ext.context.data.* to XAPI.imp[].ext.rp.target.*
        final ObjectNode contextDataNode = context.getData();
        if (contextDataNode != null) {
            populateFirstPartyDataAttributes(contextDataNode, result);
        }

        copyAdslot(context, result);
    }

    private void copyAdslot(ExtImpContext context, ObjectNode result) {
        // copy OPENRTB.imp[].ext.context.data.adslot or imp[].ext.context.adserver.adslot to
        // XAPI.imp[].ext.rp.target.dfp_ad_unit_code without leading slash
        final ObjectNode contextDataNode = context.getData();

        final String adSlot = ObjectUtils.firstNonNull(
                getTextValueFromNodeByPath(contextDataNode, FPD_ADSLOT_FIELD),
                getAdSlotFromAdServer(contextDataNode),
                getTextValueFromNodeByPath(contextDataNode, FPD_PBADSLOT_FIELD));

        if (StringUtils.isNotBlank(adSlot)) {
            final String adUnitCode = adSlot.indexOf('/') == 0 ? adSlot.substring(1) : adSlot;
            result.put(FPD_DFP_AD_UNIT_CODE_FIELD, adUnitCode);
        }
    }

    private void mergeFirstPartyDataKeywords(ExtImpContext context, ObjectNode result) {
        // merge OPENRTB.imp[].ext.context.keywords to XAPI.imp[].ext.rp.target.keywords
        final String keywords = context != null ? context.getKeywords() : null;
        if (StringUtils.isNotBlank(keywords)) {
            mergeIntoArray(result, FPD_KEYWORDS_FIELD, keywords.split(","));
        }
    }

    private <S, T extends Collection<? extends String>> void mergeCollectionAttributeIntoArray(
            ObjectNode result, S source, Function<S, T> getter, String fieldName) {

        final T attribute = source != null ? getter.apply(source) : null;
        if (CollectionUtils.isNotEmpty(attribute)) {
            mergeIntoArray(result, fieldName, attribute);
        }
    }

    private <S, T extends String> void mergeStringAttributeIntoArray(
            ObjectNode result, S source, Function<S, T> getter, String fieldName) {

        final T attribute = source != null ? getter.apply(source) : null;
        if (StringUtils.isNotBlank(attribute)) {
            mergeIntoArray(result, fieldName, attribute);
        }
    }

    private void mergeIntoArray(ObjectNode result, String arrayField, String... values) {
        mergeIntoArray(result, arrayField, Arrays.asList(values));
    }

    private void mergeIntoArray(ObjectNode result, String arrayField, Collection<? extends String> values) {
        final JsonNode existingArray = result.get(arrayField);
        final Set<String> existingArrayValues = existingArray != null && isTextualArray(existingArray)
                ? stringArrayToStringSet(existingArray)
                : new LinkedHashSet<>();

        existingArrayValues.addAll(values);

        result.set(arrayField, stringsToStringArray(existingArrayValues.toArray(new String[0])));
    }

    private static String getTextValueFromNodeByPath(JsonNode node, String path) {
        final JsonNode nodeByPath = node != null ? node.get(path) : null;
        return nodeByPath != null && nodeByPath.isTextual() ? nodeByPath.textValue() : null;
    }

    private String getAdSlotFromAdServer(ObjectNode contextDataNode) {
        final ExtImpContextDataAdserver adServer = extImpContextDataAdserver(contextDataNode);
        return adServer != null && Objects.equals(adServer.getName(), FPD_ADSERVER_NAME_GAM)
                ? adServer.getAdslot()
                : null;
    }

    private ExtImpContextDataAdserver extImpContextDataAdserver(ObjectNode contextData) {
        final JsonNode adServerNode = contextData != null ? contextData.get(FPD_ADSERVER_FIELD) : null;
        if (adServerNode == null || adServerNode.isNull()) {
            return null;
        }
        try {
            return mapper.mapper().convertValue(adServerNode, ExtImpContextDataAdserver.class);
        } catch (IllegalArgumentException e) {
            throw new PreBidException(e.getMessage(), e);
        }
    }

    private void populateFirstPartyDataAttributes(ObjectNode sourceNode, ObjectNode targetNode) {
        if (sourceNode == null || sourceNode.isNull()) {
            return;
        }

        final Iterator<String> fieldNames = sourceNode.fieldNames();
        while (fieldNames.hasNext()) {
            final String currentFieldName = fieldNames.next();
            final JsonNode currentField = sourceNode.get(currentFieldName);

            if (isTextualArray(currentField)) {
                mergeIntoArray(targetNode, currentFieldName, stringArrayToStringSet(currentField));
            } else if (currentField.isTextual()) {
                mergeIntoArray(targetNode, currentFieldName, currentField.textValue());
            } else if (currentField.isIntegralNumber()) {
                mergeIntoArray(targetNode, currentFieldName, Long.toString(currentField.longValue()));
            }
        }
    }

    private static boolean isTextualArray(JsonNode node) {
        return node.isArray() && StreamSupport.stream(node.spliterator(), false).allMatch(JsonNode::isTextual);
    }

    private ArrayNode stringsToStringArray(String... values) {
        return stringsToStringArray(Arrays.asList(values));
    }

    private ArrayNode stringsToStringArray(Collection<String> values) {
        final ArrayNode arrayNode = mapper.mapper().createArrayNode();
        values.forEach(arrayNode::add);
        return arrayNode;
    }

    private static LinkedHashSet<String> stringArrayToStringSet(JsonNode stringArray) {
        return StreamSupport.stream(stringArray.spliterator(), false)
                .map(JsonNode::asText)
                .collect(Collectors.toCollection(LinkedHashSet::new));
    }

    private List<String> mapVendorsNamesToUrls(List<Metric> metrics) {
        if (metrics == null) {
            return null;
        }
        final List<String> vendorsUrls = metrics.stream()
                .filter(this::isMetricSupported)
                .map(metric -> ViewabilityVendors.valueOf(metric.getVendor()).getUrl())
                .collect(Collectors.toList());
        return vendorsUrls.isEmpty() ? null : vendorsUrls;
    }

    private static boolean isVideo(Imp imp) {
        final Video video = imp.getVideo();
        if (video != null) {
            // Do any other media types exist? Or check required video fields.
            return imp.getBanner() == null || isFullyPopulatedVideo(video);
        }
        return false;
    }

    private static boolean isFullyPopulatedVideo(Video video) {
        // These are just recommended video fields for XAPI
        return video.getMimes() != null && video.getProtocols() != null && video.getMaxduration() != null
                && video.getLinearity() != null && video.getApi() != null;
    }

    private Video makeVideo(Video video, RubiconVideoParams rubiconVideoParams, ExtImpPrebid prebidImpExt) {
        final String videoType = prebidImpExt != null && prebidImpExt.getIsRewardedInventory() != null
                && prebidImpExt.getIsRewardedInventory() == 1 ? "rewarded" : null;

        if (rubiconVideoParams == null && videoType == null) {
            return video;
        }

        final Integer skip = rubiconVideoParams != null ? rubiconVideoParams.getSkip() : null;
        final Integer skipDelay = rubiconVideoParams != null ? rubiconVideoParams.getSkipdelay() : null;
        final Integer sizeId = rubiconVideoParams != null ? rubiconVideoParams.getSizeId() : null;
        return video.toBuilder()
                .ext(mapper.mapper().valueToTree(
                        RubiconVideoExt.of(skip, skipDelay, RubiconVideoExtRp.of(sizeId), videoType)))
                .build();
    }

    private static List<Format> overriddenSizes(ExtImpRubicon rubiconImpExt) {
        final List<Format> overriddenSizes;

        final List<Integer> sizeIds = rubiconImpExt.getSizes();
        if (sizeIds != null) {
            final List<Format> resolvedSizes = RubiconSize.idToSize(sizeIds);
            if (resolvedSizes.isEmpty()) {
                throw new PreBidException("Bad request.imp[].ext.rubicon.sizes");
            }
            overriddenSizes = resolvedSizes;
        } else {
            overriddenSizes = null;
        }

        return overriddenSizes;
    }

    private Banner makeBanner(Banner banner, List<Format> overriddenSizes) {
        final List<Format> sizes = ObjectUtils.defaultIfNull(overriddenSizes, banner.getFormat());
        if (CollectionUtils.isEmpty(sizes)) {
            throw new PreBidException("rubicon imps must have at least one imp.format element");
        }

        return banner.toBuilder()
                .format(sizes)
                .ext(mapper.mapper().valueToTree(makeBannerExt(sizes)))
                .build();
    }

    private static RubiconBannerExt makeBannerExt(List<Format> sizes) {
        final List<Integer> rubiconSizeIds = mapToRubiconSizeIds(sizes);
        final Integer primarySizeId = rubiconSizeIds.get(0);
        final List<Integer> altSizeIds = rubiconSizeIds.size() > 1
                ? rubiconSizeIds.subList(1, rubiconSizeIds.size())
                : null;

        return RubiconBannerExt.of(RubiconBannerExtRp.of(primarySizeId, altSizeIds, "text/html"));
    }

    private static List<Integer> mapToRubiconSizeIds(List<Format> sizes) {
        final List<Integer> validRubiconSizeIds = sizes.stream()
                .map(RubiconSize::toId)
                .filter(id -> id > 0)
                .sorted(RubiconSize.comparator())
                .collect(Collectors.toList());

        if (validRubiconSizeIds.isEmpty()) {
            throw new PreBidException("No valid sizes");
        }
        return validRubiconSizeIds;
    }

    private User makeUser(User user, ExtImpRubicon rubiconImpExt) {
        final String userId = user != null ? user.getId() : null;
        final ExtUser extUser = user != null ? user.getExt() : null;
        final String resolvedId = userId == null ? resolveUserId(extUser) : null;
        final List<ExtUserEid> extUserEids = extUser != null ? extUser.getEids() : null;
        final Map<String, List<ExtUserEid>> sourceToUserEidExt = extUser != null
                ? specialExtUserEids(extUserEids)
                : null;
        final List<ExtUserTpIdRubicon> userExtTpIds = sourceToUserEidExt != null
                ? extractExtUserTpIds(sourceToUserEidExt)
                : null;
        final boolean hasStypeToRemove = hasStypeToRemove(extUserEids);
        final List<ExtUserEid> resolvedExtUserEids = hasStypeToRemove
                ? prepareExtUserEids(extUserEids)
                : extUserEids;
        final RubiconUserExtRp userExtRp = rubiconUserExtRp(user, rubiconImpExt, sourceToUserEidExt);
        final ObjectNode userExtData = extUser != null ? extUser.getData() : null;
        final String liverampId = extractLiverampId(sourceToUserEidExt);

        if (userExtRp == null && userExtTpIds == null && userExtData == null && liverampId == null
                && resolvedId == null && !hasStypeToRemove) {
            return user;
        }

        final ExtUser userExt = extUser != null
                ? ExtUser.builder()
                .consent(extUser.getConsent())
                .digitrust(extUser.getDigitrust())
                .eids(resolvedExtUserEids)
                .build()
                : ExtUser.builder().build();

        final RubiconUserExt rubiconUserExt = RubiconUserExt.builder()
                .rp(userExtRp)
                .tpid(userExtTpIds)
                .liverampIdl(liverampId)
                .build();

        final User.UserBuilder userBuilder = user != null ? user.toBuilder() : User.builder();

        return userBuilder
                .id(ObjectUtils.defaultIfNull(resolvedId, userId))
                .gender(null)
                .yob(null)
                .geo(null)
                .ext(mapper.fillExtension(userExt, rubiconUserExt))
                .build();
    }

    private String resolveUserId(ExtUser extUser) {
        final List<ExtUserEid> extUserEids = extUser != null ? extUser.getEids() : null;
        return CollectionUtils.emptyIfNull(extUserEids)
                .stream()
                .map(extUserEid -> getIdFromFirstUuidWithStypePpuid(extUserEid.getUids()))
                .filter(Objects::nonNull)
                .findFirst()
                .orElse(null);
    }

    private String getIdFromFirstUuidWithStypePpuid(List<ExtUserEidUid> extUserEidUids) {
        return CollectionUtils.emptyIfNull(extUserEidUids).stream()
                .filter(Objects::nonNull)
                .filter(extUserEidUid -> Objects.equals(PPUID_STYPE, getUserEidUidStype(extUserEidUid)))
                .map(ExtUserEidUid::getId)
                .findFirst()
                .orElse(null);
    }

    private String getUserEidUidStype(ExtUserEidUid extUserEidUid) {
        final ExtUserEidUidExt extUserEidUidExt = extUserEidUid.getExt();
        return extUserEidUidExt != null ? extUserEidUidExt.getStype() : null;
    }

    private boolean hasStypeToRemove(List<ExtUserEid> extUserEids) {
        return CollectionUtils.emptyIfNull(extUserEids).stream()
                .filter(Objects::nonNull)
                .map(ExtUserEid::getUids)
                .filter(Objects::nonNull)
                .flatMap(Collection::stream)
                .map(ExtUserEidUid::getExt)
                .filter(Objects::nonNull)
                .map(ExtUserEidUidExt::getStype)
                .anyMatch(STYPE_TO_REMOVE::contains);
    }

    private List<ExtUserEid> prepareExtUserEids(List<ExtUserEid> extUserEids) {
        return CollectionUtils.emptyIfNull(extUserEids).stream()
                .filter(Objects::nonNull)
                .map(RubiconBidder::prepareExtUserEid)
                .collect(Collectors.toList());
    }

    private static ExtUserEid prepareExtUserEid(ExtUserEid extUserEid) {
        final List<ExtUserEidUid> extUserEidUids = CollectionUtils.emptyIfNull(extUserEid.getUids()).stream()
                .filter(Objects::nonNull)
                .map(RubiconBidder::cleanExtUserEidUidStype)
                .collect(Collectors.toList());
        return ExtUserEid.of(extUserEid.getSource(), extUserEid.getId(), extUserEidUids, extUserEid.getExt());
    }

    private static ExtUserEidUid cleanExtUserEidUidStype(ExtUserEidUid extUserEidUid) {
        final ExtUserEidUidExt extUserEidUidExt = extUserEidUid.getExt();
        return extUserEidUidExt == null || !STYPE_TO_REMOVE.contains(extUserEidUidExt.getStype())
                ? extUserEidUid
                : ExtUserEidUid.of(extUserEidUid.getId(), extUserEidUid.getAtype(),
                ExtUserEidUidExt.of(extUserEidUidExt.getRtiPartner(), null));
    }

    private static Map<String, List<ExtUserEid>> specialExtUserEids(List<ExtUserEid> eids) {
        if (CollectionUtils.isEmpty(eids)) {
            return null;
        }
        return eids.stream()
                .filter(extUserEid -> StringUtils.equalsAny(extUserEid.getSource(),
                        ADSERVER_EID, LIVEINTENT_EID, LIVERAMP_EID))
                .filter(extUserEid -> CollectionUtils.isNotEmpty(extUserEid.getUids()))
                .collect(Collectors.groupingBy(ExtUserEid::getSource));
    }

    /**
     * Analyzes request.user.ext.eids and returns a list of new {@link ExtUserTpIdRubicon}s for supported vendors.
     */
    private static List<ExtUserTpIdRubicon> extractExtUserTpIds(Map<String, List<ExtUserEid>> specialExtUserEids) {
        final List<ExtUserTpIdRubicon> result = new ArrayList<>();

        specialExtUserEids.getOrDefault(ADSERVER_EID, Collections.emptyList()).stream()
                .map(extUserEid -> extUserTpIdForAdServer(extUserEid.getUids().get(0)))
                .filter(Objects::nonNull)
                .forEach(result::add);

        specialExtUserEids.getOrDefault(LIVEINTENT_EID, Collections.emptyList()).stream()
                .map(extUserEid -> extUserTpIdForLiveintent(extUserEid.getUids().get(0)))
                .filter(Objects::nonNull)
                .findFirst()
                .ifPresent(result::add);

        return result.isEmpty() ? null : result;
    }

    /**
     * Extracts {@link ExtUserTpIdRubicon} for AdServer.
     */
    private static ExtUserTpIdRubicon extUserTpIdForAdServer(ExtUserEidUid adServerEidUid) {
        final ExtUserEidUidExt ext = adServerEidUid != null ? adServerEidUid.getExt() : null;
        return ext != null && Objects.equals(ext.getRtiPartner(), "TDID")
                ? ExtUserTpIdRubicon.of("tdid", adServerEidUid.getId())
                : null;
    }

    /**
     * Extracts {@link ExtUserTpIdRubicon} for Liveintent.
     */
    private static ExtUserTpIdRubicon extUserTpIdForLiveintent(ExtUserEidUid adServerEidUid) {
        final String id = adServerEidUid != null ? adServerEidUid.getId() : null;
        return id != null ? ExtUserTpIdRubicon.of(LIVEINTENT_EID, id) : null;
    }

    private RubiconUserExtRp rubiconUserExtRp(User user,
                                              ExtImpRubicon rubiconImpExt,
                                              Map<String, List<ExtUserEid>> sourceToUserEidExt) {

        final JsonNode target = rubiconUserExtRpTarget(sourceToUserEidExt, rubiconImpExt.getVisitor(), user);

        return target != null ? RubiconUserExtRp.of(target) : null;
    }

    private JsonNode rubiconUserExtRpTarget(Map<String, List<ExtUserEid>> sourceToUserEidExt,
                                            ObjectNode visitor,
                                            User user) {

        final ObjectNode result = existingRubiconUserExtRpTarget(user);

        populateFirstPartyDataAttributes(visitor, result);

        copyLiveintentSegment(sourceToUserEidExt, result);

        mergeFirstPartyDataFromUser(user, result);

        return result.size() > 0 ? result : null;
    }

    private ObjectNode existingRubiconUserExtRpTarget(User user) {
        final ExtUser userExt = user != null ? user.getExt() : null;
        final RubiconUserExt userRubiconExt = userExt != null
                ? mapper.mapper().convertValue(userExt, RubiconUserExt.class)
                : null;
        final RubiconUserExtRp userRubiconRpExt = userRubiconExt != null ? userRubiconExt.getRp() : null;
        final JsonNode target = userRubiconRpExt != null ? userRubiconRpExt.getTarget() : null;

        return target != null && target.isObject() ? (ObjectNode) target : mapper.mapper().createObjectNode();
    }

    private static void copyLiveintentSegment(Map<String, List<ExtUserEid>> sourceToUserEidExt, ObjectNode result) {
        if (sourceToUserEidExt != null && CollectionUtils.isNotEmpty(sourceToUserEidExt.get(LIVEINTENT_EID))) {
            final ObjectNode ext = sourceToUserEidExt.get(LIVEINTENT_EID).get(0).getExt();
            final JsonNode segment = ext != null ? ext.get("segments") : null;

            if (segment != null) {
                result.set("LIseg", segment);
            }
        }
    }

    private void mergeFirstPartyDataFromUser(User user, ObjectNode result) {
        // merge OPENRTB.user.ext.data.* to XAPI.user.ext.rp.target.*
        final ExtUser userExt = user != null ? user.getExt() : null;
        if (userExt != null) {
            populateFirstPartyDataAttributes(userExt.getData(), result);
        }
    }

    private static String extractLiverampId(Map<String, List<ExtUserEid>> sourceToUserEidExt) {
        final List<ExtUserEid> liverampEids = MapUtils.emptyIfNull(sourceToUserEidExt).get(LIVERAMP_EID);
        for (ExtUserEid extUserEid : CollectionUtils.emptyIfNull(liverampEids)) {
            final ExtUserEidUid eidUid = extUserEid != null
                    ? CollectionUtils.emptyIfNull(extUserEid.getUids()).stream().findFirst().orElse(null)
                    : null;

            final String id = eidUid != null ? eidUid.getId() : null;
            if (StringUtils.isNotEmpty(id)) {
                return id;
            }
        }
        return null;
    }

    private Device makeDevice(Device device) {
        return device == null ? null : device.toBuilder()
                .ext(mapper.fillExtension(
                        ExtDevice.empty(),
                        RubiconDeviceExt.of(RubiconDeviceExtRp.of(device.getPxratio()))))
                .build();
    }

    private Site makeSite(Site site, String impLanguage, ExtImpRubicon rubiconImpExt) {
        if (site == null && StringUtils.isBlank(impLanguage)) {
            return null;
        }

        return site == null
                ? Site.builder()
                .content(makeSiteContent(null, impLanguage))
                .build()
                : site.toBuilder()
                .publisher(makePublisher(rubiconImpExt))
                .content(makeSiteContent(site.getContent(), impLanguage))
                .ext(makeSiteExt(site, rubiconImpExt))
                .build();
    }

    private static Content makeSiteContent(Content siteContent, String impLanguage) {
        if (StringUtils.isBlank(impLanguage)) {
            return siteContent;
        }
        if (siteContent == null) {
            return Content.builder().language(impLanguage).build();
        } else {
            return StringUtils.isBlank(siteContent.getLanguage())
                    ? siteContent.toBuilder().language(impLanguage).build()
                    : siteContent;
        }
    }

    private Publisher makePublisher(ExtImpRubicon rubiconImpExt) {
        return Publisher.builder()
                .ext(makePublisherExt(rubiconImpExt))
                .build();
    }

    private ExtPublisher makePublisherExt(ExtImpRubicon rubiconImpExt) {
        return mapper.fillExtension(
                ExtPublisher.empty(),
                RubiconPubExt.of(RubiconPubExtRp.of(rubiconImpExt.getAccountId())));
    }

    private ExtSite makeSiteExt(Site site, ExtImpRubicon rubiconImpExt) {
        final ExtSite extSite = site != null ? site.getExt() : null;
        final Integer siteExtAmp = extSite != null ? extSite.getAmp() : null;

        return mapper.fillExtension(
                ExtSite.of(siteExtAmp, null),
                RubiconSiteExt.of(RubiconSiteExtRp.of(rubiconImpExt.getSiteId())));
    }

    private App makeApp(App app, ExtImpRubicon rubiconImpExt) {
        return app == null ? null : app.toBuilder()
                .publisher(makePublisher(rubiconImpExt))
                .ext(makeAppExt(rubiconImpExt))
                .build();
    }

    private ExtApp makeAppExt(ExtImpRubicon rubiconImpExt) {
        return mapper.fillExtension(ExtApp.of(null, null),
                RubiconAppExt.of(RubiconSiteExtRp.of(rubiconImpExt.getSiteId())));
    }

    private static Source makeSource(Source source, String pchain) {
        if (StringUtils.isNotEmpty(pchain)) {
            final Source.SourceBuilder builder = source != null ? source.toBuilder() : Source.builder();
            return builder.pchain(pchain).build();
        }
        return source;
    }

    private List<BidderBid> extractBids(BidRequest prebidRequest, BidRequest bidRequest, BidResponse bidResponse) {
        return bidResponse == null || bidResponse.getSeatbid() == null
                ? Collections.emptyList()
                : bidsFromResponse(prebidRequest, bidRequest, bidResponse);
    }

    private List<BidderBid> bidsFromResponse(BidRequest prebidRequest, BidRequest bidRequest, BidResponse bidResponse) {
        final Map<String, Imp> idToImp = prebidRequest.getImp().stream()
                .collect(Collectors.toMap(Imp::getId, Function.identity()));
        final Float cmpOverrideFromRequest = cmpOverrideFromRequest(prebidRequest);
        final BidType bidType = bidType(bidRequest);

        return bidResponse.getSeatbid().stream()
                .filter(Objects::nonNull)
                .map(SeatBid::getBid)
                .filter(Objects::nonNull)
                .flatMap(Collection::stream)
                .map(bid -> updateBid(bid, idToImp.get(bid.getImpid()), cmpOverrideFromRequest, bidResponse))
<<<<<<< HEAD
                .filter(bid -> bid.getPrice().compareTo(BigDecimal.ZERO) > 0)
                .map(bid -> BidderBid.of(bid, bidType, bidResponse.getCur()))
=======
                .filter(RubiconBidder::validatePrice)
                .map(bid -> BidderBid.of(bid, bidType, DEFAULT_BID_CURRENCY))
>>>>>>> 2371922e
                .collect(Collectors.toList());
    }

    private static boolean validatePrice(Bid bid) {
        final BigDecimal price = bid.getPrice();
        return bid.getDealid() != null ? price.compareTo(BigDecimal.ZERO) >= 0 : price.compareTo(BigDecimal.ZERO) > 0;
    }

    private Bid updateBid(Bid bid, Imp imp, Float cmpOverrideFromRequest, BidResponse bidResponse) {
        if (generateBidId) {
            // Since Rubicon XAPI returns openrtb_response.seatbid.bid.id not unique enough
            // generate new value for it
            bid.setId(UUID.randomUUID().toString());
        } else if (Objects.equals(bid.getId(), "0")) {
            // Since Rubicon XAPI returns only one bid per response
            // copy bidResponse.bidid to openrtb_response.seatbid.bid.id
            bid.setId(bidResponse.getBidid());
        }

        // Unconditionally set price if coming from CPM override
        final Float cpmOverride = ObjectUtils.defaultIfNull(cpmOverrideFromImp(imp), cmpOverrideFromRequest);
        if (cpmOverride != null) {
            bid.setPrice(new BigDecimal(String.valueOf(cpmOverride)));
        }

        return bid;
    }

    private Float cmpOverrideFromRequest(BidRequest bidRequest) {
        final RubiconExtPrebidBiddersBidder bidder = extPrebidBiddersRubicon(bidRequest.getExt());
        final RubiconExtPrebidBiddersBidderDebug debug = bidder != null ? bidder.getDebug() : null;
        return debug != null ? debug.getCpmoverride() : null;
    }

    private Float cpmOverrideFromImp(Imp imp) {
        final JsonNode extImpPrebidNode = imp.getExt().get(PREBID_EXT);
        final ExtImpPrebid prebid = extImpPrebidNode != null ? extImpPrebid(extImpPrebidNode) : null;
        final RubiconImpExtPrebidBidder bidder = prebid != null
                ? extImpPrebidBidder(prebid.getBidder())
                : null;
        final RubiconImpExtPrebidRubiconDebug debug = bidder != null ? bidder.getDebug() : null;
        return debug != null ? debug.getCpmoverride() : null;
    }

    private ExtImpPrebid extImpPrebid(JsonNode extImpPrebid) {
        try {
            return mapper.mapper().treeToValue(extImpPrebid, ExtImpPrebid.class);
        } catch (JsonProcessingException e) {
            throw new PreBidException(String.format("Error decoding imp.ext.prebid: %s", e.getMessage()), e);
        }
    }

    private RubiconImpExtPrebidBidder extImpPrebidBidder(ObjectNode extImpPrebidBidder) {
        try {
            return mapper.mapper().treeToValue(extImpPrebidBidder, RubiconImpExtPrebidBidder.class);
        } catch (JsonProcessingException e) {
            throw new PreBidException(String.format("Error decoding imp.ext.prebid.bidder: %s", e.getMessage()), e);
        }
    }

    private static BidType bidType(BidRequest bidRequest) {
        return isVideo(bidRequest.getImp().get(0)) ? BidType.video : BidType.banner;
    }
}<|MERGE_RESOLUTION|>--- conflicted
+++ resolved
@@ -116,10 +116,10 @@
 
     private static final String TK_XINT_QUERY_PARAMETER = "tk_xint";
     private static final String PREBID_SERVER_USER_AGENT = "prebid-server/1.0";
+    private static final String PREBID_EXT = "prebid";
+
     private static final String ADSERVER_EID = "adserver.org";
     private static final String LIVEINTENT_EID = "liveintent.com";
-    private static final String PREBID_EXT = "prebid";
-
     private static final String LIVERAMP_EID = "liveramp.com";
 
     private static final String FPD_SECTIONCAT_FIELD = "sectioncat";
@@ -1005,13 +1005,8 @@
                 .filter(Objects::nonNull)
                 .flatMap(Collection::stream)
                 .map(bid -> updateBid(bid, idToImp.get(bid.getImpid()), cmpOverrideFromRequest, bidResponse))
-<<<<<<< HEAD
-                .filter(bid -> bid.getPrice().compareTo(BigDecimal.ZERO) > 0)
+                .filter(RubiconBidder::validatePrice)
                 .map(bid -> BidderBid.of(bid, bidType, bidResponse.getCur()))
-=======
-                .filter(RubiconBidder::validatePrice)
-                .map(bid -> BidderBid.of(bid, bidType, DEFAULT_BID_CURRENCY))
->>>>>>> 2371922e
                 .collect(Collectors.toList());
     }
 
