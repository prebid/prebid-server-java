package org.prebid.server.bidder.rubicon;

import com.fasterxml.jackson.core.JsonProcessingException;
import com.fasterxml.jackson.core.type.TypeReference;
import com.fasterxml.jackson.databind.JsonNode;
import com.fasterxml.jackson.databind.node.ObjectNode;
import com.iab.openrtb.request.App;
import com.iab.openrtb.request.Banner;
import com.iab.openrtb.request.BidRequest;
import com.iab.openrtb.request.Content;
import com.iab.openrtb.request.Device;
import com.iab.openrtb.request.Format;
import com.iab.openrtb.request.Geo;
import com.iab.openrtb.request.Imp;
import com.iab.openrtb.request.Metric;
import com.iab.openrtb.request.Publisher;
import com.iab.openrtb.request.Site;
import com.iab.openrtb.request.Source;
import com.iab.openrtb.request.User;
import com.iab.openrtb.request.Video;
import com.iab.openrtb.response.Bid;
import com.iab.openrtb.response.BidResponse;
import com.iab.openrtb.response.SeatBid;
import io.netty.handler.codec.http.HttpHeaderValues;
import io.vertx.core.MultiMap;
import io.vertx.core.http.HttpMethod;
import io.vertx.core.logging.Logger;
import io.vertx.core.logging.LoggerFactory;
import org.apache.commons.collections4.CollectionUtils;
import org.apache.commons.lang3.ObjectUtils;
import org.apache.commons.lang3.StringUtils;
import org.apache.http.client.utils.URIBuilder;
import org.prebid.server.bidder.Bidder;
import org.prebid.server.bidder.ViewabilityVendors;
import org.prebid.server.bidder.model.BidderBid;
import org.prebid.server.bidder.model.BidderError;
import org.prebid.server.bidder.model.HttpCall;
import org.prebid.server.bidder.model.HttpRequest;
import org.prebid.server.bidder.model.HttpResponse;
import org.prebid.server.bidder.model.Result;
import org.prebid.server.bidder.rubicon.proto.RubiconAppExt;
import org.prebid.server.bidder.rubicon.proto.RubiconBannerExt;
import org.prebid.server.bidder.rubicon.proto.RubiconBannerExtRp;
import org.prebid.server.bidder.rubicon.proto.RubiconDeviceExt;
import org.prebid.server.bidder.rubicon.proto.RubiconDeviceExtRp;
import org.prebid.server.bidder.rubicon.proto.RubiconExtPrebidBidders;
import org.prebid.server.bidder.rubicon.proto.RubiconExtPrebidBiddersBidder;
import org.prebid.server.bidder.rubicon.proto.RubiconExtPrebidBiddersBidderDebug;
import org.prebid.server.bidder.rubicon.proto.RubiconImpExt;
import org.prebid.server.bidder.rubicon.proto.RubiconImpExtPrebidBidder;
import org.prebid.server.bidder.rubicon.proto.RubiconImpExtPrebidRubiconDebug;
import org.prebid.server.bidder.rubicon.proto.RubiconImpExtRp;
import org.prebid.server.bidder.rubicon.proto.RubiconImpExtRpTrack;
import org.prebid.server.bidder.rubicon.proto.RubiconPubExt;
import org.prebid.server.bidder.rubicon.proto.RubiconPubExtRp;
import org.prebid.server.bidder.rubicon.proto.RubiconSiteExt;
import org.prebid.server.bidder.rubicon.proto.RubiconSiteExtRp;
import org.prebid.server.bidder.rubicon.proto.RubiconTargeting;
import org.prebid.server.bidder.rubicon.proto.RubiconTargetingExt;
import org.prebid.server.bidder.rubicon.proto.RubiconTargetingExtRp;
import org.prebid.server.bidder.rubicon.proto.RubiconUserExt;
import org.prebid.server.bidder.rubicon.proto.RubiconUserExtRp;
import org.prebid.server.bidder.rubicon.proto.RubiconVideoExt;
import org.prebid.server.bidder.rubicon.proto.RubiconVideoExtRp;
import org.prebid.server.exception.PreBidException;
import org.prebid.server.json.DecodeException;
import org.prebid.server.json.JacksonMapper;
import org.prebid.server.proto.openrtb.ext.ExtPrebid;
import org.prebid.server.proto.openrtb.ext.request.ExtApp;
import org.prebid.server.proto.openrtb.ext.request.ExtDevice;
import org.prebid.server.proto.openrtb.ext.request.ExtImpContext;
import org.prebid.server.proto.openrtb.ext.request.ExtImpPrebid;
import org.prebid.server.proto.openrtb.ext.request.ExtPublisher;
import org.prebid.server.proto.openrtb.ext.request.ExtRequest;
import org.prebid.server.proto.openrtb.ext.request.ExtRequestPrebid;
import org.prebid.server.proto.openrtb.ext.request.ExtRequestPrebidData;
import org.prebid.server.proto.openrtb.ext.request.ExtSite;
import org.prebid.server.proto.openrtb.ext.request.ExtUser;
import org.prebid.server.proto.openrtb.ext.request.ExtUserEid;
import org.prebid.server.proto.openrtb.ext.request.ExtUserEidUid;
import org.prebid.server.proto.openrtb.ext.request.ExtUserEidUidExt;
import org.prebid.server.proto.openrtb.ext.request.rubicon.ExtImpRubicon;
import org.prebid.server.proto.openrtb.ext.request.rubicon.ExtUserTpIdRubicon;
import org.prebid.server.proto.openrtb.ext.request.rubicon.RubiconVideoParams;
import org.prebid.server.proto.openrtb.ext.response.BidType;
import org.prebid.server.util.HttpUtil;

import java.math.BigDecimal;
import java.net.URISyntaxException;
import java.util.ArrayList;
import java.util.Base64;
import java.util.Collection;
import java.util.Collections;
import java.util.HashMap;
import java.util.HashSet;
import java.util.List;
import java.util.Map;
import java.util.Objects;
import java.util.Set;
import java.util.UUID;
import java.util.function.Function;
import java.util.stream.Collectors;

/**
 * <a href="https://rubiconproject.com">Rubicon Project</a> {@link Bidder} implementation.
 */
public class RubiconBidder implements Bidder<BidRequest> {

    private static final Logger logger = LoggerFactory.getLogger(RubiconBidder.class);

    private static final String TK_XINT_QUERY_PARAMETER = "tk_xint";
    private static final String PREBID_SERVER_USER_AGENT = "prebid-server/1.0";
    private static final String ADSERVER_EID = "adserver.org";
    private static final String LIVEINTENT_EID = "liveintent.com";
    private static final String DEFAULT_BID_CURRENCY = "USD";
    private static final String PREBID_EXT = "prebid";

    private static final TypeReference<ExtPrebid<ExtImpPrebid, ExtImpRubicon>> RUBICON_EXT_TYPE_REFERENCE =
            new TypeReference<ExtPrebid<ExtImpPrebid, ExtImpRubicon>>() {
            };

    private final String endpointUrl;
    private final Set<String> supportedVendors;
    private final boolean generateBidId;
    private final JacksonMapper mapper;

    private final MultiMap headers;

    public RubiconBidder(String endpoint,
                         String xapiUsername,
                         String xapiPassword,
                         List<String> supportedVendors,
                         boolean generateBidId,
                         JacksonMapper mapper) {

        this.endpointUrl = HttpUtil.validateUrl(Objects.requireNonNull(endpoint));
        this.supportedVendors = new HashSet<>(supportedVendors);
        this.generateBidId = generateBidId;
        this.mapper = Objects.requireNonNull(mapper);

        this.headers = headers(Objects.requireNonNull(xapiUsername), Objects.requireNonNull(xapiPassword));
    }

    @Override
    public Result<List<HttpRequest<BidRequest>>> makeHttpRequests(BidRequest bidRequest) {
        final List<HttpRequest<BidRequest>> httpRequests = new ArrayList<>();
        final List<BidderError> errors = new ArrayList<>();

        final boolean useFirstPartyData = useFirstPartyData(bidRequest);
        final Map<Imp, ExtPrebid<ExtImpPrebid, ExtImpRubicon>> impToImpExt =
                parseRubiconImpExts(bidRequest.getImp(), errors);
        final String impLanguage = firstImpExtLanguage(impToImpExt.values());

        for (Map.Entry<Imp, ExtPrebid<ExtImpPrebid, ExtImpRubicon>> impToExt : impToImpExt.entrySet()) {
            try {
                final Imp imp = impToExt.getKey();
                final ExtPrebid<ExtImpPrebid, ExtImpRubicon> ext = impToExt.getValue();
                final BidRequest singleRequest = createSingleRequest(
                        imp, ext.getPrebid(), ext.getBidder(), bidRequest, impLanguage, useFirstPartyData
                );
                final String body = mapper.encode(singleRequest);
                httpRequests.add(HttpRequest.<BidRequest>builder()
                        .method(HttpMethod.POST)
                        .uri(makeUri(bidRequest))
                        .body(body)
                        .headers(headers)
                        .payload(singleRequest)
                        .build());
            } catch (PreBidException e) {
                errors.add(BidderError.badInput(e.getMessage()));
            }
        }

        return Result.of(httpRequests, errors);
    }

    @Override
    public Result<List<BidderBid>> makeBids(HttpCall<BidRequest> httpCall, BidRequest bidRequest) {
        final HttpResponse response = httpCall.getResponse();
        if (response.getStatusCode() == 204) {
            return Result.of(Collections.emptyList(), Collections.emptyList());
        }

        try {
            final BidResponse bidResponse = mapper.decodeValue(response.getBody(), BidResponse.class);
            return Result.of(extractBids(bidRequest, httpCall.getRequest().getPayload(), bidResponse),
                    Collections.emptyList());
        } catch (DecodeException e) {
            return Result.emptyWithError(BidderError.badServerResponse(e.getMessage()));
        }
    }

    @Override
    public Map<String, String> extractTargeting(ObjectNode extBidBidder) {
        final RubiconTargetingExt rubiconTargetingExt;
        try {
            rubiconTargetingExt = mapper.mapper().convertValue(extBidBidder, RubiconTargetingExt.class);
        } catch (IllegalArgumentException e) {
            logger.warn("Error adding rubicon specific targeting to amp response", e);
            return Collections.emptyMap();
        }

        final RubiconTargetingExtRp rp = rubiconTargetingExt.getRp();
        final List<RubiconTargeting> targeting = rp != null ? rp.getTargeting() : null;
        return targeting != null
                ? targeting.stream()
                .filter(rubiconTargeting -> !CollectionUtils.isEmpty(rubiconTargeting.getValues()))
                .collect(Collectors.toMap(RubiconTargeting::getKey, t -> t.getValues().get(0)))
                : Collections.emptyMap();
    }

    private static MultiMap headers(String xapiUsername, String xapiPassword) {
        return MultiMap.caseInsensitiveMultiMap()
                .add(HttpUtil.AUTHORIZATION_HEADER, authHeader(xapiUsername, xapiPassword))
                .add(HttpUtil.CONTENT_TYPE_HEADER, HttpUtil.APPLICATION_JSON_CONTENT_TYPE)
                .add(HttpUtil.ACCEPT_HEADER, HttpHeaderValues.APPLICATION_JSON)
                .add(HttpUtil.USER_AGENT_HEADER, PREBID_SERVER_USER_AGENT);
    }

    private static String authHeader(String xapiUsername, String xapiPassword) {
        return "Basic " + Base64.getEncoder().encodeToString((xapiUsername + ':' + xapiPassword).getBytes());
    }

    /**
     * Determines if First Party Data should be applied.
     * This mainly related to global fields like request.site.keywords, etc.
     */
    private boolean useFirstPartyData(BidRequest bidRequest) {
        final ExtRequest extRequest = bidRequest.getExt() != null
                ? mapper.mapper().convertValue(bidRequest.getExt(), ExtRequest.class)
                : null;
        final ExtRequestPrebid prebid = extRequest == null ? null : extRequest.getPrebid();
        final ExtRequestPrebidData data = prebid == null ? null : prebid.getData();
        final List<String> bidders = data == null ? null : data.getBidders();
        return bidders == null || CollectionUtils.isNotEmpty(bidders); // this contains only current bidder or is null
    }

    private Map<Imp, ExtPrebid<ExtImpPrebid, ExtImpRubicon>> parseRubiconImpExts(
            List<Imp> imps, List<BidderError> errors
    ) {
        final Map<Imp, ExtPrebid<ExtImpPrebid, ExtImpRubicon>> impToImpExt = new HashMap<>();
        for (final Imp imp : imps) {
            try {
                final ExtPrebid<ExtImpPrebid, ExtImpRubicon> rubiconImpExt = parseRubiconExt(imp);
                impToImpExt.put(imp, rubiconImpExt);
            } catch (PreBidException e) {
                errors.add(BidderError.badInput(e.getMessage()));
            }
        }
        return impToImpExt;
    }

    private ExtPrebid<ExtImpPrebid, ExtImpRubicon> parseRubiconExt(Imp imp) {
        try {
            return mapper.mapper().convertValue(imp.getExt(), RUBICON_EXT_TYPE_REFERENCE);
        } catch (IllegalArgumentException e) {
            throw new PreBidException(e.getMessage(), e);
        }
    }

    private static String firstImpExtLanguage(Collection<ExtPrebid<ExtImpPrebid, ExtImpRubicon>> rubiconImpExts) {
        return rubiconImpExts.stream()
                .filter(Objects::nonNull)
                .map(ExtPrebid::getBidder)
                .map(ExtImpRubicon::getVideo)
                .filter(Objects::nonNull)
                .map(RubiconVideoParams::getLanguage)
                .filter(StringUtils::isNotBlank)
                .findFirst()
                .orElse(null);
    }

    private BidRequest createSingleRequest(Imp imp, ExtImpPrebid extPrebid, ExtImpRubicon extRubicon,
                                           BidRequest bidRequest, String impLanguage, boolean useFirstPartyData) {
        final Site site = bidRequest.getSite();
        final App app = bidRequest.getApp();

        return bidRequest.toBuilder()
                .imp(Collections.singletonList(makeImp(imp, extPrebid, extRubicon, site, app, useFirstPartyData)))
                .user(makeUser(bidRequest.getUser(), extRubicon))
                .device(makeDevice(bidRequest.getDevice()))
                .site(makeSite(site, impLanguage, extRubicon))
                .app(makeApp(app, extRubicon))
                .source(makeSource(bidRequest.getSource(), extRubicon.getPchain()))
                .cur(null) // suppress currencies
                .ext(null) // suppress ext
                .build();
    }

    private String makeUri(BidRequest bidRequest) {
        final String tkXint = tkXintValue(bidRequest);
        if (StringUtils.isNotBlank(tkXint)) {
            try {
                return new URIBuilder(endpointUrl)
                        .setParameter(TK_XINT_QUERY_PARAMETER, tkXint)
                        .build().toString();
            } catch (URISyntaxException e) {
                throw new PreBidException(String.format("Cant add the tk_xint value for url: %s", tkXint), e);
            }
        }
        return endpointUrl;
    }

    private String tkXintValue(BidRequest bidRequest) {
        final RubiconExtPrebidBiddersBidder rubicon = extPrebidBiddersRubicon(bidRequest.getExt());
        final String integration = rubicon == null ? null : rubicon.getIntegration();
        return StringUtils.isBlank(integration) ? null : integration;
    }

    private RubiconExtPrebidBiddersBidder extPrebidBiddersRubicon(ExtRequest extRequest) {
        final ExtRequestPrebid prebid = extRequest == null ? null : extRequest.getPrebid();
        final ObjectNode biddersNode = prebid == null ? null : prebid.getBidders();
        if (biddersNode != null) {
            try {
                final RubiconExtPrebidBidders bidders = mapper.mapper().convertValue(biddersNode,
                        RubiconExtPrebidBidders.class);
                return bidders == null ? null : bidders.getBidder();
            } catch (IllegalArgumentException e) {
                return null;
            }
        }
        return null;
    }

    private Imp makeImp(Imp imp, ExtImpPrebid extPrebid, ExtImpRubicon extRubicon,
                        Site site, App app, boolean useFirstPartyData) {
        final Imp.ImpBuilder builder = imp.toBuilder()
                .metric(makeMetrics(imp))
                .ext(mapper.mapper().valueToTree(makeImpExt(imp, extRubicon, site, app, useFirstPartyData)));

        if (isVideo(imp)) {
            builder
                    .banner(null)
                    .video(makeVideo(imp.getVideo(), extRubicon.getVideo(), extPrebid));
        } else {
            builder
                    .banner(makeBanner(imp.getBanner(), overriddenSizes(extRubicon)))
                    .video(null);
        }

        return builder.build();
    }

    private List<Metric> makeMetrics(Imp imp) {
        final List<Metric> metrics = imp.getMetric();

        if (metrics == null) {
            return null;
        }

        final List<Metric> modifiedMetrics = new ArrayList<>();
        for (Metric metric : metrics) {
            if (isMetricSupported(metric)) {
                modifiedMetrics.add(metric.toBuilder().vendor("seller-declared").build());
            } else {
                modifiedMetrics.add(metric);
            }
        }

        return modifiedMetrics;
    }

    private boolean isMetricSupported(Metric metric) {
        return supportedVendors.contains(metric.getVendor()) && Objects.equals(metric.getType(), "viewability");
    }

    private RubiconImpExt makeImpExt(Imp imp, ExtImpRubicon rubiconImpExt, Site site, App app,
                                     boolean useFirstPartyData) {
        return RubiconImpExt.of(RubiconImpExtRp.of(rubiconImpExt.getZoneId(),
                makeTarget(imp, rubiconImpExt, site, app, useFirstPartyData), RubiconImpExtRpTrack.of("", "")),
                mapVendorsNamesToUrls(imp.getMetric()));
    }

    private JsonNode makeTarget(Imp imp, ExtImpRubicon rubiconImpExt, Site site, App app, boolean useFirstPartyData) {
        final ObjectNode inventory = rubiconImpExt.getInventory();
        final ObjectNode inventoryNode = inventory == null ? mapper.mapper().createObjectNode() : inventory;

        if (useFirstPartyData) {
            final ExtImpContext context = extImpContext(imp);

            // copy OPENRTB.site.ext.data.* to every impression – XAPI.imp[].ext.rp.target.*
            final ExtSite siteExt = site != null ? site.getExt() : null;
            if (siteExt != null) {
                populateObjectNode(inventoryNode, siteExt.getData());
            }

            // copy OPENRTB.app.ext.data.* to every impression – XAPI.imp[].ext.rp.target.*
            final ExtApp appExt = app != null ? app.getExt() : null;
            if (appExt != null) {
                populateObjectNode(inventoryNode, appExt.getData());
            }

            // copy OPENRTB.imp[].ext.context.data.* to XAPI.imp[].ext.rp.target.*
            final ObjectNode contextDataNode = context != null ? context.getData() : null;
            if (contextDataNode != null) {
                inventoryNode.setAll(contextDataNode);
                copyAdslot(context, inventoryNode);
            }

            // copy OPENRTB.imp[].ext.context.keywords to XAPI.imp[].ext.rp.target.keywords
            final String keywords = context != null ? context.getKeywords() : null;
            if (StringUtils.isNotBlank(keywords)) {
                inventoryNode.put("keywords", keywords);
            }

            // copy OPENRTB.imp[].ext.context.search to XAPI.imp[].ext.rp.target.search
            // copy OPENRTB.site.search to every impression XAPI.imp[].ext.rp.target.search
            // imp-specific values should take precedence over global values
            final String contextSearch = context != null ? context.getSearch() : null;
            final String siteSearch = site != null ? site.getSearch() : null;
            final String search = ObjectUtils.defaultIfNull(contextSearch, siteSearch);
            if (StringUtils.isNotBlank(search)) {
                inventoryNode.put("search", search);
            }
        }

        return inventoryNode.size() > 0 ? inventoryNode : null;
    }

    private void copyAdslot(ExtImpContext context, ObjectNode result) {
        // copy OPENRTB.imp[].ext.context.data.adslot or imp[].ext.context.adserver.adslot to
        // XAPI.imp[].ext.rp.target.dfp_ad_unit_code without leading slash
        final ObjectNode contextDataNode = context.getData();

        final String adSlot = ObjectUtils.firstNonNull(
                getTextValueFromNodeByPath(contextDataNode, "adslot"),
                getAdSlotFromAdServer(contextDataNode),
                getTextValueFromNodeByPath(contextDataNode, "pbadslot"));

        if (StringUtils.isNotBlank(adSlot)) {
            final String adUnitCode = adSlot.indexOf('/') == 0 ? adSlot.substring(1) : adSlot;
            result.put("dfp_ad_unit_code", adUnitCode);
        }
    }

    private static String getTextValueFromNodeByPath(JsonNode node, String path) {
        final JsonNode nodeByPath = node != null ? node.get(path) : null;
        return nodeByPath != null && nodeByPath.isTextual() ? nodeByPath.textValue() : null;
    }

    private static String getAdSlotFromAdServer(JsonNode contextDataNode) {
        final JsonNode adServerNode = contextDataNode.get("adserver");

        final String adServerName = getTextValueFromNodeByPath(adServerNode, "name");
        if (Objects.equals(adServerName, "gam")) {
            return getTextValueFromNodeByPath(adServerNode, "adslot");
        }
        return null;
    }

    private ExtImpContext extImpContext(Imp imp) {
        final JsonNode context = imp.getExt().get("context");
        if (context == null || context.isNull()) {
            return null;
        }
        try {
            return mapper.mapper().convertValue(context, ExtImpContext.class);
        } catch (IllegalArgumentException e) {
            throw new PreBidException(e.getMessage(), e);
        }
    }

    private static void populateObjectNode(ObjectNode objectNode, JsonNode data) {
        if (data != null && !data.isNull()) {
            objectNode.setAll((ObjectNode) data);
        }
    }

    private List<String> mapVendorsNamesToUrls(List<Metric> metrics) {
        if (metrics == null) {
            return null;
        }
        final List<String> vendorsUrls = metrics.stream()
                .filter(this::isMetricSupported)
                .map(metric -> ViewabilityVendors.valueOf(metric.getVendor()).getUrl())
                .collect(Collectors.toList());
        return vendorsUrls.isEmpty() ? null : vendorsUrls;
    }

    private static boolean isVideo(Imp imp) {
        final Video video = imp.getVideo();
        if (video != null) {
            // Do any other media types exist? Or check required video fields.
            return imp.getBanner() == null || isFullyPopulatedVideo(video);
        }
        return false;
    }

    private static boolean isFullyPopulatedVideo(Video video) {
        // These are just recommended video fields for XAPI
        return video.getMimes() != null && video.getProtocols() != null && video.getMaxduration() != null
                && video.getLinearity() != null && video.getApi() != null;
    }

    private Video makeVideo(Video video, RubiconVideoParams rubiconVideoParams, ExtImpPrebid prebidImpExt) {
        final String videoType = prebidImpExt != null && prebidImpExt.getIsRewardedInventory() != null
                && prebidImpExt.getIsRewardedInventory() == 1 ? "rewarded" : null;

        if (rubiconVideoParams == null && videoType == null) {
            return video;
        }

        final Integer skip = rubiconVideoParams != null ? rubiconVideoParams.getSkip() : null;
        final Integer skipDelay = rubiconVideoParams != null ? rubiconVideoParams.getSkipdelay() : null;
        final Integer sizeId = rubiconVideoParams != null ? rubiconVideoParams.getSizeId() : null;
        return video.toBuilder()
                .ext(mapper.mapper().valueToTree(
                        RubiconVideoExt.of(skip, skipDelay, RubiconVideoExtRp.of(sizeId), videoType)))
                .build();
    }

    private static List<Format> overriddenSizes(ExtImpRubicon rubiconImpExt) {
        final List<Format> overriddenSizes;

        final List<Integer> sizeIds = rubiconImpExt.getSizes();
        if (sizeIds != null) {
            final List<Format> resolvedSizes = RubiconSize.idToSize(sizeIds);
            if (resolvedSizes.isEmpty()) {
                throw new PreBidException("Bad request.imp[].ext.rubicon.sizes");
            }
            overriddenSizes = resolvedSizes;
        } else {
            overriddenSizes = null;
        }

        return overriddenSizes;
    }

    private Banner makeBanner(Banner banner, List<Format> overriddenSizes) {
        final List<Format> sizes = ObjectUtils.defaultIfNull(overriddenSizes, banner.getFormat());
        if (CollectionUtils.isEmpty(sizes)) {
            throw new PreBidException("rubicon imps must have at least one imp.format element");
        }

        return banner.toBuilder()
                .format(sizes)
                .ext(mapper.mapper().valueToTree(makeBannerExt(sizes)))
                .build();
    }

    private static RubiconBannerExt makeBannerExt(List<Format> sizes) {
        final List<Integer> rubiconSizeIds = mapToRubiconSizeIds(sizes);
        final Integer primarySizeId = rubiconSizeIds.get(0);
        final List<Integer> altSizeIds = rubiconSizeIds.size() > 1
                ? rubiconSizeIds.subList(1, rubiconSizeIds.size())
                : null;

        return RubiconBannerExt.of(RubiconBannerExtRp.of(primarySizeId, altSizeIds, "text/html"));
    }

    private static List<Integer> mapToRubiconSizeIds(List<Format> sizes) {
        final List<Integer> validRubiconSizeIds = sizes.stream()
                .map(RubiconSize::toId)
                .filter(id -> id > 0)
                .sorted(RubiconSize.comparator())
                .collect(Collectors.toList());

        if (validRubiconSizeIds.isEmpty()) {
            throw new PreBidException("No valid sizes");
        }
        return validRubiconSizeIds;
    }

    private User makeUser(User user, ExtImpRubicon rubiconImpExt) {
        final User result;

        final ExtUser extUser = user != null ? user.getExt() : null;
        final Map<String, List<ExtUserEid>> sourceToUserEidExt = extUser != null
                ? specialExtUserEids(extUser.getEids())
                : null;
        final List<ExtUserTpIdRubicon> userExtTpIds = sourceToUserEidExt != null
                ? extractExtUserTpIds(sourceToUserEidExt)
                : null;
        final RubiconUserExtRp userExtRp = rubiconUserExtRp(user, rubiconImpExt, sourceToUserEidExt);
        final ObjectNode userExtData = extUser != null ? extUser.getData() : null;

        if (userExtRp != null || userExtTpIds != null || userExtData != null) {
            final ExtUser userExt = extUser != null
                    ? ExtUser.builder().consent(extUser.getConsent())
                    .digitrust(extUser.getDigitrust())
                    .eids(extUser.getEids())
                    .build()
                    : ExtUser.builder().build();

            final RubiconUserExt rubiconUserExt = RubiconUserExt.builder()
                    .rp(userExtRp)
                    .tpid(userExtTpIds)
                    .build();

            final User.UserBuilder userBuilder = user != null ? user.toBuilder() : User.builder();
            result = userBuilder
                    .ext(mapper.fillExtension(userExt, rubiconUserExt))
                    .build();
        } else {
            result = user;
        }

        return result;
    }

    private static Map<String, List<ExtUserEid>> specialExtUserEids(List<ExtUserEid> eids) {
        if (CollectionUtils.isEmpty(eids)) {
            return null;
        }

        return eids.stream()
                .filter(extUserEid -> StringUtils.equalsAny(extUserEid.getSource(), ADSERVER_EID, LIVEINTENT_EID))
                .filter(extUserEid -> CollectionUtils.isNotEmpty(extUserEid.getUids()))
                .collect(Collectors.groupingBy(ExtUserEid::getSource));
    }

    /**
     * Analyzes request.user.ext.eids and returns a list of new {@link ExtUserTpIdRubicon}s for supported vendors.
     */
    private static List<ExtUserTpIdRubicon> extractExtUserTpIds(Map<String, List<ExtUserEid>> specialExtUserEids) {
        final List<ExtUserTpIdRubicon> result = new ArrayList<>();

        specialExtUserEids.getOrDefault(ADSERVER_EID, Collections.emptyList()).stream()
                .map(extUserEid -> extUserTpIdForAdServer(extUserEid.getUids().get(0)))
                .filter(Objects::nonNull)
                .forEach(result::add);

        specialExtUserEids.getOrDefault(LIVEINTENT_EID, Collections.emptyList()).stream()
                .map(extUserEid -> extUserTpIdForLiveintent(extUserEid.getUids().get(0)))
                .filter(Objects::nonNull)
                .findFirst()
                .ifPresent(result::add);

        return result.isEmpty() ? null : result;
    }

    /**
     * Extracts {@link ExtUserTpIdRubicon} for AdServer.
     */
    private static ExtUserTpIdRubicon extUserTpIdForAdServer(ExtUserEidUid adServerEidUid) {
        final ExtUserEidUidExt ext = adServerEidUid != null ? adServerEidUid.getExt() : null;
        return ext != null && Objects.equals(ext.getRtiPartner(), "TDID")
                ? ExtUserTpIdRubicon.of("tdid", adServerEidUid.getId())
                : null;
    }

    /**
     * Extracts {@link ExtUserTpIdRubicon} for Liveintent.
     */
    private static ExtUserTpIdRubicon extUserTpIdForLiveintent(ExtUserEidUid adServerEidUid) {
        final String id = adServerEidUid != null ? adServerEidUid.getId() : null;
        return id != null ? ExtUserTpIdRubicon.of(LIVEINTENT_EID, id) : null;
    }

    private RubiconUserExtRp rubiconUserExtRp(User user, ExtImpRubicon rubiconImpExt,
                                              Map<String, List<ExtUserEid>> sourceToUserEidExt) {
        final ObjectNode impExtVisitor = rubiconImpExt.getVisitor();
        final ObjectNode visitor = impExtVisitor != null && impExtVisitor.size() != 0 ? impExtVisitor : null;

        final boolean hasUser = user != null;
        final String gender = hasUser ? user.getGender() : null;
        final Integer yob = hasUser ? user.getYob() : null;
        final Geo geo = hasUser ? user.getGeo() : null;

        final JsonNode target = rubiconUserExtRpTarget(sourceToUserEidExt, visitor);

        final ExtUser extUser = user != null ? user.getExt() : null;
        final ObjectNode data = extUser != null ? extUser.getData() : null;

        if (target != null || gender != null || yob != null || geo != null) {
            final RubiconUserExtRp rubiconUserExtRp = RubiconUserExtRp.of(target, gender, yob, geo);
            return data != null
                    ? mapper.fillExtension(rubiconUserExtRp, data)
                    : rubiconUserExtRp;
        }

        return null;
    }

    private JsonNode rubiconUserExtRpTarget(Map<String, List<ExtUserEid>> sourceToUserEidExt, ObjectNode visitor) {
        if (sourceToUserEidExt == null || CollectionUtils.isEmpty(sourceToUserEidExt.get(LIVEINTENT_EID))) {
            return visitor;
        }
        final ObjectNode ext = sourceToUserEidExt.get(LIVEINTENT_EID).get(0).getExt();
        final JsonNode segment = ext != null ? ext.get("segments") : null;

        if (segment == null) {
            return visitor;
        }
        final ObjectNode result = visitor != null ? visitor : mapper.mapper().createObjectNode();

        return result.set("LIseg", segment);
    }

    private Device makeDevice(Device device) {
        return device == null ? null : device.toBuilder()
                .ext(mapper.fillExtension(
                        ExtDevice.empty(),
                        RubiconDeviceExt.of(RubiconDeviceExtRp.of(device.getPxratio()))))
                .build();
    }

    private Site makeSite(Site site, String impLanguage, ExtImpRubicon rubiconImpExt) {
        if (site == null && StringUtils.isBlank(impLanguage)) {
            return null;
        }

        return site == null
                ? Site.builder().content(makeSiteContent(null, impLanguage)).build()
                : site.toBuilder()
                .publisher(makePublisher(rubiconImpExt))
                .content(makeSiteContent(site.getContent(), impLanguage))
                .ext(makeSiteExt(site, rubiconImpExt))
                .build();
    }

    private static Content makeSiteContent(Content siteContent, String impLanguage) {
        if (StringUtils.isBlank(impLanguage)) {
            return siteContent;
        }
        if (siteContent == null) {
            return Content.builder().language(impLanguage).build();
        } else {
            return StringUtils.isBlank(siteContent.getLanguage())
                    ? siteContent.toBuilder().language(impLanguage).build()
                    : siteContent;
        }
    }

    private Publisher makePublisher(ExtImpRubicon rubiconImpExt) {
        return Publisher.builder()
                .ext(makePublisherExt(rubiconImpExt))
                .build();
    }

    private ExtPublisher makePublisherExt(ExtImpRubicon rubiconImpExt) {
        return mapper.fillExtension(
                ExtPublisher.empty(),
                RubiconPubExt.of(RubiconPubExtRp.of(rubiconImpExt.getAccountId())));
    }

    private ExtSite makeSiteExt(Site site, ExtImpRubicon rubiconImpExt) {
        final ExtSite extSite = site != null ? extSite(site) : null;
        final Integer siteExtAmp = extSite != null ? extSite.getAmp() : null;

        return mapper.fillExtension(
                ExtSite.of(siteExtAmp, null),
                RubiconSiteExt.of(RubiconSiteExtRp.of(rubiconImpExt.getSiteId())));
    }

    private ExtSite extSite(Site site) {
        try {
            return mapper.mapper().convertValue(site.getExt(), ExtSite.class);
        } catch (IllegalArgumentException e) {
            throw new PreBidException(e.getMessage(), e.getCause());
        }
    }

    private App makeApp(App app, ExtImpRubicon rubiconImpExt) {
        return app == null ? null : app.toBuilder()
                .publisher(makePublisher(rubiconImpExt))
                .ext(makeAppExt(rubiconImpExt))
                .build();
    }

    private ExtApp makeAppExt(ExtImpRubicon rubiconImpExt) {
        return mapper.fillExtension(ExtApp.of(null, null),
                RubiconAppExt.of(RubiconSiteExtRp.of(rubiconImpExt.getSiteId())));
    }

    private static Source makeSource(Source source, String pchain) {
        if (StringUtils.isNotEmpty(pchain)) {
            final Source.SourceBuilder builder = source != null ? source.toBuilder() : Source.builder();
            return builder.pchain(pchain).build();
        }
        return source;
    }

    private List<BidderBid> extractBids(BidRequest prebidRequest, BidRequest bidRequest, BidResponse bidResponse) {
        return bidResponse == null || bidResponse.getSeatbid() == null
                ? Collections.emptyList()
                : bidsFromResponse(prebidRequest, bidRequest, bidResponse);
    }

    private List<BidderBid> bidsFromResponse(BidRequest prebidRequest, BidRequest bidRequest, BidResponse bidResponse) {
        final Map<String, Imp> idToImp = prebidRequest.getImp().stream()
                .collect(Collectors.toMap(Imp::getId, Function.identity()));
        final Float cmpOverrideFromRequest = cmpOverrideFromRequest(prebidRequest);
        final BidType bidType = bidType(bidRequest);

        return bidResponse.getSeatbid().stream()
                .filter(Objects::nonNull)
                .map(SeatBid::getBid)
                .filter(Objects::nonNull)
                .flatMap(Collection::stream)
<<<<<<< HEAD
                .filter(RubiconBidder::validatePrice)
                .map(bid -> updateBid(bid, bidResponse))
                .map(bid -> BidderBid.of(bid, bidType(bidRequest), DEFAULT_BID_CURRENCY))
                .collect(Collectors.toList());
    }

    private static boolean validatePrice(Bid bid) {
        final BigDecimal price = bid.getPrice();
        return bid.getDealid() != null ? price.compareTo(BigDecimal.ZERO) >= 0 : price.compareTo(BigDecimal.ZERO) > 0;
    }

    private Bid updateBid(Bid bid, BidResponse bidResponse) {
=======
                .map(bid -> updateBid(bid, idToImp.get(bid.getImpid()), cmpOverrideFromRequest, bidResponse))
                .filter(bid -> bid.getPrice().compareTo(BigDecimal.ZERO) > 0)
                .map(bid -> BidderBid.of(bid, bidType, DEFAULT_BID_CURRENCY))
                .collect(Collectors.toList());
    }

    private Bid updateBid(Bid bid, Imp imp, Float cmpOverrideFromRequest, BidResponse bidResponse) {
>>>>>>> e4e439a3
        if (generateBidId) {
            // Since Rubicon XAPI returns openrtb_response.seatbid.bid.id not unique enough
            // generate new value for it
            bid.setId(UUID.randomUUID().toString());
        } else if (Objects.equals(bid.getId(), "0")) {
            // Since Rubicon XAPI returns only one bid per response
            // copy bidResponse.bidid to openrtb_response.seatbid.bid.id
            bid.setId(bidResponse.getBidid());
        }

        // Unconditionally set price if coming from CPM override
        final Float cpmOverride = ObjectUtils.defaultIfNull(cpmOverrideFromImp(imp), cmpOverrideFromRequest);
        if (cpmOverride != null) {
            bid.setPrice(new BigDecimal(String.valueOf(cpmOverride)));
        }

        return bid;
    }

    private Float cmpOverrideFromRequest(BidRequest bidRequest) {
        final RubiconExtPrebidBiddersBidder bidder = extPrebidBiddersRubicon(bidRequest.getExt());
        final RubiconExtPrebidBiddersBidderDebug debug = bidder != null ? bidder.getDebug() : null;
        return debug != null ? debug.getCpmoverride() : null;
    }

    private Float cpmOverrideFromImp(Imp imp) {
        final JsonNode extImpPrebidNode = imp.getExt().get(PREBID_EXT);
        final ExtImpPrebid prebid = extImpPrebidNode != null ? extImpPrebid(extImpPrebidNode) : null;
        final RubiconImpExtPrebidBidder bidder = prebid != null ? extImpPrebidBidder(prebid.getBidder()) : null;
        final RubiconImpExtPrebidRubiconDebug debug = bidder != null ? bidder.getDebug() : null;
        return debug != null ? debug.getCpmoverride() : null;
    }

    private ExtImpPrebid extImpPrebid(JsonNode extImpPrebid) {
        try {
            return mapper.mapper().treeToValue(extImpPrebid, ExtImpPrebid.class);
        } catch (JsonProcessingException e) {
            throw new PreBidException(String.format("Error decoding imp.ext.prebid: %s", e.getMessage()), e);
        }
    }

    private RubiconImpExtPrebidBidder extImpPrebidBidder(JsonNode extImpPrebidBidder) {
        try {
            return mapper.mapper().treeToValue(extImpPrebidBidder, RubiconImpExtPrebidBidder.class);
        } catch (JsonProcessingException e) {
            throw new PreBidException(String.format("Error decoding imp.ext.prebid.bidder: %s", e.getMessage()), e);
        }
    }

    private static BidType bidType(BidRequest bidRequest) {
        return isVideo(bidRequest.getImp().get(0)) ? BidType.video : BidType.banner;
    }
}<|MERGE_RESOLUTION|>--- conflicted
+++ resolved
@@ -788,10 +788,9 @@
                 .map(SeatBid::getBid)
                 .filter(Objects::nonNull)
                 .flatMap(Collection::stream)
-<<<<<<< HEAD
+                .map(bid -> updateBid(bid, idToImp.get(bid.getImpid()), cmpOverrideFromRequest, bidResponse))
                 .filter(RubiconBidder::validatePrice)
-                .map(bid -> updateBid(bid, bidResponse))
-                .map(bid -> BidderBid.of(bid, bidType(bidRequest), DEFAULT_BID_CURRENCY))
+                .map(bid -> BidderBid.of(bid, bidType, DEFAULT_BID_CURRENCY))
                 .collect(Collectors.toList());
     }
 
@@ -800,16 +799,7 @@
         return bid.getDealid() != null ? price.compareTo(BigDecimal.ZERO) >= 0 : price.compareTo(BigDecimal.ZERO) > 0;
     }
 
-    private Bid updateBid(Bid bid, BidResponse bidResponse) {
-=======
-                .map(bid -> updateBid(bid, idToImp.get(bid.getImpid()), cmpOverrideFromRequest, bidResponse))
-                .filter(bid -> bid.getPrice().compareTo(BigDecimal.ZERO) > 0)
-                .map(bid -> BidderBid.of(bid, bidType, DEFAULT_BID_CURRENCY))
-                .collect(Collectors.toList());
-    }
-
     private Bid updateBid(Bid bid, Imp imp, Float cmpOverrideFromRequest, BidResponse bidResponse) {
->>>>>>> e4e439a3
         if (generateBidId) {
             // Since Rubicon XAPI returns openrtb_response.seatbid.bid.id not unique enough
             // generate new value for it
