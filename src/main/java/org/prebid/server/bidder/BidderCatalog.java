--- conflicted
+++ resolved
@@ -172,18 +172,4 @@
         final BidderInstanceDeps bidderDeps = bidderDepsMap.get(name);
         return bidderDeps != null ? bidderDeps.getBidder() : null;
     }
-<<<<<<< HEAD
-
-    /**
-     * Returns an {@link Adapter} registered by the given name or null if there is none.
-     * <p>
-     * Therefore this method should be called only for names that previously passed validity check
-     * through calling {@link #isValidName(String)}.
-     */
-    public Adapter<?, ?> adapterByName(String name) {
-        final BidderInstanceDeps bidderDeps = bidderDepsMap.get(name);
-        return bidderDeps != null ? bidderDeps.getAdapter() : null;
-    }
-=======
->>>>>>> 64506ae1
 }