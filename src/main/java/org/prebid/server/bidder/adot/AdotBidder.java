--- conflicted
+++ resolved
@@ -32,14 +32,9 @@
 
 public class AdotBidder implements Bidder<BidRequest> {
 
-<<<<<<< HEAD
     private static final List<BidType> ALLOWED_BID_TYPES = Arrays.asList(BidType.BANNER, BidType.VIDEO,
             BidType.X_NATIVE);
-=======
-    private static final List<BidType> ALLOWED_BID_TYPES = Arrays.asList(BidType.banner, BidType.video,
-            BidType.xNative);
     private static final String PRICE_MACRO = "${AUCTION_PRICE}";
->>>>>>> 6e7c9eea
 
     private final String endpointUrl;
     private final JacksonMapper mapper;
