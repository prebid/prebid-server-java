package org.prebid.server.bidder.smaato;

import com.fasterxml.jackson.core.type.TypeReference;
import com.fasterxml.jackson.databind.node.ObjectNode;
import com.fasterxml.jackson.databind.node.TextNode;
import com.iab.openrtb.request.App;
import com.iab.openrtb.request.Banner;
import com.iab.openrtb.request.BidRequest;
import com.iab.openrtb.request.Format;
import com.iab.openrtb.request.Imp;
import com.iab.openrtb.request.Publisher;
import com.iab.openrtb.request.Site;
import com.iab.openrtb.request.User;
import com.iab.openrtb.request.Video;
import com.iab.openrtb.response.Bid;
import com.iab.openrtb.response.BidResponse;
import com.iab.openrtb.response.SeatBid;
import io.vertx.core.MultiMap;
import io.vertx.core.http.HttpMethod;
import org.apache.commons.collections4.CollectionUtils;
import org.apache.commons.lang3.ObjectUtils;
import org.apache.commons.lang3.StringUtils;
import org.prebid.server.auction.model.Endpoint;
import org.prebid.server.bidder.Bidder;
import org.prebid.server.bidder.model.BidderBid;
import org.prebid.server.bidder.model.BidderError;
import org.prebid.server.bidder.model.HttpCall;
import org.prebid.server.bidder.model.HttpRequest;
import org.prebid.server.bidder.model.Result;
import org.prebid.server.bidder.smaato.proto.SmaatoBidExt;
import org.prebid.server.bidder.smaato.proto.SmaatoBidRequestExt;
import org.prebid.server.bidder.smaato.proto.SmaatoImage;
import org.prebid.server.bidder.smaato.proto.SmaatoImageAd;
import org.prebid.server.bidder.smaato.proto.SmaatoImg;
import org.prebid.server.bidder.smaato.proto.SmaatoMediaData;
import org.prebid.server.bidder.smaato.proto.SmaatoRichMediaAd;
import org.prebid.server.bidder.smaato.proto.SmaatoRichmedia;
import org.prebid.server.bidder.smaato.proto.SmaatoSiteExtData;
import org.prebid.server.bidder.smaato.proto.SmaatoUserExtData;
import org.prebid.server.exception.PreBidException;
import org.prebid.server.json.DecodeException;
import org.prebid.server.json.JacksonMapper;
import org.prebid.server.proto.openrtb.ext.ExtPrebid;
import org.prebid.server.proto.openrtb.ext.request.ExtRequest;
import org.prebid.server.proto.openrtb.ext.request.ExtRequestPrebid;
import org.prebid.server.proto.openrtb.ext.request.ExtRequestPrebidPbs;
import org.prebid.server.proto.openrtb.ext.request.ExtSite;
import org.prebid.server.proto.openrtb.ext.request.ExtUser;
import org.prebid.server.proto.openrtb.ext.request.smaato.ExtImpSmaato;
import org.prebid.server.proto.openrtb.ext.response.BidType;
import org.prebid.server.proto.openrtb.ext.response.ExtBidPrebid;
import org.prebid.server.proto.openrtb.ext.response.ExtBidPrebidVideo;
import org.prebid.server.util.HttpUtil;

import java.time.Clock;
import java.util.ArrayList;
import java.util.Collection;
import java.util.Collections;
import java.util.List;
import java.util.Objects;
import java.util.function.Function;
import java.util.function.Supplier;
import java.util.stream.Collectors;
import java.util.stream.IntStream;

public class SmaatoBidder implements Bidder<BidRequest> {

    private static final TypeReference<ExtPrebid<?, ExtImpSmaato>> SMAATO_EXT_TYPE_REFERENCE =
            new TypeReference<ExtPrebid<?, ExtImpSmaato>>() {
            };
    private static final String CLIENT_VERSION = "prebid_server_0.4";
    private static final String SMT_ADTYPE_HEADER = "X-Smt-Adtype";
    private static final String SMT_EXPIRES_HEADER = "X-Smt-Expires";
    private static final String SMT_AD_TYPE_IMG = "Img";
    private static final String SMT_ADTYPE_RICHMEDIA = "Richmedia";
    private static final String SMT_ADTYPE_VIDEO = "Video";

    private static final int DEFAULT_TTL = 300;

    private final String endpointUrl;
    private final JacksonMapper mapper;
    private final Clock clock;

    public SmaatoBidder(String endpointUrl, JacksonMapper mapper, Clock clock) {
        this.endpointUrl = HttpUtil.validateUrl(Objects.requireNonNull(endpointUrl));
        this.mapper = Objects.requireNonNull(mapper);
        this.clock = Objects.requireNonNull(clock);
    }

    @Override
    public Result<List<HttpRequest<BidRequest>>> makeHttpRequests(BidRequest request) {
        final BidRequest enrichedRequest;
        try {
            enrichedRequest = enrichRequestWithCommonProperties(request);
        } catch (PreBidException e) {
<<<<<<< HEAD
            errors.add(BidderError.badInput(e.getMessage()));
            return Result.withErrors(errors);
        }

        return Result.of(Collections.singletonList(
                        HttpRequest.<BidRequest>builder()
                                .method(HttpMethod.POST)
                                .uri(endpointUrl)
                                .headers(HttpUtil.headers())
                                .payload(outgoingRequest)
                                .body(mapper.encode(outgoingRequest))
                                .build()),
                errors);
    }

    private ExtImpSmaato parseImpExt(Imp imp) {
        try {
            return mapper.mapper().convertValue(imp.getExt(), SMAATO_EXT_TYPE_REFERENCE).getBidder();
        } catch (IllegalArgumentException e) {
            throw new PreBidException(e.getMessage(), e);
        }
    }

    private static Imp modifyImp(Imp imp, String adspaceId) {
        final Imp.ImpBuilder impBuilder = imp.toBuilder();
        if (imp.getBanner() != null) {
            return impBuilder.banner(modifyBanner(imp.getBanner())).tagid(adspaceId).ext(null).build();
        }

        if (imp.getVideo() != null) {
            return impBuilder.tagid(adspaceId).ext(null).build();
        }
        throw new PreBidException(String.format(
                "invalid MediaType. SMAATO only supports Banner and Video. Ignoring ImpID=%s", imp.getId()));
    }

    private static Banner modifyBanner(Banner banner) {
        if (banner.getW() != null && banner.getH() != null) {
            return banner;
        }
        final List<Format> format = banner.getFormat();
        if (CollectionUtils.isEmpty(format)) {
            throw new PreBidException(String.format("No sizes provided for Banner %s", format));
        }
        final Format firstFormat = format.get(0);
        return banner.toBuilder().w(firstFormat.getW()).h(firstFormat.getH()).build();
    }

    private Site modifySite(Site site, String firstPublisherId) {
        if (site == null) {
            return null;
=======
            return Result.withError(BidderError.badInput(e.getMessage()));
>>>>>>> b088aaef
        }

        final List<BidderError> errors = new ArrayList<>();
        if (isVideoRequest(request)) {
            return Result.of(constructPodRequests(enrichedRequest, errors), errors);
        }
        return Result.of(constructIndividualRequests(enrichedRequest, errors), errors);
    }

    private BidRequest enrichRequestWithCommonProperties(BidRequest bidRequest) {
        return bidRequest.toBuilder()
                .user(modifyUser(bidRequest.getUser()))
                .site(modifySite(bidRequest.getSite()))
                .ext(mapper.fillExtension(ExtRequest.empty(), SmaatoBidRequestExt.of(CLIENT_VERSION)))
                .build();
    }

    private User modifyUser(User user) {
        final ExtUser userExt = getIfNotNull(user, User::getExt);
        if (userExt == null) {
            return user;
        }

        final ObjectNode extDataNode = userExt.getData();
        if (extDataNode == null || extDataNode.isEmpty()) {
            return user;
        }

        final SmaatoUserExtData smaatoUserExtData = convertExt(extDataNode, SmaatoUserExtData.class);
        final User.UserBuilder userBuilder = user.toBuilder();

        final String gender = smaatoUserExtData.getGender();
        if (StringUtils.isNotBlank(gender)) {
            userBuilder.gender(gender);
        }

        final Integer yob = smaatoUserExtData.getYob();
        if (yob != null && yob != 0) {
            userBuilder.yob(yob);
        }

        final String keywords = smaatoUserExtData.getKeywords();
        if (StringUtils.isNotBlank(keywords)) {
            userBuilder.keywords(keywords);
        }

        return userBuilder
                .ext(userExt.toBuilder().data(null).build())
                .build();
    }

    private Site modifySite(Site site) {
        final ExtSite siteExt = getIfNotNull(site, Site::getExt);
        if (siteExt != null) {
            final SmaatoSiteExtData data = convertExt(siteExt.getData(), SmaatoSiteExtData.class);
            final String keywords = getIfNotNull(data, SmaatoSiteExtData::getKeywords);
            return Site.builder().keywords(keywords).ext(null).build();
        }
        return site;
    }

    private <T> T convertExt(ObjectNode ext, Class<T> className) {
        try {
            return mapper.mapper().convertValue(ext, className);
        } catch (IllegalArgumentException e) {
            throw new PreBidException(String.format("Cannot decode extension: %s", e.getMessage()), e);
        }
    }

    private static boolean isVideoRequest(BidRequest bidRequest) {
        final ExtRequestPrebid prebid = getIfNotNull(bidRequest.getExt(), ExtRequest::getPrebid);
        final ExtRequestPrebidPbs pbs = getIfNotNull(prebid, ExtRequestPrebid::getPbs);
        final String endpointName = getIfNotNull(pbs, ExtRequestPrebidPbs::getEndpoint);

        return StringUtils.equals(endpointName, Endpoint.openrtb2_video.value());
    }

    private List<HttpRequest<BidRequest>> constructPodRequests(BidRequest bidRequest, List<BidderError> errors) {
        final List<Imp> validImps = new ArrayList<>();
        for (Imp imp : bidRequest.getImp()) {
            if (imp.getVideo() == null) {
                errors.add(BidderError.badInput("Invalid MediaType. Smaato only supports Video for AdPod."));
                continue;
            }
            validImps.add(imp);
        }

        return validImps.stream()
                .collect(Collectors.groupingBy(SmaatoBidder::extractPod, Collectors.toList()))
                .values().stream()
                .map(impsPod -> preparePodRequest(bidRequest, impsPod, errors))
                .filter(Objects::nonNull)
                .map(this::constructHttpRequest)
                .collect(Collectors.toList());
    }

    private static String extractPod(Imp imp) {
        return imp.getId().split("_")[0];
    }

    private BidRequest preparePodRequest(BidRequest bidRequest, List<Imp> imps, List<BidderError> errors) {
        try {
            final ExtImpSmaato extImpSmaato = mapper.mapper().convertValue(imps.get(0).getExt(),
                    SMAATO_EXT_TYPE_REFERENCE).getBidder();

            final String publisherId = getIfNotNullOrThrow(extImpSmaato, ExtImpSmaato::getPublisherId, "publisherId");
            final String adBreakId = getIfNotNullOrThrow(extImpSmaato, ExtImpSmaato::getAdbreakId, "adbreakId");

            return modifyBidRequest(bidRequest, publisherId, () -> modifyImpsForAdBreak(imps, adBreakId));
        } catch (PreBidException | IllegalArgumentException e) {
            errors.add(BidderError.badInput(e.getMessage()));
            return null;
        }
    }

    private BidRequest modifyBidRequest(BidRequest bidRequest, String publisherId, Supplier<List<Imp>> impSupplier) {
        final Publisher publisher = Publisher.builder().id(publisherId).build();
        final Site site = bidRequest.getSite();
        final App app = bidRequest.getApp();

        final BidRequest.BidRequestBuilder bidRequestBuilder = bidRequest.toBuilder();
        if (site != null) {
            bidRequestBuilder.site(site.toBuilder().publisher(publisher).build());
        } else if (app != null) {
            bidRequestBuilder.app(app.toBuilder().publisher(publisher).build());
        } else {
            throw new PreBidException("Missing Site/App.");
        }

        return bidRequestBuilder.imp(impSupplier.get()).build();
    }

    private List<Imp> modifyImpsForAdBreak(List<Imp> imps, String adBreakId) {
        return IntStream.range(0, imps.size())
                .mapToObj(idx -> modifyImpForAdBreak(imps.get(idx), idx + 1, adBreakId))
                .collect(Collectors.toList());
    }

    private Imp modifyImpForAdBreak(Imp imp, Integer sequence, String adBreakId) {
        final Video modifiedVideo = imp.getVideo().toBuilder()
                .sequence(sequence)
                .ext(mapper.mapper().createObjectNode().set("context", TextNode.valueOf("adpod")))
                .build();
        return imp.toBuilder()
                .tagid(adBreakId)
                .video(modifiedVideo)
                .ext(null)
                .build();
    }

    private List<HttpRequest<BidRequest>> constructIndividualRequests(BidRequest bidRequest, List<BidderError> errors) {
        return splitImps(bidRequest.getImp(), errors).stream()
                .map(imp -> prepareIndividualRequest(bidRequest, imp, errors))
                .filter(Objects::nonNull)
                .map(this::constructHttpRequest)
                .collect(Collectors.toList());
    }

    private List<Imp> splitImps(List<Imp> imps, List<BidderError> errors) {
        final List<Imp> splitImps = new ArrayList<>();

        for (Imp imp : imps) {
            final Banner banner = imp.getBanner();
            final Video video = imp.getVideo();
            if (video == null && banner == null) {
                errors.add(BidderError.badInput("Invalid MediaType. Smaato only supports Banner and Video."));
                continue;
            }

            if (video != null) {
                splitImps.add(imp.toBuilder().banner(null).build());
            }
            if (banner != null) {
                splitImps.add(imp.toBuilder().video(null).build());
            }
        }

        return splitImps;
    }

    private BidRequest prepareIndividualRequest(BidRequest bidRequest, Imp imp, List<BidderError> errors) {
        try {
            final ExtImpSmaato extImpSmaato = mapper.mapper().convertValue(imp.getExt(),
                    SMAATO_EXT_TYPE_REFERENCE).getBidder();
            final String publisherId = getIfNotNullOrThrow(extImpSmaato, ExtImpSmaato::getPublisherId, "publisherId");
            final String adSpaceId = getIfNotNullOrThrow(extImpSmaato, ExtImpSmaato::getAdspaceId, "adspaceId");

            return modifyBidRequest(bidRequest, publisherId, () -> modifyImpForAdSpace(imp, adSpaceId));
        } catch (PreBidException | IllegalArgumentException e) {
            errors.add(BidderError.badInput(e.getMessage()));
            return null;
        }
    }

    private List<Imp> modifyImpForAdSpace(Imp imp, String adSpaceId) {
        final Imp modifiedImp = imp.toBuilder()
                .tagid(adSpaceId)
                .banner(getIfNotNull(imp.getBanner(), SmaatoBidder::modifyBanner))
                .ext(null)
                .build();

        return Collections.singletonList(modifiedImp);
    }

    private static Banner modifyBanner(Banner banner) {
        if (banner.getW() != null && banner.getH() != null) {
            return banner;
        }
        final List<Format> format = banner.getFormat();
        if (CollectionUtils.isEmpty(format)) {
            throw new PreBidException("No sizes provided for Banner.");
        }
        final Format firstFormat = format.get(0);
        return banner.toBuilder().w(firstFormat.getW()).h(firstFormat.getH()).build();
    }

    private HttpRequest<BidRequest> constructHttpRequest(BidRequest bidRequest) {
        return HttpRequest.<BidRequest>builder()
                .uri(endpointUrl)
                .method(HttpMethod.POST)
                .headers(HttpUtil.headers())
                .body(mapper.encode(bidRequest))
                .payload(bidRequest)
                .build();
    }

    @Override
    public Result<List<BidderBid>> makeBids(HttpCall<BidRequest> httpCall, BidRequest bidRequest) {
        try {
            final BidResponse bidResponse = mapper.decodeValue(httpCall.getResponse().getBody(), BidResponse.class);
            return extractBids(bidResponse, httpCall.getResponse().getHeaders());
        } catch (PreBidException | DecodeException e) {
            return Result.withError(BidderError.badInput(e.getMessage()));
        }
    }

    private Result<List<BidderBid>> extractBids(BidResponse bidResponse, MultiMap headers) {
        if (bidResponse == null || CollectionUtils.isEmpty(bidResponse.getSeatbid())) {
            return Result.empty();
        }

        final List<BidderError> errors = new ArrayList<>();
        final List<BidderBid> bidderBids = bidResponse.getSeatbid().stream()
                .filter(Objects::nonNull)
                .map(SeatBid::getBid)
                .filter(Objects::nonNull)
                .flatMap(Collection::stream)
                .map(bid -> bidderBid(bid, bidResponse.getCur(), headers, errors))
                .filter(Objects::nonNull)
                .collect(Collectors.toList());

        return Result.of(bidderBids, errors);
    }

    private BidderBid bidderBid(Bid bid, String currency, MultiMap headers, List<BidderError> errors) {
        try {
            final String bidAdm = bid.getAdm();
            if (StringUtils.isBlank(bidAdm)) {
                throw new PreBidException(String.format("Empty ad markup in bid with id: %s", bid.getId()));
            }
            final String markupType = getAdMarkupType(headers, bidAdm);
            final BidType bidType = getBidType(markupType);
            final Bid updatedBid = bid.toBuilder()
                    .adm(renderAdMarkup(markupType, bidAdm))
                    .exp(getTtl(headers))
                    .ext(buildExtPrebid(bid, bidType))
                    .build();
            return BidderBid.of(updatedBid, bidType, currency);
        } catch (PreBidException e) {
            errors.add(BidderError.badInput(e.getMessage()));
            return null;
        }
    }

    private ObjectNode buildExtPrebid(Bid bid, BidType bidType) {
        final ExtBidPrebidVideo extBidPrebidVideo = getExtBidPrebidVideo(bid, bidType);
        final ExtBidPrebid extBidPrebid = ExtBidPrebid.builder().video(extBidPrebidVideo).build();
        return mapper.mapper().valueToTree(ExtPrebid.of(extBidPrebid, null));
    }

    private ExtBidPrebidVideo getExtBidPrebidVideo(Bid bid, BidType bidType) {
        final ObjectNode bidExt = bid.getExt();
        if (bidType != BidType.video || bidExt == null) {
            return null;
        }

        final List<String> categories = bid.getCat();
        final String primaryCategory = CollectionUtils.isNotEmpty(categories) ? categories.get(0) : null;
        try {
            final SmaatoBidExt smaatoBidExt = mapper.mapper().convertValue(bidExt, SmaatoBidExt.class);
            return ExtBidPrebidVideo.of(smaatoBidExt.getDuration(), primaryCategory);
        } catch (IllegalArgumentException e) {
            throw new PreBidException("Invalid bid.ext.");
        }
    }

    private int getTtl(MultiMap headers) {
        try {
            final long expiresAtMillis = Long.parseLong(headers.get(SMT_EXPIRES_HEADER));
            final long currentTimeMillis = clock.millis();
            return (int) Math.max((expiresAtMillis - currentTimeMillis) / 1000, 0);
        } catch (NumberFormatException e) {
            return DEFAULT_TTL;
        }
    }

    private static String getAdMarkupType(MultiMap headers, String adm) {
        final String adMarkupType = headers.get(SMT_ADTYPE_HEADER);
        if (StringUtils.isNotBlank(adMarkupType)) {
            return adMarkupType;
        } else if (adm.startsWith("{\"image\":")) {
            return SMT_AD_TYPE_IMG;
        } else if (adm.startsWith("{\"richmedia\":")) {
            return SMT_ADTYPE_RICHMEDIA;
        } else if (adm.startsWith("<?xml")) {
            return SMT_ADTYPE_VIDEO;
        }
        throw new PreBidException(String.format("Invalid ad markup %s.", adm));
    }

    private String renderAdMarkup(String markupType, String adm) {
        switch (markupType) {
            case SMT_AD_TYPE_IMG:
                return extractAdmImage(adm);
            case SMT_ADTYPE_RICHMEDIA:
                return extractAdmRichMedia(adm);
            case SMT_ADTYPE_VIDEO:
                return markupType;
            default:
                throw new PreBidException(String.format("Unknown markup type %s", markupType));
        }
    }

    private String extractAdmImage(String adm) {
        final SmaatoImageAd imageAd = convertAdmToAd(adm, SmaatoImageAd.class);
        final SmaatoImage image = imageAd.getImage();
        if (image == null) {
            throw new PreBidException("bid.adm.image is empty");
        }

        final StringBuilder clickEvent = new StringBuilder();
        CollectionUtils.emptyIfNull(image.getClickTrackers())
                .forEach(tracker -> clickEvent.append(String.format(
                        "fetch(decodeURIComponent('%s'.replace(/\\+/g, ' ')), {cache: 'no-cache'});",
                        HttpUtil.encodeUrl(StringUtils.stripToEmpty(tracker)))));

        final StringBuilder impressionTracker = new StringBuilder();
        CollectionUtils.emptyIfNull(image.getImpressionTrackers())
                .forEach(tracker -> impressionTracker.append(
                        String.format("<img src=\"%s\" alt=\"\" width=\"0\" height=\"0\"/>", tracker)));

        final SmaatoImg img = image.getImg();
        return String.format("<div style=\"cursor:pointer\" onclick=\"%s;window.open(decodeURIComponent"
                        + "('%s'.replace(/\\+/g, ' ')));\"><img src=\"%s\" width=\"%d\" height=\"%d\"/>%s</div>",
                clickEvent,
                HttpUtil.encodeUrl(StringUtils.stripToEmpty(getIfNotNull(img, SmaatoImg::getCtaurl))),
                StringUtils.stripToEmpty(getIfNotNull(img, SmaatoImg::getUrl)),
                stripToZero(getIfNotNull(img, SmaatoImg::getW)),
                stripToZero(getIfNotNull(img, SmaatoImg::getH)),
                impressionTracker);
    }

    private String extractAdmRichMedia(String adm) {
        final SmaatoRichMediaAd richMediaAd = convertAdmToAd(adm, SmaatoRichMediaAd.class);
        final SmaatoRichmedia richmedia = richMediaAd.getRichmedia();
        if (richmedia == null) {
            throw new PreBidException("bid.adm.richmedia is empty");
        }

        final StringBuilder clickEvent = new StringBuilder();
        CollectionUtils.emptyIfNull(richmedia.getClickTrackers())
                .forEach(tracker -> clickEvent.append(
                        String.format("fetch(decodeURIComponent('%s'), {cache: 'no-cache'});",
                                HttpUtil.encodeUrl(StringUtils.stripToEmpty(tracker)))));

        final StringBuilder impressionTracker = new StringBuilder();
        CollectionUtils.emptyIfNull(richmedia.getImpressionTrackers())
                .forEach(tracker -> impressionTracker.append(
                        String.format("<img src=\"%s\" alt=\"\" width=\"0\" height=\"0\"/>", tracker)));

        return String.format("<div onclick=\"%s\">%s%s</div>",
                clickEvent,
                StringUtils.stripToEmpty(getIfNotNull(richmedia.getMediadata(), SmaatoMediaData::getContent)),
                impressionTracker);
    }

    private <T> T convertAdmToAd(String value, Class<T> className) {
        try {
            return mapper.decodeValue(value, className);
        } catch (DecodeException e) {
            throw new PreBidException(String.format("Cannot decode bid.adm: %s", e.getMessage()), e);
        }
    }

    private static BidType getBidType(String markupType) {
        switch (markupType) {
            case SMT_AD_TYPE_IMG:
            case SMT_ADTYPE_RICHMEDIA:
                return BidType.banner;
            case SMT_ADTYPE_VIDEO:
                return BidType.video;
            default:
                throw new PreBidException(String.format("Invalid markupType %s", markupType));
        }
    }

    private static <T, R> R getIfNotNullOrThrow(T target, Function<T, R> getter, String propertyName) {
        final R result = getIfNotNull(target, getter);
        if (result == null) {
            throw new PreBidException(String.format("Missing %s property.", propertyName));
        }
        return result;
    }

    private static <T, R> R getIfNotNull(T target, Function<T, R> getter) {
        return target != null ? getter.apply(target) : null;
    }

    private static int stripToZero(Integer target) {
        return ObjectUtils.defaultIfNull(target, 0);
    }
}<|MERGE_RESOLUTION|>--- conflicted
+++ resolved
@@ -93,61 +93,7 @@
         try {
             enrichedRequest = enrichRequestWithCommonProperties(request);
         } catch (PreBidException e) {
-<<<<<<< HEAD
-            errors.add(BidderError.badInput(e.getMessage()));
-            return Result.withErrors(errors);
-        }
-
-        return Result.of(Collections.singletonList(
-                        HttpRequest.<BidRequest>builder()
-                                .method(HttpMethod.POST)
-                                .uri(endpointUrl)
-                                .headers(HttpUtil.headers())
-                                .payload(outgoingRequest)
-                                .body(mapper.encode(outgoingRequest))
-                                .build()),
-                errors);
-    }
-
-    private ExtImpSmaato parseImpExt(Imp imp) {
-        try {
-            return mapper.mapper().convertValue(imp.getExt(), SMAATO_EXT_TYPE_REFERENCE).getBidder();
-        } catch (IllegalArgumentException e) {
-            throw new PreBidException(e.getMessage(), e);
-        }
-    }
-
-    private static Imp modifyImp(Imp imp, String adspaceId) {
-        final Imp.ImpBuilder impBuilder = imp.toBuilder();
-        if (imp.getBanner() != null) {
-            return impBuilder.banner(modifyBanner(imp.getBanner())).tagid(adspaceId).ext(null).build();
-        }
-
-        if (imp.getVideo() != null) {
-            return impBuilder.tagid(adspaceId).ext(null).build();
-        }
-        throw new PreBidException(String.format(
-                "invalid MediaType. SMAATO only supports Banner and Video. Ignoring ImpID=%s", imp.getId()));
-    }
-
-    private static Banner modifyBanner(Banner banner) {
-        if (banner.getW() != null && banner.getH() != null) {
-            return banner;
-        }
-        final List<Format> format = banner.getFormat();
-        if (CollectionUtils.isEmpty(format)) {
-            throw new PreBidException(String.format("No sizes provided for Banner %s", format));
-        }
-        final Format firstFormat = format.get(0);
-        return banner.toBuilder().w(firstFormat.getW()).h(firstFormat.getH()).build();
-    }
-
-    private Site modifySite(Site site, String firstPublisherId) {
-        if (site == null) {
-            return null;
-=======
             return Result.withError(BidderError.badInput(e.getMessage()));
->>>>>>> b088aaef
         }
 
         final List<BidderError> errors = new ArrayList<>();
