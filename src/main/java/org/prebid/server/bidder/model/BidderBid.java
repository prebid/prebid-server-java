--- conflicted
+++ resolved
@@ -39,7 +39,6 @@
      */
     ExtBidPrebidVideo videoInfo;
 
-<<<<<<< HEAD
     /**
      * Will be used by price floor enforcement. The only bidder is responsible to populate this info
      * if bidder overrides any of request.imp[i].bidfloor or request.imp[i].bidfloorcur fields.
@@ -47,28 +46,10 @@
     PriceFloorInfo priceFloorInfo;
 
     public static BidderBid of(Bid bid, BidType bidType, String bidCurrency) {
-        return of(bid, bidType, bidCurrency, null, null);
-    }
-
-    public static BidderBid of(Bid bid, BidType bidType, String bidCurrency,
-                               Integer dealPriority, ExtBidPrebidVideo videoInfo) {
-
-        return of(bid, bidType, bidCurrency, dealPriority, videoInfo, null);
-    }
-
-    public BidderBid with(Bid bid) {
-        return of(bid, type, bidCurrency, dealPriority, videoInfo, priceFloorInfo);
-    }
-
-    public BidderBid with(PriceFloorInfo priceFloorInfo) {
-        return of(bid, type, bidCurrency, dealPriority, videoInfo, priceFloorInfo);
-=======
-    public static BidderBid of(Bid bid, BidType bidType, String bidCurrency) {
         return BidderBid.builder()
                 .bid(bid)
                 .type(bidType)
                 .bidCurrency(bidCurrency)
                 .build();
->>>>>>> c916ee04
     }
 }