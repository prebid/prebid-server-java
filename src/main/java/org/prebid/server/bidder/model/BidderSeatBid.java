package org.prebid.server.bidder.model;

import lombok.Value;
import org.prebid.server.bidder.Bidder;
import org.prebid.server.proto.openrtb.ext.response.ExtHttpCall;

import java.util.Collections;
import java.util.List;

/**
 * Seatbid returned by a {@link Bidder}.
 * <p>
 * This is distinct from the {@link com.iab.openrtb.response.SeatBid} so that the prebid-server ext can be passed
 * back with type safety.
 */
@Value(staticConstructor = "of")
public class BidderSeatBid {

    /**
     * List of bids which bidder wishes to make.
     */
    List<BidderBid> bids;

    /**
     * List of debugging info. It should only be populated if the request.test == 1.
     * This will become response.ext.debug.httpcalls.{bidder} on the final OpenRTB response
     */
    List<ExtHttpCall> httpCalls;

    /**
     * List of errors produced by bidder. Errors should describe situations which
     * make the bid (or no-bid) "less than ideal." Common examples include:
     * <p>
     * 1. Connection issues.
     * 2. Imps with Media Types which this Bidder doesn't support.
     * 3. Timeout expired before all expected bids were returned.
     * 4. The Server sent back an unexpected Response, so some bids were ignored.
     * <p>
     * Any errors will be user-facing in the API.
     * Error messages should help publishers understand what might account for "bad" bids.
     */
    List<BidderError> errors;

    public BidderSeatBid with(List<BidderBid> bids) {
<<<<<<< HEAD
        return BidderSeatBid.of(bids, this.getHttpCalls(), this.getErrors());
    }

    public static BidderSeatBid empty() {
        return of(Collections.emptyList(), Collections.emptyList(), Collections.emptyList());
=======
        return BidderSeatBid.of(bids, this.httpCalls, this.errors);
>>>>>>> 2147e59e
    }
}<|MERGE_RESOLUTION|>--- conflicted
+++ resolved
@@ -42,14 +42,10 @@
     List<BidderError> errors;
 
     public BidderSeatBid with(List<BidderBid> bids) {
-<<<<<<< HEAD
         return BidderSeatBid.of(bids, this.getHttpCalls(), this.getErrors());
     }
 
     public static BidderSeatBid empty() {
         return of(Collections.emptyList(), Collections.emptyList(), Collections.emptyList());
-=======
-        return BidderSeatBid.of(bids, this.httpCalls, this.errors);
->>>>>>> 2147e59e
     }
 }