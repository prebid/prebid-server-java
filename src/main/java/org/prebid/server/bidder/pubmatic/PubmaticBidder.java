--- conflicted
+++ resolved
@@ -50,13 +50,7 @@
 public class PubmaticBidder implements Bidder<BidRequest> {
 
     private static final Logger logger = LoggerFactory.getLogger(PubmaticBidder.class);
-
-<<<<<<< HEAD
-    private static final String BID_TYPE_EXT_KEY = "BidType";
-=======
-    private static final String DEFAULT_BID_CURRENCY = "USD";
     private static final String PREBID = "prebid";
->>>>>>> 2371922e
     private static final TypeReference<ExtPrebid<?, ExtImpPubmatic>> PUBMATIC_EXT_TYPE_REFERENCE =
             new TypeReference<ExtPrebid<?, ExtImpPubmatic>>() {
             };
@@ -276,15 +270,11 @@
                 .map(SeatBid::getBid)
                 .filter(Objects::nonNull)
                 .flatMap(Collection::stream)
-<<<<<<< HEAD
-                .map(bid -> BidderBid.of(bid, getBidType(bid.getExt()), bidResponse.getCur()))
-=======
-                .map(this::bidderBid)
->>>>>>> 2371922e
+                .map(bid -> bidderBid(bid, bidResponse.getCur()))
                 .collect(Collectors.toList());
     }
 
-    private BidderBid bidderBid(Bid bid) {
+    private BidderBid bidderBid(Bid bid, String currency) {
         final List<String> bidCat = bid.getCat();
         final boolean updateBidCat = bidCat != null && bidCat.size() > 1;
         final List<String> singleElementCat = updateBidCat
@@ -299,7 +289,7 @@
                 .build()
                 : bid;
 
-        return BidderBid.of(updatedBid, getBidType(pubmaticBidExt), DEFAULT_BID_CURRENCY);
+        return BidderBid.of(updatedBid, getBidType(pubmaticBidExt), currency);
     }
 
     private PubmaticBidExt extractBidExt(ObjectNode bidExt) {
