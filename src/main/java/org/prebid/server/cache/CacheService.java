--- conflicted
+++ resolved
@@ -203,7 +203,7 @@
      */
     public Future<CacheServiceResult> cacheBidsOpenrtb(List<com.iab.openrtb.response.Bid> bids, List<Imp> imps,
                                                        CacheContext cacheContext, Account account, Timeout timeout,
-                                                       long timestamp) {
+                                                       Long timestamp) {
         final Future<CacheServiceResult> result;
 
         if (CollectionUtils.isEmpty(bids)) {
@@ -228,7 +228,7 @@
                     impIdToTtl, videoImpIds, impWithNoExpExists, cacheContext.getCacheVideoBidsTtl(), account);
 
             result = doCacheOpenrtb(cacheBids, videoCacheBids, cacheContext.getBidderToVideoBidIdsToModify(),
-                    account.getId(), timeout, timestamp);
+                    cacheContext.getBiddersToCacheBidIds(), account.getId(), timeout, timestamp);
         }
 
         return result;
@@ -302,17 +302,14 @@
      * The returned result will always have the number of elements equals to sum of sizes of bids and video bids.
      */
     private Future<CacheServiceResult> doCacheOpenrtb(List<CacheBid> bids, List<CacheBid> videoBids,
-                                                        Map<String, List<String>> bidderToVideoBidIdsToModify,
-                                                        String accountId, Timeout timeout, long timestamp) {
+                                                      Map<String, List<String>> bidderToVideoBidIdsToModify,
+                                                      Map<String, List<String>> biddersToCacheBidIds,
+                                                      String accountId, Timeout timeout, Long timestamp) {
         final List<PutObject> putObjects = Stream.concat(
-<<<<<<< HEAD
-                bids.stream().map(this::createJsonPutObjectOpenrtb),
+                bids.stream().map(cacheBid -> createJsonPutObjectOpenrtb(cacheBid, biddersToCacheBidIds, accountId,
+                        timestamp)),
                 videoBids.stream().map(cacheBid -> createXmlPutObjectOpenrtb(cacheBid, bidderToVideoBidIdsToModify,
                         accountId, timestamp)))
-=======
-                bids.stream().map(cacheBid -> createJsonPutObjectOpenrtb(cacheBid, accountId)),
-                videoBids.stream().map(cacheBid -> createXmlPutObjectOpenrtb(cacheBid, videoBidIdsToModify, accountId)))
->>>>>>> 938b8456
                 .collect(Collectors.toList());
 
         if (putObjects.isEmpty()) {
@@ -392,10 +389,18 @@
      * Makes JSON type {@link PutObject} from {@link com.iab.openrtb.response.Bid}.
      * Used for OpenRTB auction request. Also, adds win url to result object.
      */
-    private PutObject createJsonPutObjectOpenrtb(CacheBid cacheBid, String accountId) {
+    private PutObject createJsonPutObjectOpenrtb(CacheBid cacheBid, Map<String, List<String>> biddersToCacheBidIds,
+                                                 String accountId, Long timestamp) {
         final com.iab.openrtb.response.Bid bid = cacheBid.getBid();
+        final String bidId = bid.getId();
         final ObjectNode bidObjectNode = mapper.mapper().valueToTree(bid);
-        bidObjectNode.put("wurl", eventsService.winUrl(bid.getId(), accountId));
+        for (Map.Entry<String, List<String>> biddersAndBidIds : biddersToCacheBidIds.entrySet()) {
+            if (biddersAndBidIds.getValue().contains(bidId)) {
+                bidObjectNode.put("wurl", eventsService.winUrl(bid.getId(), biddersAndBidIds.getKey(), accountId,
+                        timestamp));
+                break;
+            }
+        }
 
         return PutObject.builder()
                 .type("json")
@@ -409,7 +414,7 @@
      */
     private PutObject createXmlPutObjectOpenrtb(CacheBid cacheBid,
                                                 Map<String, List<String>> bidderToVideoBidIdsToModify,
-                                                String accountId, long timestamp) {
+                                                String accountId, Long timestamp) {
         final com.iab.openrtb.response.Bid bid = cacheBid.getBid();
         String vastXml;
         if (bid.getAdm() == null) {
@@ -438,7 +443,7 @@
     }
 
     private String modifyVastXml(String stringValue, String bidId, String bidder, String accountId,
-                                 Long auctionTimestamp) {
+                                 Long timestamp) {
         final String closeTag = "</Impression>";
         final int closeTagIndex = stringValue.indexOf(closeTag);
 
@@ -447,9 +452,10 @@
             return stringValue;
         }
 
-        final String vastUrlTracking = eventsService.vastUrlTracking(bidId, bidder, accountId, auctionTimestamp);
+        final String vastUrlTracking = eventsService.vastUrlTracking(bidId, bidder, accountId, timestamp);
         final String impressionUrl = "<![CDATA[" + vastUrlTracking + "]]>";
         final String openTag = "<Impression>";
+
         // empty impression tag - just insert the link
         if (closeTagIndex - stringValue.indexOf(openTag) == openTag.length()) {
             return stringValue.replaceFirst(openTag, openTag + impressionUrl);
