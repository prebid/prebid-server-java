package org.prebid.server.cache;

import com.fasterxml.jackson.databind.JsonNode;
import com.fasterxml.jackson.databind.node.ObjectNode;
import com.fasterxml.jackson.databind.node.TextNode;
import com.iab.openrtb.request.Imp;
import io.vertx.core.Future;
import io.vertx.core.logging.Logger;
import io.vertx.core.logging.LoggerFactory;
import lombok.Value;
import org.apache.commons.collections4.CollectionUtils;
import org.apache.commons.lang3.ObjectUtils;
import org.prebid.server.auction.model.AuctionContext;
import org.prebid.server.cache.model.CacheBid;
import org.prebid.server.cache.model.CacheContext;
import org.prebid.server.cache.model.CacheHttpRequest;
import org.prebid.server.cache.model.CacheHttpResponse;
import org.prebid.server.cache.model.CacheIdInfo;
import org.prebid.server.cache.model.CacheServiceResult;
import org.prebid.server.cache.model.CacheTtl;
import org.prebid.server.cache.model.DebugHttpCall;
import org.prebid.server.cache.proto.BidCacheResult;
import org.prebid.server.cache.proto.request.BannerValue;
import org.prebid.server.cache.proto.request.BidCacheRequest;
import org.prebid.server.cache.proto.request.PutObject;
import org.prebid.server.cache.proto.response.BidCacheResponse;
import org.prebid.server.cache.proto.response.CacheObject;
import org.prebid.server.events.EventsContext;
import org.prebid.server.events.EventsService;
import org.prebid.server.exception.PreBidException;
import org.prebid.server.execution.Timeout;
import org.prebid.server.json.DecodeException;
import org.prebid.server.json.JacksonMapper;
import org.prebid.server.metric.Metrics;
import org.prebid.server.proto.response.Bid;
import org.prebid.server.proto.response.MediaType;
import org.prebid.server.settings.model.Account;
import org.prebid.server.util.HttpUtil;
import org.prebid.server.vertx.http.HttpClient;
import org.prebid.server.vertx.http.model.HttpClientResponse;

import java.net.MalformedURLException;
import java.net.URL;
import java.time.Clock;
import java.util.ArrayList;
import java.util.Collections;
import java.util.HashMap;
import java.util.List;
import java.util.Map;
import java.util.Objects;
import java.util.Optional;
import java.util.Set;
import java.util.concurrent.TimeoutException;
import java.util.function.Function;
import java.util.stream.Collectors;
import java.util.stream.Stream;

/**
 * Client stores values in Prebid Cache.
 * <p>
 * For more info, see https://github.com/prebid/prebid-cache project.
 */
public class CacheService {

    private static final Logger logger = LoggerFactory.getLogger(CacheService.class);

    public static final String BID_WURL_ATTRIBUTE = "wurl";

    private final CacheTtl mediaTypeCacheTtl;
    private final HttpClient httpClient;
    private final URL endpointUrl;
    private final String cachedAssetUrlTemplate;
    private final EventsService eventsService;
    private final Metrics metrics;
    private final Clock clock;
    private final JacksonMapper mapper;

    public CacheService(CacheTtl mediaTypeCacheTtl,
                        HttpClient httpClient,
                        URL endpointUrl,
                        String cachedAssetUrlTemplate,
                        EventsService eventsService,
                        Metrics metrics,
                        Clock clock,
                        JacksonMapper mapper) {

        this.mediaTypeCacheTtl = Objects.requireNonNull(mediaTypeCacheTtl);
        this.httpClient = Objects.requireNonNull(httpClient);
        this.endpointUrl = Objects.requireNonNull(endpointUrl);
        this.cachedAssetUrlTemplate = Objects.requireNonNull(cachedAssetUrlTemplate);
        this.eventsService = Objects.requireNonNull(eventsService);
        this.metrics = Objects.requireNonNull(metrics);
        this.clock = Objects.requireNonNull(clock);
        this.mapper = Objects.requireNonNull(mapper);
    }

    public String getEndpointHost() {
        final String host = endpointUrl.getHost();
        final int port = endpointUrl.getPort();
        return port != -1 ? String.format("%s:%d", host, port) : host;
    }

    public String getEndpointPath() {
        return endpointUrl.getPath();
    }

    public String getCachedAssetURLTemplate() {
        return cachedAssetUrlTemplate;
    }

    /**
     * Makes cache for {@link Bid}s (legacy).
     * <p>
     * The returned result will always have the same number of elements as the values argument.
     */
    public Future<List<BidCacheResult>> cacheBids(List<Bid> bids, Timeout timeout, String accountId) {
        return doCache(bids, timeout, accountId, this::createPutObject, this::createBidCacheResult);
    }

    /**
     * Makes cache for {@link Bid}s with video media type only (legacy).
     * <p>
     * The returned result will always have the same number of elements as the values argument.
     */
    public Future<List<BidCacheResult>> cacheBidsVideoOnly(List<Bid> bids, Timeout timeout, String accountId) {
        return doCache(bids, timeout, accountId, CacheService::createPutObjectVideoOnly, this::createBidCacheResult);
    }

    /**
     * Generic method to work with cache service (legacy).
     */
    private <T, R> Future<List<R>> doCache(List<T> bids,
                                           Timeout timeout,
                                           String accountId,
                                           Function<T, CachedCreative> requestItemCreator,
                                           Function<CacheObject, R> responseItemCreator) {

        final List<CachedCreative> cachedCreatives = bidsToCachedCreatives(bids, requestItemCreator);

        updateCreativeMetrics(accountId, cachedCreatives);

        return makeRequest(toBidCacheRequest(cachedCreatives), bids.size(), timeout, accountId)
                .map(bidCacheResponse -> toResponse(bidCacheResponse, responseItemCreator));
    }

    /**
     * Asks external prebid cache service to store the given value.
     */
    private Future<BidCacheResponse> makeRequest(
            BidCacheRequest bidCacheRequest, int bidCount, Timeout timeout, String accountId) {

        if (bidCount == 0) {
            return Future.succeededFuture(BidCacheResponse.of(Collections.emptyList()));
        }

        final long remainingTimeout = timeout.remaining();
        if (remainingTimeout <= 0) {
            return Future.failedFuture(new TimeoutException("Timeout has been exceeded"));
        }

        final long startTime = clock.millis();
        return httpClient.post(endpointUrl.toString(), HttpUtil.headers(), mapper.encode(bidCacheRequest),
                remainingTimeout)
                .map(response -> toBidCacheResponse(
                        response.getStatusCode(), response.getBody(), bidCount, accountId, startTime))
                .recover(exception -> failResponse(exception, accountId, startTime));
    }

    /**
     * Handles errors occurred while HTTP request or response processing.
     */
    private Future<BidCacheResponse> failResponse(Throwable exception, String accountId, long startTime) {
        metrics.updateCacheRequestFailedTime(accountId, clock.millis() - startTime);

        logger.warn("Error occurred while interacting with cache service: {0}", exception.getMessage());
        logger.debug("Error occurred while interacting with cache service", exception);

        return Future.failedFuture(exception);
    }

    /**
     * Makes cache for Vtrack puts.
     * <p>
     * Modify VAST value in putObjects and stores in the cache.
     * <p>
     * The returned result will always have the number of elements equals putObjects list size.
     */
    public Future<BidCacheResponse> cachePutObjects(List<PutObject> putObjects,
                                                    Set<String> biddersAllowingVastUpdate,
                                                    String accountId,
<<<<<<< HEAD
                                                    Timeout timeout) {

        final List<CachedCreative> cachedCreatives = updatePutObjects(putObjects, biddersAllowingVastUpdate, accountId);

        updateCreativeMetrics(accountId, cachedCreatives);

        return makeRequest(toBidCacheRequest(cachedCreatives), cachedCreatives.size(), timeout, accountId);
=======
                                                    String integration,
                                                    Timeout timeout) {

        final List<PutObject> updatedPutObjects =
                updatePutObjects(putObjects, biddersAllowingVastUpdate, accountId, integration);
        return makeRequest(BidCacheRequest.of(updatedPutObjects), updatedPutObjects.size(), timeout);
>>>>>>> bd7fb511
    }

    /**
     * Modify VAST value in putObjects.
     */
<<<<<<< HEAD
    private List<CachedCreative> updatePutObjects(List<PutObject> putObjects,
                                                  Set<String> biddersAllowingVastUpdate,
                                                  String accountId) {

        final List<CachedCreative> result = new ArrayList<>();
=======
    private List<PutObject> updatePutObjects(List<PutObject> putObjects,
                                             Set<String> biddersAllowingVastUpdate,
                                             String accountId,
                                             String integration) {

        if (CollectionUtils.isEmpty(biddersAllowingVastUpdate)) {
            return putObjects;
        }
>>>>>>> bd7fb511

        for (final PutObject putObject : putObjects) {
            final PutObject.PutObjectBuilder builder = putObject.toBuilder()
                    // remove "/vtrack" specific fields
                    .bidid(null)
                    .bidder(null)
                    .timestamp(null);

            final JsonNode value = putObject.getValue();
            if (biddersAllowingVastUpdate.contains(putObject.getBidder()) && value != null) {
                final String eventUrl = eventsService.vastUrlTracking(
                        putObject.getBidid(),
                        putObject.getBidder(),
                        accountId,
                        putObject.getTimestamp(),
                        integration);
                final String updatedVastXml = appendTrackingUrlToVastXml(value.asText(), eventUrl);
                builder.value(new TextNode(updatedVastXml)).build();
            }

            final PutObject payload = builder.build();

            result.add(CachedCreative.of(payload, creativeSizeFromTextNode(payload.getValue())));
        }

        return result;
    }

    /**
     * Makes cache for OpenRTB {@link com.iab.openrtb.response.Bid}s.
     */
    public Future<CacheServiceResult> cacheBidsOpenrtb(List<com.iab.openrtb.response.Bid> bids,
                                                       AuctionContext auctionContext,
                                                       CacheContext cacheContext,
                                                       EventsContext eventsContext) {

        if (CollectionUtils.isEmpty(bids)) {
            return Future.succeededFuture(CacheServiceResult.empty());
        }

        final List<Imp> imps = auctionContext.getBidRequest().getImp();

        final Map<String, Integer> impIdToTtl = new HashMap<>(imps.size());
        boolean impWithNoExpExists = false; // indicates at least one impression without expire presents
        final List<String> videoImpIds = new ArrayList<>();
        final boolean shouldCacheVideoBids = cacheContext.isShouldCacheVideoBids();
        for (final Imp imp : imps) {
            final String impId = imp.getId();
            impIdToTtl.put(impId, imp.getExp());
            impWithNoExpExists |= imp.getExp() == null;
            if (shouldCacheVideoBids && impId != null && imp.getVideo() != null) {
                videoImpIds.add(impId);
            }
        }

        final Account account = auctionContext.getAccount();

        final List<CacheBid> cacheBids = getCacheBids(cacheContext.isShouldCacheBids(), bids, impIdToTtl,
                impWithNoExpExists, cacheContext.getCacheBidsTtl(), account);

        final List<CacheBid> videoCacheBids = getVideoCacheBids(shouldCacheVideoBids, bids,
                impIdToTtl, videoImpIds, impWithNoExpExists, cacheContext.getCacheVideoBidsTtl(), account);

        return doCacheOpenrtb(
                cacheBids,
                videoCacheBids,
                auctionContext,
                cacheContext.getBidderToVideoBidIdsToModify(),
                cacheContext.getBidderToBidIds(),
                eventsContext);
    }

    /**
     * Creates list of {@link CacheBid}s from the list of {@link com.iab.openrtb.response.Bid}s.
     */
    private List<CacheBid> getCacheBids(boolean shouldCacheBids,
                                        List<com.iab.openrtb.response.Bid> bids,
                                        Map<String, Integer> impIdToTtl,
                                        boolean impWithNoExpExists,
                                        Integer cacheBidsTtl,
                                        Account account) {

        return shouldCacheBids
                ? bids.stream()
                .map(bid -> toCacheBid(bid, impIdToTtl, cacheBidsTtl,
                        accountCacheTtlFrom(impWithNoExpExists, account), false))
                .collect(Collectors.toList())
                : Collections.emptyList();
    }

    /**
     * Creates list of video {@link CacheBid}s from the list of {@link com.iab.openrtb.response.Bid}s.
     */
    private List<CacheBid> getVideoCacheBids(
            boolean shouldCacheVideoBids, List<com.iab.openrtb.response.Bid> bids, Map<String, Integer> impIdToTtl,
            List<String> videoImpIds, boolean impWithNoExpExists, Integer cacheVideoBidsTtl, Account account) {

        return shouldCacheVideoBids
                ? bids.stream()
                .filter(bid -> videoImpIds.contains(bid.getImpid())) // bid is video
                .map(bid -> toCacheBid(bid, impIdToTtl, cacheVideoBidsTtl,
                        accountCacheTtlFrom(impWithNoExpExists, account), true))
                .collect(Collectors.toList())
                : Collections.emptyList();
    }

    /**
     * Fetches {@link CacheTtl} from {@link Account}.
     * <p>
     * Returns empty {@link CacheTtl} when there are no impressions without expiration or
     * if{@link Account} has neither of banner or video cache ttl.
     */
    private CacheTtl accountCacheTtlFrom(boolean impWithNoExpExists, Account account) {
        return impWithNoExpExists && (account.getBannerCacheTtl() != null || account.getVideoCacheTtl() != null)
                ? CacheTtl.of(account.getBannerCacheTtl(), account.getVideoCacheTtl())
                : CacheTtl.empty();
    }

    /**
     * Creates {@link CacheBid} from given {@link com.iab.openrtb.response.Bid} and determined cache ttl.
     */
    private CacheBid toCacheBid(com.iab.openrtb.response.Bid bid, Map<String, Integer> impIdToTtl, Integer requestTtl,
                                CacheTtl accountCacheTtl, boolean isVideoBid) {
        final Integer bidTtl = bid.getExp();
        final Integer impTtl = impIdToTtl.get(bid.getImpid());
        final Integer accountMediaTypeTtl = isVideoBid
                ? accountCacheTtl.getVideoCacheTtl() : accountCacheTtl.getBannerCacheTtl();
        final Integer mediaTypeTtl = isVideoBid
                ? mediaTypeCacheTtl.getVideoCacheTtl() : mediaTypeCacheTtl.getBannerCacheTtl();
        final Integer ttl = ObjectUtils.firstNonNull(bidTtl, impTtl, requestTtl, accountMediaTypeTtl, mediaTypeTtl);

        return CacheBid.of(bid, ttl);
    }

    /**
     * Makes cache for OpenRTB bids.
     * <p>
     * Stores JSON values for the given {@link com.iab.openrtb.response.Bid}s in the cache.
     * Stores XML cache objects for the given video {@link com.iab.openrtb.response.Bid}s in the cache.
     * <p>
     * The returned result will always have the number of elements equals to sum of sizes of bids and video bids.
     */
    private Future<CacheServiceResult> doCacheOpenrtb(List<CacheBid> bids,
                                                      List<CacheBid> videoBids,
<<<<<<< HEAD
                                                      Map<String, List<String>> bidderToVideoBidIdsToModify,
                                                      Map<String, List<String>> biddersToCacheBidIds,
                                                      Account account,
                                                      Long auctionTimestamp,
                                                      Timeout timeout) {

        final String accountId = account.getId();

        final List<CachedCreative> cachedCreatives = Stream.concat(
                bids.stream().map(cacheBid -> createJsonPutObjectOpenrtb(
                        cacheBid, biddersToCacheBidIds, account, auctionTimestamp)),
                videoBids.stream().map(cacheBid -> createXmlPutObjectOpenrtb(
                        cacheBid, bidderToVideoBidIdsToModify, accountId, auctionTimestamp)))
=======
                                                      AuctionContext auctionContext,
                                                      Map<String, List<String>> bidderToVideoBidIdsToModify,
                                                      Map<String, List<String>> biddersToCacheBidIds,
                                                      EventsContext eventsContext) {

        final Account account = auctionContext.getAccount();

        final List<PutObject> putObjects = Stream.concat(
                bids.stream().map(cacheBid -> createJsonPutObjectOpenrtb(
                        cacheBid, biddersToCacheBidIds, account, eventsContext)),
                videoBids.stream().map(cacheBid -> createXmlPutObjectOpenrtb(
                        cacheBid, bidderToVideoBidIdsToModify, account, eventsContext)))
>>>>>>> bd7fb511
                .collect(Collectors.toList());

        if (cachedCreatives.isEmpty()) {
            return Future.succeededFuture(CacheServiceResult.empty());
        }

        final long remainingTimeout = auctionContext.getTimeout().remaining();
        if (remainingTimeout <= 0) {
            return Future.succeededFuture(CacheServiceResult.of(null, new TimeoutException("Timeout has been exceeded"),
                    Collections.emptyMap()));
        }

        final BidCacheRequest bidCacheRequest = toBidCacheRequest(cachedCreatives);

        updateCreativeMetrics(accountId, cachedCreatives);

        final String url = endpointUrl.toString();
        final String body = mapper.encode(bidCacheRequest);
        final CacheHttpRequest httpRequest = CacheHttpRequest.of(url, body);

        final long startTime = clock.millis();
        return httpClient.post(url, HttpUtil.headers(), body, remainingTimeout)
                .map(response -> processResponseOpenrtb(
<<<<<<< HEAD
                        response, httpRequest, cachedCreatives.size(), bids, videoBids, accountId, startTime))
=======
                        response, httpRequest, putObjects.size(), bids, videoBids, startTime))
>>>>>>> bd7fb511
                .otherwise(exception -> failResponseOpenrtb(exception, httpRequest, startTime));
    }

    /**
     * Creates {@link CacheServiceResult} from the given {@link HttpClientResponse}.
     */
    private CacheServiceResult processResponseOpenrtb(HttpClientResponse response,
                                                      CacheHttpRequest httpRequest,
                                                      int bidCount,
                                                      List<CacheBid> bids,
                                                      List<CacheBid> videoBids,
<<<<<<< HEAD
                                                      String accountId,
                                                      long startTime) {

        final CacheHttpResponse httpResponse = CacheHttpResponse.of(response.getStatusCode(), response.getBody());
        final CacheHttpCall httpCall = CacheHttpCall.of(httpRequest, httpResponse, responseTime(startTime));
=======
                                                      long startTime) {
>>>>>>> bd7fb511

        final CacheHttpResponse httpResponse = CacheHttpResponse.of(response.getStatusCode(), response.getBody());
        final int responseStatusCode = response.getStatusCode();
        final DebugHttpCall httpCall = makeDebugHttpCall(endpointUrl.toString(), httpRequest, httpResponse, startTime);
        final BidCacheResponse bidCacheResponse;
        try {
<<<<<<< HEAD
            bidCacheResponse = toBidCacheResponse(
                    response.getStatusCode(), response.getBody(), bidCount, accountId, startTime);
=======
            bidCacheResponse = toBidCacheResponse(responseStatusCode, response.getBody(), bidCount, startTime);
>>>>>>> bd7fb511
        } catch (PreBidException e) {
            return CacheServiceResult.of(httpCall, e, Collections.emptyMap());
        }

        final List<String> uuids = toResponse(bidCacheResponse, CacheObject::getUuid);
        return CacheServiceResult.of(httpCall, null, toResultMap(bids, videoBids, uuids));
    }

    /**
     * Handles errors occurred while HTTP request or response processing.
     */
    private CacheServiceResult failResponseOpenrtb(Throwable exception, CacheHttpRequest request, long startTime) {
        logger.warn("Error occurred while interacting with cache service: {0}", exception.getMessage());
        logger.debug("Error occurred while interacting with cache service", exception);

        final DebugHttpCall httpCall = makeDebugHttpCall(endpointUrl.toString(), request, null, startTime);
        return CacheServiceResult.of(httpCall, exception, Collections.emptyMap());
    }

    /**
     * Creates {@link DebugHttpCall} from {@link CacheHttpRequest} and {@link CacheHttpResponse}, endpoint
     * and starttime.
     */
    private DebugHttpCall makeDebugHttpCall(String endpoint, CacheHttpRequest httpRequest,
                                            CacheHttpResponse httpResponse, long startTime) {
        return DebugHttpCall.builder()
                .endpoint(endpoint)
                .requestUri(httpRequest != null ? httpRequest.getUri() : null)
                .requestBody(httpRequest != null ? httpRequest.getBody() : null)
                .responseStatus(httpResponse != null ? httpResponse.getStatusCode() : null)
                .responseBody(httpResponse != null ? httpResponse.getBody() : null)
                .responseTimeMillis(responseTime(startTime))
                .build();
    }

    /**
     * Calculates execution time since the given start time.
     */
    private int responseTime(long startTime) {
        return Math.toIntExact(clock.millis() - startTime);
    }

    /**
     * Makes put object from {@link Bid}. Used for legacy auction request.
     */
    private CachedCreative createPutObject(Bid bid) {
        final PutObject payload = MediaType.video.equals(bid.getMediaType())
                ? videoPutObject(bid)
                : bannerPutObject(bid);

        return CachedCreative.of(payload, creativeSizeFromAdm(bid));
    }

    /**
     * Makes put object from {@link Bid} with video media type only. Used for legacy auction request.
     */
    private static CachedCreative createPutObjectVideoOnly(Bid bid) {
        if (!MediaType.video.equals(bid.getMediaType())) {
            return null;
        }

        return CachedCreative.of(videoPutObject(bid), creativeSizeFromAdm(bid));
    }

    /**
     * Makes JSON type {@link PutObject} from {@link com.iab.openrtb.response.Bid}.
     * Used for OpenRTB auction request. Also, adds win url to result object if events are enabled.
     */
<<<<<<< HEAD
    private CachedCreative createJsonPutObjectOpenrtb(CacheBid cacheBid,
                                                      Map<String, List<String>> biddersToCacheBidIds,
                                                      Account account,
                                                      Long auctionTimestamp) {
=======
    private PutObject createJsonPutObjectOpenrtb(CacheBid cacheBid,
                                                 Map<String, List<String>> biddersToCacheBidIds,
                                                 Account account,
                                                 EventsContext eventsContext) {
>>>>>>> bd7fb511

        final com.iab.openrtb.response.Bid bid = cacheBid.getBid();
        final ObjectNode bidObjectNode = mapper.mapper().valueToTree(bid);

        final String eventUrl = generateWinUrl(biddersToCacheBidIds, bid, account, eventsContext);
        if (eventUrl != null) {
            bidObjectNode.put(BID_WURL_ATTRIBUTE, eventUrl);
        }

        final PutObject payload = PutObject.builder()
                .type("json")
                .value(bidObjectNode)
                .expiry(cacheBid.getTtl())
                .build();

        return CachedCreative.of(payload, creativeSizeFromAdm(bid));
    }

    /**
     * Makes XML type {@link PutObject} from {@link com.iab.openrtb.response.Bid}. Used for OpenRTB auction request.
     */
<<<<<<< HEAD
    private CachedCreative createXmlPutObjectOpenrtb(CacheBid cacheBid,
                                                     Map<String, List<String>> bidderToVideoBidIdsToModify,
                                                     String accountId,
                                                     Long auctionTimestamp) {
=======
    private PutObject createXmlPutObjectOpenrtb(CacheBid cacheBid,
                                                Map<String, List<String>> bidderToVideoBidIdsToModify,
                                                Account account,
                                                EventsContext eventsContext) {
>>>>>>> bd7fb511

        final com.iab.openrtb.response.Bid bid = cacheBid.getBid();
        final String vastXml = resolveVastXmlFrom(bid);

        final String eventUrl = generateVastUrlTracking(bidderToVideoBidIdsToModify, bid, account, eventsContext);
        final String effectiveVastXml = eventUrl != null ? appendTrackingUrlToVastXml(vastXml, eventUrl) : vastXml;

        return PutObject.builder()
                .type("xml")
                .value(new TextNode(effectiveVastXml))
                .expiry(cacheBid.getTtl())
                .build();
    }

    private static String resolveVastXmlFrom(com.iab.openrtb.response.Bid bid) {
        if (bid.getAdm() == null) {
            return "<VAST version=\"3.0\"><Ad><Wrapper>"
                    + "<AdSystem>prebid.org wrapper</AdSystem>"
                    + "<VASTAdTagURI><![CDATA[" + bid.getNurl() + "]]></VASTAdTagURI>"
                    + "<Impression></Impression><Creatives></Creatives>"
                    + "</Wrapper></Ad></VAST>";
        }

        return bid.getAdm();
    }

    private String generateWinUrl(Map<String, List<String>> biddersToCacheBidIds,
                                  com.iab.openrtb.response.Bid bid,
                                  Account account,
                                  EventsContext eventsContext) {

        if (eventsContext.isEnabledForAccount() && eventsContext.isEnabledForRequest()) {
            final String bidId = bid.getId();
            return findBidderForBidId(biddersToCacheBidIds, bidId)
                    .map(bidder -> eventsService.winUrl(
                            bidId,
                            bidder,
                            account.getId(),
                            eventsContext.getAuctionTimestamp(),
                            eventsContext.getIntegration()))
                    .orElse(null);
        }

        return null;
    }

    private String generateVastUrlTracking(Map<String, List<String>> bidderToVideoBidIdsToModify,
                                           com.iab.openrtb.response.Bid bid,
                                           Account account,
                                           EventsContext eventsContext) {

        if (eventsContext.isEnabledForAccount() && eventsContext.isEnabledForRequest()) {
            final String bidId = bid.getId();
            return findBidderForBidId(bidderToVideoBidIdsToModify, bidId)
                    .map(bidder -> eventsService.vastUrlTracking(
                            bidId,
                            bidder,
                            account.getId(),
                            eventsContext.getAuctionTimestamp(),
                            eventsContext.getIntegration()))
                    .orElse(null);
        }

        return null;
    }

    private static Optional<String> findBidderForBidId(Map<String, List<String>> biddersToCacheBidIds, String bidId) {
        return biddersToCacheBidIds.entrySet().stream()
                .filter(biddersAndBidIds -> biddersAndBidIds.getValue().contains(bidId))
                .findFirst()
<<<<<<< HEAD
                .map(Map.Entry::getKey)
                .map(bidder -> modifyVastXml(vastXml, bidId, bidder, accountId, auctionTimestamp))
                .orElse(vastXml);

        final PutObject payload = PutObject.builder()
                .type("xml")
                .value(new TextNode(modifiedVastXml))
                .expiry(cacheBid.getTtl())
                .build();

        return CachedCreative.of(payload, creativeSizeFromTextNode(payload.getValue()));
=======
                .map(Map.Entry::getKey);
>>>>>>> bd7fb511
    }

    private String appendTrackingUrlToVastXml(String vastXml, String vastUrlTracking) {
        final String closeTag = "</Impression>";
        final int closeTagIndex = vastXml.indexOf(closeTag);

        // no impression tag - pass it as it is
        if (closeTagIndex == -1) {
            return vastXml;
        }

        final String impressionUrl = "<![CDATA[" + vastUrlTracking + "]]>";
        final String openTag = "<Impression>";

        // empty impression tag - just insert the link
        if (closeTagIndex - vastXml.indexOf(openTag) == openTag.length()) {
            return vastXml.replaceFirst(openTag, openTag + impressionUrl);
        }

        return vastXml.replaceFirst(closeTag, closeTag + openTag + impressionUrl + closeTag);
    }

    private static <T> List<CachedCreative> bidsToCachedCreatives(
            List<T> bids, Function<T, CachedCreative> requestItemCreator) {

        return bids.stream()
                .filter(Objects::nonNull)
                .map(requestItemCreator)
                .filter(Objects::nonNull)
                .collect(Collectors.toList());
    }

    /**
     * Transforms {@link CacheObject} into {@link BidCacheResult}. Used for legacy auction request.
     */
    private BidCacheResult createBidCacheResult(CacheObject cacheObject) {
        final String uuid = cacheObject.getUuid();
        return BidCacheResult.of(uuid, cachedAssetUrlTemplate.concat(uuid));
    }

    /**
     * Handles http response, analyzes response status and creates {@link BidCacheResponse} from response body
     * or throws {@link PreBidException} in case of errors.
     */
    private BidCacheResponse toBidCacheResponse(
            int statusCode, String responseBody, int bidCount, String accountId, long startTime) {

        if (statusCode != 200) {
            throw new PreBidException(String.format("HTTP status code %d", statusCode));
        }

        final BidCacheResponse bidCacheResponse;
        try {
            bidCacheResponse = mapper.decodeValue(responseBody, BidCacheResponse.class);
        } catch (DecodeException e) {
            throw new PreBidException(String.format("Cannot parse response: %s", responseBody), e);
        }

        final List<CacheObject> responses = bidCacheResponse.getResponses();
        if (responses == null || responses.size() != bidCount) {
            throw new PreBidException("The number of response cache objects doesn't match with bids");
        }

        metrics.updateCacheRequestSuccessTime(accountId, clock.millis() - startTime);
        return bidCacheResponse;
    }

    /**
     * Creates prebid cache service response according to the creator.
     */
    private <T> List<T> toResponse(BidCacheResponse bidCacheResponse, Function<CacheObject, T> responseItemCreator) {
        return bidCacheResponse.getResponses().stream()
                .filter(Objects::nonNull)
                .map(responseItemCreator)
                .filter(Objects::nonNull)
                .collect(Collectors.toList());
    }

    /**
     * Creates a map with bids as a key and {@link CacheIdInfo} as a value from obtained UUIDs.
     */
    private static Map<com.iab.openrtb.response.Bid, CacheIdInfo> toResultMap(
            List<CacheBid> cacheBids, List<CacheBid> cacheVideoBids, List<String> uuids) {
        final Map<com.iab.openrtb.response.Bid, CacheIdInfo> result = new HashMap<>(uuids.size());

        final List<com.iab.openrtb.response.Bid> bids = cacheBids.stream()
                .map(CacheBid::getBid).collect(Collectors.toList());
        final List<com.iab.openrtb.response.Bid> videoBids = cacheVideoBids.stream()
                .map(CacheBid::getBid).collect(Collectors.toList());

        // here we assume "videoBids" is a sublist of "bids"
        // so, no need for a separate loop on "videoBids" if "bids" is not empty
        if (!bids.isEmpty()) {
            for (int i = 0; i < bids.size(); i++) {
                final com.iab.openrtb.response.Bid bid = bids.get(i);

                // determine uuid for video bid
                final int indexOfVideoBid = videoBids.indexOf(bid);
                final String videoBidUuid = indexOfVideoBid != -1 ? uuids.get(bids.size() + indexOfVideoBid) : null;

                result.put(bid, CacheIdInfo.of(uuids.get(i), videoBidUuid));
            }
        } else {
            for (int i = 0; i < videoBids.size(); i++) {
                result.put(videoBids.get(i), CacheIdInfo.of(null, uuids.get(i)));
            }
        }

        return result;
    }

    /**
     * Composes prebid cache service url against the given schema and host.
     */
    public static URL getCacheEndpointUrl(String cacheSchema, String cacheHost, String path) {
        try {
            final URL baseUrl = getCacheBaseUrl(cacheSchema, cacheHost);
            return new URL(baseUrl, path);
        } catch (MalformedURLException e) {
            throw new IllegalArgumentException("Could not get cache endpoint for prebid cache service", e);
        }
    }

    /**
     * Composes cached asset url template against the given query, schema and host.
     */
    public static String getCachedAssetUrlTemplate(String cacheSchema, String cacheHost, String path,
                                                   String cacheQuery) {
        try {
            final URL baseUrl = getCacheBaseUrl(cacheSchema, cacheHost);
            return new URL(baseUrl, path + "?" + cacheQuery).toString();
        } catch (MalformedURLException e) {
            throw new IllegalArgumentException("Could not get cached asset url template for prebid cache service", e);
        }
    }

    /**
     * Returns prebid cache service url or throws {@link MalformedURLException} if error occurs.
     */
    private static URL getCacheBaseUrl(String cacheSchema, String cacheHost) throws MalformedURLException {
        return new URL(cacheSchema + "://" + cacheHost);
    }

    /**
     * Creates video {@link PutObject} from the given {@link Bid}. Used for legacy auction request.
     */
    private static PutObject videoPutObject(Bid bid) {
        return PutObject.builder()
                .type("xml")
                .value(new TextNode(bid.getAdm()))
                .build();
    }

    /**
     * Creates banner {@link PutObject} from the given {@link Bid}. Used for legacy auction request.
     */
    private PutObject bannerPutObject(Bid bid) {
        return PutObject.builder()
                .type("json")
                .value(mapper.mapper().valueToTree(BannerValue.of(bid.getAdm(), bid.getNurl(), bid.getWidth(),
                        bid.getHeight())))
                .build();
    }

    private void updateCreativeMetrics(String accountId, List<CachedCreative> cachedCreatives) {
        for (final CachedCreative cachedCreative : cachedCreatives) {
            metrics.updateCacheCreativeSize(accountId, cachedCreative.getSize());
        }
    }

    private static int creativeSizeFromAdm(com.iab.openrtb.response.Bid bid) {
        return lengthOrZero(bid.getAdm());
    }

    private static int creativeSizeFromAdm(Bid bid) {
        return lengthOrZero(bid.getAdm());
    }

    private static int lengthOrZero(String adm) {
        return adm != null ? adm.length() : 0;
    }

    private static int creativeSizeFromTextNode(JsonNode node) {
        return node != null ? node.asText().length() : 0;
    }

    private BidCacheRequest toBidCacheRequest(List<CachedCreative> cachedCreatives) {
        return BidCacheRequest.of(cachedCreatives.stream()
                .map(CachedCreative::getPayload)
                .collect(Collectors.toList()));
    }

    @Value(staticConstructor = "of")
    private static class CachedCreative {

        PutObject payload;

        int size;
    }
}<|MERGE_RESOLUTION|>--- conflicted
+++ resolved
@@ -188,43 +188,25 @@
     public Future<BidCacheResponse> cachePutObjects(List<PutObject> putObjects,
                                                     Set<String> biddersAllowingVastUpdate,
                                                     String accountId,
-<<<<<<< HEAD
-                                                    Timeout timeout) {
-
-        final List<CachedCreative> cachedCreatives = updatePutObjects(putObjects, biddersAllowingVastUpdate, accountId);
+                                                    String integration, Timeout timeout) {
+
+        final List<CachedCreative> cachedCreatives =
+                updatePutObjects(putObjects, biddersAllowingVastUpdate, accountId, integration);
 
         updateCreativeMetrics(accountId, cachedCreatives);
 
         return makeRequest(toBidCacheRequest(cachedCreatives), cachedCreatives.size(), timeout, accountId);
-=======
-                                                    String integration,
-                                                    Timeout timeout) {
-
-        final List<PutObject> updatedPutObjects =
-                updatePutObjects(putObjects, biddersAllowingVastUpdate, accountId, integration);
-        return makeRequest(BidCacheRequest.of(updatedPutObjects), updatedPutObjects.size(), timeout);
->>>>>>> bd7fb511
     }
 
     /**
      * Modify VAST value in putObjects.
      */
-<<<<<<< HEAD
     private List<CachedCreative> updatePutObjects(List<PutObject> putObjects,
                                                   Set<String> biddersAllowingVastUpdate,
-                                                  String accountId) {
+                                                  String accountId,
+                                                  String integration) {
 
         final List<CachedCreative> result = new ArrayList<>();
-=======
-    private List<PutObject> updatePutObjects(List<PutObject> putObjects,
-                                             Set<String> biddersAllowingVastUpdate,
-                                             String accountId,
-                                             String integration) {
-
-        if (CollectionUtils.isEmpty(biddersAllowingVastUpdate)) {
-            return putObjects;
-        }
->>>>>>> bd7fb511
 
         for (final PutObject putObject : putObjects) {
             final PutObject.PutObjectBuilder builder = putObject.toBuilder()
@@ -369,21 +351,6 @@
      */
     private Future<CacheServiceResult> doCacheOpenrtb(List<CacheBid> bids,
                                                       List<CacheBid> videoBids,
-<<<<<<< HEAD
-                                                      Map<String, List<String>> bidderToVideoBidIdsToModify,
-                                                      Map<String, List<String>> biddersToCacheBidIds,
-                                                      Account account,
-                                                      Long auctionTimestamp,
-                                                      Timeout timeout) {
-
-        final String accountId = account.getId();
-
-        final List<CachedCreative> cachedCreatives = Stream.concat(
-                bids.stream().map(cacheBid -> createJsonPutObjectOpenrtb(
-                        cacheBid, biddersToCacheBidIds, account, auctionTimestamp)),
-                videoBids.stream().map(cacheBid -> createXmlPutObjectOpenrtb(
-                        cacheBid, bidderToVideoBidIdsToModify, accountId, auctionTimestamp)))
-=======
                                                       AuctionContext auctionContext,
                                                       Map<String, List<String>> bidderToVideoBidIdsToModify,
                                                       Map<String, List<String>> biddersToCacheBidIds,
@@ -391,12 +358,11 @@
 
         final Account account = auctionContext.getAccount();
 
-        final List<PutObject> putObjects = Stream.concat(
+        final List<CachedCreative> cachedCreatives = Stream.concat(
                 bids.stream().map(cacheBid -> createJsonPutObjectOpenrtb(
                         cacheBid, biddersToCacheBidIds, account, eventsContext)),
                 videoBids.stream().map(cacheBid -> createXmlPutObjectOpenrtb(
                         cacheBid, bidderToVideoBidIdsToModify, account, eventsContext)))
->>>>>>> bd7fb511
                 .collect(Collectors.toList());
 
         if (cachedCreatives.isEmpty()) {
@@ -411,7 +377,7 @@
 
         final BidCacheRequest bidCacheRequest = toBidCacheRequest(cachedCreatives);
 
-        updateCreativeMetrics(accountId, cachedCreatives);
+        updateCreativeMetrics(account.getId(), cachedCreatives);
 
         final String url = endpointUrl.toString();
         final String body = mapper.encode(bidCacheRequest);
@@ -420,11 +386,7 @@
         final long startTime = clock.millis();
         return httpClient.post(url, HttpUtil.headers(), body, remainingTimeout)
                 .map(response -> processResponseOpenrtb(
-<<<<<<< HEAD
-                        response, httpRequest, cachedCreatives.size(), bids, videoBids, accountId, startTime))
-=======
-                        response, httpRequest, putObjects.size(), bids, videoBids, startTime))
->>>>>>> bd7fb511
+                        response, httpRequest, cachedCreatives.size(), bids, videoBids, account.getId(), startTime))
                 .otherwise(exception -> failResponseOpenrtb(exception, httpRequest, startTime));
     }
 
@@ -436,27 +398,16 @@
                                                       int bidCount,
                                                       List<CacheBid> bids,
                                                       List<CacheBid> videoBids,
-<<<<<<< HEAD
                                                       String accountId,
                                                       long startTime) {
-
-        final CacheHttpResponse httpResponse = CacheHttpResponse.of(response.getStatusCode(), response.getBody());
-        final CacheHttpCall httpCall = CacheHttpCall.of(httpRequest, httpResponse, responseTime(startTime));
-=======
-                                                      long startTime) {
->>>>>>> bd7fb511
 
         final CacheHttpResponse httpResponse = CacheHttpResponse.of(response.getStatusCode(), response.getBody());
         final int responseStatusCode = response.getStatusCode();
         final DebugHttpCall httpCall = makeDebugHttpCall(endpointUrl.toString(), httpRequest, httpResponse, startTime);
         final BidCacheResponse bidCacheResponse;
         try {
-<<<<<<< HEAD
             bidCacheResponse = toBidCacheResponse(
-                    response.getStatusCode(), response.getBody(), bidCount, accountId, startTime);
-=======
-            bidCacheResponse = toBidCacheResponse(responseStatusCode, response.getBody(), bidCount, startTime);
->>>>>>> bd7fb511
+                    responseStatusCode, response.getBody(), bidCount, accountId, startTime);
         } catch (PreBidException e) {
             return CacheServiceResult.of(httpCall, e, Collections.emptyMap());
         }
@@ -525,17 +476,10 @@
      * Makes JSON type {@link PutObject} from {@link com.iab.openrtb.response.Bid}.
      * Used for OpenRTB auction request. Also, adds win url to result object if events are enabled.
      */
-<<<<<<< HEAD
     private CachedCreative createJsonPutObjectOpenrtb(CacheBid cacheBid,
                                                       Map<String, List<String>> biddersToCacheBidIds,
                                                       Account account,
-                                                      Long auctionTimestamp) {
-=======
-    private PutObject createJsonPutObjectOpenrtb(CacheBid cacheBid,
-                                                 Map<String, List<String>> biddersToCacheBidIds,
-                                                 Account account,
-                                                 EventsContext eventsContext) {
->>>>>>> bd7fb511
+                                                      EventsContext eventsContext) {
 
         final com.iab.openrtb.response.Bid bid = cacheBid.getBid();
         final ObjectNode bidObjectNode = mapper.mapper().valueToTree(bid);
@@ -557,17 +501,10 @@
     /**
      * Makes XML type {@link PutObject} from {@link com.iab.openrtb.response.Bid}. Used for OpenRTB auction request.
      */
-<<<<<<< HEAD
     private CachedCreative createXmlPutObjectOpenrtb(CacheBid cacheBid,
                                                      Map<String, List<String>> bidderToVideoBidIdsToModify,
-                                                     String accountId,
-                                                     Long auctionTimestamp) {
-=======
-    private PutObject createXmlPutObjectOpenrtb(CacheBid cacheBid,
-                                                Map<String, List<String>> bidderToVideoBidIdsToModify,
-                                                Account account,
-                                                EventsContext eventsContext) {
->>>>>>> bd7fb511
+                                                     Account account,
+                                                     EventsContext eventsContext) {
 
         final com.iab.openrtb.response.Bid bid = cacheBid.getBid();
         final String vastXml = resolveVastXmlFrom(bid);
@@ -575,11 +512,13 @@
         final String eventUrl = generateVastUrlTracking(bidderToVideoBidIdsToModify, bid, account, eventsContext);
         final String effectiveVastXml = eventUrl != null ? appendTrackingUrlToVastXml(vastXml, eventUrl) : vastXml;
 
-        return PutObject.builder()
+        final PutObject payload = PutObject.builder()
                 .type("xml")
                 .value(new TextNode(effectiveVastXml))
                 .expiry(cacheBid.getTtl())
                 .build();
+
+        return CachedCreative.of(payload, creativeSizeFromTextNode(payload.getValue()));
     }
 
     private static String resolveVastXmlFrom(com.iab.openrtb.response.Bid bid) {
@@ -638,21 +577,7 @@
         return biddersToCacheBidIds.entrySet().stream()
                 .filter(biddersAndBidIds -> biddersAndBidIds.getValue().contains(bidId))
                 .findFirst()
-<<<<<<< HEAD
-                .map(Map.Entry::getKey)
-                .map(bidder -> modifyVastXml(vastXml, bidId, bidder, accountId, auctionTimestamp))
-                .orElse(vastXml);
-
-        final PutObject payload = PutObject.builder()
-                .type("xml")
-                .value(new TextNode(modifiedVastXml))
-                .expiry(cacheBid.getTtl())
-                .build();
-
-        return CachedCreative.of(payload, creativeSizeFromTextNode(payload.getValue()));
-=======
                 .map(Map.Entry::getKey);
->>>>>>> bd7fb511
     }
 
     private String appendTrackingUrlToVastXml(String vastXml, String vastUrlTracking) {
