--- conflicted
+++ resolved
@@ -241,12 +241,7 @@
                 cacheBids,
                 videoCacheBids,
                 auctionContext,
-<<<<<<< HEAD
                 cacheContext,
-=======
-                cacheContext.getBidderToVideoGeneratedBidIdsToModify(),
-                cacheContext.getBidderToBidsToGeneratedIds(),
->>>>>>> 1389346e
                 eventsContext);
     }
 
@@ -328,24 +323,20 @@
     private Future<CacheServiceResult> doCacheOpenrtb(List<CacheBid> bids,
                                                       List<CacheBid> videoBids,
                                                       AuctionContext auctionContext,
-<<<<<<< HEAD
                                                       CacheContext cacheContext,
-=======
-                                                      GeneratedBidIds bidderToVideoBidIdsToModify,
-                                                      GeneratedBidIds biddersToCacheBidIds,
->>>>>>> 1389346e
                                                       EventsContext eventsContext) {
 
         final Account account = auctionContext.getAccount();
-        final Map<String, List<String>> biddersToCacheBidIds = cacheContext.getBidderToBidIds();
-        final Map<String, List<String>> bidderToVideoBidIdsToModify = cacheContext.getBidderToVideoBidIdsToModify();
+        final GeneratedBidIds biddersToCacheBidIds = cacheContext.getBidderToBidsToGeneratedIds();
+        final GeneratedBidIds bidderToVideoBidIdsToModify = cacheContext.getBidderToVideoGeneratedBidIdsToModify();
+
         final Map<String, Map<String, String>> biddersToBidsCategories = cacheContext.getBiddersToBidsCategories();
         final String hbCacheId = MapUtils.isEmpty(biddersToBidsCategories) ? null : idGenerator.generateId();
         final List<CachedCreative> cachedCreatives = Stream.concat(
                 bids.stream().map(cacheBid -> createJsonPutObjectOpenrtb(
                         cacheBid, biddersToCacheBidIds, account, eventsContext)),
                 videoBids.stream().map(cacheBid -> createXmlPutObjectOpenrtb(cacheBid, bidderToVideoBidIdsToModify,
-                        biddersToCacheBidIds, hbCacheId, biddersToBidsCategories, account, eventsContext)))
+                        hbCacheId, biddersToBidsCategories, account, eventsContext)))
                 .collect(Collectors.toList());
 
         if (cachedCreatives.isEmpty()) {
@@ -470,21 +461,16 @@
      * Makes XML type {@link PutObject} from {@link com.iab.openrtb.response.Bid}. Used for OpenRTB auction request.
      */
     private CachedCreative createXmlPutObjectOpenrtb(CacheBid cacheBid,
-<<<<<<< HEAD
-                                                     Map<String, List<String>> bidderToVideoBidIdsToModify,
-                                                     Map<String, List<String>> biddersToCacheBidIds,
+                                                     GeneratedBidIds bidderToVideoBidIdsToModify,
                                                      String hbCacheId,
                                                      Map<String, Map<String, String>> biddersToBidsCategories,
-=======
-                                                     GeneratedBidIds bidderToVideoBidIdsToModify,
->>>>>>> 1389346e
                                                      Account account,
                                                      EventsContext eventsContext) {
 
         final com.iab.openrtb.response.Bid bid = cacheBid.getBid();
         final String vastXml = resolveVastXmlFrom(bid);
         final String bidId = bid.getId();
-        final String bidder = findBidderForBidId(biddersToCacheBidIds, bidId).orElse(null);
+        final String bidder = bidderToVideoBidIdsToModify.getBidderForBid(bid.getId(), bid.getImpid()).orElse(null);
         final String customCacheKey = resolveCustomCacheKey(hbCacheId, bidder, bidId, biddersToBidsCategories);
         final String eventUrl = generateVastUrlTracking(bidderToVideoBidIdsToModify, bid, account, eventsContext);
         final String effectiveVastXml = eventUrl != null ? appendTrackingUrlToVastXml(vastXml, eventUrl) : vastXml;
