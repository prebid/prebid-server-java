package org.prebid.server.cache;

import com.fasterxml.jackson.databind.JsonNode;
import com.fasterxml.jackson.databind.node.TextNode;
import com.iab.openrtb.request.Imp;
import io.vertx.core.Future;
import io.vertx.core.logging.Logger;
import io.vertx.core.logging.LoggerFactory;
import org.apache.commons.collections4.CollectionUtils;
import org.apache.commons.lang3.ObjectUtils;
import org.prebid.server.cache.model.CacheBid;
import org.prebid.server.cache.model.CacheContext;
import org.prebid.server.cache.model.CacheHttpCall;
import org.prebid.server.cache.model.CacheHttpRequest;
import org.prebid.server.cache.model.CacheHttpResponse;
import org.prebid.server.cache.model.CacheIdInfo;
import org.prebid.server.cache.model.CacheServiceResult;
import org.prebid.server.cache.model.CacheTtl;
import org.prebid.server.cache.proto.BidCacheResult;
import org.prebid.server.cache.proto.request.BannerValue;
import org.prebid.server.cache.proto.request.BidCacheRequest;
import org.prebid.server.cache.proto.request.PutObject;
import org.prebid.server.cache.proto.response.BidCacheResponse;
import org.prebid.server.cache.proto.response.CacheObject;
import org.prebid.server.events.EventsService;
import org.prebid.server.exception.PreBidException;
import org.prebid.server.execution.Timeout;
<<<<<<< HEAD
import org.prebid.server.json.DecodeException;
import org.prebid.server.json.JacksonMapper;
=======
import org.prebid.server.metric.Metrics;
>>>>>>> 0307690b
import org.prebid.server.proto.response.Bid;
import org.prebid.server.proto.response.MediaType;
import org.prebid.server.settings.model.Account;
import org.prebid.server.util.HttpUtil;
import org.prebid.server.vertx.http.HttpClient;
import org.prebid.server.vertx.http.model.HttpClientResponse;

import java.net.MalformedURLException;
import java.net.URL;
import java.time.Clock;
import java.util.ArrayList;
import java.util.Collections;
import java.util.HashMap;
import java.util.List;
import java.util.Map;
import java.util.Objects;
import java.util.Set;
import java.util.concurrent.TimeoutException;
import java.util.function.Function;
import java.util.stream.Collectors;
import java.util.stream.Stream;

/**
 * Client stores values in Prebid Cache.
 * <p>
 * For more info, see https://github.com/prebid/prebid-cache project.
 */
public class CacheService {

    private static final Logger logger = LoggerFactory.getLogger(CacheService.class);

    private final CacheTtl mediaTypeCacheTtl;
    private final HttpClient httpClient;
    private final URL endpointUrl;
    private final String cachedAssetUrlTemplate;
    private final EventsService eventsService;
    private final Metrics metrics;
    private final Clock clock;
    private final JacksonMapper mapper;

    public CacheService(CacheTtl mediaTypeCacheTtl,
                        HttpClient httpClient,
                        URL endpointUrl,
                        String cachedAssetUrlTemplate,
                        EventsService eventsService,
                        Clock clock,
                        JacksonMapper mapper) {

<<<<<<< HEAD
=======
    public CacheService(CacheTtl mediaTypeCacheTtl, HttpClient httpClient, URL endpointUrl,
                        String cachedAssetUrlTemplate, EventsService eventsService, Metrics metrics, Clock clock) {
>>>>>>> 0307690b
        this.mediaTypeCacheTtl = Objects.requireNonNull(mediaTypeCacheTtl);
        this.httpClient = Objects.requireNonNull(httpClient);
        this.endpointUrl = Objects.requireNonNull(endpointUrl);
        this.cachedAssetUrlTemplate = Objects.requireNonNull(cachedAssetUrlTemplate);
        this.eventsService = Objects.requireNonNull(eventsService);
        this.metrics = Objects.requireNonNull(metrics);
        this.clock = Objects.requireNonNull(clock);
        this.mapper = Objects.requireNonNull(mapper);
    }

    public String getEndpointHost() {
        final String host = endpointUrl.getHost();
        final int port = endpointUrl.getPort();
        return port != -1 ? String.format("%s:%d", host, port) : host;
    }

    public String getEndpointPath() {
        return endpointUrl.getPath();
    }

    public String getCachedAssetURLTemplate() {
        return cachedAssetUrlTemplate;
    }

    /**
     * Makes cache for {@link Bid}s (legacy).
     * <p>
     * The returned result will always have the same number of elements as the values argument.
     */
    public Future<List<BidCacheResult>> cacheBids(List<Bid> bids, Timeout timeout) {
        return doCache(bids, timeout, this::createPutObject, this::createBidCacheResult);
    }

    /**
     * Makes cache for {@link Bid}s with video media type only (legacy).
     * <p>
     * The returned result will always have the same number of elements as the values argument.
     */
    public Future<List<BidCacheResult>> cacheBidsVideoOnly(List<Bid> bids, Timeout timeout) {
        return doCache(bids, timeout, CacheService::createPutObjectVideoOnly, this::createBidCacheResult);
    }

    /**
     * Generic method to work with cache service (legacy).
     */
    private <T, R> Future<List<R>> doCache(List<T> bids, Timeout timeout,
                                           Function<T, PutObject> requestItemCreator,
                                           Function<CacheObject, R> responseItemCreator) {
        return makeRequest(toRequest(bids, requestItemCreator), bids.size(), timeout)
                .map(bidCacheResponse -> toResponse(bidCacheResponse, responseItemCreator));
    }

    /**
     * Asks external prebid cache service to store the given value.
     */
    private Future<BidCacheResponse> makeRequest(BidCacheRequest bidCacheRequest, int bidCount, Timeout timeout) {
        if (bidCount == 0) {
            return Future.succeededFuture(BidCacheResponse.of(Collections.emptyList()));
        }

        final long remainingTimeout = timeout.remaining();
        if (remainingTimeout <= 0) {
            return failResponse(new TimeoutException("Timeout has been exceeded"));
        }

<<<<<<< HEAD
        return httpClient.post(endpointUrl.toString(), HttpUtil.headers(), mapper.encode(bidCacheRequest),
=======
        final long startTime = clock.millis();
        return httpClient.post(endpointUrl.toString(), HttpUtil.headers(), Json.encode(bidCacheRequest),
>>>>>>> 0307690b
                remainingTimeout)
                .map(response -> toBidCacheResponse(response.getStatusCode(), response.getBody(), bidCount, startTime))
                .recover(exception -> failResponse(exception, startTime));
    }

    /**
     * Handles errors occurred while HTTP request or response processing.
     */
    private Future<BidCacheResponse> failResponse(Throwable exception) {
        logger.warn("Error occurred while interacting with cache service", exception);
        return Future.failedFuture(exception);
    }

    private Future<BidCacheResponse> failResponse(Throwable exception, long startTime) {
        metrics.updateCacheRequestFailedTime(clock.millis() - startTime);
        logger.warn("Error occurred while interacting with cache service", exception);
        return Future.failedFuture(exception);
    }

    /**
     * Makes cache for Vtrack puts.
     * <p>
     * Modify VAST value in putObjects and stores in the cache.
     * <p>
     * The returned result will always have the number of elements equals putObjects list size.
     */
    public Future<BidCacheResponse> cachePutObjects(List<PutObject> putObjects, Set<String> biddersAllowingVastUpdate,
                                                    String accountId, Timeout timeout) {
        final List<PutObject> updatedPutObjects = updatePutObjects(putObjects, biddersAllowingVastUpdate, accountId);
        return makeRequest(BidCacheRequest.of(updatedPutObjects), updatedPutObjects.size(), timeout);
    }

    /**
     * Modify VAST value in putObjects.
     */
    private List<PutObject> updatePutObjects(List<PutObject> putObjects, Set<String> biddersAllowingVastUpdate,
                                             String accountId) {
        if (CollectionUtils.isEmpty(biddersAllowingVastUpdate)) {
            return putObjects;
        }

        final List<PutObject> updatedPutObjects = new ArrayList<>();
        for (PutObject putObject : putObjects) {
            final JsonNode value = putObject.getValue();
            if (biddersAllowingVastUpdate.contains(putObject.getBidder()) && value != null) {
                final String updatedVastValue = modifyVastXml(value.asText(), putObject.getBidid(), accountId);
                final PutObject updatedPutObject = putObject.toBuilder().value(new TextNode(updatedVastValue)).build();
                updatedPutObjects.add(updatedPutObject);
            } else {
                updatedPutObjects.add(putObject);
            }
        }
        return updatedPutObjects;
    }

    /**
     * Makes cache for OpenRTB {@link com.iab.openrtb.response.Bid}s.
     */
    public Future<CacheServiceResult> cacheBidsOpenrtb(List<com.iab.openrtb.response.Bid> bids, List<Imp> imps,
                                                       CacheContext cacheContext, Account account, Timeout timeout) {
        final Future<CacheServiceResult> result;

        if (CollectionUtils.isEmpty(bids)) {
            result = Future.succeededFuture(CacheServiceResult.empty());
        } else {
            final Map<String, Integer> impIdToTtl = new HashMap<>(imps.size());
            boolean impWithNoExpExists = false; // indicates at least one impression without expire presents
            final List<String> videoImpIds = new ArrayList<>();
            final boolean shouldCacheVideoBids = cacheContext.isShouldCacheVideoBids();
            for (Imp imp : imps) {
                final String impId = imp.getId();
                impIdToTtl.put(impId, imp.getExp());
                impWithNoExpExists |= imp.getExp() == null;
                if (shouldCacheVideoBids && impId != null && imp.getVideo() != null) {
                    videoImpIds.add(impId);
                }
            }

            final List<CacheBid> cacheBids = getCacheBids(cacheContext.isShouldCacheBids(), bids, impIdToTtl,
                    impWithNoExpExists, cacheContext.getCacheBidsTtl(), account);
            final List<CacheBid> videoCacheBids = getVideoCacheBids(shouldCacheVideoBids, bids,
                    impIdToTtl, videoImpIds, impWithNoExpExists, cacheContext.getCacheVideoBidsTtl(), account);

            result = doCacheOpenrtb(cacheBids, videoCacheBids, cacheContext.getVideoBidIdsToModify(), account.getId(),
                    timeout);
        }

        return result;
    }

    /**
     * Creates list of {@link CacheBid}s from the list of {@link com.iab.openrtb.response.Bid}s.
     */
    private List<CacheBid> getCacheBids(
            boolean shouldCacheBids, List<com.iab.openrtb.response.Bid> bids, Map<String, Integer> impIdToTtl,
            boolean impWithNoExpExists, Integer cacheBidsTtl, Account account) {

        return shouldCacheBids
                ? bids.stream()
                .map(bid -> toCacheBid(bid, impIdToTtl, cacheBidsTtl,
                        accountCacheTtlFrom(impWithNoExpExists, account), false))
                .collect(Collectors.toList())
                : Collections.emptyList();
    }

    /**
     * Creates list of video {@link CacheBid}s from the list of {@link com.iab.openrtb.response.Bid}s.
     */
    private List<CacheBid> getVideoCacheBids(
            boolean shouldCacheVideoBids, List<com.iab.openrtb.response.Bid> bids, Map<String, Integer> impIdToTtl,
            List<String> videoImpIds, boolean impWithNoExpExists, Integer cacheVideoBidsTtl, Account account) {

        return shouldCacheVideoBids
                ? bids.stream()
                .filter(bid -> videoImpIds.contains(bid.getImpid())) // bid is video
                .map(bid -> toCacheBid(bid, impIdToTtl, cacheVideoBidsTtl,
                        accountCacheTtlFrom(impWithNoExpExists, account), true))
                .collect(Collectors.toList())
                : Collections.emptyList();
    }

    /**
     * Fetches {@link CacheTtl} from {@link Account}.
     * <p>
     * Returns empty {@link CacheTtl} when there are no impressions without expiration or
     * if{@link Account} has neither of banner or video cache ttl.
     */
    private CacheTtl accountCacheTtlFrom(boolean impWithNoExpExists, Account account) {
        return impWithNoExpExists && (account.getBannerCacheTtl() != null || account.getVideoCacheTtl() != null)
                ? CacheTtl.of(account.getBannerCacheTtl(), account.getVideoCacheTtl())
                : CacheTtl.empty();
    }

    /**
     * Creates {@link CacheBid} from given {@link com.iab.openrtb.response.Bid} and determined cache ttl.
     */
    private CacheBid toCacheBid(com.iab.openrtb.response.Bid bid, Map<String, Integer> impIdToTtl, Integer requestTtl,
                                CacheTtl accountCacheTtl, boolean isVideoBid) {
        final Integer bidTtl = bid.getExp();
        final Integer impTtl = impIdToTtl.get(bid.getImpid());
        final Integer accountMediaTypeTtl = isVideoBid
                ? accountCacheTtl.getVideoCacheTtl() : accountCacheTtl.getBannerCacheTtl();
        final Integer mediaTypeTtl = isVideoBid
                ? mediaTypeCacheTtl.getVideoCacheTtl() : mediaTypeCacheTtl.getBannerCacheTtl();
        final Integer ttl = ObjectUtils.firstNonNull(bidTtl, impTtl, requestTtl, accountMediaTypeTtl, mediaTypeTtl);

        return CacheBid.of(bid, ttl);
    }

    /**
     * Makes cache for OpenRTB bids.
     * <p>
     * Stores JSON values for the given {@link com.iab.openrtb.response.Bid}s in the cache.
     * Stores XML cache objects for the given video {@link com.iab.openrtb.response.Bid}s in the cache.
     * <p>
     * The returned result will always have the number of elements equals to sum of sizes of bids and video bids.
     */
    private Future<CacheServiceResult> doCacheOpenrtb(
            List<CacheBid> bids, List<CacheBid> videoBids, List<String> videoBidIdsToModify, String accountId,
            Timeout timeout) {
        final List<PutObject> putObjects = Stream.concat(
                bids.stream().map(this::createJsonPutObjectOpenrtb),
                videoBids.stream().map(cacheBid -> createXmlPutObjectOpenrtb(cacheBid, videoBidIdsToModify, accountId)))
                .collect(Collectors.toList());

        if (putObjects.isEmpty()) {
            return Future.succeededFuture(CacheServiceResult.empty());
        }

        final long remainingTimeout = timeout.remaining();
        if (remainingTimeout <= 0) {
            return Future.succeededFuture(CacheServiceResult.of(null, new TimeoutException("Timeout has been exceeded"),
                    Collections.emptyMap()));
        }

        final String url = endpointUrl.toString();
        final String body = mapper.encode(BidCacheRequest.of(putObjects));
        final CacheHttpRequest httpRequest = CacheHttpRequest.of(url, body);

        final long startTime = clock.millis();
        return httpClient.post(url, HttpUtil.headers(), body, remainingTimeout)
                .map(response -> processResponseOpenrtb(response, httpRequest, putObjects.size(), bids, videoBids,
                        startTime))
                .otherwise(exception -> failResponseOpenrtb(exception, httpRequest, startTime));
    }

    /**
     * Creates {@link CacheServiceResult} from the given {@link HttpClientResponse}.
     */
    private CacheServiceResult processResponseOpenrtb(HttpClientResponse response, CacheHttpRequest httpRequest,
                                                      int bidCount, List<CacheBid> bids, List<CacheBid> videoBids,
                                                      long startTime) {
        final CacheHttpResponse httpResponse = CacheHttpResponse.of(response.getStatusCode(), response.getBody());
        final CacheHttpCall httpCall = CacheHttpCall.of(httpRequest, httpResponse, responseTime(startTime));

        final BidCacheResponse bidCacheResponse;
        try {
            bidCacheResponse = toBidCacheResponse(response.getStatusCode(), response.getBody(), bidCount, startTime);
        } catch (PreBidException e) {
            return CacheServiceResult.of(httpCall, e, Collections.emptyMap());
        }

        final List<String> uuids = toResponse(bidCacheResponse, CacheObject::getUuid);
        return CacheServiceResult.of(httpCall, null, toResultMap(bids, videoBids, uuids));
    }

    /**
     * Handles errors occurred while HTTP request or response processing.
     */
    private CacheServiceResult failResponseOpenrtb(Throwable exception, CacheHttpRequest request, long startTime) {
        logger.warn("Error occurred while interacting with cache service", exception);

        final CacheHttpCall httpCall = CacheHttpCall.of(request, null, responseTime(startTime));
        return CacheServiceResult.of(httpCall, exception, Collections.emptyMap());
    }

    /**
     * Calculates execution time since the given start time.
     */
    private int responseTime(long startTime) {
        return Math.toIntExact(clock.millis() - startTime);
    }

    /**
     * Makes put object from {@link Bid}. Used for legacy auction request.
     */
    private PutObject createPutObject(Bid bid) {
        return MediaType.video.equals(bid.getMediaType()) ? videoPutObject(bid) : bannerPutObject(bid);
    }

    /**
     * Makes put object from {@link Bid} with video media type only. Used for legacy auction request.
     */
    private static PutObject createPutObjectVideoOnly(Bid bid) {
        return MediaType.video.equals(bid.getMediaType()) ? videoPutObject(bid) : null;
    }

    /**
     * Makes JSON type {@link PutObject} from {@link com.iab.openrtb.response.Bid}. Used for OpenRTB auction request.
     */
    private PutObject createJsonPutObjectOpenrtb(CacheBid cacheBid) {
        return PutObject.builder()
                .type("json")
                .value(mapper.mapper().valueToTree(cacheBid.getBid()))
                .expiry(cacheBid.getTtl())
                .build();
    }

    /**
     * Makes XML type {@link PutObject} from {@link com.iab.openrtb.response.Bid}. Used for OpenRTB auction request.
     */
    private PutObject createXmlPutObjectOpenrtb(CacheBid cacheBid, List<String> videoBidIdsToModify,
                                                String accountId) {
        final com.iab.openrtb.response.Bid bid = cacheBid.getBid();
        String vastXml;
        if (bid.getAdm() == null) {
            vastXml = "<VAST version=\"3.0\"><Ad><Wrapper>"
                    + "<AdSystem>prebid.org wrapper</AdSystem>"
                    + "<VASTAdTagURI><![CDATA[" + bid.getNurl() + "]]></VASTAdTagURI>"
                    + "<Impression></Impression><Creatives></Creatives>"
                    + "</Wrapper></Ad></VAST>";
        } else {
            vastXml = bid.getAdm();
        }

        final String bidId = bid.getId();
        if (CollectionUtils.isNotEmpty(videoBidIdsToModify) && videoBidIdsToModify.contains(bidId)) {
            vastXml = modifyVastXml(vastXml, bidId, accountId);
        }

        return PutObject.builder()
                .type("xml")
                .value(new TextNode(vastXml))
                .expiry(cacheBid.getTtl())
                .build();
    }

    private String modifyVastXml(String stringValue, String bidId, String accountId) {
        final String closeTag = "</Impression>";
        final int closeTagIndex = stringValue.indexOf(closeTag);

        // no impression tag - pass it as it is
        if (closeTagIndex == -1) {
            return stringValue;
        }

        final String impressionUrl = "<![CDATA[" + eventsService.vastUrlTracking(bidId, accountId) + "]]>";
        final String openTag = "<Impression>";

        // empty impression tag - just insert the link
        if (closeTagIndex - stringValue.indexOf(openTag) == openTag.length()) {
            return stringValue.replaceFirst(openTag, openTag + impressionUrl);
        }

        return stringValue.replaceFirst(closeTag, closeTag + openTag + impressionUrl + closeTag);
    }

    /**
     * Creates bid cache request for the given bids.
     */
    private static <T> BidCacheRequest toRequest(List<T> bids, Function<T, PutObject> requestItemCreator) {
        return BidCacheRequest.of(bids.stream()
                .filter(Objects::nonNull)
                .map(requestItemCreator)
                .filter(Objects::nonNull)
                .collect(Collectors.toList()));
    }

    /**
     * Transforms {@link CacheObject} into {@link BidCacheResult}. Used for legacy auction request.
     */
    private BidCacheResult createBidCacheResult(CacheObject cacheObject) {
        final String uuid = cacheObject.getUuid();
        return BidCacheResult.of(uuid, cachedAssetUrlTemplate.concat(uuid));
    }

    /**
     * Handles http response, analyzes response status and creates {@link BidCacheResponse} from response body
     * or throws {@link PreBidException} in case of errors.
     */
<<<<<<< HEAD
    private BidCacheResponse toBidCacheResponse(int statusCode, String responseBody, int bidCount) {
=======
    private BidCacheResponse toBidCacheResponse(int statusCode, String responseBody, int bidCount, long startTime) {
>>>>>>> 0307690b
        if (statusCode != 200) {
            throw new PreBidException(String.format("HTTP status code %d", statusCode));
        }

        final BidCacheResponse bidCacheResponse;
        try {
            bidCacheResponse = mapper.decodeValue(responseBody, BidCacheResponse.class);
        } catch (DecodeException e) {
            throw new PreBidException(String.format("Cannot parse response: %s", responseBody), e);
        }

        final List<CacheObject> responses = bidCacheResponse.getResponses();
        if (responses == null || responses.size() != bidCount) {
            throw new PreBidException("The number of response cache objects doesn't match with bids");
        }

        metrics.updateCacheRequestSuccessTime(clock.millis() - startTime);
        return bidCacheResponse;
    }

    /**
     * Creates prebid cache service response according to the creator.
     */
    private <T> List<T> toResponse(BidCacheResponse bidCacheResponse, Function<CacheObject, T> responseItemCreator) {
        return bidCacheResponse.getResponses().stream()
                .filter(Objects::nonNull)
                .map(responseItemCreator)
                .filter(Objects::nonNull)
                .collect(Collectors.toList());
    }

    /**
     * Creates a map with bids as a key and {@link CacheIdInfo} as a value from obtained UUIDs.
     */
    private static Map<com.iab.openrtb.response.Bid, CacheIdInfo> toResultMap(
            List<CacheBid> cacheBids, List<CacheBid> cacheVideoBids, List<String> uuids) {
        final Map<com.iab.openrtb.response.Bid, CacheIdInfo> result = new HashMap<>(uuids.size());

        final List<com.iab.openrtb.response.Bid> bids = cacheBids.stream()
                .map(CacheBid::getBid).collect(Collectors.toList());
        final List<com.iab.openrtb.response.Bid> videoBids = cacheVideoBids.stream()
                .map(CacheBid::getBid).collect(Collectors.toList());

        // here we assume "videoBids" is a sublist of "bids"
        // so, no need for a separate loop on "videoBids" if "bids" is not empty
        if (!bids.isEmpty()) {
            for (int i = 0; i < bids.size(); i++) {
                final com.iab.openrtb.response.Bid bid = bids.get(i);

                // determine uuid for video bid
                final int indexOfVideoBid = videoBids.indexOf(bid);
                final String videoBidUuid = indexOfVideoBid != -1 ? uuids.get(bids.size() + indexOfVideoBid) : null;

                result.put(bid, CacheIdInfo.of(uuids.get(i), videoBidUuid));
            }
        } else {
            for (int i = 0; i < videoBids.size(); i++) {
                result.put(videoBids.get(i), CacheIdInfo.of(null, uuids.get(i)));
            }
        }

        return result;
    }

    /**
     * Composes prebid cache service url against the given schema and host.
     */
    public static URL getCacheEndpointUrl(String cacheSchema, String cacheHost, String path) {
        try {
            final URL baseUrl = getCacheBaseUrl(cacheSchema, cacheHost);
            return new URL(baseUrl, path);
        } catch (MalformedURLException e) {
            throw new IllegalArgumentException("Could not get cache endpoint for prebid cache service", e);
        }
    }

    /**
     * Composes cached asset url template against the given query, schema and host.
     */
    public static String getCachedAssetUrlTemplate(String cacheSchema, String cacheHost, String path,
                                                   String cacheQuery) {
        try {
            final URL baseUrl = getCacheBaseUrl(cacheSchema, cacheHost);
            return new URL(baseUrl, path + "?" + cacheQuery).toString();
        } catch (MalformedURLException e) {
            throw new IllegalArgumentException("Could not get cached asset url template for prebid cache service", e);
        }
    }

    /**
     * Returns prebid cache service url or throws {@link MalformedURLException} if error occurs.
     */
    private static URL getCacheBaseUrl(String cacheSchema, String cacheHost) throws MalformedURLException {
        return new URL(cacheSchema + "://" + cacheHost);
    }

    /**
     * Creates video {@link PutObject} from the given {@link Bid}. Used for legacy auction request.
     */
    private static PutObject videoPutObject(Bid bid) {
        return PutObject.builder()
                .type("xml")
                .value(new TextNode(bid.getAdm()))
                .build();
    }

    /**
     * Creates banner {@link PutObject} from the given {@link Bid}. Used for legacy auction request.
     */
    private PutObject bannerPutObject(Bid bid) {
        return PutObject.builder()
                .type("json")
                .value(mapper.mapper().valueToTree(BannerValue.of(bid.getAdm(), bid.getNurl(), bid.getWidth(),
                        bid.getHeight())))
                .build();
    }
}<|MERGE_RESOLUTION|>--- conflicted
+++ resolved
@@ -25,12 +25,9 @@
 import org.prebid.server.events.EventsService;
 import org.prebid.server.exception.PreBidException;
 import org.prebid.server.execution.Timeout;
-<<<<<<< HEAD
 import org.prebid.server.json.DecodeException;
 import org.prebid.server.json.JacksonMapper;
-=======
 import org.prebid.server.metric.Metrics;
->>>>>>> 0307690b
 import org.prebid.server.proto.response.Bid;
 import org.prebid.server.proto.response.MediaType;
 import org.prebid.server.settings.model.Account;
@@ -76,14 +73,10 @@
                         URL endpointUrl,
                         String cachedAssetUrlTemplate,
                         EventsService eventsService,
+                        Metrics metrics,
                         Clock clock,
                         JacksonMapper mapper) {
 
-<<<<<<< HEAD
-=======
-    public CacheService(CacheTtl mediaTypeCacheTtl, HttpClient httpClient, URL endpointUrl,
-                        String cachedAssetUrlTemplate, EventsService eventsService, Metrics metrics, Clock clock) {
->>>>>>> 0307690b
         this.mediaTypeCacheTtl = Objects.requireNonNull(mediaTypeCacheTtl);
         this.httpClient = Objects.requireNonNull(httpClient);
         this.endpointUrl = Objects.requireNonNull(endpointUrl);
@@ -149,12 +142,8 @@
             return failResponse(new TimeoutException("Timeout has been exceeded"));
         }
 
-<<<<<<< HEAD
+        final long startTime = clock.millis();
         return httpClient.post(endpointUrl.toString(), HttpUtil.headers(), mapper.encode(bidCacheRequest),
-=======
-        final long startTime = clock.millis();
-        return httpClient.post(endpointUrl.toString(), HttpUtil.headers(), Json.encode(bidCacheRequest),
->>>>>>> 0307690b
                 remainingTimeout)
                 .map(response -> toBidCacheResponse(response.getStatusCode(), response.getBody(), bidCount, startTime))
                 .recover(exception -> failResponse(exception, startTime));
@@ -475,11 +464,7 @@
      * Handles http response, analyzes response status and creates {@link BidCacheResponse} from response body
      * or throws {@link PreBidException} in case of errors.
      */
-<<<<<<< HEAD
-    private BidCacheResponse toBidCacheResponse(int statusCode, String responseBody, int bidCount) {
-=======
     private BidCacheResponse toBidCacheResponse(int statusCode, String responseBody, int bidCount, long startTime) {
->>>>>>> 0307690b
         if (statusCode != 200) {
             throw new PreBidException(String.format("HTTP status code %d", statusCode));
         }
