--- conflicted
+++ resolved
@@ -13,11 +13,8 @@
 import org.apache.commons.lang3.ObjectUtils;
 import org.apache.commons.lang3.StringUtils;
 import org.prebid.server.auction.model.AuctionContext;
-<<<<<<< HEAD
+import org.prebid.server.auction.model.GeneratedBidIds;
 import org.prebid.server.auction.model.CachedDebugLog;
-=======
-import org.prebid.server.auction.model.GeneratedBidIds;
->>>>>>> c48427c2
 import org.prebid.server.cache.model.CacheBid;
 import org.prebid.server.cache.model.CacheContext;
 import org.prebid.server.cache.model.CacheHttpRequest;
@@ -118,25 +115,6 @@
     }
 
     /**
-<<<<<<< HEAD
-     * Makes cache for {@link Bid}s (legacy).
-     * <p>
-     * The returned result will always have the same number of elements as the values argument.
-     */
-    public Future<List<BidCacheResult>> cacheBids(List<Bid> bids, Timeout timeout, String accountId) {
-        return doCache(bids, timeout, accountId, this::createPutObject, this::createBidCacheResult);
-    }
-
-    /**
-     * Makes cache for {@link Bid}s with video media type only (legacy).
-     * <p>
-     * The returned result will always have the same number of elements as the values argument.
-     */
-    public Future<List<BidCacheResult>> cacheBidsVideoOnly(List<Bid> bids, Timeout timeout, String accountId) {
-        return doCache(bids, timeout, accountId, CacheService::createPutObjectVideoOnly, this::createBidCacheResult);
-    }
-
-    /**
      * Makes cache for debugLog only and returns generated cache object key without wait for result.
      */
     public String cacheVideoDebugLog(CachedDebugLog cachedDebugLog, Integer videoCacheTtl) {
@@ -152,25 +130,6 @@
     }
 
     /**
-     * Generic method to work with cache service (legacy).
-     */
-    private <T, R> Future<List<R>> doCache(List<T> bids,
-                                           Timeout timeout,
-                                           String accountId,
-                                           Function<T, CachedCreative> requestItemCreator,
-                                           Function<CacheObject, R> responseItemCreator) {
-
-        final List<CachedCreative> cachedCreatives = bidsToCachedCreatives(bids, requestItemCreator);
-
-        updateCreativeMetrics(accountId, cachedCreatives);
-
-        return makeRequest(toBidCacheRequest(cachedCreatives), bids.size(), timeout, accountId)
-                .map(bidCacheResponse -> toResponse(bidCacheResponse, responseItemCreator));
-    }
-
-    /**
-=======
->>>>>>> c48427c2
      * Asks external prebid cache service to store the given value.
      */
     private Future<BidCacheResponse> makeRequest(
