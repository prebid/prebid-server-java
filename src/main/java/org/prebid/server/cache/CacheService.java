package org.prebid.server.cache;

import com.fasterxml.jackson.databind.JsonNode;
import com.fasterxml.jackson.databind.node.ObjectNode;
import com.fasterxml.jackson.databind.node.TextNode;
import com.iab.openrtb.request.Imp;
import io.vertx.core.Future;
import io.vertx.core.MultiMap;
import io.vertx.core.logging.Logger;
import io.vertx.core.logging.LoggerFactory;
import lombok.Value;
import org.apache.commons.collections4.CollectionUtils;
import org.apache.commons.lang3.ObjectUtils;
import org.apache.commons.lang3.StringUtils;
import org.prebid.server.auction.model.AuctionContext;
import org.prebid.server.auction.model.BidInfo;
import org.prebid.server.auction.model.CachedDebugLog;
import org.prebid.server.cache.model.CacheBid;
import org.prebid.server.cache.model.CacheContext;
import org.prebid.server.cache.model.CacheHttpRequest;
import org.prebid.server.cache.model.CacheHttpResponse;
import org.prebid.server.cache.model.CacheInfo;
import org.prebid.server.cache.model.CacheServiceResult;
import org.prebid.server.cache.model.CacheTtl;
import org.prebid.server.cache.model.DebugHttpCall;
import org.prebid.server.cache.proto.request.BidCacheRequest;
import org.prebid.server.cache.proto.request.PutObject;
import org.prebid.server.cache.proto.response.BidCacheResponse;
import org.prebid.server.cache.proto.response.CacheObject;
import org.prebid.server.events.EventsContext;
import org.prebid.server.events.EventsService;
import org.prebid.server.exception.PreBidException;
import org.prebid.server.execution.Timeout;
import org.prebid.server.identity.UUIDIdGenerator;
import org.prebid.server.json.DecodeException;
import org.prebid.server.json.JacksonMapper;
import org.prebid.server.metric.Metrics;
import org.prebid.server.proto.openrtb.ext.response.BidType;
import org.prebid.server.settings.model.Account;
import org.prebid.server.settings.model.AccountAuctionConfig;
import org.prebid.server.util.HttpUtil;
import org.prebid.server.vast.VastModifier;
import org.prebid.server.vertx.http.HttpClient;
import org.prebid.server.vertx.http.model.HttpClientResponse;

import java.net.MalformedURLException;
import java.net.URL;
import java.time.Clock;
import java.util.Collections;
import java.util.HashMap;
import java.util.List;
import java.util.Map;
import java.util.Objects;
import java.util.Set;
import java.util.concurrent.TimeoutException;
import java.util.function.Function;
import java.util.stream.Collectors;
import java.util.stream.Stream;

/**
 * Client stores values in Prebid Cache.
 * <p>
 * For more info, see https://github.com/prebid/prebid-cache project.
 */
public class CacheService {

    private static final Logger logger = LoggerFactory.getLogger(CacheService.class);

    private static final MultiMap CACHE_HEADERS = HttpUtil.headers();
    private static final Map<String, List<String>> DEBUG_HEADERS = HttpUtil.toDebugHeaders(CACHE_HEADERS);
    private static final String BID_WURL_ATTRIBUTE = "wurl";

    private final CacheTtl mediaTypeCacheTtl;
    private final HttpClient httpClient;
    private final URL endpointUrl;
    private final String cachedAssetUrlTemplate;
    private final long expectedCacheTimeMs;
    private final VastModifier vastModifier;
    private final EventsService eventsService;
    private final Metrics metrics;
    private final Clock clock;
    private final UUIDIdGenerator idGenerator;
    private final JacksonMapper mapper;

    public CacheService(CacheTtl mediaTypeCacheTtl,
                        HttpClient httpClient,
                        URL endpointUrl,
                        String cachedAssetUrlTemplate,
                        long expectedCacheTimeMs,
                        VastModifier vastModifier,
                        EventsService eventsService,
                        Metrics metrics,
                        Clock clock,
                        UUIDIdGenerator idGenerator,
                        JacksonMapper mapper) {

        this.mediaTypeCacheTtl = Objects.requireNonNull(mediaTypeCacheTtl);
        this.httpClient = Objects.requireNonNull(httpClient);
        this.endpointUrl = Objects.requireNonNull(endpointUrl);
        this.cachedAssetUrlTemplate = Objects.requireNonNull(cachedAssetUrlTemplate);
        this.expectedCacheTimeMs = expectedCacheTimeMs;
        this.vastModifier = Objects.requireNonNull(vastModifier);
        this.eventsService = Objects.requireNonNull(eventsService);
        this.metrics = Objects.requireNonNull(metrics);
        this.clock = Objects.requireNonNull(clock);
        this.idGenerator = Objects.requireNonNull(idGenerator);
        this.mapper = Objects.requireNonNull(mapper);
    }

    public String getEndpointHost() {
        final String host = endpointUrl.getHost();
        final int port = endpointUrl.getPort();
        return port != -1 ? String.format("%s:%d", host, port) : host;
    }

    public String getEndpointPath() {
        return endpointUrl.getPath();
    }

    public String getCachedAssetURLTemplate() {
        return cachedAssetUrlTemplate;
    }

    /**
     * Makes cache for debugLog only and returns generated cache object key without wait for result.
     */
    public String cacheVideoDebugLog(CachedDebugLog cachedDebugLog, Integer videoCacheTtl) {
        final String cacheKey = cachedDebugLog.getCacheKey() == null
                ? idGenerator.generateId()
                : cachedDebugLog.getCacheKey();
        final List<CachedCreative> cachedCreatives = Collections.singletonList(
                makeDebugCacheCreative(cachedDebugLog, cacheKey, videoCacheTtl));
        final BidCacheRequest bidCacheRequest = toBidCacheRequest(cachedCreatives);
        httpClient.post(endpointUrl.toString(), HttpUtil.headers(), mapper.encode(bidCacheRequest),
                expectedCacheTimeMs);
        return cacheKey;
    }

    /**
     * Asks external prebid cache service to store the given value.
     */
    private Future<BidCacheResponse> makeRequest(
            BidCacheRequest bidCacheRequest, int bidCount, Timeout timeout, String accountId) {

        if (bidCount == 0) {
            return Future.succeededFuture(BidCacheResponse.of(Collections.emptyList()));
        }

        final long remainingTimeout = timeout.remaining();
        if (remainingTimeout <= 0) {
            return Future.failedFuture(new TimeoutException("Timeout has been exceeded"));
        }

        final long startTime = clock.millis();
        return httpClient.post(endpointUrl.toString(), CACHE_HEADERS, mapper.encode(bidCacheRequest),
                remainingTimeout)
                .map(response -> toBidCacheResponse(
                        response.getStatusCode(), response.getBody(), bidCount, accountId, startTime))
                .recover(exception -> failResponse(exception, accountId, startTime));
    }

    /**
     * Handles errors occurred while HTTP request or response processing.
     */
    private Future<BidCacheResponse> failResponse(Throwable exception, String accountId, long startTime) {
        metrics.updateCacheRequestFailedTime(accountId, clock.millis() - startTime);

        logger.warn("Error occurred while interacting with cache service: {0}", exception.getMessage());
        logger.debug("Error occurred while interacting with cache service", exception);

        return Future.failedFuture(exception);
    }

    /**
     * Makes cache for Vtrack puts.
     * <p>
     * Modify VAST value in putObjects and stores in the cache.
     * <p>
     * The returned result will always have the number of elements equals putObjects list size.
     */
    public Future<BidCacheResponse> cachePutObjects(List<PutObject> putObjects,
                                                    Boolean isEventsEnabled,
                                                    Set<String> biddersAllowingVastUpdate,
                                                    String accountId,
                                                    String integration,
                                                    Timeout timeout) {
        final List<CachedCreative> cachedCreatives =
                updatePutObjects(putObjects, isEventsEnabled, biddersAllowingVastUpdate, accountId, integration);

        updateCreativeMetrics(accountId, cachedCreatives);

        return makeRequest(toBidCacheRequest(cachedCreatives), cachedCreatives.size(), timeout, accountId);
    }

    /**
     * Modify VAST value in putObjects.
     */
    private List<CachedCreative> updatePutObjects(List<PutObject> putObjects,
                                                  Boolean isEventsEnabled,
                                                  Set<String> allowedBidders,
                                                  String accountId,
                                                  String integration) {
        return putObjects.stream()
                .map(putObject -> putObject.toBuilder()
                        // remove "/vtrack" specific fields
                        .bidid(null)
                        .bidder(null)
                        .timestamp(null)
                        .value(vastModifier.modifyVastXml(isEventsEnabled,
                                allowedBidders,
                                putObject,
                                accountId,
                                integration))
                        .build())
                .map(payload -> CachedCreative.of(payload, creativeSizeFromTextNode(payload.getValue())))
                .collect(Collectors.toList());
    }

    public Future<CacheServiceResult> cacheBidsOpenrtb(List<BidInfo> bidsToCache,
                                                       AuctionContext auctionContext,
                                                       CacheContext cacheContext,
                                                       EventsContext eventsContext) {
        if (CollectionUtils.isEmpty(bidsToCache)) {
            return Future.succeededFuture(CacheServiceResult.empty());
        }

        final List<Imp> imps = auctionContext.getBidRequest().getImp();
        final boolean isAnyEmptyExpImp = imps.stream()
                .map(Imp::getExp)
                .anyMatch(Objects::isNull);

        final Account account = auctionContext.getAccount();
        final CacheTtl accountCacheTtl = accountCacheTtl(isAnyEmptyExpImp, account);

        final List<CacheBid> cacheBids = cacheContext.isShouldCacheBids()
                ? getCacheBids(bidsToCache, cacheContext.getCacheBidsTtl(), accountCacheTtl)
                : Collections.emptyList();

        final List<CacheBid> videoCacheBids = cacheContext.isShouldCacheVideoBids()
                ? getVideoCacheBids(bidsToCache, cacheContext.getCacheVideoBidsTtl(), accountCacheTtl)
                : Collections.emptyList();

        return doCacheOpenrtb(cacheBids, videoCacheBids, auctionContext, eventsContext);
    }

    /**
     * Fetches {@link CacheTtl} from {@link Account}.
     * <p>
     * Returns empty {@link CacheTtl} when there are no impressions without expiration or
     * if {@link Account} has neither of banner or video cache ttl.
     */
    private CacheTtl accountCacheTtl(boolean impWithNoExpExists, Account account) {
        final AccountAuctionConfig accountAuctionConfig = account.getAuction();
        final Integer bannerCacheTtl = accountAuctionConfig != null ? accountAuctionConfig.getBannerCacheTtl() : null;
        final Integer videoCacheTtl = accountAuctionConfig != null ? accountAuctionConfig.getVideoCacheTtl() : null;

        return impWithNoExpExists && (bannerCacheTtl != null || videoCacheTtl != null)
                ? CacheTtl.of(bannerCacheTtl, videoCacheTtl)
                : CacheTtl.empty();
    }

    private List<CacheBid> getCacheBids(List<BidInfo> bidInfos,
                                        Integer cacheBidsTtl,
                                        CacheTtl accountCacheTtl) {
        return bidInfos.stream()
                .map(bidInfo -> toCacheBid(bidInfo, cacheBidsTtl, accountCacheTtl, false))
                .collect(Collectors.toList());
    }

    private List<CacheBid> getVideoCacheBids(List<BidInfo> bidInfos,
                                             Integer cacheBidsTtl,
                                             CacheTtl accountCacheTtl) {
        return bidInfos.stream()
                .filter(bidInfo -> bidInfo.getBidType().equals(BidType.video))
                .map(bidInfo -> toCacheBid(bidInfo, cacheBidsTtl, accountCacheTtl, true))
                .collect(Collectors.toList());
    }

    /**
     * Creates {@link CacheBid} from given {@link BidInfo} and determined cache ttl.
     */
    private CacheBid toCacheBid(BidInfo bidInfo,
                                Integer requestTtl,
                                CacheTtl accountCacheTtl,
                                boolean isVideoBid) {
        final com.iab.openrtb.response.Bid bid = bidInfo.getBid();
        final Integer bidTtl = bid.getExp();
        final Imp correspondingImp = bidInfo.getCorrespondingImp();
        final Integer impTtl = correspondingImp != null ? correspondingImp.getExp() : null;
        final Integer accountMediaTypeTtl = isVideoBid
                ? accountCacheTtl.getVideoCacheTtl()
                : accountCacheTtl.getBannerCacheTtl();
        final Integer mediaTypeTtl = isVideoBid
                ? mediaTypeCacheTtl.getVideoCacheTtl()
                : mediaTypeCacheTtl.getBannerCacheTtl();
        final Integer ttl = ObjectUtils.firstNonNull(bidTtl, impTtl, requestTtl, accountMediaTypeTtl, mediaTypeTtl);

        return CacheBid.of(bidInfo, ttl);
    }

    /**
     * Makes cache for OpenRTB bids.
     * <p>
     * Stores JSON values for the given {@link com.iab.openrtb.response.Bid}s in the cache.
     * Stores XML cache objects for the given video {@link com.iab.openrtb.response.Bid}s in the cache.
     * <p>
     * The returned result will always have the number of elements equals to sum of sizes of bids and video bids.
     */
    private Future<CacheServiceResult> doCacheOpenrtb(List<CacheBid> bids,
                                                      List<CacheBid> videoBids,
                                                      AuctionContext auctionContext,
                                                      EventsContext eventsContext) {

        final Account account = auctionContext.getAccount();
        final String accountId = account.getId();
<<<<<<< HEAD
        final String hbCacheId = videoBids.stream().anyMatch(cacheBid -> cacheBid.getBidInfo().getCategory() != null)
                ? idGenerator.generateId()
                : null;

        final List<CachedCreative> cachedCreatives = Stream.concat(
                bids.stream().map(cacheBid -> createJsonPutObjectOpenrtb(cacheBid, accountId, eventsContext)),
                videoBids.stream().map(cacheBid -> createXmlPutObjectOpenrtb(cacheBid, accountId, hbCacheId,
                        eventsContext)))
=======
        final String requestId = auctionContext.getBidRequest().getId();
        final List<CachedCreative> cachedCreatives = Stream.concat(
                bids.stream().map(cacheBid ->
                        createJsonPutObjectOpenrtb(cacheBid, accountId, eventsContext)),
                videoBids.stream().map(videoBid -> createXmlPutObjectOpenrtb(videoBid, requestId)))
>>>>>>> b23bac74
                .collect(Collectors.toList());

        if (cachedCreatives.isEmpty()) {
            return Future.succeededFuture(CacheServiceResult.empty());
        }

        final CachedDebugLog cachedDebugLog = auctionContext.getCachedDebugLog();
        final Integer videoCacheTtl = account.getVideoCacheTtl();
        if (CollectionUtils.isNotEmpty(cachedCreatives) && cachedDebugLog != null && cachedDebugLog.isEnabled()) {
            cachedCreatives.add(makeDebugCacheCreative(cachedDebugLog, hbCacheId, videoCacheTtl));
        }

        final long remainingTimeout = auctionContext.getTimeout().remaining();
        if (remainingTimeout <= 0) {
            return Future.succeededFuture(CacheServiceResult.of(null, new TimeoutException("Timeout has been exceeded"),
                    Collections.emptyMap()));
        }

        final BidCacheRequest bidCacheRequest = toBidCacheRequest(cachedCreatives);

        updateCreativeMetrics(accountId, cachedCreatives);

        final String url = endpointUrl.toString();
        final String body = mapper.encode(bidCacheRequest);
        final CacheHttpRequest httpRequest = CacheHttpRequest.of(url, body);

        final long startTime = clock.millis();
<<<<<<< HEAD
        return httpClient.post(url, HttpUtil.headers(), body, remainingTimeout)
                .map(response -> processResponseOpenrtb(response, httpRequest, cachedCreatives.size(), bids, videoBids,
                        hbCacheId, accountId, startTime))
=======
        return httpClient.post(url, CACHE_HEADERS, body, remainingTimeout)
                .map(response -> processResponseOpenrtb(
                        response, httpRequest, cachedCreatives.size(), bids, videoBids, accountId, startTime))
>>>>>>> b23bac74
                .otherwise(exception -> failResponseOpenrtb(exception, accountId, httpRequest, startTime));
    }

    private CachedCreative makeDebugCacheCreative(CachedDebugLog videoCacheDebugLog, String hbCacheId,
                                                  Integer videoCacheTtl) {
        final JsonNode value = mapper.mapper().valueToTree(videoCacheDebugLog.buildCacheBody());
        videoCacheDebugLog.setCacheKey(hbCacheId);
        return CachedCreative.of(PutObject.builder()
                .type(CachedDebugLog.CACHE_TYPE)
                .value(new TextNode(videoCacheDebugLog.buildCacheBody()))
                .expiry(videoCacheTtl != null ? videoCacheTtl : videoCacheDebugLog.getTtl())
                .key(String.format("log_%s", hbCacheId))
                .build(), creativeSizeFromTextNode(value));
    }

    /**
     * Creates {@link CacheServiceResult} from the given {@link HttpClientResponse}.
     */
    private CacheServiceResult processResponseOpenrtb(HttpClientResponse response,
                                                      CacheHttpRequest httpRequest,
                                                      int bidCount,
                                                      List<CacheBid> bids,
                                                      List<CacheBid> videoBids,
                                                      String hbCacheId,
                                                      String accountId,
                                                      long startTime) {

        final CacheHttpResponse httpResponse = CacheHttpResponse.of(response.getStatusCode(), response.getBody());
        final int responseStatusCode = response.getStatusCode();
        final DebugHttpCall httpCall = makeDebugHttpCall(endpointUrl.toString(), httpRequest, httpResponse, startTime);
        final BidCacheResponse bidCacheResponse;
        try {
            bidCacheResponse = toBidCacheResponse(
                    responseStatusCode, response.getBody(), bidCount, accountId, startTime);
        } catch (PreBidException e) {
            return CacheServiceResult.of(httpCall, e, Collections.emptyMap());
        }

        final List<String> uuids = toResponse(bidCacheResponse, CacheObject::getUuid);
        return CacheServiceResult.of(httpCall, null, toResultMap(bids, videoBids, uuids, hbCacheId));
    }

    /**
     * Handles errors occurred while HTTP request or response processing.
     */
    private CacheServiceResult failResponseOpenrtb(Throwable exception,
                                                   String accountId,
                                                   CacheHttpRequest request,
                                                   long startTime) {
        logger.warn("Error occurred while interacting with cache service: {0}", exception.getMessage());
        logger.debug("Error occurred while interacting with cache service", exception);

        metrics.updateCacheRequestFailedTime(accountId, clock.millis() - startTime);

        final DebugHttpCall httpCall = makeDebugHttpCall(endpointUrl.toString(), request, null, startTime);
        return CacheServiceResult.of(httpCall, exception, Collections.emptyMap());
    }

    /**
     * Creates {@link DebugHttpCall} from {@link CacheHttpRequest} and {@link CacheHttpResponse}, endpoint
     * and starttime.
     */
    private DebugHttpCall makeDebugHttpCall(String endpoint, CacheHttpRequest httpRequest,
                                            CacheHttpResponse httpResponse, long startTime) {
        return DebugHttpCall.builder()
                .endpoint(endpoint)
                .requestUri(httpRequest != null ? httpRequest.getUri() : null)
                .requestBody(httpRequest != null ? httpRequest.getBody() : null)
                .responseStatus(httpResponse != null ? httpResponse.getStatusCode() : null)
                .responseBody(httpResponse != null ? httpResponse.getBody() : null)
                .responseTimeMillis(responseTime(startTime))
                .requestHeaders(DEBUG_HEADERS)
                .build();
    }

    /**
     * Calculates execution time since the given start time.
     */
    private int responseTime(long startTime) {
        return Math.toIntExact(clock.millis() - startTime);
    }

    /**
     * Makes JSON type {@link PutObject} from {@link com.iab.openrtb.response.Bid}.
     * Used for OpenRTB auction request. Also, adds win url to result object if events are enabled.
     */
    private CachedCreative createJsonPutObjectOpenrtb(CacheBid cacheBid,
                                                      String accountId,
                                                      EventsContext eventsContext) {
        final BidInfo bidInfo = cacheBid.getBidInfo();
        final com.iab.openrtb.response.Bid bid = bidInfo.getBid();
        final ObjectNode bidObjectNode = mapper.mapper().valueToTree(bid);

        final String eventUrl =
                generateWinUrl(bidInfo.getBidId(),
                        bidInfo.getBidder(),
                        accountId,
                        eventsContext,
                bidInfo.getLineItemId());
        if (eventUrl != null) {
            bidObjectNode.put(BID_WURL_ATTRIBUTE, eventUrl);
        }

        final PutObject payload = PutObject.builder()
                .aid(eventsContext.getAuctionId())
                .type("json")
                .value(bidObjectNode)
                .ttlseconds(cacheBid.getTtl())
                .build();

        return CachedCreative.of(payload, creativeSizeFromAdm(bid.getAdm()));
    }

    /**
     * Makes XML type {@link PutObject} from {@link com.iab.openrtb.response.Bid}. Used for OpenRTB auction request.
     */
<<<<<<< HEAD
    private CachedCreative createXmlPutObjectOpenrtb(CacheBid cacheBid,
                                                     String accountId,
                                                     String hbCacheId,
                                                     EventsContext eventsContext) {
=======
    private CachedCreative createXmlPutObjectOpenrtb(CacheBid cacheBid, String requestId) {
>>>>>>> b23bac74
        final BidInfo bidInfo = cacheBid.getBidInfo();
        final com.iab.openrtb.response.Bid bid = bidInfo.getBid();
        final String vastXml = bid.getAdm();

        final String bidder = bidInfo.getBidder();
        final String customCacheKey = resolveCustomCacheKey(hbCacheId, bidInfo.getCategory(), bidder);

        final PutObject payload = PutObject.builder()
                .aid(requestId)
                .type("xml")
                .value(vastXml != null ? new TextNode(vastXml) : null)
<<<<<<< HEAD
                .expiry(cacheBid.getTtl())
                .key(customCacheKey)
=======
                .ttlseconds(cacheBid.getTtl())
>>>>>>> b23bac74
                .build();

        return CachedCreative.of(payload, creativeSizeFromTextNode(payload.getValue()));
    }

    private static String resolveCustomCacheKey(String hbCacheId, String categoryDuration, String bidder) {
        if (hbCacheId == null || bidder == null) {
            return null;
        }
        return StringUtils.isNotEmpty(categoryDuration) ? String.format("%s_%s", categoryDuration, hbCacheId) : null;
    }

    private String generateWinUrl(String bidId,
                                  String bidder,
                                  String accountId,
                                  EventsContext eventsContext,
                                  String lineItemId) {
        if (!eventsContext.isEnabledForAccount()) {
            return null;
        }

        if (eventsContext.isEnabledForRequest() || StringUtils.isNotBlank(lineItemId)) {
            return eventsService.winUrl(
                    bidId,
                    bidder,
                    accountId,
                    lineItemId,
                    eventsContext.isEnabledForRequest(),
                    eventsContext);
        }

        return null;
    }

    /**
     * Handles http response, analyzes response status and creates {@link BidCacheResponse} from response body
     * or throws {@link PreBidException} in case of errors.
     */
    private BidCacheResponse toBidCacheResponse(
            int statusCode, String responseBody, int bidCount, String accountId, long startTime) {

        if (statusCode != 200) {
            throw new PreBidException(String.format("HTTP status code %d", statusCode));
        }

        final BidCacheResponse bidCacheResponse;
        try {
            bidCacheResponse = mapper.decodeValue(responseBody, BidCacheResponse.class);
        } catch (DecodeException e) {
            throw new PreBidException(String.format("Cannot parse response: %s", responseBody), e);
        }

        final List<CacheObject> responses = bidCacheResponse.getResponses();
        if (responses == null || responses.size() != bidCount) {
            throw new PreBidException("The number of response cache objects doesn't match with bids");
        }

        metrics.updateCacheRequestSuccessTime(accountId, clock.millis() - startTime);
        return bidCacheResponse;
    }

    /**
     * Creates prebid cache service response according to the creator.
     */
    private <T> List<T> toResponse(BidCacheResponse bidCacheResponse, Function<CacheObject, T> responseItemCreator) {
        return bidCacheResponse.getResponses().stream()
                .filter(Objects::nonNull)
                .map(responseItemCreator)
                .filter(Objects::nonNull)
                .collect(Collectors.toList());
    }

    /**
     * Creates a map with bids as a key and {@link CacheInfo} as a value from obtained UUIDs.
     */
    private static Map<com.iab.openrtb.response.Bid, CacheInfo> toResultMap(List<CacheBid> cacheBids,
                                                                            List<CacheBid> cacheVideoBids,
                                                                            List<String> uuids, String hbCacheId) {
        final Map<com.iab.openrtb.response.Bid, CacheInfo> result = new HashMap<>(uuids.size());

        // here we assume "videoBids" is a sublist of "bids"
        // so, no need for a separate loop on "videoBids" if "bids" is not empty
        if (!cacheBids.isEmpty()) {
            final List<com.iab.openrtb.response.Bid> videoBids = cacheVideoBids.stream()
                    .map(CacheBid::getBidInfo)
                    .map(BidInfo::getBid)
                    .collect(Collectors.toList());

            final int bidsSize = cacheBids.size();
            for (int i = 0; i < bidsSize; i++) {
                final CacheBid cacheBid = cacheBids.get(i);
                final BidInfo bidInfo = cacheBid.getBidInfo();
                final com.iab.openrtb.response.Bid bid = bidInfo.getBid();
                final Integer ttl = cacheBid.getTtl();

                // determine uuid for video bid
                final int indexOfVideoBid = videoBids.indexOf(bid);
                final String videoBidUuid = indexOfVideoBid != -1 ? uuids.get(bidsSize + indexOfVideoBid) : null;
                final Integer videoTtl = indexOfVideoBid != -1 ? cacheVideoBids.get(indexOfVideoBid).getTtl() : null;

                result.put(bid, CacheInfo.of(uuids.get(i), resolveVideoBidUuid(videoBidUuid, hbCacheId), ttl,
                        videoTtl));
            }
        } else {
            for (int i = 0; i < cacheVideoBids.size(); i++) {
                final CacheBid cacheBid = cacheVideoBids.get(i);
                final BidInfo bidInfo = cacheBid.getBidInfo();
                result.put(bidInfo.getBid(), CacheInfo.of(null, resolveVideoBidUuid(uuids.get(i), hbCacheId), null,
                        cacheBid.getTtl()));
            }
        }

        return result;
    }

    private static String resolveVideoBidUuid(String uuid, String hbCacheId) {
        return hbCacheId != null && uuid.endsWith(hbCacheId) ? hbCacheId : uuid;
    }

    /**
     * Composes prebid cache service url against the given schema and host.
     */
    public static URL getCacheEndpointUrl(String cacheSchema, String cacheHost, String path) {
        try {
            final URL baseUrl = getCacheBaseUrl(cacheSchema, cacheHost);
            return new URL(baseUrl, path);
        } catch (MalformedURLException e) {
            throw new IllegalArgumentException("Could not get cache endpoint for prebid cache service", e);
        }
    }

    /**
     * Composes cached asset url template against the given query, schema and host.
     */
    public static String getCachedAssetUrlTemplate(String cacheSchema, String cacheHost, String path,
                                                   String cacheQuery) {
        try {
            final URL baseUrl = getCacheBaseUrl(cacheSchema, cacheHost);
            return new URL(baseUrl, path + "?" + cacheQuery).toString();
        } catch (MalformedURLException e) {
            throw new IllegalArgumentException("Could not get cached asset url template for prebid cache service", e);
        }
    }

    /**
     * Returns prebid cache service url or throws {@link MalformedURLException} if error occurs.
     */
    private static URL getCacheBaseUrl(String cacheSchema, String cacheHost) throws MalformedURLException {
        return new URL(cacheSchema + "://" + cacheHost);
    }

    private void updateCreativeMetrics(String accountId, List<CachedCreative> cachedCreatives) {
        for (final CachedCreative cachedCreative : cachedCreatives) {
            metrics.updateCacheCreativeSize(accountId, cachedCreative.getSize());
        }
    }

    private static int creativeSizeFromAdm(String adm) {
        return lengthOrZero(adm);
    }

    private static int lengthOrZero(String adm) {
        return adm != null ? adm.length() : 0;
    }

    private static int creativeSizeFromTextNode(JsonNode node) {
        return node != null ? node.asText().length() : 0;
    }

    private BidCacheRequest toBidCacheRequest(List<CachedCreative> cachedCreatives) {
        return BidCacheRequest.of(cachedCreatives.stream()
                .map(CachedCreative::getPayload)
                .collect(Collectors.toList()));
    }

    @Value(staticConstructor = "of")
    private static class CachedCreative {

        PutObject payload;

        int size;
    }
}<|MERGE_RESOLUTION|>--- conflicted
+++ resolved
@@ -39,6 +39,7 @@
 import org.prebid.server.settings.model.Account;
 import org.prebid.server.settings.model.AccountAuctionConfig;
 import org.prebid.server.util.HttpUtil;
+import org.prebid.server.util.ObjectUtil;
 import org.prebid.server.vast.VastModifier;
 import org.prebid.server.vertx.http.HttpClient;
 import org.prebid.server.vertx.http.model.HttpClientResponse;
@@ -136,6 +137,18 @@
         return cacheKey;
     }
 
+    private CachedCreative makeDebugCacheCreative(CachedDebugLog videoCacheDebugLog, String hbCacheId,
+                                                  Integer videoCacheTtl) {
+        final JsonNode value = mapper.mapper().valueToTree(videoCacheDebugLog.buildCacheBody());
+        videoCacheDebugLog.setCacheKey(hbCacheId);
+        return CachedCreative.of(PutObject.builder()
+                .type(CachedDebugLog.CACHE_TYPE)
+                .value(new TextNode(videoCacheDebugLog.buildCacheBody()))
+                .expiry(videoCacheTtl != null ? videoCacheTtl : videoCacheDebugLog.getTtl())
+                .key(String.format("log_%s", hbCacheId))
+                .build(), creativeSizeFromTextNode(value));
+    }
+
     /**
      * Asks external prebid cache service to store the given value.
      */
@@ -153,7 +166,7 @@
 
         final long startTime = clock.millis();
         return httpClient.post(endpointUrl.toString(), CACHE_HEADERS, mapper.encode(bidCacheRequest),
-                remainingTimeout)
+                        remainingTimeout)
                 .map(response -> toBidCacheResponse(
                         response.getStatusCode(), response.getBody(), bidCount, accountId, startTime))
                 .recover(exception -> failResponse(exception, accountId, startTime));
@@ -271,7 +284,7 @@
                                              Integer cacheBidsTtl,
                                              CacheTtl accountCacheTtl) {
         return bidInfos.stream()
-                .filter(bidInfo -> bidInfo.getBidType().equals(BidType.video))
+                .filter(bidInfo -> Objects.equals(bidInfo.getBidType(), BidType.video))
                 .map(bidInfo -> toCacheBid(bidInfo, cacheBidsTtl, accountCacheTtl, true))
                 .collect(Collectors.toList());
     }
@@ -313,22 +326,14 @@
 
         final Account account = auctionContext.getAccount();
         final String accountId = account.getId();
-<<<<<<< HEAD
         final String hbCacheId = videoBids.stream().anyMatch(cacheBid -> cacheBid.getBidInfo().getCategory() != null)
                 ? idGenerator.generateId()
                 : null;
-
-        final List<CachedCreative> cachedCreatives = Stream.concat(
-                bids.stream().map(cacheBid -> createJsonPutObjectOpenrtb(cacheBid, accountId, eventsContext)),
-                videoBids.stream().map(cacheBid -> createXmlPutObjectOpenrtb(cacheBid, accountId, hbCacheId,
-                        eventsContext)))
-=======
         final String requestId = auctionContext.getBidRequest().getId();
         final List<CachedCreative> cachedCreatives = Stream.concat(
-                bids.stream().map(cacheBid ->
-                        createJsonPutObjectOpenrtb(cacheBid, accountId, eventsContext)),
-                videoBids.stream().map(videoBid -> createXmlPutObjectOpenrtb(videoBid, requestId)))
->>>>>>> b23bac74
+                        bids.stream().map(cacheBid ->
+                                createJsonPutObjectOpenrtb(cacheBid, accountId, eventsContext)),
+                        videoBids.stream().map(videoBid -> createXmlPutObjectOpenrtb(videoBid, requestId, hbCacheId)))
                 .collect(Collectors.toList());
 
         if (cachedCreatives.isEmpty()) {
@@ -336,7 +341,9 @@
         }
 
         final CachedDebugLog cachedDebugLog = auctionContext.getCachedDebugLog();
-        final Integer videoCacheTtl = account.getVideoCacheTtl();
+
+        final Integer videoCacheTtl = ObjectUtil.getIfNotNull(account.getAuction(),
+                AccountAuctionConfig::getVideoCacheTtl);
         if (CollectionUtils.isNotEmpty(cachedCreatives) && cachedDebugLog != null && cachedDebugLog.isEnabled()) {
             cachedCreatives.add(makeDebugCacheCreative(cachedDebugLog, hbCacheId, videoCacheTtl));
         }
@@ -356,28 +363,16 @@
         final CacheHttpRequest httpRequest = CacheHttpRequest.of(url, body);
 
         final long startTime = clock.millis();
-<<<<<<< HEAD
-        return httpClient.post(url, HttpUtil.headers(), body, remainingTimeout)
-                .map(response -> processResponseOpenrtb(response, httpRequest, cachedCreatives.size(), bids, videoBids,
-                        hbCacheId, accountId, startTime))
-=======
         return httpClient.post(url, CACHE_HEADERS, body, remainingTimeout)
-                .map(response -> processResponseOpenrtb(
-                        response, httpRequest, cachedCreatives.size(), bids, videoBids, accountId, startTime))
->>>>>>> b23bac74
+                .map(response -> processResponseOpenrtb(response,
+                        httpRequest,
+                        cachedCreatives.size(),
+                        bids,
+                        videoBids,
+                        hbCacheId,
+                        accountId,
+                        startTime))
                 .otherwise(exception -> failResponseOpenrtb(exception, accountId, httpRequest, startTime));
-    }
-
-    private CachedCreative makeDebugCacheCreative(CachedDebugLog videoCacheDebugLog, String hbCacheId,
-                                                  Integer videoCacheTtl) {
-        final JsonNode value = mapper.mapper().valueToTree(videoCacheDebugLog.buildCacheBody());
-        videoCacheDebugLog.setCacheKey(hbCacheId);
-        return CachedCreative.of(PutObject.builder()
-                .type(CachedDebugLog.CACHE_TYPE)
-                .value(new TextNode(videoCacheDebugLog.buildCacheBody()))
-                .expiry(videoCacheTtl != null ? videoCacheTtl : videoCacheDebugLog.getTtl())
-                .key(String.format("log_%s", hbCacheId))
-                .build(), creativeSizeFromTextNode(value));
     }
 
     /**
@@ -463,7 +458,7 @@
                         bidInfo.getBidder(),
                         accountId,
                         eventsContext,
-                bidInfo.getLineItemId());
+                        bidInfo.getLineItemId());
         if (eventUrl != null) {
             bidObjectNode.put(BID_WURL_ATTRIBUTE, eventUrl);
         }
@@ -481,14 +476,7 @@
     /**
      * Makes XML type {@link PutObject} from {@link com.iab.openrtb.response.Bid}. Used for OpenRTB auction request.
      */
-<<<<<<< HEAD
-    private CachedCreative createXmlPutObjectOpenrtb(CacheBid cacheBid,
-                                                     String accountId,
-                                                     String hbCacheId,
-                                                     EventsContext eventsContext) {
-=======
-    private CachedCreative createXmlPutObjectOpenrtb(CacheBid cacheBid, String requestId) {
->>>>>>> b23bac74
+    private CachedCreative createXmlPutObjectOpenrtb(CacheBid cacheBid, String requestId, String hbCacheId) {
         final BidInfo bidInfo = cacheBid.getBidInfo();
         final com.iab.openrtb.response.Bid bid = bidInfo.getBid();
         final String vastXml = bid.getAdm();
@@ -500,12 +488,8 @@
                 .aid(requestId)
                 .type("xml")
                 .value(vastXml != null ? new TextNode(vastXml) : null)
-<<<<<<< HEAD
-                .expiry(cacheBid.getTtl())
+                .ttlseconds(cacheBid.getTtl())
                 .key(customCacheKey)
-=======
-                .ttlseconds(cacheBid.getTtl())
->>>>>>> b23bac74
                 .build();
 
         return CachedCreative.of(payload, creativeSizeFromTextNode(payload.getValue()));
@@ -583,7 +567,8 @@
      */
     private static Map<com.iab.openrtb.response.Bid, CacheInfo> toResultMap(List<CacheBid> cacheBids,
                                                                             List<CacheBid> cacheVideoBids,
-                                                                            List<String> uuids, String hbCacheId) {
+                                                                            List<String> uuids,
+                                                                            String hbCacheId) {
         final Map<com.iab.openrtb.response.Bid, CacheInfo> result = new HashMap<>(uuids.size());
 
         // here we assume "videoBids" is a sublist of "bids"
