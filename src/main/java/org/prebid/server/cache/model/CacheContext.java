--- conflicted
+++ resolved
@@ -19,13 +19,6 @@
     boolean shouldCacheVideoBids;
 
     Integer cacheVideoBidsTtl;
-<<<<<<< HEAD
-
-    GeneratedBidIds bidderToVideoGeneratedBidIdsToModify;
-
-    GeneratedBidIds bidderToBidsToGeneratedIds;
 
     Map<String, Map<String, String>> biddersToBidsCategories;
-=======
->>>>>>> a44b7001
 }