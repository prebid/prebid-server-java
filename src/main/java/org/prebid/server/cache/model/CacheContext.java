package org.prebid.server.cache.model;

import lombok.Builder;
import lombok.Value;
import org.prebid.server.auction.model.GeneratedBidIds;

/**
 * Holds the state needed to perform caching response bids.
 */
@Builder
@Value
public class CacheContext {

    boolean shouldCacheBids;

    Integer cacheBidsTtl;

    boolean shouldCacheVideoBids;

    Integer cacheVideoBidsTtl;

    GeneratedBidIds bidderToVideoGeneratedBidIdsToModify;

<<<<<<< HEAD
    Map<String, List<String>> bidderToBidIds;

    Map<String, Map<String, String>> biddersToBidsCategories;
=======
    GeneratedBidIds bidderToBidsToGeneratedIds;
>>>>>>> 1389346e
}<|MERGE_RESOLUTION|>--- conflicted
+++ resolved
@@ -3,6 +3,8 @@
 import lombok.Builder;
 import lombok.Value;
 import org.prebid.server.auction.model.GeneratedBidIds;
+
+import java.util.Map;
 
 /**
  * Holds the state needed to perform caching response bids.
@@ -21,11 +23,7 @@
 
     GeneratedBidIds bidderToVideoGeneratedBidIdsToModify;
 
-<<<<<<< HEAD
-    Map<String, List<String>> bidderToBidIds;
+    GeneratedBidIds bidderToBidsToGeneratedIds;
 
     Map<String, Map<String, String>> biddersToBidsCategories;
-=======
-    GeneratedBidIds bidderToBidsToGeneratedIds;
->>>>>>> 1389346e
 }