--- conflicted
+++ resolved
@@ -30,12 +30,7 @@
     private boolean rejectAllowed;
     private Map<String, Boolean> modulesExecution;
 
-<<<<<<< HEAD
-    private StageExecutor(Vertx vertx, Clock clock, boolean isConfigToInvokeRequired) {
-=======
-    private StageExecutor(HookCatalog hookCatalog, Vertx vertx, Clock clock) {
-        this.hookCatalog = hookCatalog;
->>>>>>> 90faf43b
+    private StageExecutor(Vertx vertx, Clock clock) {
         this.vertx = vertx;
         this.clock = clock;
     }
@@ -44,11 +39,7 @@
             Vertx vertx,
             Clock clock) {
 
-<<<<<<< HEAD
-        return new StageExecutor<>(vertx, clock, isConfigToInvokeRequired);
-=======
-        return new StageExecutor<>(hookCatalog, vertx, clock);
->>>>>>> 90faf43b
+        return new StageExecutor<>(vertx, clock);
     }
 
     public StageExecutor<PAYLOAD, CONTEXT> withStage(StageWithHookType<? extends Hook<PAYLOAD, CONTEXT>> stage) {
