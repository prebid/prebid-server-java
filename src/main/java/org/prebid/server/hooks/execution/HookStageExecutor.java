--- conflicted
+++ resolved
@@ -1,21 +1,15 @@
 package org.prebid.server.hooks.execution;
 
 import com.iab.openrtb.request.BidRequest;
-<<<<<<< HEAD
-=======
 import com.iab.openrtb.response.BidResponse;
->>>>>>> 6b18b020
 import io.vertx.core.Future;
 import io.vertx.core.MultiMap;
 import org.prebid.server.auction.model.BidderRequest;
 import org.prebid.server.hooks.execution.model.HookExecutionContext;
 import org.prebid.server.hooks.execution.model.HookStageExecutionResult;
-<<<<<<< HEAD
 import org.prebid.server.hooks.v1.auction.AuctionRequestPayload;
-=======
 import org.prebid.server.hooks.v1.auction.AuctionResponsePayload;
 import org.prebid.server.hooks.v1.bidder.BidderRequestPayload;
->>>>>>> 6b18b020
 import org.prebid.server.hooks.v1.entrypoint.EntrypointPayload;
 import org.prebid.server.settings.model.Account;
 
@@ -45,14 +39,14 @@
         }));
     }
 
-<<<<<<< HEAD
     public Future<HookStageExecutionResult<AuctionRequestPayload>> executeRawAuctionRequestStage(
             BidRequest bidRequest,
             Account account,
             HookExecutionContext context) {
 
         return Future.succeededFuture(HookStageExecutionResult.of(false, () -> bidRequest));
-=======
+    }
+
     public Future<HookStageExecutionResult<BidderRequestPayload>> executeBidderRequestStage(
             BidderRequest bidderRequest,
             HookExecutionContext context) {
@@ -75,6 +69,5 @@
                 return bidResponse;
             }
         }));
->>>>>>> 6b18b020
     }
 }