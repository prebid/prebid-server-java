--- conflicted
+++ resolved
@@ -6,12 +6,9 @@
 import com.iab.openrtb.response.BidResponse;
 import io.vertx.core.Future;
 import io.vertx.core.Vertx;
-<<<<<<< HEAD
 import org.apache.commons.collections4.CollectionUtils;
 import org.apache.commons.collections4.ListUtils;
-=======
 import org.apache.commons.collections4.map.DefaultedMap;
->>>>>>> 90faf43b
 import org.apache.commons.lang3.ObjectUtils;
 import org.apache.commons.lang3.StringUtils;
 import org.prebid.server.auction.model.AuctionContext;
@@ -56,8 +53,8 @@
 import org.prebid.server.model.CaseInsensitiveMultiMap;
 import org.prebid.server.model.Endpoint;
 import org.prebid.server.settings.model.Account;
+import org.prebid.server.settings.model.AccountHooksConfiguration;
 import org.prebid.server.settings.model.HooksAdminConfig;
-import org.prebid.server.settings.model.AccountHooksConfiguration;
 
 import java.time.Clock;
 import java.util.Collection;
@@ -67,10 +64,7 @@
 import java.util.Map;
 import java.util.Objects;
 import java.util.Optional;
-<<<<<<< HEAD
 import java.util.Set;
-=======
->>>>>>> 90faf43b
 import java.util.stream.Stream;
 
 public class HookStageExecutor {
@@ -324,11 +318,7 @@
             String entity,
             HookExecutionContext context) {
 
-<<<<<<< HEAD
-        return StageExecutor.<PAYLOAD, CONTEXT>create(vertx, clock, isConfigToInvokeRequired)
-=======
-        return StageExecutor.<PAYLOAD, CONTEXT>create(hookCatalog, vertx, clock)
->>>>>>> 90faf43b
+        return StageExecutor.<PAYLOAD, CONTEXT>create(vertx, clock)
                 .withStage(stage)
                 .withEntity(entity)
                 .withHookExecutionContext(context);
@@ -342,12 +332,9 @@
             Endpoint endpoint) {
 
         return stageExecutor(stage, entity, context)
-<<<<<<< HEAD
+                .withModulesExecution(modulesExecutionForAccount(account))
                 .withExecutionPlan(planForStage(account, endpoint, stage.stage()))
                 .withHookProvider(hookProvider(stage, account, context));
-=======
-                .withModulesExecution(modulesExecutionForAccount(account))
-                .withExecutionPlan(planForStage(account, endpoint, stage.stage()));
     }
 
     private Map<String, Boolean> modulesExecutionForAccount(Account account) {
@@ -370,53 +357,6 @@
         return DefaultedMap.defaultedMap(resultModulesExecution, !isConfigToInvokeRequired);
     }
 
-    private static ExecutionPlan parseAndValidateExecutionPlan(
-            String executionPlan,
-            JacksonMapper mapper,
-            HookCatalog hookCatalog) {
-
-        return validateExecutionPlan(parseExecutionPlan(executionPlan, mapper), hookCatalog);
-    }
-
-    private static ExecutionPlan validateExecutionPlan(ExecutionPlan plan, HookCatalog hookCatalog) {
-        plan.getEndpoints().values().stream()
-                .map(EndpointExecutionPlan::getStages)
-                .map(Map::entrySet)
-                .flatMap(Collection::stream)
-                .forEach(stageToPlan -> stageToPlan.getValue().getGroups().stream()
-                        .map(ExecutionGroup::getHookSequence)
-                        .flatMap(Collection::stream)
-                        .forEach(hookId -> validateHookId(stageToPlan.getKey(), hookId, hookCatalog)));
-
-        return plan;
-    }
-
-    private static void validateHookId(Stage stage, HookId hookId, HookCatalog hookCatalog) {
-        final Hook<?, ? extends InvocationContext> hook = hookCatalog.hookById(
-                hookId.getModuleCode(),
-                hookId.getHookImplCode(),
-                StageWithHookType.forStage(stage));
-
-        if (hook == null) {
-            throw new IllegalArgumentException(
-                    "Hooks execution plan contains unknown or disabled hook: stage=%s, hookId=%s"
-                            .formatted(stage, hookId));
-        }
-    }
-
-    private static ExecutionPlan parseExecutionPlan(String executionPlan, JacksonMapper mapper) {
-        if (StringUtils.isBlank(executionPlan)) {
-            return ExecutionPlan.empty();
-        }
-
-        try {
-            return mapper.decodeValue(executionPlan, ExecutionPlan.class);
-        } catch (DecodeException e) {
-            throw new IllegalArgumentException("Hooks execution plan could not be parsed", e);
-        }
->>>>>>> 90faf43b
-    }
-
     private StageExecutionPlan planForEntrypointStage(Endpoint endpoint) {
         return effectiveStagePlanFrom(ExecutionPlan.empty(), endpoint, Stage.entrypoint);
     }
@@ -525,7 +465,8 @@
             String bidder) {
 
         return (timeout, hookId, moduleContext) -> BidderInvocationContextImpl.of(
-                auctionInvocationContext(endpoint, timeout, auctionContext, hookId, moduleContext), bidder);
+                auctionInvocationContext(endpoint, timeout, auctionContext, hookId, moduleContext),
+                bidder);
     }
 
     private Timeout createTimeout(Long timeout) {
