--- conflicted
+++ resolved
@@ -44,18 +44,8 @@
     BidderDeps pulsepointBidderDeps() {
         return BidderDepsAssembler.forBidder(BIDDER_NAME)
                 .withConfig(configProperties)
-<<<<<<< HEAD
                 .usersyncerCreator(UsersyncerCreator.create(externalUrl))
                 .bidderCreator(config -> new PulsepointBidder(config.getEndpoint(), mapper))
-                .adapterCreator(config -> new PulsepointAdapter(
-                        config.getUsersync().getCookieFamilyName(),
-                        config.getEndpoint(),
-                        mapper))
-=======
-                .bidderInfo(BidderInfoCreator.create(configProperties))
-                .usersyncerCreator(UsersyncerCreator.create(usersync, externalUrl))
-                .bidderCreator(() -> new PulsepointBidder(configProperties.getEndpoint(), mapper))
->>>>>>> 64506ae1
                 .assemble();
     }
 }