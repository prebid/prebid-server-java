--- conflicted
+++ resolved
@@ -61,12 +61,9 @@
         pbsEnforcesCcpa = ObjectUtils.defaultIfNull(pbsEnforcesCcpa, defaultProperties.getPbsEnforcesCcpa());
         modifyingVastXmlAllowed = ObjectUtils.defaultIfNull(modifyingVastXmlAllowed,
                 defaultProperties.getModifyingVastXmlAllowed());
-<<<<<<< HEAD
         debug = ObjectUtils.defaultIfNull(debug, defaultProperties.getDebug());
-=======
         aliases = ObjectUtils.defaultIfNull(aliases, defaultProperties.getAliases());
         deprecatedNames = ObjectUtils.defaultIfNull(deprecatedNames, defaultProperties.getDeprecatedNames());
         extraInfo = ObjectUtils.defaultIfNull(extraInfo, defaultProperties.getExtraInfo());
->>>>>>> b4ead331
     }
 }