package org.prebid.server.spring.config;

<<<<<<< HEAD
import org.prebid.server.currency.CurrencyConversionService;
import org.prebid.server.floors.BasicPriceFloorEnforcer;
import org.prebid.server.floors.PriceFloorEnforcer;
import org.springframework.boot.autoconfigure.condition.ConditionalOnProperty;
=======
import io.vertx.core.Vertx;
import org.prebid.server.execution.TimeoutFactory;
import org.prebid.server.floors.PriceFloorFetcher;
import org.prebid.server.json.JacksonMapper;
import org.prebid.server.metric.Metrics;
import org.prebid.server.settings.ApplicationSettings;
import org.prebid.server.vertx.http.HttpClient;
>>>>>>> 08126a57
import org.springframework.context.annotation.Bean;
import org.springframework.context.annotation.Configuration;

@Configuration
public class PriceFloorsConfiguration {

    @Bean
<<<<<<< HEAD
    @ConditionalOnProperty(prefix = "price-floors", name = "enabled", havingValue = "true")
    PriceFloorEnforcer basicPriceFloorEnforcer(CurrencyConversionService currencyConversionService) {
        return new BasicPriceFloorEnforcer(currencyConversionService);
    }

    @Bean
    @ConditionalOnProperty(prefix = "price-floors", name = "enabled", havingValue = "false", matchIfMissing = true)
    PriceFloorEnforcer noOpPriceFloorEnforcer() {
        return PriceFloorEnforcer.noOp();
=======
    PriceFloorFetcher priceFloorFetcher(
            ApplicationSettings applicationSettings,
            Metrics metrics,
            Vertx vertx,
            TimeoutFactory timeoutFactory,
            HttpClient httpClient,
            JacksonMapper mapper) {

        return new PriceFloorFetcher(
                applicationSettings,
                metrics,
                vertx,
                timeoutFactory,
                httpClient,
                mapper);
>>>>>>> 08126a57
    }
}<|MERGE_RESOLUTION|>--- conflicted
+++ resolved
@@ -1,19 +1,16 @@
 package org.prebid.server.spring.config;
 
-<<<<<<< HEAD
+import io.vertx.core.Vertx;
 import org.prebid.server.currency.CurrencyConversionService;
+import org.prebid.server.execution.TimeoutFactory;
 import org.prebid.server.floors.BasicPriceFloorEnforcer;
 import org.prebid.server.floors.PriceFloorEnforcer;
-import org.springframework.boot.autoconfigure.condition.ConditionalOnProperty;
-=======
-import io.vertx.core.Vertx;
-import org.prebid.server.execution.TimeoutFactory;
 import org.prebid.server.floors.PriceFloorFetcher;
 import org.prebid.server.json.JacksonMapper;
 import org.prebid.server.metric.Metrics;
 import org.prebid.server.settings.ApplicationSettings;
 import org.prebid.server.vertx.http.HttpClient;
->>>>>>> 08126a57
+import org.springframework.boot.autoconfigure.condition.ConditionalOnProperty;
 import org.springframework.context.annotation.Bean;
 import org.springframework.context.annotation.Configuration;
 
@@ -21,17 +18,6 @@
 public class PriceFloorsConfiguration {
 
     @Bean
-<<<<<<< HEAD
-    @ConditionalOnProperty(prefix = "price-floors", name = "enabled", havingValue = "true")
-    PriceFloorEnforcer basicPriceFloorEnforcer(CurrencyConversionService currencyConversionService) {
-        return new BasicPriceFloorEnforcer(currencyConversionService);
-    }
-
-    @Bean
-    @ConditionalOnProperty(prefix = "price-floors", name = "enabled", havingValue = "false", matchIfMissing = true)
-    PriceFloorEnforcer noOpPriceFloorEnforcer() {
-        return PriceFloorEnforcer.noOp();
-=======
     PriceFloorFetcher priceFloorFetcher(
             ApplicationSettings applicationSettings,
             Metrics metrics,
@@ -47,6 +33,17 @@
                 timeoutFactory,
                 httpClient,
                 mapper);
->>>>>>> 08126a57
+    }
+
+    @Bean
+    @ConditionalOnProperty(prefix = "price-floors", name = "enabled", havingValue = "true")
+    PriceFloorEnforcer basicPriceFloorEnforcer(CurrencyConversionService currencyConversionService) {
+        return new BasicPriceFloorEnforcer(currencyConversionService);
+    }
+
+    @Bean
+    @ConditionalOnProperty(prefix = "price-floors", name = "enabled", havingValue = "false", matchIfMissing = true)
+    PriceFloorEnforcer noOpPriceFloorEnforcer() {
+        return PriceFloorEnforcer.noOp();
     }
 }