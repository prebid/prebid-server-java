--- conflicted
+++ resolved
@@ -28,11 +28,7 @@
                 metaInfo.getDoohMediaTypes(),
                 metaInfo.getSupportedVendors(),
                 metaInfo.getVendorId(),
-<<<<<<< HEAD
-                configurationProperties.getCurrencyAccepted(),
-=======
                 metaInfo.getCurrencyAccepted(),
->>>>>>> af2dd2b5
                 configurationProperties.getPbsEnforcesCcpa(),
                 configurationProperties.getModifyingVastXmlAllowed(),
                 configurationProperties.getEndpointCompression(),
