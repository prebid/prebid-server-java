package org.prebid.server.spring.config.bidder.util;

import org.prebid.server.proto.response.BidderInfo;
import org.prebid.server.spring.config.bidder.model.BidderConfigurationProperties;
import org.prebid.server.spring.config.bidder.model.MetaInfo;

public class BidderInfoCreator {

    private BidderInfoCreator() {

    }

    public static BidderInfo create(BidderConfigurationProperties configurationProperties) {
        return create(configurationProperties, null);
    }

    public static BidderInfo create(BidderConfigurationProperties configurationProperties, String aliasOf) {
        final MetaInfo metaInfo = configurationProperties.getMetaInfo();
        return BidderInfo.create(
                configurationProperties.getEnabled(),
<<<<<<< HEAD
                configurationProperties.getDebug().getAllowed(),
=======
                configurationProperties.getEndpoint(),
>>>>>>> 50a773ed
                aliasOf,
                metaInfo.getMaintainerEmail(),
                metaInfo.getAppMediaTypes(),
                metaInfo.getSiteMediaTypes(),
                metaInfo.getSupportedVendors(),
                metaInfo.getVendorId(),
                configurationProperties.getPbsEnforcesGdpr(),
                configurationProperties.getPbsEnforcesCcpa(),
                configurationProperties.getModifyingVastXmlAllowed());
    }
}<|MERGE_RESOLUTION|>--- conflicted
+++ resolved
@@ -18,11 +18,8 @@
         final MetaInfo metaInfo = configurationProperties.getMetaInfo();
         return BidderInfo.create(
                 configurationProperties.getEnabled(),
-<<<<<<< HEAD
                 configurationProperties.getDebug().getAllowed(),
-=======
                 configurationProperties.getEndpoint(),
->>>>>>> 50a773ed
                 aliasOf,
                 metaInfo.getMaintainerEmail(),
                 metaInfo.getAppMediaTypes(),
