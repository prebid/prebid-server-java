package org.prebid.server.spring.config;

import io.vertx.core.Vertx;
import io.vertx.core.file.FileSystem;
import lombok.Data;
import lombok.NoArgsConstructor;
import lombok.experimental.UtilityClass;
import org.apache.commons.lang3.ObjectUtils;
import org.prebid.server.activity.ActivitiesConfigResolver;
import org.prebid.server.execution.TimeoutFactory;
import org.prebid.server.floors.PriceFloorsConfigResolver;
import org.prebid.server.json.JacksonMapper;
import org.prebid.server.json.JsonMerger;
import org.prebid.server.metric.MetricName;
import org.prebid.server.metric.Metrics;
import org.prebid.server.settings.ApplicationSettings;
import org.prebid.server.settings.CachingApplicationSettings;
import org.prebid.server.settings.CompositeApplicationSettings;
import org.prebid.server.settings.DatabaseApplicationSettings;
import org.prebid.server.settings.EnrichingApplicationSettings;
import org.prebid.server.settings.FileApplicationSettings;
import org.prebid.server.settings.HttpApplicationSettings;
<<<<<<< HEAD
import org.prebid.server.settings.JdbcApplicationSettings;
import org.prebid.server.settings.S3ApplicationSettings;
=======
>>>>>>> 04bfffe1
import org.prebid.server.settings.SettingsCache;
import org.prebid.server.settings.helper.ParametrizedQueryHelper;
import org.prebid.server.settings.service.DatabasePeriodicRefreshService;
import org.prebid.server.settings.service.HttpPeriodicRefreshService;
<<<<<<< HEAD
import org.prebid.server.settings.service.JdbcPeriodicRefreshService;
import org.prebid.server.settings.service.S3PeriodicRefreshService;
=======
>>>>>>> 04bfffe1
import org.prebid.server.spring.config.database.DatabaseConfiguration;
import org.prebid.server.vertx.database.DatabaseClient;
import org.prebid.server.vertx.httpclient.HttpClient;
import org.springframework.beans.factory.annotation.Autowired;
import org.springframework.beans.factory.annotation.Qualifier;
import org.springframework.beans.factory.annotation.Value;
import org.springframework.boot.autoconfigure.condition.ConditionalOnBean;
import org.springframework.boot.autoconfigure.condition.ConditionalOnProperty;
import org.springframework.boot.context.properties.ConfigurationProperties;
import org.springframework.context.annotation.Bean;
import org.springframework.context.annotation.Configuration;
import org.springframework.stereotype.Component;
import org.springframework.validation.annotation.Validated;
import software.amazon.awssdk.auth.credentials.AwsBasicCredentials;
import software.amazon.awssdk.auth.credentials.StaticCredentialsProvider;
import software.amazon.awssdk.regions.Region;
import software.amazon.awssdk.services.s3.S3AsyncClient;

<<<<<<< HEAD
import javax.validation.constraints.Min;
import javax.validation.constraints.NotBlank;
import javax.validation.constraints.NotNull;
import java.net.URI;
import java.net.URISyntaxException;
=======
import jakarta.validation.constraints.Min;
import jakarta.validation.constraints.NotNull;
>>>>>>> 04bfffe1
import java.time.Clock;
import java.util.List;
import java.util.Objects;
import java.util.stream.Stream;

@UtilityClass
public class SettingsConfiguration {

    @Configuration
    @ConditionalOnProperty(prefix = "settings.filesystem",
            name = {"settings-filename", "stored-requests-dir", "stored-imps-dir"})
    static class FileSettingsConfiguration {

        @Bean
        FileApplicationSettings fileApplicationSettings(
                @Value("${settings.filesystem.settings-filename}") String settingsFileName,
                @Value("${settings.filesystem.stored-requests-dir}") String storedRequestsDir,
                @Value("${settings.filesystem.stored-imps-dir}") String storedImpsDir,
                @Value("${settings.filesystem.stored-responses-dir}") String storedResponsesDir,
                @Value("${settings.filesystem.categories-dir}") String categoriesDir,
                FileSystem fileSystem,
                JacksonMapper jacksonMapper) {

            return new FileApplicationSettings(fileSystem, settingsFileName, storedRequestsDir, storedImpsDir,
                    storedResponsesDir, categoriesDir, jacksonMapper);
        }
    }

    @Configuration
    @ConditionalOnBean(DatabaseConfiguration.class)
    static class DatabaseSettingsConfiguration {

        @Bean
        DatabaseApplicationSettings databaseApplicationSettings(
                @Value("${settings.database.account-query}") String accountQuery,
                @Value("${settings.database.stored-requests-query}") String storedRequestsQuery,
                @Value("${settings.database.amp-stored-requests-query}") String ampStoredRequestsQuery,
                @Value("${settings.database.stored-responses-query}") String storedResponsesQuery,
                ParametrizedQueryHelper parametrizedQueryHelper,
                DatabaseClient databaseClient,
                JacksonMapper jacksonMapper) {

            return new DatabaseApplicationSettings(
                    databaseClient,
                    jacksonMapper,
                    parametrizedQueryHelper,
                    accountQuery,
                    storedRequestsQuery,
                    ampStoredRequestsQuery,
                    storedResponsesQuery);
        }
    }

    @Configuration
    @ConditionalOnProperty(prefix = "settings.http", name = {"endpoint", "amp-endpoint"})
    static class HttpSettingsConfiguration {

        @Bean
        HttpApplicationSettings httpApplicationSettings(
                HttpClient httpClient,
                JacksonMapper mapper,
                @Value("${settings.http.endpoint}") String endpoint,
                @Value("${settings.http.amp-endpoint}") String ampEndpoint,
                @Value("${settings.http.video-endpoint}") String videoEndpoint,
                @Value("${settings.http.category-endpoint}") String categoryEndpoint) {

            return new HttpApplicationSettings(httpClient, mapper, endpoint, ampEndpoint, videoEndpoint,
                    categoryEndpoint);
        }
    }

    @Configuration
    @ConditionalOnProperty(prefix = "settings.in-memory-cache.http-update",
            name = {"endpoint", "amp-endpoint", "refresh-rate", "timeout"})
    static class HttpPeriodicRefreshServiceConfiguration {

        @Value("${settings.in-memory-cache.http-update.refresh-rate}")
        long refreshPeriod;

        @Value("${settings.in-memory-cache.http-update.timeout}")
        long timeout;

        @Autowired
        Vertx vertx;

        @Autowired
        HttpClient httpClient;

        @Bean
        public HttpPeriodicRefreshService httpPeriodicRefreshService(
                @Value("${settings.in-memory-cache.http-update.endpoint}") String endpoint,
                SettingsCache settingsCache,
                JacksonMapper mapper) {

            return new HttpPeriodicRefreshService(
                    endpoint, refreshPeriod, timeout, settingsCache, vertx, httpClient, mapper);
        }

        @Bean
        public HttpPeriodicRefreshService ampHttpPeriodicRefreshService(
                @Value("${settings.in-memory-cache.http-update.amp-endpoint}") String ampEndpoint,
                SettingsCache ampSettingsCache,
                JacksonMapper mapper) {

            return new HttpPeriodicRefreshService(
                    ampEndpoint, refreshPeriod, timeout, ampSettingsCache, vertx, httpClient, mapper);
        }
    }

    @Configuration
    @ConditionalOnProperty(
            prefix = "settings.in-memory-cache.database-update",
            name = {"refresh-rate", "timeout", "init-query", "update-query", "amp-init-query", "amp-update-query"})
    static class DatabasePeriodicRefreshServiceConfiguration {

        @Value("${settings.in-memory-cache.database-update.refresh-rate}")
        long refreshPeriod;

        @Value("${settings.in-memory-cache.database-update.timeout}")
        long timeout;

        @Autowired
        Vertx vertx;

        @Autowired
        DatabaseClient databaseClient;

        @Autowired
        TimeoutFactory timeoutFactory;

        @Autowired
        Metrics metrics;

        @Autowired
        Clock clock;

        @Bean
        public DatabasePeriodicRefreshService databasePeriodicRefreshService(
                @Qualifier("settingsCache") SettingsCache settingsCache,
                @Value("${settings.in-memory-cache.database-update.init-query}") String initQuery,
                @Value("${settings.in-memory-cache.database-update.update-query}") String updateQuery) {

            return new DatabasePeriodicRefreshService(
                    initQuery,
                    updateQuery,
                    refreshPeriod,
                    timeout,
                    MetricName.stored_request,
                    settingsCache,
                    vertx,
                    databaseClient,
                    timeoutFactory,
                    metrics,
                    clock);
        }

        @Bean
        public DatabasePeriodicRefreshService ampDatabasePeriodicRefreshService(
                @Qualifier("ampSettingsCache") SettingsCache ampSettingsCache,
                @Value("${settings.in-memory-cache.database-update.amp-init-query}") String ampInitQuery,
                @Value("${settings.in-memory-cache.database-update.amp-update-query}") String ampUpdateQuery) {

            return new DatabasePeriodicRefreshService(
                    ampInitQuery,
                    ampUpdateQuery,
                    refreshPeriod,
                    timeout,
                    MetricName.amp_stored_request,
                    ampSettingsCache,
                    vertx,
                    databaseClient,
                    timeoutFactory,
                    metrics,
                    clock);
        }
    }

    @Configuration
    @ConditionalOnProperty(prefix = "settings.s3", name = {"accounts-dir", "stored-imps-dir", "stored-requests-dir"})
    static class S3SettingsConfiguration {

        @Component
        @ConfigurationProperties(prefix = "settings.s3")
        @ConditionalOnProperty(prefix = "settings.s3", name = {"accessKeyId", "secretAccessKey"})
        @Validated
        @Data
        @NoArgsConstructor
        private static class S3ConfigurationProperties {
            @NotBlank
            private String accessKeyId;
            @NotBlank
            private String secretAccessKey;
            @NotBlank
            private String endpoint;
            @NotBlank
            private String bucket;
            @NotBlank
            private String accountsDir;
            @NotBlank
            private String storedImpsDir;
            @NotBlank
            private String storedRequestsDir;
            @NotBlank
            private String storedResponsesDir;
        }

        @Bean
        S3AsyncClient s3AsyncClient(S3ConfigurationProperties s3ConfigurationProperties) throws URISyntaxException {
            final AwsBasicCredentials credentials = AwsBasicCredentials.create(
                    s3ConfigurationProperties.getAccessKeyId(),
                    s3ConfigurationProperties.getSecretAccessKey());

            return S3AsyncClient
                    .builder()
                    .credentialsProvider(StaticCredentialsProvider.create(credentials))
                    .endpointOverride(new URI(s3ConfigurationProperties.getEndpoint()))
                    .region(Region.EU_CENTRAL_1)
                    .build();
        }

        @Bean
        S3ApplicationSettings s3ApplicationSettings(
                JacksonMapper mapper,
                S3ConfigurationProperties s3ConfigurationProperties,
                S3AsyncClient s3AsyncClient,
                Vertx vertx) {

            return new S3ApplicationSettings(
                    s3AsyncClient,
                    s3ConfigurationProperties.getBucket(),
                    s3ConfigurationProperties.getAccountsDir(),
                    s3ConfigurationProperties.getStoredImpsDir(),
                    s3ConfigurationProperties.getStoredRequestsDir(),
                    s3ConfigurationProperties.getStoredResponsesDir(),
                    mapper,
                    vertx);
        }
    }

    @Configuration
    @ConditionalOnProperty(prefix = "settings.in-memory-cache.s3-update",
            name = {"refresh-rate", "timeout"})
    static class S3PeriodicRefreshServiceConfiguration {

        @Value("${settings.in-memory-cache.s3-update.refresh-rate}")
        long refreshPeriod;

        @Value("${settings.in-memory-cache.s3-update.timeout}")
        long timeout;

        @Autowired
        Vertx vertx;

        @Autowired
        HttpClient httpClient;
        @Autowired
        Metrics metrics;
        @Autowired
        Clock clock;

        @Bean
        public S3PeriodicRefreshService s3PeriodicRefreshService(
                S3AsyncClient s3AsyncClient,
                S3SettingsConfiguration.S3ConfigurationProperties s3ConfigurationProperties,
                SettingsCache settingsCache,
                JacksonMapper mapper) {
            return new S3PeriodicRefreshService(
                    s3AsyncClient,
                    s3ConfigurationProperties.getBucket(),
                    s3ConfigurationProperties.getStoredRequestsDir(),
                    s3ConfigurationProperties.getStoredImpsDir(),
                    refreshPeriod,
                    MetricName.stored_request,
                    settingsCache,
                    vertx,
                    metrics,
                    clock);
        }
    }

    /**
     * This configuration defines a collection of application settings fetchers and its ordering.
     */
    @Configuration
    static class CompositeSettingsConfiguration {

        @Bean
        CompositeApplicationSettings compositeApplicationSettings(
                @Autowired(required = false) FileApplicationSettings fileApplicationSettings,
<<<<<<< HEAD
                @Autowired(required = false) JdbcApplicationSettings jdbcApplicationSettings,
                @Autowired(required = false) HttpApplicationSettings httpApplicationSettings,
                @Autowired(required = false) S3ApplicationSettings s3ApplicationSettings) {

            final List<ApplicationSettings> applicationSettingsList =
                    Stream.of(s3ApplicationSettings,
                                    fileApplicationSettings,
                                    jdbcApplicationSettings,
=======
                @Autowired(required = false) DatabaseApplicationSettings databaseApplicationSettings,
                @Autowired(required = false) HttpApplicationSettings httpApplicationSettings) {

            final List<ApplicationSettings> applicationSettingsList =
                    Stream.of(fileApplicationSettings,
                                    databaseApplicationSettings,
>>>>>>> 04bfffe1
                                    httpApplicationSettings)
                            .filter(Objects::nonNull)
                            .toList();

            return new CompositeApplicationSettings(applicationSettingsList);
        }
    }

    @Configuration
    static class EnrichingSettingsConfiguration {

        @Bean
        EnrichingApplicationSettings enrichingApplicationSettings(
                @Value("${settings.enforce-valid-account}") boolean enforceValidAccount,
                @Value("${settings.default-account-config:#{null}}") String defaultAccountConfig,
                JacksonMapper mapper,
                CompositeApplicationSettings compositeApplicationSettings,
                PriceFloorsConfigResolver priceFloorsConfigResolver,
                ActivitiesConfigResolver activitiesConfigResolver,
                JsonMerger jsonMerger) {

            return new EnrichingApplicationSettings(
                    enforceValidAccount,
                    defaultAccountConfig,
                    compositeApplicationSettings,
                    priceFloorsConfigResolver,
                    activitiesConfigResolver,
                    jsonMerger,
                    mapper);
        }
    }

    @Configuration
    static class CachingSettingsConfiguration {

        @Bean
        @ConditionalOnProperty(prefix = "settings.in-memory-cache", name = {"ttl-seconds", "cache-size"})
        CachingApplicationSettings cachingApplicationSettings(
                EnrichingApplicationSettings enrichingApplicationSettings,
                ApplicationSettingsCacheProperties cacheProperties,
                @Qualifier("settingsCache") SettingsCache cache,
                @Qualifier("ampSettingsCache") SettingsCache ampCache,
                @Qualifier("videoSettingCache") SettingsCache videoCache,
                Metrics metrics) {

            return new CachingApplicationSettings(
                    enrichingApplicationSettings,
                    cache,
                    ampCache,
                    videoCache,
                    metrics,
                    cacheProperties.getTtlSeconds(),
                    cacheProperties.getCacheSize(),
                    cacheProperties.getJitterSeconds());
        }
    }

    @Configuration
    static class ApplicationSettingsConfiguration {

        @Bean
        ApplicationSettings applicationSettings(
                @Autowired(required = false) CachingApplicationSettings cachingApplicationSettings,
                EnrichingApplicationSettings enrichingApplicationSettings) {
            return ObjectUtils.defaultIfNull(cachingApplicationSettings, enrichingApplicationSettings);
        }
    }

    @Configuration
    @ConditionalOnProperty(prefix = "settings.in-memory-cache", name = {"ttl-seconds", "cache-size"})
    static class CacheConfiguration {

        @Bean
        @Qualifier("settingsCache")
        SettingsCache settingsCache(ApplicationSettingsCacheProperties cacheProperties) {
            return new SettingsCache(
                    cacheProperties.getTtlSeconds(),
                    cacheProperties.getCacheSize(),
                    cacheProperties.getJitterSeconds());
        }

        @Bean
        @Qualifier("ampSettingsCache")
        SettingsCache ampSettingsCache(ApplicationSettingsCacheProperties cacheProperties) {
            return new SettingsCache(
                    cacheProperties.getTtlSeconds(),
                    cacheProperties.getCacheSize(),
                    cacheProperties.getJitterSeconds());
        }

        @Bean
        @Qualifier("videoSettingCache")
        SettingsCache videoSettingCache(ApplicationSettingsCacheProperties cacheProperties) {
            return new SettingsCache(
                    cacheProperties.getTtlSeconds(),
                    cacheProperties.getCacheSize(),
                    cacheProperties.getJitterSeconds());
        }
    }

    @Component
    @ConfigurationProperties(prefix = "settings.in-memory-cache")
    @ConditionalOnProperty(prefix = "settings.in-memory-cache", name = {"ttl-seconds", "cache-size"})
    @Validated
    @Data
    @NoArgsConstructor
    private static class ApplicationSettingsCacheProperties {

        @NotNull
        @Min(1)
        private Integer ttlSeconds;
        @NotNull
        @Min(1)
        private Integer cacheSize;
        @Min(0)
        private int jitterSeconds;
    }
}<|MERGE_RESOLUTION|>--- conflicted
+++ resolved
@@ -20,20 +20,14 @@
 import org.prebid.server.settings.EnrichingApplicationSettings;
 import org.prebid.server.settings.FileApplicationSettings;
 import org.prebid.server.settings.HttpApplicationSettings;
-<<<<<<< HEAD
 import org.prebid.server.settings.JdbcApplicationSettings;
 import org.prebid.server.settings.S3ApplicationSettings;
-=======
->>>>>>> 04bfffe1
 import org.prebid.server.settings.SettingsCache;
 import org.prebid.server.settings.helper.ParametrizedQueryHelper;
 import org.prebid.server.settings.service.DatabasePeriodicRefreshService;
 import org.prebid.server.settings.service.HttpPeriodicRefreshService;
-<<<<<<< HEAD
 import org.prebid.server.settings.service.JdbcPeriodicRefreshService;
 import org.prebid.server.settings.service.S3PeriodicRefreshService;
-=======
->>>>>>> 04bfffe1
 import org.prebid.server.spring.config.database.DatabaseConfiguration;
 import org.prebid.server.vertx.database.DatabaseClient;
 import org.prebid.server.vertx.httpclient.HttpClient;
@@ -52,16 +46,11 @@
 import software.amazon.awssdk.regions.Region;
 import software.amazon.awssdk.services.s3.S3AsyncClient;
 
-<<<<<<< HEAD
 import javax.validation.constraints.Min;
 import javax.validation.constraints.NotBlank;
 import javax.validation.constraints.NotNull;
 import java.net.URI;
 import java.net.URISyntaxException;
-=======
-import jakarta.validation.constraints.Min;
-import jakarta.validation.constraints.NotNull;
->>>>>>> 04bfffe1
 import java.time.Clock;
 import java.util.List;
 import java.util.Objects;
@@ -351,23 +340,16 @@
         @Bean
         CompositeApplicationSettings compositeApplicationSettings(
                 @Autowired(required = false) FileApplicationSettings fileApplicationSettings,
-<<<<<<< HEAD
-                @Autowired(required = false) JdbcApplicationSettings jdbcApplicationSettings,
+                @Autowired(required = false) DatabaseApplicationSettings databaseApplicationSettings,
                 @Autowired(required = false) HttpApplicationSettings httpApplicationSettings,
                 @Autowired(required = false) S3ApplicationSettings s3ApplicationSettings) {
+                @Autowired(required = false) DatabaseApplicationSettings databaseApplicationSettings,
+                @Autowired(required = false) HttpApplicationSettings httpApplicationSettings) {
 
             final List<ApplicationSettings> applicationSettingsList =
                     Stream.of(s3ApplicationSettings,
                                     fileApplicationSettings,
-                                    jdbcApplicationSettings,
-=======
-                @Autowired(required = false) DatabaseApplicationSettings databaseApplicationSettings,
-                @Autowired(required = false) HttpApplicationSettings httpApplicationSettings) {
-
-            final List<ApplicationSettings> applicationSettingsList =
-                    Stream.of(fileApplicationSettings,
                                     databaseApplicationSettings,
->>>>>>> 04bfffe1
                                     httpApplicationSettings)
                             .filter(Objects::nonNull)
                             .toList();
