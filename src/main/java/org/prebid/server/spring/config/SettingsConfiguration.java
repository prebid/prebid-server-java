--- conflicted
+++ resolved
@@ -184,63 +184,39 @@
 
     @Configuration
     @ConditionalOnProperty(prefix = "settings.in-memory-cache.http-update",
-<<<<<<< HEAD
-            name = {"endpoint", "refresh-rate", "timeout"})
+            name = {"endpoint", "amp-endpoint", "refresh-rate", "timeout"})
     static class HttpPeriodicRefreshServiceConfiguration {
 
         @Autowired
+        @Qualifier("settingsCache")
         SettingsCache settingsCache;
+
+        @Autowired
+        @Qualifier("ampSettingsCache")
+        SettingsCache ampSettingsCache;
+
         @Value("${settings.in-memory-cache.http-update.endpoint}")
         String endpoint;
+
         @Value("${settings.in-memory-cache.http-update.amp-endpoint}")
         String ampEndpoint;
+
         @Value("${settings.in-memory-cache.http-update.refresh-rate}")
         long refreshPeriod;
+
         @Value("${settings.in-memory-cache.http-update.timeout}")
         long timeout;
+
         @Autowired
         Vertx vertx;
+
         @Autowired
         HttpClient httpClient;
+
         @Autowired
         ContextRunner contextRunner;
 
-        //FIXME
-=======
-            name = {"endpoint", "amp-endpoint", "refresh-rate", "timeout"})
-    static class HttpPeriodicRefreshServiceConfiguration {
-
-        @Autowired
-        @Qualifier("settingsCache")
-        SettingsCache settingsCache;
-
-        @Autowired
-        @Qualifier("ampSettingsCache")
-        SettingsCache ampSettingsCache;
-
-        @Value("${settings.in-memory-cache.http-update.endpoint}")
-        String endpoint;
-
-        @Value("${settings.in-memory-cache.http-update.amp-endpoint}")
-        String ampEndpoint;
-
-        @Value("${settings.in-memory-cache.http-update.refresh-rate}")
-        long refreshPeriod;
-
-        @Value("${settings.in-memory-cache.http-update.timeout}")
-        long timeout;
-
-        @Autowired
-        Vertx vertx;
-
-        @Autowired
-        HttpClient httpClient;
-
-        @Autowired
-        ContextRunner contextRunner;
-
         //FIXME - 05/11 required dependency for httpClient
->>>>>>> d8766a23
         @Autowired
         Metrics metrics;
 
@@ -250,11 +226,7 @@
             final HttpPeriodicRefreshService service = new HttpPeriodicRefreshService(settingsCache, endpoint,
                     refreshPeriod, timeout, vertx, httpClient);
 
-<<<<<<< HEAD
-            final HttpPeriodicRefreshService ampService = new HttpPeriodicRefreshService(settingsCache, ampEndpoint,
-=======
             final HttpPeriodicRefreshService ampService = new HttpPeriodicRefreshService(ampSettingsCache, ampEndpoint,
->>>>>>> d8766a23
                     refreshPeriod, timeout, vertx, httpClient);
 
             contextRunner.runOnServiceContext(future -> {
