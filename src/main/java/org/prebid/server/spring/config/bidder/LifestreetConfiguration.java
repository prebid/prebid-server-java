--- conflicted
+++ resolved
@@ -44,18 +44,8 @@
     BidderDeps lifestreetBidderDeps() {
         return BidderDepsAssembler.forBidder(BIDDER_NAME)
                 .withConfig(configProperties)
-<<<<<<< HEAD
                 .usersyncerCreator(UsersyncerCreator.create(externalUrl))
                 .bidderCreator(config -> new LifestreetBidder(config.getEndpoint(), mapper))
-                .adapterCreator(config -> new LifestreetAdapter(
-                        config.getUsersync().getCookieFamilyName(),
-                        config.getEndpoint(),
-                        mapper))
-=======
-                .bidderInfo(BidderInfoCreator.create(configProperties))
-                .usersyncerCreator(UsersyncerCreator.create(usersync, externalUrl))
-                .bidderCreator(() -> new LifestreetBidder(configProperties.getEndpoint(), mapper))
->>>>>>> 64506ae1
                 .assemble();
     }
 }