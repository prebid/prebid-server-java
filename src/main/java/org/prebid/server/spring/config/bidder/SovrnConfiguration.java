package org.prebid.server.spring.config.bidder;

import org.prebid.server.bidder.BidderDeps;
import org.prebid.server.bidder.sovrn.SovrnBidder;
import org.prebid.server.json.JacksonMapper;
import org.prebid.server.spring.config.bidder.model.BidderConfigurationProperties;
import org.prebid.server.spring.config.bidder.util.BidderDepsAssembler;
import org.prebid.server.spring.config.bidder.util.UsersyncerCreator;
import org.prebid.server.spring.env.YamlPropertySourceFactory;
import org.springframework.beans.factory.annotation.Autowired;
import org.springframework.beans.factory.annotation.Qualifier;
import org.springframework.beans.factory.annotation.Value;
import org.springframework.boot.context.properties.ConfigurationProperties;
import org.springframework.context.annotation.Bean;
import org.springframework.context.annotation.Configuration;
import org.springframework.context.annotation.PropertySource;

import javax.validation.constraints.NotBlank;

@Configuration
@PropertySource(value = "classpath:/bidder-config/sovrn.yaml", factory = YamlPropertySourceFactory.class)
public class SovrnConfiguration {

    private static final String BIDDER_NAME = "sovrn";

    @Value("${external-url}")
    @NotBlank
    private String externalUrl;

    @Autowired
    private JacksonMapper mapper;

    @Autowired
    @Qualifier("sovrnConfigurationProperties")
    private BidderConfigurationProperties configProperties;

    @Bean("sovrnConfigurationProperties")
    @ConfigurationProperties("adapters.sovrn")
    BidderConfigurationProperties configurationProperties() {
        return new BidderConfigurationProperties();
    }

    @Bean
    BidderDeps sovrnBidderDeps() {
        return BidderDepsAssembler.forBidder(BIDDER_NAME)
                .withConfig(configProperties)
<<<<<<< HEAD
                .usersyncerCreator(UsersyncerCreator.create(externalUrl))
                .bidderCreator(config -> new SovrnBidder(config.getEndpoint(), mapper))
                .adapterCreator(config -> new SovrnAdapter(
                        config.getUsersync().getCookieFamilyName(),
                        config.getEndpoint(),
                        mapper))
=======
                .bidderInfo(BidderInfoCreator.create(configProperties))
                .usersyncerCreator(UsersyncerCreator.create(usersync, externalUrl))
                .bidderCreator(() -> new SovrnBidder(configProperties.getEndpoint(), mapper))
>>>>>>> 64506ae1
                .assemble();
    }
}<|MERGE_RESOLUTION|>--- conflicted
+++ resolved
@@ -44,18 +44,8 @@
     BidderDeps sovrnBidderDeps() {
         return BidderDepsAssembler.forBidder(BIDDER_NAME)
                 .withConfig(configProperties)
-<<<<<<< HEAD
                 .usersyncerCreator(UsersyncerCreator.create(externalUrl))
                 .bidderCreator(config -> new SovrnBidder(config.getEndpoint(), mapper))
-                .adapterCreator(config -> new SovrnAdapter(
-                        config.getUsersync().getCookieFamilyName(),
-                        config.getEndpoint(),
-                        mapper))
-=======
-                .bidderInfo(BidderInfoCreator.create(configProperties))
-                .usersyncerCreator(UsersyncerCreator.create(usersync, externalUrl))
-                .bidderCreator(() -> new SovrnBidder(configProperties.getEndpoint(), mapper))
->>>>>>> 64506ae1
                 .assemble();
     }
 }