package org.prebid.server.spring.config;

import io.vertx.core.Vertx;
import io.vertx.core.http.HttpMethod;
import io.vertx.core.http.HttpServer;
import io.vertx.core.http.HttpServerOptions;
import io.vertx.core.logging.Logger;
import io.vertx.core.logging.LoggerFactory;
import io.vertx.core.net.JksOptions;
import io.vertx.ext.web.Router;
import io.vertx.ext.web.handler.BodyHandler;
import io.vertx.ext.web.handler.CorsHandler;
import io.vertx.ext.web.handler.StaticHandler;
import lombok.Data;
import lombok.NoArgsConstructor;
import org.prebid.server.analytics.CompositeAnalyticsReporter;
import org.prebid.server.auction.AmpRequestFactory;
import org.prebid.server.auction.AmpResponsePostProcessor;
import org.prebid.server.auction.AuctionRequestFactory;
import org.prebid.server.auction.ExchangeService;
import org.prebid.server.auction.PreBidRequestContextFactory;
import org.prebid.server.auction.PrivacyEnforcementService;
import org.prebid.server.auction.VideoRequestFactory;
import org.prebid.server.auction.VideoResponseFactory;
import org.prebid.server.bidder.BidderCatalog;
import org.prebid.server.bidder.HttpAdapterConnector;
import org.prebid.server.cache.CacheService;
import org.prebid.server.cookie.UidsCookieService;
import org.prebid.server.execution.TimeoutFactory;
import org.prebid.server.handler.AuctionHandler;
import org.prebid.server.handler.BidderParamHandler;
import org.prebid.server.handler.CookieSyncHandler;
import org.prebid.server.handler.CustomizedAdminEndpoint;
import org.prebid.server.handler.ExceptionHandler;
import org.prebid.server.handler.GetuidsHandler;
import org.prebid.server.handler.NoCacheHandler;
import org.prebid.server.handler.NotificationEventHandler;
import org.prebid.server.handler.OptoutHandler;
import org.prebid.server.handler.SetuidHandler;
import org.prebid.server.handler.StatusHandler;
import org.prebid.server.handler.VtrackHandler;
import org.prebid.server.handler.info.BidderDetailsHandler;
import org.prebid.server.handler.info.BiddersHandler;
import org.prebid.server.handler.openrtb2.AmpHandler;
import org.prebid.server.handler.openrtb2.VideoHandler;
import org.prebid.server.health.HealthChecker;
import org.prebid.server.health.PeriodicHealthChecker;
import org.prebid.server.json.JacksonMapper;
import org.prebid.server.manager.AdminManager;
import org.prebid.server.metric.Metrics;
import org.prebid.server.optout.GoogleRecaptchaVerifier;
import org.prebid.server.privacy.PrivacyExtractor;
import org.prebid.server.privacy.gdpr.TcfDefinerService;
import org.prebid.server.settings.ApplicationSettings;
import org.prebid.server.util.HttpUtil;
import org.prebid.server.validation.BidderParamValidator;
import org.prebid.server.vertx.ContextRunner;
import org.springframework.beans.factory.annotation.Autowired;
import org.springframework.beans.factory.annotation.Qualifier;
import org.springframework.beans.factory.annotation.Value;
import org.springframework.boot.context.properties.ConfigurationProperties;
import org.springframework.context.annotation.Bean;
import org.springframework.context.annotation.Configuration;
import org.springframework.stereotype.Component;

import javax.annotation.PostConstruct;
import java.time.Clock;
import java.util.ArrayList;
import java.util.Arrays;
import java.util.Collection;
import java.util.HashSet;
import java.util.List;
import java.util.Set;

@Configuration
public class WebConfiguration {

    private static final Logger logger = LoggerFactory.getLogger(WebConfiguration.class);

    @Autowired
    private ContextRunner contextRunner;

    @Value("${vertx.http-server-instances}")
    private int httpServerNum;

    @Autowired
    private Vertx vertx;

    @Autowired
    private HttpServerOptions httpServerOptions;

    @Autowired
    private ExceptionHandler exceptionHandler;

    @Autowired
    @Qualifier("router")
    private Router router;

    @Value("${http.port}")
    private int httpPort;

    @PostConstruct
    public void startHttpServer() {
        logger.info("Starting {0} instances of Http Server to serve requests on port {1,number,#}", httpServerNum,
                httpPort);

        contextRunner.<HttpServer>runOnNewContext(httpServerNum, promise ->
                vertx.createHttpServer(httpServerOptions)
                        .exceptionHandler(exceptionHandler)
                        .requestHandler(router)
                        .listen(httpPort, promise));

        logger.info("Successfully started {0} instances of Http Server", httpServerNum);
    }

    @Bean
    HttpServerOptions httpServerOptions(@Value("${http.max-headers-size}") int maxHeaderSize,
                                        @Value("${http.ssl}") boolean ssl,
                                        @Value("${http.jks-path}") String jksPath,
                                        @Value("${http.jks-password}") String jksPassword) {
        final HttpServerOptions httpServerOptions = new HttpServerOptions()
                .setHandle100ContinueAutomatically(true)
                .setMaxHeaderSize(maxHeaderSize)
                .setCompressionSupported(true)
                .setIdleTimeout(10); // kick off long processing requests

        if (ssl) {
            final JksOptions jksOptions = new JksOptions()
                    .setPath(jksPath)
                    .setPassword(jksPassword);

            httpServerOptions
                    .setSsl(true)
                    .setKeyStoreOptions(jksOptions);
        }

        return httpServerOptions;
    }

    @Bean
    ExceptionHandler exceptionHandler(Metrics metrics) {
        return ExceptionHandler.create(metrics);
    }

    @Bean("router")
    Router router(BodyHandler bodyHandler,
                  NoCacheHandler noCacheHandler,
                  CorsHandler corsHandler,
                  AuctionHandler auctionHandler,
                  org.prebid.server.handler.openrtb2.AuctionHandler openrtbAuctionHandler,
                  AmpHandler openrtbAmpHandler,
                  VideoHandler openrtbVideoHandler,
                  StatusHandler statusHandler,
                  CookieSyncHandler cookieSyncHandler,
                  SetuidHandler setuidHandler,
                  GetuidsHandler getuidsHandler,
                  VtrackHandler vtrackHandler,
                  OptoutHandler optoutHandler,
                  BidderParamHandler bidderParamHandler,
                  BiddersHandler biddersHandler,
                  BidderDetailsHandler bidderDetailsHandler,
                  NotificationEventHandler notificationEventHandler,
                  List<CustomizedAdminEndpoint> customizedAdminEndpoints,
                  StaticHandler staticHandler) {

        final Router router = Router.router(vertx);
        router.route().handler(bodyHandler);
        router.route().handler(noCacheHandler);
        router.route().handler(corsHandler);
        router.post("/auction").handler(auctionHandler);
        router.post("/openrtb2/auction").handler(openrtbAuctionHandler);
        router.get("/openrtb2/amp").handler(openrtbAmpHandler);
        router.post("/openrtb2/video").handler(openrtbVideoHandler);
        router.get("/status").handler(statusHandler);
        router.post("/cookie_sync").handler(cookieSyncHandler);
        router.get("/setuid").handler(setuidHandler);
        router.get("/getuids").handler(getuidsHandler);
        router.post("/vtrack").handler(vtrackHandler);
        router.post("/optout").handler(optoutHandler);
        router.get("/optout").handler(optoutHandler);
        router.get("/bidders/params").handler(bidderParamHandler);
        router.get("/info/bidders").handler(biddersHandler);
        router.get("/info/bidders/:bidderName").handler(bidderDetailsHandler);
        router.get("/event").handler(notificationEventHandler);

        customizedAdminEndpoints.stream()
                .filter(CustomizedAdminEndpoint::isOnApplicationPort)
                .forEach(customizedAdminEndpoint -> customizedAdminEndpoint.router(router));

        router.get("/static/*").handler(staticHandler);
        router.get("/").handler(staticHandler); // serves index.html by default

        return router;
    }

    @Bean
    NoCacheHandler noCacheHandler() {
        return NoCacheHandler.create();
    }

    @Bean
    CorsHandler corsHandler() {
        return CorsHandler.create(".*")
                .allowCredentials(true)
                .allowedHeaders(new HashSet<>(Arrays.asList(
                        HttpUtil.ORIGIN_HEADER.toString(),
                        HttpUtil.ACCEPT_HEADER.toString(),
                        HttpUtil.CONTENT_TYPE_HEADER.toString(),
                        HttpUtil.X_REQUESTED_WITH_HEADER.toString())))
                .allowedMethods(new HashSet<>(Arrays.asList(HttpMethod.GET, HttpMethod.POST, HttpMethod.HEAD,
                        HttpMethod.OPTIONS)));
    }

    @Bean
    AuctionHandler auctionHandler(
            ApplicationSettings applicationSettings,
            BidderCatalog bidderCatalog,
            PreBidRequestContextFactory preBidRequestContextFactory,
            CacheService cacheService,
            Metrics metrics,
            HttpAdapterConnector httpAdapterConnector,
            Clock clock,
            TcfDefinerService tcfDefinerService,
            PrivacyExtractor privacyExtractor,
            JacksonMapper mapper,
            @Value("${gdpr.host-vendor-id:#{null}}") Integer hostVendorId,
            @Value("${geolocation.enabled}") boolean useGeoLocation) {

        return new AuctionHandler(
                applicationSettings,
                bidderCatalog,
                preBidRequestContextFactory,
                cacheService,
                metrics,
                httpAdapterConnector,
                clock,
                tcfDefinerService,
                privacyExtractor,
                mapper,
                hostVendorId,
                useGeoLocation);
    }

    @Bean
    org.prebid.server.handler.openrtb2.AuctionHandler openrtbAuctionHandler(
            ExchangeService exchangeService,
            AuctionRequestFactory auctionRequestFactory,
            CompositeAnalyticsReporter analyticsReporter,
            Metrics metrics,
            Clock clock,
            AdminManager adminManager,
            JacksonMapper mapper) {

        return new org.prebid.server.handler.openrtb2.AuctionHandler(
                auctionRequestFactory, exchangeService, analyticsReporter, metrics, clock, adminManager, mapper);
    }

    @Bean
    AmpHandler openrtbAmpHandler(
            AmpRequestFactory ampRequestFactory,
            ExchangeService exchangeService,
            CompositeAnalyticsReporter analyticsReporter,
            Metrics metrics,
            Clock clock,
            BidderCatalog bidderCatalog,
            AmpProperties ampProperties,
            AmpResponsePostProcessor ampResponsePostProcessor,
            AdminManager adminManager,
            JacksonMapper mapper) {

        return new AmpHandler(
                ampRequestFactory,
                exchangeService,
                analyticsReporter,
                metrics,
                clock,
                bidderCatalog,
                ampProperties.getCustomTargetingSet(),
                ampResponsePostProcessor,
                adminManager,
                mapper);
    }

    @Bean
    VideoHandler openrtbVideoHandler(
            VideoRequestFactory videoRequestFactory,
            VideoResponseFactory videoResponseFactory,
            ExchangeService exchangeService,
            CompositeAnalyticsReporter analyticsReporter,
            Metrics metrics,
            Clock clock,
            JacksonMapper mapper) {

        return new VideoHandler(videoRequestFactory, videoResponseFactory, exchangeService, analyticsReporter, metrics,
                clock, mapper);
    }

    @Bean
    StatusHandler statusHandler(List<HealthChecker> healthCheckers, JacksonMapper mapper) {
        healthCheckers.stream()
                .filter(PeriodicHealthChecker.class::isInstance)
                .map(PeriodicHealthChecker.class::cast)
                .forEach(PeriodicHealthChecker::initialize);
        return new StatusHandler(healthCheckers, mapper);
    }

    @Bean
    CookieSyncHandler cookieSyncHandler(
            @Value("${external-url}") String externalUrl,
            @Value("${cookie-sync.default-timeout-ms}") int defaultTimeoutMs,
            UidsCookieService uidsCookieService,
            ApplicationSettings applicationSettings,
            BidderCatalog bidderCatalog,
            CoopSyncPriorities coopSyncPriorities,
            TcfDefinerService tcfDefinerService,
            PrivacyEnforcementService privacyEnforcementService,
            @Value("${gdpr.host-vendor-id:#{null}}") Integer hostVendorId,
            @Value("${geolocation.enabled}") boolean useGeoLocation,
            @Value("${cookie-sync.coop-sync.default}") boolean defaultCoopSync,
            CompositeAnalyticsReporter analyticsReporter,
            Metrics metrics,
            TimeoutFactory timeoutFactory,
            JacksonMapper mapper) {
        return new CookieSyncHandler(externalUrl, defaultTimeoutMs, uidsCookieService, applicationSettings,
                bidderCatalog, tcfDefinerService, privacyEnforcementService, hostVendorId, useGeoLocation,
                defaultCoopSync, coopSyncPriorities.getPri(), analyticsReporter, metrics, timeoutFactory, mapper);
    }

    @Bean
    SetuidHandler setuidHandler(
            @Value("${setuid.default-timeout-ms}") int defaultTimeoutMs,
            UidsCookieService uidsCookieService,
            ApplicationSettings applicationSettings,
            BidderCatalog bidderCatalog,
            TcfDefinerService tcfDefinerService,
            @Value("${gdpr.host-vendor-id:#{null}}") Integer hostVendorId,
            @Value("${geolocation.enabled}") boolean useGeoLocation,
            CompositeAnalyticsReporter analyticsReporter,
            Metrics metrics,
            TimeoutFactory timeoutFactory) {

        return new SetuidHandler(defaultTimeoutMs, uidsCookieService, applicationSettings, bidderCatalog,
                tcfDefinerService, hostVendorId, useGeoLocation, analyticsReporter, metrics, timeoutFactory);
    }

    @Bean
    GetuidsHandler getuidsHandler(UidsCookieService uidsCookieService, JacksonMapper mapper) {
        return new GetuidsHandler(uidsCookieService, mapper);
    }

    @Bean
    VtrackHandler vtrackHandler(
            @Value("${vtrack.default-timeout-ms}") int defaultTimeoutMs,
            @Value("${vtrack.allow-unkonwn-bidder}") boolean allowUnknownBidder,
            ApplicationSettings applicationSettings,
            BidderCatalog bidderCatalog,
            CacheService cacheService,
            TimeoutFactory timeoutFactory,
            JacksonMapper mapper) {

        return new VtrackHandler(
                defaultTimeoutMs, allowUnknownBidder, applicationSettings, bidderCatalog, cacheService, timeoutFactory,
                mapper);
    }

    @Bean
    OptoutHandler optoutHandler(
            @Value("${external-url}") String externalUrl,
            @Value("${host-cookie.opt-out-url}") String optoutUrl,
            @Value("${host-cookie.opt-in-url}") String optinUrl,
            GoogleRecaptchaVerifier googleRecaptchaVerifier,
            UidsCookieService uidsCookieService) {

        return new OptoutHandler(googleRecaptchaVerifier, uidsCookieService,
                OptoutHandler.getOptoutRedirectUrl(externalUrl), HttpUtil.validateUrl(optoutUrl),
                HttpUtil.validateUrl(optinUrl));
    }

    @Bean
    BidderParamHandler bidderParamHandler(BidderParamValidator bidderParamValidator) {
        return new BidderParamHandler(bidderParamValidator);
    }

    @Bean
    BiddersHandler biddersHandler(BidderCatalog bidderCatalog, JacksonMapper mapper) {
        return new BiddersHandler(bidderCatalog, mapper);
    }

    @Bean
    BidderDetailsHandler bidderDetailsHandler(BidderCatalog bidderCatalog, JacksonMapper mapper) {
        return new BidderDetailsHandler(bidderCatalog, mapper);
    }

    @Bean
    NotificationEventHandler eventNotificationHandler(CompositeAnalyticsReporter compositeAnalyticsReporter,
                                                      TimeoutFactory timeoutFactory,
                                                      ApplicationSettings applicationSettings) {
        return new NotificationEventHandler(compositeAnalyticsReporter, timeoutFactory, applicationSettings);
    }

    @Bean
    StaticHandler staticHandler() {
        return StaticHandler.create("static").setCachingEnabled(false);
    }

    @Component
    @ConfigurationProperties(prefix = "amp")
    @Data
    @NoArgsConstructor
    private static class AmpProperties {

        private List<String> customTargeting = new ArrayList<>();

        Set<String> getCustomTargetingSet() {
            return new HashSet<>(customTargeting);
        }
    }

    @Component
    @ConfigurationProperties(prefix = "cookie-sync.coop-sync")
    @Data
    @NoArgsConstructor
    private static class CoopSyncPriorities {

        private List<Collection<String>> pri;
    }
<<<<<<< HEAD

    @Configuration
    @ConditionalOnProperty(prefix = "admin", name = "port")
    static class AdminServerConfiguration {

        private static final Logger logger = LoggerFactory.getLogger(AdminServerConfiguration.class);

        @Autowired
        private ContextRunner contextRunner;

        @Autowired
        private Vertx vertx;

        @Autowired
        private BodyHandler bodyHandler;

        @Autowired
        private VersionHandler versionHandler;

        @Autowired
        private AdminHandler adminHandler;

        @Autowired
        private CurrencyRatesHandler currencyRatesHandler;

        @Autowired(required = false)
        private AccountCacheInvalidationHandler accountCacheInvalidationHandler;

        @Autowired(required = false)
        private SettingsCacheNotificationHandler cacheNotificationHandler;

        @Autowired(required = false)
        private SettingsCacheNotificationHandler ampCacheNotificationHandler;

        @Value("${admin.port}")
        private int adminPort;

        @Bean
        @ConditionalOnProperty(prefix = "settings.in-memory-cache", name = "account-invalidation-enabled",
                havingValue = "true")
        AccountCacheInvalidationHandler accountCacheInvalidationHandler(
                CachingApplicationSettings cachingApplicationSettings) {
            return new AccountCacheInvalidationHandler(cachingApplicationSettings);
        }

        @Bean
        @ConditionalOnProperty(prefix = "settings.in-memory-cache", name = "notification-endpoints-enabled",
                havingValue = "true")
        SettingsCacheNotificationHandler ampCacheNotificationHandler(
                SettingsCache ampSettingsCache, JacksonMapper mapper) {

            return new SettingsCacheNotificationHandler(ampSettingsCache, mapper);
        }

        @Bean
        @ConditionalOnProperty(prefix = "settings.in-memory-cache", name = "notification-endpoints-enabled",
                havingValue = "true")
        SettingsCacheNotificationHandler cacheNotificationHandler(SettingsCache settingsCache, JacksonMapper mapper) {
            return new SettingsCacheNotificationHandler(settingsCache, mapper);
        }

        @Bean
        VersionHandler versionHandler(JacksonMapper mapper) {
            return VersionHandler.create("git-revision.json", mapper);
        }

        @Bean
        AdminHandler adminHandler(AdminManager adminManager) {
            return new AdminHandler(adminManager);
        }

        @Bean
        @ConditionalOnProperty(prefix = "currency-converter.external-rates", name = "enabled", havingValue = "true")
        CurrencyRatesHandler currencyRatesHandler(
                CurrencyConversionService currencyConversionRates, JacksonMapper mapper) {

            return new CurrencyRatesHandler(currencyConversionRates, mapper);
        }

        @PostConstruct
        public void startAdminServer() {
            logger.info("Starting Admin Server to serve requests on port {0,number,#}", adminPort);

            final Router router = Router.router(vertx);
            router.route().handler(bodyHandler);
            router.route("/version").handler(versionHandler);
            if (adminHandler != null) {
                router.route("/admin").handler(adminHandler);
            }
            if (currencyRatesHandler != null) {
                router.route("/currency/rates").handler(currencyRatesHandler);
            }
            if (cacheNotificationHandler != null) {
                router.route("/storedrequests/openrtb2").handler(cacheNotificationHandler);
            }
            if (ampCacheNotificationHandler != null) {
                router.route("/storedrequests/amp").handler(ampCacheNotificationHandler);
            }
            if (accountCacheInvalidationHandler != null) {
                router.route("/cache/invalidate").handler(accountCacheInvalidationHandler);
            }

            contextRunner.<HttpServer>runOnServiceContext(promise ->
                    vertx.createHttpServer().requestHandler(router).listen(adminPort, promise));

            logger.info("Successfully started Admin Server");
        }
    }
=======
>>>>>>> 2da3462c
}<|MERGE_RESOLUTION|>--- conflicted
+++ resolved
@@ -424,115 +424,4 @@
 
         private List<Collection<String>> pri;
     }
-<<<<<<< HEAD
-
-    @Configuration
-    @ConditionalOnProperty(prefix = "admin", name = "port")
-    static class AdminServerConfiguration {
-
-        private static final Logger logger = LoggerFactory.getLogger(AdminServerConfiguration.class);
-
-        @Autowired
-        private ContextRunner contextRunner;
-
-        @Autowired
-        private Vertx vertx;
-
-        @Autowired
-        private BodyHandler bodyHandler;
-
-        @Autowired
-        private VersionHandler versionHandler;
-
-        @Autowired
-        private AdminHandler adminHandler;
-
-        @Autowired
-        private CurrencyRatesHandler currencyRatesHandler;
-
-        @Autowired(required = false)
-        private AccountCacheInvalidationHandler accountCacheInvalidationHandler;
-
-        @Autowired(required = false)
-        private SettingsCacheNotificationHandler cacheNotificationHandler;
-
-        @Autowired(required = false)
-        private SettingsCacheNotificationHandler ampCacheNotificationHandler;
-
-        @Value("${admin.port}")
-        private int adminPort;
-
-        @Bean
-        @ConditionalOnProperty(prefix = "settings.in-memory-cache", name = "account-invalidation-enabled",
-                havingValue = "true")
-        AccountCacheInvalidationHandler accountCacheInvalidationHandler(
-                CachingApplicationSettings cachingApplicationSettings) {
-            return new AccountCacheInvalidationHandler(cachingApplicationSettings);
-        }
-
-        @Bean
-        @ConditionalOnProperty(prefix = "settings.in-memory-cache", name = "notification-endpoints-enabled",
-                havingValue = "true")
-        SettingsCacheNotificationHandler ampCacheNotificationHandler(
-                SettingsCache ampSettingsCache, JacksonMapper mapper) {
-
-            return new SettingsCacheNotificationHandler(ampSettingsCache, mapper);
-        }
-
-        @Bean
-        @ConditionalOnProperty(prefix = "settings.in-memory-cache", name = "notification-endpoints-enabled",
-                havingValue = "true")
-        SettingsCacheNotificationHandler cacheNotificationHandler(SettingsCache settingsCache, JacksonMapper mapper) {
-            return new SettingsCacheNotificationHandler(settingsCache, mapper);
-        }
-
-        @Bean
-        VersionHandler versionHandler(JacksonMapper mapper) {
-            return VersionHandler.create("git-revision.json", mapper);
-        }
-
-        @Bean
-        AdminHandler adminHandler(AdminManager adminManager) {
-            return new AdminHandler(adminManager);
-        }
-
-        @Bean
-        @ConditionalOnProperty(prefix = "currency-converter.external-rates", name = "enabled", havingValue = "true")
-        CurrencyRatesHandler currencyRatesHandler(
-                CurrencyConversionService currencyConversionRates, JacksonMapper mapper) {
-
-            return new CurrencyRatesHandler(currencyConversionRates, mapper);
-        }
-
-        @PostConstruct
-        public void startAdminServer() {
-            logger.info("Starting Admin Server to serve requests on port {0,number,#}", adminPort);
-
-            final Router router = Router.router(vertx);
-            router.route().handler(bodyHandler);
-            router.route("/version").handler(versionHandler);
-            if (adminHandler != null) {
-                router.route("/admin").handler(adminHandler);
-            }
-            if (currencyRatesHandler != null) {
-                router.route("/currency/rates").handler(currencyRatesHandler);
-            }
-            if (cacheNotificationHandler != null) {
-                router.route("/storedrequests/openrtb2").handler(cacheNotificationHandler);
-            }
-            if (ampCacheNotificationHandler != null) {
-                router.route("/storedrequests/amp").handler(ampCacheNotificationHandler);
-            }
-            if (accountCacheInvalidationHandler != null) {
-                router.route("/cache/invalidate").handler(accountCacheInvalidationHandler);
-            }
-
-            contextRunner.<HttpServer>runOnServiceContext(promise ->
-                    vertx.createHttpServer().requestHandler(router).listen(adminPort, promise));
-
-            logger.info("Successfully started Admin Server");
-        }
-    }
-=======
->>>>>>> 2da3462c
 }