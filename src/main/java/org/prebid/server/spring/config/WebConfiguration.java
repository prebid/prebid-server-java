package org.prebid.server.spring.config;

import io.vertx.core.Vertx;
import io.vertx.core.http.HttpMethod;
import io.vertx.core.http.HttpServer;
import io.vertx.core.http.HttpServerOptions;
import io.vertx.core.logging.Logger;
import io.vertx.core.logging.LoggerFactory;
import io.vertx.core.net.JksOptions;
import io.vertx.ext.web.Router;
import io.vertx.ext.web.handler.BodyHandler;
import io.vertx.ext.web.handler.CorsHandler;
import io.vertx.ext.web.handler.StaticHandler;
import lombok.Data;
import lombok.NoArgsConstructor;
import org.prebid.server.analytics.AnalyticsReporterDelegator;
import org.prebid.server.auction.AmpRequestFactory;
import org.prebid.server.auction.AmpResponsePostProcessor;
import org.prebid.server.auction.AuctionRequestFactory;
import org.prebid.server.auction.ExchangeService;
import org.prebid.server.auction.PrivacyEnforcementService;
import org.prebid.server.auction.VideoRequestFactory;
import org.prebid.server.auction.VideoResponseFactory;
import org.prebid.server.bidder.BidderCatalog;
import org.prebid.server.cache.CacheService;
import org.prebid.server.cookie.UidsCookieService;
import org.prebid.server.execution.TimeoutFactory;
import org.prebid.server.handler.BidderParamHandler;
import org.prebid.server.handler.CookieSyncHandler;
import org.prebid.server.handler.CustomizedAdminEndpoint;
import org.prebid.server.handler.ExceptionHandler;
import org.prebid.server.handler.GetuidsHandler;
import org.prebid.server.handler.NoCacheHandler;
import org.prebid.server.handler.NotificationEventHandler;
import org.prebid.server.handler.OptoutHandler;
import org.prebid.server.handler.SetuidHandler;
import org.prebid.server.handler.StatusHandler;
import org.prebid.server.handler.VtrackHandler;
import org.prebid.server.handler.info.BidderDetailsHandler;
import org.prebid.server.handler.info.BiddersHandler;
import org.prebid.server.handler.openrtb2.AmpHandler;
import org.prebid.server.handler.openrtb2.VideoHandler;
import org.prebid.server.health.HealthChecker;
import org.prebid.server.health.PeriodicHealthChecker;
import org.prebid.server.json.JacksonMapper;
import org.prebid.server.log.HttpInteractionLogger;
import org.prebid.server.metric.Metrics;
import org.prebid.server.optout.GoogleRecaptchaVerifier;
import org.prebid.server.privacy.gdpr.TcfDefinerService;
import org.prebid.server.settings.ApplicationSettings;
import org.prebid.server.util.HttpUtil;
import org.prebid.server.validation.BidderParamValidator;
import org.prebid.server.vertx.ContextRunner;
import org.springframework.beans.factory.annotation.Autowired;
import org.springframework.beans.factory.annotation.Qualifier;
import org.springframework.beans.factory.annotation.Value;
import org.springframework.boot.context.properties.ConfigurationProperties;
import org.springframework.context.annotation.Bean;
import org.springframework.context.annotation.Configuration;
import org.springframework.stereotype.Component;

import javax.annotation.PostConstruct;
import java.time.Clock;
import java.util.ArrayList;
import java.util.Arrays;
import java.util.Collection;
import java.util.HashSet;
import java.util.List;
import java.util.Set;

@Configuration
public class WebConfiguration {

    private static final Logger logger = LoggerFactory.getLogger(WebConfiguration.class);

    @Autowired
    private ContextRunner contextRunner;

    @Value("${vertx.http-server-instances}")
    private int httpServerNum;

    @Autowired
    private Vertx vertx;

    @Autowired
    private HttpServerOptions httpServerOptions;

    @Autowired
    private ExceptionHandler exceptionHandler;

    @Autowired
    @Qualifier("router")
    private Router router;

    @Value("${http.port}")
    private int httpPort;

    @PostConstruct
    public void startHttpServer() {
        logger.info("Starting {0} instances of Http Server to serve requests on port {1,number,#}", httpServerNum,
                httpPort);

        contextRunner.<HttpServer>runOnNewContext(httpServerNum, promise ->
                vertx.createHttpServer(httpServerOptions)
                        .exceptionHandler(exceptionHandler)
                        .requestHandler(router)
                        .listen(httpPort, promise));

        logger.info("Successfully started {0} instances of Http Server", httpServerNum);
    }

    @Bean
    HttpServerOptions httpServerOptions(@Value("${http.max-headers-size}") int maxHeaderSize,
                                        @Value("${http.ssl}") boolean ssl,
                                        @Value("${http.jks-path}") String jksPath,
                                        @Value("${http.jks-password}") String jksPassword) {
        final HttpServerOptions httpServerOptions = new HttpServerOptions()
                .setHandle100ContinueAutomatically(true)
                .setMaxHeaderSize(maxHeaderSize)
                .setCompressionSupported(true)
                .setIdleTimeout(10); // kick off long processing requests

        if (ssl) {
            final JksOptions jksOptions = new JksOptions()
                    .setPath(jksPath)
                    .setPassword(jksPassword);

            httpServerOptions
                    .setSsl(true)
                    .setKeyStoreOptions(jksOptions);
        }

        return httpServerOptions;
    }

    @Bean
    ExceptionHandler exceptionHandler(Metrics metrics) {
        return ExceptionHandler.create(metrics);
    }

    @Bean("router")
    Router router(BodyHandler bodyHandler,
                  NoCacheHandler noCacheHandler,
                  CorsHandler corsHandler,
                  org.prebid.server.handler.openrtb2.AuctionHandler openrtbAuctionHandler,
                  AmpHandler openrtbAmpHandler,
                  VideoHandler openrtbVideoHandler,
                  StatusHandler statusHandler,
                  CookieSyncHandler cookieSyncHandler,
                  SetuidHandler setuidHandler,
                  GetuidsHandler getuidsHandler,
                  VtrackHandler vtrackHandler,
                  OptoutHandler optoutHandler,
                  BidderParamHandler bidderParamHandler,
                  BiddersHandler biddersHandler,
                  BidderDetailsHandler bidderDetailsHandler,
                  NotificationEventHandler notificationEventHandler,
                  List<CustomizedAdminEndpoint> customizedAdminEndpoints,
                  StaticHandler staticHandler) {

        final Router router = Router.router(vertx);
        router.route().handler(bodyHandler);
        router.route().handler(noCacheHandler);
        router.route().handler(corsHandler);
        router.post("/openrtb2/auction").handler(openrtbAuctionHandler);
        router.get("/openrtb2/amp").handler(openrtbAmpHandler);
        router.post("/openrtb2/video").handler(openrtbVideoHandler);
        router.get("/status").handler(statusHandler);
        router.post("/cookie_sync").handler(cookieSyncHandler);
        router.get("/setuid").handler(setuidHandler);
        router.get("/getuids").handler(getuidsHandler);
        router.post("/vtrack").handler(vtrackHandler);
        router.post("/optout").handler(optoutHandler);
        router.get("/optout").handler(optoutHandler);
        router.get("/bidders/params").handler(bidderParamHandler);
        router.get("/info/bidders").handler(biddersHandler);
        router.get("/info/bidders/:bidderName").handler(bidderDetailsHandler);
        router.get("/event").handler(notificationEventHandler);

        customizedAdminEndpoints.stream()
                .filter(CustomizedAdminEndpoint::isOnApplicationPort)
                .forEach(customizedAdminEndpoint -> customizedAdminEndpoint.router(router));

        router.get("/static/*").handler(staticHandler);
        router.get("/").handler(staticHandler); // serves index.html by default

        return router;
    }

    @Bean
    NoCacheHandler noCacheHandler() {
        return NoCacheHandler.create();
    }

    @Bean
    CorsHandler corsHandler() {
        return CorsHandler.create(".*")
                .allowCredentials(true)
                .allowedHeaders(new HashSet<>(Arrays.asList(
                        HttpUtil.ORIGIN_HEADER.toString(),
                        HttpUtil.ACCEPT_HEADER.toString(),
                        HttpUtil.CONTENT_TYPE_HEADER.toString(),
                        HttpUtil.X_REQUESTED_WITH_HEADER.toString())))
                .allowedMethods(new HashSet<>(Arrays.asList(HttpMethod.GET, HttpMethod.POST, HttpMethod.HEAD,
                        HttpMethod.OPTIONS)));
    }

    @Bean
    org.prebid.server.handler.openrtb2.AuctionHandler openrtbAuctionHandler(
            ExchangeService exchangeService,
            AuctionRequestFactory auctionRequestFactory,
            AnalyticsReporterDelegator analyticsReporter,
            Metrics metrics,
            Clock clock,
            HttpInteractionLogger httpInteractionLogger,
            JacksonMapper mapper) {

        return new org.prebid.server.handler.openrtb2.AuctionHandler(
                auctionRequestFactory,
                exchangeService,
                analyticsReporter,
                metrics,
                clock,
                httpInteractionLogger,
                mapper);
    }

    @Bean
    AmpHandler openrtbAmpHandler(
            AmpRequestFactory ampRequestFactory,
            ExchangeService exchangeService,
            AnalyticsReporterDelegator analyticsReporter,
            Metrics metrics,
            Clock clock,
            BidderCatalog bidderCatalog,
            AmpProperties ampProperties,
            AmpResponsePostProcessor ampResponsePostProcessor,
            HttpInteractionLogger httpInteractionLogger,
            JacksonMapper mapper) {

        return new AmpHandler(
                ampRequestFactory,
                exchangeService,
                analyticsReporter,
                metrics,
                clock,
                bidderCatalog,
                ampProperties.getCustomTargetingSet(),
                ampResponsePostProcessor,
                httpInteractionLogger,
                mapper);
    }

    @Bean
    VideoHandler openrtbVideoHandler(
            VideoRequestFactory videoRequestFactory,
            VideoResponseFactory videoResponseFactory,
            ExchangeService exchangeService,
<<<<<<< HEAD
            CacheService cacheService,
            CompositeAnalyticsReporter analyticsReporter,
=======
            AnalyticsReporterDelegator analyticsReporter,
>>>>>>> c48427c2
            Metrics metrics,
            Clock clock,
            JacksonMapper mapper) {

        return new VideoHandler(
                videoRequestFactory,
                videoResponseFactory,
                exchangeService,
                cacheService,
                analyticsReporter,
                metrics,
                clock,
                mapper);
    }

    @Bean
    StatusHandler statusHandler(List<HealthChecker> healthCheckers, JacksonMapper mapper) {
        healthCheckers.stream()
                .filter(PeriodicHealthChecker.class::isInstance)
                .map(PeriodicHealthChecker.class::cast)
                .forEach(PeriodicHealthChecker::initialize);
        return new StatusHandler(healthCheckers, mapper);
    }

    @Bean
    CookieSyncHandler cookieSyncHandler(
            @Value("${external-url}") String externalUrl,
            @Value("${cookie-sync.default-timeout-ms}") int defaultTimeoutMs,
            UidsCookieService uidsCookieService,
            ApplicationSettings applicationSettings,
            BidderCatalog bidderCatalog,
            CoopSyncPriorities coopSyncPriorities,
            TcfDefinerService tcfDefinerService,
            PrivacyEnforcementService privacyEnforcementService,
            @Value("${gdpr.host-vendor-id:#{null}}") Integer hostVendorId,
            @Value("${cookie-sync.coop-sync.default}") boolean defaultCoopSync,
            AnalyticsReporterDelegator analyticsReporterDelegator,
            Metrics metrics,
            TimeoutFactory timeoutFactory,
            JacksonMapper mapper) {
        return new CookieSyncHandler(externalUrl, defaultTimeoutMs, uidsCookieService, applicationSettings,
                bidderCatalog, tcfDefinerService, privacyEnforcementService, hostVendorId,
                defaultCoopSync, coopSyncPriorities.getPri(), analyticsReporterDelegator, metrics, timeoutFactory,
                mapper);
    }

    @Bean
    SetuidHandler setuidHandler(
            @Value("${setuid.default-timeout-ms}") int defaultTimeoutMs,
            UidsCookieService uidsCookieService,
            ApplicationSettings applicationSettings,
            BidderCatalog bidderCatalog,
            PrivacyEnforcementService privacyEnforcementService,
            TcfDefinerService tcfDefinerService,
            @Value("${gdpr.host-vendor-id:#{null}}") Integer hostVendorId,
            AnalyticsReporterDelegator analyticsReporter,
            Metrics metrics,
            TimeoutFactory timeoutFactory) {

        return new SetuidHandler(
                defaultTimeoutMs,
                uidsCookieService,
                applicationSettings,
                bidderCatalog,
                privacyEnforcementService,
                tcfDefinerService,
                hostVendorId,
                analyticsReporter,
                metrics,
                timeoutFactory);
    }

    @Bean
    GetuidsHandler getuidsHandler(UidsCookieService uidsCookieService, JacksonMapper mapper) {
        return new GetuidsHandler(uidsCookieService, mapper);
    }

    @Bean
    VtrackHandler vtrackHandler(
            @Value("${vtrack.default-timeout-ms}") int defaultTimeoutMs,
            @Value("${vtrack.allow-unkonwn-bidder}") boolean allowUnknownBidder,
            ApplicationSettings applicationSettings,
            BidderCatalog bidderCatalog,
            CacheService cacheService,
            TimeoutFactory timeoutFactory,
            JacksonMapper mapper) {

        return new VtrackHandler(
                defaultTimeoutMs,
                allowUnknownBidder,
                applicationSettings,
                bidderCatalog,
                cacheService,
                timeoutFactory,
                mapper);
    }

    @Bean
    OptoutHandler optoutHandler(
            @Value("${external-url}") String externalUrl,
            @Value("${host-cookie.opt-out-url}") String optoutUrl,
            @Value("${host-cookie.opt-in-url}") String optinUrl,
            GoogleRecaptchaVerifier googleRecaptchaVerifier,
            UidsCookieService uidsCookieService) {

        return new OptoutHandler(
                googleRecaptchaVerifier,
                uidsCookieService,
                OptoutHandler.getOptoutRedirectUrl(externalUrl),
                HttpUtil.validateUrl(optoutUrl),
                HttpUtil.validateUrl(optinUrl));
    }

    @Bean
    BidderParamHandler bidderParamHandler(BidderParamValidator bidderParamValidator) {
        return new BidderParamHandler(bidderParamValidator);
    }

    @Bean
    BiddersHandler biddersHandler(BidderCatalog bidderCatalog, JacksonMapper mapper) {
        return new BiddersHandler(bidderCatalog, mapper);
    }

    @Bean
    BidderDetailsHandler bidderDetailsHandler(BidderCatalog bidderCatalog, JacksonMapper mapper) {
        return new BidderDetailsHandler(bidderCatalog, mapper);
    }

    @Bean
    NotificationEventHandler eventNotificationHandler(AnalyticsReporterDelegator analyticsReporterDelegator,
                                                      TimeoutFactory timeoutFactory,
                                                      ApplicationSettings applicationSettings) {
        return new NotificationEventHandler(analyticsReporterDelegator, timeoutFactory, applicationSettings);
    }

    @Bean
    StaticHandler staticHandler() {
        return StaticHandler.create("static").setCachingEnabled(false);
    }

    @Component
    @ConfigurationProperties(prefix = "amp")
    @Data
    @NoArgsConstructor
    private static class AmpProperties {

        private List<String> customTargeting = new ArrayList<>();

        Set<String> getCustomTargetingSet() {
            return new HashSet<>(customTargeting);
        }
    }

    @Component
    @ConfigurationProperties(prefix = "cookie-sync.coop-sync")
    @Data
    @NoArgsConstructor
    private static class CoopSyncPriorities {

        private List<Collection<String>> pri;
    }
}<|MERGE_RESOLUTION|>--- conflicted
+++ resolved
@@ -256,12 +256,8 @@
             VideoRequestFactory videoRequestFactory,
             VideoResponseFactory videoResponseFactory,
             ExchangeService exchangeService,
-<<<<<<< HEAD
             CacheService cacheService,
-            CompositeAnalyticsReporter analyticsReporter,
-=======
             AnalyticsReporterDelegator analyticsReporter,
->>>>>>> c48427c2
             Metrics metrics,
             Clock clock,
             JacksonMapper mapper) {
