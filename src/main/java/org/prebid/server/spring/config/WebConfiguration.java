package org.prebid.server.spring.config;

import io.vertx.core.Vertx;
import io.vertx.core.http.HttpMethod;
import io.vertx.core.http.HttpServer;
import io.vertx.core.http.HttpServerOptions;
import io.vertx.core.logging.Logger;
import io.vertx.core.logging.LoggerFactory;
import io.vertx.core.net.JksOptions;
import io.vertx.ext.web.Router;
import io.vertx.ext.web.handler.BodyHandler;
import io.vertx.ext.web.handler.CookieHandler;
import io.vertx.ext.web.handler.CorsHandler;
import io.vertx.ext.web.handler.StaticHandler;
import lombok.Data;
import lombok.NoArgsConstructor;
import org.prebid.server.analytics.CompositeAnalyticsReporter;
import org.prebid.server.auction.AmpRequestFactory;
import org.prebid.server.auction.AmpResponsePostProcessor;
import org.prebid.server.auction.AuctionRequestFactory;
import org.prebid.server.auction.ExchangeService;
import org.prebid.server.auction.PreBidRequestContextFactory;
import org.prebid.server.bidder.BidderCatalog;
import org.prebid.server.bidder.HttpAdapterConnector;
import org.prebid.server.cache.CacheService;
import org.prebid.server.cookie.UidsCookieService;
import org.prebid.server.currency.CurrencyConversionService;
import org.prebid.server.execution.LogModifier;
import org.prebid.server.execution.TimeoutFactory;
import org.prebid.server.gdpr.GdprService;
import org.prebid.server.handler.AdminHandler;
import org.prebid.server.handler.AuctionHandler;
import org.prebid.server.handler.BidderParamHandler;
import org.prebid.server.handler.CookieSyncHandler;
import org.prebid.server.handler.CurrencyRatesHandler;
import org.prebid.server.handler.ExceptionHandler;
import org.prebid.server.handler.GetuidsHandler;
import org.prebid.server.handler.NoCacheHandler;
import org.prebid.server.handler.NotificationEventHandler;
import org.prebid.server.handler.OptoutHandler;
import org.prebid.server.handler.SettingsCacheNotificationHandler;
import org.prebid.server.handler.SetuidHandler;
import org.prebid.server.handler.StatusHandler;
import org.prebid.server.handler.VersionHandler;
import org.prebid.server.handler.VtrackHandler;
import org.prebid.server.handler.info.BidderDetailsHandler;
import org.prebid.server.handler.info.BiddersHandler;
import org.prebid.server.handler.openrtb2.AmpHandler;
import org.prebid.server.health.HealthChecker;
import org.prebid.server.health.PeriodicHealthChecker;
import org.prebid.server.json.JacksonMapper;
import org.prebid.server.metric.Metrics;
import org.prebid.server.optout.GoogleRecaptchaVerifier;
import org.prebid.server.settings.ApplicationSettings;
import org.prebid.server.settings.SettingsCache;
import org.prebid.server.util.HttpUtil;
import org.prebid.server.validation.BidderParamValidator;
import org.prebid.server.vertx.ContextRunner;
import org.springframework.beans.factory.annotation.Autowired;
import org.springframework.beans.factory.annotation.Value;
import org.springframework.boot.autoconfigure.condition.ConditionalOnProperty;
import org.springframework.boot.context.properties.ConfigurationProperties;
import org.springframework.context.annotation.Bean;
import org.springframework.context.annotation.Configuration;
import org.springframework.stereotype.Component;

import javax.annotation.PostConstruct;
import java.time.Clock;
import java.util.ArrayList;
import java.util.Arrays;
import java.util.Collection;
import java.util.HashSet;
import java.util.List;
import java.util.Set;

@Configuration
public class WebConfiguration {

    private static final Logger logger = LoggerFactory.getLogger(WebConfiguration.class);

    @Autowired
    private ContextRunner contextRunner;

    @Value("${vertx.http-server-instances}")
    private int httpServerNum;

    @Autowired
    private Vertx vertx;

    @Autowired
    private HttpServerOptions httpServerOptions;

    @Autowired
    private ExceptionHandler exceptionHandler;

    @Autowired
    private Router router;

    @Value("${http.port}")
    private int httpPort;

    @PostConstruct
    public void startHttpServer() {
        logger.info("Starting {0} instances of Http Server to serve requests on port {1,number,#}", httpServerNum,
                httpPort);

        contextRunner.<HttpServer>runOnNewContext(httpServerNum, future ->
                vertx.createHttpServer(httpServerOptions)
                        .exceptionHandler(exceptionHandler)
                        .requestHandler(router)
                        .listen(httpPort, future));

        logger.info("Successfully started {0} instances of Http Server", httpServerNum);
    }

    @Bean
    HttpServerOptions httpServerOptions(@Value("${http.max-headers-size}") int maxHeaderSize,
                                        @Value("${http.ssl}") boolean ssl,
                                        @Value("${http.jks-path}") String jksPath,
                                        @Value("${http.jks-password}") String jksPassword) {
        final HttpServerOptions httpServerOptions = new HttpServerOptions()
                .setHandle100ContinueAutomatically(true)
                .setMaxHeaderSize(maxHeaderSize)
                .setCompressionSupported(true)
                .setIdleTimeout(10); // kick off long processing requests

        if (ssl) {
            final JksOptions jksOptions = new JksOptions()
                    .setPath(jksPath)
                    .setPassword(jksPassword);

            httpServerOptions
                    .setSsl(true)
                    .setKeyStoreOptions(jksOptions);
        }

        return httpServerOptions;
    }

    @Bean
    ExceptionHandler exceptionHandler(Metrics metrics) {
        return ExceptionHandler.create(metrics);
    }

    @Bean
    Router router(CookieHandler cookieHandler,
                  BodyHandler bodyHandler,
                  NoCacheHandler noCacheHandler,
                  CorsHandler corsHandler,
                  AuctionHandler auctionHandler,
                  org.prebid.server.handler.openrtb2.AuctionHandler openrtbAuctionHandler,
                  AmpHandler openrtbAmpHandler,
                  StatusHandler statusHandler,
                  CookieSyncHandler cookieSyncHandler,
                  SetuidHandler setuidHandler,
                  GetuidsHandler getuidsHandler,
                  VtrackHandler vtrackHandler,
                  OptoutHandler optoutHandler,
                  BidderParamHandler bidderParamHandler,
                  BiddersHandler biddersHandler,
                  BidderDetailsHandler bidderDetailsHandler,
                  NotificationEventHandler notificationEventHandler,
                  StaticHandler staticHandler) {

        final Router router = Router.router(vertx);
        router.route().handler(cookieHandler);
        router.route().handler(bodyHandler);
        router.route().handler(noCacheHandler);
        router.route().handler(corsHandler);
        router.post("/auction").handler(auctionHandler);
        router.post("/openrtb2/auction").handler(openrtbAuctionHandler);
        router.get("/openrtb2/amp").handler(openrtbAmpHandler);
        router.get("/status").handler(statusHandler);
        router.post("/cookie_sync").handler(cookieSyncHandler);
        router.get("/setuid").handler(setuidHandler);
        router.get("/getuids").handler(getuidsHandler);
        router.post("/vtrack").handler(vtrackHandler);
        router.post("/optout").handler(optoutHandler);
        router.get("/optout").handler(optoutHandler);
        router.get("/bidders/params").handler(bidderParamHandler);
        router.get("/info/bidders").handler(biddersHandler);
        router.get("/info/bidders/:bidderName").handler(bidderDetailsHandler);
        router.get("/event").handler(notificationEventHandler);
        router.get("/static/*").handler(staticHandler);
        router.get("/").handler(staticHandler); // serves index.html by default

        return router;
    }

    @Bean
    CookieHandler cookieHandler() {
        return CookieHandler.create();
    }

    @Bean
    NoCacheHandler noCacheHandler() {
        return NoCacheHandler.create();
    }

    @Bean
    CorsHandler corsHandler() {
        return CorsHandler.create(".*")
                .allowCredentials(true)
                .allowedHeaders(new HashSet<>(Arrays.asList(
                        HttpUtil.ORIGIN_HEADER.toString(),
                        HttpUtil.ACCEPT_HEADER.toString(),
                        HttpUtil.CONTENT_TYPE_HEADER.toString(),
                        HttpUtil.X_REQUESTED_WITH_HEADER.toString())))
                .allowedMethods(new HashSet<>(Arrays.asList(HttpMethod.GET, HttpMethod.POST, HttpMethod.HEAD,
                        HttpMethod.OPTIONS)));
    }

    @Bean
    AuctionHandler auctionHandler(
            ApplicationSettings applicationSettings,
            BidderCatalog bidderCatalog,
            PreBidRequestContextFactory preBidRequestContextFactory,
            CacheService cacheService,
            Metrics metrics,
            HttpAdapterConnector httpAdapterConnector,
            Clock clock,
            GdprService gdprService,
            JacksonMapper mapper,
            @Value("${gdpr.host-vendor-id:#{null}}") Integer hostVendorId,
            @Value("${gdpr.geolocation.enabled}") boolean useGeoLocation) {

        return new AuctionHandler(
                applicationSettings,
                bidderCatalog,
                preBidRequestContextFactory,
                cacheService,
                metrics,
                httpAdapterConnector,
                clock,
                gdprService,
                mapper,
                hostVendorId,
                useGeoLocation);
    }

    @Bean
    org.prebid.server.handler.openrtb2.AuctionHandler openrtbAuctionHandler(
            ExchangeService exchangeService,
            AuctionRequestFactory auctionRequestFactory,
            CompositeAnalyticsReporter analyticsReporter,
            Metrics metrics,
            Clock clock,
<<<<<<< HEAD
            JacksonMapper mapper) {

        return new org.prebid.server.handler.openrtb2.AuctionHandler(
                auctionRequestFactory, exchangeService, analyticsReporter, metrics, clock, mapper);
=======
            LogModifier logModifier) {

        return new org.prebid.server.handler.openrtb2.AuctionHandler(auctionRequestFactory, exchangeService,
                analyticsReporter, metrics, clock, logModifier);
>>>>>>> 5a860e84
    }

    @Bean
    AmpHandler openrtbAmpHandler(
            AmpRequestFactory ampRequestFactory,
            ExchangeService exchangeService,
            CompositeAnalyticsReporter analyticsReporter,
            Metrics metrics,
            Clock clock,
            BidderCatalog bidderCatalog,
            AmpProperties ampProperties,
            AmpResponsePostProcessor ampResponsePostProcessor,
<<<<<<< HEAD
            JacksonMapper mapper) {

        return new AmpHandler(
                ampRequestFactory,
                exchangeService,
                analyticsReporter,
                metrics,
                clock,
                bidderCatalog,
                ampProperties.getCustomTargetingSet(),
                ampResponsePostProcessor,
                mapper);
=======
            LogModifier logModifier) {

        return new AmpHandler(ampRequestFactory, exchangeService, analyticsReporter, metrics, clock, bidderCatalog,
                ampProperties.getCustomTargetingSet(), ampResponsePostProcessor, logModifier);
>>>>>>> 5a860e84
    }

    @Bean
    StatusHandler statusHandler(List<HealthChecker> healthCheckers, JacksonMapper mapper) {
        healthCheckers.stream()
                .filter(PeriodicHealthChecker.class::isInstance)
                .map(PeriodicHealthChecker.class::cast)
                .forEach(PeriodicHealthChecker::initialize);
        return new StatusHandler(healthCheckers, mapper);
    }

    @Bean
    CookieSyncHandler cookieSyncHandler(
            @Value("${external-url}") String externalUrl,
            @Value("${cookie-sync.default-timeout-ms}") int defaultTimeoutMs,
            UidsCookieService uidsCookieService,
            BidderCatalog bidderCatalog,
            CoopSyncPriorities coopSyncPriorities,
            GdprService gdprService,
            @Value("${gdpr.host-vendor-id:#{null}}") Integer hostVendorId,
            @Value("${gdpr.geolocation.enabled}") boolean useGeoLocation,
            @Value("${cookie-sync.coop-sync.default}") boolean defaultCoopSync,
            CompositeAnalyticsReporter analyticsReporter,
            Metrics metrics,
            TimeoutFactory timeoutFactory,
            JacksonMapper mapper) {

        return new CookieSyncHandler(
                externalUrl,
                defaultTimeoutMs,
                hostVendorId, useGeoLocation, defaultCoopSync, coopSyncPriorities.getPri(), uidsCookieService,
                bidderCatalog,
                gdprService,
                analyticsReporter,
                metrics,
                timeoutFactory,
                mapper);
    }

    @Bean
    SetuidHandler setuidHandler(
            @Value("${setuid.default-timeout-ms}") int defaultTimeoutMs,
            UidsCookieService uidsCookieService,
            BidderCatalog bidderCatalog,
            GdprService gdprService,
            @Value("${gdpr.host-vendor-id:#{null}}") Integer hostVendorId,
            @Value("${gdpr.geolocation.enabled}") boolean useGeoLocation,
            CompositeAnalyticsReporter analyticsReporter,
            Metrics metrics,
            TimeoutFactory timeoutFactory) {

        return new SetuidHandler(defaultTimeoutMs, uidsCookieService, bidderCatalog, gdprService, hostVendorId,
                useGeoLocation, analyticsReporter, metrics, timeoutFactory);
    }

    @Bean
    GetuidsHandler getuidsHandler(UidsCookieService uidsCookieService, JacksonMapper mapper) {
        return new GetuidsHandler(uidsCookieService, mapper);
    }

    @Bean
    VtrackHandler vtrackHandler(
            @Value("${vtrack.default-timeout-ms}") int defaultTimeoutMs,
            ApplicationSettings applicationSettings,
            BidderCatalog bidderCatalog,
            CacheService cacheService,
            TimeoutFactory timeoutFactory,
            JacksonMapper mapper) {

        return new VtrackHandler(
                defaultTimeoutMs, applicationSettings, bidderCatalog, cacheService, timeoutFactory, mapper);
    }

    @Bean
    OptoutHandler optoutHandler(
            @Value("${external-url}") String externalUrl,
            @Value("${host-cookie.opt-out-url}") String optoutUrl,
            @Value("${host-cookie.opt-in-url}") String optinUrl,
            GoogleRecaptchaVerifier googleRecaptchaVerifier,
            UidsCookieService uidsCookieService) {

        return new OptoutHandler(googleRecaptchaVerifier, uidsCookieService,
                OptoutHandler.getOptoutRedirectUrl(externalUrl), HttpUtil.validateUrl(optoutUrl),
                HttpUtil.validateUrl(optinUrl));
    }

    @Bean
    BidderParamHandler bidderParamHandler(BidderParamValidator bidderParamValidator) {
        return new BidderParamHandler(bidderParamValidator);
    }

    @Bean
    BiddersHandler biddersHandler(BidderCatalog bidderCatalog, JacksonMapper mapper) {
        return new BiddersHandler(bidderCatalog, mapper);
    }

    @Bean
    BidderDetailsHandler bidderDetailsHandler(BidderCatalog bidderCatalog, JacksonMapper mapper) {
        return new BidderDetailsHandler(bidderCatalog, mapper);
    }

    @Bean
    NotificationEventHandler eventNotificationHandler(CompositeAnalyticsReporter compositeAnalyticsReporter,
                                                      TimeoutFactory timeoutFactory,
                                                      ApplicationSettings applicationSettings) {
        return new NotificationEventHandler(compositeAnalyticsReporter, timeoutFactory, applicationSettings);
    }

    @Bean
    StaticHandler staticHandler() {
        return StaticHandler.create("static").setCachingEnabled(false);
    }

    @Component
    @ConfigurationProperties(prefix = "amp")
    @Data
    @NoArgsConstructor
    private static class AmpProperties {

        private List<String> customTargeting = new ArrayList<>();

        Set<String> getCustomTargetingSet() {
            return new HashSet<>(customTargeting);
        }
    }

    @Component
    @ConfigurationProperties(prefix = "cookie-sync.coop-sync")
    @Data
    @NoArgsConstructor
    private static class CoopSyncPriorities {

        private List<Collection<String>> pri;
    }

    @Configuration
    @ConditionalOnProperty(prefix = "admin", name = "port")
    static class AdminServerConfiguration {

        private static final Logger logger = LoggerFactory.getLogger(AdminServerConfiguration.class);

        @Autowired
        private ContextRunner contextRunner;

        @Autowired
        private Vertx vertx;

        @Autowired
        private BodyHandler bodyHandler;

        @Autowired
        private VersionHandler versionHandler;

        @Autowired(required = false)
        private AdminHandler adminHandler;

        @Autowired
        private CurrencyRatesHandler currencyRatesHandler;

        @Autowired(required = false)
        private SettingsCacheNotificationHandler cacheNotificationHandler;

        @Autowired(required = false)
        private SettingsCacheNotificationHandler ampCacheNotificationHandler;

        @Value("${admin.port}")
        private int adminPort;

        @Bean
        @ConditionalOnProperty(prefix = "settings.in-memory-cache", name = "notification-endpoints-enabled",
                havingValue = "true")
        SettingsCacheNotificationHandler cacheNotificationHandler(SettingsCache settingsCache, JacksonMapper mapper) {
            return new SettingsCacheNotificationHandler(settingsCache, mapper);
        }

        @Bean
        @ConditionalOnProperty(prefix = "settings.in-memory-cache", name = "notification-endpoints-enabled",
                havingValue = "true")
        SettingsCacheNotificationHandler ampCacheNotificationHandler(
                SettingsCache ampSettingsCache, JacksonMapper mapper) {

            return new SettingsCacheNotificationHandler(ampSettingsCache, mapper);
        }

        @Bean
        VersionHandler versionHandler(JacksonMapper mapper) {
            return VersionHandler.create("git-revision.json", mapper);
        }

        @Bean
        @ConditionalOnProperty(prefix = "logger-level-modifier", name = "enabled", havingValue = "true")
        AdminHandler adminHandler(LogModifier logModifier) {
            return new AdminHandler(logModifier);
        }

        @Bean
        @ConditionalOnProperty(prefix = "currency-converter", name = "enabled", havingValue = "true")
        CurrencyRatesHandler currencyRatesHandler(
                CurrencyConversionService currencyConversionRates, JacksonMapper mapper) {

            return new CurrencyRatesHandler(currencyConversionRates, mapper);
        }

        @PostConstruct
        public void startAdminServer() {
            logger.info("Starting Admin Server to serve requests on port {0,number,#}", adminPort);

            final Router router = Router.router(vertx);
            router.route().handler(bodyHandler);
            router.route("/version").handler(versionHandler);
            if (adminHandler != null) {
                router.route("/admin").handler(adminHandler);
            }
            if (currencyRatesHandler != null) {
                router.route("/currency-rates").handler(currencyRatesHandler);
            }
            if (cacheNotificationHandler != null) {
                router.route("/storedrequests/openrtb2").handler(cacheNotificationHandler);
            }
            if (ampCacheNotificationHandler != null) {
                router.route("/storedrequests/amp").handler(ampCacheNotificationHandler);
            }

            contextRunner.<HttpServer>runOnServiceContext(future ->
                    vertx.createHttpServer().requestHandler(router).listen(adminPort, future));

            logger.info("Successfully started Admin Server");
        }
    }
}<|MERGE_RESOLUTION|>--- conflicted
+++ resolved
@@ -245,17 +245,11 @@
             CompositeAnalyticsReporter analyticsReporter,
             Metrics metrics,
             Clock clock,
-<<<<<<< HEAD
+            LogModifier logModifier,
             JacksonMapper mapper) {
 
         return new org.prebid.server.handler.openrtb2.AuctionHandler(
-                auctionRequestFactory, exchangeService, analyticsReporter, metrics, clock, mapper);
-=======
-            LogModifier logModifier) {
-
-        return new org.prebid.server.handler.openrtb2.AuctionHandler(auctionRequestFactory, exchangeService,
-                analyticsReporter, metrics, clock, logModifier);
->>>>>>> 5a860e84
+                auctionRequestFactory, exchangeService, analyticsReporter, metrics, clock, logModifier, mapper);
     }
 
     @Bean
@@ -268,7 +262,7 @@
             BidderCatalog bidderCatalog,
             AmpProperties ampProperties,
             AmpResponsePostProcessor ampResponsePostProcessor,
-<<<<<<< HEAD
+            LogModifier logModifier,
             JacksonMapper mapper) {
 
         return new AmpHandler(
@@ -280,13 +274,8 @@
                 bidderCatalog,
                 ampProperties.getCustomTargetingSet(),
                 ampResponsePostProcessor,
+                logModifier,
                 mapper);
-=======
-            LogModifier logModifier) {
-
-        return new AmpHandler(ampRequestFactory, exchangeService, analyticsReporter, metrics, clock, bidderCatalog,
-                ampProperties.getCustomTargetingSet(), ampResponsePostProcessor, logModifier);
->>>>>>> 5a860e84
     }
 
     @Bean
