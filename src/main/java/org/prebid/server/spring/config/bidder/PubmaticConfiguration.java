package org.prebid.server.spring.config.bidder;

import org.prebid.server.bidder.BidderDeps;
import org.prebid.server.bidder.Usersyncer;
import org.prebid.server.bidder.pubmatic.PubmaticAdapter;
import org.prebid.server.bidder.pubmatic.PubmaticBidder;
import org.prebid.server.proto.response.BidderInfo;
import org.prebid.server.spring.config.bidder.model.BidderConfigurationProperties;
import org.prebid.server.spring.config.bidder.model.MetaInfo;
import org.prebid.server.spring.config.bidder.model.UserSyncConfigurationProperties;
import org.prebid.server.spring.env.YamlPropertySourceFactory;
import org.springframework.beans.factory.annotation.Autowired;
import org.springframework.beans.factory.annotation.Qualifier;
import org.springframework.beans.factory.annotation.Value;
import org.springframework.boot.context.properties.ConfigurationProperties;
import org.springframework.context.annotation.Bean;
import org.springframework.context.annotation.Configuration;
import org.springframework.context.annotation.PropertySource;

import javax.validation.constraints.NotBlank;

@Configuration
@PropertySource(value = "classpath:/bidder-config/pubmatic.yaml", factory = YamlPropertySourceFactory.class)
public class PubmaticConfiguration {

    private static final String BIDDER_NAME = "pubmatic";

    @Autowired
    @Qualifier("pubmaticConfigurationProperties")
    private BidderConfigurationProperties configProperties;

    @Value("${external-url}")
    @NotBlank
    private String externalUrl;

    @Bean("pubmaticConfigurationProperties")
    @ConfigurationProperties("adapters.pubmatic")
    BidderConfigurationProperties configurationProperties() {
        return new BidderConfigurationProperties();
    }

    @Bean
    BidderDeps pubmaticBidderDeps() {
<<<<<<< HEAD
        final UserSyncConfigurationProperties userSyncProperties = configProperties.getUsersync();
        final Usersyncer usersyncer = new Usersyncer(userSyncProperties.getCookieFamilyName(),
                userSyncProperties.getUrl(), userSyncProperties.getRedirectUrl(), externalUrl,
                userSyncProperties.getType(), userSyncProperties.getSupportCors());
=======
        final Usersyncer usersyncer = new PubmaticUsersyncer(configProperties.getUsersyncUrl(), externalUrl);
>>>>>>> 7a84ba3b
        final MetaInfo metaInfo = configProperties.getMetaInfo();
        return BidderDepsAssembler.forBidder(BIDDER_NAME)
                .withConfig(configProperties)
                .bidderInfo(BidderInfo.create(configProperties.getEnabled(), metaInfo.getMaintainerEmail(),
                        metaInfo.getAppMediaTypes(), metaInfo.getSiteMediaTypes(), metaInfo.getSupportedVendors(),
                        metaInfo.getVendorId(), configProperties.getPbsEnforcesGdpr()))
                .usersyncer(usersyncer)
                .bidderCreator(() -> new PubmaticBidder(configProperties.getEndpoint()))
                .adapterCreator(() -> new PubmaticAdapter(usersyncer, configProperties.getEndpoint()))
                .assemble();
    }
}<|MERGE_RESOLUTION|>--- conflicted
+++ resolved
@@ -16,7 +16,6 @@
 import org.springframework.context.annotation.Bean;
 import org.springframework.context.annotation.Configuration;
 import org.springframework.context.annotation.PropertySource;
-
 import javax.validation.constraints.NotBlank;
 
 @Configuration
@@ -41,14 +40,10 @@
 
     @Bean
     BidderDeps pubmaticBidderDeps() {
-<<<<<<< HEAD
         final UserSyncConfigurationProperties userSyncProperties = configProperties.getUsersync();
         final Usersyncer usersyncer = new Usersyncer(userSyncProperties.getCookieFamilyName(),
                 userSyncProperties.getUrl(), userSyncProperties.getRedirectUrl(), externalUrl,
                 userSyncProperties.getType(), userSyncProperties.getSupportCors());
-=======
-        final Usersyncer usersyncer = new PubmaticUsersyncer(configProperties.getUsersyncUrl(), externalUrl);
->>>>>>> 7a84ba3b
         final MetaInfo metaInfo = configProperties.getMetaInfo();
         return BidderDepsAssembler.forBidder(BIDDER_NAME)
                 .withConfig(configProperties)
