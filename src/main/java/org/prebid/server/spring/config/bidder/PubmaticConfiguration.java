package org.prebid.server.spring.config.bidder;

import org.prebid.server.bidder.BidderDeps;
import org.prebid.server.bidder.pubmatic.PubmaticBidder;
import org.prebid.server.json.JacksonMapper;
import org.prebid.server.spring.config.bidder.model.BidderConfigurationProperties;
import org.prebid.server.spring.config.bidder.util.BidderDepsAssembler;
import org.prebid.server.spring.config.bidder.util.UsersyncerCreator;
import org.prebid.server.spring.env.YamlPropertySourceFactory;
import org.springframework.beans.factory.annotation.Autowired;
import org.springframework.beans.factory.annotation.Qualifier;
import org.springframework.beans.factory.annotation.Value;
import org.springframework.boot.context.properties.ConfigurationProperties;
import org.springframework.context.annotation.Bean;
import org.springframework.context.annotation.Configuration;
import org.springframework.context.annotation.PropertySource;

import javax.validation.constraints.NotBlank;

@Configuration
@PropertySource(value = "classpath:/bidder-config/pubmatic.yaml", factory = YamlPropertySourceFactory.class)
public class PubmaticConfiguration {

    private static final String BIDDER_NAME = "pubmatic";

    @Value("${external-url}")
    @NotBlank
    private String externalUrl;

    @Autowired
    private JacksonMapper mapper;

    @Autowired
    @Qualifier("pubmaticConfigurationProperties")
    private BidderConfigurationProperties configProperties;

    @Bean("pubmaticConfigurationProperties")
    @ConfigurationProperties("adapters.pubmatic")
    BidderConfigurationProperties configurationProperties() {
        return new BidderConfigurationProperties();
    }

    @Bean
    BidderDeps pubmaticBidderDeps() {
        return BidderDepsAssembler.forBidder(BIDDER_NAME)
                .withConfig(configProperties)
<<<<<<< HEAD
                .usersyncerCreator(UsersyncerCreator.create(externalUrl))
                .bidderCreator(config -> new PubmaticBidder(config.getEndpoint(), mapper))
                .adapterCreator(config -> new PubmaticAdapter(
                        config.getUsersync().getCookieFamilyName(),
                        config.getEndpoint(),
                        mapper))
=======
                .bidderInfo(BidderInfoCreator.create(configProperties))
                .usersyncerCreator(UsersyncerCreator.create(usersync, externalUrl))
                .bidderCreator(() -> new PubmaticBidder(configProperties.getEndpoint(), mapper))
>>>>>>> 64506ae1
                .assemble();
    }
}<|MERGE_RESOLUTION|>--- conflicted
+++ resolved
@@ -44,18 +44,8 @@
     BidderDeps pubmaticBidderDeps() {
         return BidderDepsAssembler.forBidder(BIDDER_NAME)
                 .withConfig(configProperties)
-<<<<<<< HEAD
                 .usersyncerCreator(UsersyncerCreator.create(externalUrl))
                 .bidderCreator(config -> new PubmaticBidder(config.getEndpoint(), mapper))
-                .adapterCreator(config -> new PubmaticAdapter(
-                        config.getUsersync().getCookieFamilyName(),
-                        config.getEndpoint(),
-                        mapper))
-=======
-                .bidderInfo(BidderInfoCreator.create(configProperties))
-                .usersyncerCreator(UsersyncerCreator.create(usersync, externalUrl))
-                .bidderCreator(() -> new PubmaticBidder(configProperties.getEndpoint(), mapper))
->>>>>>> 64506ae1
                 .assemble();
     }
 }