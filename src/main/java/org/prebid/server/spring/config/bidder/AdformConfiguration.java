package org.prebid.server.spring.config.bidder;

import org.prebid.server.bidder.BidderDeps;
import org.prebid.server.bidder.adform.AdformBidder;
import org.prebid.server.json.JacksonMapper;
import org.prebid.server.spring.config.bidder.model.BidderConfigurationProperties;
import org.prebid.server.spring.config.bidder.util.BidderDepsAssembler;
import org.prebid.server.spring.config.bidder.util.UsersyncerCreator;
import org.prebid.server.spring.env.YamlPropertySourceFactory;
import org.springframework.beans.factory.annotation.Autowired;
import org.springframework.beans.factory.annotation.Qualifier;
import org.springframework.beans.factory.annotation.Value;
import org.springframework.boot.context.properties.ConfigurationProperties;
import org.springframework.context.annotation.Bean;
import org.springframework.context.annotation.Configuration;
import org.springframework.context.annotation.PropertySource;

import javax.validation.constraints.NotBlank;

@Configuration
@PropertySource(value = "classpath:/bidder-config/adform.yaml", factory = YamlPropertySourceFactory.class)
public class AdformConfiguration {

    private static final String BIDDER_NAME = "adform";

    @Value("${external-url}")
    @NotBlank
    private String externalUrl;

    @Autowired
    private JacksonMapper mapper;

    @Autowired
    @Qualifier("adformConfigurationProperties")
    private BidderConfigurationProperties configProperties;

    @Bean("adformConfigurationProperties")
    @ConfigurationProperties("adapters.adform")
    BidderConfigurationProperties configurationProperties() {
        return new BidderConfigurationProperties();
    }

    @Bean
    BidderDeps adformBidderDeps() {
        return BidderDepsAssembler.forBidder(BIDDER_NAME)
                .withConfig(configProperties)
<<<<<<< HEAD
                .usersyncerCreator(UsersyncerCreator.create(externalUrl))
                .bidderCreator(config -> new AdformBidder(config.getEndpoint(), mapper))
                .adapterCreator(config -> new AdformAdapter(
                        config.getUsersync().getCookieFamilyName(),
                        config.getEndpoint(),
                        mapper))
=======
                .bidderInfo(BidderInfoCreator.create(configProperties))
                .usersyncerCreator(UsersyncerCreator.create(usersync, externalUrl))
                .bidderCreator(() -> new AdformBidder(configProperties.getEndpoint(), mapper))
>>>>>>> 64506ae1
                .assemble();
    }
}<|MERGE_RESOLUTION|>--- conflicted
+++ resolved
@@ -44,18 +44,8 @@
     BidderDeps adformBidderDeps() {
         return BidderDepsAssembler.forBidder(BIDDER_NAME)
                 .withConfig(configProperties)
-<<<<<<< HEAD
                 .usersyncerCreator(UsersyncerCreator.create(externalUrl))
                 .bidderCreator(config -> new AdformBidder(config.getEndpoint(), mapper))
-                .adapterCreator(config -> new AdformAdapter(
-                        config.getUsersync().getCookieFamilyName(),
-                        config.getEndpoint(),
-                        mapper))
-=======
-                .bidderInfo(BidderInfoCreator.create(configProperties))
-                .usersyncerCreator(UsersyncerCreator.create(usersync, externalUrl))
-                .bidderCreator(() -> new AdformBidder(configProperties.getEndpoint(), mapper))
->>>>>>> 64506ae1
                 .assemble();
     }
 }