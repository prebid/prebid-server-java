--- conflicted
+++ resolved
@@ -350,7 +350,6 @@
         return new SpecialFeature();
     }
 
-<<<<<<< HEAD
     @Bean
     UserFpdActivityMask userFpdActivityMask(UserFpdTcfMask userFpdTcfMask) {
         return new UserFpdActivityMask(userFpdTcfMask);
@@ -398,7 +397,8 @@
                                   @Value("${lmt.enforce}") boolean lmtEnforce) {
 
         return new TcfEnforcement(tcfDefinerService, userFpdTcfMask, bidderCatalog, metrics, lmtEnforce);
-=======
+    }
+
     @Data
     @Validated
     public static class VendorListServiceConfigurationProperties {
@@ -418,6 +418,5 @@
         Boolean deprecated;
 
         RetryPolicyConfigurationProperties retryPolicy;
->>>>>>> ed1baacf
     }
 }