--- conflicted
+++ resolved
@@ -66,13 +66,10 @@
             @Value("${cache.scheme}") String scheme,
             @Value("${cache.host}") String host,
             @Value("${cache.query}") String query,
-<<<<<<< HEAD
             @Value("${cache.hostPath:}") String hostPath,
-=======
             @Value("${cache.banner-ttl-seconds:#{null}}") Integer bannerCacheTtl,
             @Value("${cache.video-ttl-seconds:#{null}}") Integer videoCacheTtl,
             AccountCacheService accountCacheService,
->>>>>>> 830837cb
             HttpClient httpClient) {
 
         return new CacheService(
