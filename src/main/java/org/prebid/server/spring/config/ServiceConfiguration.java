package org.prebid.server.spring.config;

import de.malkusch.whoisServerList.publicSuffixList.PublicSuffixList;
import de.malkusch.whoisServerList.publicSuffixList.PublicSuffixListFactory;
import io.vertx.core.Vertx;
import io.vertx.core.file.FileSystem;
import io.vertx.core.http.HttpClientOptions;
import io.vertx.core.logging.LoggerFactory;
import io.vertx.core.net.JksOptions;
import org.prebid.server.auction.AmpRequestFactory;
import org.prebid.server.auction.AmpResponsePostProcessor;
import org.prebid.server.auction.AuctionRequestFactory;
import org.prebid.server.auction.BidResponseCreator;
import org.prebid.server.auction.BidResponsePostProcessor;
import org.prebid.server.auction.ExchangeService;
import org.prebid.server.auction.ImplicitParametersExtractor;
import org.prebid.server.auction.InterstitialProcessor;
import org.prebid.server.auction.PreBidRequestContextFactory;
import org.prebid.server.auction.PrivacyEnforcementService;
import org.prebid.server.auction.StoredRequestProcessor;
import org.prebid.server.auction.StoredResponseProcessor;
import org.prebid.server.auction.TimeoutResolver;
import org.prebid.server.bidder.BidderCatalog;
import org.prebid.server.bidder.BidderDeps;
import org.prebid.server.bidder.BidderRequestCompletionTrackerFactory;
import org.prebid.server.bidder.HttpAdapterConnector;
import org.prebid.server.bidder.HttpBidderRequester;
import org.prebid.server.cache.CacheService;
import org.prebid.server.cache.model.CacheTtl;
import org.prebid.server.cookie.UidsCookieService;
import org.prebid.server.currency.CurrencyConversionService;
import org.prebid.server.events.EventsService;
import org.prebid.server.execution.LogModifier;
import org.prebid.server.execution.TimeoutFactory;
import org.prebid.server.geolocation.GeoLocationService;
<<<<<<< HEAD
import org.prebid.server.geolocation.MaxMindGeoLocationService;
import org.prebid.server.json.JacksonMapper;
=======
>>>>>>> 09c6cfec
import org.prebid.server.metric.Metrics;
import org.prebid.server.optout.GoogleRecaptchaVerifier;
import org.prebid.server.privacy.PrivacyExtractor;
import org.prebid.server.privacy.gdpr.GdprService;
import org.prebid.server.privacy.gdpr.vendorlist.VendorListService;
import org.prebid.server.settings.ApplicationSettings;
import org.prebid.server.spring.config.model.CircuitBreakerProperties;
import org.prebid.server.spring.config.model.HttpClientProperties;
import org.prebid.server.validation.BidderParamValidator;
import org.prebid.server.validation.RequestValidator;
import org.prebid.server.validation.ResponseBidValidator;
import org.prebid.server.vertx.http.BasicHttpClient;
import org.prebid.server.vertx.http.CircuitBreakerSecuredHttpClient;
import org.prebid.server.vertx.http.HttpClient;
import org.springframework.beans.factory.annotation.Autowired;
import org.springframework.beans.factory.annotation.Qualifier;
import org.springframework.beans.factory.annotation.Value;
import org.springframework.boot.autoconfigure.condition.ConditionalOnProperty;
import org.springframework.boot.context.properties.ConfigurationProperties;
import org.springframework.context.annotation.Bean;
import org.springframework.context.annotation.Configuration;
import org.springframework.context.annotation.Scope;
import org.springframework.context.annotation.ScopedProxyMode;

import javax.validation.constraints.Min;
import java.io.IOException;
import java.time.Clock;
import java.util.Arrays;
import java.util.List;
import java.util.Properties;
import java.util.stream.Collectors;
import java.util.stream.Stream;

@Configuration
public class ServiceConfiguration {

    @Bean
    CacheService cacheService(
            @Value("${cache.scheme}") String scheme,
            @Value("${cache.host}") String host,
            @Value("${cache.path}") String path,
            @Value("${cache.query}") String query,
            @Value("${cache.banner-ttl-seconds:#{null}}") Integer bannerCacheTtl,
            @Value("${cache.video-ttl-seconds:#{null}}") Integer videoCacheTtl,
            EventsService eventsService,
            HttpClient httpClient,
            Metrics metrics,
            Clock clock,
            JacksonMapper mapper) {

        return new CacheService(
                CacheTtl.of(bannerCacheTtl, videoCacheTtl),
                httpClient,
                CacheService.getCacheEndpointUrl(scheme, host, path),
                CacheService.getCachedAssetUrlTemplate(scheme, host, path, query),
                eventsService,
                metrics,
                clock,
                mapper);
    }

    @Bean
    ImplicitParametersExtractor implicitParametersExtractor(PublicSuffixList psl) {
        return new ImplicitParametersExtractor(psl);
    }

    @Bean
    TimeoutResolver timeoutResolver(
            @Value("${default-timeout-ms}") long defaultTimeout,
            @Value("${max-timeout-ms}") long maxTimeout,
            @Value("${timeout-adjustment-ms}") long timeoutAdjustment) {

        return new TimeoutResolver(defaultTimeout, maxTimeout, timeoutAdjustment);
    }

    @Bean
    TimeoutResolver auctionTimeoutResolver(
            @Value("${auction.default-timeout-ms}") long defaultTimeout,
            @Value("${auction.max-timeout-ms}") long maxTimeout,
            @Value("${auction.timeout-adjustment-ms}") long timeoutAdjustment) {

        return new TimeoutResolver(defaultTimeout, maxTimeout, timeoutAdjustment);
    }

    @Bean
    TimeoutResolver ampTimeoutResolver(
            @Value("${amp.default-timeout-ms}") long defaultTimeout,
            @Value("${amp.max-timeout-ms}") long maxTimeout,
            @Value("${amp.timeout-adjustment-ms}") long timeoutAdjustment) {

        return new TimeoutResolver(defaultTimeout, maxTimeout, timeoutAdjustment);
    }

    @Bean
    PreBidRequestContextFactory preBidRequestContextFactory(
            TimeoutResolver timeoutResolver,
            ImplicitParametersExtractor implicitParametersExtractor,
            ApplicationSettings applicationSettings,
            UidsCookieService uidsCookieService,
            TimeoutFactory timeoutFactory,
            JacksonMapper mapper) {

        return new PreBidRequestContextFactory(
                timeoutResolver,
                implicitParametersExtractor,
                applicationSettings,
                uidsCookieService,
                timeoutFactory,
                mapper);
    }

    @Bean
    AuctionRequestFactory auctionRequestFactory(
            @Value("${auction.max-request-size}") @Min(0) int maxRequestSize,
            @Value("${settings.enforce-valid-account}") boolean enforceValidAccount,
            @Value("${auction.cache.only-winning-bids}") boolean shouldCacheOnlyWinningBids,
            @Value("${auction.ad-server-currency:#{null}}") String adServerCurrency,
            @Value("${auction.blacklisted-apps}") String blacklistedAppsString,
            @Value("${auction.blacklisted-accounts}") String blacklistedAccountsString,
            StoredRequestProcessor storedRequestProcessor,
            ImplicitParametersExtractor implicitParametersExtractor,
            UidsCookieService uidsCookieService,
            BidderCatalog bidderCatalog,
            RequestValidator requestValidator,
            TimeoutResolver timeoutResolver,
            TimeoutFactory timeoutFactory,
            ApplicationSettings applicationSettings,
            JacksonMapper mapper) {

        final List<String> blacklistedApps = splitCommaSeparatedString(blacklistedAppsString);
        final List<String> blacklistedAccounts = splitCommaSeparatedString(blacklistedAccountsString);

        return new AuctionRequestFactory(
                maxRequestSize,
                enforceValidAccount,
                shouldCacheOnlyWinningBids,
                adServerCurrency,
                blacklistedApps,
                blacklistedAccounts,
                storedRequestProcessor,
                implicitParametersExtractor,
                uidsCookieService,
                bidderCatalog,
                requestValidator,
                new InterstitialProcessor(mapper),
                timeoutResolver,
                timeoutFactory,
                applicationSettings,
                mapper);
    }

    private static List<String> splitCommaSeparatedString(String listString) {
        return Stream.of(listString.split(","))
                .map(String::trim)
                .collect(Collectors.toList());
    }

    @Bean
    AmpRequestFactory ampRequestFactory(StoredRequestProcessor storedRequestProcessor,
                                        AuctionRequestFactory auctionRequestFactory,
                                        TimeoutResolver timeoutResolver,
                                        JacksonMapper mapper) {

        return new AmpRequestFactory(storedRequestProcessor, auctionRequestFactory, timeoutResolver, mapper);
    }

    @Bean
    GoogleRecaptchaVerifier googleRecaptchaVerifier(
            @Value("${recaptcha-url}") String recaptchaUrl,
            @Value("${recaptcha-secret}") String recaptchaSecret,
            HttpClient httpClient,
            JacksonMapper mapper) {

        return new GoogleRecaptchaVerifier(recaptchaUrl, recaptchaSecret, httpClient, mapper);
    }

    @Bean
    @ConfigurationProperties(prefix = "http-client")
    HttpClientProperties httpClientProperties() {
        return new HttpClientProperties();
    }

    @Bean
    @Scope(scopeName = VertxContextScope.NAME, proxyMode = ScopedProxyMode.INTERFACES)
    @ConditionalOnProperty(prefix = "http-client.circuit-breaker", name = "enabled", havingValue = "false",
            matchIfMissing = true)
    BasicHttpClient basicHttpClient(Vertx vertx, HttpClientProperties httpClientProperties) {

        return createBasicHttpClient(vertx, httpClientProperties.getMaxPoolSize(),
                httpClientProperties.getConnectTimeoutMs(), httpClientProperties.getUseCompression(),
                httpClientProperties.getMaxRedirects(), httpClientProperties.getSsl(),
                httpClientProperties.getJksPath(), httpClientProperties.getJksPassword());
    }

    @Bean
    @ConfigurationProperties(prefix = "http-client.circuit-breaker")
    @ConditionalOnProperty(prefix = "http-client.circuit-breaker", name = "enabled", havingValue = "true")
    CircuitBreakerProperties httpClientCircuitBreakerProperties() {
        return new CircuitBreakerProperties();
    }

    @Bean
    @Scope(scopeName = VertxContextScope.NAME, proxyMode = ScopedProxyMode.INTERFACES)
    @ConditionalOnProperty(prefix = "http-client.circuit-breaker", name = "enabled", havingValue = "true")
    CircuitBreakerSecuredHttpClient circuitBreakerSecuredHttpClient(
            Vertx vertx,
            Metrics metrics,
            HttpClientProperties httpClientProperties,
            @Qualifier("httpClientCircuitBreakerProperties") CircuitBreakerProperties circuitBreakerProperties,
            Clock clock) {

        final HttpClient httpClient = createBasicHttpClient(vertx, httpClientProperties.getMaxPoolSize(),
                httpClientProperties.getConnectTimeoutMs(), httpClientProperties.getUseCompression(),
                httpClientProperties.getMaxRedirects(), httpClientProperties.getSsl(),
                httpClientProperties.getJksPath(), httpClientProperties.getJksPassword());
        return new CircuitBreakerSecuredHttpClient(vertx, httpClient, metrics,
                circuitBreakerProperties.getOpeningThreshold(), circuitBreakerProperties.getOpeningIntervalMs(),
                circuitBreakerProperties.getClosingIntervalMs(), clock);
    }

    private static BasicHttpClient createBasicHttpClient(Vertx vertx, int maxPoolSize, int connectTimeoutMs,
                                                         boolean useCompression, int maxRedirects, boolean ssl,
                                                         String jksPath, String jksPassword) {

        final HttpClientOptions options = new HttpClientOptions()
                .setMaxPoolSize(maxPoolSize)
                .setTryUseCompression(useCompression)
                .setConnectTimeout(connectTimeoutMs)
                // Vert.x's HttpClientRequest needs this value to be 2 for redirections to be followed once,
                // 3 for twice, and so on
                .setMaxRedirects(maxRedirects + 1);

        if (ssl) {
            final JksOptions jksOptions = new JksOptions()
                    .setPath(jksPath)
                    .setPassword(jksPassword);

            options
                    .setSsl(true)
                    .setKeyStoreOptions(jksOptions);
        }
        return new BasicHttpClient(vertx, vertx.createHttpClient(options));
    }

    @Bean
    UidsCookieService uidsCookieService(
            @Value("${host-cookie.optout-cookie.name:#{null}}") String optOutCookieName,
            @Value("${host-cookie.optout-cookie.value:#{null}}") String optOutCookieValue,
            @Value("${host-cookie.family:#{null}}") String hostCookieFamily,
            @Value("${host-cookie.cookie-name:#{null}}") String hostCookieName,
            @Value("${host-cookie.domain:#{null}}") String hostCookieDomain,
            @Value("${host-cookie.ttl-days}") Integer ttlDays,
            @Value("${host-cookie.max-cookie-size-bytes}") Integer maxCookieSizeBytes,
            JacksonMapper mapper) {

        return new UidsCookieService(
                optOutCookieName,
                optOutCookieValue,
                hostCookieFamily,
                hostCookieName,
                hostCookieDomain,
                ttlDays,
                maxCookieSizeBytes,
                mapper);
    }

    @Bean
    VendorListService vendorListService(
            @Value("${gdpr.vendorlist.filesystem-cache-dir}") String cacheDir,
            @Value("${gdpr.vendorlist.http-endpoint-template}") String endpointTemplate,
            @Value("${gdpr.vendorlist.http-default-timeout-ms}") int defaultTimeoutMs,
            @Value("${gdpr.host-vendor-id:#{null}}") Integer hostVendorId,
            BidderCatalog bidderCatalog,
            FileSystem fileSystem,
            HttpClient httpClient,
            JacksonMapper mapper) {

        return VendorListService.create(
                cacheDir,
                endpointTemplate,
                defaultTimeoutMs,
                hostVendorId,
                bidderCatalog,
                fileSystem,
                httpClient,
                mapper);
    }

    @Bean
    GdprService gdprService(
            @Value("${gdpr.eea-countries}") String eeaCountriesAsString,
            @Value("${gdpr.default-value}") String defaultValue,
            @Autowired(required = false) GeoLocationService geoLocationService,
            Metrics metrics,
            VendorListService vendorListService) {

        final List<String> eeaCountries = Arrays.asList(eeaCountriesAsString.trim().split(","));
        return new GdprService(eeaCountries, defaultValue, geoLocationService, metrics, vendorListService);
    }

    @Bean
    EventsService eventsService(@Value("${external-url}") String externalUrl) {
        return new EventsService(externalUrl);
    }

    @Bean
    BidderCatalog bidderCatalog(List<BidderDeps> bidderDeps) {
        return new BidderCatalog(bidderDeps);
    }

    @Bean
    HttpBidderRequester httpBidderRequester(
            HttpClient httpClient,
            @Autowired(required = false) BidderRequestCompletionTrackerFactory bidderRequestCompletionTrackerFactory) {

        return new HttpBidderRequester(httpClient, bidderRequestCompletionTrackerFactory);
    }

    @Bean
    BidResponseCreator bidResponseCreator(
            CacheService cacheService,
            BidderCatalog bidderCatalog,
            EventsService eventsService,
            JacksonMapper mapper) {

        return new BidResponseCreator(cacheService, bidderCatalog, eventsService, mapper);
    }

    @Bean
    ExchangeService exchangeService(
            @Value("${auction.cache.expected-request-time-ms}") long expectedCacheTimeMs,
            BidderCatalog bidderCatalog,
            StoredResponseProcessor storedResponseProcessor,
            PrivacyEnforcementService privacyEnforcementService,
            HttpBidderRequester httpBidderRequester,
            ResponseBidValidator responseBidValidator,
            CurrencyConversionService currencyConversionService,
            BidResponseCreator bidResponseCreator,
            BidResponsePostProcessor bidResponsePostProcessor,
            Metrics metrics,
            Clock clock,
            JacksonMapper mapper) {

        return new ExchangeService(
                expectedCacheTimeMs,
                bidderCatalog,
                storedResponseProcessor,
                privacyEnforcementService,
                httpBidderRequester,
                responseBidValidator,
                currencyConversionService,
                bidResponseCreator,
                bidResponsePostProcessor,
                metrics,
                clock,
                mapper);
    }

    @Bean
    StoredRequestProcessor storedRequestProcessor(
            @Value("${auction.stored-requests-timeout-ms}") long defaultTimeoutMs,
            ApplicationSettings applicationSettings,
            Metrics metrics,
            TimeoutFactory timeoutFactory,
            JacksonMapper mapper) {

        return new StoredRequestProcessor(defaultTimeoutMs, applicationSettings, metrics, timeoutFactory, mapper);
    }

    @Bean
    StoredResponseProcessor storedResponseProcessor(ApplicationSettings applicationSettings,
                                                    BidderCatalog bidderCatalog,
                                                    JacksonMapper mapper) {

        return new StoredResponseProcessor(applicationSettings, bidderCatalog, mapper);
    }

    @Bean
<<<<<<< HEAD
    PrivacyEnforcementService privacyEnforcementService(@Value("${gdpr.geolocation.enabled}") boolean useGeoLocation,
                                                        GdprService gdprService,
                                                        BidderCatalog bidderCatalog,
                                                        Metrics metrics,
                                                        JacksonMapper mapper) {

        return new PrivacyEnforcementService(useGeoLocation, gdprService, bidderCatalog, metrics, mapper);
=======
    PrivacyEnforcementService privacyEnforcementService(
            GdprService gdprService,
            BidderCatalog bidderCatalog,
            Metrics metrics,
            @Value("${geolocation.enabled}") boolean useGeoLocation) {
        return new PrivacyEnforcementService(gdprService, bidderCatalog, metrics, useGeoLocation);
>>>>>>> 09c6cfec
    }

    @Bean
    PrivacyExtractor privacyExtractor(JacksonMapper mapper) {
        return new PrivacyExtractor(mapper);
    }

    @Bean
    HttpAdapterConnector httpAdapterConnector(HttpClient httpClient,
                                              PrivacyExtractor privacyExtractor,
                                              Clock clock,
                                              JacksonMapper mapper) {

        return new HttpAdapterConnector(httpClient, privacyExtractor, clock, mapper);
    }

    @Bean
    RequestValidator requestValidator(BidderCatalog bidderCatalog,
                                      BidderParamValidator bidderParamValidator,
                                      JacksonMapper mapper) {

        return new RequestValidator(bidderCatalog, bidderParamValidator, mapper);
    }

    @Bean
    BidderParamValidator bidderParamValidator(BidderCatalog bidderCatalog, JacksonMapper mapper) {
        return BidderParamValidator.create(bidderCatalog, "static/bidder-params", mapper);
    }

    @Bean
    ResponseBidValidator responseValidator() {
        return new ResponseBidValidator();
    }

    @Bean
    PublicSuffixList psl() {
        final PublicSuffixListFactory factory = new PublicSuffixListFactory();

        final Properties properties = factory.getDefaults();
        properties.setProperty(PublicSuffixListFactory.PROPERTY_LIST_FILE, "/effective_tld_names.dat");
        try {
            return factory.build(properties);
        } catch (IOException | ClassNotFoundException e) {
            throw new IllegalArgumentException("Could not initialize public suffix list", e);
        }
    }

    @Bean
    Clock clock() {
        return Clock.systemUTC();
    }

    @Bean
    TimeoutFactory timeoutFactory(Clock clock) {
        return new TimeoutFactory(clock);
    }

    @Bean
    LogModifier logModifier() {
        return new LogModifier(LoggerFactory.getLogger(ServiceConfiguration.class));
    }

    @Bean
    BidResponsePostProcessor bidResponsePostProcessor() {
        return BidResponsePostProcessor.noOp();
    }

    @Bean
    AmpResponsePostProcessor ampResponsePostProcessor() {
        return AmpResponsePostProcessor.noOp();
    }

    @Bean
    @ConditionalOnProperty(prefix = "currency-converter", name = "enabled", havingValue = "true")
    CurrencyConversionService currencyConversionService(
            @Value("${currency-converter.url}") String currencyServerUrl,
            @Value("${currency-converter.default-timeout-ms}") long defaultTimeout,
            @Value("${currency-converter.refresh-period-ms}") long refreshPeriod,
            Vertx vertx,
            HttpClient httpClient,
            JacksonMapper mapper) {

        return new CurrencyConversionService(
                currencyServerUrl, defaultTimeout, refreshPeriod, vertx, httpClient, mapper);
    }
}<|MERGE_RESOLUTION|>--- conflicted
+++ resolved
@@ -33,11 +33,7 @@
 import org.prebid.server.execution.LogModifier;
 import org.prebid.server.execution.TimeoutFactory;
 import org.prebid.server.geolocation.GeoLocationService;
-<<<<<<< HEAD
-import org.prebid.server.geolocation.MaxMindGeoLocationService;
 import org.prebid.server.json.JacksonMapper;
-=======
->>>>>>> 09c6cfec
 import org.prebid.server.metric.Metrics;
 import org.prebid.server.optout.GoogleRecaptchaVerifier;
 import org.prebid.server.privacy.PrivacyExtractor;
@@ -416,22 +412,13 @@
     }
 
     @Bean
-<<<<<<< HEAD
-    PrivacyEnforcementService privacyEnforcementService(@Value("${gdpr.geolocation.enabled}") boolean useGeoLocation,
+    PrivacyEnforcementService privacyEnforcementService(@Value("${geolocation.enabled}") boolean useGeoLocation,
                                                         GdprService gdprService,
                                                         BidderCatalog bidderCatalog,
                                                         Metrics metrics,
                                                         JacksonMapper mapper) {
 
         return new PrivacyEnforcementService(useGeoLocation, gdprService, bidderCatalog, metrics, mapper);
-=======
-    PrivacyEnforcementService privacyEnforcementService(
-            GdprService gdprService,
-            BidderCatalog bidderCatalog,
-            Metrics metrics,
-            @Value("${geolocation.enabled}") boolean useGeoLocation) {
-        return new PrivacyEnforcementService(gdprService, bidderCatalog, metrics, useGeoLocation);
->>>>>>> 09c6cfec
     }
 
     @Bean
