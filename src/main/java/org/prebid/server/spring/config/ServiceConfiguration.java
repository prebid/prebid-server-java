--- conflicted
+++ resolved
@@ -548,12 +548,9 @@
             CurrencyConversionService currencyConversionService,
             BidResponseCreator bidResponseCreator,
             BidResponsePostProcessor bidResponsePostProcessor,
-<<<<<<< HEAD
-            HttpInteractionLogger httpInteractionLogger,
-=======
             HookStageExecutor hookStageExecutor,
             @Autowired(required = false) ApplicationEventService applicationEventService,
->>>>>>> 6ca955b3
+            HttpInteractionLogger httpInteractionLogger,
             Metrics metrics,
             Clock clock,
             JacksonMapper mapper,
@@ -571,12 +568,9 @@
                 currencyConversionService,
                 bidResponseCreator,
                 bidResponsePostProcessor,
-<<<<<<< HEAD
-                httpInteractionLogger,
-=======
                 hookStageExecutor,
                 applicationEventService,
->>>>>>> 6ca955b3
+                httpInteractionLogger,
                 metrics,
                 clock,
                 mapper,
