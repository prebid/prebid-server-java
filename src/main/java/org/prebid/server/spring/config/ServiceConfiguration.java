--- conflicted
+++ resolved
@@ -257,12 +257,8 @@
             Ortb2ImplicitParametersResolver ortb2ImplicitParametersResolver,
             OrtbTypesResolver ortbTypesResolver,
             PrivacyEnforcementService privacyEnforcementService,
-<<<<<<< HEAD
             @Qualifier("auctionTimeoutResolver") TimeoutResolver timeoutResolver,
-=======
-            TimeoutResolver timeoutResolver,
             DebugResolver debugResolver,
->>>>>>> d4e0e53d
             JacksonMapper mapper) {
 
         return new AuctionRequestFactory(
