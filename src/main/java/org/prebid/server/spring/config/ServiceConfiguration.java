package org.prebid.server.spring.config;

import de.malkusch.whoisServerList.publicSuffixList.PublicSuffixList;
import de.malkusch.whoisServerList.publicSuffixList.PublicSuffixListFactory;
import io.vertx.core.Vertx;
import io.vertx.core.file.FileSystem;
import io.vertx.core.http.HttpClientOptions;
import io.vertx.ext.jdbc.JDBCClient;
import org.prebid.server.auction.AmpRequestFactory;
import org.prebid.server.auction.AmpResponsePostProcessor;
import org.prebid.server.auction.AuctionRequestFactory;
import org.prebid.server.auction.BidResponseCreator;
import org.prebid.server.auction.BidResponsePostProcessor;
import org.prebid.server.auction.ExchangeService;
import org.prebid.server.auction.ImplicitParametersExtractor;
import org.prebid.server.auction.InterstitialProcessor;
import org.prebid.server.auction.PreBidRequestContextFactory;
import org.prebid.server.auction.PrivacyEnforcementService;
import org.prebid.server.auction.StoredRequestProcessor;
import org.prebid.server.auction.StoredResponseProcessor;
import org.prebid.server.auction.TimeoutResolver;
import org.prebid.server.bidder.BidderCatalog;
import org.prebid.server.bidder.BidderDeps;
import org.prebid.server.bidder.HttpAdapterConnector;
import org.prebid.server.bidder.HttpBidderRequester;
import org.prebid.server.cache.CacheService;
import org.prebid.server.cache.model.CacheTtl;
import org.prebid.server.cookie.UidsCookieService;
import org.prebid.server.currency.CurrencyConversionService;
import org.prebid.server.events.EventsService;
import org.prebid.server.execution.TimeoutFactory;
import org.prebid.server.gdpr.GdprService;
import org.prebid.server.gdpr.vendorlist.VendorListService;
import org.prebid.server.geolocation.CircuitBreakerSecuredGeoLocationService;
import org.prebid.server.geolocation.GeoLocationService;
import org.prebid.server.geolocation.MaxMindGeoLocationService;
import org.prebid.server.health.ApplicationChecker;
import org.prebid.server.health.DatabaseHealthChecker;
import org.prebid.server.health.HealthChecker;
import org.prebid.server.metric.Metrics;
import org.prebid.server.optout.GoogleRecaptchaVerifier;
import org.prebid.server.settings.ApplicationSettings;
import org.prebid.server.validation.BidderParamValidator;
import org.prebid.server.validation.RequestValidator;
import org.prebid.server.validation.ResponseBidValidator;
import org.prebid.server.vertx.http.BasicHttpClient;
import org.prebid.server.vertx.http.CircuitBreakerSecuredHttpClient;
import org.prebid.server.vertx.http.HttpClient;
import org.springframework.beans.factory.annotation.Autowired;
import org.springframework.beans.factory.annotation.Value;
import org.springframework.boot.autoconfigure.condition.ConditionalOnExpression;
import org.springframework.boot.autoconfigure.condition.ConditionalOnProperty;
import org.springframework.context.annotation.Bean;
import org.springframework.context.annotation.Configuration;
import org.springframework.context.annotation.Scope;
import org.springframework.context.annotation.ScopedProxyMode;

import javax.validation.constraints.Min;
import java.io.IOException;
import java.time.Clock;
import java.util.Arrays;
import java.util.List;
import java.util.Properties;

@Configuration
public class ServiceConfiguration {

    @Bean
    CacheService cacheService(
            ApplicationSettings applicationSettings,
            @Value("${cache.scheme}") String scheme,
            @Value("${cache.host}") String host,
            @Value("${cache.path}") String path,
            @Value("${cache.query}") String query,
            @Value("${cache.banner-ttl-seconds:#{null}}") Integer bannerCacheTtl,
            @Value("${cache.video-ttl-seconds:#{null}}") Integer videoCacheTtl,
            HttpClient httpClient,
            Clock clock) {

        return new CacheService(
                applicationSettings,
                CacheTtl.of(bannerCacheTtl, videoCacheTtl),
                httpClient,
                CacheService.getCacheEndpointUrl(scheme, host, path),
                CacheService.getCachedAssetUrlTemplate(scheme, host, path, query),
                clock);
    }

    @Bean
    ImplicitParametersExtractor implicitParametersExtractor(PublicSuffixList psl) {
        return new ImplicitParametersExtractor(psl);
    }

    @Bean
    TimeoutResolver timeoutResolver(
            @Value("${default-timeout-ms}") long defaultTimeout,
            @Value("${max-timeout-ms}") long maxTimeout,
            @Value("${timeout-adjustment-ms}") long timeoutAdjustment) {

        return new TimeoutResolver(defaultTimeout, maxTimeout, timeoutAdjustment);
    }

    @Bean
    TimeoutResolver auctionTimeoutResolver(
            @Value("${auction.default-timeout-ms}") long defaultTimeout,
            @Value("${auction.max-timeout-ms}") long maxTimeout,
            @Value("${auction.timeout-adjustment-ms}") long timeoutAdjustment) {

        return new TimeoutResolver(defaultTimeout, maxTimeout, timeoutAdjustment);
    }

    @Bean
    TimeoutResolver ampTimeoutResolver(
            @Value("${amp.default-timeout-ms}") long defaultTimeout,
            @Value("${amp.max-timeout-ms}") long maxTimeout,
            @Value("${amp.timeout-adjustment-ms}") long timeoutAdjustment) {

        return new TimeoutResolver(defaultTimeout, maxTimeout, timeoutAdjustment);
    }

    @Bean
    PreBidRequestContextFactory preBidRequestContextFactory(
            TimeoutResolver timeoutResolver,
            ImplicitParametersExtractor implicitParametersExtractor,
            ApplicationSettings applicationSettings,
            UidsCookieService uidsCookieService,
            TimeoutFactory timeoutFactory) {

        return new PreBidRequestContextFactory(timeoutResolver, implicitParametersExtractor, applicationSettings,
                uidsCookieService, timeoutFactory);
    }

    @Bean
    AuctionRequestFactory auctionRequestFactory(
            @Value("${auction.max-request-size}") @Min(0) int maxRequestSize,
            @Value("${auction.ad-server-currency:#{null}}") String adServerCurrency,
            StoredRequestProcessor storedRequestProcessor,
            ImplicitParametersExtractor implicitParametersExtractor,
            UidsCookieService uidsCookieService,
            BidderCatalog bidderCatalog,
            RequestValidator requestValidator,
            TimeoutResolver timeoutResolver,
            TimeoutFactory timeoutFactory,
            ApplicationSettings applicationSettings) {

        return new AuctionRequestFactory(maxRequestSize, adServerCurrency,
                storedRequestProcessor, implicitParametersExtractor, uidsCookieService, bidderCatalog, requestValidator,
                new InterstitialProcessor(), timeoutResolver, timeoutFactory, applicationSettings);
    }

    @Bean
    AmpRequestFactory ampRequestFactory(
            StoredRequestProcessor storedRequestProcessor,
            AuctionRequestFactory auctionRequestFactory,
            TimeoutResolver timeoutResolver) {

        return new AmpRequestFactory(storedRequestProcessor, auctionRequestFactory, timeoutResolver);
    }

    @Bean
    GoogleRecaptchaVerifier googleRecaptchaVerifier(
            @Value("${recaptcha-url}") String recaptchaUrl,
            @Value("${recaptcha-secret}") String recaptchaSecret,
            HttpClient httpClient) {

        return new GoogleRecaptchaVerifier(httpClient, recaptchaUrl, recaptchaSecret);
    }

    @Bean
    @Scope(scopeName = VertxContextScope.NAME, proxyMode = ScopedProxyMode.INTERFACES)
    @ConditionalOnProperty(prefix = "http-client.circuit-breaker", name = "enabled", havingValue = "false",
            matchIfMissing = true)
    BasicHttpClient basicHttpClient(
            Vertx vertx,
            @Value("${http-client.max-pool-size}") int maxPoolSize,
            @Value("${http-client.connect-timeout-ms}") int connectTimeoutMs,
            @Value("${http-client.use-compression}") boolean useCompression,
            @Value("${http-client.max-redirects}") int maxRedirects) {

        return createBasicHttpClient(vertx, maxPoolSize, connectTimeoutMs, useCompression, maxRedirects);
    }

    @Bean
    @Scope(scopeName = VertxContextScope.NAME, proxyMode = ScopedProxyMode.INTERFACES)
    @ConditionalOnProperty(prefix = "http-client.circuit-breaker", name = "enabled", havingValue = "true")
    CircuitBreakerSecuredHttpClient circuitBreakerSecuredHttpClient(
            Vertx vertx,
            Metrics metrics,
            @Value("${http-client.max-pool-size}") int maxPoolSize,
            @Value("${http-client.connect-timeout-ms}") int connectTimeoutMs,
            @Value("${http-client.circuit-breaker.opening-threshold}") int openingThreshold,
            @Value("${http-client.circuit-breaker.opening-interval-ms}") long openingIntervalMs,
            @Value("${http-client.circuit-breaker.closing-interval-ms}") long closingIntervalMs,
            @Value("${http-client.use-compression}") boolean useCompression,
            @Value("${http-client.max-redirects}") int maxRedirects) {

        final HttpClient httpClient = createBasicHttpClient(vertx, maxPoolSize, connectTimeoutMs, useCompression,
                maxRedirects);
        return new CircuitBreakerSecuredHttpClient(vertx, httpClient, metrics, openingThreshold, openingIntervalMs,
                closingIntervalMs);
    }

    private static BasicHttpClient createBasicHttpClient(Vertx vertx, int maxPoolSize, int connectTimeoutMs,
                                                         boolean useCompression, int maxRedirects) {
        final HttpClientOptions options = new HttpClientOptions()
                .setMaxPoolSize(maxPoolSize)
                .setTryUseCompression(useCompression)
                .setConnectTimeout(connectTimeoutMs)
                // Vert.x's HttpClientRequest needs this value to be 2 for redirections to be followed once,
                // 3 for twice, and so on
                .setMaxRedirects(maxRedirects + 1);
        return new BasicHttpClient(vertx, vertx.createHttpClient(options));
    }

    @Bean
    UidsCookieService uidsCookieService(
            @Value("${host-cookie.optout-cookie.name:#{null}}") String optOutCookieName,
            @Value("${host-cookie.optout-cookie.value:#{null}}") String optOutCookieValue,
            @Value("${host-cookie.family:#{null}}") String hostCookieFamily,
            @Value("${host-cookie.cookie-name:#{null}}") String hostCookieName,
            @Value("${host-cookie.domain:#{null}}") String hostCookieDomain,
            @Value("${host-cookie.ttl-days}") Integer ttlDays) {

        return new UidsCookieService(optOutCookieName, optOutCookieValue, hostCookieFamily, hostCookieName,
                hostCookieDomain, ttlDays);
    }

    @Bean
    VendorListService vendorListService(
            FileSystem fileSystem,
            @Value("${gdpr.vendorlist.filesystem-cache-dir}") String cacheDir,
            HttpClient httpClient,
            @Value("${gdpr.vendorlist.http-endpoint-template}") String endpointTemplate,
            @Value("${gdpr.vendorlist.http-default-timeout-ms}") int defaultTimeoutMs,
            @Value("${gdpr.host-vendor-id:#{null}}") Integer hostVendorId,
            BidderCatalog bidderCatalog) {

        return VendorListService.create(fileSystem, cacheDir, httpClient, endpointTemplate, defaultTimeoutMs,
                hostVendorId, bidderCatalog);
    }

    @Bean
    GdprService gdprService(
            ApplicationSettings applicationSettings,
            @Autowired(required = false) GeoLocationService geoLocationService,
            VendorListService vendorListService,
            @Value("${gdpr.eea-countries}") String eeaCountriesAsString,
            @Value("${gdpr.default-value}") String defaultValue) {

        final List<String> eeaCountries = Arrays.asList(eeaCountriesAsString.trim().split(","));
        return new GdprService(applicationSettings, geoLocationService, vendorListService, eeaCountries, defaultValue);
    }

    @Bean
    EventsService eventsService(ApplicationSettings applicationSettings, @Value("${external-url}") String externalUrl) {
        return new EventsService(applicationSettings, externalUrl);
    }

    @Bean
    BidderCatalog bidderCatalog(List<BidderDeps> bidderDeps) {
        return new BidderCatalog(bidderDeps);
    }

    @Bean
    HttpBidderRequester httpBidderRequester(HttpClient httpClient) {
        return new HttpBidderRequester(httpClient);
    }

    @Bean
    BidResponseCreator bidResponseCreator(BidderCatalog bidderCatalog, CacheService cacheService) {
        return new BidResponseCreator(bidderCatalog, cacheService.getEndpointHost(),
                cacheService.getEndpointPath(), cacheService.getCachedAssetURLTemplate());
    }

    @Bean
    ExchangeService exchangeService(
            BidderCatalog bidderCatalog,
            HttpBidderRequester httpBidderRequester,
            ResponseBidValidator responseBidValidator,
            CacheService cacheService,
            BidResponseCreator bidResponseCreator,
            CurrencyConversionService currencyConversionService,
            EventsService eventsService,
            StoredResponseProcessor storedResponseProcessor,
            PrivacyEnforcementService privacyEnforcementService,
            BidResponsePostProcessor bidResponsePostProcessor,
            Metrics metrics,
            Clock clock,
            @Value("${auction.cache.expected-request-time-ms}") long expectedCacheTimeMs) {

        return new ExchangeService(bidderCatalog, storedResponseProcessor, httpBidderRequester, responseBidValidator,
<<<<<<< HEAD
                cacheService, bidResponseCreator, bidResponsePostProcessor, currencyConversionService, gdprService,
                eventsService, metrics, clock, useGeoLocation, expectedCacheTimeMs);
=======
                cacheService, bidResponsePostProcessor,
                privacyEnforcementService, currencyConversionService, eventsService,
                metrics, clock, expectedCacheTimeMs);
>>>>>>> f7ecf305
    }

    @Bean
    StoredRequestProcessor storedRequestProcessor(
            @Value("${auction.stored-requests-timeout-ms}") long defaultTimeoutMs,
            ApplicationSettings applicationSettings,
            Metrics metrics,
            TimeoutFactory timeoutFactory) {

        return new StoredRequestProcessor(applicationSettings, metrics, timeoutFactory, defaultTimeoutMs);
    }

    @Bean
    StoredResponseProcessor storedResponseProcessor(
            ApplicationSettings applicationSettings,
            BidderCatalog bidderCatalog) {

        return new StoredResponseProcessor(applicationSettings, bidderCatalog);
    }

    @Bean
    PrivacyEnforcementService privacyEnforcementService(
            GdprService gdprService,
            BidderCatalog bidderCatalog,
            Metrics metrics,
            @Value("${gdpr.geolocation.enabled}") boolean useGeoLocation) {
        return new PrivacyEnforcementService(gdprService, bidderCatalog, metrics, useGeoLocation);
    }

    @Bean
    HttpAdapterConnector httpAdapterConnector(HttpClient httpClient, Clock clock) {
        return new HttpAdapterConnector(httpClient, clock);
    }

    @Bean
    RequestValidator requestValidator(BidderCatalog bidderCatalog,
                                      BidderParamValidator bidderParamValidator) {
        return new RequestValidator(bidderCatalog, bidderParamValidator);
    }

    @Bean
    BidderParamValidator bidderParamValidator(BidderCatalog bidderCatalog) {
        return BidderParamValidator.create(bidderCatalog, "static/bidder-params");
    }

    @Bean
    ResponseBidValidator responseValidator() {
        return new ResponseBidValidator();
    }

    @Bean
    PublicSuffixList psl() {
        final PublicSuffixListFactory factory = new PublicSuffixListFactory();

        final Properties properties = factory.getDefaults();
        properties.setProperty(PublicSuffixListFactory.PROPERTY_LIST_FILE, "/effective_tld_names.dat");
        try {
            return factory.build(properties);
        } catch (IOException | ClassNotFoundException e) {
            throw new IllegalArgumentException("Could not initialize public suffix list", e);
        }
    }

    @Bean
    Clock clock() {
        return Clock.systemDefaultZone();
    }

    @Bean
    TimeoutFactory timeoutFactory(Clock clock) {
        return new TimeoutFactory(clock);
    }

    @Bean
    BidResponsePostProcessor bidResponsePostProcessor() {
        return BidResponsePostProcessor.noOp();
    }

    @Bean
    AmpResponsePostProcessor ampResponsePostProcessor() {
        return AmpResponsePostProcessor.noOp();
    }

    @Bean
    @ConditionalOnProperty(prefix = "currency-converter", name = "enabled", havingValue = "true")
    CurrencyConversionService currencyConversionService(
            @Value("${currency-converter.url}") String currencyServerUrl,
            @Value("${currency-converter.default-timeout-ms}") long defaultTimeout,
            @Value("${currency-converter.refresh-period-ms}") long refreshPeriod,
            Vertx vertx,
            HttpClient httpClient) {

        return new CurrencyConversionService(currencyServerUrl, defaultTimeout, refreshPeriod, vertx, httpClient);
    }

    @Configuration
    @ConditionalOnProperty(prefix = "gdpr.geolocation", name = "enabled", havingValue = "true")
    static class GeoLocationConfiguration {

        /**
         * Default geolocation service implementation.
         */
        @Value("${gdpr.geolocation.maxmind.db-archive-path}")
        String maxMindDatabaseArchive;

        @Bean
        @ConditionalOnProperty(prefix = "gdpr.geolocation.circuit-breaker", name = "enabled", havingValue = "false",
                matchIfMissing = true)
        GeoLocationService basicGeoLocationService() {

            return createGeoLocationService();
        }

        @Bean
        @ConditionalOnProperty(prefix = "gdpr.geolocation.circuit-breaker", name = "enabled", havingValue = "true")
        CircuitBreakerSecuredGeoLocationService circuitBreakerSecuredGeoLocationService(
                Vertx vertx,
                Metrics metrics,
                @Value("${gdpr.geolocation.circuit-breaker.opening-threshold}") int openingThreshold,
                @Value("${gdpr.geolocation.circuit-breaker.opening-interval-ms}") long openingIntervalMs,
                @Value("${gdpr.geolocation.circuit-breaker.closing-interval-ms}") long closingIntervalMs) {

            return new CircuitBreakerSecuredGeoLocationService(vertx, createGeoLocationService(), metrics,
                    openingThreshold, openingIntervalMs, closingIntervalMs);
        }

        private GeoLocationService createGeoLocationService() {
            return MaxMindGeoLocationService.create(maxMindDatabaseArchive, "GeoLite2-Country.mmdb");
        }
    }

    @Configuration
    @ConditionalOnProperty("status-response")
    @ConditionalOnExpression("'${status-response}' != ''")
    static class HealthCheckerConfiguration {

        @Bean
        @ConditionalOnProperty(prefix = "health-check.database", name = "enabled", havingValue = "true")
        HealthChecker databaseChecker(
                Vertx vertx,
                JDBCClient jdbcClient,
                @Value("${health-check.database.refresh-period-ms}") long refreshPeriod) {

            return new DatabaseHealthChecker(vertx, jdbcClient, refreshPeriod);
        }

        @Bean
        HealthChecker applicationChecker(@Value("${status-response}") String statusResponse) {
            return new ApplicationChecker(statusResponse);
        }
    }
}<|MERGE_RESOLUTION|>--- conflicted
+++ resolved
@@ -289,14 +289,8 @@
             @Value("${auction.cache.expected-request-time-ms}") long expectedCacheTimeMs) {
 
         return new ExchangeService(bidderCatalog, storedResponseProcessor, httpBidderRequester, responseBidValidator,
-<<<<<<< HEAD
-                cacheService, bidResponseCreator, bidResponsePostProcessor, currencyConversionService, gdprService,
-                eventsService, metrics, clock, useGeoLocation, expectedCacheTimeMs);
-=======
-                cacheService, bidResponsePostProcessor,
-                privacyEnforcementService, currencyConversionService, eventsService,
-                metrics, clock, expectedCacheTimeMs);
->>>>>>> f7ecf305
+                cacheService, bidResponseCreator, bidResponsePostProcessor,privacyEnforcementService, currencyConversionService,
+                eventsService, metrics, clock, expectedCacheTimeMs);
     }
 
     @Bean
