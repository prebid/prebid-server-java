package org.prebid.server.spring.config;

import com.iab.openrtb.request.BidRequest;
import de.malkusch.whoisServerList.publicSuffixList.PublicSuffixList;
import de.malkusch.whoisServerList.publicSuffixList.PublicSuffixListFactory;
import io.vertx.core.Vertx;
import io.vertx.core.http.HttpClientOptions;
import io.vertx.core.net.JksOptions;
import org.prebid.server.auction.AmpRequestFactory;
import org.prebid.server.auction.AmpResponsePostProcessor;
import org.prebid.server.auction.AuctionRequestFactory;
import org.prebid.server.auction.BidResponseCreator;
import org.prebid.server.auction.BidResponsePostProcessor;
import org.prebid.server.auction.ExchangeService;
import org.prebid.server.auction.ImplicitParametersExtractor;
import org.prebid.server.auction.InterstitialProcessor;
import org.prebid.server.auction.PreBidRequestContextFactory;
import org.prebid.server.auction.PrivacyEnforcementService;
import org.prebid.server.auction.StoredRequestProcessor;
import org.prebid.server.auction.StoredResponseProcessor;
import org.prebid.server.auction.TimeoutResolver;
import org.prebid.server.auction.VideoRequestFactory;
import org.prebid.server.auction.VideoResponseFactory;
import org.prebid.server.auction.VideoStoredRequestProcessor;
import org.prebid.server.bidder.BidderCatalog;
import org.prebid.server.bidder.BidderDeps;
import org.prebid.server.bidder.BidderRequestCompletionTrackerFactory;
import org.prebid.server.bidder.HttpAdapterConnector;
import org.prebid.server.bidder.HttpBidderRequester;
import org.prebid.server.cache.CacheService;
import org.prebid.server.cache.model.CacheTtl;
import org.prebid.server.cookie.UidsCookieService;
import org.prebid.server.currency.CurrencyConversionService;
import org.prebid.server.events.EventsService;
import org.prebid.server.execution.TimeoutFactory;
<<<<<<< HEAD
=======
import org.prebid.server.geolocation.GeoLocationService;
import org.prebid.server.identity.IdGenerator;
import org.prebid.server.identity.IdGeneratorType;
import org.prebid.server.identity.NoneIdGenerator;
import org.prebid.server.identity.UUIDIdGenerator;
>>>>>>> 8600bf6c
import org.prebid.server.json.JacksonMapper;
import org.prebid.server.manager.AdminManager;
import org.prebid.server.metric.Metrics;
import org.prebid.server.optout.GoogleRecaptchaVerifier;
import org.prebid.server.privacy.PrivacyExtractor;
import org.prebid.server.privacy.gdpr.TcfDefinerService;
import org.prebid.server.settings.ApplicationSettings;
import org.prebid.server.spring.config.model.CircuitBreakerProperties;
import org.prebid.server.spring.config.model.ExternalConversionProperties;
import org.prebid.server.spring.config.model.HttpClientProperties;
import org.prebid.server.validation.BidderParamValidator;
import org.prebid.server.validation.RequestValidator;
import org.prebid.server.validation.ResponseBidValidator;
import org.prebid.server.validation.VideoRequestValidator;
import org.prebid.server.vertx.http.BasicHttpClient;
import org.prebid.server.vertx.http.CircuitBreakerSecuredHttpClient;
import org.prebid.server.vertx.http.HttpClient;
import org.springframework.beans.factory.annotation.Autowired;
import org.springframework.beans.factory.annotation.Qualifier;
import org.springframework.beans.factory.annotation.Value;
import org.springframework.boot.autoconfigure.condition.ConditionalOnProperty;
import org.springframework.boot.context.properties.ConfigurationProperties;
import org.springframework.context.annotation.Bean;
import org.springframework.context.annotation.Configuration;
import org.springframework.context.annotation.Scope;
import org.springframework.context.annotation.ScopedProxyMode;

import javax.validation.constraints.Min;
import java.io.IOException;
import java.time.Clock;
import java.util.List;
import java.util.Properties;
import java.util.stream.Collectors;
import java.util.stream.Stream;

@Configuration
public class ServiceConfiguration {

    @Bean
    CacheService cacheService(
            @Value("${cache.scheme}") String scheme,
            @Value("${cache.host}") String host,
            @Value("${cache.path}") String path,
            @Value("${cache.query}") String query,
            @Value("${cache.banner-ttl-seconds:#{null}}") Integer bannerCacheTtl,
            @Value("${cache.video-ttl-seconds:#{null}}") Integer videoCacheTtl,
            EventsService eventsService,
            HttpClient httpClient,
            Metrics metrics,
            Clock clock,
            JacksonMapper mapper) {

        return new CacheService(
                CacheTtl.of(bannerCacheTtl, videoCacheTtl),
                httpClient,
                CacheService.getCacheEndpointUrl(scheme, host, path),
                CacheService.getCachedAssetUrlTemplate(scheme, host, path, query),
                eventsService,
                metrics,
                clock,
                mapper);
    }

    @Bean
    ImplicitParametersExtractor implicitParametersExtractor(PublicSuffixList psl) {
        return new ImplicitParametersExtractor(psl);
    }

    @Bean
    TimeoutResolver timeoutResolver(
            @Value("${default-timeout-ms}") long defaultTimeout,
            @Value("${max-timeout-ms}") long maxTimeout,
            @Value("${timeout-adjustment-ms}") long timeoutAdjustment) {

        return new TimeoutResolver(defaultTimeout, maxTimeout, timeoutAdjustment);
    }

    @Bean
    TimeoutResolver auctionTimeoutResolver(
            @Value("${auction.default-timeout-ms}") long defaultTimeout,
            @Value("${auction.max-timeout-ms}") long maxTimeout,
            @Value("${auction.timeout-adjustment-ms}") long timeoutAdjustment) {

        return new TimeoutResolver(defaultTimeout, maxTimeout, timeoutAdjustment);
    }

    @Bean
    TimeoutResolver ampTimeoutResolver(
            @Value("${amp.default-timeout-ms}") long defaultTimeout,
            @Value("${amp.max-timeout-ms}") long maxTimeout,
            @Value("${amp.timeout-adjustment-ms}") long timeoutAdjustment) {

        return new TimeoutResolver(defaultTimeout, maxTimeout, timeoutAdjustment);
    }

    @Bean
    PreBidRequestContextFactory preBidRequestContextFactory(
            TimeoutResolver timeoutResolver,
            ImplicitParametersExtractor implicitParametersExtractor,
            ApplicationSettings applicationSettings,
            UidsCookieService uidsCookieService,
            TimeoutFactory timeoutFactory,
            JacksonMapper mapper) {

        return new PreBidRequestContextFactory(
                timeoutResolver,
                implicitParametersExtractor,
                applicationSettings,
                uidsCookieService,
                timeoutFactory,
                mapper);
    }

    @Bean
    AuctionRequestFactory auctionRequestFactory(
            @Value("${auction.max-request-size}") @Min(0) int maxRequestSize,
            @Value("${settings.enforce-valid-account}") boolean enforceValidAccount,
            @Value("${auction.cache.only-winning-bids}") boolean shouldCacheOnlyWinningBids,
            @Value("${auction.ad-server-currency:#{null}}") String adServerCurrency,
            @Value("${auction.blacklisted-apps}") String blacklistedAppsString,
            @Value("${auction.blacklisted-accounts}") String blacklistedAccountsString,
            @Value("${auction.id-generator-type}") IdGeneratorType idGeneratorType,
            StoredRequestProcessor storedRequestProcessor,
            ImplicitParametersExtractor implicitParametersExtractor,
            UidsCookieService uidsCookieService,
            BidderCatalog bidderCatalog,
            RequestValidator requestValidator,
            TimeoutResolver timeoutResolver,
            TimeoutFactory timeoutFactory,
            ApplicationSettings applicationSettings,
            JacksonMapper mapper) {

        final List<String> blacklistedApps = splitCommaSeparatedString(blacklistedAppsString);
        final List<String> blacklistedAccounts = splitCommaSeparatedString(blacklistedAccountsString);
        final IdGenerator idGenerator = idGeneratorType == IdGeneratorType.uuid
                ? new UUIDIdGenerator()
                : new NoneIdGenerator();

        return new AuctionRequestFactory(
                maxRequestSize,
                enforceValidAccount,
                shouldCacheOnlyWinningBids,
                adServerCurrency,
                blacklistedApps,
                blacklistedAccounts,
                storedRequestProcessor,
                implicitParametersExtractor,
                uidsCookieService,
                bidderCatalog,
                requestValidator,
                new InterstitialProcessor(),
                timeoutResolver,
                timeoutFactory,
                applicationSettings,
                idGenerator,
                mapper);
    }

    private static List<String> splitCommaSeparatedString(String listString) {
        return Stream.of(listString.split(","))
                .map(String::trim)
                .collect(Collectors.toList());
    }

    @Bean
    AmpRequestFactory ampRequestFactory(StoredRequestProcessor storedRequestProcessor,
                                        AuctionRequestFactory auctionRequestFactory,
                                        TimeoutResolver timeoutResolver,
                                        JacksonMapper mapper) {

        return new AmpRequestFactory(storedRequestProcessor, auctionRequestFactory, timeoutResolver, mapper);
    }

    @Bean
    VideoRequestFactory videoRequestFactory(
            @Value("${auction.max-request-size}") int maxRequestSize,
            @Value("${auction.video.stored-required:#{false}}") boolean enforceStoredRequest,
            VideoStoredRequestProcessor storedRequestProcessor,
            AuctionRequestFactory auctionRequestFactory,
            TimeoutResolver timeoutResolver, JacksonMapper mapper) {

        return new VideoRequestFactory(maxRequestSize, enforceStoredRequest, storedRequestProcessor,
                auctionRequestFactory, timeoutResolver, mapper);
    }

    @Bean
    VideoResponseFactory videoResponseFactory(JacksonMapper mapper) {
        return new VideoResponseFactory(mapper);
    }

    @Bean
    VideoStoredRequestProcessor videoStoredRequestProcessor(
            ApplicationSettings applicationSettings,
            @Value("${auction.video.stored-required:#{false}}") boolean enforceStoredRequest,
            @Value("${auction.blacklisted-accounts}") String blacklistedAccountsString,
            BidRequest defaultVideoBidRequest,
            Metrics metrics,
            TimeoutFactory timeoutFactory,
            TimeoutResolver timeoutResolver,
            @Value("${video.stored-requests-timeout-ms}") long defaultTimeoutMs,
            @Value("${auction.ad-server-currency:#{null}}") String adServerCurrency,
            JacksonMapper mapper) {

        final List<String> blacklistedAccounts = splitCommaSeparatedString(blacklistedAccountsString);

        return new VideoStoredRequestProcessor(applicationSettings, new VideoRequestValidator(), enforceStoredRequest,
                blacklistedAccounts, defaultVideoBidRequest, metrics, timeoutFactory, timeoutResolver, defaultTimeoutMs,
                adServerCurrency, mapper);
    }

    @Bean
    BidRequest defaultVideoBidRequest() {
        return BidRequest.builder().build();
    }

    @Bean
    GoogleRecaptchaVerifier googleRecaptchaVerifier(
            @Value("${recaptcha-url}") String recaptchaUrl,
            @Value("${recaptcha-secret}") String recaptchaSecret,
            HttpClient httpClient,
            JacksonMapper mapper) {

        return new GoogleRecaptchaVerifier(recaptchaUrl, recaptchaSecret, httpClient, mapper);
    }

    @Bean
    @ConfigurationProperties(prefix = "http-client")
    HttpClientProperties httpClientProperties() {
        return new HttpClientProperties();
    }

    @Bean
    @Scope(scopeName = VertxContextScope.NAME, proxyMode = ScopedProxyMode.INTERFACES)
    @ConditionalOnProperty(prefix = "http-client.circuit-breaker", name = "enabled", havingValue = "false",
            matchIfMissing = true)
    BasicHttpClient basicHttpClient(Vertx vertx, HttpClientProperties httpClientProperties) {

        return createBasicHttpClient(vertx, httpClientProperties.getMaxPoolSize(),
                httpClientProperties.getConnectTimeoutMs(), httpClientProperties.getUseCompression(),
                httpClientProperties.getMaxRedirects(), httpClientProperties.getSsl(),
                httpClientProperties.getJksPath(), httpClientProperties.getJksPassword());
    }

    @Bean
    @ConfigurationProperties(prefix = "http-client.circuit-breaker")
    @ConditionalOnProperty(prefix = "http-client.circuit-breaker", name = "enabled", havingValue = "true")
    CircuitBreakerProperties httpClientCircuitBreakerProperties() {
        return new CircuitBreakerProperties();
    }

    @Bean
    @Scope(scopeName = VertxContextScope.NAME, proxyMode = ScopedProxyMode.INTERFACES)
    @ConditionalOnProperty(prefix = "http-client.circuit-breaker", name = "enabled", havingValue = "true")
    CircuitBreakerSecuredHttpClient circuitBreakerSecuredHttpClient(
            Vertx vertx,
            Metrics metrics,
            HttpClientProperties httpClientProperties,
            @Qualifier("httpClientCircuitBreakerProperties") CircuitBreakerProperties circuitBreakerProperties,
            Clock clock) {

        final HttpClient httpClient = createBasicHttpClient(vertx, httpClientProperties.getMaxPoolSize(),
                httpClientProperties.getConnectTimeoutMs(), httpClientProperties.getUseCompression(),
                httpClientProperties.getMaxRedirects(), httpClientProperties.getSsl(),
                httpClientProperties.getJksPath(), httpClientProperties.getJksPassword());
        return new CircuitBreakerSecuredHttpClient(vertx, httpClient, metrics,
                circuitBreakerProperties.getOpeningThreshold(), circuitBreakerProperties.getOpeningIntervalMs(),
                circuitBreakerProperties.getClosingIntervalMs(), clock);
    }

    private static BasicHttpClient createBasicHttpClient(Vertx vertx, int maxPoolSize, int connectTimeoutMs,
                                                         boolean useCompression, int maxRedirects, boolean ssl,
                                                         String jksPath, String jksPassword) {

        final HttpClientOptions options = new HttpClientOptions()
                .setMaxPoolSize(maxPoolSize)
                .setTryUseCompression(useCompression)
                .setConnectTimeout(connectTimeoutMs)
                // Vert.x's HttpClientRequest needs this value to be 2 for redirections to be followed once,
                // 3 for twice, and so on
                .setMaxRedirects(maxRedirects + 1);

        if (ssl) {
            final JksOptions jksOptions = new JksOptions()
                    .setPath(jksPath)
                    .setPassword(jksPassword);

            options
                    .setSsl(true)
                    .setKeyStoreOptions(jksOptions);
        }
        return new BasicHttpClient(vertx, vertx.createHttpClient(options));
    }

    @Bean
    UidsCookieService uidsCookieService(
            @Value("${host-cookie.optout-cookie.name:#{null}}") String optOutCookieName,
            @Value("${host-cookie.optout-cookie.value:#{null}}") String optOutCookieValue,
            @Value("${host-cookie.family:#{null}}") String hostCookieFamily,
            @Value("${host-cookie.cookie-name:#{null}}") String hostCookieName,
            @Value("${host-cookie.domain:#{null}}") String hostCookieDomain,
            @Value("${host-cookie.ttl-days}") Integer ttlDays,
            @Value("${host-cookie.max-cookie-size-bytes}") Integer maxCookieSizeBytes,
            JacksonMapper mapper) {

        return new UidsCookieService(
                optOutCookieName,
                optOutCookieValue,
                hostCookieFamily,
                hostCookieName,
                hostCookieDomain,
                ttlDays,
                maxCookieSizeBytes,
                mapper);
    }

    @Bean
<<<<<<< HEAD
=======
    VendorListServiceV1 vendorListServiceV1(
            @Value("${gdpr.vendorlist.v1.cache-dir}") String cacheDir,
            @Value("${gdpr.vendorlist.v1.http-endpoint-template}") String endpointTemplate,
            @Value("${gdpr.vendorlist.v1.http-default-timeout-ms}") int defaultTimeoutMs,
            @Value("${gdpr.host-vendor-id:#{null}}") Integer hostVendorId,
            BidderCatalog bidderCatalog,
            FileSystem fileSystem,
            HttpClient httpClient,
            Metrics metrics,
            JacksonMapper mapper) {

        return new VendorListServiceV1(cacheDir, endpointTemplate, defaultTimeoutMs, hostVendorId, bidderCatalog,
                fileSystem, httpClient, metrics, mapper);
    }

    @Bean
    VendorListServiceV2 vendorListServiceV2(
            @Value("${gdpr.vendorlist.v2.cache-dir}") String cacheDir,
            @Value("${gdpr.vendorlist.v2.http-endpoint-template}") String endpointTemplate,
            @Value("${gdpr.vendorlist.v2.http-default-timeout-ms}") int defaultTimeoutMs,
            @Value("${gdpr.host-vendor-id:#{null}}") Integer hostVendorId,
            BidderCatalog bidderCatalog,
            FileSystem fileSystem,
            HttpClient httpClient,
            Metrics metrics,
            JacksonMapper mapper) {

        return new VendorListServiceV2(cacheDir, endpointTemplate, defaultTimeoutMs, hostVendorId, bidderCatalog,
                fileSystem, httpClient, metrics, mapper);
    }

    @Bean
    GdprService gdprService(VendorListServiceV1 vendorListServiceV1) {
        return new GdprService(vendorListServiceV1);
    }

    @Bean
    Tcf2Service tcf2Service(GdprConfig gdprConfig,
                            VendorListServiceV2 vendorListServiceV2,
                            BidderCatalog bidderCatalog) {

        return new Tcf2Service(gdprConfig, vendorListServiceV2, bidderCatalog);
    }

    @Bean
    TcfDefinerService tcfDefinerService(
            GdprConfig gdprConfig,
            @Value("${gdpr.eea-countries}") String eeaCountriesAsString,
            GdprService gdprService,
            Tcf2Service tcf2Service,
            @Autowired(required = false) GeoLocationService geoLocationService,
            BidderCatalog bidderCatalog,
            Metrics metrics) {

        final Set<String> eeaCountries = new HashSet<>(Arrays.asList(eeaCountriesAsString.trim().split(",")));

        return new TcfDefinerService(
                gdprConfig, eeaCountries, gdprService, tcf2Service, geoLocationService, bidderCatalog, metrics);
    }

    @Bean
    @ConfigurationProperties(prefix = "gdpr")
    GdprConfig gdprConfig() {
        return new GdprConfig();
    }

    @Bean
    @ConfigurationProperties(prefix = "gdpr.purposes")
    Purposes purposes() {
        return new Purposes();
    }

    @Bean
    Purpose purpose() {
        return new Purpose();
    }

    @Bean
    @ConfigurationProperties(prefix = "gdpr.special-features")
    SpecialFeatures specialFeatures() {
        return new SpecialFeatures();
    }

    @Bean
    SpecialFeature specialFeature() {
        return new SpecialFeature();
    }

    @Bean
>>>>>>> 8600bf6c
    EventsService eventsService(@Value("${external-url}") String externalUrl) {
        return new EventsService(externalUrl);
    }

    @Bean
    BidderCatalog bidderCatalog(List<BidderDeps> bidderDeps) {
        return new BidderCatalog(bidderDeps);
    }

    @Bean
    HttpBidderRequester httpBidderRequester(
            HttpClient httpClient,
            @Autowired(required = false) BidderRequestCompletionTrackerFactory bidderRequestCompletionTrackerFactory) {

        return new HttpBidderRequester(httpClient, bidderRequestCompletionTrackerFactory);
    }

    @Bean
    BidResponseCreator bidResponseCreator(
            CacheService cacheService,
            BidderCatalog bidderCatalog,
            EventsService eventsService,
            StoredRequestProcessor storedRequestProcessor,
            @Value("${auction.generate-bid-id}") boolean generateBidId,
            @Value("${settings.targeting.truncate-attr-chars}") int truncateAttrChars,
            JacksonMapper mapper) {

        if (truncateAttrChars < 0 || truncateAttrChars > 255) {
            throw new IllegalArgumentException("settings.targeting.truncate-attr-chars must be between 0 and 255");
        }
        return new BidResponseCreator(cacheService, bidderCatalog, eventsService, storedRequestProcessor, generateBidId,
                truncateAttrChars,
                mapper);
    }

    @Bean
    ExchangeService exchangeService(
            @Value("${auction.cache.expected-request-time-ms}") long expectedCacheTimeMs,
            BidderCatalog bidderCatalog,
            StoredResponseProcessor storedResponseProcessor,
            PrivacyEnforcementService privacyEnforcementService,
            HttpBidderRequester httpBidderRequester,
            ResponseBidValidator responseBidValidator,
            CurrencyConversionService currencyConversionService,
            BidResponseCreator bidResponseCreator,
            BidResponsePostProcessor bidResponsePostProcessor,
            Metrics metrics,
            Clock clock,
            JacksonMapper mapper) {

        return new ExchangeService(
                expectedCacheTimeMs,
                bidderCatalog,
                storedResponseProcessor,
                privacyEnforcementService,
                httpBidderRequester,
                responseBidValidator,
                currencyConversionService,
                bidResponseCreator,
                bidResponsePostProcessor,
                metrics,
                clock,
                mapper);
    }

    @Bean
    StoredRequestProcessor storedRequestProcessor(
            @Value("${auction.stored-requests-timeout-ms}") long defaultTimeoutMs,
            ApplicationSettings applicationSettings,
            Metrics metrics,
            TimeoutFactory timeoutFactory,
            JacksonMapper mapper) {

        return new StoredRequestProcessor(defaultTimeoutMs, applicationSettings, metrics, timeoutFactory, mapper);
    }

    @Bean
    StoredResponseProcessor storedResponseProcessor(ApplicationSettings applicationSettings,
                                                    BidderCatalog bidderCatalog,
                                                    JacksonMapper mapper) {

        return new StoredResponseProcessor(applicationSettings, bidderCatalog, mapper);
    }

    @Bean
    PrivacyEnforcementService privacyEnforcementService(
            BidderCatalog bidderCatalog,
            TcfDefinerService tcfDefinerService,
            Metrics metrics,
            @Value("${geolocation.enabled}") boolean useGeoLocation,
            @Value("${ccpa.enforce}") boolean ccpaEnforce) {
        return new PrivacyEnforcementService(
                bidderCatalog, tcfDefinerService, metrics, useGeoLocation, ccpaEnforce);
    }

    @Bean
    PrivacyExtractor privacyExtractor() {
        return new PrivacyExtractor();
    }

    @Bean
    HttpAdapterConnector httpAdapterConnector(HttpClient httpClient,
                                              PrivacyExtractor privacyExtractor,
                                              Clock clock,
                                              JacksonMapper mapper) {

        return new HttpAdapterConnector(httpClient, privacyExtractor, clock, mapper);
    }

    @Bean
    RequestValidator requestValidator(BidderCatalog bidderCatalog,
                                      BidderParamValidator bidderParamValidator,
                                      JacksonMapper mapper) {

        return new RequestValidator(bidderCatalog, bidderParamValidator, mapper);
    }

    @Bean
    BidderParamValidator bidderParamValidator(BidderCatalog bidderCatalog, JacksonMapper mapper) {
        return BidderParamValidator.create(bidderCatalog, "static/bidder-params", mapper);
    }

    @Bean
    ResponseBidValidator responseValidator() {
        return new ResponseBidValidator();
    }

    @Bean
    PublicSuffixList psl() {
        final PublicSuffixListFactory factory = new PublicSuffixListFactory();

        final Properties properties = factory.getDefaults();
        properties.setProperty(PublicSuffixListFactory.PROPERTY_LIST_FILE, "/effective_tld_names.dat");
        try {
            return factory.build(properties);
        } catch (IOException | ClassNotFoundException e) {
            throw new IllegalArgumentException("Could not initialize public suffix list", e);
        }
    }

    @Bean
    Clock clock() {
        return Clock.systemUTC();
    }

    @Bean
    TimeoutFactory timeoutFactory(Clock clock) {
        return new TimeoutFactory(clock);
    }

    @Bean
    BidResponsePostProcessor bidResponsePostProcessor() {
        return BidResponsePostProcessor.noOp();
    }

    @Bean
    AmpResponsePostProcessor ampResponsePostProcessor() {
        return AmpResponsePostProcessor.noOp();
    }

    @Bean
    CurrencyConversionService currencyConversionService(
            @Autowired(required = false) ExternalConversionProperties externalConversionProperties) {
        return new CurrencyConversionService(externalConversionProperties);
    }

    @Bean
    @ConditionalOnProperty(prefix = "currency-converter.external-rates", name = "enabled", havingValue = "true")
    ExternalConversionProperties externalConversionProperties(
            @Value("${currency-converter.external-rates.url}") String currencyServerUrl,
            @Value("${currency-converter.external-rates.default-timeout-ms}") long defaultTimeout,
            @Value("${currency-converter.external-rates.refresh-period-ms}") long refreshPeriod,
            Vertx vertx,
            HttpClient httpClient,
            JacksonMapper mapper) {

        return new ExternalConversionProperties(currencyServerUrl, defaultTimeout, refreshPeriod, vertx, httpClient,
                mapper);
    }

    @Bean
    AdminManager adminManager() {
        return new AdminManager();
    }
}<|MERGE_RESOLUTION|>--- conflicted
+++ resolved
@@ -33,14 +33,11 @@
 import org.prebid.server.currency.CurrencyConversionService;
 import org.prebid.server.events.EventsService;
 import org.prebid.server.execution.TimeoutFactory;
-<<<<<<< HEAD
-=======
 import org.prebid.server.geolocation.GeoLocationService;
 import org.prebid.server.identity.IdGenerator;
 import org.prebid.server.identity.IdGeneratorType;
 import org.prebid.server.identity.NoneIdGenerator;
 import org.prebid.server.identity.UUIDIdGenerator;
->>>>>>> 8600bf6c
 import org.prebid.server.json.JacksonMapper;
 import org.prebid.server.manager.AdminManager;
 import org.prebid.server.metric.Metrics;
@@ -357,98 +354,6 @@
     }
 
     @Bean
-<<<<<<< HEAD
-=======
-    VendorListServiceV1 vendorListServiceV1(
-            @Value("${gdpr.vendorlist.v1.cache-dir}") String cacheDir,
-            @Value("${gdpr.vendorlist.v1.http-endpoint-template}") String endpointTemplate,
-            @Value("${gdpr.vendorlist.v1.http-default-timeout-ms}") int defaultTimeoutMs,
-            @Value("${gdpr.host-vendor-id:#{null}}") Integer hostVendorId,
-            BidderCatalog bidderCatalog,
-            FileSystem fileSystem,
-            HttpClient httpClient,
-            Metrics metrics,
-            JacksonMapper mapper) {
-
-        return new VendorListServiceV1(cacheDir, endpointTemplate, defaultTimeoutMs, hostVendorId, bidderCatalog,
-                fileSystem, httpClient, metrics, mapper);
-    }
-
-    @Bean
-    VendorListServiceV2 vendorListServiceV2(
-            @Value("${gdpr.vendorlist.v2.cache-dir}") String cacheDir,
-            @Value("${gdpr.vendorlist.v2.http-endpoint-template}") String endpointTemplate,
-            @Value("${gdpr.vendorlist.v2.http-default-timeout-ms}") int defaultTimeoutMs,
-            @Value("${gdpr.host-vendor-id:#{null}}") Integer hostVendorId,
-            BidderCatalog bidderCatalog,
-            FileSystem fileSystem,
-            HttpClient httpClient,
-            Metrics metrics,
-            JacksonMapper mapper) {
-
-        return new VendorListServiceV2(cacheDir, endpointTemplate, defaultTimeoutMs, hostVendorId, bidderCatalog,
-                fileSystem, httpClient, metrics, mapper);
-    }
-
-    @Bean
-    GdprService gdprService(VendorListServiceV1 vendorListServiceV1) {
-        return new GdprService(vendorListServiceV1);
-    }
-
-    @Bean
-    Tcf2Service tcf2Service(GdprConfig gdprConfig,
-                            VendorListServiceV2 vendorListServiceV2,
-                            BidderCatalog bidderCatalog) {
-
-        return new Tcf2Service(gdprConfig, vendorListServiceV2, bidderCatalog);
-    }
-
-    @Bean
-    TcfDefinerService tcfDefinerService(
-            GdprConfig gdprConfig,
-            @Value("${gdpr.eea-countries}") String eeaCountriesAsString,
-            GdprService gdprService,
-            Tcf2Service tcf2Service,
-            @Autowired(required = false) GeoLocationService geoLocationService,
-            BidderCatalog bidderCatalog,
-            Metrics metrics) {
-
-        final Set<String> eeaCountries = new HashSet<>(Arrays.asList(eeaCountriesAsString.trim().split(",")));
-
-        return new TcfDefinerService(
-                gdprConfig, eeaCountries, gdprService, tcf2Service, geoLocationService, bidderCatalog, metrics);
-    }
-
-    @Bean
-    @ConfigurationProperties(prefix = "gdpr")
-    GdprConfig gdprConfig() {
-        return new GdprConfig();
-    }
-
-    @Bean
-    @ConfigurationProperties(prefix = "gdpr.purposes")
-    Purposes purposes() {
-        return new Purposes();
-    }
-
-    @Bean
-    Purpose purpose() {
-        return new Purpose();
-    }
-
-    @Bean
-    @ConfigurationProperties(prefix = "gdpr.special-features")
-    SpecialFeatures specialFeatures() {
-        return new SpecialFeatures();
-    }
-
-    @Bean
-    SpecialFeature specialFeature() {
-        return new SpecialFeature();
-    }
-
-    @Bean
->>>>>>> 8600bf6c
     EventsService eventsService(@Value("${external-url}") String externalUrl) {
         return new EventsService(externalUrl);
     }
