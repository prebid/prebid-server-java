package org.prebid.server.spring.config;

import de.malkusch.whoisServerList.publicSuffixList.PublicSuffixList;
import de.malkusch.whoisServerList.publicSuffixList.PublicSuffixListFactory;
import io.vertx.core.Vertx;
import io.vertx.core.file.FileSystem;
import io.vertx.core.http.HttpClientOptions;
import io.vertx.core.net.JksOptions;
import org.prebid.server.auction.AmpResponsePostProcessor;
import org.prebid.server.auction.BidResponseCreator;
import org.prebid.server.auction.BidResponsePostProcessor;
import org.prebid.server.auction.ExchangeService;
import org.prebid.server.auction.FpdResolver;
import org.prebid.server.auction.ImplicitParametersExtractor;
import org.prebid.server.auction.InterstitialProcessor;
import org.prebid.server.auction.IpAddressHelper;
import org.prebid.server.auction.OrtbTypesResolver;
import org.prebid.server.auction.PrivacyEnforcementService;
import org.prebid.server.auction.SchainResolver;
import org.prebid.server.auction.StoredRequestProcessor;
import org.prebid.server.auction.StoredResponseProcessor;
import org.prebid.server.auction.TimeoutResolver;
import org.prebid.server.auction.VideoResponseFactory;
import org.prebid.server.auction.VideoStoredRequestProcessor;
import org.prebid.server.auction.WinningBidComparator;
import org.prebid.server.auction.requestfactory.AmpRequestFactory;
import org.prebid.server.auction.requestfactory.AuctionRequestFactory;
import org.prebid.server.auction.requestfactory.Ortb2ImplicitParametersResolver;
import org.prebid.server.auction.requestfactory.Ortb2RequestFactory;
import org.prebid.server.auction.requestfactory.VideoRequestFactory;
import org.prebid.server.bidder.BidderCatalog;
import org.prebid.server.bidder.BidderDeps;
import org.prebid.server.bidder.BidderErrorNotifier;
import org.prebid.server.bidder.BidderRequestCompletionTrackerFactory;
import org.prebid.server.bidder.HttpBidderRequester;
import org.prebid.server.cache.CacheService;
import org.prebid.server.cache.model.CacheTtl;
import org.prebid.server.cookie.UidsCookieService;
import org.prebid.server.currency.CurrencyConversionService;
import org.prebid.server.events.EventsService;
import org.prebid.server.execution.TimeoutFactory;
import org.prebid.server.hooks.execution.HookStageExecutor;
import org.prebid.server.identity.IdGenerator;
import org.prebid.server.identity.NoneIdGenerator;
import org.prebid.server.identity.UUIDIdGenerator;
import org.prebid.server.json.JacksonMapper;
import org.prebid.server.json.JsonMerger;
import org.prebid.server.log.HttpInteractionLogger;
import org.prebid.server.log.LoggerControlKnob;
import org.prebid.server.metric.Metrics;
import org.prebid.server.optout.GoogleRecaptchaVerifier;
import org.prebid.server.privacy.PrivacyExtractor;
import org.prebid.server.privacy.gdpr.TcfDefinerService;
import org.prebid.server.settings.ApplicationSettings;
import org.prebid.server.settings.model.BidValidationEnforcement;
import org.prebid.server.spring.config.model.CircuitBreakerProperties;
import org.prebid.server.spring.config.model.ExternalConversionProperties;
import org.prebid.server.spring.config.model.HttpClientProperties;
import org.prebid.server.util.VersionInfo;
import org.prebid.server.validation.BidderParamValidator;
import org.prebid.server.validation.RequestValidator;
import org.prebid.server.validation.ResponseBidValidator;
import org.prebid.server.validation.VideoRequestValidator;
import org.prebid.server.vast.VastModifier;
import org.prebid.server.vertx.http.BasicHttpClient;
import org.prebid.server.vertx.http.CircuitBreakerSecuredHttpClient;
import org.prebid.server.vertx.http.HttpClient;
import org.springframework.beans.factory.annotation.Autowired;
import org.springframework.beans.factory.annotation.Qualifier;
import org.springframework.beans.factory.annotation.Value;
import org.springframework.boot.autoconfigure.condition.ConditionalOnProperty;
import org.springframework.boot.context.properties.ConfigurationProperties;
import org.springframework.context.annotation.Bean;
import org.springframework.context.annotation.Configuration;
import org.springframework.context.annotation.Scope;
import org.springframework.context.annotation.ScopedProxyMode;

import javax.validation.constraints.Min;
import java.io.IOException;
import java.time.Clock;
import java.util.Arrays;
import java.util.List;
import java.util.Properties;
import java.util.concurrent.TimeUnit;
import java.util.stream.Collectors;
import java.util.stream.Stream;

@Configuration
public class ServiceConfiguration {

    @Bean
    CacheService cacheService(
            @Value("${cache.scheme}") String scheme,
            @Value("${cache.host}") String host,
            @Value("${cache.path}") String path,
            @Value("${cache.query}") String query,
            @Value("${cache.banner-ttl-seconds:#{null}}") Integer bannerCacheTtl,
            @Value("${cache.video-ttl-seconds:#{null}}") Integer videoCacheTtl,
            VastModifier vastModifier,
            EventsService eventsService,
            HttpClient httpClient,
            Metrics metrics,
            Clock clock,
            JacksonMapper mapper) {

        return new CacheService(
                CacheTtl.of(bannerCacheTtl, videoCacheTtl),
                httpClient,
                CacheService.getCacheEndpointUrl(scheme, host, path),
                CacheService.getCachedAssetUrlTemplate(scheme, host, path, query),
                vastModifier,
                eventsService,
                metrics,
                clock,
                mapper);
    }

    @Bean
    VastModifier vastModifier(BidderCatalog bidderCatalog, EventsService eventsService) {
        return new VastModifier(bidderCatalog, eventsService);
    }

    @Bean
    ImplicitParametersExtractor implicitParametersExtractor(PublicSuffixList psl) {
        return new ImplicitParametersExtractor(psl);
    }

    @Bean
    IpAddressHelper ipAddressHelper(@Value("${ipv6.always-mask-right}") int ipv6AlwaysMaskBits,
                                    @Value("${ipv6.anon-left-mask-bits}") int ipv6AnonLeftMaskBits,
                                    @Value("${ipv6.private-networks}") String ipv6PrivateNetworksAsString) {

        final List<String> ipv6LocalNetworks = Arrays.asList(ipv6PrivateNetworksAsString.trim().split(","));

        return new IpAddressHelper(ipv6AlwaysMaskBits, ipv6AnonLeftMaskBits, ipv6LocalNetworks);
    }

    @Bean
    FpdResolver fpdResolver(JacksonMapper mapper, JsonMerger jsonMerger) {
        return new FpdResolver(mapper, jsonMerger);
    }

    @Bean
    OrtbTypesResolver ortbTypesResolver(JacksonMapper jacksonMapper, JsonMerger jsonMerger) {
        return new OrtbTypesResolver(jacksonMapper, jsonMerger);
    }

    @Bean
    SchainResolver schainResolver(
            @Value("${auction.host-schain-node}") String globalSchainNode,
            JacksonMapper mapper) {

        return SchainResolver.create(globalSchainNode, mapper);
    }

    @Bean
    TimeoutResolver timeoutResolver(
            @Value("${default-timeout-ms}") long defaultTimeout,
            @Value("${max-timeout-ms}") long maxTimeout,
            @Value("${timeout-adjustment-ms}") long timeoutAdjustment) {

        return new TimeoutResolver(defaultTimeout, maxTimeout, timeoutAdjustment);
    }

    @Bean
    TimeoutResolver auctionTimeoutResolver(
            @Value("${auction.default-timeout-ms}") long defaultTimeout,
            @Value("${auction.max-timeout-ms}") long maxTimeout,
            @Value("${auction.timeout-adjustment-ms}") long timeoutAdjustment) {

        return new TimeoutResolver(defaultTimeout, maxTimeout, timeoutAdjustment);
    }

    @Bean
    TimeoutResolver ampTimeoutResolver(
            @Value("${amp.default-timeout-ms}") long defaultTimeout,
            @Value("${amp.max-timeout-ms}") long maxTimeout,
            @Value("${amp.timeout-adjustment-ms}") long timeoutAdjustment) {

        return new TimeoutResolver(defaultTimeout, maxTimeout, timeoutAdjustment);
    }

    @Bean
    Ortb2ImplicitParametersResolver ortb2ImplicitParametersResolver(
            @Value("${auction.cache.only-winning-bids}") boolean shouldCacheOnlyWinningBids,
            @Value("${auction.ad-server-currency}") String adServerCurrency,
            @Value("${auction.blacklisted-apps}") String blacklistedAppsString,
            ImplicitParametersExtractor implicitParametersExtractor,
            IpAddressHelper ipAddressHelper,
            IdGenerator sourceIdGenerator,
            JacksonMapper mapper,
            HookStageExecutor hookStageExecutor) {

        final List<String> blacklistedApps = splitToList(blacklistedAppsString);

        return new Ortb2ImplicitParametersResolver(
                shouldCacheOnlyWinningBids,
                adServerCurrency,
                blacklistedApps,
                implicitParametersExtractor,
                ipAddressHelper,
                sourceIdGenerator,
                mapper);
    }

    @Bean
    Ortb2RequestFactory openRtb2RequestFactory(
            @Value("${settings.enforce-valid-account}") boolean enforceValidAccount,
            @Value("${auction.blacklisted-accounts}") String blacklistedAccountsString,
            UidsCookieService uidsCookieService,
            RequestValidator requestValidator,
            TimeoutResolver timeoutResolver,
            TimeoutFactory timeoutFactory,
            ApplicationSettings applicationSettings) {

        final List<String> blacklistedAccounts = splitToList(blacklistedAccountsString);

        return new Ortb2RequestFactory(
                enforceValidAccount,
                blacklistedAccounts,
                uidsCookieService,
                requestValidator,
                timeoutResolver,
                timeoutFactory,
                applicationSettings);
    }

    @Bean
    AuctionRequestFactory auctionRequestFactory(
            @Value("${auction.max-request-size}") @Min(0) int maxRequestSize,
            Ortb2RequestFactory ortb2RequestFactory,
            StoredRequestProcessor storedRequestProcessor,
            ImplicitParametersExtractor implicitParametersExtractor,
            Ortb2ImplicitParametersResolver ortb2ImplicitParametersResolver,
            OrtbTypesResolver ortbTypesResolver,
            PrivacyEnforcementService privacyEnforcementService,
            TimeoutResolver timeoutResolver,
            JacksonMapper mapper) {

        return new AuctionRequestFactory(
                maxRequestSize,
                ortb2RequestFactory,
                storedRequestProcessor,
                implicitParametersExtractor,
                ortb2ImplicitParametersResolver,
                new InterstitialProcessor(),
                ortbTypesResolver,
                privacyEnforcementService,
<<<<<<< HEAD
                hookStageExecutor,
=======
                timeoutResolver,
>>>>>>> 2b93ceb4
                mapper);
    }

    @Bean
    IdGenerator bidIdGenerator(@Value("${auction.generate-bid-id}") boolean generateBidId) {
        return generateBidId
                ? new UUIDIdGenerator()
                : new NoneIdGenerator();
    }

    @Bean
    IdGenerator sourceIdGenerator(@Value("${auction.generate-source-tid}") boolean generateSourceTid) {
        return generateSourceTid
                ? new UUIDIdGenerator()
                : new NoneIdGenerator();
    }

    @Bean
    AmpRequestFactory ampRequestFactory(StoredRequestProcessor storedRequestProcessor,
                                        Ortb2RequestFactory ortb2RequestFactory,
                                        OrtbTypesResolver ortbTypesResolver,
                                        ImplicitParametersExtractor implicitParametersExtractor,
                                        Ortb2ImplicitParametersResolver ortb2ImplicitParametersResolver,
                                        FpdResolver fpdResolver,
                                        PrivacyEnforcementService privacyEnforcementService,
                                        TimeoutResolver timeoutResolver,
                                        JacksonMapper mapper) {

        return new AmpRequestFactory(
                storedRequestProcessor,
                ortb2RequestFactory,
                ortbTypesResolver,
                implicitParametersExtractor,
                ortb2ImplicitParametersResolver,
                fpdResolver,
                privacyEnforcementService,
                timeoutResolver,
                mapper);
    }

    @Bean
    VideoRequestFactory videoRequestFactory(
            @Value("${auction.max-request-size}") int maxRequestSize,
            @Value("${video.stored-request-required}") boolean enforceStoredRequest,
            VideoStoredRequestProcessor storedRequestProcessor,
            Ortb2RequestFactory ortb2RequestFactory,
            Ortb2ImplicitParametersResolver ortb2ImplicitParametersResolver,
            PrivacyEnforcementService privacyEnforcementService,
            TimeoutResolver timeoutResolver,
            JacksonMapper mapper) {

        return new VideoRequestFactory(
                maxRequestSize,
                enforceStoredRequest,
                ortb2RequestFactory,
                ortb2ImplicitParametersResolver,
                storedRequestProcessor,
                privacyEnforcementService,
                timeoutResolver,
                mapper);
    }

    @Bean
    VideoResponseFactory videoResponseFactory(JacksonMapper mapper) {
        return new VideoResponseFactory(mapper);
    }

    @Bean
    VideoStoredRequestProcessor videoStoredRequestProcessor(
            @Value("${video.stored-request-required}") boolean enforceStoredRequest,
            @Value("${auction.blacklisted-accounts}") String blacklistedAccountsString,
            @Value("${video.stored-requests-timeout-ms}") long defaultTimeoutMs,
            @Value("${auction.ad-server-currency:#{null}}") String adServerCurrency,
            @Value("${default-request.file.path:#{null}}") String defaultBidRequestPath,
            FileSystem fileSystem,
            ApplicationSettings applicationSettings,
            VideoRequestValidator videoRequestValidator,
            Metrics metrics,
            TimeoutFactory timeoutFactory,
            TimeoutResolver timeoutResolver,
            JacksonMapper mapper,
            JsonMerger jsonMerger) {

        return VideoStoredRequestProcessor.create(
                enforceStoredRequest,
                splitToList(blacklistedAccountsString),
                defaultTimeoutMs,
                adServerCurrency,
                defaultBidRequestPath,
                fileSystem,
                applicationSettings,
                videoRequestValidator,
                metrics,
                timeoutFactory,
                timeoutResolver,
                mapper,
                jsonMerger);
    }

    @Bean
    VideoRequestValidator videoRequestValidator() {
        return new VideoRequestValidator();
    }

    @Bean
    GoogleRecaptchaVerifier googleRecaptchaVerifier(
            @Value("${recaptcha-url}") String recaptchaUrl,
            @Value("${recaptcha-secret}") String recaptchaSecret,
            HttpClient httpClient,
            JacksonMapper mapper) {

        return new GoogleRecaptchaVerifier(recaptchaUrl, recaptchaSecret, httpClient, mapper);
    }

    @Bean
    @ConfigurationProperties(prefix = "http-client")
    HttpClientProperties httpClientProperties() {
        return new HttpClientProperties();
    }

    @Bean
    @Scope(scopeName = VertxContextScope.NAME, proxyMode = ScopedProxyMode.INTERFACES)
    @ConditionalOnProperty(prefix = "http-client.circuit-breaker", name = "enabled", havingValue = "false",
            matchIfMissing = true)
    BasicHttpClient basicHttpClient(Vertx vertx, HttpClientProperties httpClientProperties) {
        return createBasicHttpClient(vertx, httpClientProperties);
    }

    @Bean
    @ConfigurationProperties(prefix = "http-client.circuit-breaker")
    @ConditionalOnProperty(prefix = "http-client.circuit-breaker", name = "enabled", havingValue = "true")
    CircuitBreakerProperties httpClientCircuitBreakerProperties() {
        return new CircuitBreakerProperties();
    }

    @Bean
    @Scope(scopeName = VertxContextScope.NAME, proxyMode = ScopedProxyMode.INTERFACES)
    @ConditionalOnProperty(prefix = "http-client.circuit-breaker", name = "enabled", havingValue = "true")
    CircuitBreakerSecuredHttpClient circuitBreakerSecuredHttpClient(
            Vertx vertx,
            Metrics metrics,
            HttpClientProperties httpClientProperties,
            @Qualifier("httpClientCircuitBreakerProperties") CircuitBreakerProperties circuitBreakerProperties,
            Clock clock) {

        final HttpClient httpClient = createBasicHttpClient(vertx, httpClientProperties);

        return new CircuitBreakerSecuredHttpClient(vertx, httpClient, metrics,
                circuitBreakerProperties.getOpeningThreshold(), circuitBreakerProperties.getOpeningIntervalMs(),
                circuitBreakerProperties.getClosingIntervalMs(), clock);
    }

    private static BasicHttpClient createBasicHttpClient(Vertx vertx, HttpClientProperties httpClientProperties) {
        final HttpClientOptions options = new HttpClientOptions()
                .setMaxPoolSize(httpClientProperties.getMaxPoolSize())
                .setIdleTimeoutUnit(TimeUnit.MILLISECONDS)
                .setIdleTimeout(httpClientProperties.getIdleTimeoutMs())
                .setPoolCleanerPeriod(httpClientProperties.getPoolCleanerPeriodMs())
                .setTryUseCompression(httpClientProperties.getUseCompression())
                .setConnectTimeout(httpClientProperties.getConnectTimeoutMs())
                // Vert.x's HttpClientRequest needs this value to be 2 for redirections to be followed once,
                // 3 for twice, and so on
                .setMaxRedirects(httpClientProperties.getMaxRedirects() + 1);

        if (httpClientProperties.getSsl()) {
            final JksOptions jksOptions = new JksOptions()
                    .setPath(httpClientProperties.getJksPath())
                    .setPassword(httpClientProperties.getJksPassword());

            options
                    .setSsl(true)
                    .setKeyStoreOptions(jksOptions);
        }

        return new BasicHttpClient(vertx, vertx.createHttpClient(options));
    }

    @Bean
    UidsCookieService uidsCookieService(
            @Value("${host-cookie.optout-cookie.name:#{null}}") String optOutCookieName,
            @Value("${host-cookie.optout-cookie.value:#{null}}") String optOutCookieValue,
            @Value("${host-cookie.family:#{null}}") String hostCookieFamily,
            @Value("${host-cookie.cookie-name:#{null}}") String hostCookieName,
            @Value("${host-cookie.domain:#{null}}") String hostCookieDomain,
            @Value("${host-cookie.ttl-days}") Integer ttlDays,
            @Value("${host-cookie.max-cookie-size-bytes}") Integer maxCookieSizeBytes,
            JacksonMapper mapper) {

        return new UidsCookieService(
                optOutCookieName,
                optOutCookieValue,
                hostCookieFamily,
                hostCookieName,
                hostCookieDomain,
                ttlDays,
                maxCookieSizeBytes,
                mapper);
    }

    @Bean
    EventsService eventsService(@Value("${external-url}") String externalUrl) {
        return new EventsService(externalUrl);
    }

    @Bean
    BidderCatalog bidderCatalog(List<BidderDeps> bidderDeps) {
        return new BidderCatalog(bidderDeps);
    }

    @Bean
    HttpBidderRequester httpBidderRequester(
            HttpClient httpClient,
            @Autowired(required = false) BidderRequestCompletionTrackerFactory bidderRequestCompletionTrackerFactory,
            BidderErrorNotifier bidderErrorNotifier) {

        return new HttpBidderRequester(httpClient, bidderRequestCompletionTrackerFactory, bidderErrorNotifier);
    }

    @Bean
    BidderErrorNotifier bidderErrorNotifier(
            @Value("${auction.timeout-notification.timeout-ms}") int timeoutNotificationTimeoutMs,
            @Value("${auction.timeout-notification.log-result}") boolean logTimeoutNotificationResult,
            @Value("${auction.timeout-notification.log-failure-only}") boolean logTimeoutNotificationFailureOnly,
            @Value("${auction.timeout-notification.log-sampling-rate}") double logTimeoutNotificationSamplingRate,
            HttpClient httpClient,
            Metrics metrics) {

        return new BidderErrorNotifier(
                timeoutNotificationTimeoutMs,
                logTimeoutNotificationResult,
                logTimeoutNotificationFailureOnly,
                logTimeoutNotificationSamplingRate,
                httpClient,
                metrics);
    }

    @Bean
    BidResponseCreator bidResponseCreator(
            CacheService cacheService,
            BidderCatalog bidderCatalog,
            VastModifier vastModifier,
            EventsService eventsService,
            StoredRequestProcessor storedRequestProcessor,
            WinningBidComparator winningBidComparator,
            IdGenerator bidIdGenerator,
            @Value("${settings.targeting.truncate-attr-chars}") int truncateAttrChars,
            Clock clock,
            JacksonMapper mapper) {

        return new BidResponseCreator(
                cacheService,
                bidderCatalog,
                vastModifier,
                eventsService,
                storedRequestProcessor,
                winningBidComparator,
                bidIdGenerator,
                truncateAttrChars,
                clock,
                mapper);
    }

    @Bean
    ExchangeService exchangeService(
            @Value("${auction.cache.expected-request-time-ms}") long expectedCacheTimeMs,
            BidderCatalog bidderCatalog,
            StoredResponseProcessor storedResponseProcessor,
            PrivacyEnforcementService privacyEnforcementService,
            FpdResolver fpdResolver,
            SchainResolver schainResolver,
            HttpBidderRequester httpBidderRequester,
            ResponseBidValidator responseBidValidator,
            CurrencyConversionService currencyConversionService,
            BidResponseCreator bidResponseCreator,
            BidResponsePostProcessor bidResponsePostProcessor,
            HookStageExecutor hookStageExecutor,
            Metrics metrics,
            Clock clock,
            JacksonMapper mapper) {

        return new ExchangeService(
                expectedCacheTimeMs,
                bidderCatalog,
                storedResponseProcessor,
                privacyEnforcementService,
                fpdResolver,
                schainResolver,
                httpBidderRequester,
                responseBidValidator,
                currencyConversionService,
                bidResponseCreator,
                bidResponsePostProcessor,
                hookStageExecutor,
                metrics,
                clock,
                mapper);
    }

    @Bean
    StoredRequestProcessor storedRequestProcessor(
            @Value("${auction.stored-requests-timeout-ms}") long defaultTimeoutMs,
            @Value("${default-request.file.path:#{null}}") String defaultBidRequestPath,
            @Value("${settings.generate-storedrequest-bidrequest-id}") boolean generateBidRequestId,
            FileSystem fileSystem,
            ApplicationSettings applicationSettings,
            Metrics metrics,
            TimeoutFactory timeoutFactory,
            JacksonMapper mapper,
            JsonMerger jsonMerger) {

        return StoredRequestProcessor.create(
                defaultTimeoutMs,
                defaultBidRequestPath,
                generateBidRequestId,
                fileSystem,
                applicationSettings,
                new UUIDIdGenerator(),
                metrics,
                timeoutFactory,
                mapper,
                jsonMerger);
    }

    @Bean
    WinningBidComparator winningBidComparator() {
        return new WinningBidComparator();
    }

    @Bean
    StoredResponseProcessor storedResponseProcessor(ApplicationSettings applicationSettings,
                                                    JacksonMapper mapper) {

        return new StoredResponseProcessor(applicationSettings, mapper);
    }

    @Bean
    PrivacyEnforcementService privacyEnforcementService(
            BidderCatalog bidderCatalog,
            PrivacyExtractor privacyExtractor,
            TcfDefinerService tcfDefinerService,
            IpAddressHelper ipAddressHelper,
            Metrics metrics,
            @Value("${ccpa.enforce}") boolean ccpaEnforce,
            @Value("${lmt.enforce}") boolean lmtEnforce) {

        return new PrivacyEnforcementService(
                bidderCatalog, privacyExtractor, tcfDefinerService, ipAddressHelper, metrics, ccpaEnforce, lmtEnforce);
    }

    @Bean
    PrivacyExtractor privacyExtractor() {
        return new PrivacyExtractor();
    }

    @Bean
    VersionInfo versionInfo(JacksonMapper jacksonMapper) {
        return VersionInfo.create("git-revision.json", jacksonMapper);
    }

    @Bean
    RequestValidator requestValidator(BidderCatalog bidderCatalog,
                                      BidderParamValidator bidderParamValidator,
                                      JacksonMapper mapper) {

        return new RequestValidator(bidderCatalog, bidderParamValidator, mapper);
    }

    @Bean
    BidderParamValidator bidderParamValidator(BidderCatalog bidderCatalog, JacksonMapper mapper) {
        return BidderParamValidator.create(bidderCatalog, "static/bidder-params", mapper);
    }

    @Bean
    ResponseBidValidator responseValidator(
            @Value("${auction.validations.banner-creative-max-size}") BidValidationEnforcement bannerMaxSizeEnforcement,
            @Value("${auction.validations.secure-markup}") BidValidationEnforcement secureMarkupEnforcement,
            Metrics metrics) {

        return new ResponseBidValidator(bannerMaxSizeEnforcement, secureMarkupEnforcement, metrics);
    }

    @Bean
    PublicSuffixList psl() {
        final PublicSuffixListFactory factory = new PublicSuffixListFactory();

        final Properties properties = factory.getDefaults();
        properties.setProperty(PublicSuffixListFactory.PROPERTY_LIST_FILE, "/effective_tld_names.dat");
        try {
            return factory.build(properties);
        } catch (IOException | ClassNotFoundException e) {
            throw new IllegalArgumentException("Could not initialize public suffix list", e);
        }
    }

    @Bean
    Clock clock() {
        return Clock.systemUTC();
    }

    @Bean
    TimeoutFactory timeoutFactory(Clock clock) {
        return new TimeoutFactory(clock);
    }

    @Bean
    BidResponsePostProcessor bidResponsePostProcessor() {
        return BidResponsePostProcessor.noOp();
    }

    @Bean
    AmpResponsePostProcessor ampResponsePostProcessor() {
        return AmpResponsePostProcessor.noOp();
    }

    @Bean
    CurrencyConversionService currencyConversionService(
            @Autowired(required = false) ExternalConversionProperties externalConversionProperties) {

        return new CurrencyConversionService(externalConversionProperties);
    }

    @Bean
    @ConditionalOnProperty(prefix = "currency-converter.external-rates", name = "enabled", havingValue = "true")
    ExternalConversionProperties externalConversionProperties(
            @Value("${currency-converter.external-rates.url}") String currencyServerUrl,
            @Value("${currency-converter.external-rates.default-timeout-ms}") long defaultTimeoutMs,
            @Value("${currency-converter.external-rates.refresh-period-ms}") long refreshPeriodMs,
            @Value("${currency-converter.external-rates.stale-after-ms}") long staleAfterMs,
            @Value("${currency-converter.external-rates.stale-period-ms:#{null}}") Long stalePeriodMs,
            Vertx vertx,
            HttpClient httpClient,
            Metrics metrics,
            Clock clock,
            JacksonMapper mapper) {

        return new ExternalConversionProperties(
                currencyServerUrl,
                defaultTimeoutMs,
                refreshPeriodMs,
                staleAfterMs,
                stalePeriodMs,
                vertx,
                httpClient,
                metrics,
                clock,
                mapper);
    }

    @Bean
    HttpInteractionLogger httpInteractionLogger() {
        return new HttpInteractionLogger();
    }

    @Bean
    LoggerControlKnob loggerControlKnob(Vertx vertx) {
        return new LoggerControlKnob(vertx);
    }

    private static List<String> splitToList(String listAsString) {
        return listAsString != null
                ? Stream.of(listAsString.split(","))
                .map(String::trim)
                .collect(Collectors.toList())
                : null;
    }
}<|MERGE_RESOLUTION|>--- conflicted
+++ resolved
@@ -188,8 +188,7 @@
             ImplicitParametersExtractor implicitParametersExtractor,
             IpAddressHelper ipAddressHelper,
             IdGenerator sourceIdGenerator,
-            JacksonMapper mapper,
-            HookStageExecutor hookStageExecutor) {
+            JacksonMapper mapper) {
 
         final List<String> blacklistedApps = splitToList(blacklistedAppsString);
 
@@ -211,7 +210,8 @@
             RequestValidator requestValidator,
             TimeoutResolver timeoutResolver,
             TimeoutFactory timeoutFactory,
-            ApplicationSettings applicationSettings) {
+            ApplicationSettings applicationSettings,
+            HookStageExecutor hookStageExecutor) {
 
         final List<String> blacklistedAccounts = splitToList(blacklistedAccountsString);
 
@@ -222,7 +222,8 @@
                 requestValidator,
                 timeoutResolver,
                 timeoutFactory,
-                applicationSettings);
+                applicationSettings,
+                hookStageExecutor);
     }
 
     @Bean
@@ -246,11 +247,7 @@
                 new InterstitialProcessor(),
                 ortbTypesResolver,
                 privacyEnforcementService,
-<<<<<<< HEAD
-                hookStageExecutor,
-=======
                 timeoutResolver,
->>>>>>> 2b93ceb4
                 mapper);
     }
 
