package org.prebid.server.spring.config;

import de.malkusch.whoisServerList.publicSuffixList.PublicSuffixList;
import de.malkusch.whoisServerList.publicSuffixList.PublicSuffixListFactory;
import io.vertx.core.Vertx;
import io.vertx.core.file.FileSystem;
import io.vertx.core.http.HttpClientOptions;
import io.vertx.core.net.JksOptions;
import org.apache.commons.lang3.ObjectUtils;
import org.apache.commons.lang3.StringUtils;
import org.prebid.server.activity.ActivitiesConfigResolver;
import org.prebid.server.activity.infrastructure.creator.ActivityInfrastructureCreator;
import org.prebid.server.auction.AmpResponsePostProcessor;
import org.prebid.server.auction.BidResponseCreator;
import org.prebid.server.auction.BidResponsePostProcessor;
import org.prebid.server.auction.DebugResolver;
import org.prebid.server.auction.DsaEnforcer;
import org.prebid.server.auction.ExchangeService;
import org.prebid.server.auction.FpdResolver;
import org.prebid.server.auction.GeoLocationServiceWrapper;
import org.prebid.server.auction.ImplicitParametersExtractor;
import org.prebid.server.auction.InterstitialProcessor;
import org.prebid.server.auction.IpAddressHelper;
import org.prebid.server.auction.OrtbTypesResolver;
import org.prebid.server.auction.SecBrowsingTopicsResolver;
import org.prebid.server.auction.StoredRequestProcessor;
import org.prebid.server.auction.StoredResponseProcessor;
import org.prebid.server.auction.SupplyChainResolver;
import org.prebid.server.auction.TimeoutResolver;
import org.prebid.server.auction.UidUpdater;
import org.prebid.server.auction.VideoResponseFactory;
import org.prebid.server.auction.VideoStoredRequestProcessor;
import org.prebid.server.auction.WinningBidComparatorFactory;
import org.prebid.server.auction.adjustment.BidAdjustmentFactorResolver;
import org.prebid.server.auction.categorymapping.BasicCategoryMappingService;
import org.prebid.server.auction.categorymapping.CategoryMappingService;
import org.prebid.server.auction.categorymapping.NoOpCategoryMappingService;
import org.prebid.server.auction.gpp.AmpGppService;
import org.prebid.server.auction.gpp.AuctionGppService;
import org.prebid.server.auction.gpp.CookieSyncGppService;
import org.prebid.server.auction.gpp.GppService;
import org.prebid.server.auction.gpp.SetuidGppService;
import org.prebid.server.auction.gpp.processor.GppContextProcessor;
import org.prebid.server.auction.gpp.processor.tcfeuv2.TcfEuV2ContextProcessor;
import org.prebid.server.auction.gpp.processor.uspv1.UspV1ContextProcessor;
import org.prebid.server.auction.mediatypeprocessor.BidderMediaTypeProcessor;
import org.prebid.server.auction.mediatypeprocessor.CompositeMediaTypeProcessor;
import org.prebid.server.auction.mediatypeprocessor.MediaTypeProcessor;
import org.prebid.server.auction.mediatypeprocessor.MultiFormatMediaTypeProcessor;
import org.prebid.server.auction.privacy.contextfactory.AmpPrivacyContextFactory;
import org.prebid.server.auction.privacy.contextfactory.AuctionPrivacyContextFactory;
import org.prebid.server.auction.privacy.contextfactory.CookieSyncPrivacyContextFactory;
import org.prebid.server.auction.privacy.contextfactory.SetuidPrivacyContextFactory;
import org.prebid.server.auction.privacy.enforcement.ActivityEnforcement;
import org.prebid.server.auction.privacy.enforcement.CcpaEnforcement;
import org.prebid.server.auction.privacy.enforcement.CoppaEnforcement;
import org.prebid.server.auction.privacy.enforcement.PrivacyEnforcementService;
import org.prebid.server.auction.privacy.enforcement.TcfEnforcement;
import org.prebid.server.auction.requestfactory.AmpRequestFactory;
import org.prebid.server.auction.requestfactory.AuctionRequestFactory;
import org.prebid.server.auction.requestfactory.Ortb2ImplicitParametersResolver;
import org.prebid.server.auction.requestfactory.Ortb2RequestFactory;
import org.prebid.server.auction.requestfactory.VideoRequestFactory;
import org.prebid.server.auction.versionconverter.BidRequestOrtbVersionConversionManager;
import org.prebid.server.auction.versionconverter.BidRequestOrtbVersionConverterFactory;
import org.prebid.server.bidder.BidderCatalog;
import org.prebid.server.bidder.BidderDeps;
import org.prebid.server.bidder.BidderErrorNotifier;
import org.prebid.server.bidder.BidderRequestCompletionTrackerFactory;
import org.prebid.server.bidder.HttpBidderRequestEnricher;
import org.prebid.server.bidder.HttpBidderRequester;
import org.prebid.server.cache.CoreCacheService;
import org.prebid.server.cache.ModuleCacheService;
import org.prebid.server.cache.model.CacheTtl;
import org.prebid.server.cache.utils.CacheServiceUtil;
import org.prebid.server.cookie.CookieDeprecationService;
import org.prebid.server.cookie.CookieSyncService;
import org.prebid.server.cookie.CoopSyncProvider;
import org.prebid.server.cookie.PrioritizedCoopSyncProvider;
import org.prebid.server.cookie.UidsCookieService;
import org.prebid.server.currency.CurrencyConversionService;
import org.prebid.server.events.EventsService;
import org.prebid.server.execution.TimeoutFactory;
import org.prebid.server.floors.PriceFloorAdjuster;
import org.prebid.server.floors.PriceFloorEnforcer;
import org.prebid.server.floors.PriceFloorProcessor;
import org.prebid.server.floors.PriceFloorsConfigResolver;
import org.prebid.server.geolocation.CountryCodeMapper;
import org.prebid.server.hooks.execution.HookStageExecutor;
import org.prebid.server.identity.IdGenerator;
import org.prebid.server.identity.NoneIdGenerator;
import org.prebid.server.identity.UUIDIdGenerator;
import org.prebid.server.json.JacksonMapper;
import org.prebid.server.json.JsonMerger;
import org.prebid.server.log.CriteriaLogManager;
import org.prebid.server.log.CriteriaManager;
import org.prebid.server.log.HttpInteractionLogger;
import org.prebid.server.log.Logger;
import org.prebid.server.log.LoggerControlKnob;
import org.prebid.server.log.LoggerFactory;
import org.prebid.server.metric.Metrics;
import org.prebid.server.optout.GoogleRecaptchaVerifier;
import org.prebid.server.privacy.HostVendorTcfDefinerService;
import org.prebid.server.privacy.PrivacyExtractor;
import org.prebid.server.privacy.gdpr.TcfDefinerService;
import org.prebid.server.settings.ApplicationSettings;
import org.prebid.server.settings.model.BidValidationEnforcement;
import org.prebid.server.spring.config.model.ExternalConversionProperties;
import org.prebid.server.spring.config.model.HttpClientCircuitBreakerProperties;
import org.prebid.server.spring.config.model.HttpClientProperties;
import org.prebid.server.util.VersionInfo;
import org.prebid.server.util.system.CpuLoadAverageStats;
import org.prebid.server.validation.BidderParamValidator;
import org.prebid.server.validation.RequestValidator;
import org.prebid.server.validation.ResponseBidValidator;
import org.prebid.server.validation.VideoRequestValidator;
import org.prebid.server.vast.VastModifier;
import org.prebid.server.version.PrebidVersionProvider;
import org.prebid.server.vertx.httpclient.BasicHttpClient;
import org.prebid.server.vertx.httpclient.CircuitBreakerSecuredHttpClient;
import org.prebid.server.vertx.httpclient.HttpClient;
import org.springframework.beans.factory.annotation.Autowired;
import org.springframework.beans.factory.annotation.Qualifier;
import org.springframework.beans.factory.annotation.Value;
import org.springframework.boot.autoconfigure.condition.ConditionalOnProperty;
import org.springframework.boot.context.properties.ConfigurationProperties;
import org.springframework.context.annotation.Bean;
import org.springframework.context.annotation.Configuration;
import org.springframework.context.annotation.Scope;
import org.springframework.context.annotation.ScopedProxyMode;

import jakarta.validation.constraints.Min;
import java.io.IOException;
import java.time.Clock;
import java.util.ArrayList;
import java.util.Arrays;
import java.util.Collection;
import java.util.HashSet;
import java.util.List;
import java.util.Properties;
import java.util.Set;
import java.util.concurrent.TimeUnit;
import java.util.function.Supplier;
import java.util.stream.Collectors;
import java.util.stream.Stream;

@Configuration
public class ServiceConfiguration {

    private static final Logger logger = LoggerFactory.getLogger(ServiceConfiguration.class);

    @Value("${logging.sampling-rate:0.01}")
    private double logSamplingRate;

    @Bean
    CoreCacheService cacheService(
            @Value("${cache.scheme}") String scheme,
            @Value("${cache.host}") String host,
            @Value("${cache.path}") String path,
            @Value("${cache.query}") String query,
            @Value("${auction.cache.expected-request-time-ms}") long expectedCacheTimeMs,
            VastModifier vastModifier,
            EventsService eventsService,
            HttpClient httpClient,
            Metrics metrics,
            Clock clock,
            JacksonMapper mapper) {

<<<<<<< HEAD
        return new CoreCacheService(
                CacheTtl.of(bannerCacheTtl, videoCacheTtl),
=======
        return new CacheService(
>>>>>>> f9192e8e
                httpClient,
                CacheServiceUtil.getCacheEndpointUrl(scheme, host, path),
                CacheServiceUtil.getCachedAssetUrlTemplate(scheme, host, path, query),
                expectedCacheTimeMs,
                vastModifier,
                eventsService,
                metrics,
                clock,
                new UUIDIdGenerator(),
                mapper);
    }

    @Bean
    ModuleCacheService moduleCacheService(
            @Value("${cache.scheme}") String scheme,
            @Value("${cache.host}") String host,
            @Value("${cache.module.path}") String path,
            @Value("${cache.api.key}") String pbcApiKey,
            HttpClient httpClient,
            JacksonMapper mapper) {

        return new ModuleCacheService(
                httpClient,
                CacheServiceUtil.getCacheEndpointUrl(scheme, host, path),
                pbcApiKey,
                mapper);
    }

    @Bean
    VastModifier vastModifier(BidderCatalog bidderCatalog, EventsService eventsService, Metrics metrics) {
        return new VastModifier(bidderCatalog, eventsService, metrics);
    }

    @Bean
    @ConditionalOnProperty(prefix = "auction", name = "category-mapping-enabled", havingValue = "true")
    CategoryMappingService basicCategoryMappingService(ApplicationSettings applicationSettings,
                                                       JacksonMapper jacksonMapper) {

        return new BasicCategoryMappingService(applicationSettings, jacksonMapper);
    }

    @Bean
    @ConditionalOnProperty(
            prefix = "auction",
            name = "category-mapping-enabled",
            matchIfMissing = true,
            havingValue = "false")
    CategoryMappingService noOpCategoryMappingService() {
        return new NoOpCategoryMappingService();
    }

    @Bean
    ImplicitParametersExtractor implicitParametersExtractor(PublicSuffixList psl) {
        return new ImplicitParametersExtractor(psl);
    }

    @Bean
    IpAddressHelper ipAddressHelper(@Value("${ipv6.always-mask-right}") int ipv6AlwaysMaskBits,
                                    @Value("${ipv6.anon-left-mask-bits}") int ipv6AnonLeftMaskBits,
                                    @Value("${ipv6.private-networks}") String ipv6PrivateNetworksAsString) {

        final List<String> ipv6LocalNetworks = Arrays.asList(ipv6PrivateNetworksAsString.trim().split(","));

        return new IpAddressHelper(ipv6AlwaysMaskBits, ipv6AnonLeftMaskBits, ipv6LocalNetworks);
    }

    @Bean
    FpdResolver fpdResolver(JacksonMapper mapper, JsonMerger jsonMerger) {
        return new FpdResolver(mapper, jsonMerger);
    }

    @Bean
    OrtbTypesResolver ortbTypesResolver(JacksonMapper jacksonMapper, JsonMerger jsonMerger) {
        return new OrtbTypesResolver(logSamplingRate, jacksonMapper, jsonMerger);
    }

    @Bean
    SupplyChainResolver schainResolver(
            @Value("${auction.host-schain-node}") String globalSchainNode,
            JacksonMapper mapper) {

        return SupplyChainResolver.create(globalSchainNode, mapper);
    }

    @Bean
    TimeoutResolver auctionTimeoutResolver(
            @Value("${auction.biddertmax.min}") long minTimeout,
            @Value("${auction.biddertmax.max:#{0}}") long maxTimeout,
            @Value("${auction.tmax-upstream-response-time}") long upstreamResponseTime) {

        return new TimeoutResolver(minTimeout, maxTimeout, upstreamResponseTime);
    }

    @Bean
    DebugResolver debugResolver(@Value("${debug.override-token:#{null}}") String debugOverrideToken,
                                BidderCatalog bidderCatalog) {
        return new DebugResolver(bidderCatalog, debugOverrideToken);
    }

    @Bean
    SecBrowsingTopicsResolver secBrowsingTopicsResolver(
            @Value("${auction.privacysandbox.topicsdomain:#{null}}") String topicsDomain) {

        return new SecBrowsingTopicsResolver(topicsDomain);
    }

    @Bean
    Ortb2ImplicitParametersResolver ortb2ImplicitParametersResolver(
            @Value("${auction.cache.only-winning-bids}") boolean cacheOnlyWinningBids,
            @Value("${settings.generate-storedrequest-bidrequest-id}") boolean generateBidRequestId,
            @Value("${auction.ad-server-currency}") String adServerCurrency,
            @Value("${auction.blocklisted-apps}") String blocklistedAppsString,
            @Value("${external-url}") String externalUrl,
            @Value("${gdpr.host-vendor-id:#{null}}") Integer hostVendorId,
            @Value("${datacenter-region}") String datacenterRegion,
            ImplicitParametersExtractor implicitParametersExtractor,
            TimeoutResolver timeoutResolver,
            IpAddressHelper ipAddressHelper,
            IdGenerator sourceIdGenerator,
            SecBrowsingTopicsResolver topicsResolver,
            JsonMerger jsonMerger,
            JacksonMapper mapper) {

        return new Ortb2ImplicitParametersResolver(
                cacheOnlyWinningBids,
                generateBidRequestId,
                adServerCurrency,
                splitToList(blocklistedAppsString),
                externalUrl,
                hostVendorId,
                datacenterRegion,
                implicitParametersExtractor,
                timeoutResolver,
                ipAddressHelper,
                sourceIdGenerator,
                topicsResolver,
                jsonMerger,
                mapper);
    }

    @Bean
    BidRequestOrtbVersionConverterFactory bidRequestOrtbVersionConverterFactory(JacksonMapper jacksonMapper) {
        return new BidRequestOrtbVersionConverterFactory(jacksonMapper);
    }

    @Bean
    BidRequestOrtbVersionConversionManager bidRequestOrtbVersionConversionManager(
            BidRequestOrtbVersionConverterFactory bidRequestOrtbVersionConverterFactory) {

        return new BidRequestOrtbVersionConversionManager(bidRequestOrtbVersionConverterFactory);
    }

    @Bean
    GppContextProcessor tcfEuV2ContextProcessor() {
        return new TcfEuV2ContextProcessor();
    }

    @Bean
    GppContextProcessor uspV1ContextProcessor() {
        return new UspV1ContextProcessor();
    }

    @Bean
    GppService gppService(List<GppContextProcessor> processors) {
        return new GppService(processors);
    }

    @Bean
    AuctionGppService auctionGppProcessor(GppService gppService) {
        return new AuctionGppService(gppService);
    }

    @Bean
    AmpGppService ampGppProcessor(GppService gppService) {
        return new AmpGppService(gppService);
    }

    @Bean
    CookieSyncGppService cookieSyncGppProcessor(GppService gppService) {
        return new CookieSyncGppService(gppService);
    }

    @Bean
    SetuidGppService setuidGppService(GppService gppService) {
        return new SetuidGppService(gppService);
    }

    @Bean
    Ortb2RequestFactory openRtb2RequestFactory(
            @Value("${auction.biddertmax.percent}") int timeoutAdjustmentFactor,
            @Value("${auction.blocklisted-accounts}") String blocklistedAccountsString,
            UidsCookieService uidsCookieService,
            ActivityInfrastructureCreator activityInfrastructureCreator,
            RequestValidator requestValidator,
            TimeoutResolver auctionTimeoutResolver,
            TimeoutFactory timeoutFactory,
            StoredRequestProcessor storedRequestProcessor,
            ApplicationSettings applicationSettings,
            IpAddressHelper ipAddressHelper,
            HookStageExecutor hookStageExecutor,
            CountryCodeMapper countryCodeMapper,
            PriceFloorProcessor priceFloorProcessor,
            Metrics metrics) {

        final List<String> blocklistedAccounts = splitToList(blocklistedAccountsString);

        return new Ortb2RequestFactory(
                timeoutAdjustmentFactor,
                logSamplingRate,
                blocklistedAccounts,
                uidsCookieService,
                activityInfrastructureCreator,
                requestValidator,
                auctionTimeoutResolver,
                timeoutFactory,
                storedRequestProcessor,
                applicationSettings,
                ipAddressHelper,
                hookStageExecutor,
                priceFloorProcessor,
                countryCodeMapper,
                metrics);
    }

    @Bean
    AuctionRequestFactory auctionRequestFactory(
            @Value("${auction.max-request-size}") @Min(0) int maxRequestSize,
            Ortb2RequestFactory ortb2RequestFactory,
            StoredRequestProcessor storedRequestProcessor,
            BidRequestOrtbVersionConversionManager bidRequestOrtbVersionConversionManager,
            AuctionGppService auctionGppService,
            CookieDeprecationService cookieDeprecationService,
            ImplicitParametersExtractor implicitParametersExtractor,
            Ortb2ImplicitParametersResolver ortb2ImplicitParametersResolver,
            OrtbTypesResolver ortbTypesResolver,
            AuctionPrivacyContextFactory auctionPrivacyContextFactory,
            DebugResolver debugResolver,
            JacksonMapper mapper,
            GeoLocationServiceWrapper geoLocationServiceWrapper) {

        return new AuctionRequestFactory(
                maxRequestSize,
                ortb2RequestFactory,
                storedRequestProcessor,
                bidRequestOrtbVersionConversionManager,
                auctionGppService,
                cookieDeprecationService,
                implicitParametersExtractor,
                ortb2ImplicitParametersResolver,
                new InterstitialProcessor(),
                ortbTypesResolver,
                auctionPrivacyContextFactory,
                debugResolver,
                mapper,
                geoLocationServiceWrapper);
    }

    @Bean
    BidAdjustmentFactorResolver bidAdjustmentFactorResolver() {
        return new BidAdjustmentFactorResolver();
    }

    @Bean
    IdGenerator bidIdGenerator(@Value("${auction.generate-bid-id}") boolean generateBidId) {
        return generateBidId
                ? new UUIDIdGenerator()
                : new NoneIdGenerator();
    }

    @Bean
    IdGenerator sourceIdGenerator() {
        return new UUIDIdGenerator();
    }

    @Bean
    AmpRequestFactory ampRequestFactory(Ortb2RequestFactory ortb2RequestFactory,
                                        StoredRequestProcessor storedRequestProcessor,
                                        BidRequestOrtbVersionConversionManager bidRequestOrtbVersionConversionManager,
                                        AmpGppService ampGppService,
                                        OrtbTypesResolver ortbTypesResolver,
                                        ImplicitParametersExtractor implicitParametersExtractor,
                                        Ortb2ImplicitParametersResolver ortb2ImplicitParametersResolver,
                                        FpdResolver fpdResolver,
                                        AmpPrivacyContextFactory ampPrivacyContextFactory,
                                        DebugResolver debugResolver,
                                        JacksonMapper mapper,
                                        GeoLocationServiceWrapper geoLocationServiceWrapper) {

        return new AmpRequestFactory(
                ortb2RequestFactory,
                storedRequestProcessor,
                bidRequestOrtbVersionConversionManager,
                ampGppService,
                ortbTypesResolver,
                implicitParametersExtractor,
                ortb2ImplicitParametersResolver,
                fpdResolver,
                ampPrivacyContextFactory,
                debugResolver,
                mapper,
                geoLocationServiceWrapper);
    }

    @Bean
    VideoRequestFactory videoRequestFactory(
            @Value("${auction.max-request-size}") int maxRequestSize,
            @Value("${video.stored-request-required}") boolean enforceStoredRequest,
            @Value("${auction.video.escape-log-cache-regex:#{null}}") String escapeLogCacheRegex,
            Ortb2RequestFactory ortb2RequestFactory,
            VideoStoredRequestProcessor storedRequestProcessor,
            BidRequestOrtbVersionConversionManager bidRequestOrtbVersionConversionManager,
            Ortb2ImplicitParametersResolver ortb2ImplicitParametersResolver,
            AuctionPrivacyContextFactory auctionPrivacyContextFactory,
            DebugResolver debugResolver,
            JacksonMapper mapper,
            GeoLocationServiceWrapper geoLocationServiceWrapper) {

        return new VideoRequestFactory(
                maxRequestSize,
                enforceStoredRequest,
                escapeLogCacheRegex,
                ortb2RequestFactory,
                storedRequestProcessor,
                bidRequestOrtbVersionConversionManager,
                ortb2ImplicitParametersResolver,
                auctionPrivacyContextFactory,
                debugResolver,
                mapper,
                geoLocationServiceWrapper);
    }

    @Bean
    VideoResponseFactory videoResponseFactory(JacksonMapper mapper) {
        return new VideoResponseFactory(new UUIDIdGenerator(), mapper);
    }

    @Bean
    VideoStoredRequestProcessor videoStoredRequestProcessor(
            @Value("${video.stored-request-required}") boolean enforceStoredRequest,
            @Value("${auction.blocklisted-accounts}") String blocklistedAccountsString,
            @Value("${video.stored-requests-timeout-ms}") long defaultTimeoutMs,
            @Value("${auction.ad-server-currency:#{null}}") String adServerCurrency,
            @Value("${default-request.file.path:#{null}}") String defaultBidRequestPath,
            FileSystem fileSystem,
            ApplicationSettings applicationSettings,
            VideoRequestValidator videoRequestValidator,
            Metrics metrics,
            TimeoutFactory timeoutFactory,
            JacksonMapper mapper,
            JsonMerger jsonMerger) {

        return new VideoStoredRequestProcessor(
                enforceStoredRequest,
                splitToList(blocklistedAccountsString),
                defaultTimeoutMs,
                adServerCurrency,
                defaultBidRequestPath,
                fileSystem,
                applicationSettings,
                videoRequestValidator,
                metrics,
                timeoutFactory,
                mapper,
                jsonMerger);
    }

    @Bean
    VideoRequestValidator videoRequestValidator() {
        return new VideoRequestValidator();
    }

    @Bean
    GoogleRecaptchaVerifier googleRecaptchaVerifier(
            @Value("${recaptcha-url}") String recaptchaUrl,
            @Value("${recaptcha-secret}") String recaptchaSecret,
            HttpClient httpClient,
            JacksonMapper mapper) {

        return new GoogleRecaptchaVerifier(recaptchaUrl, recaptchaSecret, httpClient, mapper);
    }

    @Bean
    @ConfigurationProperties(prefix = "http-client")
    HttpClientProperties httpClientProperties() {
        return new HttpClientProperties();
    }

    @Bean
    @Scope(scopeName = VertxContextScope.NAME, proxyMode = ScopedProxyMode.INTERFACES)
    @ConditionalOnProperty(prefix = "http-client.circuit-breaker", name = "enabled", havingValue = "false",
            matchIfMissing = true)
    BasicHttpClient basicHttpClient(Vertx vertx, HttpClientProperties httpClientProperties) {
        return createBasicHttpClient(vertx, httpClientProperties);
    }

    @Bean
    @ConfigurationProperties(prefix = "http-client.circuit-breaker")
    @ConditionalOnProperty(prefix = "http-client.circuit-breaker", name = "enabled", havingValue = "true")
    HttpClientCircuitBreakerProperties httpClientCircuitBreakerProperties() {
        return new HttpClientCircuitBreakerProperties();
    }

    @Bean
    @Scope(scopeName = VertxContextScope.NAME, proxyMode = ScopedProxyMode.INTERFACES)
    @ConditionalOnProperty(prefix = "http-client.circuit-breaker", name = "enabled", havingValue = "true")
    CircuitBreakerSecuredHttpClient circuitBreakerSecuredHttpClient(
            Vertx vertx,
            Metrics metrics,
            HttpClientProperties httpClientProperties,
            @Qualifier("httpClientCircuitBreakerProperties")
            HttpClientCircuitBreakerProperties circuitBreakerProperties,
            Clock clock) {

        final HttpClient httpClient = createBasicHttpClient(vertx, httpClientProperties);

        return new CircuitBreakerSecuredHttpClient(
                vertx,
                httpClient,
                metrics,
                circuitBreakerProperties.getOpeningThreshold(),
                circuitBreakerProperties.getOpeningIntervalMs(),
                circuitBreakerProperties.getClosingIntervalMs(),
                circuitBreakerProperties.getIdleExpireHours(),
                clock);
    }

    private static BasicHttpClient createBasicHttpClient(Vertx vertx, HttpClientProperties httpClientProperties) {
        final HttpClientOptions options = new HttpClientOptions()
                .setMaxPoolSize(httpClientProperties.getMaxPoolSize())
                .setIdleTimeoutUnit(TimeUnit.MILLISECONDS)
                .setIdleTimeout(httpClientProperties.getIdleTimeoutMs())
                .setPoolCleanerPeriod(httpClientProperties.getPoolCleanerPeriodMs())
                .setTryUseCompression(httpClientProperties.getUseCompression())
                .setConnectTimeout(httpClientProperties.getConnectTimeoutMs())
                // Vert.x's HttpClientRequest needs this value to be 2 for redirections to be followed once,
                // 3 for twice, and so on
                .setMaxRedirects(httpClientProperties.getMaxRedirects() + 1);

        if (httpClientProperties.getSsl()) {
            final JksOptions jksOptions = new JksOptions()
                    .setPath(httpClientProperties.getJksPath())
                    .setPassword(httpClientProperties.getJksPassword());

            options
                    .setSsl(true)
                    .setKeyStoreOptions(jksOptions);
        }

        return new BasicHttpClient(vertx, vertx.createHttpClient(options));
    }

    @Bean
    PrioritizedCoopSyncProvider prioritizedCoopSyncProvider(
            @Value("${cookie-sync.pri:#{null}}") String prioritizedBidders,
            BidderCatalog bidderCatalog) {

        return new PrioritizedCoopSyncProvider(splitToSet(prioritizedBidders), bidderCatalog);
    }

    @Bean
    UidsCookieService uidsCookieService(
            @Value("${host-cookie.optout-cookie.name:#{null}}") String optOutCookieName,
            @Value("${host-cookie.optout-cookie.value:#{null}}") String optOutCookieValue,
            @Value("${host-cookie.family:#{null}}") String hostCookieFamily,
            @Value("${host-cookie.cookie-name:#{null}}") String hostCookieName,
            @Value("${host-cookie.domain:#{null}}") String hostCookieDomain,
            @Value("${host-cookie.ttl-days}") Integer ttlDays,
            @Value("${host-cookie.max-cookie-size-bytes}") Integer maxCookieSizeBytes,
            PrioritizedCoopSyncProvider prioritizedCoopSyncProvider,
            Metrics metrics,
            JacksonMapper mapper) {

        return new UidsCookieService(
                optOutCookieName,
                optOutCookieValue,
                hostCookieFamily,
                hostCookieName,
                hostCookieDomain,
                ttlDays,
                maxCookieSizeBytes,
                prioritizedCoopSyncProvider,
                metrics,
                mapper);
    }

    @Bean
    UidUpdater uidUpdater(
            @Value("${host-cookie.family:#{null}}") String hostCookieFamily,
            BidderCatalog bidderCatalog,
            UidsCookieService uidsCookieService) {

        return new UidUpdater(hostCookieFamily, bidderCatalog, uidsCookieService);
    }

    @Bean
    CoopSyncProvider coopSyncProvider(
            BidderCatalog bidderCatalog,
            PrioritizedCoopSyncProvider prioritizedCoopSyncProvider,
            @Value("${cookie-sync.coop-sync.default:false}") boolean defaultCoopSync) {

        return new CoopSyncProvider(bidderCatalog, prioritizedCoopSyncProvider, defaultCoopSync);
    }

    @Bean
    CookieSyncService cookieSyncService(
            @Value("${external-url}") String externalUrl,
            @Value("${cookie-sync.default-limit:#{2}}") Integer defaultLimit,
            @Value("${cookie-sync.max-limit:#{null}}") Integer maxLimit,
            BidderCatalog bidderCatalog,
            HostVendorTcfDefinerService hostVendorTcfDefinerService,
            CcpaEnforcement ccpaEnforcement,
            UidsCookieService uidsCookieService,
            CoopSyncProvider coopSyncProvider,
            Metrics metrics) {

        return new CookieSyncService(
                externalUrl,
                defaultLimit,
                ObjectUtils.defaultIfNull(maxLimit, Integer.MAX_VALUE),
                bidderCatalog,
                hostVendorTcfDefinerService,
                ccpaEnforcement,
                uidsCookieService,
                coopSyncProvider,
                metrics);
    }

    @Bean
    CookieDeprecationService cookieDeprecationService() {
        return new CookieDeprecationService();
    }

    @Bean
    EventsService eventsService(@Value("${external-url}") String externalUrl) {
        return new EventsService(externalUrl);
    }

    @Bean
    BidderCatalog bidderCatalog(List<BidderDeps> bidderDeps) {
        return new BidderCatalog(bidderDeps);
    }

    @Bean
    @ConditionalOnProperty(prefix = "auction.filter-imp-media-type", name = "enabled", havingValue = "true")
    MediaTypeProcessor bidderMediaTypeProcessor(BidderCatalog bidderCatalog) {
        return new BidderMediaTypeProcessor(bidderCatalog);
    }

    @Bean
    MediaTypeProcessor multiFormatMediaTypeProcessor(BidderCatalog bidderCatalog) {
        return new MultiFormatMediaTypeProcessor(bidderCatalog);
    }

    @Bean
    CompositeMediaTypeProcessor compositeMediaTypeProcessor(List<MediaTypeProcessor> mediaTypeProcessors) {
        return new CompositeMediaTypeProcessor(mediaTypeProcessors);
    }

    @Bean
    HttpBidderRequester httpBidderRequester(
            HttpClient httpClient,
            @Autowired(required = false) BidderRequestCompletionTrackerFactory bidderRequestCompletionTrackerFactory,
            BidderErrorNotifier bidderErrorNotifier,
            HttpBidderRequestEnricher requestEnricher,
            JacksonMapper mapper) {

        return new HttpBidderRequester(httpClient,
                bidderRequestCompletionTrackerFactory,
                bidderErrorNotifier,
                requestEnricher,
                mapper);
    }

    @Bean
    PrebidVersionProvider prebidVersionProvider(VersionInfo versionInfo) {
        return new PrebidVersionProvider(versionInfo.getVersion());
    }

    @Bean
    HttpBidderRequestEnricher httpBidderRequestEnricher(PrebidVersionProvider prebidVersionProvider,
                                                        BidderCatalog bidderCatalog) {

        return new HttpBidderRequestEnricher(prebidVersionProvider, bidderCatalog);
    }

    @Bean
    BidderErrorNotifier bidderErrorNotifier(
            @Value("${auction.timeout-notification.timeout-ms}") int timeoutNotificationTimeoutMs,
            @Value("${auction.timeout-notification.log-result}") boolean logTimeoutNotificationResult,
            @Value("${auction.timeout-notification.log-failure-only}") boolean logTimeoutNotificationFailureOnly,
            @Value("${auction.timeout-notification.log-sampling-rate}") double logTimeoutNotificationSamplingRate,
            HttpClient httpClient,
            Metrics metrics) {

        return new BidderErrorNotifier(
                timeoutNotificationTimeoutMs,
                logTimeoutNotificationResult,
                logTimeoutNotificationFailureOnly,
                logTimeoutNotificationSamplingRate,
                httpClient,
                metrics);
    }

    @Bean
    BidResponseCreator bidResponseCreator(
            CoreCacheService coreCacheService,
            BidderCatalog bidderCatalog,
            VastModifier vastModifier,
            EventsService eventsService,
            StoredRequestProcessor storedRequestProcessor,
            WinningBidComparatorFactory winningBidComparatorFactory,
            IdGenerator bidIdGenerator,
            HookStageExecutor hookStageExecutor,
            CategoryMappingService categoryMappingService,
            @Value("${settings.targeting.truncate-attr-chars}") int truncateAttrChars,
            Clock clock,
            JacksonMapper mapper,
            @Value("${cache.banner-ttl-seconds:#{null}}") Integer bannerCacheTtl,
            @Value("${cache.video-ttl-seconds:#{null}}") Integer videoCacheTtl) {

        return new BidResponseCreator(
                coreCacheService,
                bidderCatalog,
                vastModifier,
                eventsService,
                storedRequestProcessor,
                winningBidComparatorFactory,
                bidIdGenerator,
                hookStageExecutor,
                categoryMappingService,
                truncateAttrChars,
                clock,
                mapper,
                CacheTtl.of(bannerCacheTtl, videoCacheTtl));
    }

    @Bean
    ExchangeService exchangeService(
            @Value("${logging.sampling-rate:0.01}") double logSamplingRate,
            BidderCatalog bidderCatalog,
            StoredResponseProcessor storedResponseProcessor,
            PrivacyEnforcementService privacyEnforcementService,
            FpdResolver fpdResolver,
            SupplyChainResolver supplyChainResolver,
            DebugResolver debugResolver,
            CompositeMediaTypeProcessor mediaTypeProcessor,
            UidUpdater uidUpdater,
            TimeoutResolver timeoutResolver,
            TimeoutFactory timeoutFactory,
            BidRequestOrtbVersionConversionManager bidRequestOrtbVersionConversionManager,
            HttpBidderRequester httpBidderRequester,
            ResponseBidValidator responseBidValidator,
            CurrencyConversionService currencyConversionService,
            BidResponseCreator bidResponseCreator,
            BidResponsePostProcessor bidResponsePostProcessor,
            HookStageExecutor hookStageExecutor,
            HttpInteractionLogger httpInteractionLogger,
            PriceFloorAdjuster priceFloorAdjuster,
            PriceFloorEnforcer priceFloorEnforcer,
            DsaEnforcer dsaEnforcer,
            BidAdjustmentFactorResolver bidAdjustmentFactorResolver,
            Metrics metrics,
            Clock clock,
            JacksonMapper mapper,
            CriteriaLogManager criteriaLogManager,
            @Value("${auction.strict-app-site-dooh:false}") boolean enabledStrictAppSiteDoohValidation) {

        return new ExchangeService(
                logSamplingRate,
                bidderCatalog,
                storedResponseProcessor,
                privacyEnforcementService,
                fpdResolver,
                supplyChainResolver,
                debugResolver,
                mediaTypeProcessor,
                uidUpdater,
                timeoutResolver,
                timeoutFactory,
                bidRequestOrtbVersionConversionManager,
                httpBidderRequester,
                responseBidValidator,
                currencyConversionService,
                bidResponseCreator,
                bidResponsePostProcessor,
                hookStageExecutor,
                httpInteractionLogger,
                priceFloorAdjuster,
                priceFloorEnforcer,
                dsaEnforcer,
                bidAdjustmentFactorResolver,
                metrics,
                clock,
                mapper,
                criteriaLogManager, enabledStrictAppSiteDoohValidation);
    }

    @Bean
    StoredRequestProcessor storedRequestProcessor(
            @Value("${auction.stored-requests-timeout-ms}") long defaultTimeoutMs,
            @Value("${default-request.file.path:#{null}}") String defaultBidRequestPath,
            @Value("${settings.generate-storedrequest-bidrequest-id}") boolean generateBidRequestId,
            FileSystem fileSystem,
            ApplicationSettings applicationSettings,
            Metrics metrics,
            TimeoutFactory timeoutFactory,
            JacksonMapper mapper,
            JsonMerger jsonMerger) {

        return new StoredRequestProcessor(
                defaultTimeoutMs,
                defaultBidRequestPath,
                generateBidRequestId,
                fileSystem,
                applicationSettings,
                new UUIDIdGenerator(),
                metrics,
                timeoutFactory,
                mapper,
                jsonMerger);
    }

    @Bean
    WinningBidComparatorFactory winningBidComparatorFactory() {
        return new WinningBidComparatorFactory();
    }

    @Bean
    StoredResponseProcessor storedResponseProcessor(ApplicationSettings applicationSettings,
                                                    JacksonMapper mapper) {

        return new StoredResponseProcessor(applicationSettings, mapper);
    }

    @Bean
    PrivacyEnforcementService privacyEnforcementService(CoppaEnforcement coppaEnforcement,
                                                        CcpaEnforcement ccpaEnforcement,
                                                        TcfEnforcement tcfEnforcement,
                                                        ActivityEnforcement activityEnforcement) {

        return new PrivacyEnforcementService(
                coppaEnforcement,
                ccpaEnforcement,
                tcfEnforcement,
                activityEnforcement);
    }

    @Bean
    AuctionPrivacyContextFactory auctionPrivacyContextFactory(PrivacyExtractor privacyExtractor,
                                                              TcfDefinerService tcfDefinerService,
                                                              IpAddressHelper ipAddressHelper,
                                                              CountryCodeMapper countryCodeMapper) {

        return new AuctionPrivacyContextFactory(
                privacyExtractor,
                tcfDefinerService,
                ipAddressHelper,
                countryCodeMapper);
    }

    @Bean
    AmpPrivacyContextFactory ampPrivacyContextFactory(PrivacyExtractor privacyExtractor,
                                                      TcfDefinerService tcfDefinerService,
                                                      IpAddressHelper ipAddressHelper,
                                                      CountryCodeMapper countryCodeMapper) {

        return new AmpPrivacyContextFactory(
                privacyExtractor,
                tcfDefinerService,
                ipAddressHelper,
                countryCodeMapper);
    }

    @Bean
    CookieSyncPrivacyContextFactory cookieSyncPrivacyContextFactory(
            PrivacyExtractor privacyExtractor,
            TcfDefinerService tcfDefinerService,
            ImplicitParametersExtractor implicitParametersExtractor,
            IpAddressHelper ipAddressHelper) {

        return new CookieSyncPrivacyContextFactory(
                privacyExtractor,
                tcfDefinerService,
                implicitParametersExtractor,
                ipAddressHelper);
    }

    @Bean
    SetuidPrivacyContextFactory setuidPrivacyContextFactory(
            PrivacyExtractor privacyExtractor,
            TcfDefinerService tcfDefinerService,
            ImplicitParametersExtractor implicitParametersExtractor,
            IpAddressHelper ipAddressHelper) {

        return new SetuidPrivacyContextFactory(
                privacyExtractor,
                tcfDefinerService,
                implicitParametersExtractor,
                ipAddressHelper);
    }

    @Bean
    PrivacyExtractor privacyExtractor() {
        return new PrivacyExtractor();
    }

    @Bean
    VersionInfo versionInfo(JacksonMapper jacksonMapper) {
        return VersionInfo.create("git-revision.json", jacksonMapper);
    }

    @Bean
    RequestValidator requestValidator(
            BidderCatalog bidderCatalog,
            BidderParamValidator bidderParamValidator,
            Metrics metrics,
            JacksonMapper mapper,
            @Value("${logging.sampling-rate:0.01}") double logSamplingRate,
            @Value("${auction.strict-app-site-dooh:false}") boolean enabledStrictAppSiteDoohValidation) {

        return new RequestValidator(
                bidderCatalog,
                bidderParamValidator,
                metrics,
                mapper,
                logSamplingRate,
                enabledStrictAppSiteDoohValidation);
    }

    @Bean
    PriceFloorsConfigResolver priceFloorsConfigResolver(Metrics metrics) {
        return new PriceFloorsConfigResolver(metrics);
    }

    @Bean
    ActivitiesConfigResolver activitiesConfigResolver(@Value("${logging.sampling-rate:0.01}") double logSamplingRate) {
        return new ActivitiesConfigResolver(logSamplingRate);
    }

    @Bean
    BidderParamValidator bidderParamValidator(BidderCatalog bidderCatalog, JacksonMapper mapper) {
        return BidderParamValidator.create(bidderCatalog, "static/bidder-params", mapper);
    }

    @Bean
    ResponseBidValidator responseValidator(
            @Value("${auction.validations.banner-creative-max-size}") BidValidationEnforcement bannerMaxSizeEnforcement,
            @Value("${auction.validations.secure-markup}") BidValidationEnforcement secureMarkupEnforcement,
            Metrics metrics) {

        return new ResponseBidValidator(
                bannerMaxSizeEnforcement,
                secureMarkupEnforcement,
                metrics,
                logSamplingRate);
    }

    @Bean
    CriteriaLogManager criteriaLogManager(JacksonMapper mapper) {
        return new CriteriaLogManager(mapper);
    }

    @Bean
    CriteriaManager criteriaManager(CriteriaLogManager criteriaLogManager, Vertx vertx) {
        return new CriteriaManager(criteriaLogManager, vertx);
    }

    @Bean
    PublicSuffixList psl() {
        final PublicSuffixListFactory factory = new PublicSuffixListFactory();

        final Properties properties = factory.getDefaults();
        properties.setProperty(PublicSuffixListFactory.PROPERTY_LIST_FILE, "/effective_tld_names.dat");
        try {
            return factory.build(properties);
        } catch (IOException | ClassNotFoundException e) {
            throw new IllegalArgumentException("Could not initialize public suffix list", e);
        }
    }

    @Bean
    Clock clock() {
        return Clock.systemUTC();
    }

    @Bean
    TimeoutFactory timeoutFactory(Clock clock) {
        return new TimeoutFactory(clock);
    }

    @Bean
    BidResponsePostProcessor bidResponsePostProcessor() {
        return BidResponsePostProcessor.noOp();
    }

    @Bean
    AmpResponsePostProcessor ampResponsePostProcessor() {
        return AmpResponsePostProcessor.noOp();
    }

    @Bean
    @ConditionalOnProperty(prefix = "server.cpu-load-monitoring", name = "enabled", havingValue = "true")
    CpuLoadAverageStats cpuLoadAverageStats(
            Vertx vertx,
            @Value("${server.cpu-load-monitoring.measurement-interval-ms:60000}") long measurementIntervalMillis) {

        return new CpuLoadAverageStats(vertx, measurementIntervalMillis);
    }

    @Bean
    CurrencyConversionService currencyConversionService(
            @Autowired(required = false) ExternalConversionProperties externalConversionProperties) {

        return new CurrencyConversionService(externalConversionProperties);
    }

    @Bean
    @ConditionalOnProperty(prefix = "currency-converter.external-rates", name = "enabled", havingValue = "true")
    ExternalConversionProperties externalConversionProperties(
            @Value("${currency-converter.external-rates.url}") String currencyServerUrl,
            @Value("${currency-converter.external-rates.default-timeout-ms}") long defaultTimeoutMs,
            @Value("${currency-converter.external-rates.refresh-period-ms}") long refreshPeriodMs,
            @Value("${currency-converter.external-rates.stale-after-ms}") long staleAfterMs,
            @Value("${currency-converter.external-rates.stale-period-ms:#{null}}") Long stalePeriodMs,
            Vertx vertx,
            HttpClient httpClient,
            Metrics metrics,
            Clock clock,
            JacksonMapper mapper) {

        return new ExternalConversionProperties(
                currencyServerUrl,
                defaultTimeoutMs,
                refreshPeriodMs,
                staleAfterMs,
                stalePeriodMs,
                vertx,
                httpClient,
                metrics,
                clock,
                mapper);
    }

    @Bean
    HttpInteractionLogger httpInteractionLogger(JacksonMapper mapper) {
        return new HttpInteractionLogger(mapper);
    }

    @Bean
    LoggerControlKnob loggerControlKnob(Vertx vertx) {
        return new LoggerControlKnob(vertx);
    }

    @Bean
    DsaEnforcer dsaEnforcer(JacksonMapper mapper) {
        return new DsaEnforcer(mapper);
    }

    private static List<String> splitToList(String listAsString) {
        return splitToCollection(listAsString, ArrayList::new);
    }

    private static Set<String> splitToSet(String listAsString) {
        return splitToCollection(listAsString, HashSet::new);
    }

    private static <T extends Collection<String>> T splitToCollection(String listAsString,
                                                                      Supplier<T> collectionFactory) {

        return listAsString != null
                ? Stream.of(listAsString.split(","))
                .map(String::trim)
                .filter(StringUtils::isNotBlank)
                .collect(Collectors.toCollection(collectionFactory))
                : collectionFactory.get();
    }
}<|MERGE_RESOLUTION|>--- conflicted
+++ resolved
@@ -166,12 +166,7 @@
             Clock clock,
             JacksonMapper mapper) {
 
-<<<<<<< HEAD
         return new CoreCacheService(
-                CacheTtl.of(bannerCacheTtl, videoCacheTtl),
-=======
-        return new CacheService(
->>>>>>> f9192e8e
                 httpClient,
                 CacheServiceUtil.getCacheEndpointUrl(scheme, host, path),
                 CacheServiceUtil.getCachedAssetUrlTemplate(scheme, host, path, query),
