package org.prebid.server.spring.config;

import de.malkusch.whoisServerList.publicSuffixList.PublicSuffixList;
import de.malkusch.whoisServerList.publicSuffixList.PublicSuffixListFactory;
import io.vertx.core.Vertx;
import io.vertx.core.file.FileSystem;
import io.vertx.core.http.HttpClientOptions;
import io.vertx.core.logging.Logger;
import io.vertx.core.logging.LoggerFactory;
import io.vertx.core.net.JksOptions;
import org.apache.commons.lang3.ObjectUtils;
import org.apache.commons.lang3.StringUtils;
import org.prebid.server.activity.ActivitiesConfigResolver;
import org.prebid.server.activity.infrastructure.creator.ActivityInfrastructureCreator;
import org.prebid.server.auction.AmpResponsePostProcessor;
import org.prebid.server.auction.BidResponseCreator;
import org.prebid.server.auction.BidResponsePostProcessor;
import org.prebid.server.auction.DebugResolver;
import org.prebid.server.auction.DsaEnforcer;
import org.prebid.server.auction.ExchangeService;
import org.prebid.server.auction.FpdResolver;
import org.prebid.server.auction.ImplicitParametersExtractor;
import org.prebid.server.auction.InterstitialProcessor;
import org.prebid.server.auction.IpAddressHelper;
import org.prebid.server.auction.OrtbTypesResolver;
import org.prebid.server.auction.PrivacyEnforcementService;
import org.prebid.server.auction.SecBrowsingTopicsResolver;
import org.prebid.server.auction.StoredRequestProcessor;
import org.prebid.server.auction.StoredResponseProcessor;
import org.prebid.server.auction.SupplyChainResolver;
import org.prebid.server.auction.TimeoutResolver;
import org.prebid.server.auction.UidUpdater;
import org.prebid.server.auction.VideoResponseFactory;
import org.prebid.server.auction.VideoStoredRequestProcessor;
import org.prebid.server.auction.WinningBidComparatorFactory;
import org.prebid.server.auction.adjustment.BidAdjustmentFactorResolver;
import org.prebid.server.auction.categorymapping.BasicCategoryMappingService;
import org.prebid.server.auction.categorymapping.CategoryMappingService;
import org.prebid.server.auction.categorymapping.NoOpCategoryMappingService;
import org.prebid.server.auction.gpp.AmpGppService;
import org.prebid.server.auction.gpp.AuctionGppService;
import org.prebid.server.auction.gpp.CookieSyncGppService;
import org.prebid.server.auction.gpp.GppService;
import org.prebid.server.auction.gpp.SetuidGppService;
import org.prebid.server.auction.gpp.processor.GppContextProcessor;
import org.prebid.server.auction.gpp.processor.tcfeuv2.TcfEuV2ContextProcessor;
import org.prebid.server.auction.gpp.processor.uspv1.UspV1ContextProcessor;
import org.prebid.server.auction.mediatypeprocessor.BidderMediaTypeProcessor;
import org.prebid.server.auction.mediatypeprocessor.CompositeMediaTypeProcessor;
import org.prebid.server.auction.mediatypeprocessor.MediaTypeProcessor;
import org.prebid.server.auction.mediatypeprocessor.MultiFormatMediaTypeProcessor;
import org.prebid.server.auction.privacycontextfactory.AmpPrivacyContextFactory;
import org.prebid.server.auction.requestfactory.AmpRequestFactory;
import org.prebid.server.auction.requestfactory.AuctionRequestFactory;
import org.prebid.server.auction.requestfactory.Ortb2ImplicitParametersResolver;
import org.prebid.server.auction.requestfactory.Ortb2RequestFactory;
import org.prebid.server.auction.requestfactory.VideoRequestFactory;
import org.prebid.server.auction.versionconverter.BidRequestOrtbVersionConversionManager;
import org.prebid.server.auction.versionconverter.BidRequestOrtbVersionConverterFactory;
import org.prebid.server.bidder.BidderCatalog;
import org.prebid.server.bidder.BidderDeps;
import org.prebid.server.bidder.BidderErrorNotifier;
import org.prebid.server.bidder.BidderRequestCompletionTrackerFactory;
import org.prebid.server.bidder.HttpBidderRequestEnricher;
import org.prebid.server.bidder.HttpBidderRequester;
import org.prebid.server.cache.CacheService;
import org.prebid.server.cache.model.CacheTtl;
import org.prebid.server.cookie.CookieDeprecationService;
import org.prebid.server.cookie.CookieSyncService;
import org.prebid.server.cookie.CoopSyncProvider;
import org.prebid.server.cookie.PrioritizedCoopSyncProvider;
import org.prebid.server.cookie.UidsCookieService;
import org.prebid.server.currency.CurrencyConversionService;
import org.prebid.server.deals.DealsService;
import org.prebid.server.deals.UserAdditionalInfoService;
import org.prebid.server.deals.events.ApplicationEventService;
import org.prebid.server.events.EventsService;
import org.prebid.server.execution.TimeoutFactory;
import org.prebid.server.floors.PriceFloorAdjuster;
import org.prebid.server.floors.PriceFloorEnforcer;
import org.prebid.server.floors.PriceFloorProcessor;
import org.prebid.server.floors.PriceFloorsConfigResolver;
import org.prebid.server.geolocation.CountryCodeMapper;
import org.prebid.server.hooks.execution.HookStageExecutor;
import org.prebid.server.identity.IdGenerator;
import org.prebid.server.identity.NoneIdGenerator;
import org.prebid.server.identity.UUIDIdGenerator;
import org.prebid.server.json.JacksonMapper;
import org.prebid.server.json.JsonMerger;
import org.prebid.server.log.CriteriaLogManager;
import org.prebid.server.log.CriteriaManager;
import org.prebid.server.log.HttpInteractionLogger;
import org.prebid.server.log.LoggerControlKnob;
import org.prebid.server.metric.Metrics;
import org.prebid.server.optout.GoogleRecaptchaVerifier;
import org.prebid.server.privacy.HostVendorTcfDefinerService;
import org.prebid.server.privacy.PrivacyExtractor;
import org.prebid.server.privacy.gdpr.TcfDefinerService;
import org.prebid.server.settings.ApplicationSettings;
import org.prebid.server.settings.model.BidValidationEnforcement;
import org.prebid.server.spring.config.model.ExternalConversionProperties;
import org.prebid.server.spring.config.model.HttpClientCircuitBreakerProperties;
import org.prebid.server.spring.config.model.HttpClientProperties;
import org.prebid.server.util.VersionInfo;
import org.prebid.server.util.system.CpuLoadAverageStats;
import org.prebid.server.validation.BidderParamValidator;
import org.prebid.server.validation.RequestValidator;
import org.prebid.server.validation.ResponseBidValidator;
import org.prebid.server.validation.VideoRequestValidator;
import org.prebid.server.vast.VastModifier;
import org.prebid.server.version.PrebidVersionProvider;
import org.prebid.server.vertx.http.BasicHttpClient;
import org.prebid.server.vertx.http.CircuitBreakerSecuredHttpClient;
import org.prebid.server.vertx.http.HttpClient;
import org.springframework.beans.factory.annotation.Autowired;
import org.springframework.beans.factory.annotation.Qualifier;
import org.springframework.beans.factory.annotation.Value;
import org.springframework.boot.autoconfigure.condition.ConditionalOnProperty;
import org.springframework.boot.context.properties.ConfigurationProperties;
import org.springframework.context.annotation.Bean;
import org.springframework.context.annotation.Configuration;
import org.springframework.context.annotation.Scope;
import org.springframework.context.annotation.ScopedProxyMode;

import javax.validation.constraints.Min;
import java.io.IOException;
import java.time.Clock;
import java.util.ArrayList;
import java.util.Arrays;
import java.util.Collection;
import java.util.HashSet;
import java.util.List;
import java.util.Properties;
import java.util.Set;
import java.util.concurrent.TimeUnit;
import java.util.function.Supplier;
import java.util.stream.Collectors;
import java.util.stream.Stream;

@Configuration
public class ServiceConfiguration {

    private static final Logger logger = LoggerFactory.getLogger(ServiceConfiguration.class);

    @Value("${logging.sampling-rate:0.01}")
    private double logSamplingRate;

    @Bean
    CacheService cacheService(
            @Value("${cache.scheme}") String scheme,
            @Value("${cache.host}") String host,
            @Value("${cache.path}") String path,
            @Value("${cache.query}") String query,
            @Value("${cache.banner-ttl-seconds:#{null}}") Integer bannerCacheTtl,
            @Value("${cache.video-ttl-seconds:#{null}}") Integer videoCacheTtl,
            @Value("${auction.cache.expected-request-time-ms}") long expectedCacheTimeMs,
            VastModifier vastModifier,
            EventsService eventsService,
            HttpClient httpClient,
            Metrics metrics,
            Clock clock,
            JacksonMapper mapper) {

        return new CacheService(
                CacheTtl.of(bannerCacheTtl, videoCacheTtl),
                httpClient,
                CacheService.getCacheEndpointUrl(scheme, host, path),
                CacheService.getCachedAssetUrlTemplate(scheme, host, path, query),
                expectedCacheTimeMs,
                vastModifier,
                eventsService,
                metrics,
                clock,
                new UUIDIdGenerator(),
                mapper);
    }

    @Bean
    VastModifier vastModifier(BidderCatalog bidderCatalog, EventsService eventsService, Metrics metrics) {
        return new VastModifier(bidderCatalog, eventsService, metrics);
    }

    @Bean
    @ConditionalOnProperty(prefix = "auction", name = "category-mapping-enabled", havingValue = "true")
    CategoryMappingService basicCategoryMappingService(ApplicationSettings applicationSettings,
                                                       JacksonMapper jacksonMapper) {

        return new BasicCategoryMappingService(applicationSettings, jacksonMapper);
    }

    @Bean
    @ConditionalOnProperty(
            prefix = "auction",
            name = "category-mapping-enabled",
            matchIfMissing = true,
            havingValue = "false")
    CategoryMappingService noOpCategoryMappingService() {
        return new NoOpCategoryMappingService();
    }

    @Bean
    ImplicitParametersExtractor implicitParametersExtractor(PublicSuffixList psl) {
        return new ImplicitParametersExtractor(psl);
    }

    @Bean
    IpAddressHelper ipAddressHelper(@Value("${ipv6.always-mask-right}") int ipv6AlwaysMaskBits,
                                    @Value("${ipv6.anon-left-mask-bits}") int ipv6AnonLeftMaskBits,
                                    @Value("${ipv6.private-networks}") String ipv6PrivateNetworksAsString) {

        final List<String> ipv6LocalNetworks = Arrays.asList(ipv6PrivateNetworksAsString.trim().split(","));

        return new IpAddressHelper(ipv6AlwaysMaskBits, ipv6AnonLeftMaskBits, ipv6LocalNetworks);
    }

    @Bean
    FpdResolver fpdResolver(JacksonMapper mapper, JsonMerger jsonMerger) {
        return new FpdResolver(mapper, jsonMerger);
    }

    @Bean
    OrtbTypesResolver ortbTypesResolver(JacksonMapper jacksonMapper, JsonMerger jsonMerger) {
        return new OrtbTypesResolver(logSamplingRate, jacksonMapper, jsonMerger);
    }

    @Bean
    SupplyChainResolver schainResolver(
            @Value("${auction.host-schain-node}") String globalSchainNode,
            JacksonMapper mapper) {

        return SupplyChainResolver.create(globalSchainNode, mapper);
    }

    @Bean
    TimeoutResolver auctionTimeoutResolver(
            @Value("${auction.biddertmax.min}") long minTimeout,
            @Value("${auction.max-timeout-ms:#{0}}") long maxTimeoutDeprecated,
            @Value("${auction.biddertmax.max:#{0}}") long maxTimeout,
            @Value("${auction.tmax-upstream-response-time}") long upstreamResponseTime) {

        return new TimeoutResolver(
                minTimeout,
                resolveMaxTimeout(maxTimeoutDeprecated, maxTimeout),
                upstreamResponseTime);
    }

    // TODO: Remove after transition period
    private static long resolveMaxTimeout(long maxTimeoutDeprecated, long maxTimeout) {
        if (maxTimeout != 0) {
            return maxTimeout;
        }

        logger.warn("Usage of deprecated property: auction.max-timeout-ms. Use auction.biddertmax.max instead.");
        return maxTimeoutDeprecated;
    }

    @Bean
    DebugResolver debugResolver(@Value("${debug.override-token:#{null}}") String debugOverrideToken,
                                BidderCatalog bidderCatalog) {
        return new DebugResolver(bidderCatalog, debugOverrideToken);
    }

    @Bean
    SecBrowsingTopicsResolver secBrowsingTopicsResolver(
            @Value("${auction.privacysandbox.topicsdomain:#{null}}") String topicsDomain) {

        return new SecBrowsingTopicsResolver(topicsDomain);
    }

    @Bean
    Ortb2ImplicitParametersResolver ortb2ImplicitParametersResolver(
            @Value("${auction.cache.only-winning-bids}") boolean cacheOnlyWinningBids,
            @Value("${settings.generate-storedrequest-bidrequest-id}") boolean generateBidRequestId,
            @Value("${auction.ad-server-currency}") String adServerCurrency,
            @Value("${auction.blacklisted-apps}") String blacklistedAppsString,
            @Value("${external-url}") String externalUrl,
            @Value("${gdpr.host-vendor-id:#{null}}") Integer hostVendorId,
            @Value("${datacenter-region}") String datacenterRegion,
            ImplicitParametersExtractor implicitParametersExtractor,
            TimeoutResolver timeoutResolver,
            IpAddressHelper ipAddressHelper,
            IdGenerator sourceIdGenerator,
            SecBrowsingTopicsResolver topicsResolver,
            JsonMerger jsonMerger,
            JacksonMapper mapper) {

        return new Ortb2ImplicitParametersResolver(
                cacheOnlyWinningBids,
                generateBidRequestId,
                adServerCurrency,
                splitToList(blacklistedAppsString),
                externalUrl,
                hostVendorId,
                datacenterRegion,
                implicitParametersExtractor,
                timeoutResolver,
                ipAddressHelper,
                sourceIdGenerator,
                topicsResolver,
                jsonMerger,
                mapper);
    }

    @Bean
    BidRequestOrtbVersionConverterFactory bidRequestOrtbVersionConverterFactory(JacksonMapper jacksonMapper) {
        return new BidRequestOrtbVersionConverterFactory(jacksonMapper);
    }

    @Bean
    BidRequestOrtbVersionConversionManager bidRequestOrtbVersionConversionManager(
            BidRequestOrtbVersionConverterFactory bidRequestOrtbVersionConverterFactory) {

        return new BidRequestOrtbVersionConversionManager(bidRequestOrtbVersionConverterFactory);
    }

    @Bean
    GppContextProcessor tcfEuV2ContextProcessor() {
        return new TcfEuV2ContextProcessor();
    }

    @Bean
    GppContextProcessor uspV1ContextProcessor() {
        return new UspV1ContextProcessor();
    }

    @Bean
    GppService gppService(List<GppContextProcessor> processors) {
        return new GppService(processors);
    }

    @Bean
    AuctionGppService auctionGppProcessor(GppService gppService) {
        return new AuctionGppService(gppService);
    }

    @Bean
    AmpGppService ampGppProcessor(GppService gppService) {
        return new AmpGppService(gppService);
    }

    @Bean
    CookieSyncGppService cookieSyncGppProcessor(GppService gppService) {
        return new CookieSyncGppService(gppService);
    }

    @Bean
    SetuidGppService setuidGppService(GppService gppService) {
        return new SetuidGppService(gppService);
    }

    @Bean
    Ortb2RequestFactory openRtb2RequestFactory(
<<<<<<< HEAD
=======
            @Value("${settings.enforce-valid-account}") boolean enforceValidAccount,
            @Value("${auction.biddertmax.percent}") int timeoutAdjustmentFactor,
>>>>>>> 32ff35e2
            @Value("${auction.blacklisted-accounts}") String blacklistedAccountsString,
            UidsCookieService uidsCookieService,
            ActivityInfrastructureCreator activityInfrastructureCreator,
            RequestValidator requestValidator,
            TimeoutResolver auctionTimeoutResolver,
            TimeoutFactory timeoutFactory,
            StoredRequestProcessor storedRequestProcessor,
            ApplicationSettings applicationSettings,
            IpAddressHelper ipAddressHelper,
            HookStageExecutor hookStageExecutor,
            @Autowired(required = false) UserAdditionalInfoService userAdditionalInfoService,
            CountryCodeMapper countryCodeMapper,
            PriceFloorProcessor priceFloorProcessor,
            Metrics metrics,
            Clock clock) {

        final List<String> blacklistedAccounts = splitToList(blacklistedAccountsString);

        return new Ortb2RequestFactory(
<<<<<<< HEAD
=======
                enforceValidAccount,
                timeoutAdjustmentFactor,
>>>>>>> 32ff35e2
                logSamplingRate,
                blacklistedAccounts,
                uidsCookieService,
                activityInfrastructureCreator,
                requestValidator,
                auctionTimeoutResolver,
                timeoutFactory,
                storedRequestProcessor,
                applicationSettings,
                ipAddressHelper,
                hookStageExecutor,
                userAdditionalInfoService,
                priceFloorProcessor,
                countryCodeMapper,
                metrics,
                clock);
    }

    @Bean
    AuctionRequestFactory auctionRequestFactory(
            @Value("${auction.max-request-size}") @Min(0) int maxRequestSize,
            Ortb2RequestFactory ortb2RequestFactory,
            StoredRequestProcessor storedRequestProcessor,
            BidRequestOrtbVersionConversionManager bidRequestOrtbVersionConversionManager,
            AuctionGppService auctionGppService,
            CookieDeprecationService cookieDeprecationService,
            ImplicitParametersExtractor implicitParametersExtractor,
            Ortb2ImplicitParametersResolver ortb2ImplicitParametersResolver,
            OrtbTypesResolver ortbTypesResolver,
            PrivacyEnforcementService privacyEnforcementService,
            DebugResolver debugResolver,
            JacksonMapper mapper) {

        return new AuctionRequestFactory(
                maxRequestSize,
                ortb2RequestFactory,
                storedRequestProcessor,
                bidRequestOrtbVersionConversionManager,
                auctionGppService,
                cookieDeprecationService,
                implicitParametersExtractor,
                ortb2ImplicitParametersResolver,
                new InterstitialProcessor(),
                ortbTypesResolver,
                privacyEnforcementService,
                debugResolver,
                mapper);
    }

    @Bean
    BidAdjustmentFactorResolver bidAdjustmentFactorResolver() {
        return new BidAdjustmentFactorResolver();
    }

    @Bean
    IdGenerator bidIdGenerator(@Value("${auction.generate-bid-id}") boolean generateBidId) {
        return generateBidId
                ? new UUIDIdGenerator()
                : new NoneIdGenerator();
    }

    @Bean
    IdGenerator sourceIdGenerator() {
        return new UUIDIdGenerator();
    }

    @Bean
    AmpRequestFactory ampRequestFactory(Ortb2RequestFactory ortb2RequestFactory,
                                        StoredRequestProcessor storedRequestProcessor,
                                        BidRequestOrtbVersionConversionManager bidRequestOrtbVersionConversionManager,
                                        AmpGppService ampGppService,
                                        OrtbTypesResolver ortbTypesResolver,
                                        ImplicitParametersExtractor implicitParametersExtractor,
                                        Ortb2ImplicitParametersResolver ortb2ImplicitParametersResolver,
                                        FpdResolver fpdResolver,
                                        AmpPrivacyContextFactory ampPrivacyContextFactory,
                                        DebugResolver debugResolver,
                                        JacksonMapper mapper) {

        return new AmpRequestFactory(
                ortb2RequestFactory,
                storedRequestProcessor,
                bidRequestOrtbVersionConversionManager,
                ampGppService,
                ortbTypesResolver,
                implicitParametersExtractor,
                ortb2ImplicitParametersResolver,
                fpdResolver,
                ampPrivacyContextFactory,
                debugResolver,
                mapper);
    }

    @Bean
    VideoRequestFactory videoRequestFactory(
            @Value("${auction.max-request-size}") int maxRequestSize,
            @Value("${video.stored-request-required}") boolean enforceStoredRequest,
            @Value("${auction.video.escape-log-cache-regex:#{null}}") String escapeLogCacheRegex,
            Ortb2RequestFactory ortb2RequestFactory,
            VideoStoredRequestProcessor storedRequestProcessor,
            BidRequestOrtbVersionConversionManager bidRequestOrtbVersionConversionManager,
            Ortb2ImplicitParametersResolver ortb2ImplicitParametersResolver,
            PrivacyEnforcementService privacyEnforcementService,
            DebugResolver debugResolver,
            JacksonMapper mapper) {

        return new VideoRequestFactory(
                maxRequestSize,
                enforceStoredRequest,
                escapeLogCacheRegex,
                ortb2RequestFactory,
                storedRequestProcessor,
                bidRequestOrtbVersionConversionManager,
                ortb2ImplicitParametersResolver,
                privacyEnforcementService,
                debugResolver,
                mapper);
    }

    @Bean
    VideoResponseFactory videoResponseFactory(JacksonMapper mapper) {
        return new VideoResponseFactory(new UUIDIdGenerator(), mapper);
    }

    @Bean
    VideoStoredRequestProcessor videoStoredRequestProcessor(
            @Value("${video.stored-request-required}") boolean enforceStoredRequest,
            @Value("${auction.blacklisted-accounts}") String blacklistedAccountsString,
            @Value("${video.stored-requests-timeout-ms}") long defaultTimeoutMs,
            @Value("${auction.ad-server-currency:#{null}}") String adServerCurrency,
            @Value("${default-request.file.path:#{null}}") String defaultBidRequestPath,
            FileSystem fileSystem,
            ApplicationSettings applicationSettings,
            VideoRequestValidator videoRequestValidator,
            Metrics metrics,
            TimeoutFactory timeoutFactory,
            JacksonMapper mapper,
            JsonMerger jsonMerger) {

        return new VideoStoredRequestProcessor(
                enforceStoredRequest,
                splitToList(blacklistedAccountsString),
                defaultTimeoutMs,
                adServerCurrency,
                defaultBidRequestPath,
                fileSystem,
                applicationSettings,
                videoRequestValidator,
                metrics,
                timeoutFactory,
                mapper,
                jsonMerger);
    }

    @Bean
    VideoRequestValidator videoRequestValidator() {
        return new VideoRequestValidator();
    }

    @Bean
    GoogleRecaptchaVerifier googleRecaptchaVerifier(
            @Value("${recaptcha-url}") String recaptchaUrl,
            @Value("${recaptcha-secret}") String recaptchaSecret,
            HttpClient httpClient,
            JacksonMapper mapper) {

        return new GoogleRecaptchaVerifier(recaptchaUrl, recaptchaSecret, httpClient, mapper);
    }

    @Bean
    @ConfigurationProperties(prefix = "http-client")
    HttpClientProperties httpClientProperties() {
        return new HttpClientProperties();
    }

    @Bean
    @Scope(scopeName = VertxContextScope.NAME, proxyMode = ScopedProxyMode.INTERFACES)
    @ConditionalOnProperty(prefix = "http-client.circuit-breaker", name = "enabled", havingValue = "false",
            matchIfMissing = true)
    BasicHttpClient basicHttpClient(Vertx vertx, HttpClientProperties httpClientProperties) {
        return createBasicHttpClient(vertx, httpClientProperties);
    }

    @Bean
    @ConfigurationProperties(prefix = "http-client.circuit-breaker")
    @ConditionalOnProperty(prefix = "http-client.circuit-breaker", name = "enabled", havingValue = "true")
    HttpClientCircuitBreakerProperties httpClientCircuitBreakerProperties() {
        return new HttpClientCircuitBreakerProperties();
    }

    @Bean
    @Scope(scopeName = VertxContextScope.NAME, proxyMode = ScopedProxyMode.INTERFACES)
    @ConditionalOnProperty(prefix = "http-client.circuit-breaker", name = "enabled", havingValue = "true")
    CircuitBreakerSecuredHttpClient circuitBreakerSecuredHttpClient(
            Vertx vertx,
            Metrics metrics,
            HttpClientProperties httpClientProperties,
            @Qualifier("httpClientCircuitBreakerProperties")
            HttpClientCircuitBreakerProperties circuitBreakerProperties,
            Clock clock) {

        final HttpClient httpClient = createBasicHttpClient(vertx, httpClientProperties);

        return new CircuitBreakerSecuredHttpClient(
                vertx,
                httpClient,
                metrics,
                circuitBreakerProperties.getOpeningThreshold(),
                circuitBreakerProperties.getOpeningIntervalMs(),
                circuitBreakerProperties.getClosingIntervalMs(),
                circuitBreakerProperties.getIdleExpireHours(),
                clock);
    }

    private static BasicHttpClient createBasicHttpClient(Vertx vertx, HttpClientProperties httpClientProperties) {
        final HttpClientOptions options = new HttpClientOptions()
                .setMaxPoolSize(httpClientProperties.getMaxPoolSize())
                .setIdleTimeoutUnit(TimeUnit.MILLISECONDS)
                .setIdleTimeout(httpClientProperties.getIdleTimeoutMs())
                .setPoolCleanerPeriod(httpClientProperties.getPoolCleanerPeriodMs())
                .setTryUseCompression(httpClientProperties.getUseCompression())
                .setConnectTimeout(httpClientProperties.getConnectTimeoutMs())
                // Vert.x's HttpClientRequest needs this value to be 2 for redirections to be followed once,
                // 3 for twice, and so on
                .setMaxRedirects(httpClientProperties.getMaxRedirects() + 1);

        if (httpClientProperties.getSsl()) {
            final JksOptions jksOptions = new JksOptions()
                    .setPath(httpClientProperties.getJksPath())
                    .setPassword(httpClientProperties.getJksPassword());

            options
                    .setSsl(true)
                    .setKeyStoreOptions(jksOptions);
        }

        return new BasicHttpClient(vertx, vertx.createHttpClient(options));
    }

    @Bean
    PrioritizedCoopSyncProvider prioritizedCoopSyncProvider(
            @Value("${cookie-sync.pri:#{null}}") String prioritizedBidders,
            BidderCatalog bidderCatalog) {

        return new PrioritizedCoopSyncProvider(splitToSet(prioritizedBidders), bidderCatalog);
    }

    @Bean
    UidsCookieService uidsCookieService(
            @Value("${host-cookie.optout-cookie.name:#{null}}") String optOutCookieName,
            @Value("${host-cookie.optout-cookie.value:#{null}}") String optOutCookieValue,
            @Value("${host-cookie.family:#{null}}") String hostCookieFamily,
            @Value("${host-cookie.cookie-name:#{null}}") String hostCookieName,
            @Value("${host-cookie.domain:#{null}}") String hostCookieDomain,
            @Value("${host-cookie.ttl-days}") Integer ttlDays,
            @Value("${host-cookie.max-cookie-size-bytes}") Integer maxCookieSizeBytes,
            PrioritizedCoopSyncProvider prioritizedCoopSyncProvider,
            Metrics metrics,
            JacksonMapper mapper) {

        return new UidsCookieService(
                optOutCookieName,
                optOutCookieValue,
                hostCookieFamily,
                hostCookieName,
                hostCookieDomain,
                ttlDays,
                maxCookieSizeBytes,
                prioritizedCoopSyncProvider,
                metrics,
                mapper);
    }

    @Bean
    UidUpdater uidUpdater(
            @Value("${host-cookie.family:#{null}}") String hostCookieFamily,
            BidderCatalog bidderCatalog,
            UidsCookieService uidsCookieService) {

        return new UidUpdater(hostCookieFamily, bidderCatalog, uidsCookieService);
    }

    @Bean
    CoopSyncProvider coopSyncProvider(
            BidderCatalog bidderCatalog,
            PrioritizedCoopSyncProvider prioritizedCoopSyncProvider,
            @Value("${cookie-sync.coop-sync.default:false}") boolean defaultCoopSync) {

        return new CoopSyncProvider(bidderCatalog, prioritizedCoopSyncProvider, defaultCoopSync);
    }

    @Bean
    CookieSyncService cookieSyncService(
            @Value("${external-url}") String externalUrl,
            @Value("${cookie-sync.default-limit:#{2}}") Integer defaultLimit,
            @Value("${cookie-sync.max-limit:#{null}}") Integer maxLimit,
            BidderCatalog bidderCatalog,
            HostVendorTcfDefinerService hostVendorTcfDefinerService,
            PrivacyEnforcementService privacyEnforcementService,
            UidsCookieService uidsCookieService,
            CoopSyncProvider coopSyncProvider,
            Metrics metrics) {

        return new CookieSyncService(
                externalUrl,
                defaultLimit,
                ObjectUtils.defaultIfNull(maxLimit, Integer.MAX_VALUE),
                bidderCatalog,
                hostVendorTcfDefinerService,
                privacyEnforcementService,
                uidsCookieService,
                coopSyncProvider,
                metrics);
    }

    @Bean
    CookieDeprecationService cookieDeprecationService() {
        return new CookieDeprecationService();
    }

    @Bean
    EventsService eventsService(@Value("${external-url}") String externalUrl) {
        return new EventsService(externalUrl);
    }

    @Bean
    BidderCatalog bidderCatalog(List<BidderDeps> bidderDeps) {
        return new BidderCatalog(bidderDeps);
    }

    @Bean
    @ConditionalOnProperty(prefix = "auction.filter-imp-media-type", name = "enabled", havingValue = "true")
    MediaTypeProcessor bidderMediaTypeProcessor(BidderCatalog bidderCatalog) {
        return new BidderMediaTypeProcessor(bidderCatalog);
    }

    @Bean
    MediaTypeProcessor multiFormatMediaTypeProcessor(BidderCatalog bidderCatalog) {
        return new MultiFormatMediaTypeProcessor(bidderCatalog);
    }

    @Bean
    CompositeMediaTypeProcessor compositeMediaTypeProcessor(List<MediaTypeProcessor> mediaTypeProcessors) {
        return new CompositeMediaTypeProcessor(mediaTypeProcessors);
    }

    @Bean
    HttpBidderRequester httpBidderRequester(
            HttpClient httpClient,
            @Autowired(required = false) BidderRequestCompletionTrackerFactory bidderRequestCompletionTrackerFactory,
            BidderErrorNotifier bidderErrorNotifier,
            HttpBidderRequestEnricher requestEnricher,
            JacksonMapper mapper) {

        return new HttpBidderRequester(httpClient,
                bidderRequestCompletionTrackerFactory,
                bidderErrorNotifier,
                requestEnricher,
                mapper);
    }

    @Bean
    PrebidVersionProvider prebidVersionProvider(VersionInfo versionInfo) {
        return new PrebidVersionProvider(versionInfo.getVersion());
    }

    @Bean
    HttpBidderRequestEnricher httpBidderRequestEnricher(PrebidVersionProvider prebidVersionProvider,
                                                        BidderCatalog bidderCatalog) {

        return new HttpBidderRequestEnricher(prebidVersionProvider, bidderCatalog);
    }

    @Bean
    BidderErrorNotifier bidderErrorNotifier(
            @Value("${auction.timeout-notification.timeout-ms}") int timeoutNotificationTimeoutMs,
            @Value("${auction.timeout-notification.log-result}") boolean logTimeoutNotificationResult,
            @Value("${auction.timeout-notification.log-failure-only}") boolean logTimeoutNotificationFailureOnly,
            @Value("${auction.timeout-notification.log-sampling-rate}") double logTimeoutNotificationSamplingRate,
            HttpClient httpClient,
            Metrics metrics) {

        return new BidderErrorNotifier(
                timeoutNotificationTimeoutMs,
                logTimeoutNotificationResult,
                logTimeoutNotificationFailureOnly,
                logTimeoutNotificationSamplingRate,
                httpClient,
                metrics);
    }

    @Bean
    BidResponseCreator bidResponseCreator(
            CacheService cacheService,
            BidderCatalog bidderCatalog,
            VastModifier vastModifier,
            EventsService eventsService,
            StoredRequestProcessor storedRequestProcessor,
            WinningBidComparatorFactory winningBidComparatorFactory,
            IdGenerator bidIdGenerator,
            HookStageExecutor hookStageExecutor,
            CategoryMappingService categoryMappingService,
            @Value("${settings.targeting.truncate-attr-chars}") int truncateAttrChars,
            Clock clock,
            JacksonMapper mapper) {

        return new BidResponseCreator(
                cacheService,
                bidderCatalog,
                vastModifier,
                eventsService,
                storedRequestProcessor,
                winningBidComparatorFactory,
                bidIdGenerator,
                hookStageExecutor,
                categoryMappingService,
                truncateAttrChars,
                clock,
                mapper);
    }

    @Bean
    ExchangeService exchangeService(
            @Value("${logging.sampling-rate:0.01}") double logSamplingRate,
            BidderCatalog bidderCatalog,
            StoredResponseProcessor storedResponseProcessor,
            @Autowired(required = false) DealsService dealsService,
            PrivacyEnforcementService privacyEnforcementService,
            FpdResolver fpdResolver,
            SupplyChainResolver supplyChainResolver,
            DebugResolver debugResolver,
            CompositeMediaTypeProcessor mediaTypeProcessor,
            UidUpdater uidUpdater,
            TimeoutResolver timeoutResolver,
            TimeoutFactory timeoutFactory,
            BidRequestOrtbVersionConversionManager bidRequestOrtbVersionConversionManager,
            HttpBidderRequester httpBidderRequester,
            ResponseBidValidator responseBidValidator,
            CurrencyConversionService currencyConversionService,
            BidResponseCreator bidResponseCreator,
            BidResponsePostProcessor bidResponsePostProcessor,
            HookStageExecutor hookStageExecutor,
            @Autowired(required = false) ApplicationEventService applicationEventService,
            HttpInteractionLogger httpInteractionLogger,
            PriceFloorAdjuster priceFloorAdjuster,
            PriceFloorEnforcer priceFloorEnforcer,
            DsaEnforcer dsaEnforcer,
            BidAdjustmentFactorResolver bidAdjustmentFactorResolver,
            Metrics metrics,
            Clock clock,
            JacksonMapper mapper,
            CriteriaLogManager criteriaLogManager,
            @Value("${auction.strict-app-site-dooh:false}") boolean enabledStrictAppSiteDoohValidation) {

        return new ExchangeService(
                logSamplingRate,
                bidderCatalog,
                storedResponseProcessor,
                dealsService,
                privacyEnforcementService,
                fpdResolver,
                supplyChainResolver,
                debugResolver,
                mediaTypeProcessor,
                uidUpdater,
                timeoutResolver,
                timeoutFactory,
                bidRequestOrtbVersionConversionManager,
                httpBidderRequester,
                responseBidValidator,
                currencyConversionService,
                bidResponseCreator,
                bidResponsePostProcessor,
                hookStageExecutor,
                applicationEventService,
                httpInteractionLogger,
                priceFloorAdjuster,
                priceFloorEnforcer,
                dsaEnforcer,
                bidAdjustmentFactorResolver,
                metrics,
                clock,
                mapper,
                criteriaLogManager, enabledStrictAppSiteDoohValidation);
    }

    @Bean
    StoredRequestProcessor storedRequestProcessor(
            @Value("${auction.stored-requests-timeout-ms}") long defaultTimeoutMs,
            @Value("${default-request.file.path:#{null}}") String defaultBidRequestPath,
            @Value("${settings.generate-storedrequest-bidrequest-id}") boolean generateBidRequestId,
            FileSystem fileSystem,
            ApplicationSettings applicationSettings,
            Metrics metrics,
            TimeoutFactory timeoutFactory,
            JacksonMapper mapper,
            JsonMerger jsonMerger) {

        return new StoredRequestProcessor(
                defaultTimeoutMs,
                defaultBidRequestPath,
                generateBidRequestId,
                fileSystem,
                applicationSettings,
                new UUIDIdGenerator(),
                metrics,
                timeoutFactory,
                mapper,
                jsonMerger);
    }

    @Bean
    WinningBidComparatorFactory winningBidComparatorFactory() {
        return new WinningBidComparatorFactory();
    }

    @Bean
    StoredResponseProcessor storedResponseProcessor(ApplicationSettings applicationSettings,
                                                    JacksonMapper mapper) {

        return new StoredResponseProcessor(applicationSettings, mapper);
    }

    @Bean
    PrivacyEnforcementService privacyEnforcementService(
            BidderCatalog bidderCatalog,
            PrivacyExtractor privacyExtractor,
            TcfDefinerService tcfDefinerService,
            ImplicitParametersExtractor implicitParametersExtractor,
            IpAddressHelper ipAddressHelper,
            Metrics metrics,
            CountryCodeMapper countryCodeMapper,
            @Value("${ccpa.enforce}") boolean ccpaEnforce,
            @Value("${lmt.enforce}") boolean lmtEnforce) {

        return new PrivacyEnforcementService(
                bidderCatalog,
                privacyExtractor,
                tcfDefinerService,
                implicitParametersExtractor,
                ipAddressHelper,
                metrics,
                countryCodeMapper,
                ccpaEnforce,
                lmtEnforce);
    }

    @Bean
    AmpPrivacyContextFactory ampPrivacyContextFactory(PrivacyExtractor privacyExtractor,
                                                      TcfDefinerService tcfDefinerService,
                                                      IpAddressHelper ipAddressHelper,
                                                      CountryCodeMapper countryCodeMapper) {

        return new AmpPrivacyContextFactory(
                privacyExtractor,
                tcfDefinerService,
                ipAddressHelper,
                countryCodeMapper);
    }

    @Bean
    PrivacyExtractor privacyExtractor() {
        return new PrivacyExtractor();
    }

    @Bean
    VersionInfo versionInfo(JacksonMapper jacksonMapper) {
        return VersionInfo.create("git-revision.json", jacksonMapper);
    }

    @Bean
    RequestValidator requestValidator(
            BidderCatalog bidderCatalog,
            BidderParamValidator bidderParamValidator,
            Metrics metrics,
            JacksonMapper mapper,
            @Value("${logging.sampling-rate:0.01}") double logSamplingRate,
            @Value("${auction.strict-app-site-dooh:false}") boolean enabledStrictAppSiteDoohValidation) {

        return new RequestValidator(
                bidderCatalog,
                bidderParamValidator,
                metrics,
                mapper,
                logSamplingRate,
                enabledStrictAppSiteDoohValidation);
    }

    @Bean
    PriceFloorsConfigResolver priceFloorsConfigResolver(Metrics metrics) {
        return new PriceFloorsConfigResolver(metrics);
    }

    @Bean
    ActivitiesConfigResolver activitiesConfigResolver(@Value("${logging.sampling-rate:0.01}") double logSamplingRate) {
        return new ActivitiesConfigResolver(logSamplingRate);
    }

    @Bean
    BidderParamValidator bidderParamValidator(BidderCatalog bidderCatalog, JacksonMapper mapper) {
        return BidderParamValidator.create(bidderCatalog, "static/bidder-params", mapper);
    }

    @Bean
    ResponseBidValidator responseValidator(
            @Value("${auction.validations.banner-creative-max-size}") BidValidationEnforcement bannerMaxSizeEnforcement,
            @Value("${auction.validations.secure-markup}") BidValidationEnforcement secureMarkupEnforcement,
            Metrics metrics,
            JacksonMapper mapper,
            @Value("${deals.enabled}") boolean dealsEnabled) {

        return new ResponseBidValidator(
                bannerMaxSizeEnforcement,
                secureMarkupEnforcement,
                metrics,
                mapper,
                dealsEnabled,
                logSamplingRate);
    }

    @Bean
    CriteriaLogManager criteriaLogManager(JacksonMapper mapper) {
        return new CriteriaLogManager(mapper);
    }

    @Bean
    CriteriaManager criteriaManager(CriteriaLogManager criteriaLogManager, Vertx vertx) {
        return new CriteriaManager(criteriaLogManager, vertx);
    }

    @Bean
    PublicSuffixList psl() {
        final PublicSuffixListFactory factory = new PublicSuffixListFactory();

        final Properties properties = factory.getDefaults();
        properties.setProperty(PublicSuffixListFactory.PROPERTY_LIST_FILE, "/effective_tld_names.dat");
        try {
            return factory.build(properties);
        } catch (IOException | ClassNotFoundException e) {
            throw new IllegalArgumentException("Could not initialize public suffix list", e);
        }
    }

    @Bean
    Clock clock() {
        return Clock.systemUTC();
    }

    @Bean
    TimeoutFactory timeoutFactory(Clock clock) {
        return new TimeoutFactory(clock);
    }

    @Bean
    BidResponsePostProcessor bidResponsePostProcessor() {
        return BidResponsePostProcessor.noOp();
    }

    @Bean
    AmpResponsePostProcessor ampResponsePostProcessor() {
        return AmpResponsePostProcessor.noOp();
    }

    @Bean
    @ConditionalOnProperty(prefix = "server.cpu-load-monitoring", name = "enabled", havingValue = "true")
    CpuLoadAverageStats cpuLoadAverageStats(
            Vertx vertx,
            @Value("${server.cpu-load-monitoring.measurement-interval-ms:60000}") long measurementIntervalMillis) {

        return new CpuLoadAverageStats(vertx, measurementIntervalMillis);
    }

    @Bean
    CurrencyConversionService currencyConversionService(
            @Autowired(required = false) ExternalConversionProperties externalConversionProperties) {

        return new CurrencyConversionService(externalConversionProperties);
    }

    @Bean
    @ConditionalOnProperty(prefix = "currency-converter.external-rates", name = "enabled", havingValue = "true")
    ExternalConversionProperties externalConversionProperties(
            @Value("${currency-converter.external-rates.url}") String currencyServerUrl,
            @Value("${currency-converter.external-rates.default-timeout-ms}") long defaultTimeoutMs,
            @Value("${currency-converter.external-rates.refresh-period-ms}") long refreshPeriodMs,
            @Value("${currency-converter.external-rates.stale-after-ms}") long staleAfterMs,
            @Value("${currency-converter.external-rates.stale-period-ms:#{null}}") Long stalePeriodMs,
            Vertx vertx,
            HttpClient httpClient,
            Metrics metrics,
            Clock clock,
            JacksonMapper mapper) {

        return new ExternalConversionProperties(
                currencyServerUrl,
                defaultTimeoutMs,
                refreshPeriodMs,
                staleAfterMs,
                stalePeriodMs,
                vertx,
                httpClient,
                metrics,
                clock,
                mapper);
    }

    @Bean
    HttpInteractionLogger httpInteractionLogger(JacksonMapper mapper) {
        return new HttpInteractionLogger(mapper);
    }

    @Bean
    LoggerControlKnob loggerControlKnob(Vertx vertx) {
        return new LoggerControlKnob(vertx);
    }

    @Bean
    DsaEnforcer dsaEnforcer() {
        return new DsaEnforcer();
    }

    private static List<String> splitToList(String listAsString) {
        return splitToCollection(listAsString, ArrayList::new);
    }

    private static Set<String> splitToSet(String listAsString) {
        return splitToCollection(listAsString, HashSet::new);
    }

    private static <T extends Collection<String>> T splitToCollection(String listAsString,
                                                                      Supplier<T> collectionFactory) {

        return listAsString != null
                ? Stream.of(listAsString.split(","))
                .map(String::trim)
                .filter(StringUtils::isNotBlank)
                .collect(Collectors.toCollection(collectionFactory))
                : collectionFactory.get();
    }
}<|MERGE_RESOLUTION|>--- conflicted
+++ resolved
@@ -350,11 +350,7 @@
 
     @Bean
     Ortb2RequestFactory openRtb2RequestFactory(
-<<<<<<< HEAD
-=======
-            @Value("${settings.enforce-valid-account}") boolean enforceValidAccount,
             @Value("${auction.biddertmax.percent}") int timeoutAdjustmentFactor,
->>>>>>> 32ff35e2
             @Value("${auction.blacklisted-accounts}") String blacklistedAccountsString,
             UidsCookieService uidsCookieService,
             ActivityInfrastructureCreator activityInfrastructureCreator,
@@ -374,11 +370,7 @@
         final List<String> blacklistedAccounts = splitToList(blacklistedAccountsString);
 
         return new Ortb2RequestFactory(
-<<<<<<< HEAD
-=======
-                enforceValidAccount,
                 timeoutAdjustmentFactor,
->>>>>>> 32ff35e2
                 logSamplingRate,
                 blacklistedAccounts,
                 uidsCookieService,
