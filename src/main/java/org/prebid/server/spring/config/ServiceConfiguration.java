package org.prebid.server.spring.config;

import de.malkusch.whoisServerList.publicSuffixList.PublicSuffixList;
import de.malkusch.whoisServerList.publicSuffixList.PublicSuffixListFactory;
import io.vertx.core.Vertx;
import io.vertx.core.file.FileSystem;
import io.vertx.core.http.HttpClientOptions;
import io.vertx.core.net.JksOptions;
import org.prebid.server.auction.AmpRequestFactory;
import org.prebid.server.auction.AmpResponsePostProcessor;
import org.prebid.server.auction.AuctionRequestFactory;
import org.prebid.server.auction.BidResponseCreator;
import org.prebid.server.auction.BidResponsePostProcessor;
import org.prebid.server.auction.CategoryMappingService;
import org.prebid.server.auction.ExchangeService;
import org.prebid.server.auction.FpdResolver;
import org.prebid.server.auction.ImplicitParametersExtractor;
import org.prebid.server.auction.InterstitialProcessor;
import org.prebid.server.auction.IpAddressHelper;
import org.prebid.server.auction.OrtbTypesResolver;
import org.prebid.server.auction.PreBidRequestContextFactory;
import org.prebid.server.auction.PrivacyEnforcementService;
import org.prebid.server.auction.StoredRequestProcessor;
import org.prebid.server.auction.StoredResponseProcessor;
import org.prebid.server.auction.TimeoutResolver;
import org.prebid.server.auction.VideoRequestFactory;
import org.prebid.server.auction.VideoResponseFactory;
import org.prebid.server.auction.VideoStoredRequestProcessor;
import org.prebid.server.bidder.BidderCatalog;
import org.prebid.server.bidder.BidderDeps;
import org.prebid.server.bidder.BidderErrorNotifier;
import org.prebid.server.bidder.BidderRequestCompletionTrackerFactory;
import org.prebid.server.bidder.HttpAdapterConnector;
import org.prebid.server.bidder.HttpBidderRequester;
import org.prebid.server.cache.CacheService;
import org.prebid.server.cache.model.CacheTtl;
import org.prebid.server.cookie.UidsCookieService;
import org.prebid.server.currency.CurrencyConversionService;
import org.prebid.server.events.EventsService;
import org.prebid.server.execution.TimeoutFactory;
import org.prebid.server.identity.IdGenerator;
import org.prebid.server.identity.IdGeneratorType;
import org.prebid.server.identity.NoneIdGenerator;
import org.prebid.server.identity.UUIDIdGenerator;
import org.prebid.server.json.JacksonMapper;
import org.prebid.server.json.JsonMerger;
import org.prebid.server.log.HttpInteractionLogger;
import org.prebid.server.log.LoggerControlKnob;
import org.prebid.server.metric.Metrics;
import org.prebid.server.optout.GoogleRecaptchaVerifier;
import org.prebid.server.privacy.PrivacyExtractor;
import org.prebid.server.privacy.gdpr.TcfDefinerService;
import org.prebid.server.settings.ApplicationSettings;
import org.prebid.server.settings.model.BidValidationEnforcement;
import org.prebid.server.spring.config.model.CircuitBreakerProperties;
import org.prebid.server.spring.config.model.ExternalConversionProperties;
import org.prebid.server.spring.config.model.HttpClientProperties;
import org.prebid.server.util.VersionInfo;
import org.prebid.server.validation.BidderParamValidator;
import org.prebid.server.validation.RequestValidator;
import org.prebid.server.validation.ResponseBidValidator;
import org.prebid.server.validation.VideoRequestValidator;
import org.prebid.server.vertx.http.BasicHttpClient;
import org.prebid.server.vertx.http.CircuitBreakerSecuredHttpClient;
import org.prebid.server.vertx.http.HttpClient;
import org.springframework.beans.factory.annotation.Autowired;
import org.springframework.beans.factory.annotation.Qualifier;
import org.springframework.beans.factory.annotation.Value;
import org.springframework.boot.autoconfigure.condition.ConditionalOnProperty;
import org.springframework.boot.context.properties.ConfigurationProperties;
import org.springframework.context.annotation.Bean;
import org.springframework.context.annotation.Configuration;
import org.springframework.context.annotation.Scope;
import org.springframework.context.annotation.ScopedProxyMode;

import javax.validation.constraints.Min;
import java.io.IOException;
import java.time.Clock;
import java.util.Arrays;
import java.util.List;
import java.util.Properties;
import java.util.concurrent.TimeUnit;
import java.util.stream.Collectors;
import java.util.stream.Stream;

@Configuration
public class ServiceConfiguration {

    @Bean
    CacheService cacheService(
            @Value("${cache.scheme}") String scheme,
            @Value("${cache.host}") String host,
            @Value("${cache.path}") String path,
            @Value("${cache.query}") String query,
            @Value("${cache.banner-ttl-seconds:#{null}}") Integer bannerCacheTtl,
            @Value("${cache.video-ttl-seconds:#{null}}") Integer videoCacheTtl,
            @Value("${auction.cache.expected-request-time-ms}") long expectedCacheTimeMs,
            EventsService eventsService,
            HttpClient httpClient,
            Metrics metrics,
            Clock clock,
            JacksonMapper mapper) {

        return new CacheService(
                CacheTtl.of(bannerCacheTtl, videoCacheTtl),
                httpClient,
                CacheService.getCacheEndpointUrl(scheme, host, path),
                CacheService.getCachedAssetUrlTemplate(scheme, host, path, query),
                expectedCacheTimeMs,
                eventsService,
                metrics,
                clock,
                new UUIDIdGenerator(),
                mapper);
    }

    @Bean
    CategoryMappingService categoryMapper(ApplicationSettings applicationSettings,
                                          JacksonMapper jacksonMapper) {
        return new CategoryMappingService(applicationSettings, jacksonMapper);
    }

    @Bean
    ImplicitParametersExtractor implicitParametersExtractor(PublicSuffixList psl) {
        return new ImplicitParametersExtractor(psl);
    }

    @Bean
    IpAddressHelper ipAddressHelper(@Value("${ipv6.always-mask-right}") int ipv6AlwaysMaskBits,
                                    @Value("${ipv6.anon-left-mask-bits}") int ipv6AnonLeftMaskBits,
                                    @Value("${ipv6.private-networks}") String ipv6PrivateNetworksAsString) {

        final List<String> ipv6LocalNetworks = Arrays.asList(ipv6PrivateNetworksAsString.trim().split(","));

        return new IpAddressHelper(ipv6AlwaysMaskBits, ipv6AnonLeftMaskBits, ipv6LocalNetworks);
    }

    @Bean
    FpdResolver fpdResolver(JacksonMapper mapper, JsonMerger jsonMerger) {
        return new FpdResolver(mapper, jsonMerger);
    }

    @Bean
    OrtbTypesResolver ortbTypesResolver(JacksonMapper jacksonMapper, JsonMerger jsonMerger) {
        return new OrtbTypesResolver(jacksonMapper, jsonMerger);
    }

    @Bean
    TimeoutResolver timeoutResolver(
            @Value("${default-timeout-ms}") long defaultTimeout,
            @Value("${max-timeout-ms}") long maxTimeout,
            @Value("${timeout-adjustment-ms}") long timeoutAdjustment) {

        return new TimeoutResolver(defaultTimeout, maxTimeout, timeoutAdjustment);
    }

    @Bean
    TimeoutResolver auctionTimeoutResolver(
            @Value("${auction.default-timeout-ms}") long defaultTimeout,
            @Value("${auction.max-timeout-ms}") long maxTimeout,
            @Value("${auction.timeout-adjustment-ms}") long timeoutAdjustment) {

        return new TimeoutResolver(defaultTimeout, maxTimeout, timeoutAdjustment);
    }

    @Bean
    TimeoutResolver ampTimeoutResolver(
            @Value("${amp.default-timeout-ms}") long defaultTimeout,
            @Value("${amp.max-timeout-ms}") long maxTimeout,
            @Value("${amp.timeout-adjustment-ms}") long timeoutAdjustment) {

        return new TimeoutResolver(defaultTimeout, maxTimeout, timeoutAdjustment);
    }

    @Bean
    PreBidRequestContextFactory preBidRequestContextFactory(
            TimeoutResolver timeoutResolver,
            ImplicitParametersExtractor implicitParametersExtractor,
            IpAddressHelper ipAddressHelper,
            ApplicationSettings applicationSettings,
            UidsCookieService uidsCookieService,
            TimeoutFactory timeoutFactory,
            JacksonMapper mapper) {

        return new PreBidRequestContextFactory(
                timeoutResolver,
                implicitParametersExtractor,
                ipAddressHelper,
                applicationSettings,
                uidsCookieService,
                timeoutFactory,
                mapper);
    }

    @Bean
    AuctionRequestFactory auctionRequestFactory(
            @Value("${auction.max-request-size}") @Min(0) int maxRequestSize,
            @Value("${settings.enforce-valid-account}") boolean enforceValidAccount,
            @Value("${auction.cache.only-winning-bids}") boolean shouldCacheOnlyWinningBids,
            @Value("${auction.ad-server-currency}") String adServerCurrency,
            @Value("${auction.blacklisted-apps}") String blacklistedAppsString,
            @Value("${auction.blacklisted-accounts}") String blacklistedAccountsString,
            StoredRequestProcessor storedRequestProcessor,
            ImplicitParametersExtractor implicitParametersExtractor,
            IpAddressHelper ipAddressHelper,
            UidsCookieService uidsCookieService,
            BidderCatalog bidderCatalog,
            RequestValidator requestValidator,
            OrtbTypesResolver ortbTypesResolver,
            TimeoutResolver timeoutResolver,
            TimeoutFactory timeoutFactory,
            ApplicationSettings applicationSettings,
            PrivacyEnforcementService privacyEnforcementService,
            IdGenerator idGenerator,
            JacksonMapper mapper) {

        final List<String> blacklistedApps = splitToList(blacklistedAppsString);
        final List<String> blacklistedAccounts = splitToList(blacklistedAccountsString);

        return new AuctionRequestFactory(
                maxRequestSize,
                enforceValidAccount,
                shouldCacheOnlyWinningBids,
                adServerCurrency,
                blacklistedApps,
                blacklistedAccounts,
                storedRequestProcessor,
                implicitParametersExtractor,
                ipAddressHelper,
                uidsCookieService,
                bidderCatalog,
                requestValidator,
                new InterstitialProcessor(),
                ortbTypesResolver,
                timeoutResolver,
                timeoutFactory,
                applicationSettings,
                idGenerator,
                privacyEnforcementService,
                mapper);
    }

    @Bean
    IdGenerator idGenerator(@Value("${auction.id-generator-type}") IdGeneratorType idGeneratorType) {
        return idGeneratorType == IdGeneratorType.uuid
                ? new UUIDIdGenerator()
                : new NoneIdGenerator();
    }

    @Bean
    AmpRequestFactory ampRequestFactory(StoredRequestProcessor storedRequestProcessor,
                                        AuctionRequestFactory auctionRequestFactory,
                                        OrtbTypesResolver ortbTypesResolver,
                                        ImplicitParametersExtractor implicitParametersExtractor,
                                        FpdResolver fpdResolver,
                                        TimeoutResolver timeoutResolver,
                                        JacksonMapper mapper) {

        return new AmpRequestFactory(
                storedRequestProcessor,
                auctionRequestFactory,
                ortbTypesResolver,
                implicitParametersExtractor,
                fpdResolver,
                timeoutResolver,
                mapper);
    }

    @Bean
    VideoRequestFactory videoRequestFactory(
            @Value("${auction.max-request-size}") int maxRequestSize,
<<<<<<< HEAD
            @Value("${auction.video.stored-required:#{false}}") boolean enforceStoredRequest,
            @Value("${auction.video.escape-log-cache-regex:#{null}}") String escapeLogCacheRegex,
                    VideoStoredRequestProcessor storedRequestProcessor,
=======
            @Value("${video.stored-request-required}") boolean enforceStoredRequest,
            VideoStoredRequestProcessor storedRequestProcessor,
>>>>>>> 2ada84f7
            AuctionRequestFactory auctionRequestFactory,
            TimeoutResolver timeoutResolver,
            JacksonMapper mapper) {

<<<<<<< HEAD
        return new VideoRequestFactory(maxRequestSize, enforceStoredRequest, escapeLogCacheRegex,
                storedRequestProcessor, auctionRequestFactory, timeoutResolver, mapper);
=======
        return new VideoRequestFactory(
                maxRequestSize,
                enforceStoredRequest,
                storedRequestProcessor,
                auctionRequestFactory,
                timeoutResolver,
                mapper);
>>>>>>> 2ada84f7
    }

    @Bean
    VideoResponseFactory videoResponseFactory(JacksonMapper mapper) {
        return new VideoResponseFactory(new UUIDIdGenerator(), mapper);
    }

    @Bean
    VideoStoredRequestProcessor videoStoredRequestProcessor(
            @Value("${video.stored-request-required}") boolean enforceStoredRequest,
            @Value("${auction.blacklisted-accounts}") String blacklistedAccountsString,
            @Value("${video.stored-requests-timeout-ms}") long defaultTimeoutMs,
            @Value("${auction.ad-server-currency:#{null}}") String adServerCurrency,
            @Value("${default-request.file.path:#{null}}") String defaultBidRequestPath,
            FileSystem fileSystem,
            ApplicationSettings applicationSettings,
            VideoRequestValidator videoRequestValidator,
            Metrics metrics,
            TimeoutFactory timeoutFactory,
            TimeoutResolver timeoutResolver,
            JacksonMapper mapper,
            JsonMerger jsonMerger) {

        return VideoStoredRequestProcessor.create(
                enforceStoredRequest,
                splitToList(blacklistedAccountsString),
                defaultTimeoutMs,
                adServerCurrency,
                defaultBidRequestPath,
                fileSystem,
                applicationSettings,
                videoRequestValidator,
                metrics,
                timeoutFactory,
                timeoutResolver,
                mapper,
                jsonMerger);
    }

    @Bean
    VideoRequestValidator videoRequestValidator() {
        return new VideoRequestValidator();
    }

    @Bean
    GoogleRecaptchaVerifier googleRecaptchaVerifier(
            @Value("${recaptcha-url}") String recaptchaUrl,
            @Value("${recaptcha-secret}") String recaptchaSecret,
            HttpClient httpClient,
            JacksonMapper mapper) {

        return new GoogleRecaptchaVerifier(recaptchaUrl, recaptchaSecret, httpClient, mapper);
    }

    @Bean
    @ConfigurationProperties(prefix = "http-client")
    HttpClientProperties httpClientProperties() {
        return new HttpClientProperties();
    }

    @Bean
    @Scope(scopeName = VertxContextScope.NAME, proxyMode = ScopedProxyMode.INTERFACES)
    @ConditionalOnProperty(prefix = "http-client.circuit-breaker", name = "enabled", havingValue = "false",
            matchIfMissing = true)
    BasicHttpClient basicHttpClient(Vertx vertx, HttpClientProperties httpClientProperties) {
        return createBasicHttpClient(vertx, httpClientProperties);
    }

    @Bean
    @ConfigurationProperties(prefix = "http-client.circuit-breaker")
    @ConditionalOnProperty(prefix = "http-client.circuit-breaker", name = "enabled", havingValue = "true")
    CircuitBreakerProperties httpClientCircuitBreakerProperties() {
        return new CircuitBreakerProperties();
    }

    @Bean
    @Scope(scopeName = VertxContextScope.NAME, proxyMode = ScopedProxyMode.INTERFACES)
    @ConditionalOnProperty(prefix = "http-client.circuit-breaker", name = "enabled", havingValue = "true")
    CircuitBreakerSecuredHttpClient circuitBreakerSecuredHttpClient(
            Vertx vertx,
            Metrics metrics,
            HttpClientProperties httpClientProperties,
            @Qualifier("httpClientCircuitBreakerProperties") CircuitBreakerProperties circuitBreakerProperties,
            Clock clock) {

        final HttpClient httpClient = createBasicHttpClient(vertx, httpClientProperties);

        return new CircuitBreakerSecuredHttpClient(vertx, httpClient, metrics,
                circuitBreakerProperties.getOpeningThreshold(), circuitBreakerProperties.getOpeningIntervalMs(),
                circuitBreakerProperties.getClosingIntervalMs(), clock);
    }

    private static BasicHttpClient createBasicHttpClient(Vertx vertx, HttpClientProperties httpClientProperties) {
        final HttpClientOptions options = new HttpClientOptions()
                .setMaxPoolSize(httpClientProperties.getMaxPoolSize())
                .setIdleTimeoutUnit(TimeUnit.MILLISECONDS)
                .setIdleTimeout(httpClientProperties.getIdleTimeoutMs())
                .setPoolCleanerPeriod(httpClientProperties.getPoolCleanerPeriodMs())
                .setTryUseCompression(httpClientProperties.getUseCompression())
                .setConnectTimeout(httpClientProperties.getConnectTimeoutMs())
                // Vert.x's HttpClientRequest needs this value to be 2 for redirections to be followed once,
                // 3 for twice, and so on
                .setMaxRedirects(httpClientProperties.getMaxRedirects() + 1);

        if (httpClientProperties.getSsl()) {
            final JksOptions jksOptions = new JksOptions()
                    .setPath(httpClientProperties.getJksPath())
                    .setPassword(httpClientProperties.getJksPassword());

            options
                    .setSsl(true)
                    .setKeyStoreOptions(jksOptions);
        }

        return new BasicHttpClient(vertx, vertx.createHttpClient(options));
    }

    @Bean
    UidsCookieService uidsCookieService(
            @Value("${host-cookie.optout-cookie.name:#{null}}") String optOutCookieName,
            @Value("${host-cookie.optout-cookie.value:#{null}}") String optOutCookieValue,
            @Value("${host-cookie.family:#{null}}") String hostCookieFamily,
            @Value("${host-cookie.cookie-name:#{null}}") String hostCookieName,
            @Value("${host-cookie.domain:#{null}}") String hostCookieDomain,
            @Value("${host-cookie.ttl-days}") Integer ttlDays,
            @Value("${host-cookie.max-cookie-size-bytes}") Integer maxCookieSizeBytes,
            JacksonMapper mapper) {

        return new UidsCookieService(
                optOutCookieName,
                optOutCookieValue,
                hostCookieFamily,
                hostCookieName,
                hostCookieDomain,
                ttlDays,
                maxCookieSizeBytes,
                mapper);
    }

    @Bean
    EventsService eventsService(@Value("${external-url}") String externalUrl) {
        return new EventsService(externalUrl);
    }

    @Bean
    BidderCatalog bidderCatalog(List<BidderDeps> bidderDeps) {
        return new BidderCatalog(bidderDeps);
    }

    @Bean
    HttpBidderRequester httpBidderRequester(
            HttpClient httpClient,
            @Autowired(required = false) BidderRequestCompletionTrackerFactory bidderRequestCompletionTrackerFactory,
            BidderErrorNotifier bidderErrorNotifier) {

        return new HttpBidderRequester(httpClient, bidderRequestCompletionTrackerFactory, bidderErrorNotifier);
    }

    @Bean
    BidderErrorNotifier bidderErrorNotifier(
            @Value("${auction.timeout-notification.timeout-ms}") int timeoutNotificationTimeoutMs,
            @Value("${auction.timeout-notification.log-result}") boolean logTimeoutNotificationResult,
            @Value("${auction.timeout-notification.log-failure-only}") boolean logTimeoutNotificationFailureOnly,
            @Value("${auction.timeout-notification.log-sampling-rate}") double logTimeoutNotificationSamplingRate,
            HttpClient httpClient,
            Metrics metrics) {

        return new BidderErrorNotifier(
                timeoutNotificationTimeoutMs,
                logTimeoutNotificationResult,
                logTimeoutNotificationFailureOnly,
                logTimeoutNotificationSamplingRate,
                httpClient,
                metrics);
    }

    @Bean
    BidResponseCreator bidResponseCreator(
            CacheService cacheService,
            CategoryMappingService categoryMappingService,
            BidderCatalog bidderCatalog,
            EventsService eventsService,
            StoredRequestProcessor storedRequestProcessor,
            @Value("${auction.generate-bid-id}") boolean generateBidId,
            @Value("${settings.targeting.truncate-attr-chars}") int truncateAttrChars,
            Clock clock,
            JacksonMapper mapper) {

        return new BidResponseCreator(
                cacheService,
                categoryMappingService,
                bidderCatalog,
                eventsService,
                storedRequestProcessor,
                generateBidId,
                truncateAttrChars,
                clock,
                mapper);
    }

    @Bean
    ExchangeService exchangeService(
            @Value("${auction.cache.expected-request-time-ms}") long expectedCacheTimeMs,
            BidderCatalog bidderCatalog,
            StoredResponseProcessor storedResponseProcessor,
            PrivacyEnforcementService privacyEnforcementService,
            FpdResolver fpdResolver,
            HttpBidderRequester httpBidderRequester,
            ResponseBidValidator responseBidValidator,
            CurrencyConversionService currencyConversionService,
            BidResponseCreator bidResponseCreator,
            BidResponsePostProcessor bidResponsePostProcessor,
            Metrics metrics,
            Clock clock,
            JacksonMapper mapper) {

        return new ExchangeService(
                expectedCacheTimeMs,
                bidderCatalog,
                storedResponseProcessor,
                privacyEnforcementService,
                fpdResolver,
                httpBidderRequester,
                responseBidValidator,
                currencyConversionService,
                bidResponseCreator,
                bidResponsePostProcessor,
                metrics,
                clock,
                mapper);
    }

    @Bean
    StoredRequestProcessor storedRequestProcessor(
            @Value("${auction.stored-requests-timeout-ms}") long defaultTimeoutMs,
            @Value("${default-request.file.path:#{null}}") String defaultBidRequestPath,
            FileSystem fileSystem,
            ApplicationSettings applicationSettings,
            Metrics metrics,
            TimeoutFactory timeoutFactory,
            JacksonMapper mapper,
            JsonMerger jsonMerger) {

        return StoredRequestProcessor.create(
                defaultTimeoutMs,
                defaultBidRequestPath,
                fileSystem,
                applicationSettings,
                metrics,
                timeoutFactory,
                mapper,
                jsonMerger);
    }

    @Bean
    StoredResponseProcessor storedResponseProcessor(ApplicationSettings applicationSettings,
                                                    BidderCatalog bidderCatalog,
                                                    JacksonMapper mapper) {

        return new StoredResponseProcessor(applicationSettings, bidderCatalog, mapper);
    }

    @Bean
    PrivacyEnforcementService privacyEnforcementService(
            BidderCatalog bidderCatalog,
            PrivacyExtractor privacyExtractor,
            TcfDefinerService tcfDefinerService,
            IpAddressHelper ipAddressHelper,
            Metrics metrics,
            @Value("${ccpa.enforce}") boolean ccpaEnforce,
            @Value("${lmt.enforce}") boolean lmtEnforce) {

        return new PrivacyEnforcementService(
                bidderCatalog, privacyExtractor, tcfDefinerService, ipAddressHelper, metrics, ccpaEnforce, lmtEnforce);
    }

    @Bean
    PrivacyExtractor privacyExtractor() {
        return new PrivacyExtractor();
    }

    @Bean
    HttpAdapterConnector httpAdapterConnector(HttpClient httpClient,
                                              PrivacyExtractor privacyExtractor,
                                              Clock clock,
                                              JacksonMapper mapper) {

        return new HttpAdapterConnector(httpClient, privacyExtractor, clock, mapper);
    }

    @Bean
    VersionInfo versionInfo(JacksonMapper jacksonMapper) {
        return VersionInfo.create("git-revision.json", jacksonMapper);
    }

    @Bean
    RequestValidator requestValidator(BidderCatalog bidderCatalog,
                                      BidderParamValidator bidderParamValidator,
                                      JacksonMapper mapper) {

        return new RequestValidator(bidderCatalog, bidderParamValidator, mapper);
    }

    @Bean
    BidderParamValidator bidderParamValidator(BidderCatalog bidderCatalog, JacksonMapper mapper) {
        return BidderParamValidator.create(bidderCatalog, "static/bidder-params", mapper);
    }

    @Bean
    ResponseBidValidator responseValidator(
            @Value("${auction.validations.banner-creative-max-size}") BidValidationEnforcement bannerMaxSizeEnforcement,
            @Value("${auction.validations.secure-markup}") BidValidationEnforcement secureMarkupEnforcement,
            Metrics metrics) {

        return new ResponseBidValidator(bannerMaxSizeEnforcement, secureMarkupEnforcement, metrics);
    }

    @Bean
    PublicSuffixList psl() {
        final PublicSuffixListFactory factory = new PublicSuffixListFactory();

        final Properties properties = factory.getDefaults();
        properties.setProperty(PublicSuffixListFactory.PROPERTY_LIST_FILE, "/effective_tld_names.dat");
        try {
            return factory.build(properties);
        } catch (IOException | ClassNotFoundException e) {
            throw new IllegalArgumentException("Could not initialize public suffix list", e);
        }
    }

    @Bean
    Clock clock() {
        return Clock.systemUTC();
    }

    @Bean
    TimeoutFactory timeoutFactory(Clock clock) {
        return new TimeoutFactory(clock);
    }

    @Bean
    BidResponsePostProcessor bidResponsePostProcessor() {
        return BidResponsePostProcessor.noOp();
    }

    @Bean
    AmpResponsePostProcessor ampResponsePostProcessor() {
        return AmpResponsePostProcessor.noOp();
    }

    @Bean
    CurrencyConversionService currencyConversionService(
            @Autowired(required = false) ExternalConversionProperties externalConversionProperties) {

        return new CurrencyConversionService(externalConversionProperties);
    }

    @Bean
    @ConditionalOnProperty(prefix = "currency-converter.external-rates", name = "enabled", havingValue = "true")
    ExternalConversionProperties externalConversionProperties(
            @Value("${currency-converter.external-rates.url}") String currencyServerUrl,
            @Value("${currency-converter.external-rates.default-timeout-ms}") long defaultTimeoutMs,
            @Value("${currency-converter.external-rates.refresh-period-ms}") long refreshPeriodMs,
            @Value("${currency-converter.external-rates.stale-after-ms}") long staleAfterMs,
            @Value("${currency-converter.external-rates.stale-period-ms:#{null}}") Long stalePeriodMs,
            Vertx vertx,
            HttpClient httpClient,
            Metrics metrics,
            Clock clock,
            JacksonMapper mapper) {

        return new ExternalConversionProperties(
                currencyServerUrl,
                defaultTimeoutMs,
                refreshPeriodMs,
                staleAfterMs,
                stalePeriodMs,
                vertx,
                httpClient,
                metrics,
                clock,
                mapper);
    }

    @Bean
    HttpInteractionLogger httpInteractionLogger() {
        return new HttpInteractionLogger();
    }

    @Bean
    LoggerControlKnob loggerControlKnob(Vertx vertx) {
        return new LoggerControlKnob(vertx);
    }

    private static List<String> splitToList(String listAsString) {
        return listAsString != null
                ? Stream.of(listAsString.split(","))
                .map(String::trim)
                .collect(Collectors.toList())
                : null;
    }
}<|MERGE_RESOLUTION|>--- conflicted
+++ resolved
@@ -269,30 +269,18 @@
     @Bean
     VideoRequestFactory videoRequestFactory(
             @Value("${auction.max-request-size}") int maxRequestSize,
-<<<<<<< HEAD
-            @Value("${auction.video.stored-required:#{false}}") boolean enforceStoredRequest,
+            @Value("${video.stored-request-required}") boolean enforceStoredRequest,
             @Value("${auction.video.escape-log-cache-regex:#{null}}") String escapeLogCacheRegex,
                     VideoStoredRequestProcessor storedRequestProcessor,
-=======
-            @Value("${video.stored-request-required}") boolean enforceStoredRequest,
-            VideoStoredRequestProcessor storedRequestProcessor,
->>>>>>> 2ada84f7
             AuctionRequestFactory auctionRequestFactory,
             TimeoutResolver timeoutResolver,
             JacksonMapper mapper) {
 
-<<<<<<< HEAD
-        return new VideoRequestFactory(maxRequestSize, enforceStoredRequest, escapeLogCacheRegex,
-                storedRequestProcessor, auctionRequestFactory, timeoutResolver, mapper);
-=======
         return new VideoRequestFactory(
                 maxRequestSize,
                 enforceStoredRequest,
-                storedRequestProcessor,
-                auctionRequestFactory,
-                timeoutResolver,
-                mapper);
->>>>>>> 2ada84f7
+                escapeLogCacheRegex,
+                storedRequestProcessor, auctionRequestFactory, timeoutResolver, mapper);
     }
 
     @Bean
