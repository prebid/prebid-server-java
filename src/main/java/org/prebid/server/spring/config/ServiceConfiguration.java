--- conflicted
+++ resolved
@@ -195,11 +195,8 @@
             TimeoutResolver timeoutResolver,
             TimeoutFactory timeoutFactory,
             ApplicationSettings applicationSettings,
-<<<<<<< HEAD
+            PrivacyEnforcementService privacyEnforcementService,
             IdGenerator idGenerator,
-=======
-            PrivacyEnforcementService privacyEnforcementService,
->>>>>>> 94cd7c1e
             JacksonMapper mapper) {
 
         final List<String> blacklistedApps = splitCommaSeparatedString(blacklistedAppsString);
