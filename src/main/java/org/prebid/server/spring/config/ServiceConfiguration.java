--- conflicted
+++ resolved
@@ -171,22 +171,12 @@
         final List<String> blacklistedApps = splitCommaSeparatedString(blacklistedAppsString);
         final List<String> blacklistedAccounts = splitCommaSeparatedString(blacklistedAccountsString);
 
-        return new AuctionRequestFactory(maxRequestSize, enforceValidAccount, shouldCacheOnlyWinningBids,
-                adServerCurrency, blacklistedApps, blacklistedAccounts, storedRequestProcessor,
-                implicitParametersExtractor, uidsCookieService, bidderCatalog, requestValidator,
-                new InterstitialProcessor(), timeoutResolver, timeoutFactory, applicationSettings);
-    }
-
-    private static List<String> splitCommaSeparatedString(String listString) {
-        return Stream.of(listString.split(","))
-                .map(String::trim)
-                .collect(Collectors.toList());
-<<<<<<< HEAD
         return new AuctionRequestFactory(
                 maxRequestSize,
                 enforceValidAccount,
                 shouldCacheOnlyWinningBids,
                 adServerCurrency,
+                blacklistedApps,
                 blacklistedAccounts,
                 storedRequestProcessor,
                 implicitParametersExtractor,
@@ -198,8 +188,12 @@
                 timeoutFactory,
                 applicationSettings,
                 mapper);
-=======
->>>>>>> 5a860e84
+    }
+
+    private static List<String> splitCommaSeparatedString(String listString) {
+        return Stream.of(listString.split(","))
+                .map(String::trim)
+                .collect(Collectors.toList());
     }
 
     @Bean
@@ -283,7 +277,7 @@
             @Value("${host-cookie.cookie-name:#{null}}") String hostCookieName,
             @Value("${host-cookie.domain:#{null}}") String hostCookieDomain,
             @Value("${host-cookie.ttl-days}") Integer ttlDays,
-<<<<<<< HEAD
+            @Value("${host-cookie.max-cookie-size-bytes}") Integer maxCookieSizeBytes,
             JacksonMapper mapper) {
 
         return new UidsCookieService(
@@ -293,13 +287,8 @@
                 hostCookieName,
                 hostCookieDomain,
                 ttlDays,
+                maxCookieSizeBytes,
                 mapper);
-=======
-            @Value("${host-cookie.max-cookie-size-bytes}") Integer maxCookieSizeBytes) {
-
-        return new UidsCookieService(optOutCookieName, optOutCookieValue, hostCookieFamily, hostCookieName,
-                hostCookieDomain, ttlDays, maxCookieSizeBytes);
->>>>>>> 5a860e84
     }
 
     @Bean
@@ -430,20 +419,11 @@
     }
 
     @Bean
-<<<<<<< HEAD
-    RequestValidator requestValidator(@Value("${auction.blacklisted-apps}") String blacklistedAppsString,
-                                      BidderCatalog bidderCatalog,
+    RequestValidator requestValidator(BidderCatalog bidderCatalog,
                                       BidderParamValidator bidderParamValidator,
                                       JacksonMapper mapper) {
 
-        final List<String> blacklistedApps = Stream.of(blacklistedAppsString.split(","))
-                .map(String::trim)
-                .collect(Collectors.toList());
-        return new RequestValidator(blacklistedApps, bidderCatalog, bidderParamValidator, mapper);
-=======
-    RequestValidator requestValidator(BidderCatalog bidderCatalog, BidderParamValidator bidderParamValidator) {
-        return new RequestValidator(bidderCatalog, bidderParamValidator);
->>>>>>> 5a860e84
+        return new RequestValidator(bidderCatalog, bidderParamValidator, mapper);
     }
 
     @Bean
