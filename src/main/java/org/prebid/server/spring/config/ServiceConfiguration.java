--- conflicted
+++ resolved
@@ -244,11 +244,8 @@
             HookStageExecutor hookStageExecutor,
             @Autowired(required = false) DealsPopulator dealsPopulator,
             CountryCodeMapper countryCodeMapper,
-<<<<<<< HEAD
+            PriceFloorProcessor priceFloorProcessor,
             Metrics metrics,
-=======
-            PriceFloorProcessor priceFloorProcessor,
->>>>>>> d916db13
             Clock clock) {
 
         final List<String> blacklistedAccounts = splitToList(blacklistedAccountsString);
