package org.prebid.server.spring.config;

import com.iab.openrtb.request.BidRequest;
import de.malkusch.whoisServerList.publicSuffixList.PublicSuffixList;
import de.malkusch.whoisServerList.publicSuffixList.PublicSuffixListFactory;
import io.vertx.core.Vertx;
import io.vertx.core.http.HttpClientOptions;
import io.vertx.core.net.JksOptions;
import org.prebid.server.auction.AmpRequestFactory;
import org.prebid.server.auction.AmpResponsePostProcessor;
import org.prebid.server.auction.AuctionRequestFactory;
import org.prebid.server.auction.BidResponseCreator;
import org.prebid.server.auction.BidResponsePostProcessor;
import org.prebid.server.auction.ExchangeService;
import org.prebid.server.auction.FpdResolver;
import org.prebid.server.auction.ImplicitParametersExtractor;
import org.prebid.server.auction.InterstitialProcessor;
import org.prebid.server.auction.IpAddressHelper;
import org.prebid.server.auction.OrtbTypesResolver;
import org.prebid.server.auction.PreBidRequestContextFactory;
import org.prebid.server.auction.PrivacyEnforcementService;
import org.prebid.server.auction.StoredRequestProcessor;
import org.prebid.server.auction.StoredResponseProcessor;
import org.prebid.server.auction.TimeoutResolver;
import org.prebid.server.auction.VideoRequestFactory;
import org.prebid.server.auction.VideoResponseFactory;
import org.prebid.server.auction.VideoStoredRequestProcessor;
import org.prebid.server.bidder.BidderCatalog;
import org.prebid.server.bidder.BidderDeps;
import org.prebid.server.bidder.BidderErrorNotifier;
import org.prebid.server.bidder.BidderRequestCompletionTrackerFactory;
import org.prebid.server.bidder.HttpAdapterConnector;
import org.prebid.server.bidder.HttpBidderRequester;
import org.prebid.server.cache.CacheService;
import org.prebid.server.cache.model.CacheTtl;
import org.prebid.server.cookie.UidsCookieService;
import org.prebid.server.currency.CurrencyConversionService;
import org.prebid.server.events.EventsService;
import org.prebid.server.execution.TimeoutFactory;
import org.prebid.server.identity.IdGenerator;
import org.prebid.server.identity.IdGeneratorType;
import org.prebid.server.identity.NoneIdGenerator;
import org.prebid.server.identity.UUIDIdGenerator;
import org.prebid.server.json.JacksonMapper;
import org.prebid.server.log.HttpInteractionLogger;
import org.prebid.server.log.LoggerControlKnob;
import org.prebid.server.metric.Metrics;
import org.prebid.server.optout.GoogleRecaptchaVerifier;
import org.prebid.server.privacy.PrivacyExtractor;
import org.prebid.server.privacy.gdpr.TcfDefinerService;
import org.prebid.server.settings.ApplicationSettings;
import org.prebid.server.spring.config.model.CircuitBreakerProperties;
import org.prebid.server.spring.config.model.ExternalConversionProperties;
import org.prebid.server.spring.config.model.HttpClientProperties;
import org.prebid.server.util.VersionInfo;
import org.prebid.server.validation.BidderParamValidator;
import org.prebid.server.validation.RequestValidator;
import org.prebid.server.validation.ResponseBidValidator;
import org.prebid.server.validation.VideoRequestValidator;
import org.prebid.server.vertx.http.BasicHttpClient;
import org.prebid.server.vertx.http.CircuitBreakerSecuredHttpClient;
import org.prebid.server.vertx.http.HttpClient;
import org.springframework.beans.factory.annotation.Autowired;
import org.springframework.beans.factory.annotation.Qualifier;
import org.springframework.beans.factory.annotation.Value;
import org.springframework.boot.autoconfigure.condition.ConditionalOnProperty;
import org.springframework.boot.context.properties.ConfigurationProperties;
import org.springframework.context.annotation.Bean;
import org.springframework.context.annotation.Configuration;
import org.springframework.context.annotation.Scope;
import org.springframework.context.annotation.ScopedProxyMode;

import javax.validation.constraints.Min;
import java.io.IOException;
import java.time.Clock;
import java.util.Arrays;
import java.util.List;
import java.util.Properties;
import java.util.concurrent.TimeUnit;
import java.util.stream.Collectors;
import java.util.stream.Stream;

@Configuration
public class ServiceConfiguration {

    @Bean
    CacheService cacheService(
            @Value("${cache.scheme}") String scheme,
            @Value("${cache.host}") String host,
            @Value("${cache.path}") String path,
            @Value("${cache.query}") String query,
            @Value("${cache.banner-ttl-seconds:#{null}}") Integer bannerCacheTtl,
            @Value("${cache.video-ttl-seconds:#{null}}") Integer videoCacheTtl,
            EventsService eventsService,
            HttpClient httpClient,
            Metrics metrics,
            Clock clock,
            JacksonMapper mapper) {

        return new CacheService(
                CacheTtl.of(bannerCacheTtl, videoCacheTtl),
                httpClient,
                CacheService.getCacheEndpointUrl(scheme, host, path),
                CacheService.getCachedAssetUrlTemplate(scheme, host, path, query),
                eventsService,
                metrics,
                clock,
                mapper);
    }

    @Bean
    ImplicitParametersExtractor implicitParametersExtractor(PublicSuffixList psl) {
        return new ImplicitParametersExtractor(psl);
    }

    @Bean
    IpAddressHelper ipAddressHelper(@Value("${ipv6.always-mask-right}") int ipv6AlwaysMaskBits,
                                    @Value("${ipv6.anon-left-mask-bits}") int ipv6AnonLeftMaskBits,
                                    @Value("${ipv6.private-networks}") String ipv6PrivateNetworksAsString) {

        final List<String> ipv6LocalNetworks = Arrays.asList(ipv6PrivateNetworksAsString.trim().split(","));

        return new IpAddressHelper(ipv6AlwaysMaskBits, ipv6AnonLeftMaskBits, ipv6LocalNetworks);
    }

    @Bean
    FpdResolver fpdResolver(JacksonMapper mapper) {
        return new FpdResolver(mapper);
    }

    @Bean
    OrtbTypesResolver ortbTypesResolver(JacksonMapper jacksonMapper) {
        return new OrtbTypesResolver(jacksonMapper);
    }

    @Bean
    TimeoutResolver timeoutResolver(
            @Value("${default-timeout-ms}") long defaultTimeout,
            @Value("${max-timeout-ms}") long maxTimeout,
            @Value("${timeout-adjustment-ms}") long timeoutAdjustment) {

        return new TimeoutResolver(defaultTimeout, maxTimeout, timeoutAdjustment);
    }

    @Bean
    TimeoutResolver auctionTimeoutResolver(
            @Value("${auction.default-timeout-ms}") long defaultTimeout,
            @Value("${auction.max-timeout-ms}") long maxTimeout,
            @Value("${auction.timeout-adjustment-ms}") long timeoutAdjustment) {

        return new TimeoutResolver(defaultTimeout, maxTimeout, timeoutAdjustment);
    }

    @Bean
    TimeoutResolver ampTimeoutResolver(
            @Value("${amp.default-timeout-ms}") long defaultTimeout,
            @Value("${amp.max-timeout-ms}") long maxTimeout,
            @Value("${amp.timeout-adjustment-ms}") long timeoutAdjustment) {

        return new TimeoutResolver(defaultTimeout, maxTimeout, timeoutAdjustment);
    }

    @Bean
    PreBidRequestContextFactory preBidRequestContextFactory(
            TimeoutResolver timeoutResolver,
            ImplicitParametersExtractor implicitParametersExtractor,
            IpAddressHelper ipAddressHelper,
            ApplicationSettings applicationSettings,
            UidsCookieService uidsCookieService,
            TimeoutFactory timeoutFactory,
            JacksonMapper mapper) {

        return new PreBidRequestContextFactory(
                timeoutResolver,
                implicitParametersExtractor,
                ipAddressHelper,
                applicationSettings,
                uidsCookieService,
                timeoutFactory,
                mapper);
    }

    @Bean
    AuctionRequestFactory auctionRequestFactory(
            @Value("${auction.max-request-size}") @Min(0) int maxRequestSize,
            @Value("${settings.enforce-valid-account}") boolean enforceValidAccount,
            @Value("${auction.cache.only-winning-bids}") boolean shouldCacheOnlyWinningBids,
            @Value("${auction.ad-server-currency}") String adServerCurrency,
            @Value("${auction.blacklisted-apps}") String blacklistedAppsString,
            @Value("${auction.blacklisted-accounts}") String blacklistedAccountsString,
            StoredRequestProcessor storedRequestProcessor,
            ImplicitParametersExtractor implicitParametersExtractor,
            IpAddressHelper ipAddressHelper,
            UidsCookieService uidsCookieService,
            BidderCatalog bidderCatalog,
            RequestValidator requestValidator,
            OrtbTypesResolver ortbTypesResolver,
            TimeoutResolver timeoutResolver,
            TimeoutFactory timeoutFactory,
            ApplicationSettings applicationSettings,
            PrivacyEnforcementService privacyEnforcementService,
            IdGenerator idGenerator,
            JacksonMapper mapper) {

        final List<String> blacklistedApps = splitCommaSeparatedString(blacklistedAppsString);
        final List<String> blacklistedAccounts = splitCommaSeparatedString(blacklistedAccountsString);

        return new AuctionRequestFactory(
                maxRequestSize,
                enforceValidAccount,
                shouldCacheOnlyWinningBids,
                adServerCurrency,
                blacklistedApps,
                blacklistedAccounts,
                storedRequestProcessor,
                implicitParametersExtractor,
                ipAddressHelper,
                uidsCookieService,
                bidderCatalog,
                requestValidator,
                new InterstitialProcessor(),
                ortbTypesResolver,
                timeoutResolver,
                timeoutFactory,
                applicationSettings,
                idGenerator,
                privacyEnforcementService,
                mapper);
    }

    @Bean
    IdGenerator idGenerator(@Value("${auction.id-generator-type}") IdGeneratorType idGeneratorType) {
        return idGeneratorType == IdGeneratorType.uuid
                ? new UUIDIdGenerator()
                : new NoneIdGenerator();
    }

    @Bean
    AmpRequestFactory ampRequestFactory(StoredRequestProcessor storedRequestProcessor,
                                        AuctionRequestFactory auctionRequestFactory,
                                        OrtbTypesResolver ortbTypesResolver,
                                        ImplicitParametersExtractor implicitParametersExtractor,
                                        FpdResolver fpdResolver,
                                        TimeoutResolver timeoutResolver,
                                        JacksonMapper mapper) {

        return new AmpRequestFactory(
                storedRequestProcessor,
                auctionRequestFactory,
                ortbTypesResolver,
                implicitParametersExtractor,
                fpdResolver,
                timeoutResolver,
                mapper);
    }

    @Bean
    VideoRequestFactory videoRequestFactory(
            @Value("${auction.max-request-size}") int maxRequestSize,
            @Value("${video.stored-request-required}") boolean enforceStoredRequest,
            VideoStoredRequestProcessor storedRequestProcessor,
            AuctionRequestFactory auctionRequestFactory,
            TimeoutResolver timeoutResolver,
            JacksonMapper mapper) {

        return new VideoRequestFactory(
                maxRequestSize,
                enforceStoredRequest,
                storedRequestProcessor,
                auctionRequestFactory,
                timeoutResolver,
                mapper);
    }

    @Bean
    VideoResponseFactory videoResponseFactory(JacksonMapper mapper) {
        return new VideoResponseFactory(mapper);
    }

    @Bean
    VideoStoredRequestProcessor videoStoredRequestProcessor(
            @Value("${video.stored-request-required}") boolean enforceStoredRequest,
            @Value("${auction.blacklisted-accounts}") String blacklistedAccountsString,
            @Value("${video.stored-requests-timeout-ms}") long defaultTimeoutMs,
            @Value("${auction.ad-server-currency:#{null}}") String adServerCurrency,
            BidRequest defaultVideoBidRequest,
            ApplicationSettings applicationSettings,
            Metrics metrics,
            TimeoutFactory timeoutFactory,
            TimeoutResolver timeoutResolver,
            JacksonMapper mapper) {

        final List<String> blacklistedAccounts = splitCommaSeparatedString(blacklistedAccountsString);

        return new VideoStoredRequestProcessor(
                enforceStoredRequest,
                blacklistedAccounts,
                defaultTimeoutMs,
                adServerCurrency,
                defaultVideoBidRequest,
                new VideoRequestValidator(),
                applicationSettings,
                metrics,
                timeoutFactory,
                timeoutResolver,
                mapper);
    }

    @Bean
    BidRequest defaultVideoBidRequest() {
        return BidRequest.builder().build();
    }

    @Bean
    GoogleRecaptchaVerifier googleRecaptchaVerifier(
            @Value("${recaptcha-url}") String recaptchaUrl,
            @Value("${recaptcha-secret}") String recaptchaSecret,
            HttpClient httpClient,
            JacksonMapper mapper) {

        return new GoogleRecaptchaVerifier(recaptchaUrl, recaptchaSecret, httpClient, mapper);
    }

    @Bean
    @ConfigurationProperties(prefix = "http-client")
    HttpClientProperties httpClientProperties() {
        return new HttpClientProperties();
    }

    @Bean
    @Scope(scopeName = VertxContextScope.NAME, proxyMode = ScopedProxyMode.INTERFACES)
    @ConditionalOnProperty(prefix = "http-client.circuit-breaker", name = "enabled", havingValue = "false",
            matchIfMissing = true)
    BasicHttpClient basicHttpClient(Vertx vertx, HttpClientProperties httpClientProperties) {
        return createBasicHttpClient(vertx, httpClientProperties);
    }

    @Bean
    @ConfigurationProperties(prefix = "http-client.circuit-breaker")
    @ConditionalOnProperty(prefix = "http-client.circuit-breaker", name = "enabled", havingValue = "true")
    CircuitBreakerProperties httpClientCircuitBreakerProperties() {
        return new CircuitBreakerProperties();
    }

    @Bean
    @Scope(scopeName = VertxContextScope.NAME, proxyMode = ScopedProxyMode.INTERFACES)
    @ConditionalOnProperty(prefix = "http-client.circuit-breaker", name = "enabled", havingValue = "true")
    CircuitBreakerSecuredHttpClient circuitBreakerSecuredHttpClient(
            Vertx vertx,
            Metrics metrics,
            HttpClientProperties httpClientProperties,
            @Qualifier("httpClientCircuitBreakerProperties") CircuitBreakerProperties circuitBreakerProperties,
            Clock clock) {

        final HttpClient httpClient = createBasicHttpClient(vertx, httpClientProperties);

        return new CircuitBreakerSecuredHttpClient(vertx, httpClient, metrics,
                circuitBreakerProperties.getOpeningThreshold(), circuitBreakerProperties.getOpeningIntervalMs(),
                circuitBreakerProperties.getClosingIntervalMs(), clock);
    }

    private static BasicHttpClient createBasicHttpClient(Vertx vertx, HttpClientProperties httpClientProperties) {
        final HttpClientOptions options = new HttpClientOptions()
                .setMaxPoolSize(httpClientProperties.getMaxPoolSize())
                .setIdleTimeoutUnit(TimeUnit.MILLISECONDS)
                .setIdleTimeout(httpClientProperties.getIdleTimeoutMs())
                .setPoolCleanerPeriod(httpClientProperties.getPoolCleanerPeriodMs())
                .setTryUseCompression(httpClientProperties.getUseCompression())
                .setConnectTimeout(httpClientProperties.getConnectTimeoutMs())
                // Vert.x's HttpClientRequest needs this value to be 2 for redirections to be followed once,
                // 3 for twice, and so on
                .setMaxRedirects(httpClientProperties.getMaxRedirects() + 1);

        if (httpClientProperties.getSsl()) {
            final JksOptions jksOptions = new JksOptions()
                    .setPath(httpClientProperties.getJksPath())
                    .setPassword(httpClientProperties.getJksPassword());

            options
                    .setSsl(true)
                    .setKeyStoreOptions(jksOptions);
        }

        return new BasicHttpClient(vertx, vertx.createHttpClient(options));
    }

    @Bean
    UidsCookieService uidsCookieService(
            @Value("${host-cookie.optout-cookie.name:#{null}}") String optOutCookieName,
            @Value("${host-cookie.optout-cookie.value:#{null}}") String optOutCookieValue,
            @Value("${host-cookie.family:#{null}}") String hostCookieFamily,
            @Value("${host-cookie.cookie-name:#{null}}") String hostCookieName,
            @Value("${host-cookie.domain:#{null}}") String hostCookieDomain,
            @Value("${host-cookie.ttl-days}") Integer ttlDays,
            @Value("${host-cookie.max-cookie-size-bytes}") Integer maxCookieSizeBytes,
            JacksonMapper mapper) {

        return new UidsCookieService(
                optOutCookieName,
                optOutCookieValue,
                hostCookieFamily,
                hostCookieName,
                hostCookieDomain,
                ttlDays,
                maxCookieSizeBytes,
                mapper);
    }

    @Bean
    EventsService eventsService(@Value("${external-url}") String externalUrl) {
        return new EventsService(externalUrl);
    }

    @Bean
    BidderCatalog bidderCatalog(List<BidderDeps> bidderDeps) {
        return new BidderCatalog(bidderDeps);
    }

    @Bean
    HttpBidderRequester httpBidderRequester(
            HttpClient httpClient,
            @Autowired(required = false) BidderRequestCompletionTrackerFactory bidderRequestCompletionTrackerFactory,
            BidderErrorNotifier bidderErrorNotifier) {

        return new HttpBidderRequester(httpClient, bidderRequestCompletionTrackerFactory, bidderErrorNotifier);
    }

    @Bean
    BidderErrorNotifier bidderErrorNotifier(
            @Value("${auction.timeout-notification.timeout-ms}") int timeoutNotificationTimeoutMs,
            @Value("${auction.timeout-notification.log-result}") boolean logTimeoutNotificationResult,
            @Value("${auction.timeout-notification.log-failure-only}") boolean logTimeoutNotificationFailureOnly,
            @Value("${auction.timeout-notification.log-sampling-rate}") double logTimeoutNotificationSamplingRate,
            HttpClient httpClient,
            Metrics metrics) {

        return new BidderErrorNotifier(
                timeoutNotificationTimeoutMs,
                logTimeoutNotificationResult,
                logTimeoutNotificationFailureOnly,
                logTimeoutNotificationSamplingRate,
                httpClient,
                metrics);
    }

    @Bean
    BidResponseCreator bidResponseCreator(
            CacheService cacheService,
            BidderCatalog bidderCatalog,
            EventsService eventsService,
            StoredRequestProcessor storedRequestProcessor,
            @Value("${auction.generate-bid-id}") boolean generateBidId,
            @Value("${settings.targeting.truncate-attr-chars}") int truncateAttrChars,
            Clock clock,
            JacksonMapper mapper) {

        return new BidResponseCreator(
                cacheService,
                bidderCatalog,
                eventsService,
                storedRequestProcessor,
                generateBidId,
                truncateAttrChars,
                clock,
                mapper);
    }

    @Bean
    ExchangeService exchangeService(
            @Value("${auction.cache.expected-request-time-ms}") long expectedCacheTimeMs,
            BidderCatalog bidderCatalog,
            StoredResponseProcessor storedResponseProcessor,
            PrivacyEnforcementService privacyEnforcementService,
            FpdResolver fpdResolver,
            HttpBidderRequester httpBidderRequester,
            ResponseBidValidator responseBidValidator,
            CurrencyConversionService currencyConversionService,
            BidResponseCreator bidResponseCreator,
            BidResponsePostProcessor bidResponsePostProcessor,
            Metrics metrics,
            Clock clock,
            JacksonMapper mapper) {

        return new ExchangeService(
                expectedCacheTimeMs,
                bidderCatalog,
                storedResponseProcessor,
                privacyEnforcementService,
                fpdResolver,
                httpBidderRequester,
                responseBidValidator,
                currencyConversionService,
                bidResponseCreator,
                bidResponsePostProcessor,
                metrics,
                clock,
                mapper);
    }

    @Bean
    StoredRequestProcessor storedRequestProcessor(
            @Value("${auction.stored-requests-timeout-ms}") long defaultTimeoutMs,
            ApplicationSettings applicationSettings,
            Metrics metrics,
            TimeoutFactory timeoutFactory,
            JacksonMapper mapper) {

        return new StoredRequestProcessor(defaultTimeoutMs, applicationSettings, metrics, timeoutFactory, mapper);
    }

    @Bean
    StoredResponseProcessor storedResponseProcessor(ApplicationSettings applicationSettings,
                                                    BidderCatalog bidderCatalog,
                                                    JacksonMapper mapper) {

        return new StoredResponseProcessor(applicationSettings, bidderCatalog, mapper);
    }

    @Bean
    PrivacyEnforcementService privacyEnforcementService(
            BidderCatalog bidderCatalog,
            PrivacyExtractor privacyExtractor,
            TcfDefinerService tcfDefinerService,
            IpAddressHelper ipAddressHelper,
            Metrics metrics,
            @Value("${ccpa.enforce}") boolean ccpaEnforce) {

        return new PrivacyEnforcementService(
                bidderCatalog, privacyExtractor, tcfDefinerService, ipAddressHelper, metrics, ccpaEnforce);
    }

    @Bean
    PrivacyExtractor privacyExtractor() {
        return new PrivacyExtractor();
    }

    @Bean
    HttpAdapterConnector httpAdapterConnector(HttpClient httpClient,
                                              PrivacyExtractor privacyExtractor,
                                              Clock clock,
                                              JacksonMapper mapper) {

        return new HttpAdapterConnector(httpClient, privacyExtractor, clock, mapper);
    }

    @Bean
    VersionInfo versionInfo(JacksonMapper jacksonMapper) {
        return VersionInfo.create("git-revision.json", jacksonMapper);
    }

    @Bean
    RequestValidator requestValidator(BidderCatalog bidderCatalog,
                                      BidderParamValidator bidderParamValidator,
                                      JacksonMapper mapper) {

        return new RequestValidator(bidderCatalog, bidderParamValidator, mapper);
    }

    @Bean
    BidderParamValidator bidderParamValidator(BidderCatalog bidderCatalog, JacksonMapper mapper) {
        return BidderParamValidator.create(bidderCatalog, "static/bidder-params", mapper);
    }

    @Bean
    ResponseBidValidator responseValidator() {
        return new ResponseBidValidator();
    }

    @Bean
    PublicSuffixList psl() {
        final PublicSuffixListFactory factory = new PublicSuffixListFactory();

        final Properties properties = factory.getDefaults();
        properties.setProperty(PublicSuffixListFactory.PROPERTY_LIST_FILE, "/effective_tld_names.dat");
        try {
            return factory.build(properties);
        } catch (IOException | ClassNotFoundException e) {
            throw new IllegalArgumentException("Could not initialize public suffix list", e);
        }
    }

    @Bean
    Clock clock() {
        return Clock.systemUTC();
    }

    @Bean
    TimeoutFactory timeoutFactory(Clock clock) {
        return new TimeoutFactory(clock);
    }

    @Bean
    BidResponsePostProcessor bidResponsePostProcessor() {
        return BidResponsePostProcessor.noOp();
    }

    @Bean
    AmpResponsePostProcessor ampResponsePostProcessor() {
        return AmpResponsePostProcessor.noOp();
    }

    @Bean
    CurrencyConversionService currencyConversionService(
            @Autowired(required = false) ExternalConversionProperties externalConversionProperties) {

        return new CurrencyConversionService(externalConversionProperties);
    }

    @Bean
    @ConditionalOnProperty(prefix = "currency-converter.external-rates", name = "enabled", havingValue = "true")
    ExternalConversionProperties externalConversionProperties(
            @Value("${currency-converter.external-rates.url}") String currencyServerUrl,
<<<<<<< HEAD
            @Value("${currency-converter.external-rates.default-timeout-ms}") Long defaultTimeoutMs,
            @Value("${currency-converter.external-rates.refresh-period-ms}") Long refreshPeriodMs,
            @Value("${currency-converter.external-rates.stale-period-ms:#{null}}") Long stalePeriodMs,
            Vertx vertx,
            HttpClient httpClient,
=======
            @Value("${currency-converter.external-rates.default-timeout-ms}") long defaultTimeoutMs,
            @Value("${currency-converter.external-rates.refresh-period-ms}") long refreshPeriodMs,
            @Value("${currency-converter.external-rates.stale-after-ms}") long staleAfterMs,
            Vertx vertx,
            HttpClient httpClient,
            Metrics metrics,
>>>>>>> 7867aeea
            Clock clock,
            JacksonMapper mapper) {

        return new ExternalConversionProperties(
<<<<<<< HEAD
                currencyServerUrl, defaultTimeoutMs, refreshPeriodMs, stalePeriodMs, vertx, httpClient, clock, mapper);
=======
                currencyServerUrl,
                defaultTimeoutMs,
                refreshPeriodMs,
                staleAfterMs,
                vertx,
                httpClient,
                metrics,
                clock,
                mapper);
>>>>>>> 7867aeea
    }

    @Bean
    HttpInteractionLogger httpInteractionLogger() {
        return new HttpInteractionLogger();
    }

    @Bean
    LoggerControlKnob loggerControlKnob(Vertx vertx) {
        return new LoggerControlKnob(vertx);
    }

    private static List<String> splitCommaSeparatedString(String listString) {
        return Stream.of(listString.split(","))
                .map(String::trim)
                .collect(Collectors.toList());
    }
}<|MERGE_RESOLUTION|>--- conflicted
+++ resolved
@@ -610,37 +610,27 @@
     @ConditionalOnProperty(prefix = "currency-converter.external-rates", name = "enabled", havingValue = "true")
     ExternalConversionProperties externalConversionProperties(
             @Value("${currency-converter.external-rates.url}") String currencyServerUrl,
-<<<<<<< HEAD
-            @Value("${currency-converter.external-rates.default-timeout-ms}") Long defaultTimeoutMs,
-            @Value("${currency-converter.external-rates.refresh-period-ms}") Long refreshPeriodMs,
+            @Value("${currency-converter.external-rates.default-timeout-ms}") long defaultTimeoutMs,
+            @Value("${currency-converter.external-rates.refresh-period-ms}") long refreshPeriodMs,
+            @Value("${currency-converter.external-rates.stale-after-ms}") long staleAfterMs,
             @Value("${currency-converter.external-rates.stale-period-ms:#{null}}") Long stalePeriodMs,
             Vertx vertx,
             HttpClient httpClient,
-=======
-            @Value("${currency-converter.external-rates.default-timeout-ms}") long defaultTimeoutMs,
-            @Value("${currency-converter.external-rates.refresh-period-ms}") long refreshPeriodMs,
-            @Value("${currency-converter.external-rates.stale-after-ms}") long staleAfterMs,
-            Vertx vertx,
-            HttpClient httpClient,
             Metrics metrics,
->>>>>>> 7867aeea
             Clock clock,
             JacksonMapper mapper) {
 
         return new ExternalConversionProperties(
-<<<<<<< HEAD
-                currencyServerUrl, defaultTimeoutMs, refreshPeriodMs, stalePeriodMs, vertx, httpClient, clock, mapper);
-=======
                 currencyServerUrl,
                 defaultTimeoutMs,
                 refreshPeriodMs,
                 staleAfterMs,
+                stalePeriodMs,
                 vertx,
                 httpClient,
                 metrics,
                 clock,
                 mapper);
->>>>>>> 7867aeea
     }
 
     @Bean
