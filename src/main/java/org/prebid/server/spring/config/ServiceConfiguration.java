--- conflicted
+++ resolved
@@ -651,11 +651,8 @@
             FpdResolver fpdResolver,
             SupplyChainResolver supplyChainResolver,
             DebugResolver debugResolver,
-<<<<<<< HEAD
+            MediaTypeProcessor mediaTypeProcessor,
             BidRequestOrtbVersionConversionManager bidRequestOrtbVersionConversionManager,
-=======
-            MediaTypeProcessor mediaTypeProcessor,
->>>>>>> 5414d4af
             HttpBidderRequester httpBidderRequester,
             ResponseBidValidator responseBidValidator,
             CurrencyConversionService currencyConversionService,
@@ -681,11 +678,8 @@
                 fpdResolver,
                 supplyChainResolver,
                 debugResolver,
-<<<<<<< HEAD
+                mediaTypeProcessor,
                 bidRequestOrtbVersionConversionManager,
-=======
-                mediaTypeProcessor,
->>>>>>> 5414d4af
                 httpBidderRequester,
                 responseBidValidator,
                 currencyConversionService,
