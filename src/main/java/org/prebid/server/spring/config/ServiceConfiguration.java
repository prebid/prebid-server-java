package org.prebid.server.spring.config;

import com.iab.openrtb.request.BidRequest;
import de.malkusch.whoisServerList.publicSuffixList.PublicSuffixList;
import de.malkusch.whoisServerList.publicSuffixList.PublicSuffixListFactory;
import io.vertx.core.Vertx;
import io.vertx.core.http.HttpClientOptions;
import io.vertx.core.net.JksOptions;
import org.prebid.server.auction.AmpRequestFactory;
import org.prebid.server.auction.AmpResponsePostProcessor;
import org.prebid.server.auction.AuctionRequestFactory;
import org.prebid.server.auction.BidResponseCreator;
import org.prebid.server.auction.BidResponsePostProcessor;
import org.prebid.server.auction.ExchangeService;
import org.prebid.server.auction.FpdResolver;
import org.prebid.server.auction.ImplicitParametersExtractor;
import org.prebid.server.auction.InterstitialProcessor;
<<<<<<< HEAD
import org.prebid.server.auction.OrtbTypesResolver;
=======
import org.prebid.server.auction.IpAddressHelper;
>>>>>>> e16062cf
import org.prebid.server.auction.PreBidRequestContextFactory;
import org.prebid.server.auction.PrivacyEnforcementService;
import org.prebid.server.auction.StoredRequestProcessor;
import org.prebid.server.auction.StoredResponseProcessor;
import org.prebid.server.auction.TimeoutResolver;
import org.prebid.server.auction.VideoRequestFactory;
import org.prebid.server.auction.VideoResponseFactory;
import org.prebid.server.auction.VideoStoredRequestProcessor;
import org.prebid.server.bidder.BidderCatalog;
import org.prebid.server.bidder.BidderDeps;
import org.prebid.server.bidder.BidderRequestCompletionTrackerFactory;
import org.prebid.server.bidder.HttpAdapterConnector;
import org.prebid.server.bidder.HttpBidderRequester;
import org.prebid.server.cache.CacheService;
import org.prebid.server.cache.model.CacheTtl;
import org.prebid.server.cookie.UidsCookieService;
import org.prebid.server.currency.CurrencyConversionService;
import org.prebid.server.events.EventsService;
import org.prebid.server.execution.TimeoutFactory;
import org.prebid.server.identity.IdGenerator;
import org.prebid.server.identity.IdGeneratorType;
import org.prebid.server.identity.NoneIdGenerator;
import org.prebid.server.identity.UUIDIdGenerator;
import org.prebid.server.json.JacksonMapper;
import org.prebid.server.manager.AdminManager;
import org.prebid.server.metric.Metrics;
import org.prebid.server.optout.GoogleRecaptchaVerifier;
import org.prebid.server.privacy.PrivacyExtractor;
import org.prebid.server.privacy.gdpr.TcfDefinerService;
import org.prebid.server.settings.ApplicationSettings;
import org.prebid.server.spring.config.model.CircuitBreakerProperties;
import org.prebid.server.spring.config.model.ExternalConversionProperties;
import org.prebid.server.spring.config.model.HttpClientProperties;
import org.prebid.server.validation.BidderParamValidator;
import org.prebid.server.validation.RequestValidator;
import org.prebid.server.validation.ResponseBidValidator;
import org.prebid.server.validation.VideoRequestValidator;
import org.prebid.server.vertx.http.BasicHttpClient;
import org.prebid.server.vertx.http.CircuitBreakerSecuredHttpClient;
import org.prebid.server.vertx.http.HttpClient;
import org.springframework.beans.factory.annotation.Autowired;
import org.springframework.beans.factory.annotation.Qualifier;
import org.springframework.beans.factory.annotation.Value;
import org.springframework.boot.autoconfigure.condition.ConditionalOnProperty;
import org.springframework.boot.context.properties.ConfigurationProperties;
import org.springframework.context.annotation.Bean;
import org.springframework.context.annotation.Configuration;
import org.springframework.context.annotation.Scope;
import org.springframework.context.annotation.ScopedProxyMode;

import javax.validation.constraints.Min;
import java.io.IOException;
import java.time.Clock;
import java.util.Arrays;
import java.util.List;
import java.util.Properties;
import java.util.stream.Collectors;
import java.util.stream.Stream;

@Configuration
public class ServiceConfiguration {

    @Bean
    CacheService cacheService(
            @Value("${cache.scheme}") String scheme,
            @Value("${cache.host}") String host,
            @Value("${cache.path}") String path,
            @Value("${cache.query}") String query,
            @Value("${cache.banner-ttl-seconds:#{null}}") Integer bannerCacheTtl,
            @Value("${cache.video-ttl-seconds:#{null}}") Integer videoCacheTtl,
            EventsService eventsService,
            HttpClient httpClient,
            Metrics metrics,
            Clock clock,
            JacksonMapper mapper) {

        return new CacheService(
                CacheTtl.of(bannerCacheTtl, videoCacheTtl),
                httpClient,
                CacheService.getCacheEndpointUrl(scheme, host, path),
                CacheService.getCachedAssetUrlTemplate(scheme, host, path, query),
                eventsService,
                metrics,
                clock,
                mapper);
    }

    @Bean
    ImplicitParametersExtractor implicitParametersExtractor(PublicSuffixList psl) {
        return new ImplicitParametersExtractor(psl);
    }

    @Bean
<<<<<<< HEAD
    FpdResolver fpdResolver(JacksonMapper mapper) {
        return new FpdResolver(mapper);
    }

    @Bean
    OrtbTypesResolver ortbTypesResolver() {
        return new OrtbTypesResolver();
=======
    IpAddressHelper ipAddressHelper(@Value("${ipv6.always-mask-right}") int ipv6AlwaysMaskBits,
                                    @Value("${ipv6.anon-left-mask-bits}") int ipv6AnonLeftMaskBits,
                                    @Value("${ipv6.private-networks}") String ipv6PrivateNetworksAsString) {

        final List<String> ipv6LocalNetworks = Arrays.asList(ipv6PrivateNetworksAsString.trim().split(","));

        return new IpAddressHelper(ipv6AlwaysMaskBits, ipv6AnonLeftMaskBits, ipv6LocalNetworks);
>>>>>>> e16062cf
    }

    @Bean
    TimeoutResolver timeoutResolver(
            @Value("${default-timeout-ms}") long defaultTimeout,
            @Value("${max-timeout-ms}") long maxTimeout,
            @Value("${timeout-adjustment-ms}") long timeoutAdjustment) {

        return new TimeoutResolver(defaultTimeout, maxTimeout, timeoutAdjustment);
    }

    @Bean
    TimeoutResolver auctionTimeoutResolver(
            @Value("${auction.default-timeout-ms}") long defaultTimeout,
            @Value("${auction.max-timeout-ms}") long maxTimeout,
            @Value("${auction.timeout-adjustment-ms}") long timeoutAdjustment) {

        return new TimeoutResolver(defaultTimeout, maxTimeout, timeoutAdjustment);
    }

    @Bean
    TimeoutResolver ampTimeoutResolver(
            @Value("${amp.default-timeout-ms}") long defaultTimeout,
            @Value("${amp.max-timeout-ms}") long maxTimeout,
            @Value("${amp.timeout-adjustment-ms}") long timeoutAdjustment) {

        return new TimeoutResolver(defaultTimeout, maxTimeout, timeoutAdjustment);
    }

    @Bean
    PreBidRequestContextFactory preBidRequestContextFactory(
            TimeoutResolver timeoutResolver,
            ImplicitParametersExtractor implicitParametersExtractor,
            IpAddressHelper ipAddressHelper,
            ApplicationSettings applicationSettings,
            UidsCookieService uidsCookieService,
            TimeoutFactory timeoutFactory,
            JacksonMapper mapper) {

        return new PreBidRequestContextFactory(
                timeoutResolver,
                implicitParametersExtractor,
                ipAddressHelper,
                applicationSettings,
                uidsCookieService,
                timeoutFactory,
                mapper);
    }

    @Bean
    AuctionRequestFactory auctionRequestFactory(
            @Value("${auction.max-request-size}") @Min(0) int maxRequestSize,
            @Value("${settings.enforce-valid-account}") boolean enforceValidAccount,
            @Value("${auction.cache.only-winning-bids}") boolean shouldCacheOnlyWinningBids,
            @Value("${auction.ad-server-currency:#{null}}") String adServerCurrency,
            @Value("${auction.blacklisted-apps}") String blacklistedAppsString,
            @Value("${auction.blacklisted-accounts}") String blacklistedAccountsString,
            @Value("${auction.id-generator-type}") IdGeneratorType idGeneratorType,
            StoredRequestProcessor storedRequestProcessor,
            ImplicitParametersExtractor implicitParametersExtractor,
            IpAddressHelper ipAddressHelper,
            UidsCookieService uidsCookieService,
            BidderCatalog bidderCatalog,
            RequestValidator requestValidator,
            OrtbTypesResolver ortbTypesResolver,
            TimeoutResolver timeoutResolver,
            TimeoutFactory timeoutFactory,
            ApplicationSettings applicationSettings,
            JacksonMapper mapper) {

        final List<String> blacklistedApps = splitCommaSeparatedString(blacklistedAppsString);
        final List<String> blacklistedAccounts = splitCommaSeparatedString(blacklistedAccountsString);
        final IdGenerator idGenerator = idGeneratorType == IdGeneratorType.uuid
                ? new UUIDIdGenerator()
                : new NoneIdGenerator();

        return new AuctionRequestFactory(
                maxRequestSize,
                enforceValidAccount,
                shouldCacheOnlyWinningBids,
                adServerCurrency,
                blacklistedApps,
                blacklistedAccounts,
                storedRequestProcessor,
                implicitParametersExtractor,
                ipAddressHelper,
                uidsCookieService,
                bidderCatalog,
                requestValidator,
                new InterstitialProcessor(),
                ortbTypesResolver,
                timeoutResolver,
                timeoutFactory,
                applicationSettings,
                idGenerator,
                mapper);
    }

    private static List<String> splitCommaSeparatedString(String listString) {
        return Stream.of(listString.split(","))
                .map(String::trim)
                .collect(Collectors.toList());
    }

    @Bean
    AmpRequestFactory ampRequestFactory(StoredRequestProcessor storedRequestProcessor,
                                        AuctionRequestFactory auctionRequestFactory,
                                        OrtbTypesResolver ortbTypesResolver,
                                        FpdResolver fpdResolver,
                                        TimeoutResolver timeoutResolver,
                                        JacksonMapper mapper) {

        return new AmpRequestFactory(
                storedRequestProcessor,
                auctionRequestFactory,
                ortbTypesResolver,
                fpdResolver,
                timeoutResolver,
                mapper);
    }

    @Bean
    VideoRequestFactory videoRequestFactory(
            @Value("${auction.max-request-size}") int maxRequestSize,
            @Value("${auction.video.stored-required:#{false}}") boolean enforceStoredRequest,
            VideoStoredRequestProcessor storedRequestProcessor,
            AuctionRequestFactory auctionRequestFactory,
            TimeoutResolver timeoutResolver, JacksonMapper mapper) {

        return new VideoRequestFactory(maxRequestSize, enforceStoredRequest, storedRequestProcessor,
                auctionRequestFactory, timeoutResolver, mapper);
    }

    @Bean
    VideoResponseFactory videoResponseFactory(JacksonMapper mapper) {
        return new VideoResponseFactory(mapper);
    }

    @Bean
    VideoStoredRequestProcessor videoStoredRequestProcessor(
            ApplicationSettings applicationSettings,
            @Value("${auction.video.stored-required:#{false}}") boolean enforceStoredRequest,
            @Value("${auction.blacklisted-accounts}") String blacklistedAccountsString,
            BidRequest defaultVideoBidRequest,
            Metrics metrics,
            TimeoutFactory timeoutFactory,
            TimeoutResolver timeoutResolver,
            @Value("${video.stored-requests-timeout-ms}") long defaultTimeoutMs,
            @Value("${auction.ad-server-currency:#{null}}") String adServerCurrency,
            JacksonMapper mapper) {

        final List<String> blacklistedAccounts = splitCommaSeparatedString(blacklistedAccountsString);

        return new VideoStoredRequestProcessor(applicationSettings, new VideoRequestValidator(), enforceStoredRequest,
                blacklistedAccounts, defaultVideoBidRequest, metrics, timeoutFactory, timeoutResolver, defaultTimeoutMs,
                adServerCurrency, mapper);
    }

    @Bean
    BidRequest defaultVideoBidRequest() {
        return BidRequest.builder().build();
    }

    @Bean
    GoogleRecaptchaVerifier googleRecaptchaVerifier(
            @Value("${recaptcha-url}") String recaptchaUrl,
            @Value("${recaptcha-secret}") String recaptchaSecret,
            HttpClient httpClient,
            JacksonMapper mapper) {

        return new GoogleRecaptchaVerifier(recaptchaUrl, recaptchaSecret, httpClient, mapper);
    }

    @Bean
    @ConfigurationProperties(prefix = "http-client")
    HttpClientProperties httpClientProperties() {
        return new HttpClientProperties();
    }

    @Bean
    @Scope(scopeName = VertxContextScope.NAME, proxyMode = ScopedProxyMode.INTERFACES)
    @ConditionalOnProperty(prefix = "http-client.circuit-breaker", name = "enabled", havingValue = "false",
            matchIfMissing = true)
    BasicHttpClient basicHttpClient(Vertx vertx, HttpClientProperties httpClientProperties) {

        return createBasicHttpClient(vertx, httpClientProperties.getMaxPoolSize(),
                httpClientProperties.getConnectTimeoutMs(), httpClientProperties.getUseCompression(),
                httpClientProperties.getMaxRedirects(), httpClientProperties.getSsl(),
                httpClientProperties.getJksPath(), httpClientProperties.getJksPassword());
    }

    @Bean
    @ConfigurationProperties(prefix = "http-client.circuit-breaker")
    @ConditionalOnProperty(prefix = "http-client.circuit-breaker", name = "enabled", havingValue = "true")
    CircuitBreakerProperties httpClientCircuitBreakerProperties() {
        return new CircuitBreakerProperties();
    }

    @Bean
    @Scope(scopeName = VertxContextScope.NAME, proxyMode = ScopedProxyMode.INTERFACES)
    @ConditionalOnProperty(prefix = "http-client.circuit-breaker", name = "enabled", havingValue = "true")
    CircuitBreakerSecuredHttpClient circuitBreakerSecuredHttpClient(
            Vertx vertx,
            Metrics metrics,
            HttpClientProperties httpClientProperties,
            @Qualifier("httpClientCircuitBreakerProperties") CircuitBreakerProperties circuitBreakerProperties,
            Clock clock) {

        final HttpClient httpClient = createBasicHttpClient(vertx, httpClientProperties.getMaxPoolSize(),
                httpClientProperties.getConnectTimeoutMs(), httpClientProperties.getUseCompression(),
                httpClientProperties.getMaxRedirects(), httpClientProperties.getSsl(),
                httpClientProperties.getJksPath(), httpClientProperties.getJksPassword());
        return new CircuitBreakerSecuredHttpClient(vertx, httpClient, metrics,
                circuitBreakerProperties.getOpeningThreshold(), circuitBreakerProperties.getOpeningIntervalMs(),
                circuitBreakerProperties.getClosingIntervalMs(), clock);
    }

    private static BasicHttpClient createBasicHttpClient(Vertx vertx, int maxPoolSize, int connectTimeoutMs,
                                                         boolean useCompression, int maxRedirects, boolean ssl,
                                                         String jksPath, String jksPassword) {

        final HttpClientOptions options = new HttpClientOptions()
                .setMaxPoolSize(maxPoolSize)
                .setTryUseCompression(useCompression)
                .setConnectTimeout(connectTimeoutMs)
                // Vert.x's HttpClientRequest needs this value to be 2 for redirections to be followed once,
                // 3 for twice, and so on
                .setMaxRedirects(maxRedirects + 1);

        if (ssl) {
            final JksOptions jksOptions = new JksOptions()
                    .setPath(jksPath)
                    .setPassword(jksPassword);

            options
                    .setSsl(true)
                    .setKeyStoreOptions(jksOptions);
        }
        return new BasicHttpClient(vertx, vertx.createHttpClient(options));
    }

    @Bean
    UidsCookieService uidsCookieService(
            @Value("${host-cookie.optout-cookie.name:#{null}}") String optOutCookieName,
            @Value("${host-cookie.optout-cookie.value:#{null}}") String optOutCookieValue,
            @Value("${host-cookie.family:#{null}}") String hostCookieFamily,
            @Value("${host-cookie.cookie-name:#{null}}") String hostCookieName,
            @Value("${host-cookie.domain:#{null}}") String hostCookieDomain,
            @Value("${host-cookie.ttl-days}") Integer ttlDays,
            @Value("${host-cookie.max-cookie-size-bytes}") Integer maxCookieSizeBytes,
            JacksonMapper mapper) {

        return new UidsCookieService(
                optOutCookieName,
                optOutCookieValue,
                hostCookieFamily,
                hostCookieName,
                hostCookieDomain,
                ttlDays,
                maxCookieSizeBytes,
                mapper);
    }

    @Bean
    EventsService eventsService(@Value("${external-url}") String externalUrl) {
        return new EventsService(externalUrl);
    }

    @Bean
    BidderCatalog bidderCatalog(List<BidderDeps> bidderDeps) {
        return new BidderCatalog(bidderDeps);
    }

    @Bean
    HttpBidderRequester httpBidderRequester(
            HttpClient httpClient,
            @Autowired(required = false) BidderRequestCompletionTrackerFactory bidderRequestCompletionTrackerFactory) {

        return new HttpBidderRequester(httpClient, bidderRequestCompletionTrackerFactory);
    }

    @Bean
    BidResponseCreator bidResponseCreator(
            CacheService cacheService,
            BidderCatalog bidderCatalog,
            EventsService eventsService,
            StoredRequestProcessor storedRequestProcessor,
            @Value("${auction.generate-bid-id}") boolean generateBidId,
            @Value("${settings.targeting.truncate-attr-chars}") int truncateAttrChars,
            JacksonMapper mapper) {

        if (truncateAttrChars < 0 || truncateAttrChars > 255) {
            throw new IllegalArgumentException("settings.targeting.truncate-attr-chars must be between 0 and 255");
        }
        return new BidResponseCreator(cacheService, bidderCatalog, eventsService, storedRequestProcessor, generateBidId,
                truncateAttrChars,
                mapper);
    }

    @Bean
    ExchangeService exchangeService(
            @Value("${auction.cache.expected-request-time-ms}") long expectedCacheTimeMs,
            BidderCatalog bidderCatalog,
            StoredResponseProcessor storedResponseProcessor,
            PrivacyEnforcementService privacyEnforcementService,
            FpdResolver fpdResolver,
            HttpBidderRequester httpBidderRequester,
            ResponseBidValidator responseBidValidator,
            CurrencyConversionService currencyConversionService,
            BidResponseCreator bidResponseCreator,
            BidResponsePostProcessor bidResponsePostProcessor,
            Metrics metrics,
            Clock clock,
            JacksonMapper mapper) {

        return new ExchangeService(
                expectedCacheTimeMs,
                bidderCatalog,
                storedResponseProcessor,
                privacyEnforcementService,
                fpdResolver,
                httpBidderRequester,
                responseBidValidator,
                currencyConversionService,
                bidResponseCreator,
                bidResponsePostProcessor,
                metrics,
                clock,
                mapper);
    }

    @Bean
    StoredRequestProcessor storedRequestProcessor(
            @Value("${auction.stored-requests-timeout-ms}") long defaultTimeoutMs,
            ApplicationSettings applicationSettings,
            Metrics metrics,
            TimeoutFactory timeoutFactory,
            JacksonMapper mapper) {

        return new StoredRequestProcessor(defaultTimeoutMs, applicationSettings, metrics, timeoutFactory, mapper);
    }

    @Bean
    StoredResponseProcessor storedResponseProcessor(ApplicationSettings applicationSettings,
                                                    BidderCatalog bidderCatalog,
                                                    JacksonMapper mapper) {

        return new StoredResponseProcessor(applicationSettings, bidderCatalog, mapper);
    }

    @Bean
    PrivacyEnforcementService privacyEnforcementService(
            BidderCatalog bidderCatalog,
            TcfDefinerService tcfDefinerService,
            IpAddressHelper ipAddressHelper,
            Metrics metrics,
            @Value("${geolocation.enabled}") boolean useGeoLocation,
            @Value("${ccpa.enforce}") boolean ccpaEnforce) {

        return new PrivacyEnforcementService(
                bidderCatalog, tcfDefinerService, ipAddressHelper, metrics, useGeoLocation, ccpaEnforce);
    }

    @Bean
    PrivacyExtractor privacyExtractor() {
        return new PrivacyExtractor();
    }

    @Bean
    HttpAdapterConnector httpAdapterConnector(HttpClient httpClient,
                                              PrivacyExtractor privacyExtractor,
                                              Clock clock,
                                              JacksonMapper mapper) {

        return new HttpAdapterConnector(httpClient, privacyExtractor, clock, mapper);
    }

    @Bean
    RequestValidator requestValidator(BidderCatalog bidderCatalog,
                                      BidderParamValidator bidderParamValidator,
                                      JacksonMapper mapper) {

        return new RequestValidator(bidderCatalog, bidderParamValidator, mapper);
    }

    @Bean
    BidderParamValidator bidderParamValidator(BidderCatalog bidderCatalog, JacksonMapper mapper) {
        return BidderParamValidator.create(bidderCatalog, "static/bidder-params", mapper);
    }

    @Bean
    ResponseBidValidator responseValidator() {
        return new ResponseBidValidator();
    }

    @Bean
    PublicSuffixList psl() {
        final PublicSuffixListFactory factory = new PublicSuffixListFactory();

        final Properties properties = factory.getDefaults();
        properties.setProperty(PublicSuffixListFactory.PROPERTY_LIST_FILE, "/effective_tld_names.dat");
        try {
            return factory.build(properties);
        } catch (IOException | ClassNotFoundException e) {
            throw new IllegalArgumentException("Could not initialize public suffix list", e);
        }
    }

    @Bean
    Clock clock() {
        return Clock.systemUTC();
    }

    @Bean
    TimeoutFactory timeoutFactory(Clock clock) {
        return new TimeoutFactory(clock);
    }

    @Bean
    BidResponsePostProcessor bidResponsePostProcessor() {
        return BidResponsePostProcessor.noOp();
    }

    @Bean
    AmpResponsePostProcessor ampResponsePostProcessor() {
        return AmpResponsePostProcessor.noOp();
    }

    @Bean
    CurrencyConversionService currencyConversionService(
            @Autowired(required = false) ExternalConversionProperties externalConversionProperties) {
        return new CurrencyConversionService(externalConversionProperties);
    }

    @Bean
    @ConditionalOnProperty(prefix = "currency-converter.external-rates", name = "enabled", havingValue = "true")
    ExternalConversionProperties externalConversionProperties(
            @Value("${currency-converter.external-rates.url}") String currencyServerUrl,
            @Value("${currency-converter.external-rates.default-timeout-ms}") long defaultTimeout,
            @Value("${currency-converter.external-rates.refresh-period-ms}") long refreshPeriod,
            Vertx vertx,
            HttpClient httpClient,
            JacksonMapper mapper) {

        return new ExternalConversionProperties(currencyServerUrl, defaultTimeout, refreshPeriod, vertx, httpClient,
                mapper);
    }

    @Bean
    AdminManager adminManager() {
        return new AdminManager();
    }
}<|MERGE_RESOLUTION|>--- conflicted
+++ resolved
@@ -15,11 +15,8 @@
 import org.prebid.server.auction.FpdResolver;
 import org.prebid.server.auction.ImplicitParametersExtractor;
 import org.prebid.server.auction.InterstitialProcessor;
-<<<<<<< HEAD
+import org.prebid.server.auction.IpAddressHelper;
 import org.prebid.server.auction.OrtbTypesResolver;
-=======
-import org.prebid.server.auction.IpAddressHelper;
->>>>>>> e16062cf
 import org.prebid.server.auction.PreBidRequestContextFactory;
 import org.prebid.server.auction.PrivacyEnforcementService;
 import org.prebid.server.auction.StoredRequestProcessor;
@@ -113,15 +110,6 @@
     }
 
     @Bean
-<<<<<<< HEAD
-    FpdResolver fpdResolver(JacksonMapper mapper) {
-        return new FpdResolver(mapper);
-    }
-
-    @Bean
-    OrtbTypesResolver ortbTypesResolver() {
-        return new OrtbTypesResolver();
-=======
     IpAddressHelper ipAddressHelper(@Value("${ipv6.always-mask-right}") int ipv6AlwaysMaskBits,
                                     @Value("${ipv6.anon-left-mask-bits}") int ipv6AnonLeftMaskBits,
                                     @Value("${ipv6.private-networks}") String ipv6PrivateNetworksAsString) {
@@ -129,7 +117,16 @@
         final List<String> ipv6LocalNetworks = Arrays.asList(ipv6PrivateNetworksAsString.trim().split(","));
 
         return new IpAddressHelper(ipv6AlwaysMaskBits, ipv6AnonLeftMaskBits, ipv6LocalNetworks);
->>>>>>> e16062cf
+    }
+
+    @Bean
+    FpdResolver fpdResolver(JacksonMapper mapper) {
+        return new FpdResolver(mapper);
+    }
+
+    @Bean
+    OrtbTypesResolver ortbTypesResolver() {
+        return new OrtbTypesResolver();
     }
 
     @Bean
