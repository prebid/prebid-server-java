--- conflicted
+++ resolved
@@ -42,13 +42,9 @@
 import org.prebid.server.identity.NoneIdGenerator;
 import org.prebid.server.identity.UUIDIdGenerator;
 import org.prebid.server.json.JacksonMapper;
-<<<<<<< HEAD
 import org.prebid.server.json.JsonMerger;
-import org.prebid.server.manager.AdminManager;
-=======
 import org.prebid.server.log.HttpInteractionLogger;
 import org.prebid.server.log.LoggerControlKnob;
->>>>>>> 3f0ebe2a
 import org.prebid.server.metric.Metrics;
 import org.prebid.server.optout.GoogleRecaptchaVerifier;
 import org.prebid.server.privacy.PrivacyExtractor;
@@ -129,13 +125,13 @@
     }
 
     @Bean
-    FpdResolver fpdResolver(JacksonMapper mapper) {
-        return new FpdResolver(mapper);
-    }
-
-    @Bean
-    OrtbTypesResolver ortbTypesResolver(JacksonMapper jacksonMapper) {
-        return new OrtbTypesResolver(jacksonMapper);
+    FpdResolver fpdResolver(JacksonMapper mapper, JsonMerger jsonMerger) {
+        return new FpdResolver(mapper, jsonMerger);
+    }
+
+    @Bean
+    OrtbTypesResolver ortbTypesResolver(JacksonMapper jacksonMapper, JsonMerger jsonMerger) {
+        return new OrtbTypesResolver(jacksonMapper, jsonMerger);
     }
 
     @Bean
@@ -284,8 +280,7 @@
 
     @Bean
     VideoStoredRequestProcessor videoStoredRequestProcessor(
-<<<<<<< HEAD
-            @Value("${auction.video.stored-required:#{false}}") boolean enforceStoredRequest,
+            @Value("${video.stored-request-required}") boolean enforceStoredRequest,
             @Value("${auction.blacklisted-accounts}") String blacklistedAccountsString,
             @Value("${video.stored-requests-timeout-ms}") long defaultTimeoutMs,
             @Value("${auction.ad-server-currency:#{null}}") String adServerCurrency,
@@ -313,33 +308,6 @@
                 timeoutResolver,
                 mapper,
                 jsonMerger);
-=======
-            @Value("${video.stored-request-required}") boolean enforceStoredRequest,
-            @Value("${auction.blacklisted-accounts}") String blacklistedAccountsString,
-            @Value("${video.stored-requests-timeout-ms}") long defaultTimeoutMs,
-            @Value("${auction.ad-server-currency:#{null}}") String adServerCurrency,
-            BidRequest defaultVideoBidRequest,
-            ApplicationSettings applicationSettings,
-            Metrics metrics,
-            TimeoutFactory timeoutFactory,
-            TimeoutResolver timeoutResolver,
-            JacksonMapper mapper) {
-
-        final List<String> blacklistedAccounts = splitCommaSeparatedString(blacklistedAccountsString);
-
-        return new VideoStoredRequestProcessor(
-                enforceStoredRequest,
-                blacklistedAccounts,
-                defaultTimeoutMs,
-                adServerCurrency,
-                defaultVideoBidRequest,
-                new VideoRequestValidator(),
-                applicationSettings,
-                metrics,
-                timeoutFactory,
-                timeoutResolver,
-                mapper);
->>>>>>> 3f0ebe2a
     }
 
     @Bean
