package org.prebid.server.spring.config;

import de.malkusch.whoisServerList.publicSuffixList.PublicSuffixList;
import de.malkusch.whoisServerList.publicSuffixList.PublicSuffixListFactory;
import io.vertx.core.Vertx;
import io.vertx.core.file.FileSystem;
import io.vertx.core.http.HttpClientOptions;
import io.vertx.core.net.JksOptions;
import org.prebid.server.auction.AmpRequestFactory;
import org.prebid.server.auction.AmpResponsePostProcessor;
import org.prebid.server.auction.AuctionRequestFactory;
import org.prebid.server.auction.BidResponseCreator;
import org.prebid.server.auction.BidResponsePostProcessor;
import org.prebid.server.auction.BidResponseReducer;
import org.prebid.server.auction.ExchangeService;
import org.prebid.server.auction.FpdResolver;
import org.prebid.server.auction.ImplicitParametersExtractor;
import org.prebid.server.auction.InterstitialProcessor;
import org.prebid.server.auction.IpAddressHelper;
import org.prebid.server.auction.OrtbTypesResolver;
<<<<<<< HEAD
import org.prebid.server.auction.PreBidRequestContextFactory;
import org.prebid.server.auction.PrivacyAnonymizationService;
=======
>>>>>>> 6ab41847
import org.prebid.server.auction.PrivacyEnforcementService;
import org.prebid.server.auction.SchainResolver;
import org.prebid.server.auction.StoredRequestProcessor;
import org.prebid.server.auction.StoredResponseProcessor;
import org.prebid.server.auction.TimeoutResolver;
import org.prebid.server.auction.VideoRequestFactory;
import org.prebid.server.auction.VideoResponseFactory;
import org.prebid.server.auction.VideoStoredRequestProcessor;
import org.prebid.server.bidder.BidderCatalog;
import org.prebid.server.bidder.BidderDeps;
import org.prebid.server.bidder.BidderErrorNotifier;
import org.prebid.server.bidder.BidderRequestCompletionTrackerFactory;
import org.prebid.server.bidder.HttpBidderRequester;
import org.prebid.server.cache.CacheService;
import org.prebid.server.cache.model.CacheTtl;
import org.prebid.server.cookie.UidsCookieService;
import org.prebid.server.currency.CurrencyConversionService;
import org.prebid.server.events.EventsService;
import org.prebid.server.execution.TimeoutFactory;
import org.prebid.server.identity.IdGenerator;
import org.prebid.server.identity.NoneIdGenerator;
import org.prebid.server.identity.UUIDIdGenerator;
import org.prebid.server.json.JacksonMapper;
import org.prebid.server.json.JsonMerger;
import org.prebid.server.log.HttpInteractionLogger;
import org.prebid.server.log.LoggerControlKnob;
import org.prebid.server.metric.Metrics;
import org.prebid.server.optout.GoogleRecaptchaVerifier;
import org.prebid.server.privacy.PrivacyExtractor;
import org.prebid.server.privacy.gdpr.TcfDefinerService;
import org.prebid.server.settings.ApplicationSettings;
import org.prebid.server.settings.model.BidValidationEnforcement;
import org.prebid.server.spring.config.model.CircuitBreakerProperties;
import org.prebid.server.spring.config.model.ExternalConversionProperties;
import org.prebid.server.spring.config.model.HttpClientProperties;
import org.prebid.server.util.VersionInfo;
import org.prebid.server.validation.BidderParamValidator;
import org.prebid.server.validation.RequestValidator;
import org.prebid.server.validation.ResponseBidValidator;
import org.prebid.server.validation.VideoRequestValidator;
import org.prebid.server.vertx.http.BasicHttpClient;
import org.prebid.server.vertx.http.CircuitBreakerSecuredHttpClient;
import org.prebid.server.vertx.http.HttpClient;
import org.springframework.beans.factory.annotation.Autowired;
import org.springframework.beans.factory.annotation.Qualifier;
import org.springframework.beans.factory.annotation.Value;
import org.springframework.boot.autoconfigure.condition.ConditionalOnProperty;
import org.springframework.boot.context.properties.ConfigurationProperties;
import org.springframework.context.annotation.Bean;
import org.springframework.context.annotation.Configuration;
import org.springframework.context.annotation.Scope;
import org.springframework.context.annotation.ScopedProxyMode;

import javax.validation.constraints.Min;
import java.io.IOException;
import java.time.Clock;
import java.util.Arrays;
import java.util.List;
import java.util.Properties;
import java.util.concurrent.TimeUnit;
import java.util.stream.Collectors;
import java.util.stream.Stream;

@Configuration
public class ServiceConfiguration {

    @Bean
    CacheService cacheService(
            @Value("${cache.scheme}") String scheme,
            @Value("${cache.host}") String host,
            @Value("${cache.path}") String path,
            @Value("${cache.query}") String query,
            @Value("${cache.banner-ttl-seconds:#{null}}") Integer bannerCacheTtl,
            @Value("${cache.video-ttl-seconds:#{null}}") Integer videoCacheTtl,
            EventsService eventsService,
            HttpClient httpClient,
            Metrics metrics,
            Clock clock,
            JacksonMapper mapper) {

        return new CacheService(
                CacheTtl.of(bannerCacheTtl, videoCacheTtl),
                httpClient,
                CacheService.getCacheEndpointUrl(scheme, host, path),
                CacheService.getCachedAssetUrlTemplate(scheme, host, path, query),
                eventsService,
                metrics,
                clock,
                mapper);
    }

    @Bean
    ImplicitParametersExtractor implicitParametersExtractor(PublicSuffixList psl) {
        return new ImplicitParametersExtractor(psl);
    }

    @Bean
    IpAddressHelper ipAddressHelper(@Value("${ipv6.always-mask-right}") int ipv6AlwaysMaskBits,
                                    @Value("${ipv6.anon-left-mask-bits}") int ipv6AnonLeftMaskBits,
                                    @Value("${ipv6.private-networks}") String ipv6PrivateNetworksAsString) {

        final List<String> ipv6LocalNetworks = Arrays.asList(ipv6PrivateNetworksAsString.trim().split(","));

        return new IpAddressHelper(ipv6AlwaysMaskBits, ipv6AnonLeftMaskBits, ipv6LocalNetworks);
    }

    @Bean
    FpdResolver fpdResolver(JacksonMapper mapper, JsonMerger jsonMerger) {
        return new FpdResolver(mapper, jsonMerger);
    }

    @Bean
    OrtbTypesResolver ortbTypesResolver(JacksonMapper jacksonMapper, JsonMerger jsonMerger) {
        return new OrtbTypesResolver(jacksonMapper, jsonMerger);
    }

    @Bean
    SchainResolver schainResolver(
            @Value("${auction.host-schain-node}") String globalSchainNode,
            JacksonMapper mapper) {

        return SchainResolver.create(globalSchainNode, mapper);
    }

    @Bean
    TimeoutResolver timeoutResolver(
            @Value("${default-timeout-ms}") long defaultTimeout,
            @Value("${max-timeout-ms}") long maxTimeout,
            @Value("${timeout-adjustment-ms}") long timeoutAdjustment) {

        return new TimeoutResolver(defaultTimeout, maxTimeout, timeoutAdjustment);
    }

    @Bean
    TimeoutResolver auctionTimeoutResolver(
            @Value("${auction.default-timeout-ms}") long defaultTimeout,
            @Value("${auction.max-timeout-ms}") long maxTimeout,
            @Value("${auction.timeout-adjustment-ms}") long timeoutAdjustment) {

        return new TimeoutResolver(defaultTimeout, maxTimeout, timeoutAdjustment);
    }

    @Bean
    TimeoutResolver ampTimeoutResolver(
            @Value("${amp.default-timeout-ms}") long defaultTimeout,
            @Value("${amp.max-timeout-ms}") long maxTimeout,
            @Value("${amp.timeout-adjustment-ms}") long timeoutAdjustment) {

        return new TimeoutResolver(defaultTimeout, maxTimeout, timeoutAdjustment);
    }

    @Bean
    AuctionRequestFactory auctionRequestFactory(
            @Value("${auction.max-request-size}") @Min(0) int maxRequestSize,
            @Value("${settings.enforce-valid-account}") boolean enforceValidAccount,
            @Value("${auction.cache.only-winning-bids}") boolean shouldCacheOnlyWinningBids,
            @Value("${auction.ad-server-currency}") String adServerCurrency,
            @Value("${auction.blacklisted-apps}") String blacklistedAppsString,
            @Value("${auction.blacklisted-accounts}") String blacklistedAccountsString,
            StoredRequestProcessor storedRequestProcessor,
            ImplicitParametersExtractor implicitParametersExtractor,
            IpAddressHelper ipAddressHelper,
            UidsCookieService uidsCookieService,
            BidderCatalog bidderCatalog,
            RequestValidator requestValidator,
            OrtbTypesResolver ortbTypesResolver,
            TimeoutResolver timeoutResolver,
            TimeoutFactory timeoutFactory,
            ApplicationSettings applicationSettings,
            PrivacyEnforcementService privacyEnforcementService,
            IdGenerator sourceIdGenerator,
            JacksonMapper mapper) {

        final List<String> blacklistedApps = splitToList(blacklistedAppsString);
        final List<String> blacklistedAccounts = splitToList(blacklistedAccountsString);

        return new AuctionRequestFactory(
                maxRequestSize,
                enforceValidAccount,
                shouldCacheOnlyWinningBids,
                adServerCurrency,
                blacklistedApps,
                blacklistedAccounts,
                storedRequestProcessor,
                implicitParametersExtractor,
                ipAddressHelper,
                uidsCookieService,
                bidderCatalog,
                requestValidator,
                new InterstitialProcessor(),
                ortbTypesResolver,
                timeoutResolver,
                timeoutFactory,
                applicationSettings,
                sourceIdGenerator,
                privacyEnforcementService,
                mapper);
    }

    @Bean
    IdGenerator bidIdGenerator(@Value("${auction.generate-bid-id}") boolean generateBidId) {
        return generateBidId
                ? new UUIDIdGenerator()
                : new NoneIdGenerator();
    }

    @Bean
    IdGenerator sourceIdGenerator(@Value("${auction.generate-source-tid}") boolean generateSourceTid) {
        return generateSourceTid
                ? new UUIDIdGenerator()
                : new NoneIdGenerator();
    }

    @Bean
    AmpRequestFactory ampRequestFactory(StoredRequestProcessor storedRequestProcessor,
                                        AuctionRequestFactory auctionRequestFactory,
                                        OrtbTypesResolver ortbTypesResolver,
                                        ImplicitParametersExtractor implicitParametersExtractor,
                                        FpdResolver fpdResolver,
                                        TimeoutResolver timeoutResolver,
                                        JacksonMapper mapper) {

        return new AmpRequestFactory(
                storedRequestProcessor,
                auctionRequestFactory,
                ortbTypesResolver,
                implicitParametersExtractor,
                fpdResolver,
                timeoutResolver,
                mapper);
    }

    @Bean
    VideoRequestFactory videoRequestFactory(
            @Value("${auction.max-request-size}") int maxRequestSize,
            @Value("${video.stored-request-required}") boolean enforceStoredRequest,
            VideoStoredRequestProcessor storedRequestProcessor,
            AuctionRequestFactory auctionRequestFactory,
            TimeoutResolver timeoutResolver,
            JacksonMapper mapper) {

        return new VideoRequestFactory(
                maxRequestSize,
                enforceStoredRequest,
                storedRequestProcessor,
                auctionRequestFactory,
                timeoutResolver,
                mapper);
    }

    @Bean
    VideoResponseFactory videoResponseFactory(JacksonMapper mapper) {
        return new VideoResponseFactory(mapper);
    }

    @Bean
    VideoStoredRequestProcessor videoStoredRequestProcessor(
            @Value("${video.stored-request-required}") boolean enforceStoredRequest,
            @Value("${auction.blacklisted-accounts}") String blacklistedAccountsString,
            @Value("${video.stored-requests-timeout-ms}") long defaultTimeoutMs,
            @Value("${auction.ad-server-currency:#{null}}") String adServerCurrency,
            @Value("${default-request.file.path:#{null}}") String defaultBidRequestPath,
            FileSystem fileSystem,
            ApplicationSettings applicationSettings,
            VideoRequestValidator videoRequestValidator,
            Metrics metrics,
            TimeoutFactory timeoutFactory,
            TimeoutResolver timeoutResolver,
            JacksonMapper mapper,
            JsonMerger jsonMerger) {

        return VideoStoredRequestProcessor.create(
                enforceStoredRequest,
                splitToList(blacklistedAccountsString),
                defaultTimeoutMs,
                adServerCurrency,
                defaultBidRequestPath,
                fileSystem,
                applicationSettings,
                videoRequestValidator,
                metrics,
                timeoutFactory,
                timeoutResolver,
                mapper,
                jsonMerger);
    }

    @Bean
    VideoRequestValidator videoRequestValidator() {
        return new VideoRequestValidator();
    }

    @Bean
    GoogleRecaptchaVerifier googleRecaptchaVerifier(
            @Value("${recaptcha-url}") String recaptchaUrl,
            @Value("${recaptcha-secret}") String recaptchaSecret,
            HttpClient httpClient,
            JacksonMapper mapper) {

        return new GoogleRecaptchaVerifier(recaptchaUrl, recaptchaSecret, httpClient, mapper);
    }

    @Bean
    @ConfigurationProperties(prefix = "http-client")
    HttpClientProperties httpClientProperties() {
        return new HttpClientProperties();
    }

    @Bean
    @Scope(scopeName = VertxContextScope.NAME, proxyMode = ScopedProxyMode.INTERFACES)
    @ConditionalOnProperty(prefix = "http-client.circuit-breaker", name = "enabled", havingValue = "false",
            matchIfMissing = true)
    BasicHttpClient basicHttpClient(Vertx vertx, HttpClientProperties httpClientProperties) {
        return createBasicHttpClient(vertx, httpClientProperties);
    }

    @Bean
    @ConfigurationProperties(prefix = "http-client.circuit-breaker")
    @ConditionalOnProperty(prefix = "http-client.circuit-breaker", name = "enabled", havingValue = "true")
    CircuitBreakerProperties httpClientCircuitBreakerProperties() {
        return new CircuitBreakerProperties();
    }

    @Bean
    @Scope(scopeName = VertxContextScope.NAME, proxyMode = ScopedProxyMode.INTERFACES)
    @ConditionalOnProperty(prefix = "http-client.circuit-breaker", name = "enabled", havingValue = "true")
    CircuitBreakerSecuredHttpClient circuitBreakerSecuredHttpClient(
            Vertx vertx,
            Metrics metrics,
            HttpClientProperties httpClientProperties,
            @Qualifier("httpClientCircuitBreakerProperties") CircuitBreakerProperties circuitBreakerProperties,
            Clock clock) {

        final HttpClient httpClient = createBasicHttpClient(vertx, httpClientProperties);

        return new CircuitBreakerSecuredHttpClient(vertx, httpClient, metrics,
                circuitBreakerProperties.getOpeningThreshold(), circuitBreakerProperties.getOpeningIntervalMs(),
                circuitBreakerProperties.getClosingIntervalMs(), clock);
    }

    private static BasicHttpClient createBasicHttpClient(Vertx vertx, HttpClientProperties httpClientProperties) {
        final HttpClientOptions options = new HttpClientOptions()
                .setMaxPoolSize(httpClientProperties.getMaxPoolSize())
                .setIdleTimeoutUnit(TimeUnit.MILLISECONDS)
                .setIdleTimeout(httpClientProperties.getIdleTimeoutMs())
                .setPoolCleanerPeriod(httpClientProperties.getPoolCleanerPeriodMs())
                .setTryUseCompression(httpClientProperties.getUseCompression())
                .setConnectTimeout(httpClientProperties.getConnectTimeoutMs())
                // Vert.x's HttpClientRequest needs this value to be 2 for redirections to be followed once,
                // 3 for twice, and so on
                .setMaxRedirects(httpClientProperties.getMaxRedirects() + 1);

        if (httpClientProperties.getSsl()) {
            final JksOptions jksOptions = new JksOptions()
                    .setPath(httpClientProperties.getJksPath())
                    .setPassword(httpClientProperties.getJksPassword());

            options
                    .setSsl(true)
                    .setKeyStoreOptions(jksOptions);
        }

        return new BasicHttpClient(vertx, vertx.createHttpClient(options));
    }

    @Bean
    UidsCookieService uidsCookieService(
            @Value("${host-cookie.optout-cookie.name:#{null}}") String optOutCookieName,
            @Value("${host-cookie.optout-cookie.value:#{null}}") String optOutCookieValue,
            @Value("${host-cookie.family:#{null}}") String hostCookieFamily,
            @Value("${host-cookie.cookie-name:#{null}}") String hostCookieName,
            @Value("${host-cookie.domain:#{null}}") String hostCookieDomain,
            @Value("${host-cookie.ttl-days}") Integer ttlDays,
            @Value("${host-cookie.max-cookie-size-bytes}") Integer maxCookieSizeBytes,
            JacksonMapper mapper) {

        return new UidsCookieService(
                optOutCookieName,
                optOutCookieValue,
                hostCookieFamily,
                hostCookieName,
                hostCookieDomain,
                ttlDays,
                maxCookieSizeBytes,
                mapper);
    }

    @Bean
    EventsService eventsService(@Value("${external-url}") String externalUrl) {
        return new EventsService(externalUrl);
    }

    @Bean
    BidderCatalog bidderCatalog(List<BidderDeps> bidderDeps) {
        return new BidderCatalog(bidderDeps);
    }

    @Bean
    HttpBidderRequester httpBidderRequester(
            HttpClient httpClient,
            @Autowired(required = false) BidderRequestCompletionTrackerFactory bidderRequestCompletionTrackerFactory,
            BidderErrorNotifier bidderErrorNotifier) {

        return new HttpBidderRequester(httpClient, bidderRequestCompletionTrackerFactory, bidderErrorNotifier);
    }

    @Bean
    BidderErrorNotifier bidderErrorNotifier(
            @Value("${auction.timeout-notification.timeout-ms}") int timeoutNotificationTimeoutMs,
            @Value("${auction.timeout-notification.log-result}") boolean logTimeoutNotificationResult,
            @Value("${auction.timeout-notification.log-failure-only}") boolean logTimeoutNotificationFailureOnly,
            @Value("${auction.timeout-notification.log-sampling-rate}") double logTimeoutNotificationSamplingRate,
            HttpClient httpClient,
            Metrics metrics) {

        return new BidderErrorNotifier(
                timeoutNotificationTimeoutMs,
                logTimeoutNotificationResult,
                logTimeoutNotificationFailureOnly,
                logTimeoutNotificationSamplingRate,
                httpClient,
                metrics);
    }

    @Bean
    BidResponseCreator bidResponseCreator(
            CacheService cacheService,
            BidderCatalog bidderCatalog,
            EventsService eventsService,
            StoredRequestProcessor storedRequestProcessor,
            BidResponseReducer bidResponseReducer,
            IdGenerator bidIdGenerator,
            @Value("${settings.targeting.truncate-attr-chars}") int truncateAttrChars,
            Clock clock,
            JacksonMapper mapper) {

        return new BidResponseCreator(
                cacheService,
                bidderCatalog,
                eventsService,
                storedRequestProcessor,
                bidResponseReducer,
                bidIdGenerator,
                truncateAttrChars,
                clock,
                mapper);
    }

    @Bean
    ExchangeService exchangeService(
            @Value("${auction.cache.expected-request-time-ms}") long expectedCacheTimeMs,
            BidderCatalog bidderCatalog,
            StoredResponseProcessor storedResponseProcessor,
            PrivacyEnforcementService privacyEnforcementService,
            FpdResolver fpdResolver,
            SchainResolver schainResolver,
            HttpBidderRequester httpBidderRequester,
            ResponseBidValidator responseBidValidator,
            CurrencyConversionService currencyConversionService,
            BidResponseCreator bidResponseCreator,
            BidResponsePostProcessor bidResponsePostProcessor,
            Metrics metrics,
            Clock clock,
            JacksonMapper mapper) {

        return new ExchangeService(
                expectedCacheTimeMs,
                bidderCatalog,
                storedResponseProcessor,
                privacyEnforcementService,
                fpdResolver,
                schainResolver,
                httpBidderRequester,
                responseBidValidator,
                currencyConversionService,
                bidResponseCreator,
                bidResponsePostProcessor,
                metrics,
                clock,
                mapper);
    }

    @Bean
    StoredRequestProcessor storedRequestProcessor(
            @Value("${auction.stored-requests-timeout-ms}") long defaultTimeoutMs,
            @Value("${default-request.file.path:#{null}}") String defaultBidRequestPath,
            FileSystem fileSystem,
            ApplicationSettings applicationSettings,
            Metrics metrics,
            TimeoutFactory timeoutFactory,
            JacksonMapper mapper,
            JsonMerger jsonMerger) {

        return StoredRequestProcessor.create(
                defaultTimeoutMs,
                defaultBidRequestPath,
                fileSystem,
                applicationSettings,
                metrics,
                timeoutFactory,
                mapper,
                jsonMerger);
    }

    @Bean
    BidResponseReducer bidResponseReducer() {
        return new BidResponseReducer();
    }

    @Bean
    StoredResponseProcessor storedResponseProcessor(ApplicationSettings applicationSettings,
                                                    BidderCatalog bidderCatalog,
                                                    JacksonMapper mapper) {

        return new StoredResponseProcessor(applicationSettings, bidderCatalog, mapper);
    }

    @Bean
    PrivacyEnforcementService privacyEnforcementService(
            BidderCatalog bidderCatalog,
            PrivacyExtractor privacyExtractor,
            PrivacyAnonymizationService privacyAnonymizationService,
            TcfDefinerService tcfDefinerService,
            IpAddressHelper ipAddressHelper,
            Metrics metrics,
            @Value("${ccpa.enforce}") boolean ccpaEnforce,
            @Value("${lmt.enforce}") boolean lmtEnforce) {

        return new PrivacyEnforcementService(
                bidderCatalog,
                privacyExtractor,
                privacyAnonymizationService,
                tcfDefinerService,
                ipAddressHelper,
                metrics,
                ccpaEnforce,
                lmtEnforce);
    }

    @Bean
    PrivacyExtractor privacyExtractor() {
        return new PrivacyExtractor();
    }

    @Bean
<<<<<<< HEAD
    PrivacyAnonymizationService privacyAnonymizer(@Value("${lmt.enforce}") boolean lmtEnforce,
                                                  IpAddressHelper ipAddressHelper,
                                                  Metrics metrics) {
        return new PrivacyAnonymizationService(lmtEnforce, ipAddressHelper, metrics);
    }

    @Bean
    HttpAdapterConnector httpAdapterConnector(HttpClient httpClient,
                                              PrivacyExtractor privacyExtractor,
                                              Clock clock,
                                              JacksonMapper mapper) {

        return new HttpAdapterConnector(httpClient, privacyExtractor, clock, mapper);
    }

    @Bean
=======
>>>>>>> 6ab41847
    VersionInfo versionInfo(JacksonMapper jacksonMapper) {
        return VersionInfo.create("git-revision.json", jacksonMapper);
    }

    @Bean
    RequestValidator requestValidator(BidderCatalog bidderCatalog,
                                      BidderParamValidator bidderParamValidator,
                                      JacksonMapper mapper) {

        return new RequestValidator(bidderCatalog, bidderParamValidator, mapper);
    }

    @Bean
    BidderParamValidator bidderParamValidator(BidderCatalog bidderCatalog, JacksonMapper mapper) {
        return BidderParamValidator.create(bidderCatalog, "static/bidder-params", mapper);
    }

    @Bean
    ResponseBidValidator responseValidator(
            @Value("${auction.validations.banner-creative-max-size}") BidValidationEnforcement bannerMaxSizeEnforcement,
            @Value("${auction.validations.secure-markup}") BidValidationEnforcement secureMarkupEnforcement,
            Metrics metrics) {

        return new ResponseBidValidator(bannerMaxSizeEnforcement, secureMarkupEnforcement, metrics);
    }

    @Bean
    PublicSuffixList psl() {
        final PublicSuffixListFactory factory = new PublicSuffixListFactory();

        final Properties properties = factory.getDefaults();
        properties.setProperty(PublicSuffixListFactory.PROPERTY_LIST_FILE, "/effective_tld_names.dat");
        try {
            return factory.build(properties);
        } catch (IOException | ClassNotFoundException e) {
            throw new IllegalArgumentException("Could not initialize public suffix list", e);
        }
    }

    @Bean
    Clock clock() {
        return Clock.systemUTC();
    }

    @Bean
    TimeoutFactory timeoutFactory(Clock clock) {
        return new TimeoutFactory(clock);
    }

    @Bean
    BidResponsePostProcessor bidResponsePostProcessor() {
        return BidResponsePostProcessor.noOp();
    }

    @Bean
    AmpResponsePostProcessor ampResponsePostProcessor() {
        return AmpResponsePostProcessor.noOp();
    }

    @Bean
    CurrencyConversionService currencyConversionService(
            @Autowired(required = false) ExternalConversionProperties externalConversionProperties) {

        return new CurrencyConversionService(externalConversionProperties);
    }

    @Bean
    @ConditionalOnProperty(prefix = "currency-converter.external-rates", name = "enabled", havingValue = "true")
    ExternalConversionProperties externalConversionProperties(
            @Value("${currency-converter.external-rates.url}") String currencyServerUrl,
            @Value("${currency-converter.external-rates.default-timeout-ms}") long defaultTimeoutMs,
            @Value("${currency-converter.external-rates.refresh-period-ms}") long refreshPeriodMs,
            @Value("${currency-converter.external-rates.stale-after-ms}") long staleAfterMs,
            @Value("${currency-converter.external-rates.stale-period-ms:#{null}}") Long stalePeriodMs,
            Vertx vertx,
            HttpClient httpClient,
            Metrics metrics,
            Clock clock,
            JacksonMapper mapper) {

        return new ExternalConversionProperties(
                currencyServerUrl,
                defaultTimeoutMs,
                refreshPeriodMs,
                staleAfterMs,
                stalePeriodMs,
                vertx,
                httpClient,
                metrics,
                clock,
                mapper);
    }

    @Bean
    HttpInteractionLogger httpInteractionLogger() {
        return new HttpInteractionLogger();
    }

    @Bean
    LoggerControlKnob loggerControlKnob(Vertx vertx) {
        return new LoggerControlKnob(vertx);
    }

    private static List<String> splitToList(String listAsString) {
        return listAsString != null
                ? Stream.of(listAsString.split(","))
                .map(String::trim)
                .collect(Collectors.toList())
                : null;
    }
}<|MERGE_RESOLUTION|>--- conflicted
+++ resolved
@@ -18,11 +18,7 @@
 import org.prebid.server.auction.InterstitialProcessor;
 import org.prebid.server.auction.IpAddressHelper;
 import org.prebid.server.auction.OrtbTypesResolver;
-<<<<<<< HEAD
-import org.prebid.server.auction.PreBidRequestContextFactory;
 import org.prebid.server.auction.PrivacyAnonymizationService;
-=======
->>>>>>> 6ab41847
 import org.prebid.server.auction.PrivacyEnforcementService;
 import org.prebid.server.auction.SchainResolver;
 import org.prebid.server.auction.StoredRequestProcessor;
@@ -568,7 +564,6 @@
     }
 
     @Bean
-<<<<<<< HEAD
     PrivacyAnonymizationService privacyAnonymizer(@Value("${lmt.enforce}") boolean lmtEnforce,
                                                   IpAddressHelper ipAddressHelper,
                                                   Metrics metrics) {
@@ -576,17 +571,6 @@
     }
 
     @Bean
-    HttpAdapterConnector httpAdapterConnector(HttpClient httpClient,
-                                              PrivacyExtractor privacyExtractor,
-                                              Clock clock,
-                                              JacksonMapper mapper) {
-
-        return new HttpAdapterConnector(httpClient, privacyExtractor, clock, mapper);
-    }
-
-    @Bean
-=======
->>>>>>> 6ab41847
     VersionInfo versionInfo(JacksonMapper jacksonMapper) {
         return VersionInfo.create("git-revision.json", jacksonMapper);
     }
