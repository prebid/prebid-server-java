--- conflicted
+++ resolved
@@ -479,11 +479,9 @@
             BidderErrorNotifier bidderErrorNotifier,
             HttpBidderRequestEnricher requestEnricher) {
 
-<<<<<<< HEAD
-        return new HttpBidderRequester(httpClient, bidderInfoRequestValidator, bidderRequestCompletionTrackerFactory,
-                bidderErrorNotifier);
-=======
-        return new HttpBidderRequester(httpClient,
+        return new HttpBidderRequester(
+                httpClient,
+                bidderInfoRequestValidator,
                 bidderRequestCompletionTrackerFactory,
                 bidderErrorNotifier,
                 requestEnricher);
@@ -493,7 +491,6 @@
     HttpBidderRequestEnricher httpBidderRequestEnricher(VersionInfo versionInfo) {
 
         return new HttpBidderRequestEnricher(versionInfo.getVersion());
->>>>>>> 6ca955b3
     }
 
     @Bean
