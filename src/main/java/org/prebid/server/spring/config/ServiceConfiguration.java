package org.prebid.server.spring.config;

import de.malkusch.whoisServerList.publicSuffixList.PublicSuffixList;
import de.malkusch.whoisServerList.publicSuffixList.PublicSuffixListFactory;
import io.vertx.core.Vertx;
import io.vertx.core.file.FileSystem;
import io.vertx.core.http.HttpClientOptions;
import io.vertx.core.logging.Logger;
import io.vertx.core.logging.LoggerFactory;
import io.vertx.core.net.JksOptions;
import org.apache.commons.lang3.ObjectUtils;
import org.apache.commons.lang3.StringUtils;
import org.prebid.server.auction.AmpResponsePostProcessor;
import org.prebid.server.auction.BidResponseCreator;
import org.prebid.server.auction.BidResponsePostProcessor;
import org.prebid.server.auction.DebugResolver;
import org.prebid.server.auction.ExchangeService;
import org.prebid.server.auction.FpdResolver;
import org.prebid.server.auction.ImplicitParametersExtractor;
import org.prebid.server.auction.InterstitialProcessor;
import org.prebid.server.auction.IpAddressHelper;
import org.prebid.server.auction.OrtbTypesResolver;
import org.prebid.server.auction.PrivacyEnforcementService;
import org.prebid.server.auction.StoredRequestProcessor;
import org.prebid.server.auction.StoredResponseProcessor;
import org.prebid.server.auction.SupplyChainResolver;
import org.prebid.server.auction.TimeoutResolver;
import org.prebid.server.auction.UidUpdater;
import org.prebid.server.auction.VideoResponseFactory;
import org.prebid.server.auction.VideoStoredRequestProcessor;
import org.prebid.server.auction.WinningBidComparatorFactory;
import org.prebid.server.auction.adjustment.BidAdjustmentFactorResolver;
import org.prebid.server.auction.categorymapping.BasicCategoryMappingService;
import org.prebid.server.auction.categorymapping.CategoryMappingService;
import org.prebid.server.auction.categorymapping.NoOpCategoryMappingService;
import org.prebid.server.auction.mediatypeprocessor.BidderMediaTypeProcessor;
import org.prebid.server.auction.mediatypeprocessor.MediaTypeProcessor;
import org.prebid.server.auction.mediatypeprocessor.NoOpMediaTypeProcessor;
import org.prebid.server.auction.privacycontextfactory.AmpPrivacyContextFactory;
import org.prebid.server.auction.requestfactory.AmpRequestFactory;
import org.prebid.server.auction.requestfactory.AuctionRequestFactory;
import org.prebid.server.auction.requestfactory.Ortb2ImplicitParametersResolver;
import org.prebid.server.auction.requestfactory.Ortb2RequestFactory;
import org.prebid.server.auction.requestfactory.VideoRequestFactory;
import org.prebid.server.auction.versionconverter.BidRequestOrtbVersionConversionManager;
import org.prebid.server.auction.versionconverter.BidRequestOrtbVersionConverterFactory;
import org.prebid.server.bidder.BidderCatalog;
import org.prebid.server.bidder.BidderDeps;
import org.prebid.server.bidder.BidderErrorNotifier;
import org.prebid.server.bidder.BidderRequestCompletionTrackerFactory;
import org.prebid.server.bidder.HttpBidderRequestEnricher;
import org.prebid.server.bidder.HttpBidderRequester;
import org.prebid.server.cache.CacheService;
import org.prebid.server.cache.model.CacheTtl;
import org.prebid.server.cookie.CookieSyncService;
import org.prebid.server.cookie.CoopSyncProvider;
import org.prebid.server.cookie.PrioritizedCoopSyncProvider;
import org.prebid.server.cookie.UidsCookieService;
import org.prebid.server.currency.CurrencyConversionService;
import org.prebid.server.deals.DealsPopulator;
import org.prebid.server.deals.DealsProcessor;
import org.prebid.server.deals.events.ApplicationEventService;
import org.prebid.server.events.EventsService;
import org.prebid.server.execution.TimeoutFactory;
import org.prebid.server.floors.PriceFloorAdjuster;
import org.prebid.server.floors.PriceFloorEnforcer;
import org.prebid.server.floors.PriceFloorProcessor;
import org.prebid.server.floors.PriceFloorsConfigResolver;
import org.prebid.server.geolocation.CountryCodeMapper;
import org.prebid.server.hooks.execution.HookStageExecutor;
import org.prebid.server.identity.IdGenerator;
import org.prebid.server.identity.NoneIdGenerator;
import org.prebid.server.identity.UUIDIdGenerator;
import org.prebid.server.json.JacksonMapper;
import org.prebid.server.json.JsonMerger;
import org.prebid.server.log.CriteriaLogManager;
import org.prebid.server.log.CriteriaManager;
import org.prebid.server.log.HttpInteractionLogger;
import org.prebid.server.log.LoggerControlKnob;
import org.prebid.server.metric.Metrics;
import org.prebid.server.optout.GoogleRecaptchaVerifier;
import org.prebid.server.privacy.HostVendorTcfDefinerService;
import org.prebid.server.privacy.PrivacyExtractor;
import org.prebid.server.privacy.gdpr.TcfDefinerService;
import org.prebid.server.settings.ApplicationSettings;
import org.prebid.server.settings.model.BidValidationEnforcement;
import org.prebid.server.spring.config.model.ExternalConversionProperties;
import org.prebid.server.spring.config.model.HttpClientCircuitBreakerProperties;
import org.prebid.server.spring.config.model.HttpClientProperties;
import org.prebid.server.util.VersionInfo;
import org.prebid.server.validation.BidderParamValidator;
import org.prebid.server.validation.RequestValidator;
import org.prebid.server.validation.ResponseBidValidator;
import org.prebid.server.validation.VideoRequestValidator;
import org.prebid.server.vast.VastModifier;
import org.prebid.server.version.PrebidVersionProvider;
import org.prebid.server.vertx.http.BasicHttpClient;
import org.prebid.server.vertx.http.CircuitBreakerSecuredHttpClient;
import org.prebid.server.vertx.http.HttpClient;
import org.springframework.beans.factory.annotation.Autowired;
import org.springframework.beans.factory.annotation.Qualifier;
import org.springframework.beans.factory.annotation.Value;
import org.springframework.boot.autoconfigure.condition.ConditionalOnProperty;
import org.springframework.boot.context.properties.ConfigurationProperties;
import org.springframework.context.annotation.Bean;
import org.springframework.context.annotation.Configuration;
import org.springframework.context.annotation.Scope;
import org.springframework.context.annotation.ScopedProxyMode;

import javax.validation.constraints.Min;
import java.io.IOException;
import java.time.Clock;
import java.util.ArrayList;
import java.util.Arrays;
import java.util.Collection;
import java.util.HashSet;
import java.util.List;
import java.util.Properties;
import java.util.Set;
import java.util.concurrent.TimeUnit;
import java.util.function.Supplier;
import java.util.stream.Collectors;
import java.util.stream.Stream;

@Configuration
public class ServiceConfiguration {

    private static final Logger logger = LoggerFactory.getLogger(ServiceConfiguration.class);

    @Value("${logging.sampling-rate:0.01}")
    private double logSamplingRate;

    @Bean
    CacheService cacheService(
            @Value("${cache.scheme}") String scheme,
            @Value("${cache.host}") String host,
            @Value("${cache.path}") String path,
            @Value("${cache.query}") String query,
            @Value("${cache.banner-ttl-seconds:#{null}}") Integer bannerCacheTtl,
            @Value("${cache.video-ttl-seconds:#{null}}") Integer videoCacheTtl,
            @Value("${auction.cache.expected-request-time-ms}") long expectedCacheTimeMs,
            VastModifier vastModifier,
            EventsService eventsService,
            HttpClient httpClient,
            Metrics metrics,
            Clock clock,
            JacksonMapper mapper) {

        return new CacheService(
                CacheTtl.of(bannerCacheTtl, videoCacheTtl),
                httpClient,
                CacheService.getCacheEndpointUrl(scheme, host, path),
                CacheService.getCachedAssetUrlTemplate(scheme, host, path, query),
                expectedCacheTimeMs,
                vastModifier,
                eventsService,
                metrics,
                clock,
                new UUIDIdGenerator(),
                mapper);
    }

    @Bean
    VastModifier vastModifier(BidderCatalog bidderCatalog, EventsService eventsService, Metrics metrics) {
        return new VastModifier(bidderCatalog, eventsService, metrics);
    }

    @Bean
    @ConditionalOnProperty(prefix = "auction", name = "category-mapping-enabled", havingValue = "true")
    CategoryMappingService basicCategoryMappingService(ApplicationSettings applicationSettings,
                                                       JacksonMapper jacksonMapper) {

        return new BasicCategoryMappingService(applicationSettings, jacksonMapper);
    }

    @Bean
    @ConditionalOnProperty(
            prefix = "auction",
            name = "category-mapping-enabled",
            matchIfMissing = true,
            havingValue = "false")
    CategoryMappingService noOpCategoryMappingService() {
        return new NoOpCategoryMappingService();
    }

    @Bean
    ImplicitParametersExtractor implicitParametersExtractor(PublicSuffixList psl) {
        return new ImplicitParametersExtractor(psl);
    }

    @Bean
    IpAddressHelper ipAddressHelper(@Value("${ipv6.always-mask-right}") int ipv6AlwaysMaskBits,
                                    @Value("${ipv6.anon-left-mask-bits}") int ipv6AnonLeftMaskBits,
                                    @Value("${ipv6.private-networks}") String ipv6PrivateNetworksAsString) {

        final List<String> ipv6LocalNetworks = Arrays.asList(ipv6PrivateNetworksAsString.trim().split(","));

        return new IpAddressHelper(ipv6AlwaysMaskBits, ipv6AnonLeftMaskBits, ipv6LocalNetworks);
    }

    @Bean
    FpdResolver fpdResolver(JacksonMapper mapper, JsonMerger jsonMerger) {
        return new FpdResolver(mapper, jsonMerger);
    }

    @Bean
    OrtbTypesResolver ortbTypesResolver(JacksonMapper jacksonMapper, JsonMerger jsonMerger) {
        return new OrtbTypesResolver(logSamplingRate, jacksonMapper, jsonMerger);
    }

    @Bean
    SupplyChainResolver schainResolver(
            @Value("${auction.host-schain-node}") String globalSchainNode,
            JacksonMapper mapper) {

        return SupplyChainResolver.create(globalSchainNode, mapper);
    }

    @Bean
    TimeoutResolver auctionTimeoutResolver(
            @Value("${auction.biddertmax.min}") long minTimeout,
            @Value("${auction.max-timeout-ms:#{0}}") long maxTimeoutDeprecated,
            @Value("${auction.biddertmax.max:#{0}}") long maxTimeout,
            @Value("${auction.tmax-upstream-response-time}") long upstreamResponseTime) {

        return new TimeoutResolver(
                minTimeout,
                resolveMaxTimeout(maxTimeoutDeprecated, maxTimeout),
                upstreamResponseTime);
    }

    // TODO: Remove after transition period
    private static long resolveMaxTimeout(long maxTimeoutDeprecated, long maxTimeout) {
        if (maxTimeout != 0) {
            return maxTimeout;
        }

        logger.warn("Usage of deprecated property: auction.max-timeout-ms. Use auction.biddertmax.max instead.");
        return maxTimeoutDeprecated;
    }

    @Bean
    DebugResolver debugResolver(@Value("${debug.override-token:#{null}}") String debugOverrideToken,
                                BidderCatalog bidderCatalog) {
        return new DebugResolver(bidderCatalog, debugOverrideToken);
    }

    @Bean
    Ortb2ImplicitParametersResolver ortb2ImplicitParametersResolver(
            @Value("${auction.cache.only-winning-bids}") boolean cacheOnlyWinningBids,
            @Value("${settings.generate-storedrequest-bidrequest-id}") boolean generateBidRequestId,
            @Value("${auction.ad-server-currency}") String adServerCurrency,
            @Value("${auction.blacklisted-apps}") String blacklistedAppsString,
            @Value("${external-url}") String externalUrl,
            @Value("${gdpr.host-vendor-id:#{null}}") Integer hostVendorId,
            @Value("${datacenter-region}") String datacenterRegion,
            ImplicitParametersExtractor implicitParametersExtractor,
            TimeoutResolver timeoutResolver,
            IpAddressHelper ipAddressHelper,
            IdGenerator sourceIdGenerator,
            JsonMerger jsonMerger,
            JacksonMapper mapper) {

        return new Ortb2ImplicitParametersResolver(
                cacheOnlyWinningBids,
                generateBidRequestId,
                adServerCurrency,
                splitToList(blacklistedAppsString),
                externalUrl,
                hostVendorId,
                datacenterRegion,
                implicitParametersExtractor,
                timeoutResolver,
                ipAddressHelper,
                sourceIdGenerator,
                jsonMerger,
                mapper);
    }

    @Bean
    BidRequestOrtbVersionConverterFactory bidRequestOrtbVersionConverterFactory(JacksonMapper jacksonMapper) {
        return new BidRequestOrtbVersionConverterFactory(jacksonMapper);
    }

    @Bean
    BidRequestOrtbVersionConversionManager bidRequestOrtbVersionConversionManager(
            BidRequestOrtbVersionConverterFactory bidRequestOrtbVersionConverterFactory) {

        return new BidRequestOrtbVersionConversionManager(bidRequestOrtbVersionConverterFactory);
    }

    @Bean
    Ortb2RequestFactory openRtb2RequestFactory(
            @Value("${settings.enforce-valid-account}") boolean enforceValidAccount,
            @Value("${auction.blacklisted-accounts}") String blacklistedAccountsString,
            UidsCookieService uidsCookieService,
            RequestValidator requestValidator,
            TimeoutResolver auctionTimeoutResolver,
            TimeoutFactory timeoutFactory,
            StoredRequestProcessor storedRequestProcessor,
            ApplicationSettings applicationSettings,
            IpAddressHelper ipAddressHelper,
            HookStageExecutor hookStageExecutor,
            @Autowired(required = false) DealsPopulator dealsPopulator,
            CountryCodeMapper countryCodeMapper,
            PriceFloorProcessor priceFloorProcessor,
            Metrics metrics,
            Clock clock) {

        final List<String> blacklistedAccounts = splitToList(blacklistedAccountsString);

        return new Ortb2RequestFactory(
                enforceValidAccount,
                logSamplingRate,
                blacklistedAccounts,
                uidsCookieService,
                requestValidator,
                auctionTimeoutResolver,
                timeoutFactory,
                storedRequestProcessor,
                applicationSettings,
                ipAddressHelper,
                hookStageExecutor,
                dealsPopulator,
                priceFloorProcessor,
                countryCodeMapper,
                metrics,
                clock);
    }

    @Bean
    AuctionRequestFactory auctionRequestFactory(
            @Value("${auction.max-request-size}") @Min(0) int maxRequestSize,
            Ortb2RequestFactory ortb2RequestFactory,
            StoredRequestProcessor storedRequestProcessor,
            BidRequestOrtbVersionConversionManager bidRequestOrtbVersionConversionManager,
            ImplicitParametersExtractor implicitParametersExtractor,
            Ortb2ImplicitParametersResolver ortb2ImplicitParametersResolver,
            OrtbTypesResolver ortbTypesResolver,
            PrivacyEnforcementService privacyEnforcementService,
            DebugResolver debugResolver,
            JacksonMapper mapper) {

        return new AuctionRequestFactory(
                maxRequestSize,
                ortb2RequestFactory,
                storedRequestProcessor,
                bidRequestOrtbVersionConversionManager,
                implicitParametersExtractor,
                ortb2ImplicitParametersResolver,
                new InterstitialProcessor(),
                ortbTypesResolver,
                privacyEnforcementService,
                debugResolver,
                mapper);
    }

    @Bean
    BidAdjustmentFactorResolver bidAdjustmentFactorResolver() {
        return new BidAdjustmentFactorResolver();
    }

    @Bean
    IdGenerator bidIdGenerator(@Value("${auction.generate-bid-id}") boolean generateBidId) {
        return generateBidId
                ? new UUIDIdGenerator()
                : new NoneIdGenerator();
    }

    // TODO: Remove this bean creation after deprecation period
    @Bean
    IdGenerator sourceIdGenerator(@Value("${auction.generate-source-tid}") Boolean generateSourceTid) {
        if (generateSourceTid != null) {
            logger.warn("'auction.generate-source-tid' is no longer supported, pls remove from your config");
        }

        return new UUIDIdGenerator();
    }

    @Bean
    AmpRequestFactory ampRequestFactory(Ortb2RequestFactory ortb2RequestFactory,
                                        StoredRequestProcessor storedRequestProcessor,
                                        BidRequestOrtbVersionConversionManager bidRequestOrtbVersionConversionManager,
                                        OrtbTypesResolver ortbTypesResolver,
                                        ImplicitParametersExtractor implicitParametersExtractor,
                                        Ortb2ImplicitParametersResolver ortb2ImplicitParametersResolver,
                                        FpdResolver fpdResolver,
                                        AmpPrivacyContextFactory ampPrivacyContextFactory,
                                        DebugResolver debugResolver,
                                        JacksonMapper mapper) {

        return new AmpRequestFactory(
                ortb2RequestFactory,
                storedRequestProcessor,
                bidRequestOrtbVersionConversionManager,
                ortbTypesResolver,
                implicitParametersExtractor,
                ortb2ImplicitParametersResolver,
                fpdResolver,
                ampPrivacyContextFactory,
                debugResolver,
                mapper);
    }

    @Bean
    VideoRequestFactory videoRequestFactory(
            @Value("${auction.max-request-size}") int maxRequestSize,
            @Value("${video.stored-request-required}") boolean enforceStoredRequest,
            @Value("${auction.video.escape-log-cache-regex:#{null}}") String escapeLogCacheRegex,
            Ortb2RequestFactory ortb2RequestFactory,
            VideoStoredRequestProcessor storedRequestProcessor,
            BidRequestOrtbVersionConversionManager bidRequestOrtbVersionConversionManager,
            Ortb2ImplicitParametersResolver ortb2ImplicitParametersResolver,
            PrivacyEnforcementService privacyEnforcementService,
            DebugResolver debugResolver,
            JacksonMapper mapper) {

        return new VideoRequestFactory(
                maxRequestSize,
                enforceStoredRequest,
                escapeLogCacheRegex,
                ortb2RequestFactory,
                storedRequestProcessor,
                bidRequestOrtbVersionConversionManager,
                ortb2ImplicitParametersResolver,
                privacyEnforcementService,
                debugResolver,
                mapper);
    }

    @Bean
    VideoResponseFactory videoResponseFactory(JacksonMapper mapper) {
        return new VideoResponseFactory(new UUIDIdGenerator(), mapper);
    }

    @Bean
    VideoStoredRequestProcessor videoStoredRequestProcessor(
            @Value("${video.stored-request-required}") boolean enforceStoredRequest,
            @Value("${auction.blacklisted-accounts}") String blacklistedAccountsString,
            @Value("${video.stored-requests-timeout-ms}") long defaultTimeoutMs,
            @Value("${auction.ad-server-currency:#{null}}") String adServerCurrency,
            @Value("${default-request.file.path:#{null}}") String defaultBidRequestPath,
            FileSystem fileSystem,
            ApplicationSettings applicationSettings,
            VideoRequestValidator videoRequestValidator,
            Metrics metrics,
            TimeoutFactory timeoutFactory,
            JacksonMapper mapper,
            JsonMerger jsonMerger) {

        return new VideoStoredRequestProcessor(
                enforceStoredRequest,
                splitToList(blacklistedAccountsString),
                defaultTimeoutMs,
                adServerCurrency,
                defaultBidRequestPath,
                fileSystem,
                applicationSettings,
                videoRequestValidator,
                metrics,
                timeoutFactory,
                mapper,
                jsonMerger);
    }

    @Bean
    VideoRequestValidator videoRequestValidator() {
        return new VideoRequestValidator();
    }

    @Bean
    GoogleRecaptchaVerifier googleRecaptchaVerifier(
            @Value("${recaptcha-url}") String recaptchaUrl,
            @Value("${recaptcha-secret}") String recaptchaSecret,
            HttpClient httpClient,
            JacksonMapper mapper) {

        return new GoogleRecaptchaVerifier(recaptchaUrl, recaptchaSecret, httpClient, mapper);
    }

    @Bean
    @ConfigurationProperties(prefix = "http-client")
    HttpClientProperties httpClientProperties() {
        return new HttpClientProperties();
    }

    @Bean
    @Scope(scopeName = VertxContextScope.NAME, proxyMode = ScopedProxyMode.INTERFACES)
    @ConditionalOnProperty(prefix = "http-client.circuit-breaker", name = "enabled", havingValue = "false",
            matchIfMissing = true)
    BasicHttpClient basicHttpClient(Vertx vertx, HttpClientProperties httpClientProperties) {
        return createBasicHttpClient(vertx, httpClientProperties);
    }

    @Bean
    @ConfigurationProperties(prefix = "http-client.circuit-breaker")
    @ConditionalOnProperty(prefix = "http-client.circuit-breaker", name = "enabled", havingValue = "true")
    HttpClientCircuitBreakerProperties httpClientCircuitBreakerProperties() {
        return new HttpClientCircuitBreakerProperties();
    }

    @Bean
    @Scope(scopeName = VertxContextScope.NAME, proxyMode = ScopedProxyMode.INTERFACES)
    @ConditionalOnProperty(prefix = "http-client.circuit-breaker", name = "enabled", havingValue = "true")
    CircuitBreakerSecuredHttpClient circuitBreakerSecuredHttpClient(
            Vertx vertx,
            Metrics metrics,
            HttpClientProperties httpClientProperties,
            @Qualifier("httpClientCircuitBreakerProperties")
            HttpClientCircuitBreakerProperties circuitBreakerProperties,
            Clock clock) {

        final HttpClient httpClient = createBasicHttpClient(vertx, httpClientProperties);

        return new CircuitBreakerSecuredHttpClient(
                vertx,
                httpClient,
                metrics,
                circuitBreakerProperties.getOpeningThreshold(),
                circuitBreakerProperties.getOpeningIntervalMs(),
                circuitBreakerProperties.getClosingIntervalMs(),
                circuitBreakerProperties.getIdleExpireHours(),
                clock);
    }

    private static BasicHttpClient createBasicHttpClient(Vertx vertx, HttpClientProperties httpClientProperties) {
        final HttpClientOptions options = new HttpClientOptions()
                .setMaxPoolSize(httpClientProperties.getMaxPoolSize())
                .setIdleTimeoutUnit(TimeUnit.MILLISECONDS)
                .setIdleTimeout(httpClientProperties.getIdleTimeoutMs())
                .setPoolCleanerPeriod(httpClientProperties.getPoolCleanerPeriodMs())
                .setTryUseCompression(httpClientProperties.getUseCompression())
                .setConnectTimeout(httpClientProperties.getConnectTimeoutMs())
                // Vert.x's HttpClientRequest needs this value to be 2 for redirections to be followed once,
                // 3 for twice, and so on
                .setMaxRedirects(httpClientProperties.getMaxRedirects() + 1);

        if (httpClientProperties.getSsl()) {
            final JksOptions jksOptions = new JksOptions()
                    .setPath(httpClientProperties.getJksPath())
                    .setPassword(httpClientProperties.getJksPassword());

            options
                    .setSsl(true)
                    .setKeyStoreOptions(jksOptions);
        }

        return new BasicHttpClient(vertx, vertx.createHttpClient(options));
    }

    @Bean
    PrioritizedCoopSyncProvider prioritizedCoopSyncProvider(
            @Value("${cookie-sync.pri:#{null}}") String prioritizedBidders,
            BidderCatalog bidderCatalog) {

        return new PrioritizedCoopSyncProvider(splitToSet(prioritizedBidders), bidderCatalog);
    }

    @Bean
    UidsCookieService uidsCookieService(
            @Value("${host-cookie.optout-cookie.name:#{null}}") String optOutCookieName,
            @Value("${host-cookie.optout-cookie.value:#{null}}") String optOutCookieValue,
            @Value("${host-cookie.family:#{null}}") String hostCookieFamily,
            @Value("${host-cookie.cookie-name:#{null}}") String hostCookieName,
            @Value("${host-cookie.domain:#{null}}") String hostCookieDomain,
            @Value("${host-cookie.ttl-days}") Integer ttlDays,
            @Value("${host-cookie.max-cookie-size-bytes}") Integer maxCookieSizeBytes,
            PrioritizedCoopSyncProvider prioritizedCoopSyncProvider,
            Metrics metrics,
            JacksonMapper mapper) {

        return new UidsCookieService(
                optOutCookieName,
                optOutCookieValue,
                hostCookieFamily,
                hostCookieName,
                hostCookieDomain,
                ttlDays,
                maxCookieSizeBytes,
                prioritizedCoopSyncProvider,
                metrics,
                mapper);
    }

    @Bean
    UidUpdater uidUpdater(
            @Value("${host-cookie.family:#{null}}") String hostCookieFamily,
            BidderCatalog bidderCatalog,
            UidsCookieService uidsCookieService) {

        return new UidUpdater(hostCookieFamily, bidderCatalog, uidsCookieService);
    }

    @Bean
    CoopSyncProvider coopSyncProvider(
            BidderCatalog bidderCatalog,
            PrioritizedCoopSyncProvider prioritizedCoopSyncProvider,
            @Value("${cookie-sync.coop-sync.default:false}") boolean defaultCoopSync) {

        return new CoopSyncProvider(bidderCatalog, prioritizedCoopSyncProvider, defaultCoopSync);
    }

    @Bean
    CookieSyncService cookieSyncService(
            @Value("${external-url}") String externalUrl,
            @Value("${cookie-sync.default-limit:#{2}}") Integer defaultLimit,
            @Value("${cookie-sync.max-limit:#{null}}") Integer maxLimit,
            BidderCatalog bidderCatalog,
            HostVendorTcfDefinerService hostVendorTcfDefinerService,
            PrivacyEnforcementService privacyEnforcementService,
            UidsCookieService uidsCookieService,
            CoopSyncProvider coopSyncProvider,
            Metrics metrics) {

        return new CookieSyncService(
                externalUrl,
                defaultLimit,
                ObjectUtils.defaultIfNull(maxLimit, Integer.MAX_VALUE),
                bidderCatalog,
                hostVendorTcfDefinerService,
                privacyEnforcementService,
                uidsCookieService,
                coopSyncProvider,
                metrics);
    }

    @Bean
    EventsService eventsService(@Value("${external-url}") String externalUrl) {
        return new EventsService(externalUrl);
    }

    @Bean
    BidderCatalog bidderCatalog(List<BidderDeps> bidderDeps) {
        return new BidderCatalog(bidderDeps);
    }

    @Bean
    @ConditionalOnProperty(prefix = "auction.filter-imp-media-type", name = "enabled", havingValue = "true")
    MediaTypeProcessor bidderMediaTypeProcessor(BidderCatalog bidderCatalog) {
        return new BidderMediaTypeProcessor(bidderCatalog);
    }

    @Bean
    @ConditionalOnProperty(
            prefix = "auction.filter-imp-media-type",
            name = "enabled",
            havingValue = "false",
            matchIfMissing = true)
    MediaTypeProcessor noOpMediaTypeProcessor() {
        return new NoOpMediaTypeProcessor();
    }

    @Bean
    HttpBidderRequester httpBidderRequester(
            HttpClient httpClient,
            @Autowired(required = false) BidderRequestCompletionTrackerFactory bidderRequestCompletionTrackerFactory,
            BidderErrorNotifier bidderErrorNotifier,
            HttpBidderRequestEnricher requestEnricher,
            JacksonMapper mapper) {

        return new HttpBidderRequester(httpClient,
                bidderRequestCompletionTrackerFactory,
                bidderErrorNotifier,
                requestEnricher,
                mapper);
    }

    @Bean
    PrebidVersionProvider prebidVersionProvider(VersionInfo versionInfo) {
        return new PrebidVersionProvider(versionInfo.getVersion());
    }

    @Bean
    HttpBidderRequestEnricher httpBidderRequestEnricher(PrebidVersionProvider prebidVersionProvider,
                                                        BidderCatalog bidderCatalog) {

        return new HttpBidderRequestEnricher(prebidVersionProvider, bidderCatalog);
    }

    @Bean
    BidderErrorNotifier bidderErrorNotifier(
            @Value("${auction.timeout-notification.timeout-ms}") int timeoutNotificationTimeoutMs,
            @Value("${auction.timeout-notification.log-result}") boolean logTimeoutNotificationResult,
            @Value("${auction.timeout-notification.log-failure-only}") boolean logTimeoutNotificationFailureOnly,
            @Value("${auction.timeout-notification.log-sampling-rate}") double logTimeoutNotificationSamplingRate,
            HttpClient httpClient,
            Metrics metrics) {

        return new BidderErrorNotifier(
                timeoutNotificationTimeoutMs,
                logTimeoutNotificationResult,
                logTimeoutNotificationFailureOnly,
                logTimeoutNotificationSamplingRate,
                httpClient,
                metrics);
    }

    @Bean
    BidResponseCreator bidResponseCreator(
            CacheService cacheService,
            BidderCatalog bidderCatalog,
            VastModifier vastModifier,
            EventsService eventsService,
            StoredRequestProcessor storedRequestProcessor,
            WinningBidComparatorFactory winningBidComparatorFactory,
            IdGenerator bidIdGenerator,
            HookStageExecutor hookStageExecutor,
            CategoryMappingService categoryMappingService,
            @Value("${settings.targeting.truncate-attr-chars}") int truncateAttrChars,
            Clock clock,
            JacksonMapper mapper) {

        return new BidResponseCreator(
                cacheService,
                bidderCatalog,
                vastModifier,
                eventsService,
                storedRequestProcessor,
                winningBidComparatorFactory,
                bidIdGenerator,
                hookStageExecutor,
                categoryMappingService,
                truncateAttrChars,
                clock,
                mapper);
    }

    @Bean
    ExchangeService exchangeService(
            @Value("${auction.biddertmax.percent}") int timeoutAdjustmentFactor,
            BidderCatalog bidderCatalog,
            StoredResponseProcessor storedResponseProcessor,
            DealsProcessor dealsProcessor,
            PrivacyEnforcementService privacyEnforcementService,
            FpdResolver fpdResolver,
            SupplyChainResolver supplyChainResolver,
            DebugResolver debugResolver,
            MediaTypeProcessor mediaTypeProcessor,
<<<<<<< HEAD
            UidUpdater uidUpdater,
=======
            TimeoutResolver timeoutResolver,
            TimeoutFactory timeoutFactory,
>>>>>>> 7a5b4c36
            BidRequestOrtbVersionConversionManager bidRequestOrtbVersionConversionManager,
            HttpBidderRequester httpBidderRequester,
            ResponseBidValidator responseBidValidator,
            CurrencyConversionService currencyConversionService,
            BidResponseCreator bidResponseCreator,
            BidResponsePostProcessor bidResponsePostProcessor,
            HookStageExecutor hookStageExecutor,
            @Autowired(required = false) ApplicationEventService applicationEventService,
            HttpInteractionLogger httpInteractionLogger,
            PriceFloorAdjuster priceFloorAdjuster,
            PriceFloorEnforcer priceFloorEnforcer,
            BidAdjustmentFactorResolver bidAdjustmentFactorResolver,
            Metrics metrics,
            Clock clock,
            JacksonMapper mapper,
            CriteriaLogManager criteriaLogManager) {

        return new ExchangeService(
                timeoutAdjustmentFactor,
                bidderCatalog,
                storedResponseProcessor,
                dealsProcessor,
                privacyEnforcementService,
                fpdResolver,
                supplyChainResolver,
                debugResolver,
                mediaTypeProcessor,
<<<<<<< HEAD
                uidUpdater,
=======
                timeoutResolver,
                timeoutFactory,
>>>>>>> 7a5b4c36
                bidRequestOrtbVersionConversionManager,
                httpBidderRequester,
                responseBidValidator,
                currencyConversionService,
                bidResponseCreator,
                bidResponsePostProcessor,
                hookStageExecutor,
                applicationEventService,
                httpInteractionLogger,
                priceFloorAdjuster,
                priceFloorEnforcer,
                bidAdjustmentFactorResolver,
                metrics,
                clock,
                mapper,
                criteriaLogManager);
    }

    @Bean
    StoredRequestProcessor storedRequestProcessor(
            @Value("${auction.stored-requests-timeout-ms}") long defaultTimeoutMs,
            @Value("${default-request.file.path:#{null}}") String defaultBidRequestPath,
            @Value("${settings.generate-storedrequest-bidrequest-id}") boolean generateBidRequestId,
            FileSystem fileSystem,
            ApplicationSettings applicationSettings,
            Metrics metrics,
            TimeoutFactory timeoutFactory,
            JacksonMapper mapper,
            JsonMerger jsonMerger) {

        return new StoredRequestProcessor(
                defaultTimeoutMs,
                defaultBidRequestPath,
                generateBidRequestId,
                fileSystem,
                applicationSettings,
                new UUIDIdGenerator(),
                metrics,
                timeoutFactory,
                mapper,
                jsonMerger);
    }

    @Bean
    WinningBidComparatorFactory winningBidComparatorFactory() {
        return new WinningBidComparatorFactory();
    }

    @Bean
    StoredResponseProcessor storedResponseProcessor(ApplicationSettings applicationSettings,
                                                    JacksonMapper mapper) {

        return new StoredResponseProcessor(applicationSettings, mapper);
    }

    @Bean
    PrivacyEnforcementService privacyEnforcementService(
            BidderCatalog bidderCatalog,
            PrivacyExtractor privacyExtractor,
            TcfDefinerService tcfDefinerService,
            ImplicitParametersExtractor implicitParametersExtractor,
            IpAddressHelper ipAddressHelper,
            Metrics metrics,
            CountryCodeMapper countryCodeMapper,
            @Value("${ccpa.enforce}") boolean ccpaEnforce,
            @Value("${lmt.enforce}") boolean lmtEnforce) {

        return new PrivacyEnforcementService(
                bidderCatalog,
                privacyExtractor,
                tcfDefinerService,
                implicitParametersExtractor,
                ipAddressHelper,
                metrics,
                countryCodeMapper,
                ccpaEnforce,
                lmtEnforce);
    }

    @Bean
    AmpPrivacyContextFactory ampPrivacyContextFactory(PrivacyExtractor privacyExtractor,
                                                      TcfDefinerService tcfDefinerService,
                                                      IpAddressHelper ipAddressHelper,
                                                      CountryCodeMapper countryCodeMapper) {

        return new AmpPrivacyContextFactory(
                privacyExtractor,
                tcfDefinerService,
                ipAddressHelper,
                countryCodeMapper);
    }

    @Bean
    PrivacyExtractor privacyExtractor() {
        return new PrivacyExtractor();
    }

    @Bean
    VersionInfo versionInfo(JacksonMapper jacksonMapper) {
        return VersionInfo.create("git-revision.json", jacksonMapper);
    }

    @Bean
    RequestValidator requestValidator(BidderCatalog bidderCatalog,
                                      BidderParamValidator bidderParamValidator,
                                      JacksonMapper mapper) {

        return new RequestValidator(bidderCatalog, bidderParamValidator, mapper);
    }

    @Bean
    PriceFloorsConfigResolver accountValidator(
            @Value("${settings.default-account-config:#{null}}") String defaultAccountConfig,
            Metrics metrics,
            JacksonMapper jacksonMapper) {

        return new PriceFloorsConfigResolver(defaultAccountConfig, metrics, jacksonMapper);
    }

    @Bean
    BidderParamValidator bidderParamValidator(BidderCatalog bidderCatalog, JacksonMapper mapper) {
        return BidderParamValidator.create(bidderCatalog, "static/bidder-params", mapper);
    }

    @Bean
    ResponseBidValidator responseValidator(
            @Value("${auction.validations.banner-creative-max-size}") BidValidationEnforcement bannerMaxSizeEnforcement,
            @Value("${auction.validations.secure-markup}") BidValidationEnforcement secureMarkupEnforcement,
            Metrics metrics,
            JacksonMapper mapper,
            @Value("${deals.enabled}") boolean dealsEnabled) {

        return new ResponseBidValidator(
                bannerMaxSizeEnforcement,
                secureMarkupEnforcement,
                metrics,
                mapper,
                dealsEnabled,
                logSamplingRate);
    }

    @Bean
    CriteriaLogManager criteriaLogManager(JacksonMapper mapper) {
        return new CriteriaLogManager(mapper);
    }

    @Bean
    CriteriaManager criteriaManager(CriteriaLogManager criteriaLogManager, Vertx vertx) {
        return new CriteriaManager(criteriaLogManager, vertx);
    }

    @Bean
    PublicSuffixList psl() {
        final PublicSuffixListFactory factory = new PublicSuffixListFactory();

        final Properties properties = factory.getDefaults();
        properties.setProperty(PublicSuffixListFactory.PROPERTY_LIST_FILE, "/effective_tld_names.dat");
        try {
            return factory.build(properties);
        } catch (IOException | ClassNotFoundException e) {
            throw new IllegalArgumentException("Could not initialize public suffix list", e);
        }
    }

    @Bean
    Clock clock() {
        return Clock.systemUTC();
    }

    @Bean
    TimeoutFactory timeoutFactory(Clock clock) {
        return new TimeoutFactory(clock);
    }

    @Bean
    BidResponsePostProcessor bidResponsePostProcessor() {
        return BidResponsePostProcessor.noOp();
    }

    @Bean
    AmpResponsePostProcessor ampResponsePostProcessor() {
        return AmpResponsePostProcessor.noOp();
    }

    @Bean
    CurrencyConversionService currencyConversionService(
            @Autowired(required = false) ExternalConversionProperties externalConversionProperties) {

        return new CurrencyConversionService(externalConversionProperties);
    }

    @Bean
    @ConditionalOnProperty(prefix = "currency-converter.external-rates", name = "enabled", havingValue = "true")
    ExternalConversionProperties externalConversionProperties(
            @Value("${currency-converter.external-rates.url}") String currencyServerUrl,
            @Value("${currency-converter.external-rates.default-timeout-ms}") long defaultTimeoutMs,
            @Value("${currency-converter.external-rates.refresh-period-ms}") long refreshPeriodMs,
            @Value("${currency-converter.external-rates.stale-after-ms}") long staleAfterMs,
            @Value("${currency-converter.external-rates.stale-period-ms:#{null}}") Long stalePeriodMs,
            Vertx vertx,
            HttpClient httpClient,
            Metrics metrics,
            Clock clock,
            JacksonMapper mapper) {

        return new ExternalConversionProperties(
                currencyServerUrl,
                defaultTimeoutMs,
                refreshPeriodMs,
                staleAfterMs,
                stalePeriodMs,
                vertx,
                httpClient,
                metrics,
                clock,
                mapper);
    }

    @Bean
    HttpInteractionLogger httpInteractionLogger(JacksonMapper mapper) {
        return new HttpInteractionLogger(mapper);
    }

    @Bean
    LoggerControlKnob loggerControlKnob(Vertx vertx) {
        return new LoggerControlKnob(vertx);
    }

    private static List<String> splitToList(String listAsString) {
        return splitToCollection(listAsString, ArrayList::new);
    }

    private static Set<String> splitToSet(String listAsString) {
        return splitToCollection(listAsString, HashSet::new);
    }

    private static <T extends Collection<String>> T splitToCollection(String listAsString,
                                                                      Supplier<T> collectionFactory) {

        return listAsString != null
                ? Stream.of(listAsString.split(","))
                .map(String::trim)
                .filter(StringUtils::isNotBlank)
                .collect(Collectors.toCollection(collectionFactory))
                : collectionFactory.get();
    }
}<|MERGE_RESOLUTION|>--- conflicted
+++ resolved
@@ -736,12 +736,9 @@
             SupplyChainResolver supplyChainResolver,
             DebugResolver debugResolver,
             MediaTypeProcessor mediaTypeProcessor,
-<<<<<<< HEAD
             UidUpdater uidUpdater,
-=======
             TimeoutResolver timeoutResolver,
             TimeoutFactory timeoutFactory,
->>>>>>> 7a5b4c36
             BidRequestOrtbVersionConversionManager bidRequestOrtbVersionConversionManager,
             HttpBidderRequester httpBidderRequester,
             ResponseBidValidator responseBidValidator,
@@ -769,12 +766,9 @@
                 supplyChainResolver,
                 debugResolver,
                 mediaTypeProcessor,
-<<<<<<< HEAD
                 uidUpdater,
-=======
                 timeoutResolver,
                 timeoutFactory,
->>>>>>> 7a5b4c36
                 bidRequestOrtbVersionConversionManager,
                 httpBidderRequester,
                 responseBidValidator,
