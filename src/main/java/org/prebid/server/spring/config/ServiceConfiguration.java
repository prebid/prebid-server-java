package org.prebid.server.spring.config;

import de.malkusch.whoisServerList.publicSuffixList.PublicSuffixList;
import de.malkusch.whoisServerList.publicSuffixList.PublicSuffixListFactory;
import io.vertx.core.Vertx;
import io.vertx.core.file.FileSystem;
import io.vertx.core.http.HttpClientOptions;
import io.vertx.core.net.JksOptions;
import org.prebid.server.auction.AmpResponsePostProcessor;
import org.prebid.server.auction.BidResponseCreator;
import org.prebid.server.auction.BidResponsePostProcessor;
import org.prebid.server.auction.ExchangeService;
import org.prebid.server.auction.FpdResolver;
import org.prebid.server.auction.ImplicitParametersExtractor;
import org.prebid.server.auction.InterstitialProcessor;
import org.prebid.server.auction.IpAddressHelper;
import org.prebid.server.auction.OrtbTypesResolver;
import org.prebid.server.auction.PrivacyEnforcementService;
import org.prebid.server.auction.SchainResolver;
import org.prebid.server.auction.StoredRequestProcessor;
import org.prebid.server.auction.StoredResponseProcessor;
import org.prebid.server.auction.TimeoutResolver;
import org.prebid.server.auction.VideoResponseFactory;
import org.prebid.server.auction.VideoStoredRequestProcessor;
import org.prebid.server.auction.WinningBidComparatorFactory;
import org.prebid.server.auction.requestfactory.AmpRequestFactory;
import org.prebid.server.auction.requestfactory.AuctionRequestFactory;
import org.prebid.server.auction.requestfactory.Ortb2ImplicitParametersResolver;
import org.prebid.server.auction.requestfactory.Ortb2RequestFactory;
import org.prebid.server.auction.requestfactory.VideoRequestFactory;
import org.prebid.server.bidder.BidderCatalog;
import org.prebid.server.bidder.BidderDeps;
import org.prebid.server.bidder.BidderErrorNotifier;
import org.prebid.server.bidder.BidderRequestCompletionTrackerFactory;
import org.prebid.server.bidder.HttpBidderRequestEnricher;
import org.prebid.server.bidder.HttpBidderRequester;
import org.prebid.server.cache.CacheService;
import org.prebid.server.cache.model.CacheTtl;
import org.prebid.server.cookie.UidsCookieService;
import org.prebid.server.currency.CurrencyConversionService;
import org.prebid.server.events.EventsService;
import org.prebid.server.execution.TimeoutFactory;
import org.prebid.server.hooks.execution.HookStageExecutor;
import org.prebid.server.identity.IdGenerator;
import org.prebid.server.identity.NoneIdGenerator;
import org.prebid.server.identity.UUIDIdGenerator;
import org.prebid.server.json.JacksonMapper;
import org.prebid.server.json.JsonMerger;
import org.prebid.server.log.HttpInteractionLogger;
import org.prebid.server.log.LoggerControlKnob;
import org.prebid.server.metric.Metrics;
import org.prebid.server.optout.GoogleRecaptchaVerifier;
import org.prebid.server.privacy.PrivacyExtractor;
import org.prebid.server.privacy.gdpr.TcfDefinerService;
import org.prebid.server.settings.ApplicationSettings;
import org.prebid.server.settings.model.BidValidationEnforcement;
import org.prebid.server.spring.config.model.CircuitBreakerProperties;
import org.prebid.server.spring.config.model.ExternalConversionProperties;
import org.prebid.server.spring.config.model.HttpClientProperties;
import org.prebid.server.util.VersionInfo;
import org.prebid.server.validation.BidderParamValidator;
import org.prebid.server.validation.RequestValidator;
import org.prebid.server.validation.ResponseBidValidator;
import org.prebid.server.validation.VideoRequestValidator;
import org.prebid.server.vast.VastModifier;
import org.prebid.server.vertx.http.BasicHttpClient;
import org.prebid.server.vertx.http.CircuitBreakerSecuredHttpClient;
import org.prebid.server.vertx.http.HttpClient;
import org.springframework.beans.factory.annotation.Autowired;
import org.springframework.beans.factory.annotation.Qualifier;
import org.springframework.beans.factory.annotation.Value;
import org.springframework.boot.autoconfigure.condition.ConditionalOnProperty;
import org.springframework.boot.context.properties.ConfigurationProperties;
import org.springframework.context.annotation.Bean;
import org.springframework.context.annotation.Configuration;
import org.springframework.context.annotation.Scope;
import org.springframework.context.annotation.ScopedProxyMode;

import javax.validation.constraints.Min;
import java.io.IOException;
import java.time.Clock;
import java.util.Arrays;
import java.util.List;
import java.util.Properties;
import java.util.concurrent.TimeUnit;
import java.util.stream.Collectors;
import java.util.stream.Stream;

@Configuration
public class ServiceConfiguration {

    @Bean
    CacheService cacheService(
            @Value("${cache.scheme}") String scheme,
            @Value("${cache.host}") String host,
            @Value("${cache.path}") String path,
            @Value("${cache.query}") String query,
            @Value("${cache.banner-ttl-seconds:#{null}}") Integer bannerCacheTtl,
            @Value("${cache.video-ttl-seconds:#{null}}") Integer videoCacheTtl,
            VastModifier vastModifier,
            EventsService eventsService,
            HttpClient httpClient,
            Metrics metrics,
            Clock clock,
            JacksonMapper mapper) {

        return new CacheService(
                CacheTtl.of(bannerCacheTtl, videoCacheTtl),
                httpClient,
                CacheService.getCacheEndpointUrl(scheme, host, path),
                CacheService.getCachedAssetUrlTemplate(scheme, host, path, query),
                vastModifier,
                eventsService,
                metrics,
                clock,
                mapper);
    }

    @Bean
    VastModifier vastModifier(BidderCatalog bidderCatalog, EventsService eventsService, Metrics metrics) {
        return new VastModifier(bidderCatalog, eventsService, metrics);
    }

    @Bean
    ImplicitParametersExtractor implicitParametersExtractor(PublicSuffixList psl) {
        return new ImplicitParametersExtractor(psl);
    }

    @Bean
    IpAddressHelper ipAddressHelper(@Value("${ipv6.always-mask-right}") int ipv6AlwaysMaskBits,
                                    @Value("${ipv6.anon-left-mask-bits}") int ipv6AnonLeftMaskBits,
                                    @Value("${ipv6.private-networks}") String ipv6PrivateNetworksAsString) {

        final List<String> ipv6LocalNetworks = Arrays.asList(ipv6PrivateNetworksAsString.trim().split(","));

        return new IpAddressHelper(ipv6AlwaysMaskBits, ipv6AnonLeftMaskBits, ipv6LocalNetworks);
    }

    @Bean
    FpdResolver fpdResolver(JacksonMapper mapper, JsonMerger jsonMerger) {
        return new FpdResolver(mapper, jsonMerger);
    }

    @Bean
    OrtbTypesResolver ortbTypesResolver(JacksonMapper jacksonMapper, JsonMerger jsonMerger) {
        return new OrtbTypesResolver(jacksonMapper, jsonMerger);
    }

    @Bean
    SchainResolver schainResolver(
            @Value("${auction.host-schain-node}") String globalSchainNode,
            JacksonMapper mapper) {

        return SchainResolver.create(globalSchainNode, mapper);
    }

    @Bean
    TimeoutResolver timeoutResolver(
            @Value("${default-timeout-ms}") long defaultTimeout,
            @Value("${max-timeout-ms}") long maxTimeout,
            @Value("${timeout-adjustment-ms}") long timeoutAdjustment) {

        return new TimeoutResolver(defaultTimeout, maxTimeout, timeoutAdjustment);
    }

    @Bean
    TimeoutResolver auctionTimeoutResolver(
            @Value("${auction.default-timeout-ms}") long defaultTimeout,
            @Value("${auction.max-timeout-ms}") long maxTimeout,
            @Value("${auction.timeout-adjustment-ms}") long timeoutAdjustment) {

        return new TimeoutResolver(defaultTimeout, maxTimeout, timeoutAdjustment);
    }

    @Bean
    TimeoutResolver ampTimeoutResolver(
            @Value("${amp.default-timeout-ms}") long defaultTimeout,
            @Value("${amp.max-timeout-ms}") long maxTimeout,
            @Value("${amp.timeout-adjustment-ms}") long timeoutAdjustment) {

        return new TimeoutResolver(defaultTimeout, maxTimeout, timeoutAdjustment);
    }

    @Bean
    Ortb2ImplicitParametersResolver ortb2ImplicitParametersResolver(
            @Value("${auction.cache.only-winning-bids}") boolean shouldCacheOnlyWinningBids,
            @Value("${auction.ad-server-currency}") String adServerCurrency,
            @Value("${auction.blacklisted-apps}") String blacklistedAppsString,
            ImplicitParametersExtractor implicitParametersExtractor,
            IpAddressHelper ipAddressHelper,
<<<<<<< HEAD
            UidsCookieService uidsCookieService,
            BidderCatalog bidderCatalog,
            JsonMerger jsonMerger,
            RequestValidator requestValidator,
            OrtbTypesResolver ortbTypesResolver,
            TimeoutResolver timeoutResolver,
            TimeoutFactory timeoutFactory,
            ApplicationSettings applicationSettings,
            PrivacyEnforcementService privacyEnforcementService,
=======
>>>>>>> 422672ed
            IdGenerator sourceIdGenerator,
            JacksonMapper mapper) {

        final List<String> blacklistedApps = splitToList(blacklistedAppsString);

        return new Ortb2ImplicitParametersResolver(
                shouldCacheOnlyWinningBids,
                adServerCurrency,
                blacklistedApps,
                implicitParametersExtractor,
                ipAddressHelper,
                sourceIdGenerator,
                mapper);
    }

    @Bean
    Ortb2RequestFactory openRtb2RequestFactory(
            @Value("${settings.enforce-valid-account}") boolean enforceValidAccount,
            @Value("${auction.blacklisted-accounts}") String blacklistedAccountsString,
            UidsCookieService uidsCookieService,
            RequestValidator requestValidator,
            TimeoutResolver timeoutResolver,
            TimeoutFactory timeoutFactory,
            StoredRequestProcessor storedRequestProcessor,
            ApplicationSettings applicationSettings,
            IpAddressHelper ipAddressHelper,
            HookStageExecutor hookStageExecutor) {

        final List<String> blacklistedAccounts = splitToList(blacklistedAccountsString);

        return new Ortb2RequestFactory(
                enforceValidAccount,
                blacklistedAccounts,
                uidsCookieService,
<<<<<<< HEAD
                bidderCatalog,
                jsonMerger,
=======
>>>>>>> 422672ed
                requestValidator,
                timeoutResolver,
                timeoutFactory,
                storedRequestProcessor,
                applicationSettings,
                ipAddressHelper,
                hookStageExecutor);
    }

    @Bean
    AuctionRequestFactory auctionRequestFactory(
            @Value("${auction.max-request-size}") @Min(0) int maxRequestSize,
            Ortb2RequestFactory ortb2RequestFactory,
            StoredRequestProcessor storedRequestProcessor,
            ImplicitParametersExtractor implicitParametersExtractor,
            Ortb2ImplicitParametersResolver ortb2ImplicitParametersResolver,
            OrtbTypesResolver ortbTypesResolver,
            PrivacyEnforcementService privacyEnforcementService,
            TimeoutResolver timeoutResolver,
            JacksonMapper mapper) {

        return new AuctionRequestFactory(
                maxRequestSize,
                ortb2RequestFactory,
                storedRequestProcessor,
                implicitParametersExtractor,
                ortb2ImplicitParametersResolver,
                new InterstitialProcessor(),
                ortbTypesResolver,
                privacyEnforcementService,
                timeoutResolver,
                mapper);
    }

    @Bean
    IdGenerator bidIdGenerator(@Value("${auction.generate-bid-id}") boolean generateBidId) {
        return generateBidId
                ? new UUIDIdGenerator()
                : new NoneIdGenerator();
    }

    @Bean
    IdGenerator sourceIdGenerator(@Value("${auction.generate-source-tid}") boolean generateSourceTid) {
        return generateSourceTid
                ? new UUIDIdGenerator()
                : new NoneIdGenerator();
    }

    @Bean
    AmpRequestFactory ampRequestFactory(StoredRequestProcessor storedRequestProcessor,
                                        Ortb2RequestFactory ortb2RequestFactory,
                                        OrtbTypesResolver ortbTypesResolver,
                                        ImplicitParametersExtractor implicitParametersExtractor,
                                        Ortb2ImplicitParametersResolver ortb2ImplicitParametersResolver,
                                        FpdResolver fpdResolver,
                                        PrivacyEnforcementService privacyEnforcementService,
                                        TimeoutResolver timeoutResolver,
                                        JacksonMapper mapper) {

        return new AmpRequestFactory(
                storedRequestProcessor,
                ortb2RequestFactory,
                ortbTypesResolver,
                implicitParametersExtractor,
                ortb2ImplicitParametersResolver,
                fpdResolver,
                privacyEnforcementService,
                timeoutResolver,
                mapper);
    }

    @Bean
    VideoRequestFactory videoRequestFactory(
            @Value("${auction.max-request-size}") int maxRequestSize,
            @Value("${video.stored-request-required}") boolean enforceStoredRequest,
            VideoStoredRequestProcessor storedRequestProcessor,
            Ortb2RequestFactory ortb2RequestFactory,
            Ortb2ImplicitParametersResolver ortb2ImplicitParametersResolver,
            PrivacyEnforcementService privacyEnforcementService,
            TimeoutResolver timeoutResolver,
            JacksonMapper mapper) {

        return new VideoRequestFactory(
                maxRequestSize,
                enforceStoredRequest,
                ortb2RequestFactory,
                ortb2ImplicitParametersResolver,
                storedRequestProcessor,
                privacyEnforcementService,
                timeoutResolver,
                mapper);
    }

    @Bean
    VideoResponseFactory videoResponseFactory(JacksonMapper mapper) {
        return new VideoResponseFactory(mapper);
    }

    @Bean
    VideoStoredRequestProcessor videoStoredRequestProcessor(
            @Value("${video.stored-request-required}") boolean enforceStoredRequest,
            @Value("${auction.blacklisted-accounts}") String blacklistedAccountsString,
            @Value("${video.stored-requests-timeout-ms}") long defaultTimeoutMs,
            @Value("${auction.ad-server-currency:#{null}}") String adServerCurrency,
            @Value("${default-request.file.path:#{null}}") String defaultBidRequestPath,
            FileSystem fileSystem,
            ApplicationSettings applicationSettings,
            VideoRequestValidator videoRequestValidator,
            Metrics metrics,
            TimeoutFactory timeoutFactory,
            TimeoutResolver timeoutResolver,
            JacksonMapper mapper,
            JsonMerger jsonMerger) {

        return VideoStoredRequestProcessor.create(
                enforceStoredRequest,
                splitToList(blacklistedAccountsString),
                defaultTimeoutMs,
                adServerCurrency,
                defaultBidRequestPath,
                fileSystem,
                applicationSettings,
                videoRequestValidator,
                metrics,
                timeoutFactory,
                timeoutResolver,
                mapper,
                jsonMerger);
    }

    @Bean
    VideoRequestValidator videoRequestValidator() {
        return new VideoRequestValidator();
    }

    @Bean
    GoogleRecaptchaVerifier googleRecaptchaVerifier(
            @Value("${recaptcha-url}") String recaptchaUrl,
            @Value("${recaptcha-secret}") String recaptchaSecret,
            HttpClient httpClient,
            JacksonMapper mapper) {

        return new GoogleRecaptchaVerifier(recaptchaUrl, recaptchaSecret, httpClient, mapper);
    }

    @Bean
    @ConfigurationProperties(prefix = "http-client")
    HttpClientProperties httpClientProperties() {
        return new HttpClientProperties();
    }

    @Bean
    @Scope(scopeName = VertxContextScope.NAME, proxyMode = ScopedProxyMode.INTERFACES)
    @ConditionalOnProperty(prefix = "http-client.circuit-breaker", name = "enabled", havingValue = "false",
            matchIfMissing = true)
    BasicHttpClient basicHttpClient(Vertx vertx, HttpClientProperties httpClientProperties) {
        return createBasicHttpClient(vertx, httpClientProperties);
    }

    @Bean
    @ConfigurationProperties(prefix = "http-client.circuit-breaker")
    @ConditionalOnProperty(prefix = "http-client.circuit-breaker", name = "enabled", havingValue = "true")
    CircuitBreakerProperties httpClientCircuitBreakerProperties() {
        return new CircuitBreakerProperties();
    }

    @Bean
    @Scope(scopeName = VertxContextScope.NAME, proxyMode = ScopedProxyMode.INTERFACES)
    @ConditionalOnProperty(prefix = "http-client.circuit-breaker", name = "enabled", havingValue = "true")
    CircuitBreakerSecuredHttpClient circuitBreakerSecuredHttpClient(
            Vertx vertx,
            Metrics metrics,
            HttpClientProperties httpClientProperties,
            @Qualifier("httpClientCircuitBreakerProperties") CircuitBreakerProperties circuitBreakerProperties,
            Clock clock) {

        final HttpClient httpClient = createBasicHttpClient(vertx, httpClientProperties);

        return new CircuitBreakerSecuredHttpClient(vertx, httpClient, metrics,
                circuitBreakerProperties.getOpeningThreshold(), circuitBreakerProperties.getOpeningIntervalMs(),
                circuitBreakerProperties.getClosingIntervalMs(), clock);
    }

    private static BasicHttpClient createBasicHttpClient(Vertx vertx, HttpClientProperties httpClientProperties) {
        final HttpClientOptions options = new HttpClientOptions()
                .setMaxPoolSize(httpClientProperties.getMaxPoolSize())
                .setIdleTimeoutUnit(TimeUnit.MILLISECONDS)
                .setIdleTimeout(httpClientProperties.getIdleTimeoutMs())
                .setPoolCleanerPeriod(httpClientProperties.getPoolCleanerPeriodMs())
                .setTryUseCompression(httpClientProperties.getUseCompression())
                .setConnectTimeout(httpClientProperties.getConnectTimeoutMs())
                // Vert.x's HttpClientRequest needs this value to be 2 for redirections to be followed once,
                // 3 for twice, and so on
                .setMaxRedirects(httpClientProperties.getMaxRedirects() + 1);

        if (httpClientProperties.getSsl()) {
            final JksOptions jksOptions = new JksOptions()
                    .setPath(httpClientProperties.getJksPath())
                    .setPassword(httpClientProperties.getJksPassword());

            options
                    .setSsl(true)
                    .setKeyStoreOptions(jksOptions);
        }

        return new BasicHttpClient(vertx, vertx.createHttpClient(options));
    }

    @Bean
    UidsCookieService uidsCookieService(
            @Value("${host-cookie.optout-cookie.name:#{null}}") String optOutCookieName,
            @Value("${host-cookie.optout-cookie.value:#{null}}") String optOutCookieValue,
            @Value("${host-cookie.family:#{null}}") String hostCookieFamily,
            @Value("${host-cookie.cookie-name:#{null}}") String hostCookieName,
            @Value("${host-cookie.domain:#{null}}") String hostCookieDomain,
            @Value("${host-cookie.ttl-days}") Integer ttlDays,
            @Value("${host-cookie.max-cookie-size-bytes}") Integer maxCookieSizeBytes,
            JacksonMapper mapper) {

        return new UidsCookieService(
                optOutCookieName,
                optOutCookieValue,
                hostCookieFamily,
                hostCookieName,
                hostCookieDomain,
                ttlDays,
                maxCookieSizeBytes,
                mapper);
    }

    @Bean
    EventsService eventsService(@Value("${external-url}") String externalUrl) {
        return new EventsService(externalUrl);
    }

    @Bean
    BidderCatalog bidderCatalog(List<BidderDeps> bidderDeps) {
        return new BidderCatalog(bidderDeps);
    }

    @Bean
    HttpBidderRequester httpBidderRequester(
            HttpClient httpClient,
            @Autowired(required = false) BidderRequestCompletionTrackerFactory bidderRequestCompletionTrackerFactory,
            BidderErrorNotifier bidderErrorNotifier,
            HttpBidderRequestEnricher requestEnricher) {

        return new HttpBidderRequester(httpClient,
                bidderRequestCompletionTrackerFactory,
                bidderErrorNotifier,
                requestEnricher);
    }

    @Bean
    HttpBidderRequestEnricher httpBidderRequestEnricher(VersionInfo versionInfo) {

        return new HttpBidderRequestEnricher(versionInfo.getVersion());
    }

    @Bean
    BidderErrorNotifier bidderErrorNotifier(
            @Value("${auction.timeout-notification.timeout-ms}") int timeoutNotificationTimeoutMs,
            @Value("${auction.timeout-notification.log-result}") boolean logTimeoutNotificationResult,
            @Value("${auction.timeout-notification.log-failure-only}") boolean logTimeoutNotificationFailureOnly,
            @Value("${auction.timeout-notification.log-sampling-rate}") double logTimeoutNotificationSamplingRate,
            HttpClient httpClient,
            Metrics metrics) {

        return new BidderErrorNotifier(
                timeoutNotificationTimeoutMs,
                logTimeoutNotificationResult,
                logTimeoutNotificationFailureOnly,
                logTimeoutNotificationSamplingRate,
                httpClient,
                metrics);
    }

    @Bean
    BidResponseCreator bidResponseCreator(
            CacheService cacheService,
            BidderCatalog bidderCatalog,
            VastModifier vastModifier,
            EventsService eventsService,
            StoredRequestProcessor storedRequestProcessor,
            WinningBidComparatorFactory winningBidComparatorFactory,
            IdGenerator bidIdGenerator,
            HookStageExecutor hookStageExecutor,
            @Value("${settings.targeting.truncate-attr-chars}") int truncateAttrChars,
            Clock clock,
            JacksonMapper mapper) {

        return new BidResponseCreator(
                cacheService,
                bidderCatalog,
                vastModifier,
                eventsService,
                storedRequestProcessor,
                winningBidComparatorFactory,
                bidIdGenerator,
                hookStageExecutor,
                truncateAttrChars,
                clock,
                mapper);
    }

    @Bean
    ExchangeService exchangeService(
            @Value("${auction.cache.expected-request-time-ms}") long expectedCacheTimeMs,
            BidderCatalog bidderCatalog,
            StoredResponseProcessor storedResponseProcessor,
            PrivacyEnforcementService privacyEnforcementService,
            FpdResolver fpdResolver,
            SchainResolver schainResolver,
            HttpBidderRequester httpBidderRequester,
            ResponseBidValidator responseBidValidator,
            CurrencyConversionService currencyConversionService,
            BidResponseCreator bidResponseCreator,
            BidResponsePostProcessor bidResponsePostProcessor,
            HookStageExecutor hookStageExecutor,
            Metrics metrics,
            Clock clock,
            JacksonMapper mapper) {

        return new ExchangeService(
                expectedCacheTimeMs,
                bidderCatalog,
                storedResponseProcessor,
                privacyEnforcementService,
                fpdResolver,
                schainResolver,
                httpBidderRequester,
                responseBidValidator,
                currencyConversionService,
                bidResponseCreator,
                bidResponsePostProcessor,
                hookStageExecutor,
                metrics,
                clock,
                mapper);
    }

    @Bean
    StoredRequestProcessor storedRequestProcessor(
            @Value("${auction.stored-requests-timeout-ms}") long defaultTimeoutMs,
            @Value("${default-request.file.path:#{null}}") String defaultBidRequestPath,
            @Value("${settings.generate-storedrequest-bidrequest-id}") boolean generateBidRequestId,
            FileSystem fileSystem,
            ApplicationSettings applicationSettings,
            Metrics metrics,
            TimeoutFactory timeoutFactory,
            JacksonMapper mapper,
            JsonMerger jsonMerger) {

        return StoredRequestProcessor.create(
                defaultTimeoutMs,
                defaultBidRequestPath,
                generateBidRequestId,
                fileSystem,
                applicationSettings,
                new UUIDIdGenerator(),
                metrics,
                timeoutFactory,
                mapper,
                jsonMerger);
    }

    @Bean
    WinningBidComparatorFactory winningBidComparatorFactory() {
        return new WinningBidComparatorFactory();
    }

    @Bean
    StoredResponseProcessor storedResponseProcessor(ApplicationSettings applicationSettings,
                                                    JacksonMapper mapper) {

        return new StoredResponseProcessor(applicationSettings, mapper);
    }

    @Bean
    PrivacyEnforcementService privacyEnforcementService(
            BidderCatalog bidderCatalog,
            PrivacyExtractor privacyExtractor,
            TcfDefinerService tcfDefinerService,
            ImplicitParametersExtractor implicitParametersExtractor,
            IpAddressHelper ipAddressHelper,
            Metrics metrics,
            @Value("${ccpa.enforce}") boolean ccpaEnforce,
            @Value("${lmt.enforce}") boolean lmtEnforce) {

        return new PrivacyEnforcementService(
                bidderCatalog,
                privacyExtractor,
                tcfDefinerService,
                implicitParametersExtractor,
                ipAddressHelper,
                metrics,
                ccpaEnforce,
                lmtEnforce);
    }

    @Bean
    PrivacyExtractor privacyExtractor() {
        return new PrivacyExtractor();
    }

    @Bean
    VersionInfo versionInfo(JacksonMapper jacksonMapper) {
        return VersionInfo.create("git-revision.json", jacksonMapper);
    }

    @Bean
    RequestValidator requestValidator(BidderCatalog bidderCatalog,
                                      BidderParamValidator bidderParamValidator,
                                      JacksonMapper mapper) {

        return new RequestValidator(bidderCatalog, bidderParamValidator, mapper);
    }

    @Bean
    BidderParamValidator bidderParamValidator(BidderCatalog bidderCatalog, JacksonMapper mapper) {
        return BidderParamValidator.create(bidderCatalog, "static/bidder-params", mapper);
    }

    @Bean
    ResponseBidValidator responseValidator(
            @Value("${auction.validations.banner-creative-max-size}") BidValidationEnforcement bannerMaxSizeEnforcement,
            @Value("${auction.validations.secure-markup}") BidValidationEnforcement secureMarkupEnforcement,
            Metrics metrics) {

        return new ResponseBidValidator(bannerMaxSizeEnforcement, secureMarkupEnforcement, metrics);
    }

    @Bean
    PublicSuffixList psl() {
        final PublicSuffixListFactory factory = new PublicSuffixListFactory();

        final Properties properties = factory.getDefaults();
        properties.setProperty(PublicSuffixListFactory.PROPERTY_LIST_FILE, "/effective_tld_names.dat");
        try {
            return factory.build(properties);
        } catch (IOException | ClassNotFoundException e) {
            throw new IllegalArgumentException("Could not initialize public suffix list", e);
        }
    }

    @Bean
    Clock clock() {
        return Clock.systemUTC();
    }

    @Bean
    TimeoutFactory timeoutFactory(Clock clock) {
        return new TimeoutFactory(clock);
    }

    @Bean
    BidResponsePostProcessor bidResponsePostProcessor() {
        return BidResponsePostProcessor.noOp();
    }

    @Bean
    AmpResponsePostProcessor ampResponsePostProcessor() {
        return AmpResponsePostProcessor.noOp();
    }

    @Bean
    CurrencyConversionService currencyConversionService(
            @Autowired(required = false) ExternalConversionProperties externalConversionProperties) {

        return new CurrencyConversionService(externalConversionProperties);
    }

    @Bean
    @ConditionalOnProperty(prefix = "currency-converter.external-rates", name = "enabled", havingValue = "true")
    ExternalConversionProperties externalConversionProperties(
            @Value("${currency-converter.external-rates.url}") String currencyServerUrl,
            @Value("${currency-converter.external-rates.default-timeout-ms}") long defaultTimeoutMs,
            @Value("${currency-converter.external-rates.refresh-period-ms}") long refreshPeriodMs,
            @Value("${currency-converter.external-rates.stale-after-ms}") long staleAfterMs,
            @Value("${currency-converter.external-rates.stale-period-ms:#{null}}") Long stalePeriodMs,
            Vertx vertx,
            HttpClient httpClient,
            Metrics metrics,
            Clock clock,
            JacksonMapper mapper) {

        return new ExternalConversionProperties(
                currencyServerUrl,
                defaultTimeoutMs,
                refreshPeriodMs,
                staleAfterMs,
                stalePeriodMs,
                vertx,
                httpClient,
                metrics,
                clock,
                mapper);
    }

    @Bean
    HttpInteractionLogger httpInteractionLogger(JacksonMapper mapper) {
        return new HttpInteractionLogger(mapper);
    }

    @Bean
    LoggerControlKnob loggerControlKnob(Vertx vertx) {
        return new LoggerControlKnob(vertx);
    }

    private static List<String> splitToList(String listAsString) {
        return listAsString != null
                ? Stream.of(listAsString.split(","))
                .map(String::trim)
                .collect(Collectors.toList())
                : null;
    }
}<|MERGE_RESOLUTION|>--- conflicted
+++ resolved
@@ -188,19 +188,8 @@
             @Value("${auction.blacklisted-apps}") String blacklistedAppsString,
             ImplicitParametersExtractor implicitParametersExtractor,
             IpAddressHelper ipAddressHelper,
-<<<<<<< HEAD
-            UidsCookieService uidsCookieService,
-            BidderCatalog bidderCatalog,
+            IdGenerator sourceIdGenerator,
             JsonMerger jsonMerger,
-            RequestValidator requestValidator,
-            OrtbTypesResolver ortbTypesResolver,
-            TimeoutResolver timeoutResolver,
-            TimeoutFactory timeoutFactory,
-            ApplicationSettings applicationSettings,
-            PrivacyEnforcementService privacyEnforcementService,
-=======
->>>>>>> 422672ed
-            IdGenerator sourceIdGenerator,
             JacksonMapper mapper) {
 
         final List<String> blacklistedApps = splitToList(blacklistedAppsString);
@@ -212,6 +201,7 @@
                 implicitParametersExtractor,
                 ipAddressHelper,
                 sourceIdGenerator,
+                jsonMerger,
                 mapper);
     }
 
@@ -234,11 +224,6 @@
                 enforceValidAccount,
                 blacklistedAccounts,
                 uidsCookieService,
-<<<<<<< HEAD
-                bidderCatalog,
-                jsonMerger,
-=======
->>>>>>> 422672ed
                 requestValidator,
                 timeoutResolver,
                 timeoutFactory,
