--- conflicted
+++ resolved
@@ -311,13 +311,8 @@
             @Value("${auction.cache.only-winning-bids}") boolean shouldCacheOnlyWinningBids) {
 
         return new ExchangeService(bidderCatalog, httpBidderRequester, responseBidValidator, cacheService,
-<<<<<<< HEAD
-                bidResponsePostProcessor, currencyConversionService, gdprService, metrics, clock, useGeoLocation,
-                expectedCacheTimeMs, shouldCacheOnlyWinningBids);
-=======
                 bidResponsePostProcessor, currencyConversionService, gdprService, eventsService, metrics, clock,
-                useGeoLocation, expectedCacheTimeMs);
->>>>>>> ec8717df
+                useGeoLocation, expectedCacheTimeMs, shouldCacheOnlyWinningBids);
     }
 
     @Bean
