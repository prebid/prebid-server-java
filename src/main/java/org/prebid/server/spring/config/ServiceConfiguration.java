--- conflicted
+++ resolved
@@ -503,35 +503,24 @@
     @Bean
     StoredRequestProcessor storedRequestProcessor(
             @Value("${auction.stored-requests-timeout-ms}") long defaultTimeoutMs,
-<<<<<<< HEAD
+            @Value("${default-request.file.path:#{null}}") String defaultBidRequestPath,
             @Value("${settings.generate-storedrequest-bidrequest-id}") boolean generateBidRequestId,
-=======
-            @Value("${default-request.file.path:#{null}}") String defaultBidRequestPath,
             FileSystem fileSystem,
->>>>>>> 86f9821a
             ApplicationSettings applicationSettings,
             Metrics metrics,
             TimeoutFactory timeoutFactory,
             JacksonMapper mapper,
             JsonMerger jsonMerger) {
 
-<<<<<<< HEAD
-        return new StoredRequestProcessor(
+        return StoredRequestProcessor.create(
                 defaultTimeoutMs,
+                defaultBidRequestPath,
                 generateBidRequestId,
+                fileSystem,
                 applicationSettings,
                 new UUIDIdGenerator(),
                 metrics,
                 timeoutFactory,
-                mapper);
-=======
-        return StoredRequestProcessor.create(
-                defaultTimeoutMs,
-                defaultBidRequestPath,
-                fileSystem,
-                applicationSettings,
-                metrics,
-                timeoutFactory,
                 mapper,
                 jsonMerger);
     }
@@ -539,7 +528,6 @@
     @Bean
     BidResponseReducer bidResponseReducer() {
         return new BidResponseReducer();
->>>>>>> 86f9821a
     }
 
     @Bean
