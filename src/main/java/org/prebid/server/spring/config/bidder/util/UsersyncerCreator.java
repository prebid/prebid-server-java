--- conflicted
+++ resolved
@@ -5,21 +5,16 @@
 import org.prebid.server.spring.config.bidder.model.UsersyncConfigurationProperties;
 import org.prebid.server.util.HttpUtil;
 
-<<<<<<< HEAD
 import java.util.Objects;
-import java.util.function.Supplier;
-=======
 import java.util.function.Function;
->>>>>>> 5d082626
 
 public class UsersyncerCreator {
 
     private UsersyncerCreator() {
     }
 
-<<<<<<< HEAD
-    public static Supplier<Usersyncer> create(UsersyncConfigurationProperties usersync, String externalUrl) {
-        return () -> createAndValidate(usersync, externalUrl);
+    public static Function<UsersyncConfigurationProperties, Usersyncer> create(String externalUrl) {
+        return usersyncConfig -> createAndValidate(usersyncConfig, externalUrl);
     }
 
     private static Usersyncer createAndValidate(UsersyncConfigurationProperties usersync, String externalUrl) {
@@ -44,16 +39,9 @@
         return toUsersyncMethod(
                 usersync.getUrl(),
                 usersync.getRedirectUrl(),
-=======
-    public static Function<UsersyncConfigurationProperties, Usersyncer> create(String externalUrl) {
-        return usersyncConfig -> new Usersyncer(
-                usersyncConfig.getCookieFamilyName(),
-                usersyncConfig.getUrl(),
-                usersyncConfig.getRedirectUrl(),
->>>>>>> 5d082626
                 externalUrl,
-                usersyncConfig.getType(),
-                usersyncConfig.getSupportCors());
+                usersync.getType(),
+                usersync.getSupportCors());
     }
 
     private static Usersyncer.UsersyncMethod toSecondaryMethod(UsersyncConfigurationProperties usersync,
