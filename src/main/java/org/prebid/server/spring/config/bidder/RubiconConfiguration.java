package org.prebid.server.spring.config.bidder;

import lombok.Data;
import lombok.EqualsAndHashCode;
import lombok.NoArgsConstructor;
import org.prebid.server.bidder.BidderDeps;
import org.prebid.server.bidder.rubicon.RubiconBidder;
import org.prebid.server.currency.CurrencyConversionService;
import org.prebid.server.json.JacksonMapper;
import org.prebid.server.spring.config.bidder.model.BidderConfigurationProperties;
import org.prebid.server.spring.config.bidder.model.UsersyncConfigurationProperties;
import org.prebid.server.spring.config.bidder.util.BidderDepsAssembler;
import org.prebid.server.spring.config.bidder.util.BidderInfoCreator;
import org.prebid.server.spring.config.bidder.util.UsersyncerCreator;
import org.prebid.server.spring.env.YamlPropertySourceFactory;
import org.springframework.beans.factory.annotation.Autowired;
import org.springframework.beans.factory.annotation.Qualifier;
import org.springframework.boot.context.properties.ConfigurationProperties;
import org.springframework.context.annotation.Bean;
import org.springframework.context.annotation.Configuration;
import org.springframework.context.annotation.PropertySource;
import org.springframework.validation.annotation.Validated;

import javax.validation.Valid;
import javax.validation.constraints.NotNull;

@Configuration
@PropertySource(value = "classpath:/bidder-config/rubicon.yaml", factory = YamlPropertySourceFactory.class)
public class RubiconConfiguration {

    private static final String BIDDER_NAME = "rubicon";

    @Autowired
    private JacksonMapper mapper;

    @Autowired
    private CurrencyConversionService currencyConversionService;

    @Autowired
    @Qualifier("rubiconConfigurationProperties")
    private RubiconConfigurationProperties configProperties;

    @Bean("rubiconConfigurationProperties")
    @ConfigurationProperties("adapters.rubicon")
    RubiconConfigurationProperties configurationProperties() {
        return new RubiconConfigurationProperties();
    }

    @Bean
    BidderDeps rubiconBidderDeps() {
        final UsersyncConfigurationProperties usersync = configProperties.getUsersync();

        return BidderDepsAssembler.forBidder(BIDDER_NAME)
                .withConfig(configProperties)
                .bidderInfo(BidderInfoCreator.create(configProperties))
                .usersyncerCreator(UsersyncerCreator.create(usersync, null))
                .bidderCreator(() -> new RubiconBidder(configProperties.getEndpoint(),
                        configProperties.getXapi().getUsername(), configProperties.getXapi().getPassword(),
                        configProperties.getMetaInfo().getSupportedVendors(), configProperties.getGenerateBidId(),
<<<<<<< HEAD
                        currencyConversionService, mapper))
                .adapterCreator(() -> new RubiconAdapter(usersync.getCookieFamilyName(), configProperties.getEndpoint(),
                        configProperties.getXapi().getUsername(), configProperties.getXapi().getPassword(), mapper))
=======
                        mapper))
>>>>>>> 0771b7c8
                .assemble();
    }

    @Validated
    @Data
    @EqualsAndHashCode(callSuper = true)
    @NoArgsConstructor
    private static class RubiconConfigurationProperties extends BidderConfigurationProperties {

        @Valid
        @NotNull
        private XAPI xapi = new XAPI();

        @NotNull
        private Boolean generateBidId;
    }

    @Data
    @NoArgsConstructor
    private static class XAPI {

        @NotNull
        private String username;

        @NotNull
        private String password;
    }
}<|MERGE_RESOLUTION|>--- conflicted
+++ resolved
@@ -57,13 +57,7 @@
                 .bidderCreator(() -> new RubiconBidder(configProperties.getEndpoint(),
                         configProperties.getXapi().getUsername(), configProperties.getXapi().getPassword(),
                         configProperties.getMetaInfo().getSupportedVendors(), configProperties.getGenerateBidId(),
-<<<<<<< HEAD
                         currencyConversionService, mapper))
-                .adapterCreator(() -> new RubiconAdapter(usersync.getCookieFamilyName(), configProperties.getEndpoint(),
-                        configProperties.getXapi().getUsername(), configProperties.getXapi().getPassword(), mapper))
-=======
-                        mapper))
->>>>>>> 0771b7c8
                 .assemble();
     }
 
