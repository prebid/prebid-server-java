package org.prebid.server.spring.config.bidder;

import lombok.Data;
import lombok.EqualsAndHashCode;
import lombok.NoArgsConstructor;
import org.prebid.server.bidder.BidderDeps;
import org.prebid.server.bidder.rubicon.RubiconBidder;
import org.prebid.server.currency.CurrencyConversionService;
import org.prebid.server.json.JacksonMapper;
import org.prebid.server.spring.config.bidder.model.BidderConfigurationProperties;
import org.prebid.server.spring.config.bidder.util.BidderDepsAssembler;
import org.prebid.server.spring.config.bidder.util.UsersyncerCreator;
import org.prebid.server.spring.env.YamlPropertySourceFactory;
import org.springframework.beans.factory.annotation.Autowired;
import org.springframework.beans.factory.annotation.Qualifier;
import org.springframework.boot.context.properties.ConfigurationProperties;
import org.springframework.context.annotation.Bean;
import org.springframework.context.annotation.Configuration;
import org.springframework.context.annotation.PropertySource;
import org.springframework.validation.annotation.Validated;

import javax.validation.Valid;
import javax.validation.constraints.NotNull;

@Configuration
@PropertySource(value = "classpath:/bidder-config/rubicon.yaml", factory = YamlPropertySourceFactory.class)
public class RubiconConfiguration {

    private static final String BIDDER_NAME = "rubicon";

    @Autowired
    private JacksonMapper mapper;

    @Autowired
    private CurrencyConversionService currencyConversionService;

    @Autowired
    @Qualifier("rubiconConfigurationProperties")
    private RubiconConfigurationProperties configProperties;

    @Bean("rubiconConfigurationProperties")
    @ConfigurationProperties("adapters.rubicon")
    RubiconConfigurationProperties configurationProperties() {
        return new RubiconConfigurationProperties();
    }

    @Bean
    BidderDeps rubiconBidderDeps() {
        return BidderDepsAssembler.<RubiconConfigurationProperties>forBidder(BIDDER_NAME)
                .withConfig(configProperties)
<<<<<<< HEAD
                .bidderInfo(BidderInfoCreator.create(configProperties))
                .usersyncerCreator(UsersyncerCreator.create(usersync, null))
                .bidderCreator(() -> new RubiconBidder(configProperties.getEndpoint(),
                        configProperties.getXapi().getUsername(), configProperties.getXapi().getPassword(),
                        configProperties.getMetaInfo().getSupportedVendors(), configProperties.getGenerateBidId(),
                        currencyConversionService, mapper))
=======
                .usersyncerCreator(UsersyncerCreator.create(null))
                .bidderCreator(config -> new RubiconBidder(
                        config.getEndpoint(),
                        config.getXapi().getUsername(),
                        config.getXapi().getPassword(),
                        config.getMetaInfo().getSupportedVendors(),
                        config.getGenerateBidId(),
                        mapper))
>>>>>>> 087ef26e
                .assemble();
    }

    @Validated
    @Data
    @EqualsAndHashCode(callSuper = true)
    @NoArgsConstructor
    private static class RubiconConfigurationProperties extends BidderConfigurationProperties {

        @Valid
        @NotNull
        private XAPI xapi = new XAPI();

        @NotNull
        private Boolean generateBidId;
    }

    @Data
    @NoArgsConstructor
    private static class XAPI {

        @NotNull
        private String username;

        @NotNull
        private String password;
    }
}<|MERGE_RESOLUTION|>--- conflicted
+++ resolved
@@ -48,14 +48,6 @@
     BidderDeps rubiconBidderDeps() {
         return BidderDepsAssembler.<RubiconConfigurationProperties>forBidder(BIDDER_NAME)
                 .withConfig(configProperties)
-<<<<<<< HEAD
-                .bidderInfo(BidderInfoCreator.create(configProperties))
-                .usersyncerCreator(UsersyncerCreator.create(usersync, null))
-                .bidderCreator(() -> new RubiconBidder(configProperties.getEndpoint(),
-                        configProperties.getXapi().getUsername(), configProperties.getXapi().getPassword(),
-                        configProperties.getMetaInfo().getSupportedVendors(), configProperties.getGenerateBidId(),
-                        currencyConversionService, mapper))
-=======
                 .usersyncerCreator(UsersyncerCreator.create(null))
                 .bidderCreator(config -> new RubiconBidder(
                         config.getEndpoint(),
@@ -63,8 +55,8 @@
                         config.getXapi().getPassword(),
                         config.getMetaInfo().getSupportedVendors(),
                         config.getGenerateBidId(),
+                        currencyConversionService,
                         mapper))
->>>>>>> 087ef26e
                 .assemble();
     }
 
