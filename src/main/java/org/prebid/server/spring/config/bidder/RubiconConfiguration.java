package org.prebid.server.spring.config.bidder;

import lombok.Data;
import lombok.EqualsAndHashCode;
import lombok.NoArgsConstructor;
import org.prebid.server.bidder.BidderDeps;
import org.prebid.server.bidder.rubicon.RubiconAdapter;
import org.prebid.server.bidder.rubicon.RubiconBidder;
import org.prebid.server.json.JacksonMapper;
import org.prebid.server.spring.config.bidder.model.BidderConfigurationProperties;
import org.prebid.server.spring.config.bidder.model.UsersyncConfigurationProperties;
import org.prebid.server.spring.config.bidder.util.BidderDepsAssembler;
import org.prebid.server.spring.config.bidder.util.BidderInfoCreator;
import org.prebid.server.spring.config.bidder.util.UsersyncerCreator;
import org.prebid.server.spring.env.YamlPropertySourceFactory;
import org.springframework.beans.factory.annotation.Autowired;
import org.springframework.beans.factory.annotation.Qualifier;
import org.springframework.boot.context.properties.ConfigurationProperties;
import org.springframework.context.annotation.Bean;
import org.springframework.context.annotation.Configuration;
import org.springframework.context.annotation.PropertySource;
import org.springframework.validation.annotation.Validated;

import javax.validation.Valid;
import javax.validation.constraints.NotNull;

@Configuration
@PropertySource(value = "classpath:/bidder-config/rubicon.yaml", factory = YamlPropertySourceFactory.class)
public class RubiconConfiguration {

    private static final String BIDDER_NAME = "rubicon";

    @Autowired
    private JacksonMapper mapper;

    @Autowired
    @Qualifier("rubiconConfigurationProperties")
    private RubiconConfigurationProperties configProperties;

    @Bean("rubiconConfigurationProperties")
    @ConfigurationProperties("adapters.rubicon")
    RubiconConfigurationProperties configurationProperties() {
        return new RubiconConfigurationProperties();
    }

    @Bean
    BidderDeps rubiconBidderDeps() {
        final UsersyncConfigurationProperties usersync = configProperties.getUsersync();

        return BidderDepsAssembler.forBidder(BIDDER_NAME)
                .withConfig(configProperties)
                .bidderInfo(BidderInfoCreator.create(configProperties))
                .usersyncerCreator(UsersyncerCreator.create(usersync, null))
                .bidderCreator(() -> new RubiconBidder(configProperties.getEndpoint(),
                        configProperties.getXapi().getUsername(), configProperties.getXapi().getPassword(),
<<<<<<< HEAD
                        configProperties.getMetaInfo().getSupportedVendors(), mapper))
=======
                        configProperties.getMetaInfo().getSupportedVendors(), configProperties.getGenerateBidId()))
>>>>>>> 7ed338f0
                .adapterCreator(() -> new RubiconAdapter(usersync.getCookieFamilyName(), configProperties.getEndpoint(),
                        configProperties.getXapi().getUsername(), configProperties.getXapi().getPassword(), mapper))
                .assemble();
    }

    @Validated
    @Data
    @EqualsAndHashCode(callSuper = true)
    @NoArgsConstructor
    private static class RubiconConfigurationProperties extends BidderConfigurationProperties {

        @Valid
        @NotNull
        private XAPI xapi = new XAPI();

        @NotNull
        private Boolean generateBidId;
    }

    @Data
    @NoArgsConstructor
    private static class XAPI {

        @NotNull
        private String username;

        @NotNull
        private String password;
    }
}<|MERGE_RESOLUTION|>--- conflicted
+++ resolved
@@ -53,11 +53,8 @@
                 .usersyncerCreator(UsersyncerCreator.create(usersync, null))
                 .bidderCreator(() -> new RubiconBidder(configProperties.getEndpoint(),
                         configProperties.getXapi().getUsername(), configProperties.getXapi().getPassword(),
-<<<<<<< HEAD
-                        configProperties.getMetaInfo().getSupportedVendors(), mapper))
-=======
-                        configProperties.getMetaInfo().getSupportedVendors(), configProperties.getGenerateBidId()))
->>>>>>> 7ed338f0
+                        configProperties.getMetaInfo().getSupportedVendors(), configProperties.getGenerateBidId(),
+                        mapper))
                 .adapterCreator(() -> new RubiconAdapter(usersync.getCookieFamilyName(), configProperties.getEndpoint(),
                         configProperties.getXapi().getUsername(), configProperties.getXapi().getPassword(), mapper))
                 .assemble();
