package org.prebid.server.spring.config.metrics;

import org.slf4j.LoggerFactory;
import com.codahale.metrics.Slf4jReporter;
import com.codahale.metrics.ConsoleReporter;
import com.codahale.metrics.MetricRegistry;
import com.codahale.metrics.ScheduledReporter;
import com.codahale.metrics.SharedMetricRegistries;
import com.codahale.metrics.graphite.Graphite;
import com.codahale.metrics.graphite.GraphiteReporter;
import com.codahale.metrics.jvm.GarbageCollectorMetricSet;
import com.codahale.metrics.jvm.MemoryUsageGaugeSet;
import com.izettle.metrics.influxdb.InfluxDbHttpSender;
import com.izettle.metrics.influxdb.InfluxDbReporter;
import com.izettle.metrics.influxdb.InfluxDbSender;
import lombok.Data;
import lombok.NoArgsConstructor;
import org.apache.commons.lang3.ObjectUtils;
import org.prebid.server.metric.AccountMetricsVerbosityResolver;
import org.prebid.server.metric.CounterType;
import org.prebid.server.metric.Metrics;
import org.prebid.server.metric.model.AccountMetricsVerbosityLevel;
import org.prebid.server.spring.env.YamlPropertySourceFactory;
import org.springframework.beans.factory.annotation.Value;
import org.springframework.boot.autoconfigure.condition.ConditionalOnProperty;
import org.springframework.boot.context.properties.ConfigurationProperties;
import org.springframework.context.annotation.Bean;
import org.springframework.context.annotation.Configuration;
import org.springframework.context.annotation.PropertySource;
import org.springframework.stereotype.Component;
import org.springframework.validation.annotation.Validated;

import jakarta.validation.constraints.Min;
import jakarta.validation.constraints.NotBlank;
import jakarta.validation.constraints.NotNull;
import java.util.ArrayList;
import java.util.Collections;
import java.util.List;
import java.util.Map;
import java.util.concurrent.TimeUnit;

@Configuration
@PropertySource(value = "classpath:/metrics-config/metrics.yaml", factory = YamlPropertySourceFactory.class)
public class MetricsConfiguration {

    public static final String METRIC_REGISTRY_NAME = "metric-registry";

    @Bean
    @ConditionalOnProperty(prefix = "metrics.graphite", name = "enabled", havingValue = "true")
    ScheduledReporter graphiteReporter(GraphiteProperties graphiteProperties, MetricRegistry metricRegistry) {
        final Graphite graphite = new Graphite(graphiteProperties.getHost(), graphiteProperties.getPort());
        final ScheduledReporter reporter = GraphiteReporter.forRegistry(metricRegistry)
                .prefixedWith(graphiteProperties.getPrefix())
                .build(graphite);
        reporter.start(graphiteProperties.getInterval(), TimeUnit.SECONDS);

        return reporter;
    }

    @Bean
    @ConditionalOnProperty(prefix = "metrics.influxdb", name = "enabled", havingValue = "true")
    ScheduledReporter influxdbReporter(InfluxdbProperties influxdbProperties, MetricRegistry metricRegistry)
            throws Exception {
        final InfluxDbSender influxDbSender = new InfluxDbHttpSender(
                influxdbProperties.getProtocol(),
                influxdbProperties.getHost(),
                influxdbProperties.getPort(),
                influxdbProperties.getDatabase(),
                influxdbProperties.getAuth(),
                TimeUnit.SECONDS,
                influxdbProperties.getConnectTimeout(),
                influxdbProperties.getReadTimeout(),
                influxdbProperties.getPrefix());
        final Map<String, String> tags = ObjectUtils.defaultIfNull(
                influxdbProperties.getTags(),
                Collections.emptyMap()
        );
        final ScheduledReporter reporter = InfluxDbReporter
                .forRegistry(metricRegistry)
                .withTags(tags)
                .build(influxDbSender);
        reporter.start(influxdbProperties.getInterval(), TimeUnit.SECONDS);

        return reporter;
    }

    @Bean
    @ConditionalOnProperty(prefix = "metrics.console", name = "enabled", havingValue = "true")
    ScheduledReporter consoleReporter(ConsoleProperties consoleProperties, MetricRegistry metricRegistry) {
        final ScheduledReporter reporter = ConsoleReporter.forRegistry(metricRegistry).build();
        reporter.start(consoleProperties.getInterval(), TimeUnit.SECONDS);

        return reporter;
    }

    @Bean
<<<<<<< HEAD
    Metrics metrics(@Value("${metrics.metricType}") CounterType counterType,
                    MetricRegistry metricRegistry,
=======
    @ConditionalOnProperty(prefix = "metrics.logback", name = "enabled", havingValue = "true")
    ScheduledReporter logReporter(MetricsLogProperties metricsLogProperties, MetricRegistry metricRegistry) {
        final ScheduledReporter reporter = Slf4jReporter.forRegistry(metricRegistry)
                .outputTo(LoggerFactory.getLogger(metricsLogProperties.getName()))
                .convertRatesTo(TimeUnit.SECONDS)
                .convertDurationsTo(TimeUnit.MILLISECONDS).build();
        reporter.start(metricsLogProperties.getInterval(), TimeUnit.SECONDS);

        return reporter;
    }

    @Bean
    Metrics metrics(@Value("${metrics.metricType}") CounterType counterType, MetricRegistry metricRegistry,
>>>>>>> a82a1236
                    AccountMetricsVerbosityResolver accountMetricsVerbosityResolver) {

        return new Metrics(metricRegistry, counterType, accountMetricsVerbosityResolver);
    }

    @Bean
    MetricRegistry metricRegistry(@Value("${metrics.jmx.enabled}") boolean jmxEnabled) {
        final boolean alreadyExists = SharedMetricRegistries.names().contains(METRIC_REGISTRY_NAME);
        final MetricRegistry metricRegistry = SharedMetricRegistries.getOrCreate(METRIC_REGISTRY_NAME);

        if (!alreadyExists && jmxEnabled) {
            metricRegistry.register("jvm.gc", new GarbageCollectorMetricSet());
            metricRegistry.register("jvm.memory", new MemoryUsageGaugeSet());
        }

        return metricRegistry;
    }

    @Bean
    AccountMetricsVerbosityResolver accountMetricsVerbosity(AccountsProperties accountsProperties) {
        return new AccountMetricsVerbosityResolver(
                accountsProperties.getDefaultVerbosity(),
                accountsProperties.getBasicVerbosity(),
                accountsProperties.getDetailedVerbosity());
    }

    @Component
    @ConfigurationProperties(prefix = "metrics.graphite")
    @ConditionalOnProperty(prefix = "metrics.graphite", name = "enabled", havingValue = "true")
    @Validated
    @Data
    @NoArgsConstructor
    private static class GraphiteProperties {

        @NotBlank
        private String prefix;
        @NotBlank
        private String host;
        @NotNull
        private Integer port;
        @NotNull
        @Min(1)
        private Integer interval;
    }

    @Component
    @ConfigurationProperties(prefix = "metrics.influxdb")
    @ConditionalOnProperty(prefix = "metrics.influxdb", name = "enabled", havingValue = "true")
    @Validated
    @Data
    @NoArgsConstructor
    private static class InfluxdbProperties {

        @NotBlank
        private String prefix;
        @NotBlank
        private String protocol;
        @NotBlank
        private String host;
        @NotNull
        private Integer port;
        @NotBlank
        private String database;
        @NotBlank
        private String auth;
        @NotNull
        @Min(1)
        private Integer connectTimeout;
        @NotNull
        @Min(1)
        private Integer readTimeout;
        @NotNull
        @Min(1)
        private Integer interval;
        private Map<String, String> tags;
    }

    @Component
    @ConfigurationProperties(prefix = "metrics.console")
    @ConditionalOnProperty(prefix = "metrics.console", name = "enabled", havingValue = "true")
    @Validated
    @Data
    @NoArgsConstructor
    private static class ConsoleProperties {

        @NotNull
        @Min(1)
        private Integer interval;
    }

    @Component
    @ConfigurationProperties(prefix = "metrics.logback")
    @ConditionalOnProperty(prefix = "metrics.logback", name = "enabled", havingValue = "true")
    @Validated
    @Data
    @NoArgsConstructor
    private static class MetricsLogProperties {

        @NotNull
        @Min(1)
        private Integer interval;
        @NotBlank
        private String name;
    }

    @Component
    @ConfigurationProperties(prefix = "metrics.accounts")
    @Validated
    @Data
    @NoArgsConstructor
    private static class AccountsProperties {

        @NotNull
        private AccountMetricsVerbosityLevel defaultVerbosity;
        private List<String> basicVerbosity = new ArrayList<>();
        private List<String> detailedVerbosity = new ArrayList<>();
    }
}<|MERGE_RESOLUTION|>--- conflicted
+++ resolved
@@ -94,10 +94,6 @@
     }
 
     @Bean
-<<<<<<< HEAD
-    Metrics metrics(@Value("${metrics.metricType}") CounterType counterType,
-                    MetricRegistry metricRegistry,
-=======
     @ConditionalOnProperty(prefix = "metrics.logback", name = "enabled", havingValue = "true")
     ScheduledReporter logReporter(MetricsLogProperties metricsLogProperties, MetricRegistry metricRegistry) {
         final ScheduledReporter reporter = Slf4jReporter.forRegistry(metricRegistry)
@@ -110,8 +106,8 @@
     }
 
     @Bean
-    Metrics metrics(@Value("${metrics.metricType}") CounterType counterType, MetricRegistry metricRegistry,
->>>>>>> a82a1236
+    Metrics metrics(@Value("${metrics.metricType}") CounterType counterType,
+                    MetricRegistry metricRegistry,
                     AccountMetricsVerbosityResolver accountMetricsVerbosityResolver) {
 
         return new Metrics(metricRegistry, counterType, accountMetricsVerbosityResolver);
