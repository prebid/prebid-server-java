--- conflicted
+++ resolved
@@ -49,19 +49,9 @@
     BidderDeps conversantBidderDeps() {
         return BidderDepsAssembler.forBidder(BIDDER_NAME)
                 .withConfig(configProperties)
-<<<<<<< HEAD
                 .usersyncerCreator(UsersyncerCreator.create(externalUrl))
-                .bidderCreator(config -> new ConversantBidder(config.getEndpoint(), mapper))
-                .adapterCreator(config -> new ConversantAdapter(
-                        config.getUsersync().getCookieFamilyName(),
-                        config.getEndpoint(),
+                .bidderCreator(config -> new ConversantBidder(config.getEndpoint(), configProperties.getGenerateBidId(),
                         mapper))
-=======
-                .bidderInfo(BidderInfoCreator.create(configProperties))
-                .usersyncerCreator(UsersyncerCreator.create(usersync, externalUrl))
-                .bidderCreator(() -> new ConversantBidder(configProperties.getEndpoint(),
-                        configProperties.getGenerateBidId(), mapper))
->>>>>>> 64506ae1
                 .assemble();
     }
 
