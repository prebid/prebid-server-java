--- conflicted
+++ resolved
@@ -45,16 +45,11 @@
                 .withConfig(configProperties)
                 .usersyncerCreator(UsersyncerCreator.create(null))
                 .bidderCreator(configProperties.getEnabled()
-<<<<<<< HEAD
                         ? config -> new FacebookBidder(
                         config.getEndpoint(),
                         config.getPlatformId(),
                         config.getAppSecret(),
-                        mapper)
-=======
-                        ? () -> new FacebookBidder(configProperties.getEndpoint(), configProperties.getPlatformId(),
-                        configProperties.getAppSecret(), configProperties.getTimeoutNotificationUrlTemplate(), mapper)
->>>>>>> 64506ae1
+                        configProperties.getTimeoutNotificationUrlTemplate(), mapper)
                         : null)
                 .assemble();
     }
