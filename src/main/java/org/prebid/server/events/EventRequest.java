--- conflicted
+++ resolved
@@ -36,11 +36,7 @@
 
         @Override
         public String toString() {
-<<<<<<< HEAD
-            return super.toString().toLowerCase();
-=======
             return name().toLowerCase();
->>>>>>> ba388fd9
         }
     }
 
