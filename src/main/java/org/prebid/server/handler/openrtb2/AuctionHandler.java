--- conflicted
+++ resolved
@@ -21,8 +21,8 @@
 import org.prebid.server.exception.BlacklistedAccountException;
 import org.prebid.server.exception.BlacklistedAppException;
 import org.prebid.server.exception.InvalidRequestException;
+import org.prebid.server.exception.UnauthorizedAccountException;
 import org.prebid.server.execution.LogModifier;
-import org.prebid.server.exception.UnauthorizedAccountException;
 import org.prebid.server.json.JacksonMapper;
 import org.prebid.server.metric.MetricName;
 import org.prebid.server.metric.Metrics;
@@ -44,7 +44,7 @@
     private final AnalyticsReporter analyticsReporter;
     private final Metrics metrics;
     private final Clock clock;
-<<<<<<< HEAD
+    private final LogModifier logModifier;
     private final JacksonMapper mapper;
 
     public AuctionHandler(AuctionRequestFactory auctionRequestFactory,
@@ -52,24 +52,16 @@
                           AnalyticsReporter analyticsReporter,
                           Metrics metrics,
                           Clock clock,
+                          LogModifier logModifier,
                           JacksonMapper mapper) {
 
-=======
-    private final LogModifier logModifier;
-
-    public AuctionHandler(AuctionRequestFactory auctionRequestFactory, ExchangeService exchangeService,
-                          AnalyticsReporter analyticsReporter, Metrics metrics, Clock clock, LogModifier logModifier) {
->>>>>>> 5a860e84
         this.auctionRequestFactory = Objects.requireNonNull(auctionRequestFactory);
         this.exchangeService = Objects.requireNonNull(exchangeService);
         this.analyticsReporter = Objects.requireNonNull(analyticsReporter);
         this.metrics = Objects.requireNonNull(metrics);
         this.clock = Objects.requireNonNull(clock);
-<<<<<<< HEAD
+        this.logModifier = Objects.requireNonNull(logModifier);
         this.mapper = Objects.requireNonNull(mapper);
-=======
-        this.logModifier = Objects.requireNonNull(logModifier);
->>>>>>> 5a860e84
     }
 
     @Override
