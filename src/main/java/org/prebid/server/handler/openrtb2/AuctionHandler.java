package org.prebid.server.handler.openrtb2;

import com.iab.openrtb.request.BidRequest;
import com.iab.openrtb.request.Imp;
import io.netty.handler.codec.http.HttpHeaderValues;
import io.netty.handler.codec.http.HttpResponseStatus;
import io.vertx.core.AsyncResult;
import io.vertx.core.Handler;
import io.vertx.core.http.HttpServerResponse;
import io.vertx.core.logging.Logger;
import io.vertx.core.logging.LoggerFactory;
import io.vertx.ext.web.RoutingContext;
import org.prebid.server.analytics.AnalyticsReporterDelegator;
import org.prebid.server.analytics.model.AuctionEvent;
import org.prebid.server.auction.ExchangeService;
import org.prebid.server.auction.model.AuctionContext;
import org.prebid.server.auction.requestfactory.AuctionRequestFactory;
import org.prebid.server.cookie.UidsCookie;
import org.prebid.server.exception.BlacklistedAccountException;
import org.prebid.server.exception.BlacklistedAppException;
import org.prebid.server.exception.InvalidRequestException;
import org.prebid.server.exception.UnauthorizedAccountException;
import org.prebid.server.json.JacksonMapper;
import org.prebid.server.log.ConditionalLogger;
import org.prebid.server.log.HttpInteractionLogger;
import org.prebid.server.metric.MetricName;
import org.prebid.server.metric.Metrics;
import org.prebid.server.model.Endpoint;
import org.prebid.server.model.HttpRequestContext;
import org.prebid.server.privacy.gdpr.model.TcfContext;
import org.prebid.server.privacy.model.PrivacyContext;
import org.prebid.server.util.HttpUtil;
import org.prebid.server.version.PrebidVersionProvider;

import java.time.Clock;
import java.util.Collections;
import java.util.List;
import java.util.Objects;
import java.util.function.Consumer;
import java.util.stream.Collectors;

public class AuctionHandler implements Handler<RoutingContext> {

    private static final Logger logger = LoggerFactory.getLogger(AuctionHandler.class);
    private static final ConditionalLogger conditionalLogger = new ConditionalLogger(logger);

    private final AuctionRequestFactory auctionRequestFactory;
    private final ExchangeService exchangeService;
    private final AnalyticsReporterDelegator analyticsDelegator;
    private final Metrics metrics;
    private final Clock clock;
    private final HttpInteractionLogger httpInteractionLogger;
    private final PrebidVersionProvider prebidVersionProvider;
    private final JacksonMapper mapper;

    public AuctionHandler(AuctionRequestFactory auctionRequestFactory,
                          ExchangeService exchangeService,
                          AnalyticsReporterDelegator analyticsDelegator,
                          Metrics metrics,
                          Clock clock,
                          HttpInteractionLogger httpInteractionLogger,
                          PrebidVersionProvider prebidVersionProvider,
                          JacksonMapper mapper) {

        this.auctionRequestFactory = Objects.requireNonNull(auctionRequestFactory);
        this.exchangeService = Objects.requireNonNull(exchangeService);
        this.analyticsDelegator = Objects.requireNonNull(analyticsDelegator);
        this.metrics = Objects.requireNonNull(metrics);
        this.clock = Objects.requireNonNull(clock);
        this.httpInteractionLogger = Objects.requireNonNull(httpInteractionLogger);
        this.prebidVersionProvider = Objects.requireNonNull(prebidVersionProvider);
        this.mapper = Objects.requireNonNull(mapper);
    }

    @Override
    public void handle(RoutingContext routingContext) {
        // Prebid Server interprets request.tmax to be the maximum amount of time that a caller is willing to wait
        // for bids. However, tmax may be defined in the Stored Request data.
        // If so, then the trip to the backend might use a significant amount of this time. We can respect timeouts
        // more accurately if we note the real start time, and use it to compute the auction timeout.
        final long startTime = clock.millis();

        final AuctionEvent.AuctionEventBuilder auctionEventBuilder = AuctionEvent.builder()
                .httpContext(HttpRequestContext.from(routingContext));

        auctionRequestFactory.fromRequest(routingContext, startTime)

                .map(this::updateAppAndNoCookieAndImpsMetrics)
<<<<<<< HEAD

                // In case of holdAuction Exception and auctionContext is not present below
                .map(context -> addToEvent(context, auctionEventBuilder::auctionContext, context))

                .compose(exchangeService::holdAuction)
                // populate event with updated context
                .map(context -> addToEvent(context, auctionEventBuilder::auctionContext, context))

                .map(context -> addToEvent(context.getBidResponse(), auctionEventBuilder::bidResponse, context))
                .setHandler(context -> handleResult(context, auctionEventBuilder, routingContext, startTime));
=======
                .compose(context -> exchangeService.holdAuction(context)
                        .map(bidResponse -> Tuple2.of(bidResponse, context)))
                .map(result -> addToEvent(result.getLeft(), auctionEventBuilder::bidResponse, result))
                .setHandler(result -> handleResult(result, auctionEventBuilder, routingContext, startTime));
>>>>>>> 0badbb4d
    }

    private static <T, R> R addToEvent(T field, Consumer<T> consumer, R result) {
        consumer.accept(field);
        return result;
    }

    private AuctionContext updateAppAndNoCookieAndImpsMetrics(AuctionContext context) {
        if (!context.isRequestRejected()) {
            final BidRequest bidRequest = context.getBidRequest();
            final UidsCookie uidsCookie = context.getUidsCookie();

            final List<Imp> imps = bidRequest.getImp();
            metrics.updateAppAndNoCookieAndImpsRequestedMetrics(
                    bidRequest.getApp() != null,
                    uidsCookie.hasLiveUids(),
                    imps.size());

            metrics.updateImpTypesMetrics(imps);
        }

        return context;
    }

    private void handleResult(AsyncResult<AuctionContext> responseResult,
                              AuctionEvent.AuctionEventBuilder auctionEventBuilder,
                              RoutingContext routingContext,
                              long startTime) {
        final boolean responseSucceeded = responseResult.succeeded();

        final AuctionContext auctionContext = responseSucceeded ? responseResult.result() : null;
        final MetricName requestType = responseSucceeded
                ? auctionContext.getRequestTypeMetric()
                : MetricName.openrtb2web;

        final MetricName metricRequestStatus;
        final List<String> errorMessages;
        final HttpResponseStatus status;
        final String body;

        final HttpServerResponse response = routingContext.response();
        enrichWithCommonHeaders(response);

        if (responseSucceeded) {
            metricRequestStatus = MetricName.ok;
            errorMessages = Collections.emptyList();

            status = HttpResponseStatus.OK;
<<<<<<< HEAD
            routingContext.response().headers().add(HttpUtil.CONTENT_TYPE_HEADER, HttpHeaderValues.APPLICATION_JSON);
            body = mapper.encode(responseResult.result().getBidResponse());
=======
            enrichWithSuccessfulHeaders(response);
            body = mapper.encodeToString(responseResult.result().getLeft());
>>>>>>> 0badbb4d
        } else {
            final Throwable exception = responseResult.cause();
            if (exception instanceof InvalidRequestException) {
                metricRequestStatus = MetricName.badinput;

                final InvalidRequestException invalidRequestException = (InvalidRequestException) exception;
                errorMessages = invalidRequestException.getMessages().stream()
                        .map(msg -> String.format("Invalid request format: %s", msg))
                        .collect(Collectors.toList());
                final String message = String.join("\n", errorMessages);
                final String referer = routingContext.request().headers().get(HttpUtil.REFERER_HEADER);
                conditionalLogger.info(String.format("%s, Referer: %s", message, referer), 0.01);

                status = HttpResponseStatus.BAD_REQUEST;
                body = message;
            } else if (exception instanceof UnauthorizedAccountException) {
                metricRequestStatus = MetricName.badinput;
                final String message = exception.getMessage();
                conditionalLogger.info(message, 0.01);
                errorMessages = Collections.singletonList(message);

                status = HttpResponseStatus.UNAUTHORIZED;
                body = message;
                final String accountId = ((UnauthorizedAccountException) exception).getAccountId();
                metrics.updateAccountRequestRejectedMetrics(accountId);
            } else if (exception instanceof BlacklistedAppException
                    || exception instanceof BlacklistedAccountException) {
                metricRequestStatus = exception instanceof BlacklistedAccountException
                        ? MetricName.blacklisted_account : MetricName.blacklisted_app;
                final String message = String.format("Blacklisted: %s", exception.getMessage());
                logger.debug(message);

                errorMessages = Collections.singletonList(message);
                status = HttpResponseStatus.FORBIDDEN;
                body = message;
            } else {
                metricRequestStatus = MetricName.err;
                logger.error("Critical error while running the auction", exception);

                final String message = exception.getMessage();
                errorMessages = Collections.singletonList(message);

                status = HttpResponseStatus.INTERNAL_SERVER_ERROR;
                body = String.format("Critical error while running the auction: %s", message);
            }
        }

        final AuctionEvent auctionEvent = auctionEventBuilder.status(status.code()).errors(errorMessages).build();
        final PrivacyContext privacyContext = auctionContext != null ? auctionContext.getPrivacyContext() : null;
        final TcfContext tcfContext = privacyContext != null ? privacyContext.getTcfContext() : TcfContext.empty();
        respondWith(routingContext, status, body, startTime, requestType, metricRequestStatus, auctionEvent,
                tcfContext);

        httpInteractionLogger.maybeLogOpenrtb2Auction(auctionContext, routingContext, status.code(), body);
    }

    private void respondWith(RoutingContext routingContext, HttpResponseStatus status, String body, long startTime,
                             MetricName requestType, MetricName metricRequestStatus, AuctionEvent event,
                             TcfContext tcfContext) {

        final boolean responseSent = HttpUtil.executeSafely(routingContext, Endpoint.openrtb2_auction,
                response -> response
                        .exceptionHandler(throwable -> handleResponseException(throwable, requestType))
                        .setStatusCode(status.code())
                        .end(body));

        if (responseSent) {
            metrics.updateRequestTimeMetric(MetricName.request_time, clock.millis() - startTime);
            metrics.updateRequestTypeMetric(requestType, metricRequestStatus);
            analyticsDelegator.processEvent(event, tcfContext);
        } else {
            metrics.updateRequestTypeMetric(requestType, MetricName.networkerr);
        }
    }

    private void handleResponseException(Throwable throwable, MetricName requestType) {
        logger.warn("Failed to send auction response: {0}", throwable.getMessage());
        metrics.updateRequestTypeMetric(requestType, MetricName.networkerr);
    }

    private void enrichWithCommonHeaders(HttpServerResponse response) {
        HttpUtil.addHeaderIfValueIsNotEmpty(
                response.headers(), HttpUtil.X_PREBID_HEADER, prebidVersionProvider.getNameVersionRecord());
    }

    private void enrichWithSuccessfulHeaders(HttpServerResponse response) {
        response.headers()
                .add(HttpUtil.CONTENT_TYPE_HEADER, HttpHeaderValues.APPLICATION_JSON);
    }
}<|MERGE_RESOLUTION|>--- conflicted
+++ resolved
@@ -86,7 +86,6 @@
         auctionRequestFactory.fromRequest(routingContext, startTime)
 
                 .map(this::updateAppAndNoCookieAndImpsMetrics)
-<<<<<<< HEAD
 
                 // In case of holdAuction Exception and auctionContext is not present below
                 .map(context -> addToEvent(context, auctionEventBuilder::auctionContext, context))
@@ -94,15 +93,8 @@
                 .compose(exchangeService::holdAuction)
                 // populate event with updated context
                 .map(context -> addToEvent(context, auctionEventBuilder::auctionContext, context))
-
                 .map(context -> addToEvent(context.getBidResponse(), auctionEventBuilder::bidResponse, context))
                 .setHandler(context -> handleResult(context, auctionEventBuilder, routingContext, startTime));
-=======
-                .compose(context -> exchangeService.holdAuction(context)
-                        .map(bidResponse -> Tuple2.of(bidResponse, context)))
-                .map(result -> addToEvent(result.getLeft(), auctionEventBuilder::bidResponse, result))
-                .setHandler(result -> handleResult(result, auctionEventBuilder, routingContext, startTime));
->>>>>>> 0badbb4d
     }
 
     private static <T, R> R addToEvent(T field, Consumer<T> consumer, R result) {
@@ -151,13 +143,8 @@
             errorMessages = Collections.emptyList();
 
             status = HttpResponseStatus.OK;
-<<<<<<< HEAD
-            routingContext.response().headers().add(HttpUtil.CONTENT_TYPE_HEADER, HttpHeaderValues.APPLICATION_JSON);
-            body = mapper.encode(responseResult.result().getBidResponse());
-=======
             enrichWithSuccessfulHeaders(response);
-            body = mapper.encodeToString(responseResult.result().getLeft());
->>>>>>> 0badbb4d
+            body = mapper.encodeToString(responseResult.result().getBidResponse());
         } else {
             final Throwable exception = responseResult.cause();
             if (exception instanceof InvalidRequestException) {
