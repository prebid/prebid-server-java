package org.prebid.server.handler.openrtb2;

import com.iab.openrtb.request.BidRequest;
import com.iab.openrtb.request.Imp;
import io.netty.handler.codec.http.HttpHeaderValues;
import io.netty.handler.codec.http.HttpResponseStatus;
import io.vertx.core.AsyncResult;
import io.vertx.core.Handler;
import io.vertx.core.logging.Logger;
import io.vertx.core.logging.LoggerFactory;
import io.vertx.ext.web.RoutingContext;
import org.prebid.server.analytics.AnalyticsReporter;
import org.prebid.server.analytics.model.AuctionEvent;
import org.prebid.server.analytics.model.HttpContext;
import org.prebid.server.auction.AuctionRequestFactory;
import org.prebid.server.auction.ExchangeService;
import org.prebid.server.auction.model.AuctionContext;
import org.prebid.server.cookie.UidsCookie;
import org.prebid.server.exception.BlacklistedAccountException;
import org.prebid.server.exception.BlacklistedAppException;
import org.prebid.server.exception.InvalidRequestException;
import org.prebid.server.exception.UnauthorizedAccountException;
import org.prebid.server.json.JacksonMapper;
import org.prebid.server.log.ConditionalLogger;
import org.prebid.server.log.HttpInteractionLogger;
import org.prebid.server.metric.MetricName;
import org.prebid.server.metric.Metrics;
import org.prebid.server.util.HttpUtil;

import java.time.Clock;
import java.util.Collections;
import java.util.List;
import java.util.Objects;
import java.util.function.Consumer;
import java.util.stream.Collectors;

public class AuctionHandler implements Handler<RoutingContext> {

    private static final Logger logger = LoggerFactory.getLogger(AuctionHandler.class);
    private static final ConditionalLogger conditionalLogger = new ConditionalLogger(logger);

    private final AuctionRequestFactory auctionRequestFactory;
    private final ExchangeService exchangeService;
    private final AnalyticsReporter analyticsReporter;
    private final Metrics metrics;
    private final Clock clock;
    private final HttpInteractionLogger httpInteractionLogger;
    private final JacksonMapper mapper;

    public AuctionHandler(AuctionRequestFactory auctionRequestFactory,
                          ExchangeService exchangeService,
                          AnalyticsReporter analyticsReporter,
                          Metrics metrics,
                          Clock clock,
                          HttpInteractionLogger httpInteractionLogger,
                          JacksonMapper mapper) {

        this.auctionRequestFactory = Objects.requireNonNull(auctionRequestFactory);
        this.exchangeService = Objects.requireNonNull(exchangeService);
        this.analyticsReporter = Objects.requireNonNull(analyticsReporter);
        this.metrics = Objects.requireNonNull(metrics);
        this.clock = Objects.requireNonNull(clock);
        this.httpInteractionLogger = Objects.requireNonNull(httpInteractionLogger);
        this.mapper = Objects.requireNonNull(mapper);
    }

    @Override
    public void handle(RoutingContext routingContext) {
        // Prebid Server interprets request.tmax to be the maximum amount of time that a caller is willing to wait
        // for bids. However, tmax may be defined in the Stored Request data.
        // If so, then the trip to the backend might use a significant amount of this time. We can respect timeouts
        // more accurately if we note the real start time, and use it to compute the auction timeout.
        final long startTime = clock.millis();

        final boolean isSafari = HttpUtil.isSafari(routingContext.request().headers().get(HttpUtil.USER_AGENT_HEADER));
        metrics.updateSafariRequestsMetric(isSafari);

        final AuctionEvent.AuctionEventBuilder auctionEventBuilder = AuctionEvent.builder()
                .httpContext(HttpContext.from(routingContext));

        auctionRequestFactory.fromRequest(routingContext, startTime)

                .map(context -> updateAppAndNoCookieAndImpsMetrics(context, isSafari))
                // In case of holdAuction Exception and auctionContext is not present below
                .map(context -> addToEvent(context, auctionEventBuilder::auctionContext, context))

                .compose(exchangeService::holdAuction)
                .map(context -> addToEvent(context, auctionEventBuilder::auctionContext, context))

                .map(context -> addToEvent(context.getBidResponse(), auctionEventBuilder::bidResponse, context))
                .setHandler(context -> handleResult(context, auctionEventBuilder, routingContext, startTime));
    }

    private static <T, R> R addToEvent(T field, Consumer<T> consumer, R result) {
        consumer.accept(field);
        return result;
    }

    private AuctionContext updateAppAndNoCookieAndImpsMetrics(AuctionContext context, boolean isSafari) {
        final BidRequest bidRequest = context.getBidRequest();
        final UidsCookie uidsCookie = context.getUidsCookie();

        final List<Imp> imps = bidRequest.getImp();
        metrics.updateAppAndNoCookieAndImpsRequestedMetrics(bidRequest.getApp() != null, uidsCookie.hasLiveUids(),
                isSafari, imps.size());

        metrics.updateImpTypesMetrics(imps);

        return context;
    }

<<<<<<< HEAD
    private void handleResult(AsyncResult<AuctionContext> responseResult,
                              AuctionEvent.AuctionEventBuilder auctionEventBuilder,
                              RoutingContext context,
=======
    private void handleResult(AsyncResult<Tuple2<BidResponse, AuctionContext>> responseResult,
                              AuctionEvent.AuctionEventBuilder auctionEventBuilder, RoutingContext routingContext,
>>>>>>> 60a0b988
                              long startTime) {
        final boolean responseSucceeded = responseResult.succeeded();
        final AuctionContext auctionContext = responseSucceeded ? responseResult.result().getRight() : null;

<<<<<<< HEAD
        final MetricName requestType = responseSucceeded
                ? responseResult.result().getRequestTypeMetric()
=======
        final MetricName requestType = auctionContext != null
                ? auctionContext.getRequestTypeMetric()
>>>>>>> 60a0b988
                : MetricName.openrtb2web;

        final MetricName metricRequestStatus;
        final List<String> errorMessages;
        final int status;
        final String body;

        if (responseSucceeded) {
            metricRequestStatus = MetricName.ok;
            errorMessages = Collections.emptyList();

            status = HttpResponseStatus.OK.code();
<<<<<<< HEAD
            context.response().headers().add(HttpUtil.CONTENT_TYPE_HEADER, HttpHeaderValues.APPLICATION_JSON);
            body = mapper.encode(responseResult.result().getBidResponse());
=======
            routingContext.response().headers().add(HttpUtil.CONTENT_TYPE_HEADER, HttpHeaderValues.APPLICATION_JSON);
            body = mapper.encode(responseResult.result().getLeft());
>>>>>>> 60a0b988
        } else {
            final Throwable exception = responseResult.cause();
            if (exception instanceof InvalidRequestException) {
                metricRequestStatus = MetricName.badinput;

                final InvalidRequestException invalidRequestException = (InvalidRequestException) exception;
                errorMessages = invalidRequestException.getMessages().stream()
                        .map(msg -> String.format("Invalid request format: %s", msg))
                        .collect(Collectors.toList());
                final String message = String.join("\n", errorMessages);

                conditionalLogger.info(String.format("%s, Referer: %s", message,
                        routingContext.request().headers().get(HttpUtil.REFERER_HEADER)), 100);

                status = HttpResponseStatus.BAD_REQUEST.code();
                body = message;
            } else if (exception instanceof UnauthorizedAccountException) {
                metricRequestStatus = MetricName.badinput;
                final String message = exception.getMessage();
                conditionalLogger.info(message, 100);
                errorMessages = Collections.singletonList(message);

                status = HttpResponseStatus.UNAUTHORIZED.code();
                body = message;
                final String accountId = ((UnauthorizedAccountException) exception).getAccountId();
                metrics.updateAccountRequestRejectedMetrics(accountId);
            } else if (exception instanceof BlacklistedAppException
                    || exception instanceof BlacklistedAccountException) {
                metricRequestStatus = exception instanceof BlacklistedAccountException
                        ? MetricName.blacklisted_account : MetricName.blacklisted_app;
                final String message = String.format("Blacklisted: %s", exception.getMessage());
                logger.debug(message);

                errorMessages = Collections.singletonList(message);
                status = HttpResponseStatus.FORBIDDEN.code();
                body = message;
            } else {
                metricRequestStatus = MetricName.err;
                logger.error("Critical error while running the auction", exception);

                final String message = exception.getMessage();
                errorMessages = Collections.singletonList(message);

                status = HttpResponseStatus.INTERNAL_SERVER_ERROR.code();
                body = String.format("Critical error while running the auction: %s", message);
            }
        }

        final AuctionEvent auctionEvent = auctionEventBuilder.status(status).errors(errorMessages).build();
        respondWith(routingContext, status, body, startTime, requestType, metricRequestStatus, auctionEvent);

        httpInteractionLogger.maybeLogOpenrtb2Auction(auctionContext, routingContext, status, body);
    }

    private void respondWith(RoutingContext context, int status, String body, long startTime, MetricName requestType,
                             MetricName metricRequestStatus, AuctionEvent event) {
        // don't send the response if client has gone
        if (context.response().closed()) {
            logger.warn("The client already closed connection, response will be skipped");
            metrics.updateRequestTypeMetric(requestType, MetricName.networkerr);
        } else {
            context.response()
                    .exceptionHandler(throwable -> handleResponseException(throwable, requestType))
                    .setStatusCode(status)
                    .end(body);

            metrics.updateRequestTimeMetric(clock.millis() - startTime);
            metrics.updateRequestTypeMetric(requestType, metricRequestStatus);
            analyticsReporter.processEvent(event);
        }
    }

    private void handleResponseException(Throwable throwable, MetricName requestType) {
        logger.warn("Failed to send auction response: {0}", throwable.getMessage());
        metrics.updateRequestTypeMetric(requestType, MetricName.networkerr);
    }
}<|MERGE_RESOLUTION|>--- conflicted
+++ resolved
@@ -109,25 +109,14 @@
         return context;
     }
 
-<<<<<<< HEAD
     private void handleResult(AsyncResult<AuctionContext> responseResult,
                               AuctionEvent.AuctionEventBuilder auctionEventBuilder,
-                              RoutingContext context,
-=======
-    private void handleResult(AsyncResult<Tuple2<BidResponse, AuctionContext>> responseResult,
-                              AuctionEvent.AuctionEventBuilder auctionEventBuilder, RoutingContext routingContext,
->>>>>>> 60a0b988
+                              RoutingContext routingContext,
                               long startTime) {
         final boolean responseSucceeded = responseResult.succeeded();
-        final AuctionContext auctionContext = responseSucceeded ? responseResult.result().getRight() : null;
-
-<<<<<<< HEAD
+
         final MetricName requestType = responseSucceeded
                 ? responseResult.result().getRequestTypeMetric()
-=======
-        final MetricName requestType = auctionContext != null
-                ? auctionContext.getRequestTypeMetric()
->>>>>>> 60a0b988
                 : MetricName.openrtb2web;
 
         final MetricName metricRequestStatus;
@@ -140,13 +129,8 @@
             errorMessages = Collections.emptyList();
 
             status = HttpResponseStatus.OK.code();
-<<<<<<< HEAD
-            context.response().headers().add(HttpUtil.CONTENT_TYPE_HEADER, HttpHeaderValues.APPLICATION_JSON);
+            routingContext.response().headers().add(HttpUtil.CONTENT_TYPE_HEADER, HttpHeaderValues.APPLICATION_JSON);
             body = mapper.encode(responseResult.result().getBidResponse());
-=======
-            routingContext.response().headers().add(HttpUtil.CONTENT_TYPE_HEADER, HttpHeaderValues.APPLICATION_JSON);
-            body = mapper.encode(responseResult.result().getLeft());
->>>>>>> 60a0b988
         } else {
             final Throwable exception = responseResult.cause();
             if (exception instanceof InvalidRequestException) {
