package org.prebid.server.handler.openrtb2;

import com.iab.openrtb.request.BidRequest;
import com.iab.openrtb.request.Imp;
import io.netty.handler.codec.http.HttpHeaderValues;
import io.netty.handler.codec.http.HttpResponseStatus;
import io.vertx.core.AsyncResult;
import io.vertx.core.Handler;
import io.vertx.core.http.HttpServerResponse;
import io.vertx.core.logging.Logger;
import io.vertx.core.logging.LoggerFactory;
import io.vertx.ext.web.RoutingContext;
import org.prebid.server.analytics.AnalyticsReporterDelegator;
import org.prebid.server.analytics.model.AuctionEvent;
import org.prebid.server.auction.ExchangeService;
import org.prebid.server.auction.model.AuctionContext;
import org.prebid.server.auction.requestfactory.AuctionRequestFactory;
import org.prebid.server.cookie.UidsCookie;
import org.prebid.server.exception.BlacklistedAccountException;
import org.prebid.server.exception.BlacklistedAppException;
import org.prebid.server.exception.InvalidRequestException;
import org.prebid.server.exception.UnauthorizedAccountException;
import org.prebid.server.json.JacksonMapper;
import org.prebid.server.log.ConditionalLogger;
import org.prebid.server.log.HttpInteractionLogger;
import org.prebid.server.metric.MetricName;
import org.prebid.server.metric.Metrics;
import org.prebid.server.model.Endpoint;
import org.prebid.server.model.HttpRequestContext;
import org.prebid.server.privacy.gdpr.model.TcfContext;
import org.prebid.server.privacy.model.PrivacyContext;
import org.prebid.server.util.HttpUtil;
import org.prebid.server.version.PrebidVersionProvider;

import java.time.Clock;
import java.util.Collections;
import java.util.List;
import java.util.Objects;
import java.util.function.Consumer;
import java.util.stream.Collectors;

public class AuctionHandler implements Handler<RoutingContext> {

    private static final Logger logger = LoggerFactory.getLogger(AuctionHandler.class);
    private static final ConditionalLogger conditionalLogger = new ConditionalLogger(logger);

    private final AuctionRequestFactory auctionRequestFactory;
    private final ExchangeService exchangeService;
    private final AnalyticsReporterDelegator analyticsDelegator;
    private final Metrics metrics;
    private final Clock clock;
    private final HttpInteractionLogger httpInteractionLogger;
    private final PrebidVersionProvider prebidVersionProvider;
    private final JacksonMapper mapper;

    public AuctionHandler(AuctionRequestFactory auctionRequestFactory,
                          ExchangeService exchangeService,
                          AnalyticsReporterDelegator analyticsDelegator,
                          Metrics metrics,
                          Clock clock,
                          HttpInteractionLogger httpInteractionLogger,
                          PrebidVersionProvider prebidVersionProvider,
                          JacksonMapper mapper) {

        this.auctionRequestFactory = Objects.requireNonNull(auctionRequestFactory);
        this.exchangeService = Objects.requireNonNull(exchangeService);
        this.analyticsDelegator = Objects.requireNonNull(analyticsDelegator);
        this.metrics = Objects.requireNonNull(metrics);
        this.clock = Objects.requireNonNull(clock);
        this.httpInteractionLogger = Objects.requireNonNull(httpInteractionLogger);
        this.prebidVersionProvider = Objects.requireNonNull(prebidVersionProvider);
        this.mapper = Objects.requireNonNull(mapper);
    }

    @Override
    public void handle(RoutingContext routingContext) {
        // Prebid Server interprets request.tmax to be the maximum amount of time that a caller is willing to wait
        // for bids. However, tmax may be defined in the Stored Request data.
        // If so, then the trip to the backend might use a significant amount of this time. We can respect timeouts
        // more accurately if we note the real start time, and use it to compute the auction timeout.
        final long startTime = clock.millis();

        final AuctionEvent.AuctionEventBuilder auctionEventBuilder = AuctionEvent.builder()
                .httpContext(HttpRequestContext.from(routingContext));

        auctionRequestFactory.fromRequest(routingContext, startTime)

<<<<<<< HEAD
                .map(context -> addToEvent(context, auctionEventBuilder::auctionContext, context))
=======
>>>>>>> 710001df
                .map(this::updateAppAndNoCookieAndImpsMetrics)

                // In case of holdAuction Exception and auctionContext is not present below
                .map(context -> addToEvent(context, auctionEventBuilder::auctionContext, context))

                .compose(exchangeService::holdAuction)
                // populate event with updated context
                .map(context -> addToEvent(context, auctionEventBuilder::auctionContext, context))
                .map(context -> addToEvent(context.getBidResponse(), auctionEventBuilder::bidResponse, context))
                .onComplete(context -> handleResult(context, auctionEventBuilder, routingContext, startTime));
    }

    private static <T, R> R addToEvent(T field, Consumer<T> consumer, R result) {
        consumer.accept(field);
        return result;
    }

    private AuctionContext updateAppAndNoCookieAndImpsMetrics(AuctionContext context) {
        if (!context.isRequestRejected()) {
            final BidRequest bidRequest = context.getBidRequest();
            final UidsCookie uidsCookie = context.getUidsCookie();

            final List<Imp> imps = bidRequest.getImp();
            metrics.updateAppAndNoCookieAndImpsRequestedMetrics(
                    bidRequest.getApp() != null,
                    uidsCookie.hasLiveUids(),
                    imps.size());

            metrics.updateImpTypesMetrics(imps);
        }

        return context;
    }

    private void handleResult(AsyncResult<AuctionContext> responseResult,
                              AuctionEvent.AuctionEventBuilder auctionEventBuilder,
                              RoutingContext routingContext,
                              long startTime) {
        final boolean responseSucceeded = responseResult.succeeded();

        final AuctionContext auctionContext = responseSucceeded ? responseResult.result() : null;
        final MetricName requestType = responseSucceeded
                ? auctionContext.getRequestTypeMetric()
                : MetricName.openrtb2web;

        final MetricName metricRequestStatus;
        final List<String> errorMessages;
        final HttpResponseStatus status;
        final String body;

        final HttpServerResponse response = routingContext.response();
        enrichWithCommonHeaders(response);

        if (responseSucceeded) {
            metricRequestStatus = MetricName.ok;
            errorMessages = Collections.emptyList();

            status = HttpResponseStatus.OK;
            enrichWithSuccessfulHeaders(response);
            body = mapper.encodeToString(responseResult.result().getBidResponse());
        } else {
            final Throwable exception = responseResult.cause();
            if (exception instanceof InvalidRequestException) {
                metricRequestStatus = MetricName.badinput;

                final InvalidRequestException invalidRequestException = (InvalidRequestException) exception;
                errorMessages = invalidRequestException.getMessages().stream()
                        .map(msg -> String.format("Invalid request format: %s", msg))
                        .collect(Collectors.toList());
                final String message = String.join("\n", errorMessages);
                final String referer = routingContext.request().headers().get(HttpUtil.REFERER_HEADER);
                conditionalLogger.info(String.format("%s, Referer: %s", message, referer), 0.01);

                status = HttpResponseStatus.BAD_REQUEST;
                body = message;
            } else if (exception instanceof UnauthorizedAccountException) {
                metricRequestStatus = MetricName.badinput;
                final String message = exception.getMessage();
                conditionalLogger.info(message, 0.01);
                errorMessages = Collections.singletonList(message);

                status = HttpResponseStatus.UNAUTHORIZED;
                body = message;
                final String accountId = ((UnauthorizedAccountException) exception).getAccountId();
                metrics.updateAccountRequestRejectedMetrics(accountId);
            } else if (exception instanceof BlacklistedAppException
                    || exception instanceof BlacklistedAccountException) {
                metricRequestStatus = exception instanceof BlacklistedAccountException
                        ? MetricName.blacklisted_account : MetricName.blacklisted_app;
                final String message = String.format("Blacklisted: %s", exception.getMessage());
                logger.debug(message);

                errorMessages = Collections.singletonList(message);
                status = HttpResponseStatus.FORBIDDEN;
                body = message;
            } else {
                metricRequestStatus = MetricName.err;
                logger.error("Critical error while running the auction", exception);

                final String message = exception.getMessage();
                errorMessages = Collections.singletonList(message);

                status = HttpResponseStatus.INTERNAL_SERVER_ERROR;
                body = String.format("Critical error while running the auction: %s", message);
            }
        }

        final AuctionEvent auctionEvent = auctionEventBuilder.status(status.code()).errors(errorMessages).build();
        final PrivacyContext privacyContext = auctionContext != null ? auctionContext.getPrivacyContext() : null;
        final TcfContext tcfContext = privacyContext != null ? privacyContext.getTcfContext() : TcfContext.empty();
        respondWith(routingContext, status, body, startTime, requestType, metricRequestStatus, auctionEvent,
                tcfContext);

        httpInteractionLogger.maybeLogOpenrtb2Auction(auctionContext, routingContext, status.code(), body);
    }

    private void respondWith(RoutingContext routingContext, HttpResponseStatus status, String body, long startTime,
                             MetricName requestType, MetricName metricRequestStatus, AuctionEvent event,
                             TcfContext tcfContext) {

        final boolean responseSent = HttpUtil.executeSafely(routingContext, Endpoint.openrtb2_auction,
                response -> response
                        .exceptionHandler(throwable -> handleResponseException(throwable, requestType))
                        .setStatusCode(status.code())
                        .end(body));

        if (responseSent) {
            metrics.updateRequestTimeMetric(MetricName.request_time, clock.millis() - startTime);
            metrics.updateRequestTypeMetric(requestType, metricRequestStatus);
            analyticsDelegator.processEvent(event, tcfContext);
        } else {
            metrics.updateRequestTypeMetric(requestType, MetricName.networkerr);
        }
    }

    private void handleResponseException(Throwable throwable, MetricName requestType) {
        logger.warn("Failed to send auction response: {0}", throwable.getMessage());
        metrics.updateRequestTypeMetric(requestType, MetricName.networkerr);
    }

    private void enrichWithCommonHeaders(HttpServerResponse response) {
        HttpUtil.addHeaderIfValueIsNotEmpty(
                response.headers(), HttpUtil.X_PREBID_HEADER, prebidVersionProvider.getNameVersionRecord());
    }

    private void enrichWithSuccessfulHeaders(HttpServerResponse response) {
        response.headers()
                .add(HttpUtil.CONTENT_TYPE_HEADER, HttpHeaderValues.APPLICATION_JSON);
    }
}<|MERGE_RESOLUTION|>--- conflicted
+++ resolved
@@ -85,10 +85,6 @@
 
         auctionRequestFactory.fromRequest(routingContext, startTime)
 
-<<<<<<< HEAD
-                .map(context -> addToEvent(context, auctionEventBuilder::auctionContext, context))
-=======
->>>>>>> 710001df
                 .map(this::updateAppAndNoCookieAndImpsMetrics)
 
                 // In case of holdAuction Exception and auctionContext is not present below
