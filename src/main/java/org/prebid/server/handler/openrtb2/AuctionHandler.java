package org.prebid.server.handler.openrtb2;

import com.iab.openrtb.request.BidRequest;
import com.iab.openrtb.response.BidResponse;
import io.netty.handler.codec.http.HttpHeaderValues;
import io.netty.handler.codec.http.HttpResponseStatus;
import io.vertx.core.AsyncResult;
import io.vertx.core.Future;
import io.vertx.core.Handler;
import io.vertx.core.http.HttpHeaders;
import io.vertx.core.json.Json;
import io.vertx.core.logging.Logger;
import io.vertx.core.logging.LoggerFactory;
import io.vertx.ext.web.RoutingContext;
import org.prebid.server.analytics.AnalyticsReporter;
import org.prebid.server.analytics.model.AuctionEvent;
import org.prebid.server.auction.AuctionRequestFactory;
import org.prebid.server.auction.ExchangeService;
import org.prebid.server.cookie.UidsCookie;
import org.prebid.server.cookie.UidsCookieService;
import org.prebid.server.exception.InvalidRequestException;
import org.prebid.server.execution.Timeout;
import org.prebid.server.execution.TimeoutFactory;
import org.prebid.server.metric.MetricName;
import org.prebid.server.metric.Metrics;
import org.prebid.server.util.HttpUtil;

import java.time.Clock;
import java.util.Collections;
import java.util.List;
import java.util.Objects;
import java.util.function.Consumer;
import java.util.stream.Collectors;

public class AuctionHandler implements Handler<RoutingContext> {

    private static final Logger logger = LoggerFactory.getLogger(AuctionHandler.class);

    private final long defaultTimeout;
    private final ExchangeService exchangeService;
    private final AuctionRequestFactory auctionRequestFactory;
    private final UidsCookieService uidsCookieService;
    private final AnalyticsReporter analyticsReporter;
    private final Metrics metrics;
    private final Clock clock;
    private final TimeoutFactory timeoutFactory;

    public AuctionHandler(long defaultTimeout, ExchangeService exchangeService,
                          AuctionRequestFactory auctionRequestFactory, UidsCookieService uidsCookieService,
                          AnalyticsReporter analyticsReporter, Metrics metrics, Clock clock,
                          TimeoutFactory timeoutFactory) {
        this.defaultTimeout = defaultTimeout;
        this.exchangeService = Objects.requireNonNull(exchangeService);
        this.auctionRequestFactory = Objects.requireNonNull(auctionRequestFactory);
        this.uidsCookieService = Objects.requireNonNull(uidsCookieService);
        this.analyticsReporter = Objects.requireNonNull(analyticsReporter);
        this.metrics = Objects.requireNonNull(metrics);
        this.clock = Objects.requireNonNull(clock);
        this.timeoutFactory = Objects.requireNonNull(timeoutFactory);
    }

    @Override
    public void handle(RoutingContext context) {
        final AuctionEvent.AuctionEventBuilder auctionEventBuilder = AuctionEvent.builder();

        // Prebid Server interprets request.tmax to be the maximum amount of time that a caller is willing to wait
        // for bids. However, tmax may be defined in the Stored Request data.
        // If so, then the trip to the backend might use a significant amount of this time. We can respect timeouts
        // more accurately if we note the real start time, and use it to compute the auction timeout.
        final long startTime = clock.millis();

        final boolean isSafari = HttpUtil.isSafari(context.request().headers().get(HttpHeaders.USER_AGENT));

        updateRequestMetrics(isSafari);

        final UidsCookie uidsCookie = uidsCookieService.parseFromRequest(context);
        auctionRequestFactory.fromRequest(context)
<<<<<<< HEAD
                .map(bidRequest -> addToEvent(bidRequest, auctionEventBuilder::bidRequest))
                .recover(this::updateErrorRequestsMetric)
                .map(bidRequest -> updateAppAndNoCookieMetrics(bidRequest, uidsCookie.hasLiveUids(), isSafari))
                .compose(bidRequest -> exchangeService.holdAuction(bidRequest, uidsCookie,
                        timeout(bidRequest, startTime)))
                .map(bidResponse -> addToEvent(bidResponse, auctionEventBuilder::bidResponse))
                .setHandler(responseResult -> handleResult(responseResult, auctionEventBuilder, context));
    }

    private void updateRequestMetrics(boolean isSafari) {
        metrics.incCounter(MetricName.requests);
        metrics.incCounter(MetricName.open_rtb_requests);
        if (isSafari) {
            metrics.incCounter(MetricName.safari_requests);
        }
    }

    private Future<BidRequest> updateErrorRequestsMetric(Throwable failed) {
        metrics.incCounter(MetricName.error_requests);
        return Future.failedFuture(failed);
    }

    private BidRequest updateAppAndNoCookieMetrics(BidRequest bidRequest, boolean liveUidsPresent, boolean isSafari) {
        if (bidRequest.getApp() != null) {
            metrics.incCounter(MetricName.app_requests);
        } else if (!liveUidsPresent) {
            metrics.incCounter(MetricName.no_cookie_requests);
            if (isSafari) {
                metrics.incCounter(MetricName.safari_no_cookie_requests);
            }
        }

        return bidRequest;
    }

    private static <T> T addToEvent(T field, Consumer<T> consumer) {
        consumer.accept(field);
        return field;
    }

    private Timeout timeout(BidRequest bidRequest, long startTime) {
        final Long tmax = bidRequest.getTmax();
        return timeoutFactory.create(startTime, tmax != null && tmax > 0 ? tmax : defaultTimeout);
    }

    private void handleResult(AsyncResult<BidResponse> responseResult,
                              AuctionEvent.AuctionEventBuilder auctionEventBuilder, RoutingContext context) {
        final int status;
        final List<String> errorMessages;

        if (responseResult.succeeded()) {
            context.response()
                    .putHeader(HttpHeaders.CONTENT_TYPE, HttpHeaderValues.APPLICATION_JSON)
                    .end(Json.encode(responseResult.result()));

            status = HttpResponseStatus.OK.code();
            errorMessages = Collections.emptyList();
        } else {
            final Throwable exception = responseResult.cause();
            if (exception instanceof InvalidRequestException) {
                status = HttpResponseStatus.BAD_REQUEST.code();
                errorMessages = ((InvalidRequestException) exception).getMessages();

                logger.info("Invalid request format: {0}", errorMessages);

                context.response()
                        .setStatusCode(status)
                        .end(errorMessages.stream().map(msg -> String.format("Invalid request format: %s", msg))
                                .collect(Collectors.joining("\n")));
            } else {
                logger.error("Critical error while running the auction", exception);

                final String message = exception.getMessage();
                status = HttpResponseStatus.INTERNAL_SERVER_ERROR.code();
                errorMessages = Collections.singletonList(message);

                context.response()
                        .setStatusCode(status)
                        .end(String.format("Critical error while running the auction: %s", message));
            }
        }

        analyticsReporter.processEvent(auctionEventBuilder.status(status).errors(errorMessages).build());
    }
=======
                .map(this::updateImpsRequestedMetrics)
                .recover(this::updateImpsRequestedErrorMetrics)
                .map(bidRequest -> updateAppAndNoCookieMetrics(bidRequest, uidsCookie.hasLiveUids(), isSafari))
                .compose(bidRequest ->
                        exchangeService.holdAuction(bidRequest, uidsCookie, timeout(bidRequest, startTime)))
                .recover(this::updateErrorRequestsMetric)
                .setHandler(responseResult -> handleResult(responseResult, context));
    }

    private void updateRequestMetrics(boolean isSafari) {
        metrics.incCounter(MetricName.requests);
        metrics.incCounter(MetricName.ortb_requests);
        if (isSafari) {
            metrics.incCounter(MetricName.safari_requests);
        }
    }

    private BidRequest updateImpsRequestedMetrics(BidRequest bidRequest) {
        metrics.incCounter(MetricName.imps_requested, bidRequest.getImp().size());
        return bidRequest;
    }

    private Future<BidRequest> updateImpsRequestedErrorMetrics(Throwable throwable) {
        metrics.incCounter(MetricName.imps_requested, 0L);
        return Future.failedFuture(throwable);
    }

    private BidRequest updateAppAndNoCookieMetrics(BidRequest bidRequest, boolean isLifeSync, boolean isSafari) {
        if (bidRequest.getApp() != null) {
            metrics.incCounter(MetricName.app_requests);
        } else if (isLifeSync) {
            metrics.incCounter(MetricName.no_cookie_requests);
            if (isSafari) {
                metrics.incCounter(MetricName.safari_no_cookie_requests);
            }
        }
        return bidRequest;
    }

    private Timeout timeout(BidRequest bidRequest, long startTime) {
        final Long tmax = bidRequest.getTmax();
        return timeoutFactory.create(startTime, tmax != null && tmax > 0 ? tmax : defaultTimeout);
    }

    private Future<BidResponse> updateErrorRequestsMetric(Throwable failed) {
        metrics.incCounter(MetricName.error_requests);
        return Future.failedFuture(failed);
    }

    private void handleResult(AsyncResult<BidResponse> responseResult, RoutingContext context) {
        if (responseResult.succeeded()) {
            context.response()
                    .putHeader(HttpHeaders.CONTENT_TYPE, HttpHeaderValues.APPLICATION_JSON)
                    .end(Json.encode(responseResult.result()));
        } else {
            final Throwable exception = responseResult.cause();
            if (exception instanceof InvalidRequestException) {
                final List<String> messages = ((InvalidRequestException) exception).getMessages();
                logger.info("Invalid request format: {0}", messages);
                context.response()
                        .setStatusCode(HttpResponseStatus.BAD_REQUEST.code())
                        .end(messages.stream().map(m -> String.format("Invalid request format: %s", m))
                                .collect(Collectors.joining("\n")));
            } else {
                logger.error("Critical error while running the auction", exception);
                context.response()
                        .setStatusCode(HttpResponseStatus.INTERNAL_SERVER_ERROR.code())
                        .end(String.format("Critical error while running the auction: %s", exception.getMessage()));
            }
        }
    }
>>>>>>> 287d0253
}<|MERGE_RESOLUTION|>--- conflicted
+++ resolved
@@ -75,27 +75,38 @@
 
         final UidsCookie uidsCookie = uidsCookieService.parseFromRequest(context);
         auctionRequestFactory.fromRequest(context)
-<<<<<<< HEAD
                 .map(bidRequest -> addToEvent(bidRequest, auctionEventBuilder::bidRequest))
+                .map(this::updateImpsRequestedMetrics)
+                .recover(this::updateImpsRequestedErrorMetrics)
+                .map(bidRequest -> updateAppAndNoCookieMetrics(bidRequest, uidsCookie.hasLiveUids(), isSafari))
+                .compose(bidRequest ->
+                        exchangeService.holdAuction(bidRequest, uidsCookie, timeout(bidRequest, startTime)))
                 .recover(this::updateErrorRequestsMetric)
-                .map(bidRequest -> updateAppAndNoCookieMetrics(bidRequest, uidsCookie.hasLiveUids(), isSafari))
-                .compose(bidRequest -> exchangeService.holdAuction(bidRequest, uidsCookie,
-                        timeout(bidRequest, startTime)))
                 .map(bidResponse -> addToEvent(bidResponse, auctionEventBuilder::bidResponse))
                 .setHandler(responseResult -> handleResult(responseResult, auctionEventBuilder, context));
     }
 
+    private static <T> T addToEvent(T field, Consumer<T> consumer) {
+        consumer.accept(field);
+        return field;
+    }
+
     private void updateRequestMetrics(boolean isSafari) {
         metrics.incCounter(MetricName.requests);
-        metrics.incCounter(MetricName.open_rtb_requests);
+        metrics.incCounter(MetricName.ortb_requests);
         if (isSafari) {
             metrics.incCounter(MetricName.safari_requests);
         }
     }
 
-    private Future<BidRequest> updateErrorRequestsMetric(Throwable failed) {
-        metrics.incCounter(MetricName.error_requests);
-        return Future.failedFuture(failed);
+    private BidRequest updateImpsRequestedMetrics(BidRequest bidRequest) {
+        metrics.incCounter(MetricName.imps_requested, bidRequest.getImp().size());
+        return bidRequest;
+    }
+
+    private Future<BidRequest> updateImpsRequestedErrorMetrics(Throwable throwable) {
+        metrics.incCounter(MetricName.imps_requested, 0L);
+        return Future.failedFuture(throwable);
     }
 
     private BidRequest updateAppAndNoCookieMetrics(BidRequest bidRequest, boolean liveUidsPresent, boolean isSafari) {
@@ -107,18 +118,17 @@
                 metrics.incCounter(MetricName.safari_no_cookie_requests);
             }
         }
-
         return bidRequest;
-    }
-
-    private static <T> T addToEvent(T field, Consumer<T> consumer) {
-        consumer.accept(field);
-        return field;
     }
 
     private Timeout timeout(BidRequest bidRequest, long startTime) {
         final Long tmax = bidRequest.getTmax();
         return timeoutFactory.create(startTime, tmax != null && tmax > 0 ? tmax : defaultTimeout);
+    }
+
+    private Future<BidResponse> updateErrorRequestsMetric(Throwable failed) {
+        metrics.incCounter(MetricName.error_requests);
+        return Future.failedFuture(failed);
     }
 
     private void handleResult(AsyncResult<BidResponse> responseResult,
@@ -160,77 +170,4 @@
 
         analyticsReporter.processEvent(auctionEventBuilder.status(status).errors(errorMessages).build());
     }
-=======
-                .map(this::updateImpsRequestedMetrics)
-                .recover(this::updateImpsRequestedErrorMetrics)
-                .map(bidRequest -> updateAppAndNoCookieMetrics(bidRequest, uidsCookie.hasLiveUids(), isSafari))
-                .compose(bidRequest ->
-                        exchangeService.holdAuction(bidRequest, uidsCookie, timeout(bidRequest, startTime)))
-                .recover(this::updateErrorRequestsMetric)
-                .setHandler(responseResult -> handleResult(responseResult, context));
-    }
-
-    private void updateRequestMetrics(boolean isSafari) {
-        metrics.incCounter(MetricName.requests);
-        metrics.incCounter(MetricName.ortb_requests);
-        if (isSafari) {
-            metrics.incCounter(MetricName.safari_requests);
-        }
-    }
-
-    private BidRequest updateImpsRequestedMetrics(BidRequest bidRequest) {
-        metrics.incCounter(MetricName.imps_requested, bidRequest.getImp().size());
-        return bidRequest;
-    }
-
-    private Future<BidRequest> updateImpsRequestedErrorMetrics(Throwable throwable) {
-        metrics.incCounter(MetricName.imps_requested, 0L);
-        return Future.failedFuture(throwable);
-    }
-
-    private BidRequest updateAppAndNoCookieMetrics(BidRequest bidRequest, boolean isLifeSync, boolean isSafari) {
-        if (bidRequest.getApp() != null) {
-            metrics.incCounter(MetricName.app_requests);
-        } else if (isLifeSync) {
-            metrics.incCounter(MetricName.no_cookie_requests);
-            if (isSafari) {
-                metrics.incCounter(MetricName.safari_no_cookie_requests);
-            }
-        }
-        return bidRequest;
-    }
-
-    private Timeout timeout(BidRequest bidRequest, long startTime) {
-        final Long tmax = bidRequest.getTmax();
-        return timeoutFactory.create(startTime, tmax != null && tmax > 0 ? tmax : defaultTimeout);
-    }
-
-    private Future<BidResponse> updateErrorRequestsMetric(Throwable failed) {
-        metrics.incCounter(MetricName.error_requests);
-        return Future.failedFuture(failed);
-    }
-
-    private void handleResult(AsyncResult<BidResponse> responseResult, RoutingContext context) {
-        if (responseResult.succeeded()) {
-            context.response()
-                    .putHeader(HttpHeaders.CONTENT_TYPE, HttpHeaderValues.APPLICATION_JSON)
-                    .end(Json.encode(responseResult.result()));
-        } else {
-            final Throwable exception = responseResult.cause();
-            if (exception instanceof InvalidRequestException) {
-                final List<String> messages = ((InvalidRequestException) exception).getMessages();
-                logger.info("Invalid request format: {0}", messages);
-                context.response()
-                        .setStatusCode(HttpResponseStatus.BAD_REQUEST.code())
-                        .end(messages.stream().map(m -> String.format("Invalid request format: %s", m))
-                                .collect(Collectors.joining("\n")));
-            } else {
-                logger.error("Critical error while running the auction", exception);
-                context.response()
-                        .setStatusCode(HttpResponseStatus.INTERNAL_SERVER_ERROR.code())
-                        .end(String.format("Critical error while running the auction: %s", exception.getMessage()));
-            }
-        }
-    }
->>>>>>> 287d0253
 }