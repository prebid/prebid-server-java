package org.prebid.server.handler.openrtb2;

import io.netty.handler.codec.http.HttpHeaderValues;
import io.netty.handler.codec.http.HttpResponseStatus;
import io.vertx.core.AsyncResult;
import io.vertx.core.Handler;
import io.vertx.core.http.HttpServerResponse;
import io.vertx.core.logging.Logger;
import io.vertx.core.logging.LoggerFactory;
import io.vertx.ext.web.RoutingContext;
import org.prebid.server.analytics.AnalyticsReporterDelegator;
import org.prebid.server.analytics.model.HttpContext;
import org.prebid.server.analytics.model.VideoEvent;
import org.prebid.server.auction.ExchangeService;
import org.prebid.server.auction.VideoResponseFactory;
import org.prebid.server.auction.model.AuctionContext;
import org.prebid.server.auction.model.CachedDebugLog;
import org.prebid.server.auction.model.Tuple2;
import org.prebid.server.auction.requestfactory.VideoRequestFactory;
import org.prebid.server.cache.CacheService;
import org.prebid.server.exception.InvalidRequestException;
import org.prebid.server.exception.UnauthorizedAccountException;
import org.prebid.server.json.JacksonMapper;
import org.prebid.server.metric.MetricName;
import org.prebid.server.metric.Metrics;
import org.prebid.server.model.Endpoint;
import org.prebid.server.privacy.gdpr.model.TcfContext;
import org.prebid.server.privacy.model.PrivacyContext;
import org.prebid.server.proto.response.VideoResponse;
import org.prebid.server.settings.model.Account;
import org.prebid.server.settings.model.AccountAuctionConfig;
import org.prebid.server.util.HttpUtil;
import org.prebid.server.util.ObjectUtil;
import org.prebid.server.version.PrebidVersionProvider;

import java.time.Clock;
import java.util.ArrayList;
import java.util.Collections;
import java.util.List;
import java.util.Objects;
import java.util.function.Consumer;
import java.util.stream.Collectors;

public class VideoHandler implements Handler<RoutingContext> {

    private static final Logger logger = LoggerFactory.getLogger(VideoHandler.class);

    private static final MetricName REQUEST_TYPE_METRIC = MetricName.video;

    private final VideoRequestFactory videoRequestFactory;
    private final VideoResponseFactory videoResponseFactory;
    private final ExchangeService exchangeService;
    private final CacheService cacheService;
    private final AnalyticsReporterDelegator analyticsDelegator;
    private final Metrics metrics;
    private final Clock clock;
    private final PrebidVersionProvider prebidVersionProvider;
    private final JacksonMapper mapper;

    public VideoHandler(VideoRequestFactory videoRequestFactory,
                        VideoResponseFactory videoResponseFactory,
                        ExchangeService exchangeService,
                       CacheService cacheService, AnalyticsReporterDelegator analyticsDelegator,
                        Metrics metrics,
                        Clock clock,
                        PrebidVersionProvider prebidVersionProvider,
                        JacksonMapper mapper) {
        this.videoRequestFactory = Objects.requireNonNull(videoRequestFactory);
        this.videoResponseFactory = Objects.requireNonNull(videoResponseFactory);
        this.exchangeService = Objects.requireNonNull(exchangeService);
        this.cacheService = Objects.requireNonNull(cacheService);
        this.analyticsDelegator = Objects.requireNonNull(analyticsDelegator);
        this.metrics = Objects.requireNonNull(metrics);
        this.clock = Objects.requireNonNull(clock);
        this.prebidVersionProvider = Objects.requireNonNull(prebidVersionProvider);
        this.mapper = Objects.requireNonNull(mapper);
    }

    @Override
    public void handle(RoutingContext routingContext) {
        // Prebid Server interprets request.tmax to be the maximum amount of time that a caller is willing to wait
        // for bids. However, tmax may be defined in the Stored Request data.
        // If so, then the trip to the backend might use a significant amount of this time. We can respect timeouts
        // more accurately if we note the real start time, and use it to compute the auction timeout.
        final long startTime = clock.millis();

        final VideoEvent.VideoEventBuilder videoEventBuilder = VideoEvent.builder()
                .httpContext(HttpContext.from(routingContext));

        videoRequestFactory.fromRequest(routingContext, startTime)
                .map(contextToErrors -> addToEvent(
                        contextToErrors.getData(), videoEventBuilder::auctionContext, contextToErrors))

                .compose(contextToErrors -> exchangeService.holdAuction(contextToErrors.getData())
                        .map(bidResponse -> Tuple2.of(bidResponse, contextToErrors)))

                .map(result -> videoResponseFactory.toVideoResponse(result.getRight().getData(), result.getLeft(),
                        result.getRight().getPodErrors()))

                .map(videoResponse -> addToEvent(videoResponse, videoEventBuilder::bidResponse, videoResponse))
                .setHandler(responseResult -> handleResult(responseResult, videoEventBuilder, routingContext,
                        startTime));
    }

    private static <T, R> R addToEvent(T field, Consumer<T> consumer, R result) {
        consumer.accept(field);
        return result;
    }

    private void handleResult(AsyncResult<VideoResponse> responseResult,
                              VideoEvent.VideoEventBuilder videoEventBuilder,
                              RoutingContext routingContext,
                              long startTime) {

        final boolean responseSucceeded = responseResult.succeeded();
        final MetricName metricRequestStatus;
        final List<String> errorMessages;
        final HttpResponseStatus status;
        final String body;
        final VideoResponse videoResponse = responseSucceeded ? responseResult.result() : null;

        final HttpServerResponse response = routingContext.response();
        enrichWithCommonHeaders(response);

        if (responseSucceeded) {
            metricRequestStatus = MetricName.ok;
            errorMessages = Collections.emptyList();

            status = HttpResponseStatus.OK;
<<<<<<< HEAD
            routingContext.response().headers().add(HttpUtil.CONTENT_TYPE_HEADER, HttpHeaderValues.APPLICATION_JSON);
            body = mapper.encodeToString(responseResult.result());
=======
            enrichWithSuccessfulHeaders(response);
            body = mapper.encode(videoResponse);
>>>>>>> b3792978
        } else {
            final Throwable exception = responseResult.cause();
            if (exception instanceof InvalidRequestException) {
                metricRequestStatus = MetricName.badinput;
                errorMessages = ((InvalidRequestException) exception).getMessages();
                logger.info("Invalid request format: {0}", errorMessages);

                status = HttpResponseStatus.BAD_REQUEST;
                body = errorMessages.stream()
                        .map(msg -> String.format("Invalid request format: %s", msg))
                        .collect(Collectors.joining("\n"));
            } else if (exception instanceof UnauthorizedAccountException) {
                metricRequestStatus = MetricName.badinput;
                final String errorMessage = exception.getMessage();
                logger.info("Unauthorized: {0}", errorMessage);
                errorMessages = Collections.singletonList(errorMessage);

                status = HttpResponseStatus.UNAUTHORIZED;
                body = String.format("Unauthorised: %s", errorMessage);
            } else {
                metricRequestStatus = MetricName.err;
                logger.error("Critical error while running the auction", exception);

                final String message = exception.getMessage();
                errorMessages = Collections.singletonList(message);

                status = HttpResponseStatus.INTERNAL_SERVER_ERROR;
                body = String.format("Critical error while running the auction: %s", message);
            }
        }

        VideoEvent videoEvent = videoEventBuilder.status(status.code()).errors(errorMessages).build();
        final AuctionContext auctionContext = videoEvent.getAuctionContext();

        final CachedDebugLog cachedDebugLog = auctionContext != null ? auctionContext.getCachedDebugLog() : null;
        final String cacheKey = shouldCacheLog(status.code(), cachedDebugLog)
                ? cacheDebugLog(auctionContext, videoEvent.getErrors())
                : null;
        if (status.code() != 200 && cacheKey != null) {
            videoEvent = updateEventWithDebugCacheMessage(videoEvent, cacheKey);
        }
        final PrivacyContext privacyContext = auctionContext != null ? auctionContext.getPrivacyContext() : null;
        final TcfContext tcfContext = privacyContext != null ? privacyContext.getTcfContext() : TcfContext.empty();

        respondWith(routingContext, status, body, startTime, metricRequestStatus, videoEvent, tcfContext);
    }

    private boolean shouldCacheLog(int status, CachedDebugLog cachedDebugLog) {
        return cachedDebugLog != null && cachedDebugLog.isEnabled() && (status != 200 || !cachedDebugLog.hasBids());
    }

    private String cacheDebugLog(AuctionContext auctionContext, List<String> errors) {
        final CachedDebugLog cachedDebugLog = auctionContext.getCachedDebugLog();
        cachedDebugLog.setErrors(errors);

        final AccountAuctionConfig accountAuctionConfig =
                ObjectUtil.getIfNotNull(auctionContext.getAccount(), Account::getAuction);
        final Integer videoCacheTtl =
                ObjectUtil.getIfNotNull(accountAuctionConfig, AccountAuctionConfig::getVideoCacheTtl);

        return cacheService.cacheVideoDebugLog(cachedDebugLog, videoCacheTtl);
    }

    private VideoEvent updateEventWithDebugCacheMessage(VideoEvent videoEvent, String cacheKey) {
        final List<String> errors = new ArrayList<>();
        errors.add(String.format("[Debug cache ID: %s]", cacheKey));
        errors.addAll(videoEvent.getErrors());
        return videoEvent.toBuilder().errors(errors).build();
    }

    private void respondWith(RoutingContext routingContext,
                             HttpResponseStatus status,
                             String body,
                             long startTime,
                             MetricName metricRequestStatus,
                             VideoEvent event,
                             TcfContext tcfContext) {

        final boolean responseSent = HttpUtil.executeSafely(routingContext, Endpoint.openrtb2_video,
                response -> response
                        .exceptionHandler(this::handleResponseException)
                        .setStatusCode(status.code())
                        .end(body));

        if (responseSent) {
            metrics.updateRequestTimeMetric(REQUEST_TYPE_METRIC, clock.millis() - startTime);
            metrics.updateRequestTypeMetric(REQUEST_TYPE_METRIC, metricRequestStatus);
            analyticsDelegator.processEvent(event, tcfContext);
        } else {
            metrics.updateRequestTypeMetric(REQUEST_TYPE_METRIC, MetricName.networkerr);
        }
    }

    private void handleResponseException(Throwable throwable) {
        logger.warn("Failed to send video response: {0}", throwable.getMessage());
        metrics.updateRequestTypeMetric(REQUEST_TYPE_METRIC, MetricName.networkerr);
    }

    private void enrichWithCommonHeaders(HttpServerResponse response) {
        HttpUtil.addHeaderIfValueIsNotEmpty(
                response.headers(), HttpUtil.X_PREBID_HEADER, prebidVersionProvider.getNameVersionRecord());
    }

    private void enrichWithSuccessfulHeaders(HttpServerResponse response) {
        response.headers()
                .add(HttpUtil.CONTENT_TYPE_HEADER, HttpHeaderValues.APPLICATION_JSON);
    }
}<|MERGE_RESOLUTION|>--- conflicted
+++ resolved
@@ -127,13 +127,8 @@
             errorMessages = Collections.emptyList();
 
             status = HttpResponseStatus.OK;
-<<<<<<< HEAD
-            routingContext.response().headers().add(HttpUtil.CONTENT_TYPE_HEADER, HttpHeaderValues.APPLICATION_JSON);
-            body = mapper.encodeToString(responseResult.result());
-=======
             enrichWithSuccessfulHeaders(response);
-            body = mapper.encode(videoResponse);
->>>>>>> b3792978
+            body = mapper.encodeToString(videoResponse);
         } else {
             final Throwable exception = responseResult.cause();
             if (exception instanceof InvalidRequestException) {
