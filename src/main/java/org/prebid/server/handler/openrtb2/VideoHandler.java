--- conflicted
+++ resolved
@@ -15,11 +15,8 @@
 import org.prebid.server.auction.model.AuctionContext;
 import org.prebid.server.auction.model.CachedDebugLog;
 import org.prebid.server.auction.model.Tuple2;
-<<<<<<< HEAD
+import org.prebid.server.auction.requestfactory.VideoRequestFactory;
 import org.prebid.server.cache.CacheService;
-=======
-import org.prebid.server.auction.requestfactory.VideoRequestFactory;
->>>>>>> b23bac74
 import org.prebid.server.exception.InvalidRequestException;
 import org.prebid.server.exception.UnauthorizedAccountException;
 import org.prebid.server.json.JacksonMapper;
@@ -30,7 +27,9 @@
 import org.prebid.server.privacy.model.PrivacyContext;
 import org.prebid.server.proto.response.VideoResponse;
 import org.prebid.server.settings.model.Account;
+import org.prebid.server.settings.model.AccountAuctionConfig;
 import org.prebid.server.util.HttpUtil;
+import org.prebid.server.util.ObjectUtil;
 
 import java.time.Clock;
 import java.util.ArrayList;
@@ -104,34 +103,24 @@
         return result;
     }
 
-<<<<<<< HEAD
     private void handleResult(AsyncResult<VideoResponse> responseResult,
                               VideoEvent.VideoEventBuilder videoEventBuilder,
-                              RoutingContext context,
+                              RoutingContext routingContext,
                               long startTime) {
-=======
-    private void handleResult(AsyncResult<VideoResponse> responseResult, VideoEvent.VideoEventBuilder videoEventBuilder,
-                              RoutingContext routingContext, long startTime) {
->>>>>>> b23bac74
         final boolean responseSucceeded = responseResult.succeeded();
         final MetricName metricRequestStatus;
         final List<String> errorMessages;
         final HttpResponseStatus status;
         final String body;
         final VideoResponse videoResponse = responseSucceeded ? responseResult.result() : null;
+
         if (responseSucceeded) {
             metricRequestStatus = MetricName.ok;
             errorMessages = Collections.emptyList();
 
-<<<<<<< HEAD
-            status = HttpResponseStatus.OK.code();
-            context.response().headers().add(HttpUtil.CONTENT_TYPE_HEADER, HttpHeaderValues.APPLICATION_JSON);
-            body = mapper.encode(videoResponse);
-=======
             status = HttpResponseStatus.OK;
             routingContext.response().headers().add(HttpUtil.CONTENT_TYPE_HEADER, HttpHeaderValues.APPLICATION_JSON);
-            body = mapper.encode(responseResult.result());
->>>>>>> b23bac74
+            body = mapper.encode(videoResponse);
         } else {
             final Throwable exception = responseResult.cause();
             if (exception instanceof InvalidRequestException) {
@@ -162,27 +151,22 @@
                 body = String.format("Critical error while running the auction: %s", message);
             }
         }
-<<<<<<< HEAD
-        VideoEvent videoEvent = videoEventBuilder.status(status).errors(errorMessages).build();
-=======
-
-        final VideoEvent videoEvent = videoEventBuilder.status(status.code()).errors(errorMessages).build();
->>>>>>> b23bac74
+
+        VideoEvent videoEvent = videoEventBuilder.status(status.code()).errors(errorMessages).build();
         final AuctionContext auctionContext = videoEvent.getAuctionContext();
+
         final CachedDebugLog cachedDebugLog = auctionContext != null ? auctionContext.getCachedDebugLog() : null;
-        final String cacheKey = shouldCacheLog(status, cachedDebugLog)
+        final String cacheKey = shouldCacheLog(status.code(), cachedDebugLog)
                 ? cacheDebugLog(auctionContext, videoEvent.getErrors())
                 : null;
-        if (status != 200 && cacheKey != null) {
+        if (status.code() != 200 && cacheKey != null) {
             videoEvent = updateEventWithDebugCacheMessage(videoEvent, cacheKey);
         }
-
         final PrivacyContext privacyContext = auctionContext != null ? auctionContext.getPrivacyContext() : null;
         final TcfContext tcfContext = privacyContext != null ? privacyContext.getTcfContext() : TcfContext.empty();
         respondWith(routingContext, status, body, startTime, metricRequestStatus, videoEvent, tcfContext);
     }
 
-<<<<<<< HEAD
     private boolean shouldCacheLog(int status, CachedDebugLog cachedDebugLog) {
         return cachedDebugLog != null && cachedDebugLog.isEnabled() && (status != 200 || !cachedDebugLog.hasBids());
     }
@@ -191,7 +175,10 @@
         final CachedDebugLog cachedDebugLog = auctionContext.getCachedDebugLog();
         cachedDebugLog.setErrors(errors);
         final Account account = auctionContext.getAccount();
-        final Integer videoCacheTtl = account != null ? account.getVideoCacheTtl() : null;
+        final AccountAuctionConfig accountAuctionConfig =
+                ObjectUtil.getIfNotNull(auctionContext.getAccount(), Account::getAuction);
+        final Integer videoCacheTtl =
+                ObjectUtil.getIfNotNull(accountAuctionConfig, AccountAuctionConfig::getVideoCacheTtl);
         return cacheService.cacheVideoDebugLog(cachedDebugLog, videoCacheTtl);
     }
 
@@ -204,20 +191,6 @@
         return videoEvent;
     }
 
-    private void respondWith(RoutingContext context, int status, String body, long startTime,
-                             MetricName metricRequestStatus, VideoEvent event, TcfContext tcfContext) {
-        // don't send the response if client has gone
-        if (context.response().closed()) {
-            logger.warn("The client already closed connection, response will be skipped");
-            metrics.updateRequestTypeMetric(REQUEST_TYPE_METRIC, MetricName.networkerr);
-        } else {
-            context.response()
-                    .exceptionHandler(this::handleResponseException)
-                    .setStatusCode(status)
-                    .end(body);
-
-            metrics.updateRequestTimeMetric(clock.millis() - startTime);
-=======
     private void respondWith(RoutingContext routingContext,
                              HttpResponseStatus status,
                              String body,
@@ -234,7 +207,6 @@
 
         if (responseSent) {
             metrics.updateRequestTimeMetric(REQUEST_TYPE_METRIC, clock.millis() - startTime);
->>>>>>> b23bac74
             metrics.updateRequestTypeMetric(REQUEST_TYPE_METRIC, metricRequestStatus);
             analyticsDelegator.processEvent(event, tcfContext);
         } else {
