package org.prebid.server.handler.openrtb2;

import io.netty.handler.codec.http.HttpHeaderValues;
import io.netty.handler.codec.http.HttpResponseStatus;
import io.vertx.core.AsyncResult;
import io.vertx.core.Handler;
import io.vertx.core.logging.Logger;
import io.vertx.core.logging.LoggerFactory;
import io.vertx.ext.web.RoutingContext;
import org.prebid.server.analytics.AnalyticsReporter;
import org.prebid.server.analytics.model.HttpContext;
import org.prebid.server.analytics.model.VideoEvent;
import org.prebid.server.auction.ExchangeService;
import org.prebid.server.auction.VideoRequestFactory;
import org.prebid.server.auction.VideoResponseFactory;
<<<<<<< HEAD
import org.prebid.server.auction.model.AuctionContext;
import org.prebid.server.auction.model.WithPodErrors;
=======
import org.prebid.server.auction.model.Tuple2;
>>>>>>> 60a0b988
import org.prebid.server.exception.InvalidRequestException;
import org.prebid.server.exception.UnauthorizedAccountException;
import org.prebid.server.json.JacksonMapper;
import org.prebid.server.metric.MetricName;
import org.prebid.server.metric.Metrics;
import org.prebid.server.proto.response.VideoResponse;
import org.prebid.server.util.HttpUtil;

import java.time.Clock;
import java.util.Collections;
import java.util.List;
import java.util.Objects;
import java.util.function.Consumer;
import java.util.stream.Collectors;

public class VideoHandler implements Handler<RoutingContext> {

    private static final Logger logger = LoggerFactory.getLogger(VideoHandler.class);

    private static final MetricName REQUEST_TYPE_METRIC = MetricName.video;

    private final VideoRequestFactory videoRequestFactory;
    private final VideoResponseFactory videoResponseFactory;
    private final ExchangeService exchangeService;
    private final AnalyticsReporter analyticsReporter;
    private final Metrics metrics;
    private final Clock clock;
    private final JacksonMapper mapper;

    public VideoHandler(VideoRequestFactory videoRequestFactory, VideoResponseFactory videoResponseFactory,
                        ExchangeService exchangeService, AnalyticsReporter analyticsReporter, Metrics metrics,
                        Clock clock, JacksonMapper mapper) {
        this.videoRequestFactory = Objects.requireNonNull(videoRequestFactory);
        this.videoResponseFactory = Objects.requireNonNull(videoResponseFactory);
        this.exchangeService = Objects.requireNonNull(exchangeService);
        this.analyticsReporter = Objects.requireNonNull(analyticsReporter);
        this.metrics = Objects.requireNonNull(metrics);
        this.clock = Objects.requireNonNull(clock);
        this.mapper = Objects.requireNonNull(mapper);
    }

    @Override
    public void handle(RoutingContext routingContext) {
        // Prebid Server interprets request.tmax to be the maximum amount of time that a caller is willing to wait
        // for bids. However, tmax may be defined in the Stored Request data.
        // If so, then the trip to the backend might use a significant amount of this time. We can respect timeouts
        // more accurately if we note the real start time, and use it to compute the auction timeout.
        final long startTime = clock.millis();

        final boolean isSafari = HttpUtil.isSafari(routingContext.request().headers().get(HttpUtil.USER_AGENT_HEADER));
        metrics.updateSafariRequestsMetric(isSafari);
        final VideoEvent.VideoEventBuilder videoEventBuilder = VideoEvent.builder()
                .httpContext(HttpContext.from(routingContext));

        videoRequestFactory.fromRequest(routingContext, startTime)
                .map(contextToErrors -> addToEvent(
                        contextToErrors.getData(), videoEventBuilder::auctionContext, contextToErrors))

                .compose(contextToErrors -> exchangeService.holdAuction(contextToErrors.getData())
                        .map(context -> WithPodErrors.of(context, contextToErrors.getPodErrors())))

                .map(result -> videoResponseFactory.toVideoResponse(result.getData().getBidRequest(),
                        result.getData().getBidResponse(), result.getPodErrors()))

                .map(videoResponse -> addToEvent(videoResponse, videoEventBuilder::bidResponse, videoResponse))
                .setHandler(responseResult -> handleResult(responseResult, videoEventBuilder, routingContext,
                        startTime));
    }

    private static <T, R> R addToEvent(T field, Consumer<T> consumer, R result) {
        consumer.accept(field);
        return result;
    }

    private void handleResult(AsyncResult<VideoResponse> responseResult, VideoEvent.VideoEventBuilder videoEventBuilder,
                              RoutingContext context, long startTime) {
        final boolean responseSucceeded = responseResult.succeeded();
        final MetricName metricRequestStatus;
        final List<String> errorMessages;
        final int status;
        final String body;

        if (responseSucceeded) {
            metricRequestStatus = MetricName.ok;
            errorMessages = Collections.emptyList();

            status = HttpResponseStatus.OK.code();
            context.response().headers().add(HttpUtil.CONTENT_TYPE_HEADER, HttpHeaderValues.APPLICATION_JSON);
            body = mapper.encode(responseResult.result());
        } else {
            final Throwable exception = responseResult.cause();
            if (exception instanceof InvalidRequestException) {
                metricRequestStatus = MetricName.badinput;
                errorMessages = ((InvalidRequestException) exception).getMessages();
                logger.info("Invalid request format: {0}", errorMessages);

                status = HttpResponseStatus.BAD_REQUEST.code();
                body = errorMessages.stream()
                        .map(msg -> String.format("Invalid request format: %s", msg))
                        .collect(Collectors.joining("\n"));
            } else if (exception instanceof UnauthorizedAccountException) {
                metricRequestStatus = MetricName.badinput;
                final String errorMessage = exception.getMessage();
                logger.info("Unauthorized: {0}", errorMessage);

                errorMessages = Collections.singletonList(errorMessage);

                status = HttpResponseStatus.UNAUTHORIZED.code();
                body = String.format("Unauthorised: %s", errorMessage);
            } else {
                metricRequestStatus = MetricName.err;
                logger.error("Critical error while running the auction", exception);

                final String message = exception.getMessage();
                errorMessages = Collections.singletonList(message);

                status = HttpResponseStatus.INTERNAL_SERVER_ERROR.code();
                body = String.format("Critical error while running the auction: %s", message);
            }
        }
        final VideoEvent videoEvent = videoEventBuilder.status(status).errors(errorMessages).build();
        respondWith(context, status, body, startTime, metricRequestStatus, videoEvent);
    }

    private void respondWith(RoutingContext context, int status, String body, long startTime,
                             MetricName metricRequestStatus, VideoEvent event) {
        // don't send the response if client has gone
        if (context.response().closed()) {
            logger.warn("The client already closed connection, response will be skipped");
            metrics.updateRequestTypeMetric(REQUEST_TYPE_METRIC, MetricName.networkerr);
        } else {
            context.response()
                    .exceptionHandler(this::handleResponseException)
                    .setStatusCode(status)
                    .end(body);

            metrics.updateRequestTimeMetric(clock.millis() - startTime);
            metrics.updateRequestTypeMetric(REQUEST_TYPE_METRIC, metricRequestStatus);
            analyticsReporter.processEvent(event);
        }
    }

    private void handleResponseException(Throwable throwable) {
        logger.warn("Failed to send video response: {0}", throwable.getMessage());
        metrics.updateRequestTypeMetric(REQUEST_TYPE_METRIC, MetricName.networkerr);
    }
}<|MERGE_RESOLUTION|>--- conflicted
+++ resolved
@@ -13,12 +13,8 @@
 import org.prebid.server.auction.ExchangeService;
 import org.prebid.server.auction.VideoRequestFactory;
 import org.prebid.server.auction.VideoResponseFactory;
-<<<<<<< HEAD
 import org.prebid.server.auction.model.AuctionContext;
 import org.prebid.server.auction.model.WithPodErrors;
-=======
-import org.prebid.server.auction.model.Tuple2;
->>>>>>> 60a0b988
 import org.prebid.server.exception.InvalidRequestException;
 import org.prebid.server.exception.UnauthorizedAccountException;
 import org.prebid.server.json.JacksonMapper;
@@ -75,7 +71,9 @@
 
         videoRequestFactory.fromRequest(routingContext, startTime)
                 .map(contextToErrors -> addToEvent(
-                        contextToErrors.getData(), videoEventBuilder::auctionContext, contextToErrors))
+                        contextToErrors.getData().toBuilder()
+                                .requestTypeMetric(REQUEST_TYPE_METRIC)
+                                .build(), videoEventBuilder::auctionContext, contextToErrors))
 
                 .compose(contextToErrors -> exchangeService.holdAuction(contextToErrors.getData())
                         .map(context -> WithPodErrors.of(context, contextToErrors.getPodErrors())))
