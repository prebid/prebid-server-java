--- conflicted
+++ resolved
@@ -26,11 +26,7 @@
 import org.prebid.server.auction.ExchangeService;
 import org.prebid.server.auction.model.AuctionContext;
 import org.prebid.server.auction.model.Tuple2;
-<<<<<<< HEAD
-=======
-import org.prebid.server.auction.model.Tuple3;
 import org.prebid.server.auction.requestfactory.AmpRequestFactory;
->>>>>>> 48ceeca9
 import org.prebid.server.bidder.BidderCatalog;
 import org.prebid.server.cookie.UidsCookie;
 import org.prebid.server.exception.BlacklistedAccountException;
@@ -121,43 +117,18 @@
                 .httpContext(HttpContext.from(routingContext));
 
         ampRequestFactory.fromRequest(routingContext, startTime)
-                .map(context -> updateAppAndNoCookieAndImpsMetrics(context, isSafari))
+
                 .map(context -> addToEvent(context, ampEventBuilder::auctionContext, context))
+                .map(this::updateAppAndNoCookieAndImpsMetrics)
 
                 .compose(exchangeService::holdAuction)
                 // populate event with updated context
                 .map(context -> addToEvent(context, ampEventBuilder::auctionContext, context))
-<<<<<<< HEAD
                 .map(context -> addToEvent(context.getBidResponse(), ampEventBuilder::bidResponse, context))
 
-                .compose(this::prepareAmpResponse)
+                .compose(context -> prepareAmpResponse(context, routingContext))
                 .map(result -> addToEvent(result.getLeft().getTargeting(), ampEventBuilder::targeting, result))
 
-=======
-                .map(this::updateAppAndNoCookieAndImpsMetrics)
-
-                .compose(context -> exchangeService.holdAuction(context)
-                        .map(bidResponse -> Tuple2.of(bidResponse, context)))
-
-                .map((Tuple2<BidResponse, AuctionContext> result) ->
-                        addToEvent(result.getLeft(), ampEventBuilder::bidResponse, result))
-                .map((Tuple2<BidResponse, AuctionContext> result) ->
-                        Tuple3.of(
-                                result.getLeft(),
-                                result.getRight(),
-                                toAmpResponse(result.getRight(), result.getLeft())))
-
-                .compose((Tuple3<BidResponse, AuctionContext, AmpResponse> result) ->
-                        ampResponsePostProcessor.postProcess(
-                                result.getMiddle().getBidRequest(),
-                                result.getLeft(),
-                                result.getRight(),
-                                routingContext)
-                                .map(ampResponse -> Tuple3.of(result.getLeft(), result.getMiddle(), ampResponse)))
-
-                .map((Tuple3<BidResponse, AuctionContext, AmpResponse> result) ->
-                        addToEvent(result.getRight().getTargeting(), ampEventBuilder::targeting, result))
->>>>>>> 48ceeca9
                 .setHandler(responseResult -> handleResult(responseResult, ampEventBuilder, routingContext, startTime));
     }
 
@@ -181,20 +152,16 @@
         return context;
     }
 
-<<<<<<< HEAD
-    private Future<Tuple2<AmpResponse, AuctionContext>> prepareAmpResponse(AuctionContext context) {
+    private Future<Tuple2<AmpResponse, AuctionContext>> prepareAmpResponse(AuctionContext context,
+                                                                           RoutingContext routingContext) {
         final BidRequest bidRequest = context.getBidRequest();
         final BidResponse bidResponse = context.getBidResponse();
-        final AmpResponse ampResponse = toAmpResponse(bidRequest, bidResponse);
-        final RoutingContext routingContext = context.getRoutingContext();
+        final AmpResponse ampResponse = toAmpResponse(context, bidResponse);
         return ampResponsePostProcessor.postProcess(bidRequest, bidResponse, ampResponse, routingContext)
                 .map(resultAmpResponse -> Tuple2.of(resultAmpResponse, context));
     }
 
-    private AmpResponse toAmpResponse(BidRequest bidRequest, BidResponse bidResponse) {
-=======
     private AmpResponse toAmpResponse(AuctionContext auctionContext, BidResponse bidResponse) {
->>>>>>> 48ceeca9
         // Fetch targeting information from response bids
         final List<SeatBid> seatBids = bidResponse.getSeatbid();
 
@@ -360,16 +327,12 @@
         final int statusCode = status.code();
         final AmpEvent ampEvent = ampEventBuilder.status(statusCode).errors(errorMessages).build();
 
+        final AuctionContext auctionContext = responseSucceeded ? responseResult.result().getRight() : null;
         final PrivacyContext privacyContext = auctionContext != null ? auctionContext.getPrivacyContext() : null;
         final TcfContext tcfContext = privacyContext != null ? privacyContext.getTcfContext() : TcfContext.empty();
         respondWith(routingContext, status, body, startTime, metricRequestStatus, ampEvent, tcfContext);
 
-<<<<<<< HEAD
-        final AuctionContext auctionContext = responseSucceeded ? responseResult.result().getRight() : null;
-        httpInteractionLogger.maybeLogOpenrtb2Amp(auctionContext, routingContext, status, body);
-=======
         httpInteractionLogger.maybeLogOpenrtb2Amp(auctionContext, routingContext, statusCode, body);
->>>>>>> 48ceeca9
     }
 
     private static String originFrom(RoutingContext routingContext) {
