--- conflicted
+++ resolved
@@ -111,42 +111,6 @@
         this.mapper = Objects.requireNonNull(mapper);
     }
 
-    private static ExtAmpVideoResponse extResponseFrom(BidResponse bidResponse) {
-        final ExtBidResponse ext = bidResponse.getExt();
-        final ExtBidResponsePrebid extPrebid = ext != null ? ext.getPrebid() : null;
-
-        final ExtResponseDebug extDebug = ext != null ? ext.getDebug() : null;
-
-        final Map<String, List<ExtBidderError>> extErrors = ext != null ? ext.getErrors() : null;
-
-        final ExtModules extModules = extPrebid != null ? extPrebid.getModules() : null;
-        final ExtAmpVideoPrebid extAmpVideoPrebid = extModules != null ? ExtAmpVideoPrebid.of(extModules) : null;
-
-        return ObjectUtils.anyNotNull(extDebug, extErrors, extAmpVideoPrebid)
-                ? ExtAmpVideoResponse.of(extDebug, extErrors, extAmpVideoPrebid)
-                : null;
-    }
-
-    private static <T, R> R addToEvent(T field, Consumer<T> consumer, R result) {
-        consumer.accept(field);
-        return result;
-    }
-
-    private AuctionContext updateAppAndNoCookieAndImpsMetrics(AuctionContext context) {
-        if (!context.isRequestRejected()) {
-            final BidRequest bidRequest = context.getBidRequest();
-            final UidsCookie uidsCookie = context.getUidsCookie();
-
-            final List<Imp> imps = bidRequest.getImp();
-            metrics.updateAppAndNoCookieAndImpsRequestedMetrics(bidRequest.getApp() != null, uidsCookie.hasLiveUids(),
-                    imps.size());
-
-            metrics.updateImpTypesMetrics(imps);
-        }
-
-        return context;
-    }
-
     @Override
     public void handle(RoutingContext routingContext) {
         // Prebid Server interprets request.tmax to be the maximum amount of time that a caller is willing to wait
@@ -163,15 +127,11 @@
                 .map(context -> addToEvent(context, ampEventBuilder::auctionContext, context))
                 .map(this::updateAppAndNoCookieAndImpsMetrics)
 
-<<<<<<< HEAD
                 .compose(exchangeService::holdAuction)
-                // populate event with updated context
                 .map(context -> addToEvent(context, ampEventBuilder::auctionContext, context))
                 .map(context -> addToEvent(context.getBidResponse(), ampEventBuilder::bidResponse, context))
-
                 .compose(context -> prepareAmpResponse(context, routingContext))
                 .map(result -> addToEvent(result.getLeft().getTargeting(), ampEventBuilder::targeting, result))
-
                 .setHandler(responseResult -> handleResult(responseResult, ampEventBuilder, routingContext, startTime));
     }
 
@@ -199,12 +159,60 @@
                                                                            RoutingContext routingContext) {
         final BidRequest bidRequest = context.getBidRequest();
         final BidResponse bidResponse = context.getBidResponse();
-        final AmpResponse ampResponse = toAmpResponse(context, bidResponse);
+        final AmpResponse ampResponse = toAmpResponse(bidResponse);
         return ampResponsePostProcessor.postProcess(bidRequest, bidResponse, ampResponse, routingContext)
                 .map(resultAmpResponse -> Tuple2.of(resultAmpResponse, context));
     }
 
-    private AmpResponse toAmpResponse(AuctionContext auctionContext, BidResponse bidResponse) {
+    private Map<String, String> targetingFrom(Bid bid, String bidder) {
+        final ObjectNode bidExt = bid.getExt();
+        if (bidExt == null || !bidExt.hasNonNull(PREBID_EXT)) {
+            return Collections.emptyMap();
+        }
+
+        final ExtBidPrebid extBidPrebid;
+        try {
+            extBidPrebid = mapper.mapper().convertValue(bidExt.get(PREBID_EXT), ExtBidPrebid.class);
+        } catch (IllegalArgumentException e) {
+            throw new PreBidException(
+                    String.format("Critical error while unpacking AMP targets: %s", e.getMessage()), e);
+        }
+
+        // Need to extract the targeting parameters from the response, as those are all that
+        // go in the AMP response
+        final Map<String, String> targeting = extBidPrebid != null ? extBidPrebid.getTargeting() : null;
+        if (targeting != null && targeting.keySet().stream()
+                .anyMatch(key -> key != null && key.startsWith("hb_cache_id"))) {
+
+            return enrichWithCustomTargeting(targeting, bidExt, bidder);
+        }
+
+        return Collections.emptyMap();
+    }
+
+    private Map<String, String> enrichWithCustomTargeting(
+            Map<String, String> targeting, ObjectNode bidExt, String bidder) {
+
+        final Map<String, String> customTargeting = customTargetingFrom(bidExt, bidder);
+        if (!customTargeting.isEmpty()) {
+            final Map<String, String> enrichedTargeting = new HashMap<>(targeting);
+            enrichedTargeting.putAll(customTargeting);
+            return enrichedTargeting;
+        }
+        return targeting;
+    }
+
+    private Map<String, String> customTargetingFrom(ObjectNode extBidBidder, String bidder) {
+        if (extBidBidder != null && biddersSupportingCustomTargeting.contains(bidder)
+                && bidderCatalog.isValidName(bidder)) {
+
+            return bidderCatalog.bidderByName(bidder).extractTargeting(extBidBidder);
+        } else {
+            return Collections.emptyMap();
+        }
+    }
+
+    private AmpResponse toAmpResponse(BidResponse bidResponse) {
         // Fetch targeting information from response bids
         final List<SeatBid> seatBids = bidResponse.getSeatbid();
 
@@ -217,110 +225,23 @@
                 .map(entry -> Tuple2.of(entry.getKey(), TextNode.valueOf(entry.getValue())))
                 .collect(Collectors.toMap(Tuple2::getLeft, Tuple2::getRight, (value1, value2) -> value2));
 
-        final ExtResponseDebug extResponseDebug;
-        final Map<String, List<ExtBidderError>> errors;
-        // Fetch debug and errors information from response if requested
-        if (auctionContext.getDebugContext().isDebugEnabled()) {
-            final ExtBidResponse extBidResponse = bidResponse.getExt();
-
-            extResponseDebug = extBidResponse != null ? extBidResponse.getDebug() : null;
-            errors = extBidResponse != null ? extBidResponse.getErrors() : null;
-        } else {
-            extResponseDebug = null;
-            errors = null;
-        }
-
-        return AmpResponse.of(targeting, extResponseDebug, errors, extResponseFrom(bidResponse));
-    }
-
-=======
-                .compose(context -> exchangeService.holdAuction(context)
-                        .map(bidResponse -> Tuple2.of(bidResponse, context)))
-
-                .map((Tuple2<BidResponse, AuctionContext> result) ->
-                        addToEvent(result.getLeft(), ampEventBuilder::bidResponse, result))
-                .map((Tuple2<BidResponse, AuctionContext> result) ->
-                        Tuple3.of(
-                                result.getLeft(),
-                                result.getRight(),
-                                toAmpResponse(result.getLeft())))
-
-                .compose((Tuple3<BidResponse, AuctionContext, AmpResponse> result) ->
-                        ampResponsePostProcessor.postProcess(
-                                        result.getMiddle().getBidRequest(),
-                                        result.getLeft(),
-                                        result.getRight(),
-                                        routingContext)
-                                .map(ampResponse -> Tuple3.of(result.getLeft(), result.getMiddle(), ampResponse)))
-
-                .map((Tuple3<BidResponse, AuctionContext, AmpResponse> result) ->
-                        addToEvent(result.getRight().getTargeting(), ampEventBuilder::targeting, result))
-                .setHandler(responseResult -> handleResult(responseResult, ampEventBuilder, routingContext, startTime));
-    }
-
->>>>>>> 0badbb4d
-    private Map<String, String> targetingFrom(Bid bid, String bidder) {
-        final ObjectNode bidExt = bid.getExt();
-        if (bidExt == null || !bidExt.hasNonNull(PREBID_EXT)) {
-            return Collections.emptyMap();
-        }
-
-        final ExtBidPrebid extBidPrebid;
-        try {
-            extBidPrebid = mapper.mapper().convertValue(bidExt.get(PREBID_EXT), ExtBidPrebid.class);
-        } catch (IllegalArgumentException e) {
-            throw new PreBidException(
-                    String.format("Critical error while unpacking AMP targets: %s", e.getMessage()), e);
-        }
-
-        // Need to extract the targeting parameters from the response, as those are all that
-        // go in the AMP response
-        final Map<String, String> targeting = extBidPrebid != null ? extBidPrebid.getTargeting() : null;
-        if (targeting != null && targeting.keySet().stream()
-                .anyMatch(key -> key != null && key.startsWith("hb_cache_id"))) {
-
-            return enrichWithCustomTargeting(targeting, bidExt, bidder);
-        }
-
-        return Collections.emptyMap();
-    }
-
-    private Map<String, String> enrichWithCustomTargeting(
-            Map<String, String> targeting, ObjectNode bidExt, String bidder) {
-
-        final Map<String, String> customTargeting = customTargetingFrom(bidExt, bidder);
-        if (!customTargeting.isEmpty()) {
-            final Map<String, String> enrichedTargeting = new HashMap<>(targeting);
-            enrichedTargeting.putAll(customTargeting);
-            return enrichedTargeting;
-        }
-        return targeting;
-    }
-
-    private Map<String, String> customTargetingFrom(ObjectNode extBidBidder, String bidder) {
-        if (extBidBidder != null && biddersSupportingCustomTargeting.contains(bidder)
-                && bidderCatalog.isValidName(bidder)) {
-
-            return bidderCatalog.bidderByName(bidder).extractTargeting(extBidBidder);
-        } else {
-            return Collections.emptyMap();
-        }
-    }
-
-    private AmpResponse toAmpResponse(BidResponse bidResponse) {
-        // Fetch targeting information from response bids
-        final List<SeatBid> seatBids = bidResponse.getSeatbid();
-
-        final Map<String, JsonNode> targeting = seatBids == null ? Collections.emptyMap() : seatBids.stream()
-                .filter(Objects::nonNull)
-                .filter(seatBid -> seatBid.getBid() != null)
-                .flatMap(seatBid -> seatBid.getBid().stream()
-                        .filter(Objects::nonNull)
-                        .flatMap(bid -> targetingFrom(bid, seatBid.getSeat()).entrySet().stream()))
-                .map(entry -> Tuple2.of(entry.getKey(), TextNode.valueOf(entry.getValue())))
-                .collect(Collectors.toMap(Tuple2::getLeft, Tuple2::getRight, (value1, value2) -> value2));
-
         return AmpResponse.of(targeting, extResponseFrom(bidResponse));
+    }
+
+    private static ExtAmpVideoResponse extResponseFrom(BidResponse bidResponse) {
+        final ExtBidResponse ext = bidResponse.getExt();
+        final ExtBidResponsePrebid extPrebid = ext != null ? ext.getPrebid() : null;
+
+        final ExtResponseDebug extDebug = ext != null ? ext.getDebug() : null;
+
+        final Map<String, List<ExtBidderError>> extErrors = ext != null ? ext.getErrors() : null;
+
+        final ExtModules extModules = extPrebid != null ? extPrebid.getModules() : null;
+        final ExtAmpVideoPrebid extAmpVideoPrebid = extModules != null ? ExtAmpVideoPrebid.of(extModules) : null;
+
+        return ObjectUtils.anyNotNull(extDebug, extErrors, extAmpVideoPrebid)
+                ? ExtAmpVideoResponse.of(extDebug, extErrors, extAmpVideoPrebid)
+                : null;
     }
 
     private void handleResult(AsyncResult<Tuple2<AmpResponse, AuctionContext>> responseResult,
@@ -346,15 +267,8 @@
             errorMessages = Collections.emptyList();
 
             status = HttpResponseStatus.OK;
-<<<<<<< HEAD
-            routingContext.response().headers().add(HttpUtil.CONTENT_TYPE_HEADER, HttpHeaderValues.APPLICATION_JSON);
-
-            final AmpResponse ampResponse = responseResult.result().getLeft();
-            body = mapper.encode(ampResponse);
-=======
             enrichWithSuccessfulHeaders(response);
-            body = mapper.encodeToString(responseResult.result().getRight());
->>>>>>> 0badbb4d
+            body = mapper.encodeToString(responseResult.result().getLeft());
         } else {
             final Throwable exception = responseResult.cause();
             if (exception instanceof InvalidRequestException) {
@@ -408,6 +322,7 @@
         final AmpEvent ampEvent = ampEventBuilder.status(statusCode).errors(errorMessages).build();
 
         final AuctionContext auctionContext = responseSucceeded ? responseResult.result().getRight() : null;
+
         final PrivacyContext privacyContext = auctionContext != null ? auctionContext.getPrivacyContext() : null;
         final TcfContext tcfContext = privacyContext != null ? privacyContext.getTcfContext() : TcfContext.empty();
         respondWith(routingContext, status, body, startTime, metricRequestStatus, ampEvent, tcfContext);
