--- conflicted
+++ resolved
@@ -37,10 +37,7 @@
 import org.prebid.server.exception.PreBidException;
 import org.prebid.server.exception.UnauthorizedAccountException;
 import org.prebid.server.execution.LogModifier;
-<<<<<<< HEAD
-=======
 import org.prebid.server.json.JacksonMapper;
->>>>>>> df978700
 import org.prebid.server.log.ConditionalLogger;
 import org.prebid.server.metric.MetricName;
 import org.prebid.server.metric.Metrics;
@@ -67,11 +64,7 @@
 public class AmpHandler implements Handler<RoutingContext> {
 
     private static final Logger logger = LoggerFactory.getLogger(AmpHandler.class);
-<<<<<<< HEAD
-    private static final ConditionalLogger CONDITIONAL_LOGGER = new ConditionalLogger(logger);
-=======
     private static final ConditionalLogger conditionalLogger = new ConditionalLogger(logger);
->>>>>>> df978700
 
     private static final TypeReference<ExtPrebid<ExtBidPrebid, ObjectNode>> EXT_PREBID_TYPE_REFERENCE =
             new TypeReference<ExtPrebid<ExtBidPrebid, ObjectNode>>() {
@@ -325,22 +318,12 @@
                 body = message;
             } else if (exception instanceof UnauthorizedAccountException) {
                 metricRequestStatus = MetricName.badinput;
-<<<<<<< HEAD
-                final String errorMessage = exception.getMessage();
-                CONDITIONAL_LOGGER.info(String.format("Unauthorized: %s", errorMessage), 100);
-=======
                 final String message = String.format("Unauthorized: %s", exception.getMessage());
                 conditionalLogger.info(message, 100);
->>>>>>> df978700
 
                 errorMessages = Collections.singletonList(message);
 
                 status = HttpResponseStatus.UNAUTHORIZED.code();
-<<<<<<< HEAD
-                body = String.format("Unauthorised: %s", errorMessage);
-                String userId = ((UnauthorizedAccountException) exception).getUserId();
-                metrics.increaseAccountRejectedRequestCounter(userId);
-=======
                 body = message;
                 String userId = ((UnauthorizedAccountException) exception).getAccountId();
                 metrics.updateAccountRequestRejectedMetrics(userId);
@@ -354,7 +337,6 @@
                 errorMessages = Collections.singletonList(message);
                 status = HttpResponseStatus.FORBIDDEN.code();
                 body = message;
->>>>>>> df978700
             } else {
                 final String message = exception.getMessage();
 
