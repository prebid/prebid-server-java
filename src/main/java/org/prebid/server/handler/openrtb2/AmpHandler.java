--- conflicted
+++ resolved
@@ -122,18 +122,13 @@
                 .httpContext(HttpContext.from(routingContext));
 
         ampRequestFactory.fromRequest(routingContext, startTime)
-<<<<<<< HEAD
                 .map(context -> context.toBuilder()
                         .requestTypeMetric(REQUEST_TYPE_METRIC)
                         .build())
-=======
-
-                .map(context -> addToEvent(context, ampEventBuilder::auctionContext, context))
->>>>>>> 60a0b988
+
                 .map(context -> updateAppAndNoCookieAndImpsMetrics(context, isSafari))
                 .map(context -> addToEvent(context, ampEventBuilder::auctionContext, context))
 
-<<<<<<< HEAD
                 .compose(exchangeService::holdAuction)
                 .map(context -> addToEvent(context, ampEventBuilder::auctionContext, context))
                 .map(context -> addToEvent(context.getBidResponse(), ampEventBuilder::bidResponse, context))
@@ -141,29 +136,6 @@
                 .compose(this::prepareAmpResponse)
                 .map(ampResponse -> addToEvent(ampResponse.getTargeting(), ampEventBuilder::targeting, ampResponse))
 
-=======
-                .compose(context -> exchangeService.holdAuction(context)
-                        .map(bidResponse -> Tuple2.of(bidResponse, context)))
-
-                .map((Tuple2<BidResponse, AuctionContext> result) ->
-                        addToEvent(result.getLeft(), ampEventBuilder::bidResponse, result))
-                .map((Tuple2<BidResponse, AuctionContext> result) ->
-                        Tuple3.of(
-                                result.getLeft(),
-                                result.getRight(),
-                                toAmpResponse(result.getRight().getBidRequest(), result.getLeft())))
-
-                .compose((Tuple3<BidResponse, AuctionContext, AmpResponse> result) ->
-                        ampResponsePostProcessor.postProcess(
-                                result.getMiddle().getBidRequest(),
-                                result.getLeft(),
-                                result.getRight(),
-                                routingContext)
-                                .map(ampResponse -> Tuple3.of(result.getLeft(), result.getMiddle(), ampResponse)))
-
-                .map((Tuple3<BidResponse, AuctionContext, AmpResponse> result) ->
-                        addToEvent(result.getRight().getTargeting(), ampEventBuilder::targeting, result))
->>>>>>> 60a0b988
                 .setHandler(responseResult -> handleResult(responseResult, ampEventBuilder, routingContext, startTime));
     }
 
