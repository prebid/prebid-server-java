--- conflicted
+++ resolved
@@ -309,23 +309,15 @@
                 body = message;
             } else if (exception instanceof UnauthorizedAccountException) {
                 metricRequestStatus = MetricName.badinput;
-<<<<<<< HEAD
                 final String errorMessage = exception.getMessage();
                 conditionalLogger.info(String.format("Unauthorized: %s", errorMessage), 100);
-=======
-                final String message = String.format("Unauthorized: %s", exception.getMessage());
-                logger.info(message);
->>>>>>> 059d3ec4
 
                 errorMessages = Collections.singletonList(message);
 
                 status = HttpResponseStatus.UNAUTHORIZED.code();
-<<<<<<< HEAD
                 body = String.format("Unauthorised: %s", errorMessage);
                 String userId = ((UnauthorizedAccountException) exception).getUserId();
                 metrics.updateAccountRequestRejectedMetrics(userId);
-=======
-                body = message;
             } else if (exception instanceof BlacklistedAppException
                     || exception instanceof BlacklistedAccountException) {
                 metricRequestStatus = exception instanceof BlacklistedAccountException
@@ -336,7 +328,6 @@
                 errorMessages = Collections.singletonList(message);
                 status = HttpResponseStatus.FORBIDDEN.code();
                 body = message;
->>>>>>> 059d3ec4
             } else {
                 final String message = exception.getMessage();
 
