package org.prebid.server.handler.openrtb2;

import com.fasterxml.jackson.core.type.TypeReference;
import com.fasterxml.jackson.databind.node.ObjectNode;
import com.iab.openrtb.request.BidRequest;
import com.iab.openrtb.response.Bid;
import com.iab.openrtb.response.BidResponse;
import com.iab.openrtb.response.SeatBid;
import io.netty.handler.codec.http.HttpHeaderValues;
import io.netty.handler.codec.http.HttpResponseStatus;
import io.vertx.core.AsyncResult;
import io.vertx.core.Future;
import io.vertx.core.Handler;
import io.vertx.core.http.HttpHeaders;
import io.vertx.core.json.Json;
import io.vertx.core.logging.Logger;
import io.vertx.core.logging.LoggerFactory;
import io.vertx.ext.web.RoutingContext;
import org.apache.commons.collections4.CollectionUtils;
import org.apache.commons.lang3.ObjectUtils;
import org.apache.commons.lang3.StringUtils;
import org.prebid.server.analytics.AnalyticsReporter;
import org.prebid.server.analytics.model.AmpEvent;
import org.prebid.server.auction.AmpRequestFactory;
import org.prebid.server.auction.ExchangeService;
import org.prebid.server.auction.model.Tuple2;
import org.prebid.server.bidder.BidderCatalog;
import org.prebid.server.cookie.UidsCookie;
import org.prebid.server.cookie.UidsCookieService;
import org.prebid.server.exception.InvalidRequestException;
import org.prebid.server.exception.PreBidException;
import org.prebid.server.execution.Timeout;
import org.prebid.server.execution.TimeoutFactory;
import org.prebid.server.metric.MetricName;
import org.prebid.server.metric.Metrics;
import org.prebid.server.proto.openrtb.ext.ExtPrebid;
import org.prebid.server.proto.openrtb.ext.response.ExtBidPrebid;
import org.prebid.server.proto.openrtb.ext.response.ExtBidResponse;
import org.prebid.server.proto.openrtb.ext.response.ExtResponseDebug;
import org.prebid.server.proto.response.AmpResponse;
import org.prebid.server.util.HttpUtil;

import java.time.Clock;
import java.util.Collections;
import java.util.HashMap;
import java.util.List;
import java.util.Map;
import java.util.Objects;
import java.util.Set;
import java.util.function.Consumer;
import java.util.stream.Collectors;

public class AmpHandler implements Handler<RoutingContext> {

    private static final Logger logger = LoggerFactory.getLogger(AmpHandler.class);

    private static final TypeReference<ExtPrebid<ExtBidPrebid, ObjectNode>> EXT_PREBID_TYPE_REFERENCE =
            new TypeReference<ExtPrebid<ExtBidPrebid, ObjectNode>>() {
            };
    private static final TypeReference<ExtBidResponse> EXT_BID_RESPONSE_TYPE_REFERENCE =
            new TypeReference<ExtBidResponse>() {
            };

    private final long defaultTimeout;
    private final AmpRequestFactory ampRequestFactory;
    private final ExchangeService exchangeService;
    private final UidsCookieService uidsCookieService;
    private final Set<String> biddersSupportingCustomTargeting;
    private final BidderCatalog bidderCatalog;
    private final AnalyticsReporter analyticsReporter;
    private final Metrics metrics;
    private final Clock clock;
    private final TimeoutFactory timeoutFactory;

    public AmpHandler(long defaultTimeout, AmpRequestFactory ampRequestFactory, ExchangeService exchangeService,
                      UidsCookieService uidsCookieService, Set<String> biddersSupportingCustomTargeting,
                      BidderCatalog bidderCatalog, AnalyticsReporter analyticsReporter, Metrics metrics, Clock clock,
                      TimeoutFactory timeoutFactory) {
        this.defaultTimeout = defaultTimeout;
        this.ampRequestFactory = Objects.requireNonNull(ampRequestFactory);
        this.exchangeService = Objects.requireNonNull(exchangeService);
        this.uidsCookieService = Objects.requireNonNull(uidsCookieService);
        this.biddersSupportingCustomTargeting = Objects.requireNonNull(biddersSupportingCustomTargeting);
        this.bidderCatalog = Objects.requireNonNull(bidderCatalog);
        this.analyticsReporter = Objects.requireNonNull(analyticsReporter);
        this.metrics = Objects.requireNonNull(metrics);
        this.clock = Objects.requireNonNull(clock);
        this.timeoutFactory = Objects.requireNonNull(timeoutFactory);
    }

    @Override
    public void handle(RoutingContext context) {
        final AmpEvent.AmpEventBuilder ampEventBuilder = AmpEvent.builder();

        // Prebid Server interprets request.tmax to be the maximum amount of time that a caller is willing to wait
        // for bids. However, tmax may be defined in the Stored Request data.
        // If so, then the trip to the backend might use a significant amount of this time. We can respect timeouts
        // more accurately if we note the real start time, and use it to compute the auction timeout.
        final long startTime = clock.millis();

        final boolean isSafari = HttpUtil.isSafari(context.request().headers().get(HttpHeaders.USER_AGENT));

        updateRequestMetrics(isSafari);

        final UidsCookie uidsCookie = uidsCookieService.parseFromRequest(context);

        ampRequestFactory.fromRequest(context)
                .map(this::updateImpsRequestedMetrics)
                .recover(this::updateImpsRequestedErrorMetrics)
                .map(bidRequest -> updateAppAndNoCookieMetrics(bidRequest, uidsCookie.hasLiveUids(), isSafari))
                .compose(bidRequest ->
                        exchangeService.holdAuction(bidRequest, uidsCookie, timeout(bidRequest, startTime))
                                .map(bidResponse -> Tuple2.of(bidRequest, bidResponse)))
                .map((Tuple2<BidRequest, BidResponse> result) ->
                        addToEvent(result.getRight(), ampEventBuilder::bidResponse, result))
                .map((Tuple2<BidRequest, BidResponse> result) -> toAmpResponse(result.getLeft(), result.getRight()))
<<<<<<< HEAD
                .map(ampResponse -> addToEvent(ampResponse.getTargeting(), ampEventBuilder::targeting, ampResponse))
                .setHandler(responseResult -> handleResult(responseResult, ampEventBuilder, context));
=======
                .recover(this::updateErrorRequestsMetric)
                .setHandler(responseResult -> handleResult(responseResult, context));
>>>>>>> 287d0253
    }

    private void updateRequestMetrics(boolean isSafari) {
        metrics.incCounter(MetricName.amp_requests);
        if (isSafari) {
            metrics.incCounter(MetricName.safari_requests);
        }
    }

    private BidRequest updateImpsRequestedMetrics(BidRequest bidRequest) {
        metrics.incCounter(MetricName.imps_requested, bidRequest.getImp().size());
        return bidRequest;
    }

    private Future<BidRequest> updateImpsRequestedErrorMetrics(Throwable throwable) {
        metrics.incCounter(MetricName.imps_requested, 0L);
        return Future.failedFuture(throwable);
    }

    private BidRequest updateAppAndNoCookieMetrics(BidRequest bidRequest, boolean isLifeSync, boolean isSafari) {
        if (bidRequest.getApp() != null) {
            metrics.incCounter(MetricName.app_requests);
        } else if (isLifeSync) {
            metrics.incCounter(MetricName.no_cookie_requests);
            if (isSafari) {
                metrics.incCounter(MetricName.safari_no_cookie_requests);
            }
        }
        return bidRequest;
    }

    private Timeout timeout(BidRequest bidRequest, long startTime) {
        final Long tmax = bidRequest.getTmax();
        return timeoutFactory.create(startTime, tmax != null && tmax > 0 ? tmax : defaultTimeout);
    }

    private static <T, R> R addToEvent(T field, Consumer<T> consumer, R result) {
        consumer.accept(field);
        return result;
    }

    private AmpResponse toAmpResponse(BidRequest bidRequest, BidResponse bidResponse) {
        // fetch targeting information from response bids
        final List<SeatBid> seatBids = bidResponse.getSeatbid();
        final Map<String, String> targeting = seatBids == null ? Collections.emptyMap() : seatBids.stream()
                .filter(Objects::nonNull)
                .filter(seatBid -> seatBid.getBid() != null)
                .flatMap(seatBid -> seatBid.getBid().stream()
                        .filter(Objects::nonNull)
                        .flatMap(bid -> targetingFrom(bid, seatBid.getSeat()).entrySet().stream()))
                .collect(Collectors.toMap(Map.Entry::getKey, Map.Entry::getValue));

        // fetch debug information from response if requested
        final ExtResponseDebug extResponseDebug = Objects.equals(bidRequest.getTest(), 1)
                ? extResponseDebugFrom(bidResponse) : null;

        return AmpResponse.of(targeting, extResponseDebug);
    }

    private Map<String, String> targetingFrom(Bid bid, String bidder) {
        final ExtPrebid<ExtBidPrebid, ObjectNode> extBid;
        try {
            extBid = Json.mapper.convertValue(bid.getExt(), EXT_PREBID_TYPE_REFERENCE);
        } catch (IllegalArgumentException e) {
            throw new PreBidException(
                    String.format("Critical error while unpacking AMP targets: %s", e.getMessage()), e);
        }

        if (extBid != null) {
            final ExtBidPrebid extBidPrebid = extBid.getPrebid();

            // Need to extract the targeting parameters from the response, as those are all that
            // go in the AMP response
            final Map<String, String> targeting = extBidPrebid != null ? extBidPrebid.getTargeting() : null;
            if (targeting != null && targeting.keySet().stream()
                    .anyMatch(key -> key != null && key.startsWith("hb_cache_id"))) {

                return enrichWithCustomTargeting(targeting, extBid, bidder);
            }
        }

        return Collections.emptyMap();
    }

    private Map<String, String> enrichWithCustomTargeting(
            Map<String, String> targeting, ExtPrebid<ExtBidPrebid, ObjectNode> extBid, String bidder) {

        final Map<String, String> customTargeting = customTargetingFrom(extBid.getBidder(), bidder);
        if (!customTargeting.isEmpty()) {
            final Map<String, String> enrichedTargeting = new HashMap<>(targeting);
            enrichedTargeting.putAll(customTargeting);
            return enrichedTargeting;
        }
        return targeting;
    }

    private Map<String, String> customTargetingFrom(ObjectNode extBidBidder, String bidder) {
        if (extBidBidder != null && biddersSupportingCustomTargeting.contains(bidder)
                && bidderCatalog.isValidName(bidder)) {

            return bidderCatalog.bidderByName(bidder).extractTargeting(extBidBidder);
        } else {
            return Collections.emptyMap();
        }
    }

<<<<<<< HEAD
    private void handleResult(AsyncResult<AmpResponse> responseResult, AmpEvent.AmpEventBuilder ampEventBuilder,
                              RoutingContext context) {
        final int status;
        final List<String> errorMessages;

        final String origin = originFrom(context);

        ampEventBuilder.origin(origin);

        // Add AMP headers
        context.response()
                .putHeader("AMP-Access-Control-Allow-Source-Origin", origin)
                .putHeader("Access-Control-Expose-Headers", "AMP-Access-Control-Allow-Source-Origin");

=======
    private static ExtResponseDebug extResponseDebugFrom(BidResponse bidResponse) {
        final ExtBidResponse extBidResponse;
        try {
            extBidResponse = Json.mapper.convertValue(bidResponse.getExt(), EXT_BID_RESPONSE_TYPE_REFERENCE);
        } catch (IllegalArgumentException e) {
            throw new PreBidException(
                    String.format("Critical error while unpacking AMP bid response: %s", e.getMessage()), e);
        }
        return extBidResponse != null ? extBidResponse.getDebug() : null;
    }

    private Future<AmpResponse> updateErrorRequestsMetric(Throwable failed) {
        metrics.incCounter(MetricName.error_requests);
        return Future.failedFuture(failed);
    }

    private static void handleResult(AsyncResult<AmpResponse> responseResult, RoutingContext context) {
        addCorsHeaders(context);
>>>>>>> 287d0253
        if (responseResult.succeeded()) {
            context.response().putHeader(HttpHeaders.CONTENT_TYPE, HttpHeaderValues.APPLICATION_JSON);
            context.response().end(Json.encode(responseResult.result()));

            status = HttpResponseStatus.OK.code();
            errorMessages = Collections.emptyList();
        } else {
            final Throwable exception = responseResult.cause();
            if (exception instanceof InvalidRequestException) {
                status = HttpResponseStatus.BAD_REQUEST.code();
                errorMessages = ((InvalidRequestException) exception).getMessages();

                logger.info("Invalid request format: {0}", errorMessages);

                context.response()
                        .setStatusCode(status)
                        .end(errorMessages.stream().map(msg -> String.format("Invalid request format: %s", msg))
                                .collect(Collectors.joining("\n")));
            } else {
                logger.error("Critical error while running the auction", exception);

<<<<<<< HEAD
                final String message = exception.getMessage();
                status = HttpResponseStatus.INTERNAL_SERVER_ERROR.code();
                errorMessages = Collections.singletonList(message);

=======
>>>>>>> 287d0253
                context.response()
                        .setStatusCode(status)
                        .end(String.format("Critical error while running the auction: %s", message));
            }
        }

        analyticsReporter.processEvent(ampEventBuilder.status(status).errors(errorMessages).build());
    }

    private static String originFrom(RoutingContext context) {
        String origin = null;
        final List<String> ampSourceOrigin = context.queryParam("__amp_source_origin");
        if (CollectionUtils.isNotEmpty(ampSourceOrigin)) {
            origin = ampSourceOrigin.get(0);
        }
        if (origin == null) {
            // Just to be safe
            origin = ObjectUtils.firstNonNull(context.request().headers().get("Origin"), StringUtils.EMPTY);
        }
        return origin;
    }
}<|MERGE_RESOLUTION|>--- conflicted
+++ resolved
@@ -114,13 +114,9 @@
                 .map((Tuple2<BidRequest, BidResponse> result) ->
                         addToEvent(result.getRight(), ampEventBuilder::bidResponse, result))
                 .map((Tuple2<BidRequest, BidResponse> result) -> toAmpResponse(result.getLeft(), result.getRight()))
-<<<<<<< HEAD
+                .recover(this::updateErrorRequestsMetric)
                 .map(ampResponse -> addToEvent(ampResponse.getTargeting(), ampEventBuilder::targeting, ampResponse))
                 .setHandler(responseResult -> handleResult(responseResult, ampEventBuilder, context));
-=======
-                .recover(this::updateErrorRequestsMetric)
-                .setHandler(responseResult -> handleResult(responseResult, context));
->>>>>>> 287d0253
     }
 
     private void updateRequestMetrics(boolean isSafari) {
@@ -227,22 +223,6 @@
         }
     }
 
-<<<<<<< HEAD
-    private void handleResult(AsyncResult<AmpResponse> responseResult, AmpEvent.AmpEventBuilder ampEventBuilder,
-                              RoutingContext context) {
-        final int status;
-        final List<String> errorMessages;
-
-        final String origin = originFrom(context);
-
-        ampEventBuilder.origin(origin);
-
-        // Add AMP headers
-        context.response()
-                .putHeader("AMP-Access-Control-Allow-Source-Origin", origin)
-                .putHeader("Access-Control-Expose-Headers", "AMP-Access-Control-Allow-Source-Origin");
-
-=======
     private static ExtResponseDebug extResponseDebugFrom(BidResponse bidResponse) {
         final ExtBidResponse extBidResponse;
         try {
@@ -259,9 +239,19 @@
         return Future.failedFuture(failed);
     }
 
-    private static void handleResult(AsyncResult<AmpResponse> responseResult, RoutingContext context) {
-        addCorsHeaders(context);
->>>>>>> 287d0253
+    private void handleResult(AsyncResult<AmpResponse> responseResult, AmpEvent.AmpEventBuilder ampEventBuilder,
+                              RoutingContext context) {
+        final int status;
+        final List<String> errorMessages;
+
+        final String origin = originFrom(context);
+
+        ampEventBuilder.origin(origin);
+
+        // Add AMP headers
+        context.response()
+                .putHeader("AMP-Access-Control-Allow-Source-Origin", origin)
+                .putHeader("Access-Control-Expose-Headers", "AMP-Access-Control-Allow-Source-Origin");
         if (responseResult.succeeded()) {
             context.response().putHeader(HttpHeaders.CONTENT_TYPE, HttpHeaderValues.APPLICATION_JSON);
             context.response().end(Json.encode(responseResult.result()));
@@ -283,13 +273,10 @@
             } else {
                 logger.error("Critical error while running the auction", exception);
 
-<<<<<<< HEAD
                 final String message = exception.getMessage();
                 status = HttpResponseStatus.INTERNAL_SERVER_ERROR.code();
                 errorMessages = Collections.singletonList(message);
 
-=======
->>>>>>> 287d0253
                 context.response()
                         .setStatusCode(status)
                         .end(String.format("Critical error while running the auction: %s", message));
