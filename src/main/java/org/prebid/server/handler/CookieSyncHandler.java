--- conflicted
+++ resolved
@@ -18,11 +18,7 @@
 import org.prebid.server.analytics.AnalyticsReporterDelegator;
 import org.prebid.server.analytics.model.CookieSyncEvent;
 import org.prebid.server.auction.PrivacyEnforcementService;
-<<<<<<< HEAD
-import org.prebid.server.auction.model.Tuple3;
-=======
 import org.prebid.server.auction.model.CookieSyncContext;
->>>>>>> 1389346e
 import org.prebid.server.bidder.BidderCatalog;
 import org.prebid.server.bidder.UsersyncInfoAssembler;
 import org.prebid.server.bidder.Usersyncer;
@@ -49,11 +45,8 @@
 import org.prebid.server.proto.response.UsersyncInfo;
 import org.prebid.server.settings.ApplicationSettings;
 import org.prebid.server.settings.model.Account;
-<<<<<<< HEAD
 import org.prebid.server.settings.model.AccountCookieSyncConfig;
-=======
 import org.prebid.server.settings.model.AccountGdprConfig;
->>>>>>> 1389346e
 import org.prebid.server.util.HttpUtil;
 
 import java.util.ArrayList;
@@ -197,11 +190,12 @@
         return StringUtils.isBlank(accountId)
                 ? Future.succeededFuture(Account.empty(accountId))
                 : applicationSettings.getAccountById(accountId, timeout)
-                        .otherwise(Account.empty(accountId));
+                .otherwise(Account.empty(accountId));
     }
 
     private void handleCookieSyncContextResult(AsyncResult<CookieSyncContext> cookieSyncContextResult,
                                                RoutingContext routingContext) {
+
         if (cookieSyncContextResult.succeeded()) {
             final CookieSyncContext cookieSyncContext = cookieSyncContextResult.result();
 
@@ -212,57 +206,17 @@
                 return;
             }
 
-            final CookieSyncRequest cookieSyncRequest = cookieSyncContext.getCookieSyncRequest();
-            final Set<String> biddersToSync = biddersToSync(cookieSyncRequest);
-
             isAllowedForHostVendorId(tcfContext)
-                    .setHandler(hostTcfResponseResult ->
-                            respondByTcfResponse(hostTcfResponseResult, biddersToSync, cookieSyncContext));
+                    .setHandler(hostTcfResponseResult -> respondByTcfResponse(
+                            hostTcfResponseResult,
+                            biddersToSync(cookieSyncContext),
+                            cookieSyncContext));
         } else {
             final Throwable error = cookieSyncContextResult.cause();
             handleErrors(error, routingContext, null);
         }
     }
 
-<<<<<<< HEAD
-        final Integer limit = cookieSyncRequest.getLimit();
-        final String requestAccount = cookieSyncRequest.getAccount();
-        final Set<Integer> vendorIds = Collections.singleton(gdprHostVendorId);
-        final Timeout timeout = timeoutFactory.create(defaultTimeout);
-
-        accountById(requestAccount, timeout)
-                .compose(account -> privacyEnforcementService.contextFromCookieSyncRequest(
-                        cookieSyncRequest,
-                        context.request(),
-                        account,
-                        timeout)
-                        .map(privacyContext -> Tuple3.of(
-                                account, privacyContext, biddersToSync(cookieSyncRequest, account))))
-                .map((Tuple3<Account, PrivacyContext, Set<String>> accountAndPrivacyAndBidders) -> allowedForVendorId(
-                        vendorIds, accountAndPrivacyAndBidders.getMiddle().getTcfContext())
-                        .compose(ignored -> tcfDefinerService.resultForBidderNames(
-                                accountAndPrivacyAndBidders.getRight(),
-                                accountAndPrivacyAndBidders.getMiddle().getTcfContext(),
-                                accountAndPrivacyAndBidders.getLeft().getGdpr()))
-                        .map(tcfResponse -> handleBidderNamesResult(
-                                tcfResponse,
-                                context,
-                                accountAndPrivacyAndBidders.getLeft(),
-                                uidsCookie,
-                                accountAndPrivacyAndBidders.getRight(),
-                                accountAndPrivacyAndBidders.getMiddle().getPrivacy(),
-                                limit))
-                        .otherwise(ignored -> handleTcfError(
-                                context,
-                                uidsCookie,
-                                accountAndPrivacyAndBidders.getRight(),
-                                accountAndPrivacyAndBidders.getLeft(),
-                                accountAndPrivacyAndBidders.getMiddle().getPrivacy(),
-                                limit)));
-    }
-
-    private static boolean gdprParamsNotConsistent(CookieSyncRequest request) {
-=======
     private static Exception validateCookieSyncContext(CookieSyncContext cookieSyncContext) {
         final UidsCookie uidsCookie = cookieSyncContext.getUidsCookie();
         if (!uidsCookie.allowsSync()) {
@@ -278,7 +232,6 @@
     }
 
     private static boolean isGdprParamsNotConsistent(CookieSyncRequest request) {
->>>>>>> 1389346e
         return Objects.equals(request.getGdpr(), 1) && StringUtils.isBlank(request.getGdprConsent());
     }
 
@@ -287,33 +240,23 @@
      * <p>
      * If bidder list was omitted in request, that means sync should be done for all bidders.
      */
-<<<<<<< HEAD
-    private Set<String> biddersToSync(CookieSyncRequest cookieSyncRequest, Account account) {
+    private Set<String> biddersToSync(CookieSyncContext cookieSyncContext) {
+        final CookieSyncRequest cookieSyncRequest = cookieSyncContext.getCookieSyncRequest();
+
         final List<String> requestBidders = cookieSyncRequest.getBidders();
 
-=======
-    private Set<String> biddersToSync(CookieSyncRequest cookieSyncRequest) {
-        final List<String> requestBidders = cookieSyncRequest.getBidders();
->>>>>>> 1389346e
         if (CollectionUtils.isEmpty(requestBidders)) {
             return activeBidders;
         }
 
-<<<<<<< HEAD
+        final Account account = cookieSyncContext.getAccount();
+
         if (coopSyncAllowed(cookieSyncRequest, account)) {
-            final Integer requestLimit = resolveLimit(cookieSyncRequest.getLimit(), account);
+            final Integer requestLimit = resolveLimit(cookieSyncContext);
 
             return requestLimit == null
-=======
-        final Boolean requestCoopSync = cookieSyncRequest.getCoopSync();
-        final boolean coop = requestCoopSync != null ? requestCoopSync : defaultCoopSync;
-
-        if (coop) {
-            final Integer limit = cookieSyncRequest.getLimit();
-            return limit == null
->>>>>>> 1389346e
                     ? addAllCoopSyncBidders(requestBidders)
-                    : addCoopSyncBidders(requestBidders, limit);
+                    : addCoopSyncBidders(requestBidders, requestLimit);
         }
 
         return new HashSet<>(requestBidders);
@@ -340,7 +283,7 @@
         return gdprHostVendorId == null
                 ? Future.succeededFuture(HostVendorTcfResponse.allowedVendor())
                 : tcfDefinerService.resultForVendorIds(Collections.singleton(gdprHostVendorId), tcfContext)
-                        .map(this::toHostVendorTcfResponse);
+                .map(this::toHostVendorTcfResponse);
     }
 
     private HostVendorTcfResponse toHostVendorTcfResponse(TcfResponse<Integer> tcfResponse) {
@@ -402,6 +345,7 @@
     private void respondByTcfResponse(AsyncResult<HostVendorTcfResponse> hostTcfResponseResult,
                                       Set<String> biddersToSync,
                                       CookieSyncContext cookieSyncContext) {
+
         final TcfContext tcfContext = cookieSyncContext.getPrivacyContext().getTcfContext();
         if (hostTcfResponseResult.succeeded()) {
 
@@ -463,24 +407,6 @@
                                 || bidderNameToAction.get(bidder).isBlockPixelSync())
                 .collect(Collectors.toSet());
 
-<<<<<<< HEAD
-        respondWith(
-                context, uidsCookie, account, privacy, biddersToSync, biddersRejectedByTcf, ccpaEnforcedBidders, limit);
-
-        return null;
-    }
-
-    private Void handleTcfError(RoutingContext context,
-                                UidsCookie uidsCookie,
-                                Set<String> biddersToSync,
-                                Account account,
-                                Privacy privacy,
-                                Integer limit) {
-
-        respondWith(context, uidsCookie, account, privacy, biddersToSync, biddersToSync, Collections.emptySet(), limit);
-
-        return null;
-=======
         return RejectedBidders.of(biddersRejectedByTcf, ccpaEnforcedBidders);
     }
 
@@ -491,34 +417,20 @@
                     .collect(Collectors.toSet());
         }
         return Collections.emptySet();
->>>>>>> 1389346e
     }
 
     /**
      * Make HTTP response for given bidders.
      */
-<<<<<<< HEAD
-    private void respondWith(RoutingContext context,
-                             UidsCookie uidsCookie,
-                             Account account,
-                             Privacy privacy,
-                             Collection<String> bidders,
-                             Set<String> biddersRejectedByTcf,
-                             Set<String> biddersRejectedByCcpa,
-                             Integer limit) {
-
-        updateCookieSyncTcfMetrics(bidders, biddersRejectedByTcf);
-
-=======
     private void respondWithRejectedBidders(CookieSyncContext cookieSyncContext,
                                             Collection<String> bidders,
                                             RejectedBidders rejectedBidders) {
+
         updateCookieSyncTcfMetrics(bidders, rejectedBidders.getRejectedByTcf());
 
         final RoutingContext routingContext = cookieSyncContext.getRoutingContext();
         final UidsCookie uidsCookie = cookieSyncContext.getUidsCookie();
         final Privacy privacy = cookieSyncContext.getPrivacyContext().getPrivacy();
->>>>>>> 1389346e
         final List<BidderUsersyncStatus> bidderStatuses = bidders.stream()
                 .map(bidder -> bidderStatusFor(bidder, routingContext, uidsCookie, rejectedBidders, privacy))
                 .filter(Objects::nonNull) // skip bidder with live UID
@@ -526,16 +438,11 @@
 
         updateCookieSyncMatchMetrics(bidders, bidderStatuses);
 
-<<<<<<< HEAD
         final List<BidderUsersyncStatus> updatedBidderStatuses =
-                truncateBidderStatuses(bidderStatuses, resolveLimit(limit, account));
-=======
-        final CookieSyncRequest cookieSyncRequest = cookieSyncContext.getCookieSyncRequest();
-        final Integer limit = cookieSyncRequest.getLimit();
-        final List<BidderUsersyncStatus> updatedBidderStatuses = trimBiddersToLimit(limit, bidderStatuses);
+                trimBiddersToLimit(bidderStatuses, resolveLimit(cookieSyncContext));
         final String status = uidsCookie.hasLiveUids() ? "ok" : "no_cookie";
+
         final CookieSyncResponse response = CookieSyncResponse.of(status, updatedBidderStatuses);
->>>>>>> 1389346e
 
         final String body = mapper.encode(response);
         respondWith(routingContext, HttpResponseStatus.OK.code(), body, JSON_HEADERS_MAP);
@@ -544,47 +451,7 @@
         analyticsDelegator.processEvent(CookieSyncEvent.builder()
                 .status(HttpResponseStatus.OK.code())
                 .bidderStatus(updatedBidderStatuses)
-<<<<<<< HEAD
-                .build());
-    }
-
-    private static Integer resolveLimit(Integer limit, Account account) {
-        final AccountCookieSyncConfig cookieSyncConfig = account.getCookieSync();
-        if (cookieSyncConfig == null) {
-            return limit;
-        }
-
-        final Integer resolvedLimit = ObjectUtils.defaultIfNull(limit, cookieSyncConfig.getDefaultLimit());
-        if (resolvedLimit == null) {
-            return null;
-        }
-
-        final Integer maxLimit = cookieSyncConfig.getMaxLimit();
-
-        return maxLimit == null ? resolvedLimit : Math.min(resolvedLimit, maxLimit);
-    }
-
-    private static List<BidderUsersyncStatus> truncateBidderStatuses(List<BidderUsersyncStatus> bidderStatuses,
-                                                                     Integer limit) {
-
-        if (limit != null && limit > 0 && limit < bidderStatuses.size()) {
-            Collections.shuffle(bidderStatuses);
-            return bidderStatuses.subList(0, limit);
-        }
-
-        return bidderStatuses;
-    }
-
-    private Set<String> extractCcpaEnforcedBidders(Account account, Collection<String> biddersToSync, Privacy privacy) {
-        if (privacyEnforcementService.isCcpaEnforced(privacy.getCcpa(), account)) {
-            return biddersToSync.stream()
-                    .filter(bidder -> bidderCatalog.bidderInfoByName(bidderNameFor(bidder)).isCcpaEnforced())
-                    .collect(Collectors.toSet());
-        }
-        return Collections.emptySet();
-=======
                 .build(), tcfContext);
->>>>>>> 1389346e
     }
 
     private void updateCookieSyncTcfMetrics(Collection<String> syncBidders, Collection<String> rejectedBidders) {
@@ -701,14 +568,33 @@
                 .forEach(metrics::updateCookieSyncMatchesMetric);
     }
 
-    private static List<BidderUsersyncStatus> trimBiddersToLimit(Integer limit,
-                                                                 List<BidderUsersyncStatus> bidderStatuses) {
+    private static Integer resolveLimit(CookieSyncContext cookieSyncContext) {
+        final Integer limit = cookieSyncContext.getCookieSyncRequest().getLimit();
+
+        final AccountCookieSyncConfig cookieSyncConfig = cookieSyncContext.getAccount().getCookieSync();
+        if (cookieSyncConfig == null) {
+            return limit;
+        }
+
+        final Integer resolvedLimit = ObjectUtils.defaultIfNull(limit, cookieSyncConfig.getDefaultLimit());
+        if (resolvedLimit == null) {
+            return null;
+        }
+
+        final Integer maxLimit = cookieSyncConfig.getMaxLimit();
+
+        return maxLimit == null ? resolvedLimit : Math.min(resolvedLimit, maxLimit);
+    }
+
+    private static List<BidderUsersyncStatus> trimBiddersToLimit(List<BidderUsersyncStatus> bidderStatuses,
+                                                                 Integer limit) {
+
         if (limit != null && limit > 0 && limit < bidderStatuses.size()) {
             Collections.shuffle(bidderStatuses);
             return bidderStatuses.subList(0, limit);
-        } else {
-            return bidderStatuses;
-        }
+        }
+
+        return bidderStatuses;
     }
 
     private void handleErrors(Throwable error, RoutingContext routingContext, TcfContext tcfContext) {
