--- conflicted
+++ resolved
@@ -54,13 +54,10 @@
 
     private static final Set<GdprPurpose> GDPR_PURPOSES =
             Collections.unmodifiableSet(EnumSet.of(GdprPurpose.informationStorageAndAccess));
-<<<<<<< HEAD
-
-    private final String externalUrl;
-    private final long defaultTimeout;
-=======
+
     private static final String REJECTED_BY_GDPR = "Rejected by GDPR";
     private static final String REJECTED_BY_CCPA = "Rejected by CCPA";
+
     private final String externalUrl;
     private final long defaultTimeout;
     private final UidsCookieService uidsCookieService;
@@ -68,44 +65,30 @@
     private final Collection<String> activeBidders;
     private final GdprService gdprService;
     private final PrivacyEnforcementService privacyEnforcementService;
->>>>>>> 3a73d00f
     private final Integer gdprHostVendorId;
     private final boolean useGeoLocation;
     private final boolean defaultCoopSync;
     private final List<Collection<String>> listOfCoopSyncBidders;
     private final AnalyticsReporter analyticsReporter;
-    private final UidsCookieService uidsCookieService;
-    private final BidderCatalog bidderCatalog;
-    private final Collection<String> activeBidders;
-    private final GdprService gdprService;
     private final Metrics metrics;
     private final TimeoutFactory timeoutFactory;
     private final JacksonMapper mapper;
 
     public CookieSyncHandler(String externalUrl,
                              long defaultTimeout,
+                             UidsCookieService uidsCookieService,
+                             BidderCatalog bidderCatalog,
+                             GdprService gdprService,
+                             PrivacyEnforcementService privacyEnforcementService,
                              Integer gdprHostVendorId,
                              boolean useGeoLocation,
                              boolean defaultCoopSync,
                              List<Collection<String>> listOfCoopSyncBidders,
-                             UidsCookieService uidsCookieService,
-                             BidderCatalog bidderCatalog,
-                             GdprService gdprService,
                              AnalyticsReporter analyticsReporter,
                              Metrics metrics,
                              TimeoutFactory timeoutFactory,
                              JacksonMapper mapper) {
 
-<<<<<<< HEAD
-        this.externalUrl = HttpUtil.validateUrl(Objects.requireNonNull(externalUrl));
-        this.defaultTimeout = defaultTimeout;
-=======
-    public CookieSyncHandler(String externalUrl, long defaultTimeout, UidsCookieService uidsCookieService,
-                             BidderCatalog bidderCatalog, GdprService gdprService,
-                             PrivacyEnforcementService privacyEnforcementService, Integer gdprHostVendorId,
-                             boolean useGeoLocation, boolean defaultCoopSync,
-                             List<Collection<String>> listOfCoopSyncBidders, AnalyticsReporter analyticsReporter,
-                             Metrics metrics, TimeoutFactory timeoutFactory) {
         this.externalUrl = HttpUtil.validateUrl(Objects.requireNonNull(externalUrl));
         this.defaultTimeout = defaultTimeout;
         this.uidsCookieService = Objects.requireNonNull(uidsCookieService);
@@ -113,22 +96,16 @@
         activeBidders = activeBidders(bidderCatalog);
         this.gdprService = Objects.requireNonNull(gdprService);
         this.privacyEnforcementService = Objects.requireNonNull(privacyEnforcementService);
->>>>>>> 3a73d00f
         this.gdprHostVendorId = gdprHostVendorId;
         this.useGeoLocation = useGeoLocation;
         this.defaultCoopSync = defaultCoopSync;
-        this.uidsCookieService = Objects.requireNonNull(uidsCookieService);
-        this.bidderCatalog = Objects.requireNonNull(bidderCatalog);
-        this.gdprService = Objects.requireNonNull(gdprService);
+        this.listOfCoopSyncBidders = CollectionUtils.isNotEmpty(listOfCoopSyncBidders)
+                ? listOfCoopSyncBidders
+                : Collections.singletonList(activeBidders);
         this.analyticsReporter = Objects.requireNonNull(analyticsReporter);
         this.metrics = Objects.requireNonNull(metrics);
         this.timeoutFactory = Objects.requireNonNull(timeoutFactory);
         this.mapper = Objects.requireNonNull(mapper);
-
-        activeBidders = activeBidders(bidderCatalog);
-        this.listOfCoopSyncBidders = CollectionUtils.isNotEmpty(listOfCoopSyncBidders)
-                ? listOfCoopSyncBidders
-                : Collections.singletonList(activeBidders);
     }
 
     private static Collection<String> activeBidders(BidderCatalog bidderCatalog) {
