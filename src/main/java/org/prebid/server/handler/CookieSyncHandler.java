package org.prebid.server.handler;

import io.netty.handler.codec.http.HttpHeaderValues;
import io.netty.handler.codec.http.HttpResponseStatus;
import io.vertx.core.AsyncResult;
import io.vertx.core.Handler;
import io.vertx.core.buffer.Buffer;
import io.vertx.core.logging.Logger;
import io.vertx.core.logging.LoggerFactory;
import io.vertx.ext.web.RoutingContext;
import org.apache.commons.collections4.CollectionUtils;
import org.apache.commons.lang3.ObjectUtils;
import org.apache.commons.lang3.StringUtils;
import org.prebid.server.analytics.AnalyticsReporter;
import org.prebid.server.analytics.model.CookieSyncEvent;
import org.prebid.server.auction.PrivacyEnforcementService;
import org.prebid.server.bidder.BidderCatalog;
import org.prebid.server.bidder.Usersyncer;
import org.prebid.server.cookie.UidsCookie;
import org.prebid.server.cookie.UidsCookieService;
import org.prebid.server.cookie.model.UidWithExpiry;
import org.prebid.server.cookie.proto.Uids;
import org.prebid.server.execution.Timeout;
import org.prebid.server.execution.TimeoutFactory;
import org.prebid.server.json.DecodeException;
import org.prebid.server.json.JacksonMapper;
import org.prebid.server.metric.Metrics;
import org.prebid.server.privacy.ccpa.Ccpa;
import org.prebid.server.privacy.gdpr.TcfDefinerService;
import org.prebid.server.privacy.gdpr.model.PrivacyEnforcementAction;
import org.prebid.server.privacy.gdpr.model.TcfResponse;
import org.prebid.server.privacy.model.Privacy;
import org.prebid.server.proto.request.CookieSyncRequest;
import org.prebid.server.proto.response.BidderUsersyncStatus;
import org.prebid.server.proto.response.CookieSyncResponse;
import org.prebid.server.proto.response.UsersyncInfo;
import org.prebid.server.util.HttpUtil;

import java.util.ArrayList;
import java.util.Collection;
import java.util.Collections;
import java.util.HashSet;
import java.util.List;
import java.util.Map;
import java.util.Objects;
import java.util.Set;
import java.util.stream.Collectors;

public class CookieSyncHandler implements Handler<RoutingContext> {

    private static final Logger logger = LoggerFactory.getLogger(CookieSyncHandler.class);

    private static final String REJECTED_BY_TCF = "Rejected by TCF";
    private static final String REJECTED_BY_CCPA = "Rejected by CCPA";

    private final String externalUrl;
    private final long defaultTimeout;
    private final UidsCookieService uidsCookieService;
    private final BidderCatalog bidderCatalog;
    private final Set<String> activeBidders;
    private final TcfDefinerService tcfDefinerService;
    private final PrivacyEnforcementService privacyEnforcementService;
    private final Integer gdprHostVendorId;
    private final boolean useGeoLocation;
    private final boolean defaultCoopSync;
    private final List<Collection<String>> listOfCoopSyncBidders;
    private final AnalyticsReporter analyticsReporter;
    private final Metrics metrics;
    private final TimeoutFactory timeoutFactory;
    private final JacksonMapper mapper;

    public CookieSyncHandler(String externalUrl,
                             long defaultTimeout,
                             UidsCookieService uidsCookieService,
                             BidderCatalog bidderCatalog,
                             TcfDefinerService tcfDefinerService,
                             PrivacyEnforcementService privacyEnforcementService,
                             Integer gdprHostVendorId,
                             boolean useGeoLocation,
                             boolean defaultCoopSync,
                             List<Collection<String>> listOfCoopSyncBidders,
                             AnalyticsReporter analyticsReporter,
                             Metrics metrics,
                             TimeoutFactory timeoutFactory,
                             JacksonMapper mapper) {

        this.externalUrl = HttpUtil.validateUrl(Objects.requireNonNull(externalUrl));
        this.defaultTimeout = defaultTimeout;
        this.uidsCookieService = Objects.requireNonNull(uidsCookieService);
        this.bidderCatalog = Objects.requireNonNull(bidderCatalog);
        this.activeBidders = activeBidders(bidderCatalog);
        this.tcfDefinerService = Objects.requireNonNull(tcfDefinerService);
        this.privacyEnforcementService = Objects.requireNonNull(privacyEnforcementService);
        this.gdprHostVendorId = gdprHostVendorId;
        this.useGeoLocation = useGeoLocation;
        this.defaultCoopSync = defaultCoopSync;
        this.listOfCoopSyncBidders = CollectionUtils.isNotEmpty(listOfCoopSyncBidders)
                ? listOfCoopSyncBidders
                : Collections.singletonList(activeBidders);
        this.analyticsReporter = Objects.requireNonNull(analyticsReporter);
        this.metrics = Objects.requireNonNull(metrics);
        this.timeoutFactory = Objects.requireNonNull(timeoutFactory);
        this.mapper = Objects.requireNonNull(mapper);
    }

    private static Set<String> activeBidders(BidderCatalog bidderCatalog) {
        return bidderCatalog.names().stream().filter(bidderCatalog::isActive).collect(Collectors.toSet());
    }

    @Override
    public void handle(RoutingContext context) {
        metrics.updateCookieSyncRequestMetric();

        final UidsCookie uidsCookie = uidsCookieService.parseFromRequest(context);
        if (!uidsCookie.allowsSync()) {
            final int status = HttpResponseStatus.UNAUTHORIZED.code();
            final String message = "User has opted out";
            context.response().setStatusCode(status).setStatusMessage(message).end();
            analyticsReporter.processEvent(CookieSyncEvent.error(status, message));
            return;
        }

        final Buffer body = context.getBody();
        if (body == null) {
            final int status = HttpResponseStatus.BAD_REQUEST.code();
            final String message = "Request has no body";
            context.response().setStatusCode(status).setStatusMessage(message).end();
            analyticsReporter.processEvent(CookieSyncEvent.error(status, message));
            return;
        }

        final CookieSyncRequest cookieSyncRequest;
        try {
            cookieSyncRequest = mapper.decodeValue(body, CookieSyncRequest.class);
        } catch (DecodeException e) {
            final int status = HttpResponseStatus.BAD_REQUEST.code();
            final String message = "Request body cannot be parsed";
            context.response().setStatusCode(status).setStatusMessage(message).end();
            analyticsReporter.processEvent(CookieSyncEvent.error(status, message));
            logger.info(message, e);
            return;
        }

        final Integer gdpr = cookieSyncRequest.getGdpr();
        final String gdprConsent = cookieSyncRequest.getGdprConsent();
        if (Objects.equals(gdpr, 1) && StringUtils.isBlank(gdprConsent)) {
            final int status = HttpResponseStatus.BAD_REQUEST.code();
            final String message = "gdpr_consent is required if gdpr is 1";
            context.response().setStatusCode(status).setStatusMessage(message).end();
            analyticsReporter.processEvent(CookieSyncEvent.error(status, message));
            return;
        }

        final Integer limit = cookieSyncRequest.getLimit();
        final Boolean coopSync = cookieSyncRequest.getCoopSync();
        final Set<String> biddersToSync = biddersToSync(cookieSyncRequest.getBidders(), coopSync, limit);

        final String gdprAsString = gdpr != null ? gdpr.toString() : null;
        final Ccpa ccpa = Ccpa.of(cookieSyncRequest.getUsPrivacy());
        final Privacy privacy = Privacy.of(gdprAsString, gdprConsent, ccpa);

        if (privacyEnforcementService.isCcpaEnforced(ccpa)) {
            respondWith(context, uidsCookie, privacy, biddersToSync, biddersToSync, limit, REJECTED_BY_CCPA);
            return;
        }

        final Set<Integer> vendorIds = Collections.singleton(gdprHostVendorId);
        final String ip = useGeoLocation ? HttpUtil.ipFrom(context.request()) : null;
        final Timeout timeout = timeoutFactory.create(defaultTimeout);
<<<<<<< HEAD
=======

>>>>>>> f17ae09f
        tcfDefinerService.resultFor(vendorIds, biddersToSync, gdprAsString, gdprConsent, ip, timeout)
                .setHandler(asyncResult ->
                        handleResult(asyncResult, context, uidsCookie, biddersToSync, privacy, limit));
    }

    /**
     * Returns bidder names to sync.
     * <p>
     * If bidder list was omitted in request, that means sync should be done for all bidders.
     */
    private Set<String> biddersToSync(List<String> requestBidders, Boolean requestCoop, Integer requestLimit) {
        if (CollectionUtils.isEmpty(requestBidders)) {
            return activeBidders;
        }

        final boolean coop = requestCoop != null ? requestCoop : defaultCoopSync;
        if (coop) {
            return requestLimit == null
                    ? addAllCoopSyncBidders(requestBidders)
                    : addCoopSyncBidders(requestBidders, requestLimit);
        }

        return new HashSet<>(requestBidders);
    }

    private Set<String> addAllCoopSyncBidders(List<String> bidders) {
        final Set<String> updatedBidders = listOfCoopSyncBidders.stream()
                .flatMap(Collection::stream)
                .collect(Collectors.toSet());

        updatedBidders.addAll(bidders);
        return updatedBidders;
    }

    private Set<String> addCoopSyncBidders(List<String> bidders, int limit) {
        if (limit <= 0) {
            return new HashSet<>(bidders);
        }
        final Set<String> allBidders = new HashSet<>(bidders);

        for (Collection<String> prioritisedBidders : listOfCoopSyncBidders) {
            int remaining = limit - allBidders.size();
            if (remaining <= 0) {
                return allBidders;
            }

            if (prioritisedBidders.size() > remaining) {
                final List<String> list = new ArrayList<>(prioritisedBidders);
                Collections.shuffle(list);
                for (String prioritisedBidder : list) {
                    if (allBidders.add(prioritisedBidder)) {
                        if (allBidders.size() >= limit) {
                            break;
                        }
                    }
                }
            } else {
                allBidders.addAll(prioritisedBidders);
            }
        }
        return allBidders;
    }

    /**
     * Determines original bidder's name.
     */
    private String bidderNameFor(String bidder) {
        return bidderCatalog.isAlias(bidder) ? bidderCatalog.nameByAlias(bidder) : bidder;
    }

    /**
     * Handles TCF verification result.
     */
    private void handleResult(AsyncResult<TcfResponse> asyncResult, RoutingContext context, UidsCookie uidsCookie,
                              Collection<String> biddersToSync, Privacy privacy, Integer limit) {
        if (asyncResult.failed()) {
            respondWith(context, uidsCookie, privacy, biddersToSync, biddersToSync, limit, REJECTED_BY_TCF);
        } else {
            final TcfResponse tcfResponse = asyncResult.result();

            final Map<Integer, PrivacyEnforcementAction> vendorIdToAction = tcfResponse.getVendorIdToActionMap();
            final PrivacyEnforcementAction hostActions = vendorIdToAction != null
                    ? vendorIdToAction.get(gdprHostVendorId)
                    : null;
            if (hostActions == null || hostActions.isBlockPixelSync()) {
                // host vendor should be allowed by TCF verification
                respondWith(context, uidsCookie, privacy, biddersToSync, biddersToSync, limit, REJECTED_BY_TCF);
            } else {
                final Map<String, PrivacyEnforcementAction> bidderNameToAction = tcfResponse.getBidderNameToActionMap();

                final Set<String> biddersRejectedByTcf = biddersToSync.stream()
                        .filter(bidder ->
                                !bidderNameToAction.containsKey(bidder)
                                        || bidderNameToAction.get(bidder).isBlockPixelSync())
                        .collect(Collectors.toSet());

                respondWith(context, uidsCookie, privacy, biddersToSync, biddersRejectedByTcf, limit, REJECTED_BY_TCF);
            }
        }
    }

    /**
     * Make HTTP response for given bidders.
     */
    private void respondWith(RoutingContext context, UidsCookie uidsCookie, Privacy privacy, Collection<String> bidders,
                             Collection<String> biddersRejectedByTcf, Integer limit, String rejectMessage) {
        updateCookieSyncTcfMetrics(bidders, biddersRejectedByTcf);

        final List<BidderUsersyncStatus> bidderStatuses = bidders.stream()
                .map(bidder -> bidderStatusFor(bidder, context, uidsCookie, biddersRejectedByTcf, privacy,
                        rejectMessage))
                .filter(Objects::nonNull) // skip bidder with live UID
                .collect(Collectors.toList());
        updateCookieSyncMatchMetrics(bidders, bidderStatuses);

        final List<BidderUsersyncStatus> updatedBidderStatuses;
        if (limit != null && limit > 0 && limit < bidderStatuses.size()) {
            Collections.shuffle(bidderStatuses);
            updatedBidderStatuses = bidderStatuses.subList(0, limit);
        } else {
            updatedBidderStatuses = bidderStatuses;
        }

        final CookieSyncResponse response = CookieSyncResponse.of(uidsCookie.hasLiveUids() ? "ok" : "no_cookie",
                updatedBidderStatuses);
        final String body = mapper.encode(response);

        // don't send the response if client has gone
        if (context.response().closed()) {
            logger.warn("The client already closed connection, response will be skipped");
            return;
        }
        context.response()
                .putHeader(HttpUtil.CONTENT_TYPE_HEADER, HttpHeaderValues.APPLICATION_JSON)
                .end(body);

        analyticsReporter.processEvent(CookieSyncEvent.builder()
                .status(HttpResponseStatus.OK.code())
                .bidderStatus(updatedBidderStatuses)
                .build());
    }

    private void updateCookieSyncTcfMetrics(Collection<String> syncBidders, Collection<String> rejectedBidders) {
        for (String bidder : syncBidders) {
            if (rejectedBidders.contains(bidder)) {
                metrics.updateCookieSyncTcfBlockedMetric(bidder);
            } else {
                metrics.updateCookieSyncGenMetric(bidder);
            }
        }
    }

    private void updateCookieSyncMatchMetrics(Collection<String> syncBidders,
                                              Collection<BidderUsersyncStatus> requiredUsersyncs) {
        syncBidders.stream()
                .filter(bidder -> requiredUsersyncs.stream().noneMatch(usersync -> bidder.equals(usersync.getBidder())))
                .forEach(metrics::updateCookieSyncMatchesMetric);
    }

    /**
     * Creates {@link BidderUsersyncStatus} for given bidder.
     */
    private BidderUsersyncStatus bidderStatusFor(String bidder, RoutingContext context, UidsCookie uidsCookie,
                                                 Collection<String> biddersRejectedByTcf, Privacy privacy,
                                                 String rejectMessage) {
        final BidderUsersyncStatus result;
        final boolean isNotAlias = !bidderCatalog.isAlias(bidder);

        if (isNotAlias && !bidderCatalog.isValidName(bidder)) {
            result = bidderStatusBuilder(bidder)
                    .error("Unsupported bidder")
                    .build();
        } else if (isNotAlias && !bidderCatalog.isActive(bidder)) {
            result = bidderStatusBuilder(bidder)
                    .error(String.format("%s is not configured properly on this Prebid Server deploy. "
                            + "If you believe this should work, contact the company hosting the service "
                            + "and tell them to check their configuration.", bidder))
                    .build();
        } else if (isNotAlias && biddersRejectedByTcf.contains(bidder)) {
            result = bidderStatusBuilder(bidder)
                    .error(rejectMessage)
                    .build();
        } else {
            final Usersyncer usersyncer = bidderCatalog.usersyncerByName(bidderNameFor(bidder));
            final UsersyncInfo hostBidderUsersyncInfo = hostBidderUsersyncInfo(context, privacy, usersyncer);

            if (hostBidderUsersyncInfo != null || !uidsCookie.hasLiveUidFrom(usersyncer.getCookieFamilyName())) {
                result = bidderStatusBuilder(bidder)
                        .noCookie(true)
                        .usersync(ObjectUtils.defaultIfNull(hostBidderUsersyncInfo,
                                UsersyncInfo.from(usersyncer).withPrivacy(privacy).assemble()))
                        .build();
            } else {
                result = null;
            }
        }

        return result;
    }

    private static BidderUsersyncStatus.BidderUsersyncStatusBuilder bidderStatusBuilder(String bidder) {
        return BidderUsersyncStatus.builder().bidder(bidder);
    }

    /**
     * Returns {@link UsersyncInfo} with updated usersync-url (pointed directly to Prebid Server /setuid endpoint)
     * or null if normal usersync flow should be applied.
     * <p>
     * Uids cookie should be in sync with host-cookie value, so the next conditions must be satisfied:
     * <p>
     * 1. Given {@link Usersyncer} should have the same cookie family value as configured host-cookie-family.
     * <p>
     * 2. Host-cookie must be present in HTTP request.
     * <p>
     * 3. Host-bidder uid value in uids cookie should not exist or be different from host-cookie uid value.
     */
    private UsersyncInfo hostBidderUsersyncInfo(RoutingContext context, Privacy privacy, Usersyncer usersyncer) {
        final String cookieFamilyName = usersyncer.getCookieFamilyName();
        if (Objects.equals(cookieFamilyName, uidsCookieService.getHostCookieFamily())) {

            final Map<String, String> cookies = HttpUtil.cookiesAsMap(context);
            final String hostCookieUid = uidsCookieService.parseHostCookie(cookies);

            if (hostCookieUid != null) {
                final Uids parsedUids = uidsCookieService.parseUids(cookies);
                final Map<String, UidWithExpiry> uidsMap = parsedUids != null ? parsedUids.getUids() : null;
                final UidWithExpiry uidWithExpiry = uidsMap != null ? uidsMap.get(cookieFamilyName) : null;
                final String uid = uidWithExpiry != null ? uidWithExpiry.getUid() : null;

                if (!Objects.equals(hostCookieUid, uid)) {
                    final String url = String.format("%s/setuid?bidder=%s&gdpr={{gdpr}}&gdpr_consent={{gdpr_consent}}"
                                    + "&us_privacy={{us_privacy}}&uid=%s", externalUrl, cookieFamilyName,
                            HttpUtil.encodeUrl(hostCookieUid));
                    return UsersyncInfo.from(usersyncer).withUrl(url)
                            .withPrivacy(privacy)
                            .assemble();
                }
            }
        }
        return null;
    }
}<|MERGE_RESOLUTION|>--- conflicted
+++ resolved
@@ -167,10 +167,7 @@
         final Set<Integer> vendorIds = Collections.singleton(gdprHostVendorId);
         final String ip = useGeoLocation ? HttpUtil.ipFrom(context.request()) : null;
         final Timeout timeout = timeoutFactory.create(defaultTimeout);
-<<<<<<< HEAD
-=======
-
->>>>>>> f17ae09f
+
         tcfDefinerService.resultFor(vendorIds, biddersToSync, gdprAsString, gdprConsent, ip, timeout)
                 .setHandler(asyncResult ->
                         handleResult(asyncResult, context, uidsCookie, biddersToSync, privacy, limit));
