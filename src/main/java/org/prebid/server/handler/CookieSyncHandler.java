--- conflicted
+++ resolved
@@ -13,11 +13,7 @@
 import io.vertx.ext.web.RoutingContext;
 import lombok.Value;
 import org.apache.commons.collections4.CollectionUtils;
-<<<<<<< HEAD
-import org.apache.commons.lang3.BooleanUtils;
-=======
 import org.apache.commons.lang3.ObjectUtils;
->>>>>>> 5d082626
 import org.apache.commons.lang3.StringUtils;
 import org.prebid.server.analytics.AnalyticsReporterDelegator;
 import org.prebid.server.analytics.model.CookieSyncEvent;
@@ -496,10 +492,9 @@
             return bidderStatusBuilder(bidder)
                     .error(REJECTED_BY_CCPA)
                     .build();
-<<<<<<< HEAD
-        }
-
-        final Usersyncer usersyncer = bidderCatalog.usersyncerByName(bidderNameFor(bidder));
+        }
+
+        final Usersyncer usersyncer = bidderCatalog.usersyncerByName(bidder);
 
         final Usersyncer.UsersyncMethod usersyncMethod =
                 cookieSyncContext.getUsersyncMethodChooser().choose(usersyncer, bidder);
@@ -507,16 +502,6 @@
             // there is nothing to sync
             return null;
         }
-=======
-        } else {
-            final Usersyncer usersyncer = bidderCatalog.usersyncerByName(bidder);
-
-            if (StringUtils.isEmpty(usersyncer.getUsersyncUrl())) {
-                // there is nothing to sync
-                return null;
-            }
-            final UsersyncInfo hostBidderUsersyncInfo = hostBidderUsersyncInfo(context, privacy, usersyncer);
->>>>>>> 5d082626
 
         final RoutingContext routingContext = cookieSyncContext.getRoutingContext();
         final UidsCookie uidsCookie = cookieSyncContext.getUidsCookie();
