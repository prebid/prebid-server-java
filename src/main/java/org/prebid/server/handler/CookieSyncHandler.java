--- conflicted
+++ resolved
@@ -175,18 +175,16 @@
         final String ip = useGeoLocation ? HttpUtil.ipFrom(context.request()) : null;
         final Timeout timeout = timeoutFactory.create(defaultTimeout);
 
-<<<<<<< HEAD
-        tcfDefinerService.resultForVendorIds(vendorIds, gdprAsString, gdprConsent, ip, timeout)
-                .compose(this::handleVendorIdResult)
-                .compose(ignored ->
-                        tcfDefinerService.resultForBidderNames(biddersToSync, gdprAsString, gdprConsent, ip, timeout))
-=======
         accountById(requestAccount, timeout)
-                .compose(account -> tcfDefinerService.resultFor(vendorIds, biddersToSync, gdprAsString, gdprConsent,
-                        ip, account, timeout))
->>>>>>> 9db7d1f2
-                .setHandler(asyncResult ->
-                        handleBidderNamesResult(asyncResult, context, uidsCookie, biddersToSync, privacy, limit));
+                .compose(account -> tcfDefinerService.resultForVendorIds(vendorIds, gdprAsString, gdprConsent, ip,
+                        timeout)
+                        .compose(this::handleVendorIdResult)
+                        .compose(ignored ->
+                                tcfDefinerService.resultForBidderNames(biddersToSync, gdprAsString, gdprConsent, ip,
+                                        timeout))
+                        .setHandler(asyncResult ->
+                                handleBidderNamesResult(asyncResult, context, uidsCookie, biddersToSync, privacy,
+                                        limit)));
     }
 
     /**
@@ -439,6 +437,6 @@
         return StringUtils.isBlank(accountId)
                 ? Future.succeededFuture(null)
                 : applicationSettings.getAccountById(accountId, timeout)
-                        .otherwise((Account) null);
+                .otherwise((Account) null);
     }
 }