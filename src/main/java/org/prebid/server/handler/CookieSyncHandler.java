--- conflicted
+++ resolved
@@ -123,18 +123,17 @@
         return bidderCatalog.names().stream().filter(bidderCatalog::isActive).collect(Collectors.toSet());
     }
 
-<<<<<<< HEAD
+    private static Integer validateHostVendorId(Integer gdprHostVendorId) {
+        if (gdprHostVendorId == null) {
+            logger.warn("gdpr.host-vendor-id not specified. Will skip host company GDPR checks");
+        }
+        return gdprHostVendorId;
+    }
+
     private static Set<String> flatMapToSet(List<Collection<String>> listOfStringLists) {
         return listOfStringLists.stream()
                 .flatMap(Collection::stream)
                 .collect(Collectors.toSet());
-=======
-    private static Integer validateHostVendorId(Integer gdprHostVendorId) {
-        if (gdprHostVendorId == null) {
-            logger.warn("gdpr.host-vendor-id not specified. Will skip host company GDPR checks");
-        }
-        return gdprHostVendorId;
->>>>>>> 7bf95f18
     }
 
     @Override
@@ -208,8 +207,7 @@
             final CookieSyncRequest cookieSyncRequest = cookieSyncContext.getCookieSyncRequest();
             final Set<String> biddersToSync = biddersToSync(cookieSyncRequest);
 
-            tcfDefinerService.resultForVendorIds(Collections.singleton(gdprHostVendorId), tcfContext)
-                    .map(this::isCookieSyncAllowed)
+            allowedForHostVendorId(tcfContext)
                     .compose(isCookieSyncAllowed ->
                             prepareRejectedBidders(isCookieSyncAllowed, biddersToSync, cookieSyncContext))
                     .setHandler(rejectedBiddersResult ->
@@ -232,30 +230,7 @@
             return new InvalidRequestException("gdpr_consent is required if gdpr is 1");
         }
 
-<<<<<<< HEAD
         return null;
-=======
-        accountById(requestAccount, timeout)
-                .compose(account -> privacyEnforcementService.contextFromCookieSyncRequest(
-                        cookieSyncRequest, context.request(), account, timeout)
-                        .map(privacyContext -> Tuple2.of(account, privacyContext)))
-                .map((Tuple2<Account, PrivacyContext> accountAndPrivacy) -> allowedForVendorId(vendorIds,
-                        accountAndPrivacy.getRight().getTcfContext())
-                        .compose(ignored -> tcfDefinerService.resultForBidderNames(
-                                biddersToSync,
-                                accountAndPrivacy.getRight().getTcfContext(),
-                                accountAndPrivacy.getLeft().getGdpr()))
-                        .map(tcfResponse -> handleBidderNamesResult(
-                                tcfResponse,
-                                context,
-                                accountAndPrivacy.getLeft(),
-                                uidsCookie,
-                                biddersToSync,
-                                accountAndPrivacy.getRight().getPrivacy(),
-                                limit))
-                        .otherwise(ignored -> handleTcfError(
-                                context, uidsCookie, biddersToSync, accountAndPrivacy.getRight().getPrivacy(), limit)));
->>>>>>> 7bf95f18
     }
 
     private static boolean isGdprParamsNotConsistent(CookieSyncRequest request) {
@@ -287,14 +262,22 @@
     }
 
     /**
-     * Returns failed future if vendor is not allowed for cookie sync.
      * If host vendor id is null, host allowed to sync cookies.
      */
-    private Future<Void> allowedForVendorId(Set<Integer> vendorIds, TcfContext tcfContext) {
-        return gdprHostVendorId != null
-                ? tcfDefinerService.resultForVendorIds(vendorIds, tcfContext)
-                .compose(this::handleVendorIdResult)
-                : Future.succeededFuture();
+    private Future<Boolean> allowedForHostVendorId(TcfContext tcfContext) {
+        return gdprHostVendorId == null
+                ? Future.succeededFuture(true)
+                : tcfDefinerService.resultForVendorIds(vendorIds, tcfContext)
+                .map(this::isCookieSyncAllowed);
+    }
+
+    private Boolean isCookieSyncAllowed(TcfResponse<Integer> hostTcfResponse) {
+        final Map<Integer, PrivacyEnforcementAction> vendorIdToAction = hostTcfResponse.getActions();
+        final PrivacyEnforcementAction hostActions = vendorIdToAction != null
+                ? vendorIdToAction.get(gdprHostVendorId)
+                : null;
+
+        return hostActions != null && !hostActions.isBlockPixelSync();
     }
 
     private Set<String> addAllCoopSyncBidders(List<String> bidders) {
@@ -337,15 +320,6 @@
      */
     private String bidderNameFor(String bidder) {
         return bidderCatalog.isAlias(bidder) ? bidderCatalog.nameByAlias(bidder) : bidder;
-    }
-
-    private Boolean isCookieSyncAllowed(TcfResponse<Integer> hostTcfResponse) {
-        final Map<Integer, PrivacyEnforcementAction> vendorIdToAction = hostTcfResponse.getActions();
-        final PrivacyEnforcementAction hostActions = vendorIdToAction != null
-                ? vendorIdToAction.get(gdprHostVendorId)
-                : null;
-
-        return hostActions != null && !hostActions.isBlockPixelSync();
     }
 
     private Future<RejectedBidders> prepareRejectedBidders(Boolean isCookieSyncAllowed,
