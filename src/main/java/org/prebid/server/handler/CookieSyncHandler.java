--- conflicted
+++ resolved
@@ -29,6 +29,7 @@
 import org.prebid.server.metric.Metrics;
 import org.prebid.server.privacy.gdpr.TcfDefinerService;
 import org.prebid.server.privacy.gdpr.model.PrivacyEnforcementAction;
+import org.prebid.server.privacy.gdpr.model.TcfContext;
 import org.prebid.server.privacy.gdpr.model.TcfResponse;
 import org.prebid.server.privacy.model.Privacy;
 import org.prebid.server.privacy.model.PrivacyContext;
@@ -96,12 +97,7 @@
         this.activeBidders = activeBidders(bidderCatalog);
         this.tcfDefinerService = Objects.requireNonNull(tcfDefinerService);
         this.privacyEnforcementService = Objects.requireNonNull(privacyEnforcementService);
-<<<<<<< HEAD
         this.gdprHostVendorId = validateHostVendorId(gdprHostVendorId);
-        this.useGeoLocation = useGeoLocation;
-=======
-        this.gdprHostVendorId = gdprHostVendorId;
->>>>>>> 7867aeea
         this.defaultCoopSync = defaultCoopSync;
         this.listOfCoopSyncBidders = CollectionUtils.isNotEmpty(listOfCoopSyncBidders)
                 ? listOfCoopSyncBidders
@@ -170,14 +166,6 @@
         final Set<String> biddersToSync = biddersToSync(cookieSyncRequest.getBidders(), coopSync, limit);
 
         final String requestAccount = cookieSyncRequest.getAccount();
-<<<<<<< HEAD
-        final String ip = useGeoLocation ? HttpUtil.ipFrom(context.request()) : null;
-        final Timeout timeout = timeoutFactory.create(defaultTimeout);
-
-        accountById(requestAccount, timeout)
-                .compose(account -> allowedForVendorId(gdprConsent, gdprAsString, gdprHostVendorId, ip, timeout,
-                        account)
-=======
         final Set<Integer> vendorIds = Collections.singleton(gdprHostVendorId);
         final Timeout timeout = timeoutFactory.create(defaultTimeout);
 
@@ -185,10 +173,8 @@
                 .compose(account -> privacyEnforcementService.contextFromCookieSyncRequest(
                         cookieSyncRequest, context.request(), account, timeout)
                         .map(privacyContext -> Tuple2.of(account, privacyContext)))
-                .map((Tuple2<Account, PrivacyContext> accountAndPrivacy) -> tcfDefinerService.resultForVendorIds(
-                        vendorIds, accountAndPrivacy.getRight().getTcfContext())
-                        .compose(this::handleVendorIdResult)
->>>>>>> 7867aeea
+                .map((Tuple2<Account, PrivacyContext> accountAndPrivacy) -> allowedForVendorId(vendorIds,
+                        accountAndPrivacy.getRight().getTcfContext())
                         .compose(ignored -> tcfDefinerService.resultForBidderNames(
                                 biddersToSync,
                                 accountAndPrivacy.getRight().getTcfContext(),
@@ -233,11 +219,9 @@
      * Returns failed future if vendor is not allowed for cookie sync.
      * If host vendor id is null, host allowed to sync cookies.
      */
-    private Future<Void> allowedForVendorId(String gdprConsent, String gdprAsString, Integer gdprHostVendorId,
-                                            String ip, Timeout timeout, Account account) {
+    private Future<Void> allowedForVendorId(Set<Integer> vendorIds, TcfContext tcfContext) {
         return gdprHostVendorId != null
-                ? tcfDefinerService.resultForVendorIds(
-                Collections.singleton(gdprHostVendorId), gdprAsString, gdprConsent, ip, account.getGdpr(), timeout)
+                ? tcfDefinerService.resultForVendorIds(vendorIds, tcfContext)
                 .compose(this::handleVendorIdResult)
                 : Future.succeededFuture();
     }
