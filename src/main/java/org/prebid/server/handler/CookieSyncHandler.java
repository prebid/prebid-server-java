package org.prebid.server.handler;

import io.netty.handler.codec.http.HttpHeaderValues;
import io.netty.handler.codec.http.HttpResponseStatus;
import io.netty.util.AsciiString;
import io.vertx.core.AsyncResult;
import io.vertx.core.Future;
import io.vertx.core.Handler;
import io.vertx.core.buffer.Buffer;
import io.vertx.core.http.HttpServerResponse;
import io.vertx.core.logging.Logger;
import io.vertx.core.logging.LoggerFactory;
import io.vertx.ext.web.RoutingContext;
import lombok.Value;
import org.apache.commons.collections4.CollectionUtils;
import org.apache.commons.lang3.ObjectUtils;
import org.apache.commons.lang3.StringUtils;
import org.prebid.server.analytics.AnalyticsReporterDelegator;
import org.prebid.server.analytics.model.CookieSyncEvent;
import org.prebid.server.auction.PrivacyEnforcementService;
import org.prebid.server.auction.model.CookieSyncContext;
import org.prebid.server.bidder.BidderCatalog;
import org.prebid.server.bidder.UsersyncInfoAssembler;
import org.prebid.server.bidder.Usersyncer;
import org.prebid.server.cookie.UidsCookie;
import org.prebid.server.cookie.UidsCookieService;
import org.prebid.server.cookie.model.UidWithExpiry;
import org.prebid.server.cookie.proto.Uids;
import org.prebid.server.exception.InvalidRequestException;
import org.prebid.server.exception.UnauthorizedUidsException;
import org.prebid.server.execution.Timeout;
import org.prebid.server.execution.TimeoutFactory;
import org.prebid.server.json.DecodeException;
import org.prebid.server.json.JacksonMapper;
import org.prebid.server.metric.Metrics;
import org.prebid.server.privacy.gdpr.TcfDefinerService;
import org.prebid.server.privacy.gdpr.model.HostVendorTcfResponse;
import org.prebid.server.privacy.gdpr.model.PrivacyEnforcementAction;
import org.prebid.server.privacy.gdpr.model.TcfContext;
import org.prebid.server.privacy.gdpr.model.TcfResponse;
import org.prebid.server.privacy.model.Privacy;
import org.prebid.server.proto.request.CookieSyncRequest;
import org.prebid.server.proto.response.BidderUsersyncStatus;
import org.prebid.server.proto.response.CookieSyncResponse;
import org.prebid.server.proto.response.UsersyncInfo;
import org.prebid.server.settings.ApplicationSettings;
import org.prebid.server.settings.model.Account;
import org.prebid.server.settings.model.AccountCookieSyncConfig;
import org.prebid.server.settings.model.AccountGdprConfig;
import org.prebid.server.util.HttpUtil;

import java.util.ArrayList;
import java.util.Collection;
import java.util.Collections;
import java.util.HashSet;
import java.util.List;
import java.util.Map;
import java.util.Objects;
import java.util.Set;
import java.util.stream.Collectors;

public class CookieSyncHandler implements Handler<RoutingContext> {

    private static final Logger logger = LoggerFactory.getLogger(CookieSyncHandler.class);
    private static final Map<CharSequence, AsciiString> JSON_HEADERS_MAP = Collections.singletonMap(
            HttpUtil.CONTENT_TYPE_HEADER, HttpHeaderValues.APPLICATION_JSON);

    private static final String REJECTED_BY_TCF = "Rejected by TCF";
    private static final String REJECTED_BY_CCPA = "Rejected by CCPA";

    private final String externalUrl;
    private final long defaultTimeout;
    private final UidsCookieService uidsCookieService;
    private final ApplicationSettings applicationSettings;
    private final BidderCatalog bidderCatalog;
    private final Set<String> activeBidders;
    private final TcfDefinerService tcfDefinerService;
    private final PrivacyEnforcementService privacyEnforcementService;
    private final Integer gdprHostVendorId;
    private final Boolean defaultCoopSync;
    private final List<Collection<String>> listOfCoopSyncBidders;
    private final Set<String> setOfCoopSyncBidders;
    private final AnalyticsReporterDelegator analyticsDelegator;
    private final Metrics metrics;
    private final TimeoutFactory timeoutFactory;
    private final JacksonMapper mapper;

    public CookieSyncHandler(String externalUrl,
                             long defaultTimeout,
                             UidsCookieService uidsCookieService,
                             ApplicationSettings applicationSettings,
                             BidderCatalog bidderCatalog,
                             TcfDefinerService tcfDefinerService,
                             PrivacyEnforcementService privacyEnforcementService,
                             Integer gdprHostVendorId,
                             boolean defaultCoopSync,
                             List<Collection<String>> listOfCoopSyncBidders,
                             AnalyticsReporterDelegator analyticsDelegator,
                             Metrics metrics,
                             TimeoutFactory timeoutFactory,
                             JacksonMapper mapper) {

        this.externalUrl = HttpUtil.validateUrl(Objects.requireNonNull(externalUrl));
        this.defaultTimeout = defaultTimeout;
        this.uidsCookieService = Objects.requireNonNull(uidsCookieService);
        this.applicationSettings = Objects.requireNonNull(applicationSettings);
        this.bidderCatalog = Objects.requireNonNull(bidderCatalog);
        this.activeBidders = activeBidders(bidderCatalog);
        this.tcfDefinerService = Objects.requireNonNull(tcfDefinerService);
        this.privacyEnforcementService = Objects.requireNonNull(privacyEnforcementService);
        this.gdprHostVendorId = validateHostVendorId(gdprHostVendorId);
        this.defaultCoopSync = defaultCoopSync;
        this.listOfCoopSyncBidders = CollectionUtils.isNotEmpty(listOfCoopSyncBidders)
                ? listOfCoopSyncBidders
                : Collections.singletonList(activeBidders);
        this.setOfCoopSyncBidders = flatMapToSet(this.listOfCoopSyncBidders);
        this.analyticsDelegator = Objects.requireNonNull(analyticsDelegator);
        this.metrics = Objects.requireNonNull(metrics);
        this.timeoutFactory = Objects.requireNonNull(timeoutFactory);
        this.mapper = Objects.requireNonNull(mapper);
    }

    private static Set<String> activeBidders(BidderCatalog bidderCatalog) {
        return bidderCatalog.names().stream().filter(bidderCatalog::isActive).collect(Collectors.toSet());
    }

    private static Integer validateHostVendorId(Integer gdprHostVendorId) {
        if (gdprHostVendorId == null) {
            logger.warn("gdpr.host-vendor-id not specified. Will skip host company GDPR checks");
        }
        return gdprHostVendorId;
    }

    private static Set<String> flatMapToSet(List<Collection<String>> listOfStringLists) {
        return listOfStringLists.stream()
                .flatMap(Collection::stream)
                .collect(Collectors.toSet());
    }

    @Override
    public void handle(RoutingContext routingContext) {
        metrics.updateCookieSyncRequestMetric();

        toCookieSyncContext(routingContext)
                .setHandler(cookieSyncContextResult -> handleCookieSyncContextResult(cookieSyncContextResult,
                        routingContext));
    }

    private Future<CookieSyncContext> toCookieSyncContext(RoutingContext routingContext) {
        final CookieSyncRequest cookieSyncRequest;
        try {
            cookieSyncRequest = parseRequest(routingContext);
        } catch (Exception e) {
            return Future.failedFuture(e);
        }

        final String requestAccount = cookieSyncRequest.getAccount();
        final Timeout timeout = timeoutFactory.create(defaultTimeout);
        final UidsCookie uidsCookie = uidsCookieService.parseFromRequest(routingContext);

        return accountById(requestAccount, timeout)
                .compose(account -> privacyEnforcementService.contextFromCookieSyncRequest(
                        cookieSyncRequest, routingContext.request(), account, timeout)
                        .map(privacyContext -> CookieSyncContext.builder()
                                .routingContext(routingContext)
                                .uidsCookie(uidsCookie)
                                .cookieSyncRequest(cookieSyncRequest)
                                .timeout(timeout)
                                .account(account)
                                .privacyContext(privacyContext)
                                .build()));
    }

    private CookieSyncRequest parseRequest(RoutingContext routingContext) {
        final Buffer body = routingContext.getBody();
        if (body == null) {
            throw new InvalidRequestException("Request has no body");
        }

        try {
            return mapper.decodeValue(body, CookieSyncRequest.class);
        } catch (DecodeException e) {
            final String message = "Request body cannot be parsed";
            logger.info(message, e);
            throw new InvalidRequestException(message);
        }
    }

    private Future<Account> accountById(String accountId, Timeout timeout) {
        return StringUtils.isBlank(accountId)
                ? Future.succeededFuture(Account.empty(accountId))
                : applicationSettings.getAccountById(accountId, timeout)
                .otherwise(Account.empty(accountId));
    }

    private void handleCookieSyncContextResult(AsyncResult<CookieSyncContext> cookieSyncContextResult,
                                               RoutingContext routingContext) {

        if (cookieSyncContextResult.succeeded()) {
            final CookieSyncContext cookieSyncContext = cookieSyncContextResult.result();

            final TcfContext tcfContext = cookieSyncContext.getPrivacyContext().getTcfContext();
            final Exception validationException = validateCookieSyncContext(cookieSyncContext);
            if (validationException != null) {
                handleErrors(validationException, routingContext, tcfContext);
                return;
            }

            isAllowedForHostVendorId(tcfContext)
                    .setHandler(hostTcfResponseResult -> respondByTcfResponse(
                            hostTcfResponseResult,
                            biddersToSync(cookieSyncContext),
                            cookieSyncContext));
        } else {
            final Throwable error = cookieSyncContextResult.cause();
            handleErrors(error, routingContext, null);
        }
    }

    private static Exception validateCookieSyncContext(CookieSyncContext cookieSyncContext) {
        final UidsCookie uidsCookie = cookieSyncContext.getUidsCookie();
        if (!uidsCookie.allowsSync()) {
            return new UnauthorizedUidsException("Sync is not allowed for this uids");
        }

        final CookieSyncRequest cookieSyncRequest = cookieSyncContext.getCookieSyncRequest();
        if (isGdprParamsNotConsistent(cookieSyncRequest)) {
            return new InvalidRequestException("gdpr_consent is required if gdpr is 1");
        }

        return null;
    }

    private static boolean isGdprParamsNotConsistent(CookieSyncRequest request) {
        return Objects.equals(request.getGdpr(), 1) && StringUtils.isBlank(request.getGdprConsent());
    }

    /**
     * Returns bidder names to sync.
     * <p>
     * If bidder list was omitted in request, that means sync should be done for all bidders.
     */
    private Set<String> biddersToSync(CookieSyncContext cookieSyncContext) {
        final CookieSyncRequest cookieSyncRequest = cookieSyncContext.getCookieSyncRequest();

        final List<String> requestBidders = cookieSyncRequest.getBidders();

        if (CollectionUtils.isEmpty(requestBidders)) {
            return activeBidders;
        }

        final Account account = cookieSyncContext.getAccount();

        if (coopSyncAllowed(cookieSyncRequest, account)) {
            final Integer requestLimit = resolveLimit(cookieSyncContext);

            return requestLimit == null
                    ? addAllCoopSyncBidders(requestBidders)
                    : addCoopSyncBidders(requestBidders, requestLimit);
        }

        return new HashSet<>(requestBidders);
    }

    private Boolean coopSyncAllowed(CookieSyncRequest cookieSyncRequest, Account account) {
        final Boolean requestCoopSync = cookieSyncRequest.getCoopSync();
        if (requestCoopSync != null) {
            return requestCoopSync;
        }

        final AccountCookieSyncConfig accountCookieSyncConfig = account.getCookieSync();
        final Boolean accountCoopSync = accountCookieSyncConfig != null
                ? accountCookieSyncConfig.getDefaultCoopSync()
                : null;

        return ObjectUtils.firstNonNull(accountCoopSync, defaultCoopSync);
    }

    /**
     * If host vendor id is null, host allowed to sync cookies.
     */
    private Future<HostVendorTcfResponse> isAllowedForHostVendorId(TcfContext tcfContext) {
        return gdprHostVendorId == null
                ? Future.succeededFuture(HostVendorTcfResponse.allowedVendor())
                : tcfDefinerService.resultForVendorIds(Collections.singleton(gdprHostVendorId), tcfContext)
                .map(this::toHostVendorTcfResponse);
    }

    private HostVendorTcfResponse toHostVendorTcfResponse(TcfResponse<Integer> tcfResponse) {
        return HostVendorTcfResponse.of(tcfResponse.getUserInGdprScope(), tcfResponse.getCountry(),
                isCookieSyncAllowed(tcfResponse));
    }

    private boolean isCookieSyncAllowed(TcfResponse<Integer> hostTcfResponse) {
        final Map<Integer, PrivacyEnforcementAction> vendorIdToAction = hostTcfResponse.getActions();
        final PrivacyEnforcementAction hostActions = vendorIdToAction != null
                ? vendorIdToAction.get(gdprHostVendorId)
                : null;

        return hostActions != null && !hostActions.isBlockPixelSync();
    }

    private Set<String> addAllCoopSyncBidders(List<String> bidders) {
        final Set<String> updatedBidders = new HashSet<>(setOfCoopSyncBidders);
        updatedBidders.addAll(bidders);
        return updatedBidders;
    }

    private Set<String> addCoopSyncBidders(List<String> bidders, int limit) {
        if (limit <= 0) {
            return new HashSet<>(bidders);
        }
        final Set<String> allBidders = new HashSet<>(bidders);

        for (Collection<String> prioritisedBidders : listOfCoopSyncBidders) {
            int remaining = limit - allBidders.size();
            if (remaining <= 0) {
                return allBidders;
            }

            if (prioritisedBidders.size() > remaining) {
                final List<String> list = new ArrayList<>(prioritisedBidders);
                Collections.shuffle(list);
                for (String prioritisedBidder : list) {
                    if (allBidders.add(prioritisedBidder)) {
                        if (allBidders.size() >= limit) {
                            break;
                        }
                    }
                }
            } else {
                allBidders.addAll(prioritisedBidders);
            }
        }
        return allBidders;
    }

<<<<<<< HEAD
    private Future<Void> handleVendorIdResult(TcfResponse<Integer> tcfResponse) {
=======
    /**
     * Determines original bidder's name.
     */
    private String bidderNameFor(String bidder) {
        return bidderCatalog.isAlias(bidder) ? bidderCatalog.nameByAlias(bidder) : bidder;
    }

    private void respondByTcfResponse(AsyncResult<HostVendorTcfResponse> hostTcfResponseResult,
                                      Set<String> biddersToSync,
                                      CookieSyncContext cookieSyncContext) {
>>>>>>> 64506ae1

        final TcfContext tcfContext = cookieSyncContext.getPrivacyContext().getTcfContext();
        if (hostTcfResponseResult.succeeded()) {

            // Host vendor tcf response can be not populated if host vendor id is not defined,
            // we can't be sure if we can use it. So we get tcf values from response for all bidders.
            final HostVendorTcfResponse hostVendorTcfResponse = hostTcfResponseResult.result();
            if (hostVendorTcfResponse.isVendorAllowed()) {

                final AccountGdprConfig accountGdprConfig = cookieSyncContext.getAccount().getGdpr();
                tcfDefinerService.resultForBidderNames(biddersToSync, tcfContext, accountGdprConfig)
                        .setHandler(tcfResponseResult -> respondByTcfResultForBidders(tcfResponseResult,
                                biddersToSync, cookieSyncContext));

            } else {
                // Reject all bidders when Host TCF response has blocked pixel
                final RejectedBidders rejectedBidders = RejectedBidders.of(biddersToSync, Collections.emptySet());
                respondWithRejectedBidders(cookieSyncContext, biddersToSync, rejectedBidders);
            }

        } else {
            final Throwable error = hostTcfResponseResult.cause();
            final RoutingContext routingContext = cookieSyncContext.getRoutingContext();
            handleErrors(error, routingContext, tcfContext);
        }
    }

    private void respondByTcfResultForBidders(AsyncResult<TcfResponse<String>> tcfResponseResult,
                                              Set<String> biddersToSync,
                                              CookieSyncContext cookieSyncContext) {
        if (tcfResponseResult.succeeded()) {
            final TcfResponse<String> tcfResponse = tcfResponseResult.result();

            final RejectedBidders rejectedBidders = rejectedRequestBiddersToSync(tcfResponse, cookieSyncContext,
                    biddersToSync);

            respondWithRejectedBidders(cookieSyncContext, biddersToSync, rejectedBidders);
        } else {
            final Throwable error = tcfResponseResult.cause();
            final RoutingContext routingContext = cookieSyncContext.getRoutingContext();
            final TcfContext tcfContext = cookieSyncContext.getPrivacyContext().getTcfContext();
            handleErrors(error, routingContext, tcfContext);
        }
    }

    private RejectedBidders rejectedRequestBiddersToSync(TcfResponse<String> tcfResponse,
                                                         CookieSyncContext cookieSyncContext,
                                                         Set<String> biddersToSync) {

        final Account account = cookieSyncContext.getAccount();
        final Privacy privacy = cookieSyncContext.getPrivacyContext().getPrivacy();
        final Set<String> ccpaEnforcedBidders = extractCcpaEnforcedBidders(account, biddersToSync, privacy);

        final Map<String, PrivacyEnforcementAction> bidderNameToAction = tcfResponse.getActions();

        final Set<String> biddersRejectedByTcf = biddersToSync.stream()
                .filter(bidder -> !ccpaEnforcedBidders.contains(bidder))
                .filter(bidder ->
                        !bidderNameToAction.containsKey(bidder)
                                || bidderNameToAction.get(bidder).isBlockPixelSync())
                .collect(Collectors.toSet());

        return RejectedBidders.of(biddersRejectedByTcf, ccpaEnforcedBidders);
    }

    private Set<String> extractCcpaEnforcedBidders(Account account, Collection<String> biddersToSync, Privacy privacy) {
        if (privacyEnforcementService.isCcpaEnforced(privacy.getCcpa(), account)) {
            return biddersToSync.stream()
                    .filter(bidder -> bidderCatalog.bidderInfoByName(bidderNameFor(bidder)).isCcpaEnforced())
                    .collect(Collectors.toSet());
        }
        return Collections.emptySet();
    }

    /**
     * Make HTTP response for given bidders.
     */
    private void respondWithRejectedBidders(CookieSyncContext cookieSyncContext,
                                            Collection<String> bidders,
                                            RejectedBidders rejectedBidders) {

        updateCookieSyncTcfMetrics(bidders, rejectedBidders.getRejectedByTcf());

        final RoutingContext routingContext = cookieSyncContext.getRoutingContext();
        final UidsCookie uidsCookie = cookieSyncContext.getUidsCookie();
        final Privacy privacy = cookieSyncContext.getPrivacyContext().getPrivacy();
        final List<BidderUsersyncStatus> bidderStatuses = bidders.stream()
                .map(bidder -> bidderStatusFor(bidder, routingContext, uidsCookie, rejectedBidders, privacy))
                .filter(Objects::nonNull) // skip bidder with live UID
                .collect(Collectors.toList());

        updateCookieSyncMatchMetrics(bidders, bidderStatuses);

        final List<BidderUsersyncStatus> updatedBidderStatuses =
                trimBiddersToLimit(bidderStatuses, resolveLimit(cookieSyncContext));
        final String status = uidsCookie.hasLiveUids() ? "ok" : "no_cookie";

        final CookieSyncResponse response = CookieSyncResponse.of(status, updatedBidderStatuses);

        final String body = mapper.encode(response);
        respondWith(routingContext, HttpResponseStatus.OK.code(), body, JSON_HEADERS_MAP);

        final TcfContext tcfContext = cookieSyncContext.getPrivacyContext().getTcfContext();
        analyticsDelegator.processEvent(CookieSyncEvent.builder()
                .status(HttpResponseStatus.OK.code())
                .bidderStatus(updatedBidderStatuses)
<<<<<<< HEAD
                .build());
    }

    private Set<String> extractCcpaEnforcedBidders(Account account, Collection<String> biddersToSync, Privacy privacy) {
        if (privacyEnforcementService.isCcpaEnforced(privacy.getCcpa(), account)) {
            return biddersToSync.stream()
                    .filter(bidder -> bidderCatalog.bidderInfoByName(bidder).isCcpaEnforced())
                    .collect(Collectors.toSet());
        }
        return Collections.emptySet();
=======
                .build(), tcfContext);
>>>>>>> 64506ae1
    }

    private void updateCookieSyncTcfMetrics(Collection<String> syncBidders, Collection<String> rejectedBidders) {
        for (String bidder : syncBidders) {
            if (rejectedBidders.contains(bidder)) {
                metrics.updateCookieSyncTcfBlockedMetric(bidder);
            } else {
                metrics.updateCookieSyncGenMetric(bidder);
            }
        }
    }

    /**
     * Creates {@link BidderUsersyncStatus} for given bidder.
     */
    private BidderUsersyncStatus bidderStatusFor(String bidder,
                                                 RoutingContext context,
                                                 UidsCookie uidsCookie,
                                                 RejectedBidders rejectedBidders,
                                                 Privacy privacy) {

<<<<<<< HEAD
        final BidderUsersyncStatus result;

        if (!bidderCatalog.isValidName(bidder)) {
            result = bidderStatusBuilder(bidder)
                    .error("Unsupported bidder")
                    .build();
        } else if (!bidderCatalog.isActive(bidder)) {
            result = bidderStatusBuilder(bidder)
=======
        final boolean isNotAlias = !bidderCatalog.isAlias(bidder);
        final Set<String> biddersRejectedByTcf = rejectedBidders.getRejectedByTcf();
        final Set<String> biddersRejectedByCcpa = rejectedBidders.getRejectedByCcpa();

        if (isNotAlias && !bidderCatalog.isValidName(bidder)) {
            return bidderStatusBuilder(bidder)
                    .error("Unsupported bidder")
                    .build();
        } else if (isNotAlias && !bidderCatalog.isActive(bidder)) {
            return bidderStatusBuilder(bidder)
>>>>>>> 64506ae1
                    .error(String.format("%s is not configured properly on this Prebid Server deploy. "
                            + "If you believe this should work, contact the company hosting the service "
                            + "and tell them to check their configuration.", bidder))
                    .build();
<<<<<<< HEAD
        } else if (biddersRejectedByTcf.contains(bidder)) {
            result = bidderStatusBuilder(bidder)
                    .error(REJECTED_BY_TCF)
                    .build();
        } else if (biddersRejectedByCcpa.contains(bidder)) {
            result = bidderStatusBuilder(bidder)
                    .error(REJECTED_BY_CCPA)
                    .build();
        } else {
            final Usersyncer usersyncer = bidderCatalog.usersyncerByName(bidder);
=======
        } else if (isNotAlias && biddersRejectedByTcf.contains(bidder)) {
            return bidderStatusBuilder(bidder)
                    .error(REJECTED_BY_TCF)
                    .build();
        } else if (isNotAlias && biddersRejectedByCcpa.contains(bidder)) {
            return bidderStatusBuilder(bidder)
                    .error(REJECTED_BY_CCPA)
                    .build();
        } else {
            final Usersyncer usersyncer = bidderCatalog.usersyncerByName(bidderNameFor(bidder));

            if (StringUtils.isEmpty(usersyncer.getUsersyncUrl())) {
                // there is nothing to sync
                return null;
            }

>>>>>>> 64506ae1
            final UsersyncInfo hostBidderUsersyncInfo = hostBidderUsersyncInfo(context, privacy, usersyncer);

            if (hostBidderUsersyncInfo != null || !uidsCookie.hasLiveUidFrom(usersyncer.getCookieFamilyName())) {
                return bidderStatusBuilder(bidder)
                        .noCookie(true)
                        .usersync(ObjectUtils.defaultIfNull(
                                hostBidderUsersyncInfo,
                                UsersyncInfoAssembler.from(usersyncer).withPrivacy(privacy).assemble()))
                        .build();
            }
        }

        return null;
    }

    private static BidderUsersyncStatus.BidderUsersyncStatusBuilder bidderStatusBuilder(String bidder) {
        return BidderUsersyncStatus.builder().bidder(bidder);
    }

    /**
     * Returns {@link UsersyncInfo} with updated usersync-url (pointed directly to Prebid Server /setuid endpoint)
     * or null if normal usersync flow should be applied.
     * <p>
     * Uids cookie should be in sync with host-cookie value, so the next conditions must be satisfied:
     * <p>
     * 1. Given {@link Usersyncer} should have the same cookie family value as configured host-cookie-family.
     * <p>
     * 2. Host-cookie must be present in HTTP request.
     * <p>
     * 3. Host-bidder uid value in uids cookie should not exist or be different from host-cookie uid value.
     */
    private UsersyncInfo hostBidderUsersyncInfo(RoutingContext context, Privacy privacy, Usersyncer usersyncer) {
        final String cookieFamilyName = usersyncer.getCookieFamilyName();
        if (Objects.equals(cookieFamilyName, uidsCookieService.getHostCookieFamily())) {

            final Map<String, String> cookies = HttpUtil.cookiesAsMap(context);
            final String hostCookieUid = uidsCookieService.parseHostCookie(cookies);

            if (hostCookieUid != null) {
                final Uids parsedUids = uidsCookieService.parseUids(cookies);
                final Map<String, UidWithExpiry> uidsMap = parsedUids != null ? parsedUids.getUids() : null;
                final UidWithExpiry uidWithExpiry = uidsMap != null ? uidsMap.get(cookieFamilyName) : null;
                final String uid = uidWithExpiry != null ? uidWithExpiry.getUid() : null;

                if (!Objects.equals(hostCookieUid, uid)) {
                    final String url = String.format("%s/setuid?bidder=%s&gdpr={{gdpr}}&gdpr_consent={{gdpr_consent}}"
                                    + "&us_privacy={{us_privacy}}&uid=%s", externalUrl, cookieFamilyName,
                            HttpUtil.encodeUrl(hostCookieUid));
                    return UsersyncInfoAssembler.from(usersyncer)
                            .withUrl(url)
                            .withPrivacy(privacy)
                            .assemble();
                }
            }
        }
        return null;
    }

    private void updateCookieSyncMatchMetrics(Collection<String> syncBidders,
                                              Collection<BidderUsersyncStatus> requiredUsersyncs) {
        syncBidders.stream()
                .filter(bidder -> requiredUsersyncs.stream().noneMatch(usersync -> bidder.equals(usersync.getBidder())))
                .forEach(metrics::updateCookieSyncMatchesMetric);
    }

    private static Integer resolveLimit(CookieSyncContext cookieSyncContext) {
        final Integer limit = cookieSyncContext.getCookieSyncRequest().getLimit();

        final AccountCookieSyncConfig cookieSyncConfig = cookieSyncContext.getAccount().getCookieSync();
        if (cookieSyncConfig == null) {
            return limit;
        }

        final Integer resolvedLimit = ObjectUtils.defaultIfNull(limit, cookieSyncConfig.getDefaultLimit());
        if (resolvedLimit == null) {
            return null;
        }

        final Integer maxLimit = cookieSyncConfig.getMaxLimit();

        return maxLimit == null ? resolvedLimit : Math.min(resolvedLimit, maxLimit);
    }

    private static List<BidderUsersyncStatus> trimBiddersToLimit(List<BidderUsersyncStatus> bidderStatuses,
                                                                 Integer limit) {

        if (limit != null && limit > 0 && limit < bidderStatuses.size()) {
            Collections.shuffle(bidderStatuses);
            return bidderStatuses.subList(0, limit);
        }

        return bidderStatuses;
    }

    private void handleErrors(Throwable error, RoutingContext routingContext, TcfContext tcfContext) {
        final String message = error.getMessage();
        final int status;
        final String body;
        if (error instanceof InvalidRequestException) {
            metrics.updateUserSyncBadRequestMetric();
            status = HttpResponseStatus.BAD_REQUEST.code();
            body = String.format("Invalid request format: %s", message);
            logger.info(message, error);

        } else if (error instanceof UnauthorizedUidsException) {
            metrics.updateUserSyncOptoutMetric();
            status = HttpResponseStatus.UNAUTHORIZED.code();
            body = String.format("Unauthorized: %s", message);

        } else {
            status = HttpResponseStatus.INTERNAL_SERVER_ERROR.code();
            body = String.format("Unexpected setuid processing error: %s", message);
            logger.warn(body, error);
        }

        respondWith(routingContext, status, body, Collections.emptyMap());
        if (tcfContext == null) {
            analyticsDelegator.processEvent(CookieSyncEvent.error(status, body));
        } else {
            analyticsDelegator.processEvent(CookieSyncEvent.error(status, body), tcfContext);
        }
    }

    private static void respondWith(RoutingContext context,
                                    int status,
                                    String body,
                                    Map<CharSequence, AsciiString> headers) {
        // don't send the response if client has gone
        final HttpServerResponse response = context.response();
        if (response.closed()) {
            logger.warn("The client already closed connection, response will be skipped");
            return;
        }

        response.setStatusCode(status);
        if (body != null) {
            headers.forEach(response::putHeader);
            response.end(body);
        } else {
            response.end();
        }
    }

    @Value(staticConstructor = "of")
    private static class RejectedBidders {

        Set<String> rejectedByTcf;

        Set<String> rejectedByCcpa;
    }
}<|MERGE_RESOLUTION|>--- conflicted
+++ resolved
@@ -335,20 +335,9 @@
         return allBidders;
     }
 
-<<<<<<< HEAD
-    private Future<Void> handleVendorIdResult(TcfResponse<Integer> tcfResponse) {
-=======
-    /**
-     * Determines original bidder's name.
-     */
-    private String bidderNameFor(String bidder) {
-        return bidderCatalog.isAlias(bidder) ? bidderCatalog.nameByAlias(bidder) : bidder;
-    }
-
     private void respondByTcfResponse(AsyncResult<HostVendorTcfResponse> hostTcfResponseResult,
                                       Set<String> biddersToSync,
                                       CookieSyncContext cookieSyncContext) {
->>>>>>> 64506ae1
 
         final TcfContext tcfContext = cookieSyncContext.getPrivacyContext().getTcfContext();
         if (hostTcfResponseResult.succeeded()) {
@@ -417,7 +406,7 @@
     private Set<String> extractCcpaEnforcedBidders(Account account, Collection<String> biddersToSync, Privacy privacy) {
         if (privacyEnforcementService.isCcpaEnforced(privacy.getCcpa(), account)) {
             return biddersToSync.stream()
-                    .filter(bidder -> bidderCatalog.bidderInfoByName(bidderNameFor(bidder)).isCcpaEnforced())
+                    .filter(bidder -> bidderCatalog.bidderInfoByName(bidder).isCcpaEnforced())
                     .collect(Collectors.toSet());
         }
         return Collections.emptySet();
@@ -455,20 +444,7 @@
         analyticsDelegator.processEvent(CookieSyncEvent.builder()
                 .status(HttpResponseStatus.OK.code())
                 .bidderStatus(updatedBidderStatuses)
-<<<<<<< HEAD
-                .build());
-    }
-
-    private Set<String> extractCcpaEnforcedBidders(Account account, Collection<String> biddersToSync, Privacy privacy) {
-        if (privacyEnforcementService.isCcpaEnforced(privacy.getCcpa(), account)) {
-            return biddersToSync.stream()
-                    .filter(bidder -> bidderCatalog.bidderInfoByName(bidder).isCcpaEnforced())
-                    .collect(Collectors.toSet());
-        }
-        return Collections.emptySet();
-=======
                 .build(), tcfContext);
->>>>>>> 64506ae1
     }
 
     private void updateCookieSyncTcfMetrics(Collection<String> syncBidders, Collection<String> rejectedBidders) {
@@ -490,60 +466,34 @@
                                                  RejectedBidders rejectedBidders,
                                                  Privacy privacy) {
 
-<<<<<<< HEAD
-        final BidderUsersyncStatus result;
+        final Set<String> biddersRejectedByTcf = rejectedBidders.getRejectedByTcf();
+        final Set<String> biddersRejectedByCcpa = rejectedBidders.getRejectedByCcpa();
 
         if (!bidderCatalog.isValidName(bidder)) {
-            result = bidderStatusBuilder(bidder)
+            return bidderStatusBuilder(bidder)
                     .error("Unsupported bidder")
                     .build();
         } else if (!bidderCatalog.isActive(bidder)) {
-            result = bidderStatusBuilder(bidder)
-=======
-        final boolean isNotAlias = !bidderCatalog.isAlias(bidder);
-        final Set<String> biddersRejectedByTcf = rejectedBidders.getRejectedByTcf();
-        final Set<String> biddersRejectedByCcpa = rejectedBidders.getRejectedByCcpa();
-
-        if (isNotAlias && !bidderCatalog.isValidName(bidder)) {
             return bidderStatusBuilder(bidder)
-                    .error("Unsupported bidder")
-                    .build();
-        } else if (isNotAlias && !bidderCatalog.isActive(bidder)) {
-            return bidderStatusBuilder(bidder)
->>>>>>> 64506ae1
                     .error(String.format("%s is not configured properly on this Prebid Server deploy. "
                             + "If you believe this should work, contact the company hosting the service "
                             + "and tell them to check their configuration.", bidder))
                     .build();
-<<<<<<< HEAD
         } else if (biddersRejectedByTcf.contains(bidder)) {
-            result = bidderStatusBuilder(bidder)
+            return bidderStatusBuilder(bidder)
                     .error(REJECTED_BY_TCF)
                     .build();
         } else if (biddersRejectedByCcpa.contains(bidder)) {
-            result = bidderStatusBuilder(bidder)
+            return bidderStatusBuilder(bidder)
                     .error(REJECTED_BY_CCPA)
                     .build();
         } else {
             final Usersyncer usersyncer = bidderCatalog.usersyncerByName(bidder);
-=======
-        } else if (isNotAlias && biddersRejectedByTcf.contains(bidder)) {
-            return bidderStatusBuilder(bidder)
-                    .error(REJECTED_BY_TCF)
-                    .build();
-        } else if (isNotAlias && biddersRejectedByCcpa.contains(bidder)) {
-            return bidderStatusBuilder(bidder)
-                    .error(REJECTED_BY_CCPA)
-                    .build();
-        } else {
-            final Usersyncer usersyncer = bidderCatalog.usersyncerByName(bidderNameFor(bidder));
 
             if (StringUtils.isEmpty(usersyncer.getUsersyncUrl())) {
                 // there is nothing to sync
                 return null;
             }
-
->>>>>>> 64506ae1
             final UsersyncInfo hostBidderUsersyncInfo = hostBidderUsersyncInfo(context, privacy, usersyncer);
 
             if (hostBidderUsersyncInfo != null || !uidsCookie.hasLiveUidFrom(usersyncer.getCookieFamilyName())) {
