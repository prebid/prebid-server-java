--- conflicted
+++ resolved
@@ -11,16 +11,12 @@
 import lombok.Value;
 import org.prebid.server.bidder.BidderCatalog;
 import org.prebid.server.json.JacksonMapper;
-<<<<<<< HEAD
+import org.prebid.server.model.Endpoint;
 import org.prebid.server.settings.bidder.BidderInfo;
 import org.prebid.server.settings.bidder.CapabilitiesInfo;
 import org.prebid.server.settings.bidder.MaintainerInfo;
 import org.prebid.server.settings.bidder.MediaTypeMappings;
 import org.prebid.server.settings.bidder.PlatformInfo;
-=======
-import org.prebid.server.model.Endpoint;
-import org.prebid.server.proto.response.BidderInfo;
->>>>>>> 6ca955b3
 import org.prebid.server.util.HttpUtil;
 
 import java.util.Collections;
@@ -96,9 +92,6 @@
     @Value(staticConstructor = "of")
     private static class BidderInfoResponseModel {
 
-<<<<<<< HEAD
-        MaintainerInfo maintainer;
-=======
         private static final String STATUS_ACTIVE = "ACTIVE";
         private static final String STATUS_DISABLED = "DISABLED";
 
@@ -107,27 +100,22 @@
         @JsonProperty("usesHttps")
         boolean usesHttps;
 
-        BidderInfo.MaintainerInfo maintainer;
->>>>>>> 6ca955b3
+        MaintainerInfo maintainer;
 
         Capabilities capabilities;
 
-<<<<<<< HEAD
-        static BidderInfoResponseModel from(BidderInfo bidderInfo) {
-            final CapabilitiesInfo capabilities = bidderInfo.getCapabilities();
-            return new BidderInfoResponseModel(bidderInfo.getMaintainer(), Capabilities.from(capabilities));
-=======
         @JsonProperty("aliasOf")
         String aliasOf;
 
         private static BidderInfoResponseModel from(BidderInfo bidderInfo) {
+            final CapabilitiesInfo capabilities = bidderInfo.getCapabilities();
+
             return of(
                     bidderInfo.isEnabled() ? STATUS_ACTIVE : STATUS_DISABLED,
                     bidderInfo.isUsesHttps(),
                     bidderInfo.getMaintainer(),
-                    bidderInfo.getCapabilities(),
+                    Capabilities.from(capabilities),
                     bidderInfo.getAliasOf());
->>>>>>> 6ca955b3
         }
     }
 
