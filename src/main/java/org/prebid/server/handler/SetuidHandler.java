package org.prebid.server.handler;

import io.netty.handler.codec.http.HttpResponseStatus;
import io.vertx.core.AsyncResult;
import io.vertx.core.Future;
import io.vertx.core.Handler;
import io.vertx.core.http.Cookie;
import io.vertx.core.http.HttpServerRequest;
import io.vertx.core.logging.Logger;
import io.vertx.core.logging.LoggerFactory;
import io.vertx.ext.web.RoutingContext;
import org.apache.commons.lang3.BooleanUtils;
import org.apache.commons.lang3.StringUtils;
import org.prebid.server.analytics.AnalyticsReporterDelegator;
import org.prebid.server.analytics.model.SetuidEvent;
import org.prebid.server.auction.PrivacyEnforcementService;
import org.prebid.server.auction.model.SetuidContext;
import org.prebid.server.bidder.BidderCatalog;
import org.prebid.server.bidder.Usersyncer;
import org.prebid.server.cookie.UidsCookie;
import org.prebid.server.cookie.UidsCookieService;
import org.prebid.server.exception.InvalidRequestException;
import org.prebid.server.exception.UnauthorizedUidsException;
import org.prebid.server.execution.Timeout;
import org.prebid.server.execution.TimeoutFactory;
import org.prebid.server.metric.Metrics;
import org.prebid.server.privacy.gdpr.TcfDefinerService;
import org.prebid.server.privacy.gdpr.model.PrivacyEnforcementAction;
import org.prebid.server.privacy.gdpr.model.TcfContext;
import org.prebid.server.privacy.gdpr.model.TcfResponse;
import org.prebid.server.settings.ApplicationSettings;
import org.prebid.server.settings.model.Account;
import org.prebid.server.util.HttpUtil;

import java.util.Collections;
import java.util.Map;
import java.util.Objects;
import java.util.Set;
import java.util.stream.Collectors;

public class SetuidHandler implements Handler<RoutingContext> {

    private static final Logger logger = LoggerFactory.getLogger(SetuidHandler.class);

    private static final String BIDDER_PARAM = "bidder";
    private static final String UID_PARAM = "uid";
    private static final String FORMAT_PARAM = "format";
    private static final String IMG_FORMAT_PARAM = "img";
    private static final String PIXEL_FILE_PATH = "static/tracking-pixel.png";
    private static final String ACCOUNT_PARAM = "account";

    private final long defaultTimeout;
    private final UidsCookieService uidsCookieService;
    private final ApplicationSettings applicationSettings;
    private final PrivacyEnforcementService privacyEnforcementService;
    private final TcfDefinerService tcfDefinerService;
    private final Integer gdprHostVendorId;
    private final AnalyticsReporterDelegator analyticsDelegator;
    private final Metrics metrics;
    private final TimeoutFactory timeoutFactory;
    private final Set<String> activeCookieFamilyNames;

    public SetuidHandler(long defaultTimeout,
                         UidsCookieService uidsCookieService,
                         ApplicationSettings applicationSettings,
                         BidderCatalog bidderCatalog,
                         PrivacyEnforcementService privacyEnforcementService,
                         TcfDefinerService tcfDefinerService,
                         Integer gdprHostVendorId,
                         AnalyticsReporterDelegator analyticsDelegator,
                         Metrics metrics,
                         TimeoutFactory timeoutFactory) {

        this.defaultTimeout = defaultTimeout;
        this.uidsCookieService = Objects.requireNonNull(uidsCookieService);
        this.applicationSettings = Objects.requireNonNull(applicationSettings);
        this.privacyEnforcementService = Objects.requireNonNull(privacyEnforcementService);
        this.tcfDefinerService = Objects.requireNonNull(tcfDefinerService);
<<<<<<< HEAD
        this.gdprHostVendorId = gdprHostVendorId;
        this.analyticsDelegator = Objects.requireNonNull(analyticsDelegator);
=======
        this.gdprHostVendorId = validateHostVendorId(gdprHostVendorId);
        this.analyticsReporter = Objects.requireNonNull(analyticsReporter);
>>>>>>> 7bf95f18
        this.metrics = Objects.requireNonNull(metrics);
        this.timeoutFactory = Objects.requireNonNull(timeoutFactory);

        activeCookieFamilyNames = bidderCatalog.names().stream()
                .filter(bidderCatalog::isActive)
                .map(bidderCatalog::usersyncerByName)
                .map(Usersyncer::getCookieFamilyName)
                .collect(Collectors.toSet());
    }

    private static Integer validateHostVendorId(Integer gdprHostVendorId) {
        if (gdprHostVendorId == null) {
            logger.warn("gdpr.host-vendor-id not specified. Will skip host company GDPR checks");
        }
        return gdprHostVendorId;
    }

    @Override
    public void handle(RoutingContext context) {
        toSetuidContext(context)
                .setHandler(setuidContextResult -> handleSetuidContextResult(setuidContextResult, context));
    }

<<<<<<< HEAD
    private Future<SetuidContext> toSetuidContext(RoutingContext routingContext) {
        final UidsCookie uidsCookie = uidsCookieService.parseFromRequest(routingContext);
        final HttpServerRequest httpRequest = routingContext.request();
        final String cookieName = httpRequest.getParam(BIDDER_PARAM);
        final String requestAccount = httpRequest.getParam(ACCOUNT_PARAM);
=======
        if (gdprHostVendorId == null) {
            respondWithCookie(context, cookieName, uidsCookie);
            return;
        }

        final Set<Integer> vendorIds = Collections.singleton(gdprHostVendorId);
        final String requestAccount = context.request().getParam(ACCOUNT_PARAM);
>>>>>>> 7bf95f18
        final Timeout timeout = timeoutFactory.create(defaultTimeout);

        return accountById(requestAccount, timeout)
                .compose(account -> privacyEnforcementService.contextFromSetuidRequest(httpRequest, account, timeout)
                        .map(privacyContext -> SetuidContext.builder()
                                .routingContext(routingContext)
                                .uidsCookie(uidsCookie)
                                .timeout(timeout)
                                .account(account)
                                .cookieName(cookieName)
                                .privacyContext(privacyContext)
                                .build()));
    }

    private Future<Account> accountById(String accountId, Timeout timeout) {
        return StringUtils.isBlank(accountId)
                ? Future.succeededFuture(Account.empty(accountId))
                : applicationSettings.getAccountById(accountId, timeout)
                .otherwise(Account.empty(accountId));
    }

    private void handleSetuidContextResult(AsyncResult<SetuidContext> setuidContextResult,
                                           RoutingContext routingContext) {
        if (setuidContextResult.succeeded()) {
            final SetuidContext setuidContext = setuidContextResult.result();
            final TcfContext tcfContext = setuidContext.getPrivacyContext().getTcfContext();
            final Exception exception = validateSetuidContext(setuidContext);
            if (exception != null) {
                handleErrors(exception, routingContext, tcfContext);
                return;
            }

            tcfDefinerService.resultForVendorIds(Collections.singleton(gdprHostVendorId), tcfContext)
                    .map(this::isCookieAllowed)
                    .setHandler(
                            isCookieAllowedResult -> respondByVendorIdsResult(isCookieAllowedResult, setuidContext));

        } else {
            final Throwable error = setuidContextResult.cause();
            handleErrors(error, routingContext, null);
        }
    }

    private Exception validateSetuidContext(SetuidContext setuidContext) {
        final String cookieName = setuidContext.getCookieName();
        final boolean isCookieNameBlank = StringUtils.isBlank(cookieName);
        if (isCookieNameBlank || !activeCookieFamilyNames.contains(cookieName)) {
            final String cookieNameError = isCookieNameBlank ? "required" : "invalid";
            return new InvalidRequestException(String.format("\"bidder\" query param is %s", cookieNameError));
        }

        final UidsCookie uidsCookie = setuidContext.getUidsCookie();
        if (!uidsCookie.allowsSync()) {
            return new UnauthorizedUidsException("Sync is not allowed for this uids");
        }

        return null;
    }

    private Boolean isCookieAllowed(TcfResponse<Integer> hostTcfResponseToSetuidContext) {
        // allow cookie only if user is not in GDPR scope or vendor passed GDPR check
        final boolean notInGdprScope = BooleanUtils.isFalse(hostTcfResponseToSetuidContext.getUserInGdprScope());

        final Map<Integer, PrivacyEnforcementAction> vendorIdToAction = hostTcfResponseToSetuidContext.getActions();
        final PrivacyEnforcementAction hostPrivacyAction = vendorIdToAction != null
                ? vendorIdToAction.get(gdprHostVendorId)
                : null;
        final boolean blockPixelSync = hostPrivacyAction == null || hostPrivacyAction.isBlockPixelSync();

        return notInGdprScope || !blockPixelSync;
    }

    private void respondByVendorIdsResult(AsyncResult<Boolean> isCookieAllowedResult,
                                          SetuidContext setuidContext) {
        final String bidderCookieName = setuidContext.getCookieName();
        final TcfContext tcfContext = setuidContext.getPrivacyContext().getTcfContext();
        final RoutingContext routingContext = setuidContext.getRoutingContext();

        if (isCookieAllowedResult.succeeded()) {
            final Boolean isCookieAllowed = isCookieAllowedResult.result();
            if (isCookieAllowed) {
                respondWithCookie(setuidContext, bidderCookieName);
            } else {
                metrics.updateUserSyncTcfBlockedMetric(bidderCookieName);

                final int status = HttpResponseStatus.OK.code();
                respondWith(routingContext, status, "The gdpr_consent param prevents cookies from being saved");
                analyticsDelegator.processEvent(SetuidEvent.error(status), tcfContext);
            }

        } else {
            final Throwable error = isCookieAllowedResult.cause();
            metrics.updateUserSyncTcfBlockedMetric(bidderCookieName);
            handleErrors(error, routingContext, tcfContext);
        }
    }

    private void respondWithCookie(SetuidContext setuidContext, String bidder) {
        final RoutingContext routingContext = setuidContext.getRoutingContext();
        final String uid = routingContext.request().getParam(UID_PARAM);
        final UidsCookie updatedUidsCookie;
        boolean successfullyUpdated = false;

        final UidsCookie uidsCookie = setuidContext.getUidsCookie();
        if (StringUtils.isBlank(uid)) {
            updatedUidsCookie = uidsCookie.deleteUid(bidder);
        } else if (UidsCookie.isFacebookSentinel(bidder, uid)) {
            // At the moment, Facebook calls /setuid with a UID of 0 if the user isn't logged into Facebook.
            // They shouldn't be sending us a sentinel value... but since they are, we're refusing to save that ID.
            updatedUidsCookie = uidsCookie;
        } else {
            updatedUidsCookie = uidsCookie.updateUid(bidder, uid);
            successfullyUpdated = true;
            metrics.updateUserSyncSetsMetric(bidder);
        }

        final Cookie cookie = uidsCookieService.toCookie(updatedUidsCookie);
        addCookie(routingContext, cookie);

        final int status = HttpResponseStatus.OK.code();

        // Send pixel file to response if "format=img"
        final String format = routingContext.request().getParam(FORMAT_PARAM);
        if (StringUtils.equals(format, IMG_FORMAT_PARAM)) {
            routingContext.response().sendFile(PIXEL_FILE_PATH);
        } else {
            respondWith(routingContext, status, null);
        }

        final TcfContext tcfContext = setuidContext.getPrivacyContext().getTcfContext();
        analyticsDelegator.processEvent(SetuidEvent.builder()
                .status(status)
                .bidder(bidder)
                .uid(uid)
                .success(successfullyUpdated)
                .build(), tcfContext);
    }

    private void handleErrors(Throwable error, RoutingContext routingContext, TcfContext tcfContext) {
        final String message = error.getMessage();
        final int status;
        final String body;
        if (error instanceof InvalidRequestException) {
            metrics.updateUserSyncBadRequestMetric();
            status = HttpResponseStatus.BAD_REQUEST.code();
            body = String.format("Invalid request format: %s", message);

        } else if (error instanceof UnauthorizedUidsException) {
            metrics.updateUserSyncOptoutMetric();
            status = HttpResponseStatus.UNAUTHORIZED.code();
            body = String.format("Unauthorized: %s", message);
        } else {
            status = HttpResponseStatus.INTERNAL_SERVER_ERROR.code();
            body = String.format("Unexpected setuid processing error: %s", message);
            logger.warn(body, error);
        }

        respondWith(routingContext, status, body);
        if (tcfContext == null) {
            analyticsDelegator.processEvent(SetuidEvent.error(status));
        } else {
            analyticsDelegator.processEvent(SetuidEvent.error(status), tcfContext);
        }
    }

    private void addCookie(RoutingContext context, Cookie cookie) {
        context.response().headers().add(HttpUtil.SET_COOKIE_HEADER, HttpUtil.toSetCookieHeaderValue(cookie));
    }

    private static void respondWith(RoutingContext context, int status, String body) {
        // don't send the response if client has gone
        if (context.response().closed()) {
            logger.warn("The client already closed connection, response will be skipped");
            return;
        }

        context.response().setStatusCode(status);
        if (body != null) {
            context.response().end(body);
        } else {
            context.response().end();
        }
    }
}<|MERGE_RESOLUTION|>--- conflicted
+++ resolved
@@ -76,13 +76,8 @@
         this.applicationSettings = Objects.requireNonNull(applicationSettings);
         this.privacyEnforcementService = Objects.requireNonNull(privacyEnforcementService);
         this.tcfDefinerService = Objects.requireNonNull(tcfDefinerService);
-<<<<<<< HEAD
-        this.gdprHostVendorId = gdprHostVendorId;
+        this.gdprHostVendorId = validateHostVendorId(gdprHostVendorId);
         this.analyticsDelegator = Objects.requireNonNull(analyticsDelegator);
-=======
-        this.gdprHostVendorId = validateHostVendorId(gdprHostVendorId);
-        this.analyticsReporter = Objects.requireNonNull(analyticsReporter);
->>>>>>> 7bf95f18
         this.metrics = Objects.requireNonNull(metrics);
         this.timeoutFactory = Objects.requireNonNull(timeoutFactory);
 
@@ -106,21 +101,11 @@
                 .setHandler(setuidContextResult -> handleSetuidContextResult(setuidContextResult, context));
     }
 
-<<<<<<< HEAD
     private Future<SetuidContext> toSetuidContext(RoutingContext routingContext) {
         final UidsCookie uidsCookie = uidsCookieService.parseFromRequest(routingContext);
         final HttpServerRequest httpRequest = routingContext.request();
         final String cookieName = httpRequest.getParam(BIDDER_PARAM);
         final String requestAccount = httpRequest.getParam(ACCOUNT_PARAM);
-=======
-        if (gdprHostVendorId == null) {
-            respondWithCookie(context, cookieName, uidsCookie);
-            return;
-        }
-
-        final Set<Integer> vendorIds = Collections.singleton(gdprHostVendorId);
-        final String requestAccount = context.request().getParam(ACCOUNT_PARAM);
->>>>>>> 7bf95f18
         final Timeout timeout = timeoutFactory.create(defaultTimeout);
 
         return accountById(requestAccount, timeout)
@@ -153,8 +138,7 @@
                 return;
             }
 
-            tcfDefinerService.resultForVendorIds(Collections.singleton(gdprHostVendorId), tcfContext)
-                    .map(this::isCookieAllowed)
+            isAllowedForHostVendorId(tcfContext)
                     .setHandler(
                             isCookieAllowedResult -> respondByVendorIdsResult(isCookieAllowedResult, setuidContext));
 
@@ -178,6 +162,13 @@
         }
 
         return null;
+    }
+
+    private Future<Boolean> isAllowedForHostVendorId(TcfContext tcfContext) {
+        return gdprHostVendorId == null
+                ? Future.succeededFuture(true)
+                : tcfDefinerService.resultForVendorIds(Collections.singleton(gdprHostVendorId), tcfContext)
+                .map(this::isCookieAllowed);
     }
 
     private Boolean isCookieAllowed(TcfResponse<Integer> hostTcfResponseToSetuidContext) {
