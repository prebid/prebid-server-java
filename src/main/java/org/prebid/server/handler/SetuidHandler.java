package org.prebid.server.handler;

import io.netty.handler.codec.http.HttpResponseStatus;
import io.vertx.core.AsyncResult;
import io.vertx.core.Future;
import io.vertx.core.Handler;
import io.vertx.core.http.Cookie;
import io.vertx.core.http.HttpServerRequest;
import io.vertx.core.logging.Logger;
import io.vertx.core.logging.LoggerFactory;
import io.vertx.ext.web.RoutingContext;
import org.apache.commons.lang3.BooleanUtils;
import org.apache.commons.lang3.StringUtils;
<<<<<<< HEAD
import org.apache.http.HttpHeaders;
import org.prebid.server.analytics.AnalyticsReporter;
=======
import org.prebid.server.analytics.AnalyticsReporterDelegator;
>>>>>>> 86f9821a
import org.prebid.server.analytics.model.SetuidEvent;
import org.prebid.server.auction.PrivacyEnforcementService;
import org.prebid.server.auction.model.SetuidContext;
import org.prebid.server.bidder.BidderCatalog;
import org.prebid.server.bidder.Usersyncer;
import org.prebid.server.cookie.UidsCookie;
import org.prebid.server.cookie.UidsCookieService;
import org.prebid.server.exception.InvalidRequestException;
import org.prebid.server.exception.UnauthorizedUidsException;
import org.prebid.server.execution.Timeout;
import org.prebid.server.execution.TimeoutFactory;
import org.prebid.server.metric.Metrics;
import org.prebid.server.privacy.gdpr.TcfDefinerService;
import org.prebid.server.privacy.gdpr.model.HostVendorTcfResponse;
import org.prebid.server.privacy.gdpr.model.PrivacyEnforcementAction;
import org.prebid.server.privacy.gdpr.model.TcfContext;
import org.prebid.server.privacy.gdpr.model.TcfResponse;
import org.prebid.server.settings.ApplicationSettings;
import org.prebid.server.settings.model.Account;
import org.prebid.server.util.HttpUtil;

import java.util.Collections;
import java.util.Map;
import java.util.Objects;
import java.util.Set;
import java.util.stream.Collectors;

public class SetuidHandler implements Handler<RoutingContext> {

    private static final Logger logger = LoggerFactory.getLogger(SetuidHandler.class);

    private static final String BIDDER_PARAM = "bidder";
    private static final String UID_PARAM = "uid";
    private static final String FORMAT_PARAM = "f";
    private static final String IMG_FORMAT_PARAM = "i";
    private static final String BLANK_FORMAT_PARAM = "b";
    private static final String PIXEL_FILE_PATH = "static/tracking-pixel.png";
    private static final String ACCOUNT_PARAM = "account";
    private static final int UNAVAILABLE_FOR_LEGAL_REASONS = 451;
    private static final String REDIRECT = "redirect";
    private static final String TEXT_HTML = "text/html";

    private final long defaultTimeout;
    private final UidsCookieService uidsCookieService;
    private final ApplicationSettings applicationSettings;
    private final PrivacyEnforcementService privacyEnforcementService;
    private final TcfDefinerService tcfDefinerService;
    private final Integer gdprHostVendorId;
    private final AnalyticsReporterDelegator analyticsDelegator;
    private final Metrics metrics;
    private final TimeoutFactory timeoutFactory;
    private final Map<String, String> activeCookieFamilyNamesToType;

    public SetuidHandler(long defaultTimeout,
                         UidsCookieService uidsCookieService,
                         ApplicationSettings applicationSettings,
                         BidderCatalog bidderCatalog,
                         PrivacyEnforcementService privacyEnforcementService,
                         TcfDefinerService tcfDefinerService,
                         Integer gdprHostVendorId,
                         AnalyticsReporterDelegator analyticsDelegator,
                         Metrics metrics,
                         TimeoutFactory timeoutFactory) {

        this.defaultTimeout = defaultTimeout;
        this.uidsCookieService = Objects.requireNonNull(uidsCookieService);
        this.applicationSettings = Objects.requireNonNull(applicationSettings);
        this.privacyEnforcementService = Objects.requireNonNull(privacyEnforcementService);
        this.tcfDefinerService = Objects.requireNonNull(tcfDefinerService);
        this.gdprHostVendorId = validateHostVendorId(gdprHostVendorId);
        this.analyticsDelegator = Objects.requireNonNull(analyticsDelegator);
        this.metrics = Objects.requireNonNull(metrics);
        this.timeoutFactory = Objects.requireNonNull(timeoutFactory);

        activeCookieFamilyNamesToType = bidderCatalog.names().stream()
                .filter(bidderCatalog::isActive)
                .map(bidderCatalog::usersyncerByName)
                .collect(Collectors.toMap(Usersyncer::getCookieFamilyName, Usersyncer::getType));
    }

    private static Integer validateHostVendorId(Integer gdprHostVendorId) {
        if (gdprHostVendorId == null) {
            logger.warn("gdpr.host-vendor-id not specified. Will skip host company GDPR checks");
        }
        return gdprHostVendorId;
    }

<<<<<<< HEAD
        final String cookieName = context.request().getParam(BIDDER_PARAM);
        final boolean isCookieNameBlank = StringUtils.isBlank(cookieName);
        if (isCookieNameBlank || !activeCookieFamilyNamesToType.containsKey(cookieName)) {
            final int status = HttpResponseStatus.BAD_REQUEST.code();
            final String body = "\"bidder\" query param is ";
            respondWith(context, status, body + (isCookieNameBlank ? "required" : "invalid"));
            metrics.updateUserSyncBadRequestMetric();
            analyticsReporter.processEvent(SetuidEvent.error(status));
            return;
        }
        final Set<Integer> vendorIds = Collections.singleton(gdprHostVendorId);
        final String requestAccount = context.request().getParam(ACCOUNT_PARAM);
=======
    @Override
    public void handle(RoutingContext context) {
        toSetuidContext(context)
                .setHandler(setuidContextResult -> handleSetuidContextResult(setuidContextResult, context));
    }

    private Future<SetuidContext> toSetuidContext(RoutingContext routingContext) {
        final UidsCookie uidsCookie = uidsCookieService.parseFromRequest(routingContext);
        final HttpServerRequest httpRequest = routingContext.request();
        final String cookieName = httpRequest.getParam(BIDDER_PARAM);
        final String requestAccount = httpRequest.getParam(ACCOUNT_PARAM);
>>>>>>> 86f9821a
        final Timeout timeout = timeoutFactory.create(defaultTimeout);
        final String cookieType = activeCookieFamilyNamesToType.get(cookieName);

<<<<<<< HEAD
        accountById(requestAccount, timeout)
                .compose(account -> privacyEnforcementService.contextFromSetuidRequest(
                        context.request(), account, timeout))
                .compose(privacyContext -> tcfDefinerService.resultForVendorIds(
                        vendorIds, privacyContext.getTcfContext()))
                .setHandler(asyncResult -> handleResult(asyncResult, context, uidsCookie, cookieName, cookieType));
=======
        return accountById(requestAccount, timeout)
                .compose(account -> privacyEnforcementService.contextFromSetuidRequest(httpRequest, account, timeout)
                        .map(privacyContext -> SetuidContext.builder()
                                .routingContext(routingContext)
                                .uidsCookie(uidsCookie)
                                .timeout(timeout)
                                .account(account)
                                .cookieName(cookieName)
                                .privacyContext(privacyContext)
                                .build()));
>>>>>>> 86f9821a
    }

    private Future<Account> accountById(String accountId, Timeout timeout) {
        return StringUtils.isBlank(accountId)
                ? Future.succeededFuture(Account.empty(accountId))
                : applicationSettings.getAccountById(accountId, timeout)
                        .otherwise(Account.empty(accountId));
    }

<<<<<<< HEAD
    private void handleResult(AsyncResult<TcfResponse<Integer>> asyncResult, RoutingContext context,
                              UidsCookie uidsCookie, String bidder, String cookieType) {
        if (asyncResult.failed()) {
            respondWithError(context, bidder, asyncResult.cause());
=======
    private void handleSetuidContextResult(AsyncResult<SetuidContext> setuidContextResult,
                                           RoutingContext routingContext) {
        if (setuidContextResult.succeeded()) {
            final SetuidContext setuidContext = setuidContextResult.result();
            final TcfContext tcfContext = setuidContext.getPrivacyContext().getTcfContext();
            final Exception exception = validateSetuidContext(setuidContext);
            if (exception != null) {
                handleErrors(exception, routingContext, tcfContext);
                return;
            }

            isAllowedForHostVendorId(tcfContext)
                    .setHandler(hostTcfResponseResult -> respondByTcfResponse(hostTcfResponseResult, setuidContext));
>>>>>>> 86f9821a
        } else {
            final Throwable error = setuidContextResult.cause();
            handleErrors(error, routingContext, null);
        }
    }

    private Exception validateSetuidContext(SetuidContext setuidContext) {
        final String cookieName = setuidContext.getCookieName();
        final boolean isCookieNameBlank = StringUtils.isBlank(cookieName);
        if (isCookieNameBlank || !activeCookieFamilyNames.contains(cookieName)) {
            final String cookieNameError = isCookieNameBlank ? "required" : "invalid";
            return new InvalidRequestException(String.format("\"bidder\" query param is %s", cookieNameError));
        }

        final UidsCookie uidsCookie = setuidContext.getUidsCookie();
        if (!uidsCookie.allowsSync()) {
            return new UnauthorizedUidsException("Sync is not allowed for this uids");
        }

        return null;
    }

<<<<<<< HEAD
            if (allowedCookie) {
                respondWithCookie(context, bidder, uidsCookie, cookieType);
            } else {
                respondWithoutCookie(context, UNAVAILABLE_FOR_LEGAL_REASONS,
                        "The gdpr_consent param prevents cookies from being saved", bidder);
            }
        }
=======
    /**
     * If host vendor id is null, host allowed to setuid.
     */
    private Future<HostVendorTcfResponse> isAllowedForHostVendorId(TcfContext tcfContext) {
        return gdprHostVendorId == null
                ? Future.succeededFuture(HostVendorTcfResponse.allowedVendor())
                : tcfDefinerService.resultForVendorIds(Collections.singleton(gdprHostVendorId), tcfContext)
                        .map(this::toHostVendorTcfResponse);
>>>>>>> 86f9821a
    }

    private HostVendorTcfResponse toHostVendorTcfResponse(TcfResponse<Integer> tcfResponse) {
        return HostVendorTcfResponse.of(tcfResponse.getUserInGdprScope(), tcfResponse.getCountry(),
                isSetuidAllowed(tcfResponse));
    }

    private boolean isSetuidAllowed(TcfResponse<Integer> hostTcfResponseToSetuidContext) {
        // allow cookie only if user is not in GDPR scope or vendor passed GDPR check
        final boolean notInGdprScope = BooleanUtils.isFalse(hostTcfResponseToSetuidContext.getUserInGdprScope());

        final Map<Integer, PrivacyEnforcementAction> vendorIdToAction = hostTcfResponseToSetuidContext.getActions();
        final PrivacyEnforcementAction hostPrivacyAction = vendorIdToAction != null
                ? vendorIdToAction.get(gdprHostVendorId)
                : null;
        final boolean blockPixelSync = hostPrivacyAction == null || hostPrivacyAction.isBlockPixelSync();

        return notInGdprScope || !blockPixelSync;
    }

    private void respondByTcfResponse(AsyncResult<HostVendorTcfResponse> hostTcfResponseResult,
                                      SetuidContext setuidContext) {
        final String bidderCookieName = setuidContext.getCookieName();
        final TcfContext tcfContext = setuidContext.getPrivacyContext().getTcfContext();
        final RoutingContext routingContext = setuidContext.getRoutingContext();

        if (hostTcfResponseResult.succeeded()) {
            final HostVendorTcfResponse hostTcfResponse = hostTcfResponseResult.result();
            if (hostTcfResponse.isVendorAllowed()) {
                respondWithCookie(setuidContext);
            } else {
                metrics.updateUserSyncTcfBlockedMetric(bidderCookieName);

                final int status = HttpResponseStatus.OK.code();
                respondWith(routingContext, status, "The gdpr_consent param prevents cookies from being saved");
                analyticsDelegator.processEvent(SetuidEvent.error(status), tcfContext);
            }

        } else {
            final Throwable error = hostTcfResponseResult.cause();
            metrics.updateUserSyncTcfBlockedMetric(bidderCookieName);
            handleErrors(error, routingContext, tcfContext);
        }
    }

<<<<<<< HEAD
    private void respondWithCookie(RoutingContext context, String bidder, UidsCookie uidsCookie, String cookieType) {
        final String uid = context.request().getParam(UID_PARAM);
=======
    private void respondWithCookie(SetuidContext setuidContext) {
        final RoutingContext routingContext = setuidContext.getRoutingContext();
        final String uid = routingContext.request().getParam(UID_PARAM);
>>>>>>> 86f9821a
        final UidsCookie updatedUidsCookie;
        boolean successfullyUpdated = false;

        final String bidder = setuidContext.getCookieName();
        final UidsCookie uidsCookie = setuidContext.getUidsCookie();
        if (StringUtils.isBlank(uid)) {
            updatedUidsCookie = uidsCookie.deleteUid(bidder);
        } else if (UidsCookie.isFacebookSentinel(bidder, uid)) {
            // At the moment, Facebook calls /setuid with a UID of 0 if the user isn't logged into Facebook.
            // They shouldn't be sending us a sentinel value... but since they are, we're refusing to save that ID.
            updatedUidsCookie = uidsCookie;
        } else {
            updatedUidsCookie = uidsCookie.updateUid(bidder, uid);
            successfullyUpdated = true;
            metrics.updateUserSyncSetsMetric(bidder);
        }

        final Cookie cookie = uidsCookieService.toCookie(updatedUidsCookie);
        addCookie(routingContext, cookie);

        final int status = HttpResponseStatus.OK.code();

        // Send pixel file to response if "format=img"
<<<<<<< HEAD
        final String format = context.request().getParam(FORMAT_PARAM);
        if (shouldRespondWithPixel(format, cookieType)) {
            context.response().sendFile(PIXEL_FILE_PATH);
=======
        final String format = routingContext.request().getParam(FORMAT_PARAM);
        if (StringUtils.equals(format, IMG_FORMAT_PARAM)) {
            routingContext.response().sendFile(PIXEL_FILE_PATH);
>>>>>>> 86f9821a
        } else {
            respondWith(routingContext, status, null);
        }

        final TcfContext tcfContext = setuidContext.getPrivacyContext().getTcfContext();
        analyticsDelegator.processEvent(SetuidEvent.builder()
                .status(status)
                .bidder(bidder)
                .uid(uid)
                .success(successfullyUpdated)
                .build(), tcfContext);
    }

    private void handleErrors(Throwable error, RoutingContext routingContext, TcfContext tcfContext) {
        final String message = error.getMessage();
        final int status;
        final String body;
        if (error instanceof InvalidRequestException) {
            metrics.updateUserSyncBadRequestMetric();
            status = HttpResponseStatus.BAD_REQUEST.code();
            body = String.format("Invalid request format: %s", message);

        } else if (error instanceof UnauthorizedUidsException) {
            metrics.updateUserSyncOptoutMetric();
            status = HttpResponseStatus.UNAUTHORIZED.code();
            body = String.format("Unauthorized: %s", message);
        } else {
            status = HttpResponseStatus.INTERNAL_SERVER_ERROR.code();
            body = String.format("Unexpected setuid processing error: %s", message);
            logger.warn(body, error);
        }

        respondWith(routingContext, status, body);
        if (tcfContext == null) {
            analyticsDelegator.processEvent(SetuidEvent.error(status));
        } else {
            analyticsDelegator.processEvent(SetuidEvent.error(status), tcfContext);
        }
    }

    private void addCookie(RoutingContext context, Cookie cookie) {
        context.response().headers().add(HttpUtil.SET_COOKIE_HEADER, HttpUtil.toSetCookieHeaderValue(cookie));
    }

    private boolean shouldRespondWithPixel(String format, String cookieType) {
        return StringUtils.equals(format, IMG_FORMAT_PARAM)
                || !StringUtils.equals(format, BLANK_FORMAT_PARAM) && StringUtils.equals(cookieType, REDIRECT);
    }

    private static void respondWith(RoutingContext context, int status, String body) {
        // don't send the response if client has gone
        if (context.response().closed()) {
            logger.warn("The client already closed connection, response will be skipped");
            return;
        }

        context.response().setStatusCode(status);
        if (body != null) {
            context.response().end(body);
        } else {
            context.response()
                    .putHeader(HttpHeaders.CONTENT_LENGTH, "0")
                    .putHeader(HttpHeaders.CONTENT_TYPE, TEXT_HTML)
                    .end();
        }
    }
}<|MERGE_RESOLUTION|>--- conflicted
+++ resolved
@@ -5,18 +5,14 @@
 import io.vertx.core.Future;
 import io.vertx.core.Handler;
 import io.vertx.core.http.Cookie;
+import io.vertx.core.http.HttpHeaders;
 import io.vertx.core.http.HttpServerRequest;
 import io.vertx.core.logging.Logger;
 import io.vertx.core.logging.LoggerFactory;
 import io.vertx.ext.web.RoutingContext;
 import org.apache.commons.lang3.BooleanUtils;
 import org.apache.commons.lang3.StringUtils;
-<<<<<<< HEAD
-import org.apache.http.HttpHeaders;
-import org.prebid.server.analytics.AnalyticsReporter;
-=======
 import org.prebid.server.analytics.AnalyticsReporterDelegator;
->>>>>>> 86f9821a
 import org.prebid.server.analytics.model.SetuidEvent;
 import org.prebid.server.auction.PrivacyEnforcementService;
 import org.prebid.server.auction.model.SetuidContext;
@@ -41,7 +37,6 @@
 import java.util.Collections;
 import java.util.Map;
 import java.util.Objects;
-import java.util.Set;
 import java.util.stream.Collectors;
 
 public class SetuidHandler implements Handler<RoutingContext> {
@@ -91,7 +86,7 @@
         this.metrics = Objects.requireNonNull(metrics);
         this.timeoutFactory = Objects.requireNonNull(timeoutFactory);
 
-        activeCookieFamilyNamesToType = bidderCatalog.names().stream()
+        this.activeCookieFamilyNamesToType = bidderCatalog.names().stream()
                 .filter(bidderCatalog::isActive)
                 .map(bidderCatalog::usersyncerByName)
                 .collect(Collectors.toMap(Usersyncer::getCookieFamilyName, Usersyncer::getType));
@@ -104,20 +99,6 @@
         return gdprHostVendorId;
     }
 
-<<<<<<< HEAD
-        final String cookieName = context.request().getParam(BIDDER_PARAM);
-        final boolean isCookieNameBlank = StringUtils.isBlank(cookieName);
-        if (isCookieNameBlank || !activeCookieFamilyNamesToType.containsKey(cookieName)) {
-            final int status = HttpResponseStatus.BAD_REQUEST.code();
-            final String body = "\"bidder\" query param is ";
-            respondWith(context, status, body + (isCookieNameBlank ? "required" : "invalid"));
-            metrics.updateUserSyncBadRequestMetric();
-            analyticsReporter.processEvent(SetuidEvent.error(status));
-            return;
-        }
-        final Set<Integer> vendorIds = Collections.singleton(gdprHostVendorId);
-        final String requestAccount = context.request().getParam(ACCOUNT_PARAM);
-=======
     @Override
     public void handle(RoutingContext context) {
         toSetuidContext(context)
@@ -129,18 +110,8 @@
         final HttpServerRequest httpRequest = routingContext.request();
         final String cookieName = httpRequest.getParam(BIDDER_PARAM);
         final String requestAccount = httpRequest.getParam(ACCOUNT_PARAM);
->>>>>>> 86f9821a
         final Timeout timeout = timeoutFactory.create(defaultTimeout);
-        final String cookieType = activeCookieFamilyNamesToType.get(cookieName);
-
-<<<<<<< HEAD
-        accountById(requestAccount, timeout)
-                .compose(account -> privacyEnforcementService.contextFromSetuidRequest(
-                        context.request(), account, timeout))
-                .compose(privacyContext -> tcfDefinerService.resultForVendorIds(
-                        vendorIds, privacyContext.getTcfContext()))
-                .setHandler(asyncResult -> handleResult(asyncResult, context, uidsCookie, cookieName, cookieType));
-=======
+
         return accountById(requestAccount, timeout)
                 .compose(account -> privacyEnforcementService.contextFromSetuidRequest(httpRequest, account, timeout)
                         .map(privacyContext -> SetuidContext.builder()
@@ -149,9 +120,9 @@
                                 .timeout(timeout)
                                 .account(account)
                                 .cookieName(cookieName)
+                                .cookieType(activeCookieFamilyNamesToType.get(cookieName))
                                 .privacyContext(privacyContext)
                                 .build()));
->>>>>>> 86f9821a
     }
 
     private Future<Account> accountById(String accountId, Timeout timeout) {
@@ -161,12 +132,6 @@
                         .otherwise(Account.empty(accountId));
     }
 
-<<<<<<< HEAD
-    private void handleResult(AsyncResult<TcfResponse<Integer>> asyncResult, RoutingContext context,
-                              UidsCookie uidsCookie, String bidder, String cookieType) {
-        if (asyncResult.failed()) {
-            respondWithError(context, bidder, asyncResult.cause());
-=======
     private void handleSetuidContextResult(AsyncResult<SetuidContext> setuidContextResult,
                                            RoutingContext routingContext) {
         if (setuidContextResult.succeeded()) {
@@ -180,7 +145,6 @@
 
             isAllowedForHostVendorId(tcfContext)
                     .setHandler(hostTcfResponseResult -> respondByTcfResponse(hostTcfResponseResult, setuidContext));
->>>>>>> 86f9821a
         } else {
             final Throwable error = setuidContextResult.cause();
             handleErrors(error, routingContext, null);
@@ -190,7 +154,7 @@
     private Exception validateSetuidContext(SetuidContext setuidContext) {
         final String cookieName = setuidContext.getCookieName();
         final boolean isCookieNameBlank = StringUtils.isBlank(cookieName);
-        if (isCookieNameBlank || !activeCookieFamilyNames.contains(cookieName)) {
+        if (isCookieNameBlank || !activeCookieFamilyNamesToType.containsKey(cookieName)) {
             final String cookieNameError = isCookieNameBlank ? "required" : "invalid";
             return new InvalidRequestException(String.format("\"bidder\" query param is %s", cookieNameError));
         }
@@ -203,15 +167,6 @@
         return null;
     }
 
-<<<<<<< HEAD
-            if (allowedCookie) {
-                respondWithCookie(context, bidder, uidsCookie, cookieType);
-            } else {
-                respondWithoutCookie(context, UNAVAILABLE_FOR_LEGAL_REASONS,
-                        "The gdpr_consent param prevents cookies from being saved", bidder);
-            }
-        }
-=======
     /**
      * If host vendor id is null, host allowed to setuid.
      */
@@ -220,7 +175,6 @@
                 ? Future.succeededFuture(HostVendorTcfResponse.allowedVendor())
                 : tcfDefinerService.resultForVendorIds(Collections.singleton(gdprHostVendorId), tcfContext)
                         .map(this::toHostVendorTcfResponse);
->>>>>>> 86f9821a
     }
 
     private HostVendorTcfResponse toHostVendorTcfResponse(TcfResponse<Integer> tcfResponse) {
@@ -254,7 +208,7 @@
             } else {
                 metrics.updateUserSyncTcfBlockedMetric(bidderCookieName);
 
-                final int status = HttpResponseStatus.OK.code();
+                final int status = UNAVAILABLE_FOR_LEGAL_REASONS;
                 respondWith(routingContext, status, "The gdpr_consent param prevents cookies from being saved");
                 analyticsDelegator.processEvent(SetuidEvent.error(status), tcfContext);
             }
@@ -266,14 +220,9 @@
         }
     }
 
-<<<<<<< HEAD
-    private void respondWithCookie(RoutingContext context, String bidder, UidsCookie uidsCookie, String cookieType) {
-        final String uid = context.request().getParam(UID_PARAM);
-=======
     private void respondWithCookie(SetuidContext setuidContext) {
         final RoutingContext routingContext = setuidContext.getRoutingContext();
         final String uid = routingContext.request().getParam(UID_PARAM);
->>>>>>> 86f9821a
         final UidsCookie updatedUidsCookie;
         boolean successfullyUpdated = false;
 
@@ -297,15 +246,9 @@
         final int status = HttpResponseStatus.OK.code();
 
         // Send pixel file to response if "format=img"
-<<<<<<< HEAD
-        final String format = context.request().getParam(FORMAT_PARAM);
-        if (shouldRespondWithPixel(format, cookieType)) {
-            context.response().sendFile(PIXEL_FILE_PATH);
-=======
         final String format = routingContext.request().getParam(FORMAT_PARAM);
-        if (StringUtils.equals(format, IMG_FORMAT_PARAM)) {
+        if (shouldRespondWithPixel(format, setuidContext.getCookieType())) {
             routingContext.response().sendFile(PIXEL_FILE_PATH);
->>>>>>> 86f9821a
         } else {
             respondWith(routingContext, status, null);
         }
@@ -317,6 +260,11 @@
                 .uid(uid)
                 .success(successfullyUpdated)
                 .build(), tcfContext);
+    }
+
+    private boolean shouldRespondWithPixel(String format, String cookieType) {
+        return StringUtils.equals(format, IMG_FORMAT_PARAM)
+                || !StringUtils.equals(format, BLANK_FORMAT_PARAM) && StringUtils.equals(cookieType, REDIRECT);
     }
 
     private void handleErrors(Throwable error, RoutingContext routingContext, TcfContext tcfContext) {
@@ -350,11 +298,6 @@
         context.response().headers().add(HttpUtil.SET_COOKIE_HEADER, HttpUtil.toSetCookieHeaderValue(cookie));
     }
 
-    private boolean shouldRespondWithPixel(String format, String cookieType) {
-        return StringUtils.equals(format, IMG_FORMAT_PARAM)
-                || !StringUtils.equals(format, BLANK_FORMAT_PARAM) && StringUtils.equals(cookieType, REDIRECT);
-    }
-
     private static void respondWith(RoutingContext context, int status, String body) {
         // don't send the response if client has gone
         if (context.response().closed()) {
