package org.prebid.server.handler;

import io.netty.handler.codec.http.HttpResponseStatus;
import io.vertx.core.AsyncResult;
import io.vertx.core.Future;
import io.vertx.core.Handler;
import io.vertx.core.http.Cookie;
import io.vertx.core.logging.Logger;
import io.vertx.core.logging.LoggerFactory;
import io.vertx.ext.web.RoutingContext;
import org.apache.commons.lang3.BooleanUtils;
import org.apache.commons.lang3.StringUtils;
import org.prebid.server.analytics.AnalyticsReporter;
import org.prebid.server.analytics.model.SetuidEvent;
import org.prebid.server.auction.PrivacyEnforcementService;
import org.prebid.server.bidder.BidderCatalog;
import org.prebid.server.bidder.Usersyncer;
import org.prebid.server.cookie.UidsCookie;
import org.prebid.server.cookie.UidsCookieService;
import org.prebid.server.exception.InvalidRequestException;
import org.prebid.server.execution.Timeout;
import org.prebid.server.execution.TimeoutFactory;
import org.prebid.server.metric.Metrics;
import org.prebid.server.privacy.gdpr.TcfDefinerService;
import org.prebid.server.privacy.gdpr.model.PrivacyEnforcementAction;
import org.prebid.server.privacy.gdpr.model.RequestLogInfo;
import org.prebid.server.privacy.gdpr.model.TcfResponse;
import org.prebid.server.settings.ApplicationSettings;
import org.prebid.server.settings.model.Account;
import org.prebid.server.util.HttpUtil;

import java.util.Collections;
import java.util.Map;
import java.util.Objects;
import java.util.Set;
import java.util.stream.Collectors;

public class SetuidHandler implements Handler<RoutingContext> {

    private static final Logger logger = LoggerFactory.getLogger(SetuidHandler.class);

    private static final String BIDDER_PARAM = "bidder";
    private static final String UID_PARAM = "uid";
    private static final String FORMAT_PARAM = "format";
    private static final String IMG_FORMAT_PARAM = "img";
    private static final String PIXEL_FILE_PATH = "static/tracking-pixel.png";
    private static final String ACCOUNT_PARAM = "account";

    private final long defaultTimeout;
    private final UidsCookieService uidsCookieService;
    private final ApplicationSettings applicationSettings;
    private final PrivacyEnforcementService privacyEnforcementService;
    private final TcfDefinerService tcfDefinerService;
    private final Integer gdprHostVendorId;
    private final AnalyticsReporter analyticsReporter;
    private final Metrics metrics;
    private final TimeoutFactory timeoutFactory;
    private final Set<String> activeCookieFamilyNames;

    public SetuidHandler(long defaultTimeout,
                         UidsCookieService uidsCookieService,
                         ApplicationSettings applicationSettings,
                         BidderCatalog bidderCatalog,
                         PrivacyEnforcementService privacyEnforcementService,
                         TcfDefinerService tcfDefinerService,
                         Integer gdprHostVendorId,
                         AnalyticsReporter analyticsReporter,
                         Metrics metrics,
                         TimeoutFactory timeoutFactory) {

        this.defaultTimeout = defaultTimeout;
        this.uidsCookieService = Objects.requireNonNull(uidsCookieService);
        this.applicationSettings = Objects.requireNonNull(applicationSettings);
        this.privacyEnforcementService = Objects.requireNonNull(privacyEnforcementService);
        this.tcfDefinerService = Objects.requireNonNull(tcfDefinerService);
        this.gdprHostVendorId = gdprHostVendorId;
        this.analyticsReporter = Objects.requireNonNull(analyticsReporter);
        this.metrics = Objects.requireNonNull(metrics);
        this.timeoutFactory = Objects.requireNonNull(timeoutFactory);

        activeCookieFamilyNames = bidderCatalog.names().stream()
                .filter(bidderCatalog::isActive)
                .map(bidderCatalog::usersyncerByName)
                .map(Usersyncer::getCookieFamilyName)
                .collect(Collectors.toSet());
    }

    @Override
    public void handle(RoutingContext context) {
        final UidsCookie uidsCookie = uidsCookieService.parseFromRequest(context);
        if (!uidsCookie.allowsSync()) {
            final int status = HttpResponseStatus.UNAUTHORIZED.code();
            respondWith(context, status, null);
            metrics.updateUserSyncOptoutMetric();
            analyticsReporter.processEvent(SetuidEvent.error(status));
            return;
        }

        final String cookieName = context.request().getParam(BIDDER_PARAM);
        final boolean isCookieNameBlank = StringUtils.isBlank(cookieName);
        if (isCookieNameBlank || !activeCookieFamilyNames.contains(cookieName)) {
            final int status = HttpResponseStatus.BAD_REQUEST.code();
            final String body = "\"bidder\" query param is ";
            respondWith(context, status, body + (isCookieNameBlank ? "required" : "invalid"));
            metrics.updateUserSyncBadRequestMetric();
            analyticsReporter.processEvent(SetuidEvent.error(status));
            return;
        }

        final Set<Integer> vendorIds = Collections.singleton(gdprHostVendorId);
        final String requestAccount = context.request().getParam(ACCOUNT_PARAM);
<<<<<<< HEAD
        final String gdpr = context.request().getParam(GDPR_PARAM);
        final String gdprConsent = context.request().getParam(GDPR_CONSENT_PARAM);
        final String ip = useGeoLocation ? HttpUtil.ipFrom(context.request()) : null;

        final Timeout timeout = timeoutFactory.create(defaultTimeout);

        accountById(requestAccount, timeout)
                .compose(account -> tcfDefinerService.resultForVendorIds(vendorIds, gdpr, gdprConsent, ip,
                        account.getGdpr(), RequestLogInfo.of(null, null, account.getId()), timeout))
=======
        final Timeout timeout = timeoutFactory.create(defaultTimeout);

        accountById(requestAccount, timeout)
                .compose(account -> privacyEnforcementService.contextFromSetuidRequest(
                        context.request(), account, timeout))
                .compose(privacyContext -> tcfDefinerService.resultForVendorIds(
                        vendorIds, privacyContext.getTcfContext()))
>>>>>>> c5546f7a
                .setHandler(asyncResult -> handleResult(asyncResult, context, uidsCookie, cookieName));
    }

    private Future<Account> accountById(String accountId, Timeout timeout) {
        return StringUtils.isBlank(accountId)
                ? Future.succeededFuture(Account.empty(accountId))
                : applicationSettings.getAccountById(accountId, timeout)
                .otherwise(Account.empty(accountId));
    }

    private void handleResult(AsyncResult<TcfResponse<Integer>> asyncResult, RoutingContext context,
                              UidsCookie uidsCookie, String bidder) {
        if (asyncResult.failed()) {
            respondWithError(context, bidder, asyncResult.cause());
        } else {
            // allow cookie only if user is not in GDPR scope or vendor passed GDPR check
            final TcfResponse<Integer> tcfResponse = asyncResult.result();

            final boolean notInGdprScope = BooleanUtils.isFalse(tcfResponse.getUserInGdprScope());

            final Map<Integer, PrivacyEnforcementAction> vendorIdToAction = tcfResponse.getActions();
            final PrivacyEnforcementAction privacyEnforcementAction = vendorIdToAction != null
                    ? vendorIdToAction.get(gdprHostVendorId)
                    : null;
            final boolean blockPixelSync = privacyEnforcementAction == null
                    || privacyEnforcementAction.isBlockPixelSync();

            final boolean allowedCookie = notInGdprScope || !blockPixelSync;

            if (allowedCookie) {
                respondWithCookie(context, bidder, uidsCookie);
            } else {
                respondWithoutCookie(context, HttpResponseStatus.OK.code(),
                        "The gdpr_consent param prevents cookies from being saved", bidder);
            }
        }
    }

    private void respondWithError(RoutingContext context, String bidder, Throwable exception) {
        final int status;
        final String body;

        if (exception instanceof InvalidRequestException) {
            status = HttpResponseStatus.BAD_REQUEST.code();
            body = String.format("GDPR processing failed with error: %s", exception.getMessage());
        } else {
            status = HttpResponseStatus.INTERNAL_SERVER_ERROR.code();
            body = "Unexpected GDPR processing error";
            logger.warn(body, exception);
        }

        respondWithoutCookie(context, status, body, bidder);
    }

    private void respondWithoutCookie(RoutingContext context, int status, String body, String bidder) {
        respondWith(context, status, body);
        metrics.updateUserSyncTcfBlockedMetric(bidder);
        analyticsReporter.processEvent(SetuidEvent.error(status));
    }

    private void respondWithCookie(RoutingContext context, String bidder, UidsCookie uidsCookie) {
        final String uid = context.request().getParam(UID_PARAM);
        final UidsCookie updatedUidsCookie;
        boolean successfullyUpdated = false;

        if (StringUtils.isBlank(uid)) {
            updatedUidsCookie = uidsCookie.deleteUid(bidder);
        } else if (UidsCookie.isFacebookSentinel(bidder, uid)) {
            // At the moment, Facebook calls /setuid with a UID of 0 if the user isn't logged into Facebook.
            // They shouldn't be sending us a sentinel value... but since they are, we're refusing to save that ID.
            updatedUidsCookie = uidsCookie;
        } else {
            updatedUidsCookie = uidsCookie.updateUid(bidder, uid);
            successfullyUpdated = true;
            metrics.updateUserSyncSetsMetric(bidder);
        }

        final Cookie cookie = uidsCookieService.toCookie(updatedUidsCookie);
        addCookie(context, cookie);

        final int status = HttpResponseStatus.OK.code();

        // Send pixel file to response if "format=img"
        final String format = context.request().getParam(FORMAT_PARAM);
        if (StringUtils.equals(format, IMG_FORMAT_PARAM)) {
            context.response().sendFile(PIXEL_FILE_PATH);
        } else {
            respondWith(context, status, null);
        }

        analyticsReporter.processEvent(SetuidEvent.builder()
                .status(status)
                .bidder(bidder)
                .uid(uid)
                .success(successfullyUpdated)
                .build());
    }

    private void addCookie(RoutingContext context, Cookie cookie) {
        context.response().headers().add(HttpUtil.SET_COOKIE_HEADER, HttpUtil.toSetCookieHeaderValue(cookie));
    }

    private static void respondWith(RoutingContext context, int status, String body) {
        // don't send the response if client has gone
        if (context.response().closed()) {
            logger.warn("The client already closed connection, response will be skipped");
            return;
        }

        context.response().setStatusCode(status);
        if (body != null) {
            context.response().end(body);
        } else {
            context.response().end();
        }
    }
}<|MERGE_RESOLUTION|>--- conflicted
+++ resolved
@@ -23,7 +23,6 @@
 import org.prebid.server.metric.Metrics;
 import org.prebid.server.privacy.gdpr.TcfDefinerService;
 import org.prebid.server.privacy.gdpr.model.PrivacyEnforcementAction;
-import org.prebid.server.privacy.gdpr.model.RequestLogInfo;
 import org.prebid.server.privacy.gdpr.model.TcfResponse;
 import org.prebid.server.settings.ApplicationSettings;
 import org.prebid.server.settings.model.Account;
@@ -109,17 +108,6 @@
 
         final Set<Integer> vendorIds = Collections.singleton(gdprHostVendorId);
         final String requestAccount = context.request().getParam(ACCOUNT_PARAM);
-<<<<<<< HEAD
-        final String gdpr = context.request().getParam(GDPR_PARAM);
-        final String gdprConsent = context.request().getParam(GDPR_CONSENT_PARAM);
-        final String ip = useGeoLocation ? HttpUtil.ipFrom(context.request()) : null;
-
-        final Timeout timeout = timeoutFactory.create(defaultTimeout);
-
-        accountById(requestAccount, timeout)
-                .compose(account -> tcfDefinerService.resultForVendorIds(vendorIds, gdpr, gdprConsent, ip,
-                        account.getGdpr(), RequestLogInfo.of(null, null, account.getId()), timeout))
-=======
         final Timeout timeout = timeoutFactory.create(defaultTimeout);
 
         accountById(requestAccount, timeout)
@@ -127,7 +115,6 @@
                         context.request(), account, timeout))
                 .compose(privacyContext -> tcfDefinerService.resultForVendorIds(
                         vendorIds, privacyContext.getTcfContext()))
->>>>>>> c5546f7a
                 .setHandler(asyncResult -> handleResult(asyncResult, context, uidsCookie, cookieName));
     }
 
