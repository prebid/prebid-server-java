--- conflicted
+++ resolved
@@ -138,6 +138,7 @@
                 .map(Usersyncer::getCookieFamilyName)
                 .filter(Predicate.not(StreamUtil.distinctBy(Function.identity())))
                 .distinct()
+                .sorted()
                 .toList();
 
         if (!duplicatedCookieFamilyNames.isEmpty()) {
@@ -161,27 +162,9 @@
         return ObjectUtils.firstNonNull(usersyncer.getIframe(), usersyncer.getRedirect()).getType();
     }
 
-<<<<<<< HEAD
-    private static void validateUsersyncers(Stream<Usersyncer> usersyncers) {
-        final List<String> cookieFamilyNameDuplicates = usersyncers.map(Usersyncer::getCookieFamilyName)
-                .collect(Collectors.groupingBy(Function.identity(), Collectors.counting()))
-                .entrySet()
-                .stream()
-                .filter(name -> name.getValue() > 1)
-                .map(Map.Entry::getKey)
-                .distinct()
-                .sorted()
-                .toList();
-        if (CollectionUtils.isNotEmpty(cookieFamilyNameDuplicates)) {
-            throw new IllegalArgumentException(
-                    "Duplicated \"cookie-family-name\" found, values: "
-                            + String.join(", ", cookieFamilyNameDuplicates));
-        }
-=======
     @Override
     public List<HttpEndpoint> endpoints() {
         return Collections.singletonList(HttpEndpoint.of(HttpMethod.GET, Endpoint.setuid.value()));
->>>>>>> 579de03c
     }
 
     @Override
