--- conflicted
+++ resolved
@@ -24,12 +24,7 @@
 import org.prebid.server.cache.proto.BidCacheResult;
 import org.prebid.server.exception.InvalidRequestException;
 import org.prebid.server.exception.PreBidException;
-<<<<<<< HEAD
-import org.prebid.server.gdpr.GdprService;
-import org.prebid.server.gdpr.model.GdprPurpose;
 import org.prebid.server.json.JacksonMapper;
-=======
->>>>>>> 0307690b
 import org.prebid.server.metric.MetricName;
 import org.prebid.server.metric.Metrics;
 import org.prebid.server.privacy.PrivacyExtractor;
@@ -80,6 +75,7 @@
     private final HttpAdapterConnector httpAdapterConnector;
     private final Clock clock;
     private final GdprService gdprService;
+    private final PrivacyExtractor privacyExtractor;
     private final JacksonMapper mapper;
     private final Integer gdprHostVendorId;
     private final boolean useGeoLocation;
@@ -92,7 +88,7 @@
                           HttpAdapterConnector httpAdapterConnector,
                           Clock clock,
                           GdprService gdprService,
-                          JacksonMapper mapper,
+                          PrivacyExtractor privacyExtractor, JacksonMapper mapper,
                           Integer gdprHostVendorId,
                           boolean useGeoLocation) {
 
@@ -104,6 +100,7 @@
         this.httpAdapterConnector = Objects.requireNonNull(httpAdapterConnector);
         this.clock = Objects.requireNonNull(clock);
         this.gdprService = Objects.requireNonNull(gdprService);
+        this.privacyExtractor = Objects.requireNonNull(privacyExtractor);
         this.mapper = Objects.requireNonNull(mapper);
         this.gdprHostVendorId = gdprHostVendorId;
         this.useGeoLocation = useGeoLocation;
@@ -249,13 +246,8 @@
             vendorIds.add(gdprHostVendorId);
         }
 
-<<<<<<< HEAD
-        final String gdpr = gdprService.gdprFrom(preBidRequestContext.getPreBidRequest().getRegs());
-        final String gdprConsent = gdprService.gdprConsentFrom(preBidRequestContext.getPreBidRequest().getUser());
-=======
         final PreBidRequest preBidRequest = preBidRequestContext.getPreBidRequest();
-        final Privacy privacy = PrivacyExtractor.validPrivacyFrom(preBidRequest.getRegs(), preBidRequest.getUser());
->>>>>>> 0307690b
+        final Privacy privacy = privacyExtractor.validPrivacyFrom(preBidRequest.getRegs(), preBidRequest.getUser());
         final String ip = useGeoLocation ? preBidRequestContext.getIp() : null;
 
         return gdprService.resultByVendor(GDPR_PURPOSES, vendorIds, privacy.getGdpr(), privacy.getConsent(), ip,
