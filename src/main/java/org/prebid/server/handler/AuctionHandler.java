package org.prebid.server.handler;

import io.netty.handler.codec.http.HttpHeaderValues;
import io.vertx.core.AsyncResult;
import io.vertx.core.CompositeFuture;
import io.vertx.core.Future;
import io.vertx.core.Handler;
import io.vertx.core.logging.Logger;
import io.vertx.core.logging.LoggerFactory;
import io.vertx.ext.web.RoutingContext;
import org.apache.commons.lang3.ObjectUtils;
import org.apache.commons.lang3.StringUtils;
import org.prebid.server.auction.PreBidRequestContextFactory;
import org.prebid.server.auction.PrivacyEnforcementService;
import org.prebid.server.auction.TargetingKeywordsCreator;
import org.prebid.server.auction.model.AdapterResponse;
import org.prebid.server.auction.model.PreBidRequestContext;
import org.prebid.server.auction.model.RequestType;
import org.prebid.server.auction.model.Tuple2;
import org.prebid.server.auction.model.Tuple3;
import org.prebid.server.bidder.Adapter;
import org.prebid.server.bidder.BidderCatalog;
import org.prebid.server.bidder.HttpAdapterConnector;
import org.prebid.server.bidder.Usersyncer;
import org.prebid.server.cache.CacheService;
import org.prebid.server.cache.proto.BidCacheResult;
import org.prebid.server.exception.InvalidRequestException;
import org.prebid.server.exception.PreBidException;
import org.prebid.server.json.JacksonMapper;
import org.prebid.server.metric.MetricName;
import org.prebid.server.metric.Metrics;
import org.prebid.server.privacy.gdpr.TcfDefinerService;
import org.prebid.server.privacy.gdpr.model.PrivacyEnforcementAction;
<<<<<<< HEAD
import org.prebid.server.privacy.gdpr.model.RequestLogInfo;
import org.prebid.server.privacy.model.Privacy;
=======
>>>>>>> c5546f7a
import org.prebid.server.proto.request.AdUnit;
import org.prebid.server.proto.request.PreBidRequest;
import org.prebid.server.proto.response.Bid;
import org.prebid.server.proto.response.BidderInfo;
import org.prebid.server.proto.response.BidderStatus;
import org.prebid.server.proto.response.MediaType;
import org.prebid.server.proto.response.PreBidResponse;
import org.prebid.server.settings.ApplicationSettings;
import org.prebid.server.settings.model.Account;
import org.prebid.server.util.HttpUtil;

import java.math.BigDecimal;
import java.time.Clock;
import java.time.ZonedDateTime;
import java.time.format.DateTimeFormatter;
import java.util.Collection;
import java.util.Collections;
import java.util.Comparator;
import java.util.List;
import java.util.Map;
import java.util.Objects;
import java.util.Set;
import java.util.stream.Collectors;
import java.util.stream.Stream;

public class AuctionHandler implements Handler<RoutingContext> {

    private static final Logger logger = LoggerFactory.getLogger(AuctionHandler.class);

    private static final MetricName REQUEST_TYPE_METRIC = MetricName.legacy;
    private static final BigDecimal THOUSAND = BigDecimal.valueOf(1000);

    private final ApplicationSettings applicationSettings;
    private final BidderCatalog bidderCatalog;
    private final PreBidRequestContextFactory preBidRequestContextFactory;
    private final CacheService cacheService;
    private final Metrics metrics;
    private final HttpAdapterConnector httpAdapterConnector;
    private final Clock clock;
    private final TcfDefinerService tcfDefinerService;
    private final PrivacyEnforcementService privacyEnforcementService;
    private final JacksonMapper mapper;
    private final Integer gdprHostVendorId;

    public AuctionHandler(ApplicationSettings applicationSettings,
                          BidderCatalog bidderCatalog,
                          PreBidRequestContextFactory preBidRequestContextFactory,
                          CacheService cacheService,
                          Metrics metrics,
                          HttpAdapterConnector httpAdapterConnector,
                          Clock clock,
                          TcfDefinerService tcfDefinerService,
                          PrivacyEnforcementService privacyEnforcementService,
                          JacksonMapper mapper,
                          Integer gdprHostVendorId) {

        this.applicationSettings = Objects.requireNonNull(applicationSettings);
        this.bidderCatalog = Objects.requireNonNull(bidderCatalog);
        this.preBidRequestContextFactory = Objects.requireNonNull(preBidRequestContextFactory);
        this.cacheService = Objects.requireNonNull(cacheService);
        this.metrics = Objects.requireNonNull(metrics);
        this.httpAdapterConnector = Objects.requireNonNull(httpAdapterConnector);
        this.clock = Objects.requireNonNull(clock);
        this.tcfDefinerService = Objects.requireNonNull(tcfDefinerService);
        this.privacyEnforcementService = Objects.requireNonNull(privacyEnforcementService);
        this.mapper = Objects.requireNonNull(mapper);
        this.gdprHostVendorId = gdprHostVendorId;
    }

    /**
     * Auction handler will resolve all bidders in the incoming ad request, issue the request to the different
     * clients, then return an array of the responses.
     */
    @Override
    public void handle(RoutingContext context) {
        final long startTime = clock.millis();

        final boolean isSafari = HttpUtil.isSafari(context.request().headers().get(HttpUtil.USER_AGENT_HEADER));

        metrics.updateSafariRequestsMetric(isSafari);

        preBidRequestContextFactory.fromRequest(context)
                .recover(exception -> failWithInvalidRequest(
                        String.format("Error parsing request: %s", exception.getMessage()), exception))

                .map(preBidRequestContext ->
                        updateAppAndNoCookieAndImpsMetrics(preBidRequestContext, isSafari))

                .compose(preBidRequestContext -> accountFrom(preBidRequestContext)
                        .map(account -> Tuple2.of(preBidRequestContext, account)))

                .map(this::updateAccountRequestAndRequestTimeMetric)

                .compose((Tuple2<PreBidRequestContext, Account> result) ->
                        CompositeFuture.join(submitRequestsToExchanges(result.getLeft()))
                                .map(bidderResults -> Tuple3.of(result.getLeft(), result.getRight(),
                                        bidderResults.<AdapterResponse>list())))

                .compose((Tuple3<PreBidRequestContext, Account, List<AdapterResponse>> result) ->
                        resolveVendorsToGdpr(result.getLeft(), result.getMiddle(), result.getRight())
                                .map(vendorsToGdpr -> Tuple3.of(result.getLeft(), result.getMiddle(),
                                        composePreBidResponse(result.getLeft(), result.getRight(), vendorsToGdpr))))

                .compose((Tuple3<PreBidRequestContext, Account, PreBidResponse> result) ->
                        processCacheMarkup(result.getLeft(), result.getRight(), result.getMiddle().getId())
                                .recover(exception -> failWith(
                                        String.format("Prebid cache failed: %s", exception.getMessage()), exception))
                                .map(response -> Tuple3.of(result.getLeft(), result.getMiddle(), response)))

                .map((Tuple3<PreBidRequestContext, Account, PreBidResponse> result) ->
                        addTargetingKeywords(result.getLeft().getPreBidRequest(), result.getMiddle(),
                                result.getRight()))

                .setHandler(preBidResponseResult ->
                        respondWith(bidResponseOrError(preBidResponseResult), context, startTime));
    }

    private PreBidRequestContext updateAppAndNoCookieAndImpsMetrics(PreBidRequestContext preBidRequestContext,
                                                                    boolean isSafari) {
        final PreBidRequest preBidRequest = preBidRequestContext.getPreBidRequest();
        final List<AdUnit> adUnits = preBidRequest.getAdUnits();

        metrics.updateAppAndNoCookieAndImpsRequestedMetrics(preBidRequest.getApp() != null,
                !preBidRequestContext.isNoLiveUids(), isSafari, adUnits.size());

        final Map<String, Long> mediaTypeToCount = adUnits.stream()
                .map(AdUnit::getMediaTypes)
                .filter(Objects::nonNull)
                .flatMap(Collection::stream)
                .filter(Objects::nonNull)
                .collect(Collectors.groupingBy(String::toLowerCase, Collectors.counting()));

        metrics.updateImpTypesMetrics(mediaTypeToCount);

        return preBidRequestContext;
    }

    private Tuple2<PreBidRequestContext, Account> updateAccountRequestAndRequestTimeMetric(
            Tuple2<PreBidRequestContext, Account> preBidRequestContextAccount) {

        final String accountId = preBidRequestContextAccount.getLeft().getPreBidRequest().getAccountId();
        metrics.updateAccountRequestMetrics(accountId, REQUEST_TYPE_METRIC);

        return preBidRequestContextAccount;
    }

    private static <T> Future<T> failWithInvalidRequest(String message, Throwable exception) {
        return Future.failedFuture(new InvalidRequestException(message, exception));
    }

    private Future<Account> accountFrom(PreBidRequestContext preBidRequestContext) {
        return applicationSettings.getAccountById(preBidRequestContext.getPreBidRequest().getAccountId(),
                preBidRequestContext.getTimeout())
                .recover(AuctionHandler::failWithUnknownAccountOrPropagateOriginal);
    }

    private static <T> Future<T> failWithUnknownAccountOrPropagateOriginal(Throwable exception) {
        return exception instanceof PreBidException
                // transform into InvalidRequestException if account is unknown
                ? failWithInvalidRequest("Unknown account id: Unknown account", exception)
                // otherwise propagate exception as is because it is of system nature
                : Future.failedFuture(exception);
    }

    private static <T> Future<T> failWith(String message, Throwable exception) {
        return Future.failedFuture(new PreBidException(message, exception));
    }

    @SuppressWarnings("rawtypes")
    private List<Future> submitRequestsToExchanges(PreBidRequestContext preBidRequestContext) {
        return preBidRequestContext.getAdapterRequests().stream()
                .filter(ar -> isValidAdapterName(ar.getBidderCode()))
                .map(ar -> httpAdapterConnector.call(adapterByName(ar.getBidderCode()),
                        usersyncerByName(ar.getBidderCode()), ar, preBidRequestContext))
                .collect(Collectors.toList());
    }

    private String adapterNameFor(String name) {
        return bidderCatalog.isAlias(name) ? bidderCatalog.nameByAlias(name) : name;
    }

    private boolean isValidAdapterName(String name) {
        return bidderCatalog.isValidAdapterName(adapterNameFor(name));
    }

    private Adapter<?, ?> adapterByName(String name) {
        return bidderCatalog.adapterByName(adapterNameFor(name));
    }

    private Usersyncer usersyncerByName(String name) {
        return bidderCatalog.usersyncerByName(adapterNameFor(name));
    }

    private BidderInfo bidderInfoByName(String name) {
        return bidderCatalog.bidderInfoByName(adapterNameFor(name));
    }

    private Future<Map<Integer, Boolean>> resolveVendorsToGdpr(PreBidRequestContext preBidRequestContext,
                                                               Account account,
                                                               List<AdapterResponse> adapterResponses) {
        // todo Process also but bidders name (not every bidder have GVL id)
        final Set<Integer> vendorIds = adapterResponses.stream()
                .map(adapterResponse -> adapterResponse.getBidderStatus().getBidder())
                .filter(this::isValidAdapterName)
                .map(bidder -> bidderInfoByName(bidder).getGdpr().getVendorId())
                .collect(Collectors.toSet());

        final boolean hostVendorIdIsMissing = gdprHostVendorId != null && !vendorIds.contains(gdprHostVendorId);
        if (hostVendorIdIsMissing) {
            vendorIds.add(gdprHostVendorId);
        }

<<<<<<< HEAD
        final PreBidRequest preBidRequest = preBidRequestContext.getPreBidRequest();
        final Privacy privacy = privacyExtractor.validPrivacyFrom(preBidRequest.getRegs(), preBidRequest.getUser());
        final String ip = useGeoLocation ? preBidRequestContext.getIp() : null;

        return tcfDefinerService.resultForVendorIds(
                vendorIds,
                privacy.getGdpr(),
                privacy.getConsent(),
                ip,
                account.getGdpr(),
                RequestLogInfo.of(RequestType.LEGACY, null, account.getId()),
                preBidRequestContext.getTimeout())
=======
        return privacyEnforcementService.contextFromLegacyRequest(preBidRequestContext, account)
                .compose(privacyContext -> tcfDefinerService.resultForVendorIds(
                        vendorIds, privacyContext.getTcfContext()))
>>>>>>> c5546f7a
                .map(gdprResponse -> toVendorsToGdpr(gdprResponse.getActions(), hostVendorIdIsMissing));
    }

    private Map<Integer, Boolean> toVendorsToGdpr(
            Map<Integer, PrivacyEnforcementAction> vendorToAction, boolean hostVendorIdIsMissing) {

        final Map<Integer, Boolean> result;

        if (vendorToAction.containsKey(gdprHostVendorId) && vendorToAction.get(gdprHostVendorId).isBlockPixelSync()) {
            result = Collections.emptyMap(); // deny all by host vendor
        } else {
            result = vendorToAction.entrySet().stream()
                    .collect(Collectors.toMap(Map.Entry::getKey, entry -> !entry.getValue().isBlockPixelSync()));
            if (hostVendorIdIsMissing) {
                result.remove(gdprHostVendorId);
            }
        }

        return result;
    }

    private PreBidResponse composePreBidResponse(PreBidRequestContext preBidRequestContext,
                                                 List<AdapterResponse> adapterResponses,
                                                 Map<Integer, Boolean> vendorsToGdpr) {
        adapterResponses.stream()
                .filter(ar -> ar.getError() != null)
                .forEach(this::updateAdapterErrorMetrics);

        final List<BidderStatus> bidderStatuses = Stream.concat(
                adapterResponses.stream()
                        .map(adapterResponse -> updateBidderStatus(adapterResponse.getBidderStatus(), vendorsToGdpr))
                        .peek(bs -> updateResponseTimeMetrics(bs, preBidRequestContext)),
                invalidBidderStatuses(preBidRequestContext))
                .collect(Collectors.toList());

        final List<Bid> bids = adapterResponses.stream()
                .filter(ar -> StringUtils.isBlank(ar.getBidderStatus().getError()))
                .peek(ar -> updateBidResultMetrics(ar, preBidRequestContext))
                .flatMap(ar -> ar.getBids().stream())
                .collect(Collectors.toList());

        return PreBidResponse.builder()
                .status(preBidRequestContext.isNoLiveUids() ? "no_cookie" : "OK")
                .tid(preBidRequestContext.getPreBidRequest().getTid())
                .bidderStatus(bidderStatuses)
                .bids(bids)
                .build();
    }

    private BidderStatus updateBidderStatus(BidderStatus bidderStatus, Map<Integer, Boolean> vendorsToGdpr) {
        final int vendorId = bidderInfoByName(bidderStatus.getBidder()).getGdpr().getVendorId();
        return Objects.equals(vendorsToGdpr.get(vendorId), true)
                ? bidderStatus
                : bidderStatus.toBuilder().usersync(null).build();
    }

    private void updateAdapterErrorMetrics(AdapterResponse adapterResponse) {
        final MetricName errorMetric;
        switch (adapterResponse.getError().getType()) {
            case bad_input:
                errorMetric = MetricName.badinput;
                break;
            case bad_server_response:
                errorMetric = MetricName.badserverresponse;
                break;
            case timeout:
                errorMetric = MetricName.timeout;
                break;
            case generic:
            default:
                errorMetric = MetricName.unknown_error;
        }

        metrics.updateAdapterRequestErrorMetric(adapterResponse.getBidderStatus().getBidder(), errorMetric);
    }

    private void updateResponseTimeMetrics(BidderStatus bidderStatus, PreBidRequestContext preBidRequestContext) {
        metrics.updateAdapterResponseTime(bidderStatus.getBidder(),
                preBidRequestContext.getPreBidRequest().getAccountId(), bidderStatus.getResponseTimeMs());
    }

    private Stream<BidderStatus> invalidBidderStatuses(PreBidRequestContext preBidRequestContext) {
        return preBidRequestContext.getAdapterRequests().stream()
                .filter(ar -> !bidderCatalog.isValidName(adapterNameFor(ar.getBidderCode())))
                .map(ar -> BidderStatus.builder().bidder(ar.getBidderCode()).error("Unsupported bidder").build());
    }

    private void updateBidResultMetrics(AdapterResponse adapterResponse, PreBidRequestContext preBidRequestContext) {
        final BidderStatus bidderStatus = adapterResponse.getBidderStatus();
        final String bidder = bidderStatus.getBidder();

        metrics.updateAdapterRequestTypeAndNoCookieMetrics(bidder, REQUEST_TYPE_METRIC,
                Objects.equals(bidderStatus.getNoCookie(), Boolean.TRUE));

        final String accountId = preBidRequestContext.getPreBidRequest().getAccountId();

        for (final Bid bid : adapterResponse.getBids()) {
            final long cpm = bid.getPrice().multiply(THOUSAND).longValue();
            metrics.updateAdapterBidMetrics(bidder, accountId, cpm, bid.getAdm() != null,
                    ObjectUtils.defaultIfNull(bid.getMediaType(), MediaType.banner).toString()); // default to banner
        }

        if (Objects.equals(bidderStatus.getNoBid(), Boolean.TRUE)) {
            metrics.updateAdapterRequestNobidMetrics(bidder, accountId);
        } else {
            metrics.updateAdapterRequestGotbidsMetrics(bidder, accountId);
        }
    }

    private Future<PreBidResponse> processCacheMarkup(PreBidRequestContext preBidRequestContext,
                                                      PreBidResponse preBidResponse,
                                                      String accountId) {

        final Future<PreBidResponse> result;

        final Integer cacheMarkup = preBidRequestContext.getPreBidRequest().getCacheMarkup();
        final List<Bid> bids = preBidResponse.getBids();
        if (!bids.isEmpty() && cacheMarkup != null && (cacheMarkup == 1 || cacheMarkup == 2)) {
            result = (cacheMarkup == 1
                    ? cacheService.cacheBids(bids, preBidRequestContext.getTimeout(), accountId)
                    : cacheService.cacheBidsVideoOnly(bids, preBidRequestContext.getTimeout(), accountId))
                    .map(bidCacheResults -> mergeBidsWithCacheResults(preBidResponse, bidCacheResults));
        } else {
            result = Future.succeededFuture(preBidResponse);
        }

        return result;
    }

    private static PreBidResponse mergeBidsWithCacheResults(PreBidResponse preBidResponse,
                                                            List<BidCacheResult> bidCacheResults) {
        final List<Bid> bids = preBidResponse.getBids();
        for (int i = 0; i < bids.size(); i++) {
            final BidCacheResult result = bidCacheResults.get(i);
            // IMPORTANT: see javadoc in Bid class
            bids.get(i)
                    .setAdm(null)
                    .setNurl(null)
                    .setCacheId(result.getCacheId())
                    .setCacheUrl(result.getCacheUrl());
        }

        return preBidResponse;
    }

    /**
     * Sorts the bids and adds ad server targeting keywords to each bid.
     * The bids are sorted by cpm to find the highest bid.
     * The ad server targeting keywords are added to all bids, with specific keywords for the highest bid.
     */
    private static PreBidResponse addTargetingKeywords(PreBidRequest preBidRequest, Account account,
                                                       PreBidResponse preBidResponse) {
        final Integer sortBids = preBidRequest.getSortBids();
        if (sortBids != null && sortBids == 1) {
            final TargetingKeywordsCreator keywordsCreator =
                    TargetingKeywordsCreator.create(account.getPriceGranularity(), true, true, false, 0);

            final Map<String, List<Bid>> adUnitCodeToBids = preBidResponse.getBids().stream()
                    .collect(Collectors.groupingBy(Bid::getCode));

            for (final List<Bid> bids : adUnitCodeToBids.values()) {
                bids.sort(Comparator.comparing(Bid::getPrice)
                        .reversed()
                        .thenComparing(Bid::getResponseTimeMs));

                for (final Bid bid : bids) {
                    final boolean isFirstBid = bid == bids.get(0);
                    // IMPORTANT: see javadoc in Bid class
                    bid.setAdServerTargeting(joinMaps(
                            keywordsCreator.makeFor(bid, isFirstBid), bid.getAdServerTargeting()));
                }
            }
        }

        return preBidResponse;
    }

    private static <K, V> Map<K, V> joinMaps(Map<K, V> left, Map<K, V> right) {
        if (right != null) {
            left.putAll(right);
        }
        return left;
    }

    private void respondWith(PreBidResponse response, RoutingContext context, long startTime) {
        // don't send the response if client has gone
        if (context.response().closed()) {
            logger.warn("The client already closed connection, response will be skipped");
            metrics.updateRequestTypeMetric(REQUEST_TYPE_METRIC, MetricName.networkerr);
            return;
        }

        context.response()
                .exceptionHandler(this::handleResponseException)
                .putHeader(HttpUtil.DATE_HEADER, date())
                .putHeader(HttpUtil.CONTENT_TYPE_HEADER, HttpHeaderValues.APPLICATION_JSON)
                .end(mapper.encode(response));

        metrics.updateRequestTimeMetric(clock.millis() - startTime);
    }

    private void handleResponseException(Throwable exception) {
        logger.warn("Failed to send auction response: {0}", exception.getMessage());
        metrics.updateRequestTypeMetric(REQUEST_TYPE_METRIC, MetricName.networkerr);
    }

    private static String date() {
        return DateTimeFormatter.RFC_1123_DATE_TIME.format(ZonedDateTime.now());
    }

    private PreBidResponse bidResponseOrError(AsyncResult<PreBidResponse> responseResult) {
        final MetricName responseStatus;

        final PreBidResponse result;

        if (responseResult.succeeded()) {
            responseStatus = MetricName.ok;
            result = responseResult.result();
        } else {
            final Throwable exception = responseResult.cause();
            final boolean isRequestInvalid = exception instanceof InvalidRequestException;

            responseStatus = isRequestInvalid ? MetricName.badinput : MetricName.err;

            if (!isRequestInvalid) {
                logger.error("Failed to process /auction request", exception);
            }

            result = error(isRequestInvalid || exception instanceof PreBidException
                    ? exception.getMessage()
                    : "Unexpected server error");
        }

        updateRequestMetric(responseStatus);

        return result;
    }

    private void updateRequestMetric(MetricName requestStatus) {
        metrics.updateRequestTypeMetric(REQUEST_TYPE_METRIC, requestStatus);
    }

    private static PreBidResponse error(String status) {
        return PreBidResponse.builder().status(status).build();
    }
}<|MERGE_RESOLUTION|>--- conflicted
+++ resolved
@@ -15,7 +15,6 @@
 import org.prebid.server.auction.TargetingKeywordsCreator;
 import org.prebid.server.auction.model.AdapterResponse;
 import org.prebid.server.auction.model.PreBidRequestContext;
-import org.prebid.server.auction.model.RequestType;
 import org.prebid.server.auction.model.Tuple2;
 import org.prebid.server.auction.model.Tuple3;
 import org.prebid.server.bidder.Adapter;
@@ -31,11 +30,8 @@
 import org.prebid.server.metric.Metrics;
 import org.prebid.server.privacy.gdpr.TcfDefinerService;
 import org.prebid.server.privacy.gdpr.model.PrivacyEnforcementAction;
-<<<<<<< HEAD
 import org.prebid.server.privacy.gdpr.model.RequestLogInfo;
 import org.prebid.server.privacy.model.Privacy;
-=======
->>>>>>> c5546f7a
 import org.prebid.server.proto.request.AdUnit;
 import org.prebid.server.proto.request.PreBidRequest;
 import org.prebid.server.proto.response.Bid;
@@ -248,24 +244,9 @@
             vendorIds.add(gdprHostVendorId);
         }
 
-<<<<<<< HEAD
-        final PreBidRequest preBidRequest = preBidRequestContext.getPreBidRequest();
-        final Privacy privacy = privacyExtractor.validPrivacyFrom(preBidRequest.getRegs(), preBidRequest.getUser());
-        final String ip = useGeoLocation ? preBidRequestContext.getIp() : null;
-
-        return tcfDefinerService.resultForVendorIds(
-                vendorIds,
-                privacy.getGdpr(),
-                privacy.getConsent(),
-                ip,
-                account.getGdpr(),
-                RequestLogInfo.of(RequestType.LEGACY, null, account.getId()),
-                preBidRequestContext.getTimeout())
-=======
         return privacyEnforcementService.contextFromLegacyRequest(preBidRequestContext, account)
                 .compose(privacyContext -> tcfDefinerService.resultForVendorIds(
                         vendorIds, privacyContext.getTcfContext()))
->>>>>>> c5546f7a
                 .map(gdprResponse -> toVendorsToGdpr(gdprResponse.getActions(), hostVendorIdIsMissing));
     }
 
