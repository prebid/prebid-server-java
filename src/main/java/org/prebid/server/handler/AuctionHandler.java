--- conflicted
+++ resolved
@@ -45,7 +45,6 @@
 import java.time.Clock;
 import java.time.ZonedDateTime;
 import java.time.format.DateTimeFormatter;
-import java.util.ArrayList;
 import java.util.Collection;
 import java.util.Collections;
 import java.util.Comparator;
@@ -243,24 +242,9 @@
             vendorIds.add(gdprHostVendorId);
         }
 
-<<<<<<< HEAD
-        final PreBidRequest preBidRequest = preBidRequestContext.getPreBidRequest();
-        final Privacy privacy = privacyExtractor.validPrivacyFrom(preBidRequest.getRegs(), preBidRequest.getUser(),
-                new ArrayList<>());
-        final String ip = useGeoLocation ? preBidRequestContext.getIp() : null;
-
-        return tcfDefinerService.resultForVendorIds(
-                vendorIds,
-                privacy.getGdpr(),
-                privacy.getConsent(),
-                ip,
-                account.getGdpr(),
-                preBidRequestContext.getTimeout())
-=======
         return privacyEnforcementService.contextFromLegacyRequest(preBidRequestContext, account)
                 .compose(privacyContext -> tcfDefinerService.resultForVendorIds(
                         vendorIds, privacyContext.getTcfContext()))
->>>>>>> c5546f7a
                 .map(gdprResponse -> toVendorsToGdpr(gdprResponse.getActions(), hostVendorIdIsMissing));
     }
 
