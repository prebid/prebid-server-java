--- conflicted
+++ resolved
@@ -33,9 +33,7 @@
 
     ExtBidPrebidVideo video;
 
-<<<<<<< HEAD
+    ObjectNode meta;
+
     Boolean dealtiersatisfied;
-=======
-    ObjectNode meta;
->>>>>>> b23bac74
 }