--- conflicted
+++ resolved
@@ -1,10 +1,7 @@
 package org.prebid.server.proto.openrtb.ext.response;
 
 import com.fasterxml.jackson.databind.JsonNode;
-<<<<<<< HEAD
 import lombok.AllArgsConstructor;
-=======
->>>>>>> b18193ec
 import lombok.Builder;
 import lombok.Value;
 import org.prebid.server.proto.openrtb.ext.response.seatnonbid.SeatNonBid;
@@ -15,12 +12,8 @@
 /**
  * Defines the contract for bidresponse.ext.prebid
  */
-<<<<<<< HEAD
 @Value
 @AllArgsConstructor(staticName = "of")
-=======
-@Value(staticConstructor = "of")
->>>>>>> b18193ec
 @Builder(toBuilder = true)
 public class ExtBidResponsePrebid {
 
@@ -35,18 +28,17 @@
     ExtModules modules;
 
     /**
+     * FLEDGE response as bidresponse.ext.prebid.fledge.auctionconfigs[]
+     */
+    ExtBidResponseFledge fledge;
+
+    /**
      * Additional targeting key/values for the bid response (only used for AMP)
      * Set targeting options here that will occur in the bidResponse no matter if
      * a bid won the auction or not.
      */
     Map<String, JsonNode> targeting;
 
-<<<<<<< HEAD
-    /**
-     * FLEDGE response as bidresponse.ext.prebid.fledge.auctionconfigs[]
-     */
-    ExtBidResponseFledge fledge;
-=======
     /*
      * Value from bidrequest.ext.prebid.passthrough.
      */
@@ -56,5 +48,4 @@
      * Additional debug info for imp ids that have no corresponding bid in response.
      */
     List<SeatNonBid> seatnonbid;
->>>>>>> b18193ec
 }