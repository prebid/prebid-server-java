package org.prebid.server.proto.openrtb.ext.response;

import com.fasterxml.jackson.databind.JsonNode;
<<<<<<< HEAD
import lombok.AllArgsConstructor;
=======
>>>>>>> 895b239f
import lombok.Value;

import java.util.Map;

/**
 * Defines the contract for bidresponse.ext.prebid
 */
@Value(staticConstructor = "of")
public class ExtBidResponsePrebid {

    /**
     * Defines the contract for bidresponse.ext.prebid.auctiontimstamp
     */
    Long auctiontimestamp;

    /**
     * Defines the contract for bidresponse.ext.prebid.modules
     */
    ExtModules modules;

<<<<<<< HEAD
    /**
     * Additional targeting key/values for the bid response (only used for AMP)
     * Set targeting options here that will occur in the bidResponse no matter if
     * a bid won the auction or not.
     */
    Map<String, JsonNode> targeting;
=======
    JsonNode passthrough;
>>>>>>> 895b239f
}<|MERGE_RESOLUTION|>--- conflicted
+++ resolved
@@ -1,10 +1,6 @@
 package org.prebid.server.proto.openrtb.ext.response;
 
 import com.fasterxml.jackson.databind.JsonNode;
-<<<<<<< HEAD
-import lombok.AllArgsConstructor;
-=======
->>>>>>> 895b239f
 import lombok.Value;
 
 import java.util.Map;
@@ -25,14 +21,12 @@
      */
     ExtModules modules;
 
-<<<<<<< HEAD
+    JsonNode passthrough;
+
     /**
      * Additional targeting key/values for the bid response (only used for AMP)
      * Set targeting options here that will occur in the bidResponse no matter if
      * a bid won the auction or not.
      */
     Map<String, JsonNode> targeting;
-=======
-    JsonNode passthrough;
->>>>>>> 895b239f
 }