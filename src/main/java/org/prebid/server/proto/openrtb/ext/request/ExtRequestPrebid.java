package org.prebid.server.proto.openrtb.ext.request;

import com.fasterxml.jackson.databind.node.ObjectNode;
import lombok.Builder;
import lombok.Value;

import java.math.BigDecimal;
import java.util.List;
import java.util.Map;

/**
 * Defines the contract for bidrequest.ext.prebid
 */
@Builder(toBuilder = true)
@Value
public class ExtRequestPrebid {

    /**
     * Defines the contract for bidrequest.ext.prebid.debug
     */
    Integer debug;

    /**
     * Defines the contract for bidrequest.ext.prebid.aliases
     */
    Map<String, String> aliases;

    /**
     * Defines the contract for bidrequest.ext.prebid.bidadjustmentfactors
     */
    Map<String, BigDecimal> bidadjustmentfactors;

    /**
     * Defines the contract for bidrequest.ext.prebid.targeting
     */
    ExtRequestTargeting targeting;

    /**
     * Defines the contract for bidrequest.ext.prebid.storedrequest
     */
    ExtStoredRequest storedrequest;

    /**
     * Defines the contract for bidrequest.ext.prebid.cache
     */
    ExtRequestPrebidCache cache;

    /**
     * Defines the contract for bidrequest.ext.prebid.data
     */
    ExtRequestPrebidData data;

    /**
<<<<<<< HEAD
     * Defines the contract for bidrequest.ext.prebid.bidderconfig
     */
    List<ExtRequestPrebidBidderConfig> bidderconfig;
=======
     * Defines the contract for bidrequest.ext.prebid.schains
     */
    List<ExtRequestPrebidSchain> schains;
>>>>>>> 8a0f0713

    /**
     * Defines the contract for bidrequest.ext.prebid.bidders
     */
    ObjectNode bidders;
}<|MERGE_RESOLUTION|>--- conflicted
+++ resolved
@@ -51,15 +51,14 @@
     ExtRequestPrebidData data;
 
     /**
-<<<<<<< HEAD
      * Defines the contract for bidrequest.ext.prebid.bidderconfig
      */
     List<ExtRequestPrebidBidderConfig> bidderconfig;
-=======
+
+    /**
      * Defines the contract for bidrequest.ext.prebid.schains
      */
     List<ExtRequestPrebidSchain> schains;
->>>>>>> 8a0f0713
 
     /**
      * Defines the contract for bidrequest.ext.prebid.bidders
