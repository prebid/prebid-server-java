package org.prebid.server.proto.openrtb.ext.request;

import com.fasterxml.jackson.databind.JsonNode;
import com.fasterxml.jackson.databind.annotation.JsonDeserialize;
import com.fasterxml.jackson.databind.node.ObjectNode;
import lombok.Builder;
import lombok.Value;
import org.prebid.server.json.IntegerFlagDeserializer;

import java.util.List;
import java.util.Map;

/**
 * Defines the contract for bidrequest.ext.prebid
 */
@Builder(toBuilder = true)
@Value
public class ExtRequestPrebid {

    /**
     * Defines the contract for bidrequest.ext.prebid.debug
     */
    @JsonDeserialize(using = IntegerFlagDeserializer.class)
    Integer debug;

    /**
     * Defines the contract for bidrequest.ext.prebid.trace
     */
    TraceLevel trace;

    /**
     * Defines the contract for bidrequest.ext.prebid.aliases
     */
    Map<String, String> aliases;

    /**
     * Defines the contract for bidrequest.ext.prebid.aliasgvlids
     */
    Map<String, Integer> aliasgvlids;

    /**
     * Defines the contract for bidrequest.ext.prebid.bidadjustmentfactors
     */
    ExtRequestBidadjustmentfactors bidadjustmentfactors;

    /**
     * Defines the contract for bidrequest.ext.prebid.currency
     */
    ExtRequestCurrency currency;

    /**
     * Defines the contract for bidrequest.ext.prebid.targeting
     */
    ExtRequestTargeting targeting;

    /**
     * Defines the contract for bidrequest.ext.prebid.storedrequest
     */
    ExtStoredRequest storedrequest;

    /**
     * Defines the contract for bidrequest.ext.prebid.cache
     */
    ExtRequestPrebidCache cache;

    /**
     * Defines the contract for bidrequest.ext.prebid.data
     */
    ExtRequestPrebidData data;

    /**
     * Defines the contract for bidrequest.ext.prebid.bidderconfig
     */
    List<ExtRequestPrebidBidderConfig> bidderconfig;

    /**
     * Defines the contract for bidrequest.ext.prebid.events
     */
    ObjectNode events;

    /**
     * Defines the contract for bidrequest.ext.prebid.schains
     */
    List<ExtRequestPrebidSchain> schains;

    /**
     * Defines the contract for bidrequest.ext.prebid.nosale
     */
    List<String> nosale;

    /**
     * Defines the contract for bidrequest.ext.prebid.auctiontimestamp
     */
    Long auctiontimestamp;

    /**
     * Defines the contract for bidrequest.ext.prebid.bidders
     */
    ObjectNode bidders;

    /**
     * Defines the contract for bidrequest.ext.prebid.amp
     */
    ExtRequestPrebidAmp amp;

    /**
     * Defines the contract for bidrequest.ext.prebid.adservertargeting
     */
    List<ExtRequestPrebidAdservertargetingRule> adservertargeting;

    /**
     * Defines the contract for bidrequest.ext.prebid.integration
     */
    String integration;

    /**
     * Defines the contract for bidrequest.ext.prebid.channel
     */
    ExtRequestPrebidChannel channel;

    /**
     * Defines the contract for bidrequest.ext.prebid.multibid
     */
    List<ExtRequestPrebidMultiBid> multibid;

    /**
<<<<<<< HEAD
     * Defines the contract for bidrequest.ext.prebid.bidderparams
     */
    ObjectNode bidderparams;
=======
     * Defines the contract for bidrequest.ext.prebid.analytics
     */
    JsonNode analytics;

    /**
     * Defines the contract for bidrequest.ext.prebid.pbs
     */
    ExtRequestPrebidPbs pbs;
>>>>>>> 422672ed
}<|MERGE_RESOLUTION|>--- conflicted
+++ resolved
@@ -124,11 +124,6 @@
     List<ExtRequestPrebidMultiBid> multibid;
 
     /**
-<<<<<<< HEAD
-     * Defines the contract for bidrequest.ext.prebid.bidderparams
-     */
-    ObjectNode bidderparams;
-=======
      * Defines the contract for bidrequest.ext.prebid.analytics
      */
     JsonNode analytics;
@@ -137,5 +132,9 @@
      * Defines the contract for bidrequest.ext.prebid.pbs
      */
     ExtRequestPrebidPbs pbs;
->>>>>>> 422672ed
+
+    /**
+     * Defines the contract for bidrequest.ext.prebid.bidderparams
+     */
+    ObjectNode bidderparams;
 }