--- conflicted
+++ resolved
@@ -84,7 +84,6 @@
      * Defines the contract for bidrequest.ext.prebid.bidders
      */
     ObjectNode bidders;
-<<<<<<< HEAD
 
     /**
      * Defines the contract for bidrequest.ext.prebid.amp
@@ -95,7 +94,4 @@
      * Defines the contract for bidrequest.ext.prebid.adservertargeting
      */
     List<ExtRequestPrebidAdservertargetingRule> adservertargeting;
-}
-=======
-}
->>>>>>> 56dda825
+}