package org.prebid.server.proto.openrtb.ext.request;

import com.fasterxml.jackson.databind.JsonNode;
import com.fasterxml.jackson.databind.annotation.JsonDeserialize;
import com.fasterxml.jackson.databind.node.ObjectNode;
import lombok.Builder;
import lombok.Value;
import org.prebid.server.json.IntegerFlagDeserializer;

import java.util.List;
import java.util.Map;

/**
 * Defines the contract for bidrequest.ext.prebid
 */
@Builder(toBuilder = true)
@Value
public class ExtRequestPrebid {

    /**
     * Defines the contract for bidrequest.ext.prebid.debug
     */
    @JsonDeserialize(using = IntegerFlagDeserializer.class)
    Integer debug;

    /**
     * Defines the contract for bidrequest.ext.prebid.trace
     */
    TraceLevel trace;

    /**
     * Defines the contract for bidrequest.ext.prebid.aliases
     */
    Map<String, String> aliases;

    /**
     * Defines the contract for bidrequest.ext.prebid.aliasgvlids
     */
    Map<String, Integer> aliasgvlids;

    /**
     * Defines the contract for bidrequest.ext.prebid.bidadjustmentfactors
     */
    ExtRequestBidadjustmentfactors bidadjustmentfactors;

    /**
     * Defines the contract for bidrequest.ext.prebid.currency
     */
    ExtRequestCurrency currency;

    /**
     * Defines the contract for bidrequest.ext.prebid.targeting
     */
    ExtRequestTargeting targeting;

    /**
     * Defines the contract for bidrequest.ext.prebid.storedrequest
     */
    ExtStoredRequest storedrequest;

    /**
     * Defines the contract for bidrequest.ext.prebid.cache
     */
    ExtRequestPrebidCache cache;

    /**
     * Defines the contract for bidrequest.ext.prebid.data
     */
    ExtRequestPrebidData data;

    /**
     * Defines the contract for bidrequest.ext.prebid.bidderconfig
     */
    List<ExtRequestPrebidBidderConfig> bidderconfig;

    /**
     * Defines the contract for bidrequest.ext.prebid.events
     */
    ObjectNode events;

    /**
     * Defines the contract for bidrequest.ext.prebid.schains
     */
    List<ExtRequestPrebidSchain> schains;

    /**
     * Defines the contract for bidrequest.ext.prebid.nosale
     */
    List<String> nosale;

    /**
     * Defines the contract for bidrequest.ext.prebid.auctiontimestamp
     */
    Long auctiontimestamp;

    /**
     * Defines the contract for bidrequest.ext.prebid.bidders
     */
    ObjectNode bidders;

    /**
     * Defines the contract for bidrequest.ext.prebid.amp
     */
    ExtRequestPrebidAmp amp;

    /**
     * Defines the contract for bidrequest.ext.prebid.adservertargeting
     */
    List<ExtRequestPrebidAdservertargetingRule> adservertargeting;

    /**
     * Defines the contract for bidrequest.ext.prebid.integration
     */
    String integration;

    /**
     * Defines the contract for bidrequest.ext.prebid.channel
     */
    ExtRequestPrebidChannel channel;

    /**
<<<<<<< HEAD
     * Defines the contract for bidrequest.ext.prebid.pbs
     */
    ExtRequestPrebidPbs pbs;
=======
     * Defines the contract for bidrequest.ext.prebid.multibid
     */
    List<ExtRequestPrebidMultiBid> multibid;

    /**
     * Defines the contract for bidrequest.ext.prebid.analytics
     */
    JsonNode analytics;
>>>>>>> ea6f28f6
}<|MERGE_RESOLUTION|>--- conflicted
+++ resolved
@@ -119,11 +119,6 @@
     ExtRequestPrebidChannel channel;
 
     /**
-<<<<<<< HEAD
-     * Defines the contract for bidrequest.ext.prebid.pbs
-     */
-    ExtRequestPrebidPbs pbs;
-=======
      * Defines the contract for bidrequest.ext.prebid.multibid
      */
     List<ExtRequestPrebidMultiBid> multibid;
@@ -132,5 +127,9 @@
      * Defines the contract for bidrequest.ext.prebid.analytics
      */
     JsonNode analytics;
->>>>>>> ea6f28f6
+
+    /**
+     * Defines the contract for bidrequest.ext.prebid.pbs
+     */
+    ExtRequestPrebidPbs pbs;
 }