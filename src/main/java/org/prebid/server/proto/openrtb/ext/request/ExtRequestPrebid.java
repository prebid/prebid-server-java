package org.prebid.server.proto.openrtb.ext.request;

import com.fasterxml.jackson.databind.node.ObjectNode;
import lombok.Builder;
import lombok.Value;

import java.math.BigDecimal;
import java.util.List;
import java.util.Map;

/**
 * Defines the contract for bidrequest.ext.prebid
 */
@Builder(toBuilder = true)
@Value
public class ExtRequestPrebid {

    /**
     * Defines the contract for bidrequest.ext.prebid.debug
     */
    Integer debug;

    /**
     * Defines the contract for bidrequest.ext.prebid.aliases
     */
    Map<String, String> aliases;

    /**
     * Defines the contract for bidrequest.ext.prebid.aliasgvlids
     */
    Map<String, Integer> aliasgvlids;

    /**
     * Defines the contract for bidrequest.ext.prebid.bidadjustmentfactors
     */
    Map<String, BigDecimal> bidadjustmentfactors;

    /**
     * Defines the contract for bidrequest.ext.prebid.currency
     */
    ExtRequestCurrency currency;

    /**
     * Defines the contract for bidrequest.ext.prebid.targeting
     */
    ExtRequestTargeting targeting;

    /**
     * Defines the contract for bidrequest.ext.prebid.storedrequest
     */
    ExtStoredRequest storedrequest;

    /**
     * Defines the contract for bidrequest.ext.prebid.cache
     */
    ExtRequestPrebidCache cache;

    /**
     * Defines the contract for bidrequest.ext.prebid.data
     */
    ExtRequestPrebidData data;

    /**
<<<<<<< HEAD
     * Defines the contract for bidrequest.ext.prebid.bidderconfig
     */
    List<ExtRequestPrebidBidderConfig> bidderconfig;
=======
     * Defines the contract for bidrequest.ext.prebid.events
     */
    ObjectNode events;
>>>>>>> 0ac5a893

    /**
     * Defines the contract for bidrequest.ext.prebid.schains
     */
    List<ExtRequestPrebidSchain> schains;

    /**
     * Defines the contract for bidrequest.ext.prebid.auctiontimestamp
     */
    Long auctiontimestamp;

    /**
     * Defines the contract for bidrequest.ext.prebid.bidders
     */
    ObjectNode bidders;
}<|MERGE_RESOLUTION|>--- conflicted
+++ resolved
@@ -61,15 +61,14 @@
     ExtRequestPrebidData data;
 
     /**
-<<<<<<< HEAD
      * Defines the contract for bidrequest.ext.prebid.bidderconfig
      */
     List<ExtRequestPrebidBidderConfig> bidderconfig;
-=======
+
+    /**
      * Defines the contract for bidrequest.ext.prebid.events
      */
     ObjectNode events;
->>>>>>> 0ac5a893
 
     /**
      * Defines the contract for bidrequest.ext.prebid.schains
