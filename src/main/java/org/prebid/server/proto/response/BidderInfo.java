package org.prebid.server.proto.response;

import com.fasterxml.jackson.annotation.JsonProperty;
import lombok.Value;
import org.apache.commons.lang3.StringUtils;

import java.util.List;

@Value(staticConstructor = "of")
public class BidderInfo {

    boolean enabled;

<<<<<<< HEAD
    boolean debugAllowed;
=======
    boolean usesHttps;
>>>>>>> 50a773ed

    String aliasOf;

    MaintainerInfo maintainer;

    CapabilitiesInfo capabilities;

    List<String> vendors;

    GdprInfo gdpr;

    boolean ccpaEnforced;

    boolean modifyingVastXmlAllowed;

    public static BidderInfo create(boolean enabled,
<<<<<<< HEAD
                                    boolean debugAllowed,
=======
                                    String endpoint,
>>>>>>> 50a773ed
                                    String aliasOf,
                                    String maintainerEmail,
                                    List<String> appMediaTypes,
                                    List<String> siteMediaTypes,
                                    List<String> supportedVendors,
                                    int vendorId,
                                    boolean enforceGdpr,
                                    boolean ccpaEnforced,
                                    boolean modifyingVastXmlAllowed) {

        return of(
                enabled,
<<<<<<< HEAD
                debugAllowed,
=======
                StringUtils.startsWith(endpoint, "https://"),
>>>>>>> 50a773ed
                aliasOf,
                new MaintainerInfo(maintainerEmail),
                new CapabilitiesInfo(platformInfo(appMediaTypes), platformInfo(siteMediaTypes)),
                supportedVendors,
                new GdprInfo(vendorId, enforceGdpr),
                ccpaEnforced,
                modifyingVastXmlAllowed);
    }

    private static PlatformInfo platformInfo(List<String> mediaTypes) {
        return mediaTypes != null ? new PlatformInfo(mediaTypes) : null;
    }

    @Value
    public static class MaintainerInfo {

        String email;
    }

    @Value
    public static class CapabilitiesInfo {

        PlatformInfo app;

        PlatformInfo site;
    }

    @Value
    private static class PlatformInfo {

        @JsonProperty("mediaTypes")
        List<String> mediaTypes;
    }

    @Value
    public static class GdprInfo {

        /**
         * GDPR Vendor ID in the IAB Global Vendor List which refers to this Bidder.
         * <p>
         * The Global Vendor list can be found at https://iabeurope.eu/
         * Bidders can be registered to the list at https://register.consensu.org/
         * <p>
         * If you're not on the list, this should return 0. If cookie sync requests have GDPR consent info,
         * or the Prebid Server host company configures its deploy to be "cautious" when no GDPR info exists
         * in the request, it will _not_ sync user IDs with you.
         */
        @JsonProperty("vendorId")
        int vendorId;

        /**
         * Flag, which true value means that PBS will keep gdpr logic for bidder, otherwise bidder will keep
         * gdpr support and request should be sent without gdpr changes.
         */
        boolean enforced;
    }
}<|MERGE_RESOLUTION|>--- conflicted
+++ resolved
@@ -11,11 +11,9 @@
 
     boolean enabled;
 
-<<<<<<< HEAD
     boolean debugAllowed;
-=======
+
     boolean usesHttps;
->>>>>>> 50a773ed
 
     String aliasOf;
 
@@ -32,11 +30,8 @@
     boolean modifyingVastXmlAllowed;
 
     public static BidderInfo create(boolean enabled,
-<<<<<<< HEAD
                                     boolean debugAllowed,
-=======
                                     String endpoint,
->>>>>>> 50a773ed
                                     String aliasOf,
                                     String maintainerEmail,
                                     List<String> appMediaTypes,
@@ -49,11 +44,8 @@
 
         return of(
                 enabled,
-<<<<<<< HEAD
                 debugAllowed,
-=======
                 StringUtils.startsWith(endpoint, "https://"),
->>>>>>> 50a773ed
                 aliasOf,
                 new MaintainerInfo(maintainerEmail),
                 new CapabilitiesInfo(platformInfo(appMediaTypes), platformInfo(siteMediaTypes)),
