package org.prebid.server.floors;

import com.fasterxml.jackson.databind.JsonNode;
import com.fasterxml.jackson.databind.node.ObjectNode;
import com.iab.openrtb.request.BidRequest;
import com.iab.openrtb.request.Imp;
import org.apache.commons.collections4.CollectionUtils;
import org.apache.commons.lang3.BooleanUtils;
import org.apache.commons.lang3.ObjectUtils;
import org.apache.commons.lang3.StringUtils;
import org.prebid.server.bidder.model.Price;
import org.prebid.server.exception.PreBidException;
import org.prebid.server.floors.model.PriceFloorData;
import org.prebid.server.floors.model.PriceFloorLocation;
import org.prebid.server.floors.model.PriceFloorModelGroup;
import org.prebid.server.floors.model.PriceFloorResult;
import org.prebid.server.floors.model.PriceFloorRules;
import org.prebid.server.floors.proto.FetchResult;
import org.prebid.server.floors.proto.FetchStatus;
import org.prebid.server.json.JacksonMapper;
import org.prebid.server.log.ConditionalLogger;
import org.prebid.server.log.Logger;
import org.prebid.server.log.LoggerFactory;
import org.prebid.server.metric.MetricName;
import org.prebid.server.metric.Metrics;
import org.prebid.server.proto.openrtb.ext.request.ExtImpPrebidFloors;
import org.prebid.server.proto.openrtb.ext.request.ExtRequest;
import org.prebid.server.proto.openrtb.ext.request.ExtRequestPrebid;
import org.prebid.server.settings.model.Account;
import org.prebid.server.settings.model.AccountAuctionConfig;
import org.prebid.server.settings.model.AccountPriceFloorsConfig;
import org.prebid.server.util.BidderUtil;
import org.prebid.server.util.ObjectUtil;
import org.prebid.server.util.algorithms.random.RandomPositiveWeightedEntrySupplier;
import org.prebid.server.util.algorithms.random.RandomWeightedEntrySupplier;

import java.math.BigDecimal;
import java.util.Collections;
import java.util.List;
import java.util.Objects;
import java.util.Optional;
import java.util.concurrent.ThreadLocalRandom;

public class BasicPriceFloorProcessor implements PriceFloorProcessor {

    private static final Logger logger = LoggerFactory.getLogger(BasicPriceFloorProcessor.class);
    private static final ConditionalLogger conditionalLogger = new ConditionalLogger(logger);

    private static final int SKIP_RATE_MIN = 0;
    private static final int SKIP_RATE_MAX = 100;
    private static final int USE_FETCH_DATA_RATE_MAX = 100;
    private static final int MODEL_WEIGHT_MAX_VALUE = 100;
    private static final int MODEL_WEIGHT_MIN_VALUE = 1;

    private final PriceFloorFetcher floorFetcher;
    private final PriceFloorResolver floorResolver;
    private final Metrics metrics;
    private final JacksonMapper mapper;
    private final double logSamplingRate;

    private final RandomWeightedEntrySupplier<PriceFloorModelGroup> modelPicker;

    public BasicPriceFloorProcessor(PriceFloorFetcher floorFetcher,
                                    PriceFloorResolver floorResolver,
                                    Metrics metrics,
                                    JacksonMapper mapper,
                                    double logSamplingRate) {

        this.floorFetcher = Objects.requireNonNull(floorFetcher);
        this.floorResolver = Objects.requireNonNull(floorResolver);
        this.metrics = Objects.requireNonNull(metrics);
        this.mapper = Objects.requireNonNull(mapper);
        this.logSamplingRate = logSamplingRate;

        modelPicker = new RandomPositiveWeightedEntrySupplier<>(BasicPriceFloorProcessor::resolveModelGroupWeight);
    }

    private static int resolveModelGroupWeight(PriceFloorModelGroup modelGroup) {
        return ObjectUtils.defaultIfNull(modelGroup.getModelWeight(), 1);
    }

    @Override
    public BidRequest enrichWithPriceFloors(BidRequest bidRequest,
                                            Account account,
                                            String bidder,
                                            List<String> errors,
                                            List<String> warnings) {

        if (isPriceFloorsDisabled(account, bidRequest)) {
            return disableFloorsForRequest(bidRequest);
        }

        final PriceFloorRules floors = resolveFloors(account, bidRequest, warnings);
        return updateBidRequestWithFloors(bidRequest, bidder, floors, errors, warnings);
    }

    private static boolean isPriceFloorsDisabled(Account account, BidRequest bidRequest) {
        return isPriceFloorsDisabledForAccount(account) || isPriceFloorsDisabledForRequest(bidRequest);
    }

    private static BidRequest disableFloorsForRequest(BidRequest bidRequest) {
        final ExtRequestPrebid prebid = ObjectUtil.getIfNotNull(bidRequest.getExt(), ExtRequest::getPrebid);
        final PriceFloorRules rules = ObjectUtil.getIfNotNull(prebid, ExtRequestPrebid::getFloors);

        final PriceFloorRules updatedRules = (rules != null ? rules.toBuilder() : PriceFloorRules.builder())
                .enabled(false)
                .build();
        final ExtRequestPrebid updatedPrebid = (prebid != null ? prebid.toBuilder() : ExtRequestPrebid.builder())
                .floors(updatedRules)
                .build();

        return bidRequest.toBuilder()
                .ext(ExtRequest.of(updatedPrebid))
                .build();
    }

    private static boolean isPriceFloorsDisabledForAccount(Account account) {
        final AccountPriceFloorsConfig priceFloors = ObjectUtil.getIfNotNull(account.getAuction(),
                AccountAuctionConfig::getPriceFloors);
        return BooleanUtils.isFalse(ObjectUtil.getIfNotNull(priceFloors, AccountPriceFloorsConfig::getEnabled));
    }

    private static boolean isPriceFloorsDisabledForRequest(BidRequest bidRequest) {
        final PriceFloorRules requestFloors = extractRequestFloors(bidRequest);
        return BooleanUtils.isFalse(ObjectUtil.getIfNotNull(requestFloors, PriceFloorRules::getEnabled));
    }

    private static PriceFloorRules extractRequestFloors(BidRequest bidRequest) {
        final ExtRequestPrebid prebid = ObjectUtil.getIfNotNull(bidRequest.getExt(), ExtRequest::getPrebid);
        return ObjectUtil.getIfNotNull(prebid, ExtRequestPrebid::getFloors);
    }

    private PriceFloorRules resolveFloors(Account account, BidRequest bidRequest, List<String> warnings) {
        final PriceFloorRules requestFloors = extractRequestFloors(bidRequest);

        final FetchResult fetchResult = floorFetcher.fetch(account);
        final FetchStatus fetchStatus = fetchResult.getFetchStatus();

<<<<<<< HEAD
        final boolean isUsingDynamicDataAllowed = Optional.ofNullable(account.getAuction())
=======
        if (fetchResult != null && fetchStatus == FetchStatus.success && shouldUseDynamicData(account, fetchResult)) {
            final PriceFloorRules mergedFloors = mergeFloors(requestFloors, fetchResult.getRulesData());
            return createFloorsFrom(mergedFloors, fetchStatus, PriceFloorLocation.fetch);
        }

        if (requestFloors != null) {
            try {
                final Optional<AccountPriceFloorsConfig> priceFloorsConfig = Optional.of(account)
                        .map(Account::getAuction)
                        .map(AccountAuctionConfig::getPriceFloors);

                final Long maxRules = priceFloorsConfig.map(AccountPriceFloorsConfig::getMaxRules)
                        .orElse(null);
                final Long maxDimensions = priceFloorsConfig.map(AccountPriceFloorsConfig::getMaxSchemaDims)
                        .orElse(null);

                PriceFloorRulesValidator.validateRules(
                        requestFloors,
                        PriceFloorsConfigResolver.resolveMaxValue(maxRules),
                        PriceFloorsConfigResolver.resolveMaxValue(maxDimensions));

                return createFloorsFrom(requestFloors, fetchStatus, PriceFloorLocation.request);
            } catch (PreBidException e) {
                errors.add("Failed to parse price floors from request, with a reason: %s".formatted(e.getMessage()));
                conditionalLogger.error(
                        "Failed to parse price floors from request with id: '%s', with a reason: %s"
                                .formatted(bidRequest.getId(), e.getMessage()),
                        0.01d);
            }
        }

        return createFloorsFrom(null, fetchStatus, PriceFloorLocation.noData);
    }

    private static boolean shouldUseDynamicData(Account account, FetchResult fetchResult) {
        final boolean isUsingDynamicDataAllowed = Optional.of(account)
                .map(Account::getAuction)
>>>>>>> 46220c7a
                .map(AccountAuctionConfig::getPriceFloors)
                .map(AccountPriceFloorsConfig::getUseDynamicData)
                .map(BooleanUtils::isNotFalse)
                .orElse(true);

        final boolean shouldUseDynamicData = Optional.ofNullable(fetchResult.getRulesData())
                .map(PriceFloorData::getUseFetchDataRate)
                .map(rate -> ThreadLocalRandom.current().nextInt(USE_FETCH_DATA_RATE_MAX) < rate)
                .orElse(true);

        if (fetchStatus == FetchStatus.success && isUsingDynamicDataAllowed && shouldUseDynamicData) {
            final PriceFloorRules mergedFloors = mergeFloors(requestFloors, fetchResult.getRulesData());
            return createFloorsFrom(mergedFloors, fetchStatus, PriceFloorLocation.fetch);
        }

        final String fetchErrorMessage = resolveFetchErrorMessage(fetchResult, isUsingDynamicDataAllowed);
        return requestFloors == null
                ? noPriceFloorData(fetchStatus, bidRequest.getId(), account.getId(), fetchErrorMessage, warnings)
                : getPriceFloorRules(bidRequest, account, requestFloors, fetchStatus, fetchErrorMessage, warnings);
    }

    private static String resolveFetchErrorMessage(FetchResult fetchResult, boolean isUsingDynamicDataAllowed) {

        return switch (fetchResult.getFetchStatus()) {
            case inprogress -> null;
            case error, timeout, none -> fetchResult.getErrorMessage();
            case success -> isUsingDynamicDataAllowed ? null : "Using dynamic data is not allowed";
        };
    }

    private PriceFloorRules noPriceFloorData(FetchStatus fetchStatus,
                                             String accountId,
                                             String requestId,
                                             String errorMessage,
                                             List<String> warnings) {

        if (errorMessage != null) {
            warnings.add(errorMessage);
            conditionalLogger.error("No price floor data for account %s and request %s, reason: %s"
                    .formatted(accountId, requestId, errorMessage), logSamplingRate);
            metrics.updateAlertsMetrics(MetricName.general);
        }

        return createFloorsFrom(null, fetchStatus, PriceFloorLocation.noData);
    }

    private PriceFloorRules getPriceFloorRules(BidRequest bidRequest,
                                               Account account,
                                               PriceFloorRules requestFloors,
                                               FetchStatus fetchStatus,
                                               String fetchErrorMessage,
                                               List<String> warnings) {

        try {
            final Optional<AccountPriceFloorsConfig> priceFloorsConfig = Optional.ofNullable(account.getAuction())
                    .map(AccountAuctionConfig::getPriceFloors);

            final Long maxRules = priceFloorsConfig.map(AccountPriceFloorsConfig::getMaxRules)
                    .orElse(null);
            final Long maxDimensions = priceFloorsConfig.map(AccountPriceFloorsConfig::getMaxSchemaDims)
                    .orElse(null);

            PriceFloorRulesValidator.validateRules(
                    requestFloors,
                    PriceFloorsConfigResolver.resolveMaxValue(maxRules),
                    PriceFloorsConfigResolver.resolveMaxValue(maxDimensions));

            return createFloorsFrom(requestFloors, fetchStatus, PriceFloorLocation.request);
        } catch (PreBidException e) {
            final String errorMessage = fetchErrorMessage == null
                    ? null
                    : "%s. Following parsing of request price floors is failed: %s"
                    .formatted(fetchErrorMessage, e.getMessage());
            return noPriceFloorData(fetchStatus, bidRequest.getId(), account.getId(), errorMessage, warnings);
        }
    }

    private PriceFloorRules mergeFloors(PriceFloorRules requestFloors, PriceFloorData providerRulesData) {
        final Price floorMinPrice = resolveFloorMinPrice(requestFloors);

        return (requestFloors != null ? requestFloors.toBuilder() : PriceFloorRules.builder())
                .floorMinCur(ObjectUtil.getIfNotNull(floorMinPrice, Price::getCurrency))
                .floorMin(ObjectUtil.getIfNotNull(floorMinPrice, Price::getValue))
                .data(providerRulesData)
                .build();
    }

    private Price resolveFloorMinPrice(PriceFloorRules requestFloors) {
        final String requestDataCurrency =
                ObjectUtil.getIfNotNull(
                        ObjectUtil.getIfNotNull(requestFloors, PriceFloorRules::getData), PriceFloorData::getCurrency);
        final String requestFloorMinCur =
                ObjectUtils.firstNonNull(ObjectUtil.getIfNotNull(requestFloors, PriceFloorRules::getFloorMinCur),
                        requestDataCurrency);
        final BigDecimal requestFloorMin = ObjectUtil.getIfNotNull(requestFloors, PriceFloorRules::getFloorMin);

        if (StringUtils.isNotBlank(requestFloorMinCur) && BidderUtil.isValidPrice(requestFloorMin)) {
            return Price.of(requestFloorMinCur, requestFloorMin);
        }

        return Price.of(null, requestFloorMin);
    }

    private PriceFloorRules createFloorsFrom(PriceFloorRules floors,
                                             FetchStatus fetchStatus,
                                             PriceFloorLocation location) {

        final PriceFloorData floorData = ObjectUtil.getIfNotNull(floors, PriceFloorRules::getData);
        final PriceFloorData updatedFloorData = floorData != null ? updateFloorData(floorData) : null;

        return (floors != null ? floors.toBuilder() : PriceFloorRules.builder())
                .floorProvider(resolveFloorProvider(floors))
                .fetchStatus(fetchStatus)
                .location(location)
                .data(updatedFloorData)
                .build();
    }

    private PriceFloorData updateFloorData(PriceFloorData floorData) {
        final List<PriceFloorModelGroup> modelGroups = floorData.getModelGroups();

        final PriceFloorModelGroup modelGroup = CollectionUtils.isNotEmpty(modelGroups)
                ? selectFloorModelGroup(modelGroups)
                : null;

        return modelGroup != null
                ? floorData.toBuilder().modelGroups(Collections.singletonList(modelGroup)).build()
                : floorData;
    }

    private PriceFloorModelGroup selectFloorModelGroup(List<PriceFloorModelGroup> modelGroups) {
        return modelPicker.get(
                modelGroups.stream()
                        .filter(BasicPriceFloorProcessor::isValidModelGroup)
                        .toList());
    }

    private static boolean isValidModelGroup(PriceFloorModelGroup modelGroup) {
        final Integer skipRate = modelGroup.getSkipRate();
        if (skipRate != null && (skipRate < SKIP_RATE_MIN || skipRate > SKIP_RATE_MAX)) {
            return false;
        }

        final Integer modelWeight = modelGroup.getModelWeight();
        return modelWeight == null
                || (modelWeight >= MODEL_WEIGHT_MIN_VALUE && modelWeight <= MODEL_WEIGHT_MAX_VALUE);
    }

    private static String resolveFloorProvider(PriceFloorRules rules) {
        final PriceFloorData floorData = ObjectUtil.getIfNotNull(rules, PriceFloorRules::getData);
        final String dataLevelProvider = ObjectUtil.getIfNotNull(floorData, PriceFloorData::getFloorProvider);

        return StringUtils.isNotBlank(dataLevelProvider)
                ? dataLevelProvider
                : ObjectUtil.getIfNotNull(rules, PriceFloorRules::getFloorProvider);
    }

    private BidRequest updateBidRequestWithFloors(BidRequest bidRequest,
                                                  String bidder,
                                                  PriceFloorRules floors,
                                                  List<String> errors,
                                                  List<String> warnings) {

        final Integer requestSkipRate = extractSkipRate(floors);
        final boolean skipFloors = shouldSkipFloors(requestSkipRate);

        final List<Imp> imps = skipFloors
                ? bidRequest.getImp()
                : updateImpsWithFloors(floors, bidRequest, bidder, errors, warnings);
        final ExtRequest extRequest = updateExtRequestWithFloors(bidRequest, floors, requestSkipRate, skipFloors);

        return bidRequest.toBuilder()
                .imp(imps)
                .ext(extRequest)
                .build();
    }

    private static boolean shouldSkipFloors(Integer skipRate) {
        return skipRate != null && ThreadLocalRandom.current().nextInt(SKIP_RATE_MAX) < skipRate;
    }

    private static Integer extractSkipRate(PriceFloorRules floors) {
        final PriceFloorModelGroup modelGroup = extractFloorModelGroup(floors);
        final Integer modelGroupSkipRate = ObjectUtil.getIfNotNull(modelGroup, PriceFloorModelGroup::getSkipRate);
        if (isValidSkipRate(modelGroupSkipRate)) {
            return modelGroupSkipRate;
        }

        final PriceFloorData data = ObjectUtil.getIfNotNull(floors, PriceFloorRules::getData);
        final Integer dataSkipRate = ObjectUtil.getIfNotNull(data, PriceFloorData::getSkipRate);
        if (isValidSkipRate(dataSkipRate)) {
            return dataSkipRate;
        }

        final Integer rootSkipRate = ObjectUtil.getIfNotNull(floors, PriceFloorRules::getSkipRate);
        if (isValidSkipRate(rootSkipRate)) {
            return rootSkipRate;
        }

        return null;
    }

    private static boolean isValidSkipRate(Integer value) {
        return value != null && value >= SKIP_RATE_MIN && value <= SKIP_RATE_MAX;
    }

    private List<Imp> updateImpsWithFloors(PriceFloorRules effectiveFloors,
                                           BidRequest bidRequest,
                                           String bidder,
                                           List<String> errors,
                                           List<String> warnings) {

        final List<Imp> imps = bidRequest.getImp();

        final ExtRequestPrebid prebid = ObjectUtil.getIfNotNull(bidRequest.getExt(), ExtRequest::getPrebid);
        final PriceFloorRules floors = ObjectUtils.defaultIfNull(
                effectiveFloors,
                ObjectUtil.getIfNotNull(prebid, ExtRequestPrebid::getFloors));

        final PriceFloorModelGroup modelGroup = extractFloorModelGroup(floors);
        if (modelGroup == null) {
            return imps;
        }

        return CollectionUtils.emptyIfNull(imps).stream()
                .map(imp -> updateImpWithFloors(imp, bidder, floors, bidRequest, errors, warnings))
                .toList();
    }

    private static PriceFloorModelGroup extractFloorModelGroup(PriceFloorRules floors) {
        final PriceFloorData data = ObjectUtil.getIfNotNull(floors, PriceFloorRules::getData);
        final List<PriceFloorModelGroup> modelGroups = ObjectUtil.getIfNotNull(data, PriceFloorData::getModelGroups);

        return CollectionUtils.isNotEmpty(modelGroups) ? modelGroups.getFirst() : null;
    }

    private Imp updateImpWithFloors(Imp imp,
                                    String bidder,
                                    PriceFloorRules floorRules,
                                    BidRequest bidRequest,
                                    List<String> errors,
                                    List<String> warnings) {

        final PriceFloorResult priceFloorResult;
        try {
            priceFloorResult = floorResolver.resolve(bidRequest, floorRules, imp, bidder, warnings);
        } catch (IllegalStateException e) {
            errors.add("Cannot resolve bid floor, error: " + e.getMessage());
            return imp;
        }

        if (priceFloorResult == null) {
            return imp;
        }

        return imp.toBuilder()
                .bidfloor(priceFloorResult.getFloorValue())
                .bidfloorcur(priceFloorResult.getCurrency())
                .ext(updateImpExtWithFloors(imp.getExt(), priceFloorResult))
                .build();
    }

    private ObjectNode updateImpExtWithFloors(ObjectNode ext, PriceFloorResult priceFloorResult) {
        final JsonNode extPrebid = ext.path("prebid");
        final ObjectNode extPrebidAsObject = extPrebid.isObject()
                ? (ObjectNode) extPrebid
                : mapper.mapper().createObjectNode();

        final JsonNode impFloorsNode = extPrebid.get("floors");
        final ExtImpPrebidFloors prebidFloors = ExtImpPrebidFloors.of(
                priceFloorResult.getFloorRule(),
                priceFloorResult.getFloorRuleValue(),
                priceFloorResult.getFloorValue(),
                resolveImpFloorMin(impFloorsNode),
                resolveImpFloorMinCur(impFloorsNode));
        final ObjectNode floorsNode = mapper.mapper().valueToTree(prebidFloors);

        return floorsNode.isEmpty() ? ext : ext.set("prebid", extPrebidAsObject.set("floors", floorsNode));
    }

    private static BigDecimal resolveImpFloorMin(JsonNode impFloorsNode) {
        final JsonNode impFloorMinNode = impFloorsNode != null ? impFloorsNode.get("floorMin") : null;

        return impFloorMinNode != null && impFloorMinNode.isNumber()
                ? impFloorMinNode.decimalValue() : null;
    }

    private static String resolveImpFloorMinCur(JsonNode impFloorsNode) {
        final JsonNode impFloorMinCurNode = impFloorsNode != null ? impFloorsNode.get("floorMinCur") : null;

        return impFloorMinCurNode != null && impFloorMinCurNode.isTextual()
                ? impFloorMinCurNode.asText() : null;
    }

    private static ExtRequest updateExtRequestWithFloors(BidRequest bidRequest,
                                                         PriceFloorRules floors,
                                                         Integer skipRate,
                                                         boolean skipFloors) {

        final ExtRequestPrebid prebid = ObjectUtil.getIfNotNull(bidRequest.getExt(), ExtRequest::getPrebid);

        final ExtRequestPrebid updatedPrebid = (prebid != null ? prebid.toBuilder() : ExtRequestPrebid.builder())
                .floors(skipFloors ? skippedFloors(floors, skipRate) : enabledFloors(floors, skipRate))
                .build();

        return ExtRequest.of(updatedPrebid);
    }

    private static PriceFloorRules enabledFloors(PriceFloorRules floors, Integer skipRate) {
        return floors.toBuilder()
                .skipRate(skipRate)
                .enabled(true)
                .skipped(false)
                .build();
    }

    private static PriceFloorRules skippedFloors(PriceFloorRules floors, Integer skipRate) {
        return floors.toBuilder()
                .skipRate(skipRate)
                .enabled(true)
                .skipped(true)
                .build();
    }
}<|MERGE_RESOLUTION|>--- conflicted
+++ resolved
@@ -136,47 +136,7 @@
         final FetchResult fetchResult = floorFetcher.fetch(account);
         final FetchStatus fetchStatus = fetchResult.getFetchStatus();
 
-<<<<<<< HEAD
         final boolean isUsingDynamicDataAllowed = Optional.ofNullable(account.getAuction())
-=======
-        if (fetchResult != null && fetchStatus == FetchStatus.success && shouldUseDynamicData(account, fetchResult)) {
-            final PriceFloorRules mergedFloors = mergeFloors(requestFloors, fetchResult.getRulesData());
-            return createFloorsFrom(mergedFloors, fetchStatus, PriceFloorLocation.fetch);
-        }
-
-        if (requestFloors != null) {
-            try {
-                final Optional<AccountPriceFloorsConfig> priceFloorsConfig = Optional.of(account)
-                        .map(Account::getAuction)
-                        .map(AccountAuctionConfig::getPriceFloors);
-
-                final Long maxRules = priceFloorsConfig.map(AccountPriceFloorsConfig::getMaxRules)
-                        .orElse(null);
-                final Long maxDimensions = priceFloorsConfig.map(AccountPriceFloorsConfig::getMaxSchemaDims)
-                        .orElse(null);
-
-                PriceFloorRulesValidator.validateRules(
-                        requestFloors,
-                        PriceFloorsConfigResolver.resolveMaxValue(maxRules),
-                        PriceFloorsConfigResolver.resolveMaxValue(maxDimensions));
-
-                return createFloorsFrom(requestFloors, fetchStatus, PriceFloorLocation.request);
-            } catch (PreBidException e) {
-                errors.add("Failed to parse price floors from request, with a reason: %s".formatted(e.getMessage()));
-                conditionalLogger.error(
-                        "Failed to parse price floors from request with id: '%s', with a reason: %s"
-                                .formatted(bidRequest.getId(), e.getMessage()),
-                        0.01d);
-            }
-        }
-
-        return createFloorsFrom(null, fetchStatus, PriceFloorLocation.noData);
-    }
-
-    private static boolean shouldUseDynamicData(Account account, FetchResult fetchResult) {
-        final boolean isUsingDynamicDataAllowed = Optional.of(account)
-                .map(Account::getAuction)
->>>>>>> 46220c7a
                 .map(AccountAuctionConfig::getPriceFloors)
                 .map(AccountPriceFloorsConfig::getUseDynamicData)
                 .map(BooleanUtils::isNotFalse)
@@ -231,7 +191,7 @@
                                                List<String> warnings) {
 
         try {
-            final Optional<AccountPriceFloorsConfig> priceFloorsConfig = Optional.ofNullable(account.getAuction())
+            final Optional<AccountPriceFloorsConfig> priceFloorsConfig = Optional.of(account.getAuction())
                     .map(AccountAuctionConfig::getPriceFloors);
 
             final Long maxRules = priceFloorsConfig.map(AccountPriceFloorsConfig::getMaxRules)
