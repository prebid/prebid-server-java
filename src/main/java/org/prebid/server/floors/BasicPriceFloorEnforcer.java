package org.prebid.server.floors;

import com.iab.openrtb.request.BidRequest;
import com.iab.openrtb.request.Imp;
import com.iab.openrtb.response.Bid;
import io.vertx.core.logging.Logger;
import io.vertx.core.logging.LoggerFactory;
import org.apache.commons.collections4.CollectionUtils;
import org.apache.commons.collections4.ListUtils;
import org.apache.commons.lang3.BooleanUtils;
import org.apache.commons.lang3.ObjectUtils;
import org.apache.commons.lang3.StringUtils;
import org.prebid.server.auction.model.AuctionParticipation;
import org.prebid.server.auction.model.BidderRequest;
import org.prebid.server.auction.model.BidderResponse;
import org.prebid.server.bidder.model.BidderBid;
import org.prebid.server.bidder.model.BidderError;
import org.prebid.server.bidder.model.BidderSeatBid;
import org.prebid.server.bidder.model.PriceFloorInfo;
import org.prebid.server.currency.CurrencyConversionService;
import org.prebid.server.exception.PreBidException;
import org.prebid.server.floors.model.PriceFloorEnforcement;
import org.prebid.server.floors.model.PriceFloorRules;
import org.prebid.server.log.ConditionalLogger;
import org.prebid.server.metric.MetricName;
import org.prebid.server.metric.Metrics;
import org.prebid.server.proto.openrtb.ext.request.ExtRequest;
import org.prebid.server.proto.openrtb.ext.request.ExtRequestPrebid;
import org.prebid.server.settings.model.Account;
import org.prebid.server.settings.model.AccountAuctionConfig;
import org.prebid.server.settings.model.AccountPriceFloorsConfig;
import org.prebid.server.util.ObjectUtil;

import java.math.BigDecimal;
import java.util.ArrayList;
import java.util.List;
import java.util.Objects;
import java.util.Optional;
import java.util.concurrent.ThreadLocalRandom;

public class BasicPriceFloorEnforcer implements PriceFloorEnforcer {

    private static final Logger logger = LoggerFactory.getLogger(BasicPriceFloorEnforcer.class);
    private static final ConditionalLogger conditionalLogger = new ConditionalLogger(logger);

    private static final int ENFORCE_RATE_MIN = 0;
    private static final int ENFORCE_RATE_MAX = 100;

    private final CurrencyConversionService currencyConversionService;
    private final Metrics metrics;

    public BasicPriceFloorEnforcer(CurrencyConversionService currencyConversionService, Metrics metrics) {
        this.currencyConversionService = Objects.requireNonNull(currencyConversionService);
        this.metrics = Objects.requireNonNull(metrics);
    }

    @Override
    public AuctionParticipation enforce(BidRequest bidRequest,
                                        AuctionParticipation auctionParticipation,
                                        Account account) {

        return shouldApplyEnforcement(auctionParticipation, account)
                ? applyEnforcement(bidRequest, auctionParticipation, account)
                : auctionParticipation;
    }

    private static boolean shouldApplyEnforcement(AuctionParticipation auctionParticipation, Account account) {
        final AccountPriceFloorsConfig accountPriceFloorsConfig = ObjectUtil.getIfNotNull(account.getAuction(),
                AccountAuctionConfig::getPriceFloors);
        if (accountPriceFloorsConfig == null || BooleanUtils.isFalse(accountPriceFloorsConfig.getEnabled())) {
            return false;
        }

<<<<<<< HEAD
        final PriceFloorRules floors = extractFloors(auctionParticipation);
        final Boolean enabled = ObjectUtil.getIfNotNull(floors, PriceFloorRules::getEnabled);
        final Boolean skipped = ObjectUtil.getIfNotNull(floors, PriceFloorRules::getSkipped);
        if (BooleanUtils.isFalse(enabled) || BooleanUtils.isTrue(skipped)) {
=======
        final Optional<PriceFloorRules> floors = extractFloors(auctionParticipation);
        final Boolean skipped = floors.map(PriceFloorRules::getSkipped).orElse(null);
        if (BooleanUtils.isTrue(skipped)) {
>>>>>>> e3c370d0
            return false;
        }

        final PriceFloorEnforcement enforcement =
                floors.map(PriceFloorRules::getEnforcement).orElse(null);
        if (isNotEnforcedByRequest(enforcement)) {
            return false;
        }

        return isSatisfiedByEnforceRate(enforcement, accountPriceFloorsConfig);
    }

    private static Optional<PriceFloorRules> extractFloors(AuctionParticipation auctionParticipation) {
        return Optional.ofNullable(auctionParticipation.getBidderRequest())
                .map(BidderRequest::getBidRequest)
                .map(BidRequest::getExt)
                .map(ExtRequest::getPrebid)
                .map(ExtRequestPrebid::getFloors);
    }

    private static boolean isNotEnforcedByRequest(PriceFloorEnforcement enforcement) {
        final Boolean enforcePbs = ObjectUtil.getIfNotNull(enforcement, PriceFloorEnforcement::getEnforcePbs);

        return BooleanUtils.isFalse(enforcePbs);
    }

    private static boolean isSatisfiedByEnforceRate(PriceFloorEnforcement enforcement,
                                                    AccountPriceFloorsConfig accountPriceFloorsConfig) {

        final Integer requestEnforceRate = ObjectUtil.getIfNotNull(enforcement, PriceFloorEnforcement::getEnforceRate);
        final Integer accountEnforceRate = accountPriceFloorsConfig.getEnforceFloorsRate();
        if (requestEnforceRate == null && accountEnforceRate == null) {
            return true;
        }

        if (isNotValidEnforceRate(requestEnforceRate) || isNotValidEnforceRate(accountEnforceRate)) {
            return false;
        }

        final int pickedRate = ThreadLocalRandom.current().nextInt(ENFORCE_RATE_MAX);
        final boolean satisfiedByRequest = requestEnforceRate == null || pickedRate < requestEnforceRate;
        final boolean satisfiedByAccount = accountEnforceRate == null || pickedRate < accountEnforceRate;
        return satisfiedByRequest && satisfiedByAccount;
    }

    private static boolean isNotValidEnforceRate(Integer value) {
        return value != null && (value < ENFORCE_RATE_MIN || value > ENFORCE_RATE_MAX);
    }

    private AuctionParticipation applyEnforcement(BidRequest bidRequest,
                                                  AuctionParticipation auctionParticipation,
                                                  Account account) {

        final BidderResponse bidderResponse = auctionParticipation.getBidderResponse();
        final BidderSeatBid seatBid = ObjectUtil.getIfNotNull(bidderResponse, BidderResponse::getSeatBid);
        final List<BidderBid> bidderBids = ObjectUtil.getIfNotNull(seatBid, BidderSeatBid::getBids);
        if (CollectionUtils.isEmpty(bidderBids)) {
            return auctionParticipation;
        }

        final List<BidderBid> updatedBidderBids = new ArrayList<>(bidderBids);
        final List<BidderError> errors = new ArrayList<>(seatBid.getErrors());
        final List<BidderError> warnings = new ArrayList<>(seatBid.getWarnings());

        final BidRequest bidderBidRequest = Optional.ofNullable(auctionParticipation.getBidderRequest())
                .map(BidderRequest::getBidRequest)
                .orElse(null);
        final boolean enforceDealFloors = enforceDealFloors(auctionParticipation, account);

        for (BidderBid bidderBid : bidderBids) {
            final Bid bid = bidderBid.getBid();

            // skip bid enforcement for deals if not allowed
            if (StringUtils.isNotEmpty(bid.getDealid()) && !enforceDealFloors) {
                continue;
            }

            final BigDecimal price = bid.getPrice();
            final BigDecimal floor = resolveFloor(bidderBid, bidderBidRequest, bidRequest, errors);

            if (isPriceBelowFloor(price, floor)) {
                warnings.add(BidderError.rejectedIpf(
                        String.format("Bid with id '%s' was rejected by floor enforcement: "
                                + "price %s is below the floor %s", bid.getId(), price, floor)));

                updatedBidderBids.remove(bidderBid);
            }
        }

        if (bidderBids.size() == updatedBidderBids.size()
                && seatBid.getErrors().size() == errors.size()
                && seatBid.getWarnings().size() == warnings.size()) {

            return auctionParticipation;
        }

        final BidderSeatBid bidderSeatBid =
                BidderSeatBid.of(updatedBidderBids, seatBid.getHttpCalls(), errors, warnings);
        return auctionParticipation.with(bidderResponse.with(bidderSeatBid));
    }

    private static boolean enforceDealFloors(AuctionParticipation auctionParticipation, Account account) {
        final Boolean requestEnforceDealFloors = extractFloors(auctionParticipation)
                .map(PriceFloorRules::getEnforcement)
                .map(PriceFloorEnforcement::getFloorDeals)
                .orElse(null);
        final AccountPriceFloorsConfig accountPriceFloorsConfig = account.getAuction().getPriceFloors();
        final Boolean accountEnforceDealFloors = accountPriceFloorsConfig.getEnforceDealFloors();

        return BooleanUtils.isTrue(requestEnforceDealFloors) && BooleanUtils.isTrue(accountEnforceDealFloors);
    }

    private BigDecimal resolveFloor(BidderBid bidderBid,
                                    BidRequest bidderBidRequest,
                                    BidRequest bidRequest,
                                    List<BidderError> errors) {

        final PriceFloorInfo priceFloorInfo = bidderBid.getPriceFloorInfo();
        final BigDecimal customBidderFloor = ObjectUtil.getIfNotNull(priceFloorInfo, PriceFloorInfo::getFloor);

        try {
            if (customBidderFloor != null) {
                return convertIfRequired(customBidderFloor, priceFloorInfo.getCurrency(), bidderBidRequest, bidRequest);
            }

            final Imp imp = correspondingImp(bidderBid.getBid(), bidRequest.getImp());
            final String bidRequestCurrency = resolveBidRequestCurrency(bidRequest);
            return convertCurrency(imp.getBidfloor(), bidRequest, imp.getBidfloorcur(), bidRequestCurrency);
        } catch (PreBidException e) {
            final String logMessage =
                    String.format("Price floors enforcement failed for request id: %s, reason: %s",
                            bidRequest.getId(),
                            e.getMessage());
            logger.debug(logMessage);
            conditionalLogger.error(logMessage, 0.01d);
            metrics.updatePriceFloorGeneralAlertsMetric(MetricName.err);
            errors.add(BidderError.badServerResponse(
                    String.format("Price floors enforcement failed: %s", e.getMessage())));

            return null;
        }
    }

    /**
     * Converts floor according to incoming auction request currency (since response bid is already converted).
     * <p>
     * Floor currency resolved in order: floor currency -> bidder request currency -> auction request currency.
     */
    private BigDecimal convertIfRequired(BigDecimal floor,
                                         String floorCurrency,
                                         BidRequest bidderBidRequest,
                                         BidRequest bidRequest) {

        final String resolvedFloorCurrency = ObjectUtils.defaultIfNull(floorCurrency,
                resolveBidRequestCurrency(bidderBidRequest));

        final String bidRequestCurrency = resolveBidRequestCurrency(bidRequest);

        return convertCurrency(floor, bidRequest, resolvedFloorCurrency, bidRequestCurrency);
    }

    private BigDecimal convertCurrency(BigDecimal floor,
                                       BidRequest bidRequest,
                                       String fromCurrency,
                                       String toCurrency) {

        if (fromCurrency != null && !fromCurrency.equals(toCurrency)) {
            return currencyConversionService.convertCurrency(
                    floor,
                    bidRequest,
                    fromCurrency,
                    toCurrency);
        }

        return floor;
    }

    private static String resolveBidRequestCurrency(BidRequest bidRequest) {
        final List<String> currencies = ObjectUtil.getIfNotNull(bidRequest, BidRequest::getCur);
        return CollectionUtils.isEmpty(currencies) ? null : currencies.get(0);
    }

    private static Imp correspondingImp(Bid bid, List<Imp> imps) {
        final String impId = bid.getImpid();
        return ListUtils.emptyIfNull(imps).stream()
                .filter(imp -> Objects.equals(impId, imp.getId()))
                .findFirst()
                // Should never happen, see ResponseBidValidator usage.
                .orElseThrow(() -> new PreBidException(
                        String.format("Bid with impId %s doesn't have matched imp", impId)));
    }

    private static boolean isPriceBelowFloor(BigDecimal price, BigDecimal bidFloor) {
        return bidFloor != null && price.compareTo(bidFloor) < 0;
    }
}<|MERGE_RESOLUTION|>--- conflicted
+++ resolved
@@ -71,16 +71,10 @@
             return false;
         }
 
-<<<<<<< HEAD
-        final PriceFloorRules floors = extractFloors(auctionParticipation);
-        final Boolean enabled = ObjectUtil.getIfNotNull(floors, PriceFloorRules::getEnabled);
-        final Boolean skipped = ObjectUtil.getIfNotNull(floors, PriceFloorRules::getSkipped);
+        final Optional<PriceFloorRules> floors = extractFloors(auctionParticipation);
+        final Boolean enabled = floors.map(PriceFloorRules::getEnabled).orElse(null);
+        final Boolean skipped = floors.map(PriceFloorRules::getSkipped).orElse(null);
         if (BooleanUtils.isFalse(enabled) || BooleanUtils.isTrue(skipped)) {
-=======
-        final Optional<PriceFloorRules> floors = extractFloors(auctionParticipation);
-        final Boolean skipped = floors.map(PriceFloorRules::getSkipped).orElse(null);
-        if (BooleanUtils.isTrue(skipped)) {
->>>>>>> e3c370d0
             return false;
         }
 
