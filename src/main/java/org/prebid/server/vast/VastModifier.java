package org.prebid.server.vast;

import com.fasterxml.jackson.databind.JsonNode;
import com.fasterxml.jackson.databind.node.TextNode;
import org.apache.commons.lang3.BooleanUtils;
import org.apache.commons.lang3.StringUtils;
import org.prebid.server.bidder.BidderCatalog;
import org.prebid.server.cache.proto.request.PutObject;
import org.prebid.server.events.EventsContext;
import org.prebid.server.events.EventsService;
import org.prebid.server.exception.PreBidException;
import org.prebid.server.metric.MetricName;
import org.prebid.server.metric.Metrics;

import java.util.List;
import java.util.Objects;
import java.util.Set;

public class VastModifier {

    private static final String IN_LINE_TAG = "<InLine>";
    private static final String WRAPPER_TAG = "<Wrapper>";
    private static final String WRAPPER_CLOSE_TAG = "</Wrapper>";
    private static final String IMPRESSION_CLOSE_TAG = "</Impression>";
    private final BidderCatalog bidderCatalog;
    private final EventsService eventsService;
    private final Metrics metrics;

    public VastModifier(BidderCatalog bidderCatalog, EventsService eventsService, Metrics metrics) {
        this.bidderCatalog = Objects.requireNonNull(bidderCatalog);
        this.eventsService = Objects.requireNonNull(eventsService);
        this.metrics = Objects.requireNonNull(metrics);
    }

    public JsonNode modifyVastXml(Boolean isEventsEnabled,
                                  Set<String> allowedBidders,
                                  PutObject putObject,
                                  String accountId,
                                  String integration) {
        final JsonNode value = putObject.getValue();
        final String bidder = putObject.getBidder();
        final boolean isValueValid = value != null && !value.isNull();
        if (BooleanUtils.isTrue(isEventsEnabled) && allowedBidders.contains(bidder) && isValueValid) {
            final String vastUrlTracking = eventsService.vastUrlTracking(
                    putObject.getBidid(),
                    putObject.getAid(),
                    bidder,
                    accountId,
                    putObject.getTimestamp(),
                    integration);
            try {
                return new TextNode(appendTrackingUrlToVastXml(value.asText(), vastUrlTracking, bidder));
            } catch (PreBidException e) {
                metrics.updateAdapterRequestErrorMetric(bidder, MetricName.badserverresponse);
            }
        }

        return value;
    }

    public String createBidVastXml(String bidder,
                                   String bidAdm,
                                   String bidNurl,
                                   String eventBidId,
                                   String auctionId,
                                   String accountId,
                                   EventsContext eventsContext,
                                   List<String> debugWarnings) {
        if (!bidderCatalog.isModifyingVastXmlAllowed(bidder)) {
            return bidAdm;
        }

        final String vastXml = resolveVastXmlFrom(bidAdm, bidNurl);
        if (!eventsContext.isEnabledForAccount()) {
            return vastXml;
        }

        final Long auctionTimestamp = eventsContext.getAuctionTimestamp();
        final String integration = eventsContext.getIntegration();

<<<<<<< HEAD
        final String vastUrl = eventsService.vastUrlTracking(eventBidId, auctionId, bidder,
                accountId, auctionTimestamp, integration);
        return appendTrackingUrlToVastXml(vastXml, vastUrl);
=======
        final String vastUrl = eventsService.vastUrlTracking(eventBidId, bidder,
                accountId, auctionTimestamp, integration);
        try {
            return appendTrackingUrlToVastXml(vastXml, vastUrl, bidder);
        } catch (PreBidException e) {
            debugWarnings.add(e.getMessage());
            metrics.updateAdapterRequestErrorMetric(bidder, MetricName.badserverresponse);
        }
        return vastXml;
>>>>>>> 65c8316f
    }

    private static String resolveVastXmlFrom(String bidAdm, String bidNurl) {
        return StringUtils.isEmpty(bidAdm) && bidNurl != null
                ? "<VAST version=\"3.0\"><Ad><Wrapper>"
                + "<AdSystem>prebid.org wrapper</AdSystem>"
                + "<VASTAdTagURI><![CDATA[" + bidNurl + "]]></VASTAdTagURI>"
                + "<Creatives></Creatives>"
                + "</Wrapper></Ad></VAST>"
                : bidAdm;
    }

    private String appendTrackingUrlToVastXml(String vastXml, String vastUrlTracking, String bidder) {
        final int inLineTagIndex = StringUtils.indexOfIgnoreCase(vastXml, IN_LINE_TAG);
        final int wrapperTagIndex = StringUtils.indexOfIgnoreCase(vastXml, WRAPPER_TAG);

        if (inLineTagIndex != -1) {
            return appendTrackingUrlForInlineType(vastXml, vastUrlTracking);
        } else if (wrapperTagIndex != -1) {
            return appendTrackingUrl(vastXml, vastUrlTracking);
        }
        throw new PreBidException(
                String.format("VastXml does not contain neither InLine nor Wrapper for %s response", bidder));
    }

    private static String appendTrackingUrlForInlineType(String vastXml, String vastUrlTracking) {
        final int closeTagIndex = vastXml.indexOf(IMPRESSION_CLOSE_TAG);

        // no impression tag - pass it as it is
        if (closeTagIndex == -1) {
            return vastXml;
        }

        return appendTrackingUrl(vastXml, vastUrlTracking);
    }

    private static String appendTrackingUrl(String vastXml, String vastUrlTracking) {
        if (vastXml.contains(IMPRESSION_CLOSE_TAG)) {
            return insertAfterExistingImpressionTag(vastXml, vastUrlTracking);
        }
        return insertBeforeEndOfWrapperElement(vastXml, vastUrlTracking);
    }

    private static String insertAfterExistingImpressionTag(String vastXml, String vastUrlTracking) {
        final String impressionTag = "<Impression><![CDATA[" + vastUrlTracking + "]]></Impression>";
        final int replacementStart = vastXml.lastIndexOf(IMPRESSION_CLOSE_TAG);

        return new StringBuilder().append(vastXml, 0, replacementStart)
                .append(IMPRESSION_CLOSE_TAG)
                .append(impressionTag)
                .append(vastXml.substring(replacementStart + IMPRESSION_CLOSE_TAG.length()))
                .toString();
    }

    private static String insertBeforeEndOfWrapperElement(String vastXml, String vastUrlTracking) {
        final int indexOfCloseTag = StringUtils.indexOfIgnoreCase(vastXml, WRAPPER_CLOSE_TAG);
        final String caseSpecificCloseTag =
                vastXml.substring(indexOfCloseTag, indexOfCloseTag + WRAPPER_CLOSE_TAG.length());
        final String impressionTag = "<Impression><![CDATA[" + vastUrlTracking + "]]></Impression>";

        return vastXml.replace(caseSpecificCloseTag, impressionTag + caseSpecificCloseTag);
    }
}<|MERGE_RESOLUTION|>--- conflicted
+++ resolved
@@ -78,12 +78,7 @@
         final Long auctionTimestamp = eventsContext.getAuctionTimestamp();
         final String integration = eventsContext.getIntegration();
 
-<<<<<<< HEAD
         final String vastUrl = eventsService.vastUrlTracking(eventBidId, auctionId, bidder,
-                accountId, auctionTimestamp, integration);
-        return appendTrackingUrlToVastXml(vastXml, vastUrl);
-=======
-        final String vastUrl = eventsService.vastUrlTracking(eventBidId, bidder,
                 accountId, auctionTimestamp, integration);
         try {
             return appendTrackingUrlToVastXml(vastXml, vastUrl, bidder);
@@ -92,7 +87,6 @@
             metrics.updateAdapterRequestErrorMetric(bidder, MetricName.badserverresponse);
         }
         return vastXml;
->>>>>>> 65c8316f
     }
 
     private static String resolveVastXmlFrom(String bidAdm, String bidNurl) {
