package com.iab.openrtb.request.video;

import com.iab.openrtb.request.App;
import com.iab.openrtb.request.Content;
import com.iab.openrtb.request.Device;
import com.iab.openrtb.request.Regs;
import com.iab.openrtb.request.Site;
import com.iab.openrtb.request.User;
import com.iab.openrtb.request.Video;
import lombok.Builder;
import lombok.Value;
import org.prebid.server.auction.PriceGranularity;

import java.util.List;

@Builder(toBuilder = true)
@Value
public class BidRequestVideo {

    String storedrequestid;

    Podconfig podconfig;

    Site site;

    App app;

    Video video;

    IncludeBrandCategory includebrandcategory;

    Content content;

    CacheConfig cacheconfig;

    Integer test;

    Long tmax;

    List<String> bcat;

    List<String> badv;

    Regs regs;

    User user;

    Device device;

<<<<<<< HEAD
    PriceGranularity priceGranularity;

    Boolean appendbiddernames;
=======
    PriceGranularity pricegranularity;
>>>>>>> 9fe1d87e
}
<|MERGE_RESOLUTION|>--- conflicted
+++ resolved
@@ -47,11 +47,7 @@
 
     Device device;
 
-<<<<<<< HEAD
-    PriceGranularity priceGranularity;
+    PriceGranularity pricegranularity;
 
     Boolean appendbiddernames;
-=======
-    PriceGranularity pricegranularity;
->>>>>>> 9fe1d87e
-}
+}