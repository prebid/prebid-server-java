package org.prebid.server.auction;

import com.iab.openrtb.request.BidRequest;
import com.iab.openrtb.request.video.PodError;
import com.iab.openrtb.response.Bid;
import com.iab.openrtb.response.BidResponse;
import com.iab.openrtb.response.SeatBid;
import org.junit.Before;
import org.junit.Rule;
import org.junit.Test;
import org.mockito.Mock;
import org.mockito.junit.MockitoJUnit;
import org.mockito.junit.MockitoRule;
import org.prebid.server.VertxTest;
<<<<<<< HEAD
=======
import org.prebid.server.auction.model.AuctionContext;
import org.prebid.server.auction.model.CachedDebugLog;
import org.prebid.server.auction.model.DebugContext;
import org.prebid.server.identity.UUIDIdGenerator;
>>>>>>> 0a64629d
import org.prebid.server.proto.openrtb.ext.ExtPrebid;
import org.prebid.server.proto.openrtb.ext.response.ExtAdPod;
import org.prebid.server.proto.openrtb.ext.response.ExtBidPrebid;
import org.prebid.server.proto.openrtb.ext.response.ExtBidResponse;
import org.prebid.server.proto.openrtb.ext.response.ExtBidResponsePrebid;
import org.prebid.server.proto.openrtb.ext.response.ExtModules;
import org.prebid.server.proto.openrtb.ext.response.ExtModulesTrace;
import org.prebid.server.proto.openrtb.ext.response.ExtResponseVideoTargeting;
import org.prebid.server.proto.response.ExtAmpVideoPrebid;
import org.prebid.server.proto.response.ExtAmpVideoResponse;
import org.prebid.server.proto.response.VideoResponse;

import java.util.Arrays;
import java.util.HashMap;
import java.util.List;
import java.util.Map;

import static java.util.Collections.emptyList;
import static java.util.Collections.singletonList;
import static java.util.Collections.singletonMap;
import static org.assertj.core.api.Assertions.assertThat;
import static org.mockito.BDDMockito.given;

public class VideoResponseFactoryTest extends VertxTest {

    @Rule
    public final MockitoRule mockitoRule = MockitoJUnit.rule();

    @Mock
    private UUIDIdGenerator uuidIdGenerator;

    private VideoResponseFactory target;

    @Before
    public void setUp() {
        target = new VideoResponseFactory(uuidIdGenerator, jacksonMapper);
    }

    @Test
    public void shouldUpdateCachedDebugLogAndResponseWhenZeroAdPods() {
        // given
        final BidResponse bidResponse = BidResponse.builder().seatbid(emptyList()).build();
        final CachedDebugLog cachedDebugLog = new CachedDebugLog(true, 100, null, jacksonMapper);
        final AuctionContext auctionContext = AuctionContext.builder()
                .debugContext(DebugContext.of(true, null))
                .cachedDebugLog(cachedDebugLog)
                .bidRequest(BidRequest.builder().build())
                .build();
        given(uuidIdGenerator.generateId()).willReturn("generatedId");

        // when
        final VideoResponse result = target.toVideoResponse(auctionContext, bidResponse, emptyList());

        // then
        assertThat(result.getAdPods()).hasSize(1)
                .extracting(ExtAdPod::getTargeting)
                .hasSize(1)
                .extracting(extResponseVideoTargetings -> extResponseVideoTargetings.get(0))
                .extracting(ExtResponseVideoTargeting::getHbCacheID)
                .containsOnly("generatedId");
        assertThat(cachedDebugLog.hasBids()).isFalse();
        assertThat(cachedDebugLog.getCacheKey()).isEqualTo("generatedId");
    }

    @Test
    public void shouldReturnExpectedVideoResponse() {
        // given
        final Map<String, String> targeting = new HashMap<>();
        targeting.put("hb_uuid_appnexus", "hb_uuidVal");
        targeting.put("hb_pb_appnexus", "hb_pbVal");
        targeting.put("hb_pb_cat_dur_appnexus", "hb_pb_cat_durVal");

        final Bid bid0 = Bid.builder()
                .impid("0_0")
                .ext(mapper.valueToTree(
                        ExtPrebid.of(ExtBidPrebid.builder().targeting(targeting).build(),
                                mapper.createObjectNode())))
                .build();
        final Bid bid1 = Bid.builder()
                .impid("1_1")
                .ext(mapper.valueToTree(
                        ExtPrebid.of(ExtBidPrebid.builder().targeting(targeting).build(),
                                mapper.createObjectNode())))
                .build();
        final Bid bid2 = Bid.builder()
                .impid("2_1")
                .ext(mapper.valueToTree(
                        ExtPrebid.of(ExtBidPrebid.builder().build(),
                                mapper.createObjectNode())))
                .build();

        final ExtBidResponse extResponse = ExtBidResponse.builder()
                .prebid(ExtBidResponsePrebid.of(
                        1000L,
                        ExtModules.of(
                                singletonMap(
                                        "module1", singletonMap("hook1", singletonList("error1"))),
                                singletonMap(
                                        "module1", singletonMap("hook1", singletonList("warning1"))),
                                ExtModulesTrace.of(2L, emptyList()))))
                .build();

        final BidResponse bidResponse = BidResponse.builder()
                .seatbid(singletonList(SeatBid.builder()
                        .seat("bidder1")
                        .bid(Arrays.asList(bid0, bid1, bid2))
                        .build()))
                .ext(extResponse)
                .build();

        final PodError podError = PodError.of(3, 1, singletonList("Error"));

        // when
<<<<<<< HEAD
        final VideoResponse result = target.toVideoResponse(bidResponse, singletonList(podError));
=======
        final VideoResponse result = target.toVideoResponse(
                AuctionContext.builder()
                        .bidRequest(BidRequest.builder().build())
                        .debugContext(DebugContext.empty())
                        .build(),
                bidResponse,
                singletonList(podError));
>>>>>>> 0a64629d

        // then
        final ExtAdPod expectedExtAdPod0 = ExtAdPod.of(0,
                singletonList(ExtResponseVideoTargeting.of("hb_pbVal", "hb_pb_cat_durVal", "hb_uuidVal")), null);
        final ExtAdPod expectedExtAdPod1 = ExtAdPod.of(
                1, singletonList(ExtResponseVideoTargeting.of("hb_pbVal", "hb_pb_cat_durVal", "hb_uuidVal")), null);
        final ExtAdPod expectedErrorExtAdPod3 = ExtAdPod.of(3, null, singletonList("Error"));
        final List<ExtAdPod> expectedAdPodResponse = Arrays.asList(expectedExtAdPod0, expectedExtAdPod1,
                expectedErrorExtAdPod3);

        assertThat(result).isEqualTo(VideoResponse.of(
                expectedAdPodResponse,
                ExtAmpVideoResponse.of(
                        bidResponse.getExt().getDebug(),
                        bidResponse.getExt().getErrors(),
                        ExtAmpVideoPrebid.of(extResponse.getPrebid().getModules()))));
    }
}<|MERGE_RESOLUTION|>--- conflicted
+++ resolved
@@ -12,13 +12,10 @@
 import org.mockito.junit.MockitoJUnit;
 import org.mockito.junit.MockitoRule;
 import org.prebid.server.VertxTest;
-<<<<<<< HEAD
-=======
 import org.prebid.server.auction.model.AuctionContext;
 import org.prebid.server.auction.model.CachedDebugLog;
 import org.prebid.server.auction.model.DebugContext;
 import org.prebid.server.identity.UUIDIdGenerator;
->>>>>>> 0a64629d
 import org.prebid.server.proto.openrtb.ext.ExtPrebid;
 import org.prebid.server.proto.openrtb.ext.response.ExtAdPod;
 import org.prebid.server.proto.openrtb.ext.response.ExtBidPrebid;
@@ -132,9 +129,6 @@
         final PodError podError = PodError.of(3, 1, singletonList("Error"));
 
         // when
-<<<<<<< HEAD
-        final VideoResponse result = target.toVideoResponse(bidResponse, singletonList(podError));
-=======
         final VideoResponse result = target.toVideoResponse(
                 AuctionContext.builder()
                         .bidRequest(BidRequest.builder().build())
@@ -142,7 +136,6 @@
                         .build(),
                 bidResponse,
                 singletonList(podError));
->>>>>>> 0a64629d
 
         // then
         final ExtAdPod expectedExtAdPod0 = ExtAdPod.of(0,
