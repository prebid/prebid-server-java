package org.prebid.server.auction;

import com.iab.openrtb.request.BidRequest;
import com.iab.openrtb.request.video.PodError;
import com.iab.openrtb.response.Bid;
import com.iab.openrtb.response.BidResponse;
import com.iab.openrtb.response.SeatBid;
import org.junit.Before;
import org.junit.Rule;
import org.junit.Test;
import org.mockito.Mock;
import org.mockito.junit.MockitoJUnit;
import org.mockito.junit.MockitoRule;
import org.prebid.server.VertxTest;
import org.prebid.server.auction.model.AuctionContext;
import org.prebid.server.auction.model.CachedDebugLog;
import org.prebid.server.auction.model.DebugContext;
import org.prebid.server.identity.UUIDIdGenerator;
import org.prebid.server.proto.openrtb.ext.ExtPrebid;
import org.prebid.server.proto.openrtb.ext.response.ExtAdPod;
import org.prebid.server.proto.openrtb.ext.response.ExtBidPrebid;
import org.prebid.server.proto.openrtb.ext.response.ExtBidResponse;
import org.prebid.server.proto.openrtb.ext.response.ExtBidResponsePrebid;
import org.prebid.server.proto.openrtb.ext.response.ExtModules;
import org.prebid.server.proto.openrtb.ext.response.ExtModulesTrace;
import org.prebid.server.proto.openrtb.ext.response.ExtResponseVideoTargeting;
import org.prebid.server.proto.response.ExtAmpVideoPrebid;
import org.prebid.server.proto.response.ExtAmpVideoResponse;
import org.prebid.server.proto.response.VideoResponse;

import java.util.Arrays;
import java.util.Collections;
import java.util.HashMap;
import java.util.List;
import java.util.Map;

import static java.util.Collections.emptyList;
import static java.util.Collections.singletonList;
import static java.util.Collections.singletonMap;
import static org.assertj.core.api.Assertions.assertThat;
import static org.mockito.BDDMockito.given;

public class VideoResponseFactoryTest extends VertxTest {

    @Rule
    public final MockitoRule mockitoRule = MockitoJUnit.rule();

    @Mock
    private UUIDIdGenerator uuidIdGenerator;

    private VideoResponseFactory target;

    @Before
    public void setUp() {
        target = new VideoResponseFactory(uuidIdGenerator, jacksonMapper);
    }

    @Test
    public void shouldUpdateCachedDebugLogAndResponseWhenZeroAdPods() {
        // given
        final BidResponse bidResponse = BidResponse.builder().seatbid(emptyList()).build();
        final CachedDebugLog cachedDebugLog = new CachedDebugLog(true, 100, null, jacksonMapper);
        final AuctionContext auctionContext = AuctionContext.builder()
                .debugContext(DebugContext.of(true, null))
                .cachedDebugLog(cachedDebugLog)
                .bidRequest(BidRequest.builder().build())
                .build();
        given(uuidIdGenerator.generateId()).willReturn("generatedId");

        // when
        final VideoResponse result = target.toVideoResponse(auctionContext, bidResponse, emptyList());

        // then
        assertThat(result.getAdPods()).hasSize(1)
                .extracting(ExtAdPod::getTargeting)
                .hasSize(1)
                .extracting(extResponseVideoTargetings -> extResponseVideoTargetings.get(0))
                .extracting(ExtResponseVideoTargeting::getHbCacheID)
                .containsOnly("generatedId");
        assertThat(cachedDebugLog.hasBids()).isFalse();
        assertThat(cachedDebugLog.getCacheKey()).isEqualTo("generatedId");
    }

    @Test
    public void shouldReturnExpectedVideoResponse() {
        // given
        final Map<String, String> targeting = new HashMap<>();
        targeting.put("hb_uuid_appnexus", "hb_uuidVal");
        targeting.put("hb_pb_appnexus", "hb_pbVal");
        targeting.put("hb_pb_cat_dur_appnexus", "hb_pb_cat_durVal");

        final Bid bid0 = Bid.builder()
                .impid("0_0")
                .ext(mapper.valueToTree(
                        ExtPrebid.of(ExtBidPrebid.builder().targeting(targeting).build(),
                                mapper.createObjectNode())))
                .build();
        final Bid bid1 = Bid.builder()
                .impid("1_1")
                .ext(mapper.valueToTree(
                        ExtPrebid.of(ExtBidPrebid.builder().targeting(targeting).build(),
                                mapper.createObjectNode())))
                .build();
        final Bid bid2 = Bid.builder()
                .impid("2_1")
                .ext(mapper.valueToTree(
                        ExtPrebid.of(ExtBidPrebid.builder().build(),
                                mapper.createObjectNode())))
                .build();

        final ExtBidResponse extResponse = ExtBidResponse.builder()
<<<<<<< HEAD
                .prebid(ExtBidResponsePrebid.of(
                        1000L,
                        ExtModules.of(
                                singletonMap(
                                        "module1", singletonMap("hook1", singletonList("error1"))),
                                singletonMap(
                                        "module1", singletonMap("hook1", singletonList("warning1"))),
                                ExtModulesTrace.of(2L, emptyList())),
                        Collections.emptyMap()))
=======
                .prebid(
                        ExtBidResponsePrebid.of(
                                1000L,
                                ExtModules.of(
                                        singletonMap("module1", singletonMap("hook1", singletonList("error1"))),
                                        singletonMap("module1", singletonMap("hook1", singletonList("warning1"))),
                                        ExtModulesTrace.of(2L, emptyList())),
                                null))
>>>>>>> 895b239f
                .build();

        final BidResponse bidResponse = BidResponse.builder()
                .seatbid(singletonList(SeatBid.builder()
                        .seat("bidder1")
                        .bid(Arrays.asList(bid0, bid1, bid2))
                        .build()))
                .ext(extResponse)
                .build();

        final PodError podError = PodError.of(3, 1, singletonList("Error"));

        // when
        final VideoResponse result = target.toVideoResponse(
                AuctionContext.builder()
                        .bidRequest(BidRequest.builder().build())
                        .debugContext(DebugContext.empty())
                        .build(),
                bidResponse,
                singletonList(podError));

        // then
        final ExtAdPod expectedExtAdPod0 = ExtAdPod.of(0,
                singletonList(ExtResponseVideoTargeting.of("hb_pbVal", "hb_pb_cat_durVal", "hb_uuidVal")), null);
        final ExtAdPod expectedExtAdPod1 = ExtAdPod.of(
                1, singletonList(ExtResponseVideoTargeting.of("hb_pbVal", "hb_pb_cat_durVal", "hb_uuidVal")), null);
        final ExtAdPod expectedErrorExtAdPod3 = ExtAdPod.of(3, null, singletonList("Error"));
        final List<ExtAdPod> expectedAdPodResponse = Arrays.asList(expectedExtAdPod0, expectedExtAdPod1,
                expectedErrorExtAdPod3);

        assertThat(result).isEqualTo(VideoResponse.of(
                expectedAdPodResponse,
                ExtAmpVideoResponse.of(
                        bidResponse.getExt().getDebug(),
                        bidResponse.getExt().getErrors(),
                        bidResponse.getExt().getWarnings(),
                        ExtAmpVideoPrebid.of(extResponse.getPrebid().getModules()))));
    }
}<|MERGE_RESOLUTION|>--- conflicted
+++ resolved
@@ -109,17 +109,6 @@
                 .build();
 
         final ExtBidResponse extResponse = ExtBidResponse.builder()
-<<<<<<< HEAD
-                .prebid(ExtBidResponsePrebid.of(
-                        1000L,
-                        ExtModules.of(
-                                singletonMap(
-                                        "module1", singletonMap("hook1", singletonList("error1"))),
-                                singletonMap(
-                                        "module1", singletonMap("hook1", singletonList("warning1"))),
-                                ExtModulesTrace.of(2L, emptyList())),
-                        Collections.emptyMap()))
-=======
                 .prebid(
                         ExtBidResponsePrebid.of(
                                 1000L,
@@ -127,8 +116,7 @@
                                         singletonMap("module1", singletonMap("hook1", singletonList("error1"))),
                                         singletonMap("module1", singletonMap("hook1", singletonList("warning1"))),
                                         ExtModulesTrace.of(2L, emptyList())),
-                                null))
->>>>>>> 895b239f
+                                null, Collections.emptyMap()))
                 .build();
 
         final BidResponse bidResponse = BidResponse.builder()
