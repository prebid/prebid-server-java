--- conflicted
+++ resolved
@@ -10,13 +10,8 @@
 import org.junit.jupiter.api.Test;
 import org.junit.jupiter.api.extension.ExtendWith;
 import org.mockito.Mock;
-<<<<<<< HEAD
 import org.mockito.junit.jupiter.MockitoExtension;
-=======
-import org.mockito.junit.MockitoJUnit;
-import org.mockito.junit.MockitoRule;
 import org.prebid.server.activity.infrastructure.ActivityInfrastructure;
->>>>>>> c2026393
 import org.prebid.server.auction.BidderAliases;
 import org.prebid.server.auction.model.AuctionContext;
 import org.prebid.server.auction.model.BidderPrivacyResult;
@@ -48,11 +43,7 @@
 import static org.mockito.ArgumentMatchers.eq;
 import static org.mockito.ArgumentMatchers.same;
 import static org.mockito.BDDMockito.given;
-<<<<<<< HEAD
 import static org.mockito.Mock.Strictness.LENIENT;
-import static org.mockito.Mockito.times;
-=======
->>>>>>> c2026393
 import static org.mockito.Mockito.verify;
 
 @ExtendWith(MockitoExtension.class)
@@ -72,14 +63,10 @@
     @Mock(strictness = LENIENT)
     private BidderAliases aliases;
 
-<<<<<<< HEAD
-    @BeforeEach
-=======
     @Mock
     private ActivityInfrastructure activityInfrastructure;
 
-    @Before
->>>>>>> c2026393
+    @BeforeEach
     public void setUp() {
         given(userFpdTcfMask.maskUser(any(), anyBoolean(), anyBoolean(), anySet()))
                 .willAnswer(invocation -> invocation.getArgument(0));
