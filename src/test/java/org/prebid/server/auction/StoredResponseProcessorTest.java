--- conflicted
+++ resolved
@@ -76,13 +76,10 @@
     public void getStoredResponseResultShouldReturnSeatBidsForAuctionResponseId() throws JsonProcessingException {
         // given
         final List<Imp> imps = singletonList(Imp.builder().id("impId")
-<<<<<<< HEAD
                 .ext(mapper.valueToTree(
-                        ExtImp.of(ExtImpPrebid.of(null, ExtStoredAuctionResponse.of("1"), null), null)))
-=======
-                .ext(Json.mapper.valueToTree(
-                        ExtImp.of(ExtImpPrebid.builder().storedAuctionResponse(ExtStoredAuctionResponse.of("1")).build(), null)))
->>>>>>> 3a73d00f
+                        ExtImp.of(
+                                ExtImpPrebid.builder().storedAuctionResponse(ExtStoredAuctionResponse.of("1")).build(),
+                                null)))
                 .build());
 
         given(applicationSettings.getStoredResponses(any(), any()))
@@ -124,14 +121,9 @@
     public void getStoredResponseResultShouldAddImpToRequiredRequestWhenItsStoredBidResponseIsEmpty() {
         // given
         final List<Imp> imps = singletonList(Imp.builder().id("impId1")
-<<<<<<< HEAD
-                .ext(mapper.valueToTree(ExtImp.of(ExtImpPrebid.of(null, null,
-                        emptyList()), null)))
-=======
-                .ext(Json.mapper.valueToTree(ExtImp.of(ExtImpPrebid.builder().
+                .ext(mapper.valueToTree(ExtImp.of(ExtImpPrebid.builder().
                         storedBidResponse(emptyList())
                         .build(), null)))
->>>>>>> 3a73d00f
                 .build());
 
         // when
@@ -141,14 +133,9 @@
         // then
         assertThat(result.result()).isEqualTo(StoredResponseResult.of(
                 singletonList(Imp.builder().id("impId1")
-<<<<<<< HEAD
-                        .ext(mapper.valueToTree(ExtImp.of(ExtImpPrebid.of(null, null,
-                                emptyList()), null)))
-=======
-                        .ext(Json.mapper.valueToTree(ExtImp.of(ExtImpPrebid.builder().
+                        .ext(mapper.valueToTree(ExtImp.of(ExtImpPrebid.builder().
                                 storedBidResponse(emptyList())
                                 .build(), null)))
->>>>>>> 3a73d00f
                         .build()),
                 emptyList()));
         verifyZeroInteractions(applicationSettings);
@@ -158,11 +145,8 @@
     public void getStoredResponseResultShouldReturnFailedFutureWhenErrorHappenedDuringRetrievingStoredResponse() {
         // given
         final List<Imp> imps = singletonList(Imp.builder()
-<<<<<<< HEAD
-                .ext(mapper.valueToTree(ExtImp.of(ExtImpPrebid.of(null, ExtStoredAuctionResponse.of("1"), null),
-=======
-                .ext(Json.mapper.valueToTree(ExtImp.of(ExtImpPrebid.builder().storedAuctionResponse(ExtStoredAuctionResponse.of("1")).build(),
->>>>>>> 3a73d00f
+                .ext(mapper.valueToTree(ExtImp.of(
+                        ExtImpPrebid.builder().storedAuctionResponse(ExtStoredAuctionResponse.of("1")).build(),
                         null)))
                 .build());
 
@@ -184,17 +168,11 @@
     public void getStoredResponseResultShouldReturnSeatBidsForBidStoredResponseId() throws JsonProcessingException {
         // given
         final List<Imp> imps = singletonList(Imp.builder().id("impId1")
-<<<<<<< HEAD
-                .ext(mapper.valueToTree(ExtImp.of(ExtImpPrebid.of(null, null,
-                        asList(ExtStoredBidResponse.of("rubicon", "storedBidResponseId1"),
-                                ExtStoredBidResponse.of("appnexus", "storedBidResponseId2"))), null)))
-=======
-                .ext(Json.mapper.valueToTree(ExtImp.of(ExtImpPrebid.builder()
+                .ext(mapper.valueToTree(ExtImp.of(ExtImpPrebid.builder()
                                 .storedBidResponse(asList(ExtStoredBidResponse.of("rubicon", "storedBidResponseId1"),
                                         ExtStoredBidResponse.of("appnexus", "storedBidResponseId2")))
                                 .build()
                         , null)))
->>>>>>> 3a73d00f
                 .build());
 
         final Map<String, String> storedResponse = new HashMap<>();
@@ -228,22 +206,14 @@
         // given
         final List<Imp> imps = asList(
                 Imp.builder().id("impId1")
-<<<<<<< HEAD
-                        .ext(mapper.valueToTree(ExtImp.of(ExtImpPrebid.of(null,
-                                ExtStoredAuctionResponse.of("storedAuctionRequest"), null), null))).build(),
-                Imp.builder().id("impId2")
-                        .ext(mapper.valueToTree(ExtImp.of(ExtImpPrebid.of(null, null,
-                                singletonList(ExtStoredBidResponse.of("rubicon", "storedBidRequest"))),
-=======
-                        .ext(Json.mapper.valueToTree(ExtImp.of(ExtImpPrebid.builder()
+                        .ext(mapper.valueToTree(ExtImp.of(ExtImpPrebid.builder()
                                 .storedAuctionResponse(ExtStoredAuctionResponse.of("storedAuctionRequest"))
                                 .build(), null))).build(),
                 Imp.builder().id("impId2")
-                        .ext(Json.mapper.valueToTree(ExtImp.of(ExtImpPrebid.builder()
+                        .ext(mapper.valueToTree(ExtImp.of(ExtImpPrebid.builder()
                                         .storedBidResponse(singletonList(
                                                 ExtStoredBidResponse.of("rubicon", "storedBidRequest")))
                                         .build(),
->>>>>>> 3a73d00f
                                 null)))
                         .build());
 
@@ -273,14 +243,9 @@
 
     @Test
     public void getStoredResponseResultShouldRemoveMockedBiddersFromImps() throws JsonProcessingException {
-<<<<<<< HEAD
-        final ObjectNode impExt = mapper.valueToTree(ExtImp.of(ExtImpPrebid.of(null, null,
-                singletonList(ExtStoredBidResponse.of("rubicon", "storedBidResponseId1"))), null));
-=======
-        final ObjectNode impExt = Json.mapper.valueToTree(ExtImp.of(ExtImpPrebid.builder()
+        final ObjectNode impExt = mapper.valueToTree(ExtImp.of(ExtImpPrebid.builder()
                 .storedBidResponse(singletonList(ExtStoredBidResponse.of("rubicon", "storedBidResponseId1")))
                 .build(), null));
->>>>>>> 3a73d00f
         impExt.put("rubicon", 1);
         impExt.put("appnexus", 2);
 
@@ -301,14 +266,9 @@
                 emptyMap(), timeout);
 
         // then
-<<<<<<< HEAD
-        final ObjectNode impExtResult = mapper.valueToTree(ExtImp.of(ExtImpPrebid.of(null, null,
-                singletonList(ExtStoredBidResponse.of("rubicon", "storedBidResponseId1"))), null));
-=======
-        final ObjectNode impExtResult = Json.mapper.valueToTree(ExtImp.of(ExtImpPrebid.builder()
+        final ObjectNode impExtResult = mapper.valueToTree(ExtImp.of(ExtImpPrebid.builder()
                 .storedBidResponse(singletonList(ExtStoredBidResponse.of("rubicon", "storedBidResponseId1")))
                 .build(), null));
->>>>>>> 3a73d00f
         impExtResult.put("appnexus", 2);
 
         assertThat(result.result()).isEqualTo(StoredResponseResult.of(singletonList(Imp.builder().id("impId1")
@@ -322,24 +282,16 @@
         // given
         final List<Imp> imps = asList(
                 Imp.builder().id("impId1")
-<<<<<<< HEAD
-                        .ext(mapper.valueToTree(ExtImp.of(ExtImpPrebid.of(null,
-                                ExtStoredAuctionResponse.of("storedAuctionRequest"), null), null))).build(),
-                Imp.builder().id("impId2")
-                        .ext(mapper.valueToTree(ExtImp.of(ExtImpPrebid.of(null, null,
-                                singletonList(ExtStoredBidResponse.of("rubicon", "storedBidRequest"))), null)))
-=======
-                        .ext(Json.mapper.valueToTree(ExtImp.of(ExtImpPrebid.builder()
+                        .ext(mapper.valueToTree(ExtImp.of(ExtImpPrebid.builder()
                                         .storedAuctionResponse(ExtStoredAuctionResponse.of("storedAuctionRequest"))
                                         .build(),
                                 null))).build(),
                 Imp.builder().id("impId2")
-                        .ext(Json.mapper.valueToTree(ExtImp.of(ExtImpPrebid.builder()
+                        .ext(mapper.valueToTree(ExtImp.of(ExtImpPrebid.builder()
                                 .storedBidResponse(
                                         singletonList(
                                                 ExtStoredBidResponse.of("rubicon", "storedBidRequest")))
                                 .build(), null)))
->>>>>>> 3a73d00f
                         .build());
 
         final Map<String, String> storedResponse = new HashMap<>();
@@ -370,14 +322,9 @@
     @Test
     public void getStoredResponseResultShouldSupportAliasesWhenDecidingIfImpRequiredRequestToExchange()
             throws JsonProcessingException {
-<<<<<<< HEAD
-        final ObjectNode impExt = mapper.valueToTree(ExtImp.of(ExtImpPrebid.of(null, null,
-                singletonList(ExtStoredBidResponse.of("rubicon", "storedBidResponseId1"))), null));
-=======
-        final ObjectNode impExt = Json.mapper.valueToTree(ExtImp.of(ExtImpPrebid.builder()
+        final ObjectNode impExt = mapper.valueToTree(ExtImp.of(ExtImpPrebid.builder()
                 .storedBidResponse(singletonList(ExtStoredBidResponse.of("rubicon", "storedBidResponseId1")))
                 .build(), null));
->>>>>>> 3a73d00f
         impExt.put("rubicon", 1);
         impExt.put("appnexusAlias", 2);
 
@@ -398,14 +345,9 @@
                 singletonMap("appnexusAlias", "appnexus"), timeout);
 
         // then
-<<<<<<< HEAD
-        final ObjectNode impExtResult = mapper.valueToTree(ExtImp.of(ExtImpPrebid.of(null, null,
-                singletonList(ExtStoredBidResponse.of("rubicon", "storedBidResponseId1"))), null));
-=======
-        final ObjectNode impExtResult = Json.mapper.valueToTree(ExtImp.of(ExtImpPrebid.builder()
+        final ObjectNode impExtResult = mapper.valueToTree(ExtImp.of(ExtImpPrebid.builder()
                 .storedBidResponse(singletonList(ExtStoredBidResponse.of("rubicon", "storedBidResponseId1")))
                 .build(), null));
->>>>>>> 3a73d00f
         impExtResult.put("appnexusAlias", 2);
 
         assertThat(result.result()).isEqualTo(StoredResponseResult.of(singletonList(Imp.builder().ext(impExtResult)
@@ -433,14 +375,9 @@
     @Test
     public void getStoredResponseResultShouldReturnFailedFutureWhenBidderIsMissedInStoredBidResponse() {
         // given
-<<<<<<< HEAD
-        final ObjectNode impExt = mapper.valueToTree(ExtImp.of(ExtImpPrebid.of(null, null,
-                singletonList(ExtStoredBidResponse.of(null, "storedBidResponseId1"))), null));
-=======
-        final ObjectNode impExt = Json.mapper.valueToTree(ExtImp.of(ExtImpPrebid.builder()
+        final ObjectNode impExt = mapper.valueToTree(ExtImp.of(ExtImpPrebid.builder()
                 .storedBidResponse(singletonList(ExtStoredBidResponse.of(null, "storedBidResponseId1")))
                 .build(), null));
->>>>>>> 3a73d00f
         final List<Imp> imps = singletonList(Imp.builder().id("impId").ext(impExt).build());
 
         // when
@@ -456,13 +393,8 @@
     @Test
     public void getStoredResponseResultShouldReturnFailedFutureWhenIdIsMissedInStoredBidResponse() {
         // given
-<<<<<<< HEAD
-        final ObjectNode impExt = mapper.valueToTree(ExtImp.of(ExtImpPrebid.of(null, null,
-                singletonList(ExtStoredBidResponse.of("rubicon", null))), null));
-=======
-        final ObjectNode impExt = Json.mapper.valueToTree(ExtImp.of(ExtImpPrebid.builder()
+        final ObjectNode impExt = mapper.valueToTree(ExtImp.of(ExtImpPrebid.builder()
                 .storedBidResponse(singletonList(ExtStoredBidResponse.of("rubicon", null))).build(), null));
->>>>>>> 3a73d00f
         final List<Imp> imps = singletonList(Imp.builder().ext(impExt).id("impId").build());
 
         // when
@@ -480,11 +412,8 @@
             throws JsonProcessingException {
         // given
         final List<Imp> imps = singletonList(Imp.builder()
-<<<<<<< HEAD
-                .ext(mapper.valueToTree(ExtImp.of(ExtImpPrebid.of(null, ExtStoredAuctionResponse.of("1"), null),
-=======
-                .ext(Json.mapper.valueToTree(ExtImp.of(ExtImpPrebid.builder().storedAuctionResponse(ExtStoredAuctionResponse.of("1")).build(),
->>>>>>> 3a73d00f
+                .ext(mapper.valueToTree(ExtImp.of(
+                        ExtImpPrebid.builder().storedAuctionResponse(ExtStoredAuctionResponse.of("1")).build(),
                         null)))
                 .build());
 
@@ -508,11 +437,8 @@
     public void getStoredResponseResultShouldReturnFailedFutureSeatBidsCantBeParsed() {
         // given
         final List<Imp> imps = singletonList(Imp.builder().id("impId")
-<<<<<<< HEAD
-                .ext(mapper.valueToTree(ExtImp.of(ExtImpPrebid.of(null, ExtStoredAuctionResponse.of("1"), null),
-=======
-                .ext(Json.mapper.valueToTree(ExtImp.of(ExtImpPrebid.builder().storedAuctionResponse(ExtStoredAuctionResponse.of("1")).build(),
->>>>>>> 3a73d00f
+                .ext(mapper.valueToTree(ExtImp.of(
+                        ExtImpPrebid.builder().storedAuctionResponse(ExtStoredAuctionResponse.of("1")).build(),
                         null))).build());
 
         given(applicationSettings.getStoredResponses(any(), any()))
@@ -630,13 +556,8 @@
         final ExtBidPrebid extBidPrebid = ExtBidPrebid.of(BidType.video, null, null, null, null, null);
 
         final List<SeatBid> seatBid = singletonList(SeatBid.builder()
-<<<<<<< HEAD
                 .seat("rubicon").bid(singletonList(Bid.builder().ext(mapper.createObjectNode()
                         .set("prebid", mapper.valueToTree(extBidPrebid))).id("bid2").impid("storedImp").build()))
-=======
-                .seat("rubicon").bid(singletonList(Bid.builder().ext(Json.mapper.createObjectNode()
-                        .set("prebid", Json.mapper.valueToTree(extBidPrebid))).id("bid2").impid("storedImp").build()))
->>>>>>> 3a73d00f
                 .build());
 
         final List<Imp> imps = singletonList(Imp.builder().id("storedImp").banner(Banner.builder().build()).build());
@@ -648,13 +569,8 @@
         // then
         assertThat(result).contains(BidderResponse.of("rubicon", BidderSeatBid.of(
                 asList(BidderBid.of(
-<<<<<<< HEAD
                         Bid.builder().id("bid2").impid("storedImp").ext(mapper.createObjectNode()
                                 .set("prebid", mapper.valueToTree(extBidPrebid))).build(), BidType.video, "USD"),
-=======
-                        Bid.builder().id("bid2").impid("storedImp").ext(Json.mapper.createObjectNode()
-                                .set("prebid", Json.mapper.valueToTree(extBidPrebid))).build(), BidType.video, "USD"),
->>>>>>> 3a73d00f
                         BidderBid.of(Bid.builder().id("bid1").build(), BidType.banner, "USD")), emptyList(),
                 emptyList()), 100));
     }
@@ -665,11 +581,7 @@
         final ObjectNode extBidPrebid = mapper.createObjectNode().put("type", "invalid");
 
         final List<SeatBid> seatBid = singletonList(SeatBid.builder()
-<<<<<<< HEAD
                 .seat("rubicon").bid(singletonList(Bid.builder().ext(mapper.createObjectNode()
-=======
-                .seat("rubicon").bid(singletonList(Bid.builder().ext(Json.mapper.createObjectNode()
->>>>>>> 3a73d00f
                         .set("prebid", extBidPrebid)).id("bid2").impid("storedImp").build())).build());
 
         final List<Imp> imps = singletonList(Imp.builder().id("storedImp").banner(Banner.builder().build()).build());
