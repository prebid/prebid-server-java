package org.prebid.server.auction;

import com.fasterxml.jackson.core.JsonProcessingException;
import com.fasterxml.jackson.databind.node.ObjectNode;
import com.iab.openrtb.request.Banner;
import com.iab.openrtb.request.Imp;
import com.iab.openrtb.response.Bid;
import com.iab.openrtb.response.SeatBid;
import io.vertx.core.Future;
import org.junit.Before;
import org.junit.Rule;
import org.junit.Test;
import org.mockito.Mock;
import org.mockito.junit.MockitoJUnit;
import org.mockito.junit.MockitoRule;
import org.prebid.server.VertxTest;
import org.prebid.server.auction.model.AuctionParticipation;
import org.prebid.server.auction.model.BidderResponse;
import org.prebid.server.auction.model.StoredResponseResult;
import org.prebid.server.bidder.model.BidderBid;
import org.prebid.server.bidder.model.BidderSeatBid;
import org.prebid.server.exception.InvalidRequestException;
import org.prebid.server.exception.PreBidException;
import org.prebid.server.execution.Timeout;
import org.prebid.server.execution.TimeoutFactory;
import org.prebid.server.proto.openrtb.ext.request.ExtImp;
import org.prebid.server.proto.openrtb.ext.request.ExtImpPrebid;
import org.prebid.server.proto.openrtb.ext.request.ExtStoredAuctionResponse;
import org.prebid.server.proto.openrtb.ext.request.ExtStoredBidResponse;
import org.prebid.server.proto.openrtb.ext.response.BidType;
import org.prebid.server.proto.openrtb.ext.response.ExtBidPrebid;
import org.prebid.server.settings.ApplicationSettings;
import org.prebid.server.settings.model.StoredResponseDataResult;

import java.time.Clock;
import java.time.Instant;
import java.time.ZoneId;
import java.util.Arrays;
import java.util.HashMap;
import java.util.List;
import java.util.Map;

import static java.util.Arrays.asList;
import static java.util.Collections.emptyList;
import static java.util.Collections.emptyMap;
import static java.util.Collections.singletonList;
import static java.util.Collections.singletonMap;
import static org.assertj.core.api.Assertions.assertThat;
import static org.assertj.core.api.Assertions.assertThatThrownBy;
import static org.mockito.ArgumentMatchers.any;
import static org.mockito.BDDMockito.given;
import static org.mockito.Mockito.verifyZeroInteractions;

public class StoredResponseProcessorTest extends VertxTest {

    @Rule
    public final MockitoRule mockitoRule = MockitoJUnit.rule();

    @Mock
    private ApplicationSettings applicationSettings;

    private StoredResponseProcessor storedResponseProcessor;

    private Timeout timeout;

    @Before
    public void setUp() {
        final TimeoutFactory timeoutFactory = new TimeoutFactory(Clock.fixed(Instant.now(), ZoneId.systemDefault()));
        timeout = timeoutFactory.create(500L);

        storedResponseProcessor = new StoredResponseProcessor(applicationSettings, jacksonMapper);
    }

    @Test
    public void getStoredResponseResultShouldReturnSeatBidsForAuctionResponseId() throws JsonProcessingException {
        // given
        final List<Imp> imps = singletonList(givenImp("impId", ExtStoredAuctionResponse.of("1"), null));

        given(applicationSettings.getStoredResponses(any(), any()))
                .willReturn(Future.succeededFuture(StoredResponseDataResult.of(singletonMap("1",
                        mapper.writeValueAsString(singletonList(SeatBid.builder().seat("rubicon")
                                .bid(singletonList(Bid.builder().id("id").build())).build()))),
                        emptyList())));

        // when
        final Future<StoredResponseResult> result = storedResponseProcessor.getStoredResponseResult(imps, timeout);

        // then
        assertThat(result.result()).isEqualTo(StoredResponseResult.of(
                emptyList(),
                singletonList(SeatBid.builder()
                        .seat("rubicon")
                        .bid(singletonList(Bid.builder().id("id").impid("impId").build()))
                        .build()),
                emptyMap()));
    }

    @Test
    public void getStoredResponseResultShouldNotChangeImpsAndReturnSeatBidsWhenThereAreNoStoredIds() {
        // given
        final Imp imp = Imp.builder()
                .ext(mapper.valueToTree(ExtImp.of(
                        ExtImpPrebid.builder().bidder(mapper.createObjectNode().put("rubicon", 1)).build(),
                        null)))
                .build();
        // when
        final Future<StoredResponseResult> result =
                storedResponseProcessor.getStoredResponseResult(singletonList(imp), timeout);

        // then
        assertThat(result.result()).isEqualTo(StoredResponseResult.of(
                singletonList(imp),
                emptyList(),
                emptyMap()));
        verifyZeroInteractions(applicationSettings);
    }

    @Test
    public void getStoredResponseResultShouldAddImpToRequiredRequestWhenItsStoredAuctionResponseIsNull() {
        // given
        final List<Imp> imps = singletonList(givenImp("impId1", null, null));

        // when
        final Future<StoredResponseResult> result =
                storedResponseProcessor.getStoredResponseResult(imps, timeout);

        // then
        assertThat(result.result()).isEqualTo(StoredResponseResult.of(
                singletonList(Imp.builder()
                        .id("impId1")
                        .ext(mapper.valueToTree(ExtImp.of(
                                ExtImpPrebid.builder().storedAuctionResponse(null).build(),
                                null)))
                        .build()),
                emptyList(),
                emptyMap()));
        verifyZeroInteractions(applicationSettings);
    }

    @Test
    public void getStoredResponseResultShouldReturnFailedFutureWhenErrorHappenedDuringRetrievingStoredResponse() {
        // given
        final List<Imp> imps = singletonList(givenImp("impId", ExtStoredAuctionResponse.of("1"), null));

        given(applicationSettings.getStoredResponses(any(), any()))
                .willReturn(Future.failedFuture(new PreBidException("Failed.")));

        // when
        final Future<StoredResponseResult> result =
                storedResponseProcessor.getStoredResponseResult(imps, timeout);

        // then
        assertThat(result.failed()).isTrue();
        assertThat(result.cause())
                .isInstanceOf(InvalidRequestException.class)
                .hasMessage("Stored response fetching failed with reason: Failed.");
    }

    @Test
    public void getStoredResponseResultShouldReturnResultForBidStoredResponseId() {
        // given
        final Imp imp = givenImp("impId1", null, asList(
                ExtStoredBidResponse.of("rubicon", "storedBidResponseId1"),
                ExtStoredBidResponse.of("appnexus", "storedBidResponseId2")));

        given(applicationSettings.getStoredResponses(any(), any())).willReturn(
                Future.succeededFuture(StoredResponseDataResult.of(
                        doubleMap("storedBidResponseId1", "storedBidResponse1",
                                "storedBidResponseId2", "storedBidResponse2"), emptyList())));

        // when
        final Future<StoredResponseResult> result =
                storedResponseProcessor.getStoredResponseResult(singletonList(imp), timeout);

        // then
        assertThat(result.result()).isEqualTo(StoredResponseResult.of(
                singletonList(imp),
                emptyList(),
                singletonMap("impId1", doubleMap("rubicon", "storedBidResponse1", "appnexus", "storedBidResponse2"))));
    }

    @Test
    public void getStoredResponseResultShouldReturnResultForBidAndAuctionStoredResponseId()
            throws JsonProcessingException {
        // given
        final Imp imp1 = givenImp("impId1", ExtStoredAuctionResponse.of("storedAuctionResponseId"), null);
        final Imp imp2 = givenImp("impId2", null,
                singletonList(ExtStoredBidResponse.of("rubicon", "storedBidResponseId")));
        final List<Imp> imps = asList(imp1, imp2);

        final Map<String, String> storedResponse = new HashMap<>();
        storedResponse.put("storedAuctionResponseId", mapper.writeValueAsString(singletonList(
                SeatBid.builder().seat("appnexus").bid(singletonList(Bid.builder().id("id1").build())).build())));
        storedResponse.put("storedBidResponseId", "storedBidResponse");

        given(applicationSettings.getStoredResponses(any(), any())).willReturn(
                Future.succeededFuture(StoredResponseDataResult.of(storedResponse, emptyList())));

        // when
        final Future<StoredResponseResult> result =
                storedResponseProcessor.getStoredResponseResult(imps, timeout);

        // then
        assertThat(result.result()).isEqualTo(StoredResponseResult.of(
                singletonList(imp2),
                singletonList(
                        SeatBid.builder()
                                .seat("appnexus")
                                .bid(singletonList(Bid.builder().id("id1").impid("impId1").build()))
                                .build()),
                singletonMap("impId2", singletonMap("rubicon", "storedBidResponse"))));
    }

    @Test
    public void getStoredResponseResultShouldThrowInvalidRequestExceptionWhenStoredAuctionResponseWasNotFound() {
        // given
        final Imp imp1 = givenImp("impId1", ExtStoredAuctionResponse.of("storedAuctionResponseId"), null);
        given(applicationSettings.getStoredResponses(any(), any())).willReturn(
                Future.succeededFuture(StoredResponseDataResult.of(emptyMap(), emptyList())));

        // when
        final Future<StoredResponseResult> result =
                storedResponseProcessor.getStoredResponseResult(singletonList(imp1), timeout);

        // then
        assertThat(result.failed()).isTrue();
        assertThat(result.cause()).isInstanceOf(InvalidRequestException.class)
                .hasMessage("Failed to fetch stored auction response for impId = impId1 and storedAuctionResponse id "
                        + "= storedAuctionResponseId.");
    }

    @Test
    public void getStoredResponseResultShouldMergeStoredSeatBidsForTheSameBidder() throws JsonProcessingException {
        // given
        final List<Imp> imps = asList(
                givenImp("impId1", ExtStoredAuctionResponse.of("storedAuctionResponse1"), null),
                givenImp("impId2", ExtStoredAuctionResponse.of("storedAuctionResponse2"), null));

        final Map<String, String> storedResponse = new HashMap<>();
        storedResponse.put("storedAuctionResponse1", mapper.writeValueAsString(asList(
                SeatBid.builder().seat("appnexus").bid(singletonList(Bid.builder().id("id1").build())).build(),
                SeatBid.builder().seat("rubicon").bid(singletonList(Bid.builder().id("id3").build())).build())));
        storedResponse.put("storedAuctionResponse2", mapper.writeValueAsString(singletonList(
                SeatBid.builder().seat("rubicon").bid(singletonList(Bid.builder().id("id2").build())).build())));

        given(applicationSettings.getStoredResponses(any(), any())).willReturn(
                Future.succeededFuture(StoredResponseDataResult.of(storedResponse, emptyList())));

        // when
        final Future<StoredResponseResult> result =
                storedResponseProcessor.getStoredResponseResult(imps, timeout);

        // then
        assertThat(result.result()).isEqualTo(StoredResponseResult.of(
                emptyList(),
                asList(
                        SeatBid.builder()
                                .seat("appnexus")
                                .bid(singletonList(Bid.builder().id("id1").impid("impId1").build()))
                                .build(),
                        SeatBid.builder()
                                .seat("rubicon")
                                .bid(asList(
                                        Bid.builder().id("id2").impid("impId2").build(),
                                        Bid.builder().id("id3").impid("impId1").build()
                                ))
                                .build()),
                emptyMap()));
    }

    @Test
    public void getStoredResponseResultShouldThrowInvalidExceptionWhenImpExtIsNotValid() {
        // given
        final List<Imp> imps = singletonList(Imp.builder()
                .id("impId")
                .ext(mapper.createObjectNode().put("prebid", 5))
                .build());

        // when and then
        assertThatThrownBy(() -> storedResponseProcessor.getStoredResponseResult(imps, timeout))
                .isInstanceOf(InvalidRequestException.class)
                .hasMessageStartingWith("Error decoding bidRequest.imp.ext for impId = impId :");
    }

    @Test
    public void getStoredResponseResultShouldReturnFailedFutureWhenSeatIsEmptyInStoredSeatBid()
            throws JsonProcessingException {

        // given
        final List<Imp> imps = singletonList(givenImp("impId", ExtStoredAuctionResponse.of("1"), null));

        given(applicationSettings.getStoredResponses(any(), any()))
                .willReturn(Future.succeededFuture(StoredResponseDataResult.of(
                        singletonMap(
                                "1",
                                mapper.writeValueAsString(singletonList(SeatBid.builder()
                                        .bid(singletonList(Bid.builder().id("id").build()))
                                        .build()))),
                        emptyList())));

        // when
        final Future<StoredResponseResult> result =
                storedResponseProcessor.getStoredResponseResult(imps, timeout);

        // then
        assertThat(result.failed()).isTrue();
        assertThat(result.cause())
                .hasMessage("Seat can't be empty in stored response seatBid");
    }

    @Test
    public void getStoredResponseResultShouldReturnFailedFutureWhenBidsAreEmptyInStoredSeatBid()
            throws JsonProcessingException {

        // given
        final List<Imp> imps = singletonList(
                givenImp("impId", ExtStoredAuctionResponse.of("1"), null));

        given(applicationSettings.getStoredResponses(any(), any()))
                .willReturn(Future.succeededFuture(StoredResponseDataResult.of(
                        singletonMap(
                                "1",
                                mapper.writeValueAsString(singletonList(SeatBid.builder()
                                        .seat("seat")
                                        .build()))),
                        emptyList())));

        // when
        final Future<StoredResponseResult> result =
                storedResponseProcessor.getStoredResponseResult(imps, timeout);

        // then
        assertThat(result.failed()).isTrue();
        assertThat(result.cause())
                .hasMessage("There must be at least one bid in stored response seatBid");
    }

    @Test
    public void getStoredResponseResultShouldReturnFailedFutureSeatBidsCannotBeParsed() {
        // given
        final List<Imp> imps = singletonList(givenImp("impId", ExtStoredAuctionResponse.of("1"), null));

        given(applicationSettings.getStoredResponses(any(), any())).willReturn(Future.succeededFuture(
                StoredResponseDataResult.of(singletonMap("1", "{invalid"), emptyList())));

        // when
        final Future<StoredResponseResult> result =
                storedResponseProcessor.getStoredResponseResult(imps, timeout);

        // then
        assertThat(result.failed()).isTrue();
        assertThat(result.cause())
                .hasMessage("Can't parse Json for stored response with id 1");
    }

    @Test
    public void mergeWithBidderResponsesShouldReturnMergedStoredSeatWithResponseWithoutBlocked() {
        // given
<<<<<<< HEAD
        final BidderResponse bidderResponse = BidderResponse.of("rubicon", BidderSeatBid.of(
                singletonList(BidderBid.of(Bid.builder().id("bid1").build(), BidType.banner, "USD")), emptyList(),
                emptyList()), 100);
        final AuctionParticipation requestAuctionParticipation = AuctionParticipation.builder()
                .bidder("rubicon")
                .bidderResponse(bidderResponse)
                .build();
        final AuctionParticipation blockedRequestAuctionParticipation = AuctionParticipation.builder()
                .bidder("appnexus")
                .requestBlocked(true)
                .build();
        final List<AuctionParticipation> auctionParticipations = Arrays.asList(requestAuctionParticipation,
                blockedRequestAuctionParticipation);
=======
        final List<BidderResponse> bidderResponses = singletonList(BidderResponse.of(
                "rubicon",
                BidderSeatBid.of(
                        singletonList(BidderBid.of(Bid.builder().id("bid1").build(), BidType.banner, "USD")),
                        emptyList(),
                        emptyList()),
                100));
>>>>>>> 48ceeca9

        final List<SeatBid> seatBid = singletonList(SeatBid.builder()
                .seat("rubicon")
                .bid(singletonList(Bid.builder().id("bid2").impid("storedImp").build()))
                .build());

        final List<Imp> imps = singletonList(Imp.builder().id("storedImp").banner(Banner.builder().build()).build());

        // when
<<<<<<< HEAD
        final List<AuctionParticipation> result = storedResponseProcessor.mergeWithBidderResponses(
                auctionParticipations, seatBid, imps);

        // then
        assertThat(result)
                .extracting(AuctionParticipation::getBidderResponse)
                .containsOnly(BidderResponse.of("rubicon", BidderSeatBid.of(
                        asList(BidderBid.of(Bid.builder().id("bid2").impid("storedImp").build(), BidType.banner, "USD"),
                                BidderBid.of(Bid.builder().id("bid1").build(), BidType.banner, "USD")), emptyList(),
                        emptyList()), 100),
                        null);
=======
        final List<BidderResponse> result =
                storedResponseProcessor.mergeWithBidderResponses(bidderResponses, seatBid, imps);

        // then
        assertThat(result).contains(BidderResponse.of(
                "rubicon",
                BidderSeatBid.of(
                        asList(
                                BidderBid.of(
                                        Bid.builder()
                                                .id("bid2")
                                                .impid("storedImp")
                                                .build(),
                                        BidType.banner,
                                        "USD"),
                                BidderBid.of(
                                        Bid.builder()
                                                .id("bid1")
                                                .build(),
                                        BidType.banner,
                                        "USD")),
                        emptyList(),
                        emptyList()),
                100));
>>>>>>> 48ceeca9
    }

    @Test
    public void mergeWithBidderResponsesShouldMergeBidderResponsesWithoutCorrespondingStoredSeatBid() {
        // given
<<<<<<< HEAD
        final BidderResponse bidderResponse = BidderResponse.of("rubicon", BidderSeatBid.of(
                singletonList(BidderBid.of(Bid.builder().id("bid1").build(), BidType.banner, "USD")), emptyList(),
                emptyList()), 100);
        final AuctionParticipation requestAuctionParticipation = AuctionParticipation.builder()
                .bidder("rubicon")
                .bidderResponse(bidderResponse)
                .build();
        final List<AuctionParticipation> auctionParticipations = singletonList(requestAuctionParticipation);
=======
        final List<BidderResponse> bidderResponses = singletonList(BidderResponse.of(
                "rubicon",
                BidderSeatBid.of(
                        singletonList(BidderBid.of(Bid.builder().id("bid1").build(), BidType.banner, "USD")),
                        emptyList(),
                        emptyList()),
                100));
>>>>>>> 48ceeca9

        final List<SeatBid> seatBid = singletonList(SeatBid.builder()
                .seat("appnexus")
                .bid(singletonList(Bid.builder().id("bid2").impid("storedImp").build()))
                .build());

        final List<Imp> imps = singletonList(Imp.builder().id("storedImp").banner(Banner.builder().build()).build());

        // when
<<<<<<< HEAD
        final List<AuctionParticipation> result = storedResponseProcessor.mergeWithBidderResponses(
                auctionParticipations, seatBid, imps);

        // then
        final BidderResponse secondExpectedBidResponse = BidderResponse.of("appnexus", BidderSeatBid.of(
                singletonList(BidderBid.of(Bid.builder().id("bid2").impid("storedImp").build(),
                        BidType.banner, "USD")), emptyList(), emptyList()), 0);
        assertThat(result)
                .extracting(AuctionParticipation::getBidderResponse)
                .contains(bidderResponse, secondExpectedBidResponse);
=======
        final List<BidderResponse> result =
                storedResponseProcessor.mergeWithBidderResponses(bidderResponses, seatBid, imps);

        // then
        assertThat(result).contains(
                BidderResponse.of(
                        "rubicon",
                        BidderSeatBid.of(
                                singletonList(BidderBid.of(
                                        Bid.builder().id("bid1").build(),
                                        BidType.banner,
                                        "USD")),
                                emptyList(),
                                emptyList()),
                        100),
                BidderResponse.of(
                        "appnexus",
                        BidderSeatBid.of(
                                singletonList(BidderBid.of(
                                        Bid.builder().id("bid2").impid("storedImp").build(),
                                        BidType.banner,
                                        "USD")),
                                emptyList(),
                                emptyList()),
                        0));
>>>>>>> 48ceeca9
    }

    @Test
    public void mergeWithBidderResponsesShouldMergeStoredSeatBidsWithoutBidderResponses() {
        // given
        final List<SeatBid> seatBid = singletonList(SeatBid.builder()
                .seat("rubicon")
                .bid(singletonList(Bid.builder().id("bid2").impid("storedImp").build()))
                .build());

        final List<Imp> imps = singletonList(Imp.builder().id("storedImp").banner(Banner.builder().build()).build());

        // when
<<<<<<< HEAD
        final List<AuctionParticipation> result = storedResponseProcessor.mergeWithBidderResponses(emptyList(), seatBid,
                imps);

        // then
        assertThat(result)
                .extracting(AuctionParticipation::getBidderResponse)
                .contains(BidderResponse.of("rubicon", BidderSeatBid.of(
                        singletonList(BidderBid.of(Bid.builder().id("bid2").impid("storedImp").build(), BidType.banner,
                                "USD")),
                        emptyList(), emptyList()), 0));
=======
        final List<BidderResponse> result =
                storedResponseProcessor.mergeWithBidderResponses(emptyList(), seatBid, imps);

        // then
        assertThat(result).contains(BidderResponse.of(
                "rubicon",
                BidderSeatBid.of(
                        singletonList(BidderBid.of(
                                Bid.builder().id("bid2").impid("storedImp").build(),
                                BidType.banner,
                                "USD")),
                        emptyList(),
                        emptyList()),
                0));
>>>>>>> 48ceeca9
    }

    @Test
    public void mergeWithBidderResponsesShouldResolveCurrencyFromBidderResponse() {
        // given
<<<<<<< HEAD
        final BidderResponse bidderResponse = BidderResponse.of("rubicon", BidderSeatBid.of(
                singletonList(BidderBid.of(Bid.builder().id("bid1").build(), BidType.banner, "EUR")), emptyList(),
                emptyList()), 100);
        final AuctionParticipation requestAuctionParticipation = AuctionParticipation.builder()
                .bidder("rubicon")
                .bidderResponse(bidderResponse)
                .build();
        final List<AuctionParticipation> auctionParticipations = singletonList(requestAuctionParticipation);
=======
        final List<BidderResponse> bidderResponses = singletonList(BidderResponse.of(
                "rubicon",
                BidderSeatBid.of(
                        singletonList(BidderBid.of(Bid.builder().id("bid1").build(), BidType.banner, "EUR")),
                        emptyList(),
                        emptyList()),
                100));
>>>>>>> 48ceeca9

        final List<SeatBid> seatBid = singletonList(SeatBid.builder()
                .seat("rubicon")
                .bid(singletonList(Bid.builder().id("bid2").impid("storedImp").build()))
                .build());

        final List<Imp> imps = singletonList(Imp.builder().id("storedImp").banner(Banner.builder().build()).build());

        // when
<<<<<<< HEAD
        final List<AuctionParticipation> result = storedResponseProcessor.mergeWithBidderResponses(
                auctionParticipations, seatBid, imps);

        // then
        assertThat(result)
                .extracting(AuctionParticipation::getBidderResponse)
                .contains(BidderResponse.of("rubicon", BidderSeatBid.of(
                        asList(BidderBid.of(Bid.builder().id("bid2").impid("storedImp").build(), BidType.banner, "EUR"),
                                BidderBid.of(Bid.builder().id("bid1").build(), BidType.banner, "EUR")), emptyList(),
                        emptyList()), 100));
=======
        final List<BidderResponse> result =
                storedResponseProcessor.mergeWithBidderResponses(bidderResponses, seatBid, imps);

        // then
        assertThat(result).contains(BidderResponse.of(
                "rubicon",
                BidderSeatBid.of(
                        asList(
                                BidderBid.of(
                                        Bid.builder().id("bid2").impid("storedImp").build(),
                                        BidType.banner,
                                        "EUR"),
                                BidderBid.of(
                                        Bid.builder().id("bid1").build(),
                                        BidType.banner,
                                        "EUR")),
                        emptyList(),
                        emptyList()),
                100));
>>>>>>> 48ceeca9
    }

    @Test
    public void mergeWithBidderResponsesShouldResolveBidTypeFromStoredBidExt() {
        // given
<<<<<<< HEAD
        final BidderResponse bidderResponse = BidderResponse.of("rubicon", BidderSeatBid.of(
                singletonList(BidderBid.of(Bid.builder().id("bid1").build(), BidType.banner, "USD")), emptyList(),
                emptyList()), 100);
        final AuctionParticipation requestAuctionParticipation = AuctionParticipation.builder()
                .bidder("rubicon")
                .bidderResponse(bidderResponse)
                .build();
        final List<AuctionParticipation> auctionParticipations = singletonList(requestAuctionParticipation);
=======
        final List<BidderResponse> bidderResponses = singletonList(BidderResponse.of(
                "rubicon",
                BidderSeatBid.of(
                        singletonList(BidderBid.of(Bid.builder().id("bid1").build(), BidType.banner, "USD")),
                        emptyList(),
                        emptyList()),
                100));
>>>>>>> 48ceeca9

        final ExtBidPrebid extBidPrebid = ExtBidPrebid.builder().type(BidType.video).build();

        final List<SeatBid> seatBid = singletonList(SeatBid.builder()
                .seat("rubicon")
                .bid(singletonList(Bid.builder()
                        .id("bid2")
                        .impid("storedImp")
                        .ext(mapper.createObjectNode().set("prebid", mapper.valueToTree(extBidPrebid)))
                        .build()))
                .build());

        final List<Imp> imps = singletonList(Imp.builder().id("storedImp").banner(Banner.builder().build()).build());

        // when
<<<<<<< HEAD
        final List<AuctionParticipation> result = storedResponseProcessor.mergeWithBidderResponses(
                auctionParticipations, seatBid, imps);

        // then
        assertThat(result)
                .extracting(AuctionParticipation::getBidderResponse)
                .contains(BidderResponse.of("rubicon", BidderSeatBid.of(
=======
        final List<BidderResponse> result =
                storedResponseProcessor.mergeWithBidderResponses(bidderResponses, seatBid, imps);

        // then
        assertThat(result).contains(BidderResponse.of(
                "rubicon",
                BidderSeatBid.of(
>>>>>>> 48ceeca9
                        asList(BidderBid.of(
                                Bid.builder()
                                        .id("bid2")
                                        .impid("storedImp")
<<<<<<< HEAD
                                        .ext(mapper.createObjectNode()
                                                .set("prebid", mapper.valueToTree(extBidPrebid))).build(),
                                BidType.video, "USD"),
                                BidderBid.of(
                                        Bid.builder().id("bid1").build(), BidType.banner, "USD")), emptyList(),
                        emptyList()), 100));
=======
                                        .ext(mapper.createObjectNode().set("prebid", mapper.valueToTree(extBidPrebid)))
                                        .build(),
                                BidType.video,
                                "USD"),
                                BidderBid.of(
                                        Bid.builder()
                                                .id("bid1")
                                                .build(),
                                        BidType.banner,
                                        "USD")),
                        emptyList(),
                        emptyList()),
                100));
>>>>>>> 48ceeca9
    }

    @Test
    public void mergeWithBidderResponsesShouldThrowPrebidExceptionWhenExtBidPrebidInStoredBidIsNotValid() {
        // given
        final ObjectNode extBidPrebid = mapper.createObjectNode().put("type", "invalid");

        final List<SeatBid> seatBid = singletonList(SeatBid.builder()
                .seat("rubicon")
                .bid(singletonList(Bid.builder()
                        .id("bid2")
                        .impid("storedImp")
                        .ext(mapper.createObjectNode().set("prebid", extBidPrebid))
                        .build()))
                .build());

        final List<Imp> imps = singletonList(Imp.builder().id("storedImp").banner(Banner.builder().build()).build());

        // when and then
        assertThatThrownBy(() -> storedResponseProcessor.mergeWithBidderResponses(emptyList(), seatBid, imps))
                .isInstanceOf(PreBidException.class).hasMessage("Error decoding stored response bid.ext.prebid");
    }

    @Test
    public void mergeWithBidderResponsesShouldReturnSameResponseWhenThereAreNoStoredResponses() {
        // given
<<<<<<< HEAD
        final BidderResponse bidderResponse = BidderResponse.of("rubicon", BidderSeatBid.of(
                singletonList(BidderBid.of(Bid.builder().id("bid1").build(), BidType.banner, "USD")), emptyList(),
                emptyList()), 100);
        final AuctionParticipation requestAuctionParticipation = AuctionParticipation.builder()
                .bidder("rubicon")
                .bidderResponse(bidderResponse)
                .build();
        final List<AuctionParticipation> auctionParticipations = singletonList(requestAuctionParticipation);
=======
        final List<BidderResponse> bidderResponses = singletonList(BidderResponse.of(
                "rubicon",
                BidderSeatBid.of(
                        singletonList(BidderBid.of(Bid.builder().id("bid1").build(), BidType.banner, "USD")),
                        emptyList(),
                        emptyList()),
                100));
>>>>>>> 48ceeca9

        final List<Imp> imps = singletonList(Imp.builder().banner(Banner.builder().build()).build());

        // when
<<<<<<< HEAD
        final List<AuctionParticipation> result = storedResponseProcessor.mergeWithBidderResponses(
                auctionParticipations, emptyList(), imps);

        // then
        assertThat(result)
                .extracting(AuctionParticipation::getBidderResponse)
                .containsOnly(bidderResponse);
=======
        final List<BidderResponse> result =
                storedResponseProcessor.mergeWithBidderResponses(bidderResponses, emptyList(), imps);

        // then
        assertThat(result).containsOnly(BidderResponse.of(
                "rubicon",
                BidderSeatBid.of(
                        singletonList(BidderBid.of(Bid.builder().id("bid1").build(), BidType.banner, "USD")),
                        emptyList(),
                        emptyList()),
                100));
    }

    private <K, V> Map<K, V> doubleMap(K key1, V value1, K key2, V value2) {
        final Map<K, V> map = new HashMap<>();
        map.put(key1, value1);
        map.put(key2, value2);
        return map;
    }

    private Imp givenImp(String impId,
                         ExtStoredAuctionResponse storedAuctionResponse,
                         List<ExtStoredBidResponse> extStoredBidResponse) {
        return Imp.builder()
                .id(impId)
                .ext(mapper.valueToTree(ExtImp.of(
                        ExtImpPrebid.builder()
                                .storedAuctionResponse(storedAuctionResponse)
                                .storedBidResponse(extStoredBidResponse)
                                .build(),
                        null)))
                .build();
>>>>>>> 48ceeca9
    }
}<|MERGE_RESOLUTION|>--- conflicted
+++ resolved
@@ -356,10 +356,13 @@
     @Test
     public void mergeWithBidderResponsesShouldReturnMergedStoredSeatWithResponseWithoutBlocked() {
         // given
-<<<<<<< HEAD
-        final BidderResponse bidderResponse = BidderResponse.of("rubicon", BidderSeatBid.of(
-                singletonList(BidderBid.of(Bid.builder().id("bid1").build(), BidType.banner, "USD")), emptyList(),
-                emptyList()), 100);
+        final BidderResponse bidderResponse = BidderResponse.of(
+                "rubicon",
+                BidderSeatBid.of(
+                        singletonList(BidderBid.of(Bid.builder().id("bid1").build(), BidType.banner, "USD")),
+                        emptyList(),
+                        emptyList()),
+                100);
         final AuctionParticipation requestAuctionParticipation = AuctionParticipation.builder()
                 .bidder("rubicon")
                 .bidderResponse(bidderResponse)
@@ -370,15 +373,6 @@
                 .build();
         final List<AuctionParticipation> auctionParticipations = Arrays.asList(requestAuctionParticipation,
                 blockedRequestAuctionParticipation);
-=======
-        final List<BidderResponse> bidderResponses = singletonList(BidderResponse.of(
-                "rubicon",
-                BidderSeatBid.of(
-                        singletonList(BidderBid.of(Bid.builder().id("bid1").build(), BidType.banner, "USD")),
-                        emptyList(),
-                        emptyList()),
-                100));
->>>>>>> 48ceeca9
 
         final List<SeatBid> seatBid = singletonList(SeatBid.builder()
                 .seat("rubicon")
@@ -388,24 +382,13 @@
         final List<Imp> imps = singletonList(Imp.builder().id("storedImp").banner(Banner.builder().build()).build());
 
         // when
-<<<<<<< HEAD
         final List<AuctionParticipation> result = storedResponseProcessor.mergeWithBidderResponses(
                 auctionParticipations, seatBid, imps);
 
         // then
         assertThat(result)
                 .extracting(AuctionParticipation::getBidderResponse)
-                .containsOnly(BidderResponse.of("rubicon", BidderSeatBid.of(
-                        asList(BidderBid.of(Bid.builder().id("bid2").impid("storedImp").build(), BidType.banner, "USD"),
-                                BidderBid.of(Bid.builder().id("bid1").build(), BidType.banner, "USD")), emptyList(),
-                        emptyList()), 100),
-                        null);
-=======
-        final List<BidderResponse> result =
-                storedResponseProcessor.mergeWithBidderResponses(bidderResponses, seatBid, imps);
-
-        // then
-        assertThat(result).contains(BidderResponse.of(
+                .containsOnly(BidderResponse.of(
                 "rubicon",
                 BidderSeatBid.of(
                         asList(
@@ -424,31 +407,25 @@
                                         "USD")),
                         emptyList(),
                         emptyList()),
-                100));
->>>>>>> 48ceeca9
+                100),
+                        null);
     }
 
     @Test
     public void mergeWithBidderResponsesShouldMergeBidderResponsesWithoutCorrespondingStoredSeatBid() {
         // given
-<<<<<<< HEAD
-        final BidderResponse bidderResponse = BidderResponse.of("rubicon", BidderSeatBid.of(
-                singletonList(BidderBid.of(Bid.builder().id("bid1").build(), BidType.banner, "USD")), emptyList(),
-                emptyList()), 100);
+        final BidderResponse bidderResponse = BidderResponse.of(
+                "rubicon",
+                BidderSeatBid.of(
+                        singletonList(BidderBid.of(Bid.builder().id("bid1").build(), BidType.banner, "USD")),
+                        emptyList(),
+                        emptyList()),
+                100);
         final AuctionParticipation requestAuctionParticipation = AuctionParticipation.builder()
                 .bidder("rubicon")
                 .bidderResponse(bidderResponse)
                 .build();
         final List<AuctionParticipation> auctionParticipations = singletonList(requestAuctionParticipation);
-=======
-        final List<BidderResponse> bidderResponses = singletonList(BidderResponse.of(
-                "rubicon",
-                BidderSeatBid.of(
-                        singletonList(BidderBid.of(Bid.builder().id("bid1").build(), BidType.banner, "USD")),
-                        emptyList(),
-                        emptyList()),
-                100));
->>>>>>> 48ceeca9
 
         final List<SeatBid> seatBid = singletonList(SeatBid.builder()
                 .seat("appnexus")
@@ -458,7 +435,6 @@
         final List<Imp> imps = singletonList(Imp.builder().id("storedImp").banner(Banner.builder().build()).build());
 
         // when
-<<<<<<< HEAD
         final List<AuctionParticipation> result = storedResponseProcessor.mergeWithBidderResponses(
                 auctionParticipations, seatBid, imps);
 
@@ -469,33 +445,6 @@
         assertThat(result)
                 .extracting(AuctionParticipation::getBidderResponse)
                 .contains(bidderResponse, secondExpectedBidResponse);
-=======
-        final List<BidderResponse> result =
-                storedResponseProcessor.mergeWithBidderResponses(bidderResponses, seatBid, imps);
-
-        // then
-        assertThat(result).contains(
-                BidderResponse.of(
-                        "rubicon",
-                        BidderSeatBid.of(
-                                singletonList(BidderBid.of(
-                                        Bid.builder().id("bid1").build(),
-                                        BidType.banner,
-                                        "USD")),
-                                emptyList(),
-                                emptyList()),
-                        100),
-                BidderResponse.of(
-                        "appnexus",
-                        BidderSeatBid.of(
-                                singletonList(BidderBid.of(
-                                        Bid.builder().id("bid2").impid("storedImp").build(),
-                                        BidType.banner,
-                                        "USD")),
-                                emptyList(),
-                                emptyList()),
-                        0));
->>>>>>> 48ceeca9
     }
 
     @Test
@@ -509,23 +458,13 @@
         final List<Imp> imps = singletonList(Imp.builder().id("storedImp").banner(Banner.builder().build()).build());
 
         // when
-<<<<<<< HEAD
-        final List<AuctionParticipation> result = storedResponseProcessor.mergeWithBidderResponses(emptyList(), seatBid,
-                imps);
+        final List<AuctionParticipation> result =
+                storedResponseProcessor.mergeWithBidderResponses(emptyList(), seatBid, imps);
 
         // then
         assertThat(result)
                 .extracting(AuctionParticipation::getBidderResponse)
-                .contains(BidderResponse.of("rubicon", BidderSeatBid.of(
-                        singletonList(BidderBid.of(Bid.builder().id("bid2").impid("storedImp").build(), BidType.banner,
-                                "USD")),
-                        emptyList(), emptyList()), 0));
-=======
-        final List<BidderResponse> result =
-                storedResponseProcessor.mergeWithBidderResponses(emptyList(), seatBid, imps);
-
-        // then
-        assertThat(result).contains(BidderResponse.of(
+                .contains(BidderResponse.of(
                 "rubicon",
                 BidderSeatBid.of(
                         singletonList(BidderBid.of(
@@ -535,30 +474,23 @@
                         emptyList(),
                         emptyList()),
                 0));
->>>>>>> 48ceeca9
     }
 
     @Test
     public void mergeWithBidderResponsesShouldResolveCurrencyFromBidderResponse() {
         // given
-<<<<<<< HEAD
-        final BidderResponse bidderResponse = BidderResponse.of("rubicon", BidderSeatBid.of(
-                singletonList(BidderBid.of(Bid.builder().id("bid1").build(), BidType.banner, "EUR")), emptyList(),
-                emptyList()), 100);
+        final BidderResponse bidderResponse = BidderResponse.of(
+                "rubicon",
+                BidderSeatBid.of(
+                        singletonList(BidderBid.of(Bid.builder().id("bid1").build(), BidType.banner, "EUR")),
+                        emptyList(),
+                        emptyList()),
+                100);
         final AuctionParticipation requestAuctionParticipation = AuctionParticipation.builder()
                 .bidder("rubicon")
                 .bidderResponse(bidderResponse)
                 .build();
         final List<AuctionParticipation> auctionParticipations = singletonList(requestAuctionParticipation);
-=======
-        final List<BidderResponse> bidderResponses = singletonList(BidderResponse.of(
-                "rubicon",
-                BidderSeatBid.of(
-                        singletonList(BidderBid.of(Bid.builder().id("bid1").build(), BidType.banner, "EUR")),
-                        emptyList(),
-                        emptyList()),
-                100));
->>>>>>> 48ceeca9
 
         final List<SeatBid> seatBid = singletonList(SeatBid.builder()
                 .seat("rubicon")
@@ -568,23 +500,13 @@
         final List<Imp> imps = singletonList(Imp.builder().id("storedImp").banner(Banner.builder().build()).build());
 
         // when
-<<<<<<< HEAD
         final List<AuctionParticipation> result = storedResponseProcessor.mergeWithBidderResponses(
                 auctionParticipations, seatBid, imps);
 
         // then
         assertThat(result)
                 .extracting(AuctionParticipation::getBidderResponse)
-                .contains(BidderResponse.of("rubicon", BidderSeatBid.of(
-                        asList(BidderBid.of(Bid.builder().id("bid2").impid("storedImp").build(), BidType.banner, "EUR"),
-                                BidderBid.of(Bid.builder().id("bid1").build(), BidType.banner, "EUR")), emptyList(),
-                        emptyList()), 100));
-=======
-        final List<BidderResponse> result =
-                storedResponseProcessor.mergeWithBidderResponses(bidderResponses, seatBid, imps);
-
-        // then
-        assertThat(result).contains(BidderResponse.of(
+                .contains(BidderResponse.of(
                 "rubicon",
                 BidderSeatBid.of(
                         asList(
@@ -599,30 +521,23 @@
                         emptyList(),
                         emptyList()),
                 100));
->>>>>>> 48ceeca9
     }
 
     @Test
     public void mergeWithBidderResponsesShouldResolveBidTypeFromStoredBidExt() {
         // given
-<<<<<<< HEAD
-        final BidderResponse bidderResponse = BidderResponse.of("rubicon", BidderSeatBid.of(
-                singletonList(BidderBid.of(Bid.builder().id("bid1").build(), BidType.banner, "USD")), emptyList(),
-                emptyList()), 100);
+        final BidderResponse bidderResponse = BidderResponse.of(
+                "rubicon",
+                BidderSeatBid.of(
+                        singletonList(BidderBid.of(Bid.builder().id("bid1").build(), BidType.banner, "USD")),
+                        emptyList(),
+                        emptyList()),
+                100);
         final AuctionParticipation requestAuctionParticipation = AuctionParticipation.builder()
                 .bidder("rubicon")
                 .bidderResponse(bidderResponse)
                 .build();
         final List<AuctionParticipation> auctionParticipations = singletonList(requestAuctionParticipation);
-=======
-        final List<BidderResponse> bidderResponses = singletonList(BidderResponse.of(
-                "rubicon",
-                BidderSeatBid.of(
-                        singletonList(BidderBid.of(Bid.builder().id("bid1").build(), BidType.banner, "USD")),
-                        emptyList(),
-                        emptyList()),
-                100));
->>>>>>> 48ceeca9
 
         final ExtBidPrebid extBidPrebid = ExtBidPrebid.builder().type(BidType.video).build();
 
@@ -638,7 +553,6 @@
         final List<Imp> imps = singletonList(Imp.builder().id("storedImp").banner(Banner.builder().build()).build());
 
         // when
-<<<<<<< HEAD
         final List<AuctionParticipation> result = storedResponseProcessor.mergeWithBidderResponses(
                 auctionParticipations, seatBid, imps);
 
@@ -646,41 +560,16 @@
         assertThat(result)
                 .extracting(AuctionParticipation::getBidderResponse)
                 .contains(BidderResponse.of("rubicon", BidderSeatBid.of(
-=======
-        final List<BidderResponse> result =
-                storedResponseProcessor.mergeWithBidderResponses(bidderResponses, seatBid, imps);
-
-        // then
-        assertThat(result).contains(BidderResponse.of(
-                "rubicon",
-                BidderSeatBid.of(
->>>>>>> 48ceeca9
                         asList(BidderBid.of(
                                 Bid.builder()
                                         .id("bid2")
                                         .impid("storedImp")
-<<<<<<< HEAD
                                         .ext(mapper.createObjectNode()
                                                 .set("prebid", mapper.valueToTree(extBidPrebid))).build(),
                                 BidType.video, "USD"),
                                 BidderBid.of(
                                         Bid.builder().id("bid1").build(), BidType.banner, "USD")), emptyList(),
                         emptyList()), 100));
-=======
-                                        .ext(mapper.createObjectNode().set("prebid", mapper.valueToTree(extBidPrebid)))
-                                        .build(),
-                                BidType.video,
-                                "USD"),
-                                BidderBid.of(
-                                        Bid.builder()
-                                                .id("bid1")
-                                                .build(),
-                                        BidType.banner,
-                                        "USD")),
-                        emptyList(),
-                        emptyList()),
-                100));
->>>>>>> 48ceeca9
     }
 
     @Test
@@ -707,48 +596,29 @@
     @Test
     public void mergeWithBidderResponsesShouldReturnSameResponseWhenThereAreNoStoredResponses() {
         // given
-<<<<<<< HEAD
-        final BidderResponse bidderResponse = BidderResponse.of("rubicon", BidderSeatBid.of(
-                singletonList(BidderBid.of(Bid.builder().id("bid1").build(), BidType.banner, "USD")), emptyList(),
-                emptyList()), 100);
+        final BidderResponse bidderResponse = BidderResponse.of(
+                "rubicon",
+                BidderSeatBid.of(
+                        singletonList(BidderBid.of(Bid.builder().id("bid1").build(), BidType.banner, "USD")),
+                        emptyList(),
+                        emptyList()),
+                100);
         final AuctionParticipation requestAuctionParticipation = AuctionParticipation.builder()
                 .bidder("rubicon")
                 .bidderResponse(bidderResponse)
                 .build();
         final List<AuctionParticipation> auctionParticipations = singletonList(requestAuctionParticipation);
-=======
-        final List<BidderResponse> bidderResponses = singletonList(BidderResponse.of(
-                "rubicon",
-                BidderSeatBid.of(
-                        singletonList(BidderBid.of(Bid.builder().id("bid1").build(), BidType.banner, "USD")),
-                        emptyList(),
-                        emptyList()),
-                100));
->>>>>>> 48ceeca9
 
         final List<Imp> imps = singletonList(Imp.builder().banner(Banner.builder().build()).build());
 
         // when
-<<<<<<< HEAD
         final List<AuctionParticipation> result = storedResponseProcessor.mergeWithBidderResponses(
                 auctionParticipations, emptyList(), imps);
 
         // then
         assertThat(result)
-                .extracting(AuctionParticipation::getBidderResponse)
-                .containsOnly(bidderResponse);
-=======
-        final List<BidderResponse> result =
-                storedResponseProcessor.mergeWithBidderResponses(bidderResponses, emptyList(), imps);
-
-        // then
-        assertThat(result).containsOnly(BidderResponse.of(
-                "rubicon",
-                BidderSeatBid.of(
-                        singletonList(BidderBid.of(Bid.builder().id("bid1").build(), BidType.banner, "USD")),
-                        emptyList(),
-                        emptyList()),
-                100));
+                        .extracting(AuctionParticipation::getBidderResponse)
+                        .containsOnly(bidderResponse);
     }
 
     private <K, V> Map<K, V> doubleMap(K key1, V value1, K key2, V value2) {
@@ -770,6 +640,5 @@
                                 .build(),
                         null)))
                 .build();
->>>>>>> 48ceeca9
     }
 }