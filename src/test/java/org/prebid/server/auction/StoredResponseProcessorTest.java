--- conflicted
+++ resolved
@@ -366,9 +366,7 @@
         final BidderResponse bidderResponse = BidderResponse.of(
                 "rubicon",
                 BidderSeatBid.of(
-                        singletonList(BidderBid.of(Bid.builder().id("bid1").build(), BidType.banner, "USD")),
-                        emptyList(),
-                        emptyList()),
+                        singletonList(BidderBid.of(Bid.builder().id("bid1").build(), BidType.banner, "USD"))),
                 100);
 
         final AuctionParticipation requestAuctionParticipation = AuctionParticipation.builder()
@@ -397,7 +395,7 @@
                 BidderBid.of(Bid.builder().impid("##PBSIMPID##").build(), BidType.banner, "USD"),
                 BidderBid.of(Bid.builder().impid("##PBSIMPID##").build(), BidType.video, "USD"));
         final BidderResponse bidderResponse = BidderResponse.of(
-                "rubicon", BidderSeatBid.of(bids, emptyList(), emptyList()), 100);
+                "rubicon", BidderSeatBid.of(bids), 100);
 
         final AuctionParticipation requestAuctionParticipation = AuctionParticipation.builder()
                 .bidder("rubicon")
@@ -414,7 +412,7 @@
                 BidderBid.of(Bid.builder().impid("impId").build(), BidType.banner, "USD"),
                 BidderBid.of(Bid.builder().impid("impId").build(), BidType.video, "USD"));
         final BidderResponse expectedBidderResponse = BidderResponse.of(
-                "rubicon", BidderSeatBid.of(expectedBids, emptyList(), emptyList()), 100);
+                "rubicon", BidderSeatBid.of(expectedBids), 100);
 
         assertThat(result).containsExactly(requestAuctionParticipation.with(expectedBidderResponse));
     }
@@ -526,21 +524,11 @@
                 .extracting(AuctionParticipation::getBidderResponse)
                 .contains(BidderResponse.of(
                         "rubicon",
-<<<<<<< HEAD
                         BidderSeatBid.of(
                                 singletonList(BidderBid.of(
                                         Bid.builder().id("bid2").impid("storedImp").build(),
                                         BidType.banner,
-                                        "USD")),
-                                emptyList(),
-                                emptyList()),
-=======
-                        BidderSeatBid.of(singletonList(
-                                BidderBid.of(
-                                        Bid.builder().id("bid2").impid("storedImp").build(),
-                                        BidType.banner,
                                         "USD"))),
->>>>>>> 872d76c7
                         0));
     }
 
@@ -583,13 +571,8 @@
                                         BidderBid.of(
                                                 Bid.builder().id("bid1").build(),
                                                 BidType.banner,
-<<<<<<< HEAD
-                                                "EUR")),
-                                emptyList(),
-                                emptyList()),
-=======
                                                 "EUR"))),
->>>>>>> 872d76c7
+
                         100));
     }
 
@@ -627,20 +610,9 @@
         // then
         assertThat(result)
                 .extracting(AuctionParticipation::getBidderResponse)
-<<<<<<< HEAD
-                .contains(BidderResponse.of("rubicon", BidderSeatBid.of(
-                        asList(BidderBid.of(
-                                        Bid.builder()
-                                                .id("bid2")
-                                                .impid("storedImp")
-                                                .ext(mapper.createObjectNode()
-                                                        .set("prebid", mapper.valueToTree(extBidPrebid))).build(),
-                                        BidType.video, "USD"),
-=======
                 .contains(BidderResponse.of(
                         "rubicon",
                         BidderSeatBid.of(asList(
->>>>>>> 872d76c7
                                 BidderBid.of(
                                         Bid.builder()
                                                 .id("bid2")
