--- conflicted
+++ resolved
@@ -372,22 +372,13 @@
             UnaryOperator<Podconfig.PodconfigBuilder> podconfigCustomizer) {
 
         return requestCustomizer.apply(BidRequestVideo.builder()
-<<<<<<< HEAD
-                .storedrequestid("storedrequestid")
-                .podconfig(podconfigCustomizer.apply(Podconfig.builder()
-                        .durationRangeSec(asList(200, 100)))
-                        .build())
-                .site(Site.builder().id("siteId").build())
-                .video(Video.builder().mimes(singletonList("mime")).protocols(singletonList(123)).build()))
-                .appendbiddernames(true)
-=======
                         .storedrequestid("storedrequestid")
                         .podconfig(podconfigCustomizer.apply(Podconfig.builder()
                                         .durationRangeSec(asList(200, 100)))
                                 .build())
                         .site(Site.builder().id("siteId").build())
                         .video(Video.builder().mimes(singletonList("mime")).protocols(singletonList(123)).build()))
->>>>>>> 9fe1d87e
+                .appendbiddernames(true)
                 .build();
     }
 }