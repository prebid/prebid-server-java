package org.prebid.server.auction;

import com.fasterxml.jackson.databind.JsonNode;
import com.fasterxml.jackson.databind.node.ObjectNode;
import com.iab.openrtb.request.BidRequest;
import com.iab.openrtb.request.Imp;
import com.iab.openrtb.response.Bid;
import io.vertx.core.Future;
import org.junit.Before;
import org.junit.Rule;
import org.junit.Test;
import org.mockito.Mock;
import org.mockito.junit.MockitoJUnit;
import org.mockito.junit.MockitoRule;
import org.prebid.server.VertxTest;
import org.prebid.server.auction.model.BidderResponse;
import org.prebid.server.auction.model.CategoryMappingResult;
import org.prebid.server.bidder.model.BidderBid;
import org.prebid.server.bidder.model.BidderSeatBid;
import org.prebid.server.exception.InvalidRequestException;
import org.prebid.server.execution.Timeout;
import org.prebid.server.execution.TimeoutFactory;
import org.prebid.server.proto.openrtb.ext.ExtIncludeBrandCategory;
import org.prebid.server.proto.openrtb.ext.request.ExtMediaTypePriceGranularity;
import org.prebid.server.proto.openrtb.ext.request.ExtPriceGranularity;
import org.prebid.server.proto.openrtb.ext.request.ExtRequest;
import org.prebid.server.proto.openrtb.ext.request.ExtRequestPrebid;
import org.prebid.server.proto.openrtb.ext.request.ExtRequestTargeting;
import org.prebid.server.proto.openrtb.ext.response.BidType;
import org.prebid.server.proto.openrtb.ext.response.ExtBidPrebidVideo;
import org.prebid.server.settings.ApplicationSettings;
import org.prebid.server.settings.model.Category;

import java.math.BigDecimal;
import java.time.Clock;
import java.time.Instant;
import java.time.ZoneId;
import java.util.Collections;
import java.util.HashMap;
import java.util.List;
import java.util.Map;
import java.util.concurrent.TimeoutException;

import static java.util.Arrays.asList;
import static java.util.Collections.singletonList;
import static java.util.Collections.singletonMap;
import static org.assertj.core.api.Assertions.assertThat;
import static org.mockito.ArgumentMatchers.any;
import static org.mockito.ArgumentMatchers.anyString;
import static org.mockito.ArgumentMatchers.eq;
import static org.mockito.BDDMockito.given;
import static org.mockito.Mockito.verify;
import static org.mockito.Mockito.verifyZeroInteractions;

public class CategoryMapperTest extends VertxTest {

    @Rule
    public final MockitoRule mockitoRule = MockitoJUnit.rule();

    @Mock
    ApplicationSettings applicationSettings;

    private Timeout timeout;

    private CategoryMapper categoryMapper;

    private static PriceGranularity priceGranularity;

    @Before
    public void setUp() {
        categoryMapper = new CategoryMapper(applicationSettings, jacksonMapper);
        timeout = new TimeoutFactory(Clock.fixed(Instant.now(), ZoneId.systemDefault())).create(500);
        priceGranularity = PriceGranularity.DEFAULT;
    }

    @Test
    public void applyCategoryMappingShouldReturnFilteredBidsWithCategory() {
        // given
        final List<BidderResponse> bidderResponses = asList(
                givenBidderResponse("rubicon", givenBidderBid("1", null, "10", BidType.video, singletonList("cat1"), 10,
                        "prCategory1"),
                        givenBidderBid("2", null, "15", BidType.video, singletonList("cat2"), 15, "prCategory2")),
                givenBidderResponse("otherBid", givenBidderBid("3", null, "10", BidType.video, singletonList("cat3"), 3,
                        "prCategory3"),
                        givenBidderBid("4", null, "15", BidType.video, singletonList("cat4"), 1, "prCategory4")));

        final ExtRequestTargeting extRequestTargeting = givenTargeting(1, "publisher",
                asList(10, 15, 5), true, true);
        // first and third fetch will have conflict, so one bid should be filtered in result
        given(applicationSettings.getCategories(anyString(), anyString(), any())).willReturn(
                Future.succeededFuture(singletonMap("cat1", Category.of("fetchedCat1"))),
                Future.succeededFuture(singletonMap("cat2", Category.of("fetchedCat2"))),
                // id for cat 3 is the same as for cat1, that will cause duplication
                Future.succeededFuture(singletonMap("cat3", Category.of("fetchedCat1"))),
                Future.succeededFuture(singletonMap("cat4", Category.of("fetchedCat4"))));

        // when
<<<<<<< HEAD
        final Future<CategoryMappingResult> resultFuture = categoryMapper.applyCategoryMapping(bidderResponses,
                extRequestTargeting, timeout);
=======
        final Future<CategoryMappingResult> resultFuture = categoryMapper.createCategoryMapping(bidderResponses,
                BidRequest.builder().build(), extRequestTargeting);
>>>>>>> aa11f35e

        // then
        assertThat(resultFuture.succeeded()).isTrue();
        final Map<String, Map<String, String>> expectedBidCategory = new HashMap<>();
        final Map<String, String> rubiconBidToCategory = new HashMap<>();
        rubiconBidToCategory.put("1", "10.00_fetchedCat1_10s");
        rubiconBidToCategory.put("2", "15.00_fetchedCat2_15s");
        expectedBidCategory.put("rubicon", rubiconBidToCategory);
        expectedBidCategory.put("otherBid", Collections.singletonMap("4", "15.00_fetchedCat4_5s"));
        assertThat(resultFuture.result().getBiddersToBidsCategories()).isEqualTo(expectedBidCategory);
        assertThat(resultFuture.result().getBidderResponses())
                .extracting(BidderResponse::getSeatBid)
                .flatExtracting(BidderSeatBid::getBids)
                .extracting(BidderBid::getBid).hasSize(3)
                .extracting(Bid::getId)
                .containsOnly("1", "2", "4");
        assertThat(resultFuture.result().getErrors()).hasSize(1)
                .containsOnly("Bid rejected [bidder: otherBid, bid ID: 3] with a reason: Bid was deduplicated");
    }

    @Test
    public void applyCategoryMappingShouldTolerateBidsWithSameIdWithingDifferentBidders() {
        // given
        final List<BidderResponse> bidderResponses = asList(
                givenBidderResponse("rubicon", givenBidderBid("1", null, "10", BidType.video, singletonList("cat1"), 10,
                        "prCategory1")),
                givenBidderResponse("otherBid", givenBidderBid("1", null, "5", BidType.video, singletonList("cat2"), 3,
                        "prCategory2")));

        final ExtRequestTargeting extRequestTargeting = givenTargeting(1, "publisher",
                asList(10, 15, 5), true, true);
        given(applicationSettings.getCategories(anyString(), anyString(), any())).willReturn(
                Future.succeededFuture(singletonMap("cat1", Category.of("fetchedCat1"))),
                Future.succeededFuture(singletonMap("cat2", Category.of("fetchedCat2"))));

        // when
<<<<<<< HEAD
        final Future<CategoryMappingResult> resultFuture = categoryMapper.applyCategoryMapping(bidderResponses,
                extRequestTargeting, timeout);
=======
        final Future<CategoryMappingResult> resultFuture = categoryMapper.createCategoryMapping(bidderResponses,
                BidRequest.builder().build(), extRequestTargeting);
>>>>>>> aa11f35e

        // then
        assertThat(resultFuture.succeeded()).isTrue();
        final Map<String, Map<String, String>> expectedBidCategory = new HashMap<>();
        expectedBidCategory.put("rubicon", Collections.singletonMap("1", "10.00_fetchedCat1_10s"));
        expectedBidCategory.put("otherBid", Collections.singletonMap("1", "5.00_fetchedCat2_5s"));
        assertThat(resultFuture.result().getBiddersToBidsCategories()).isEqualTo(expectedBidCategory);
        assertThat(resultFuture.result().getBidderResponses())
                .extracting(BidderResponse::getSeatBid)
                .flatExtracting(BidderSeatBid::getBids)
                .extracting(BidderBid::getBid).hasSize(2)
                .extracting(Bid::getId)
                .containsOnly("1", "1");
        assertThat(resultFuture.result().getErrors()).isEmpty();
    }

    @Test
    public void applyCategoryMappingShouldNotCallFetchCategoryWhenTranslateCategoriesFalse() {
        // given
        final List<BidderResponse> bidderResponses = singletonList(
                givenBidderResponse("rubicon", givenBidderBid("1", null, "10", BidType.video, singletonList("cat1"), 10,
                        "prCategory1")));

        final ExtRequestTargeting extRequestTargeting = givenTargeting(1, "publisher",
                asList(10, 15, 5), true, false);

        // when
<<<<<<< HEAD
        final Future<CategoryMappingResult> resultFuture = categoryMapper.applyCategoryMapping(bidderResponses,
                extRequestTargeting, timeout);
=======
        final Future<CategoryMappingResult> resultFuture = categoryMapper.createCategoryMapping(bidderResponses,
                BidRequest.builder().build(), extRequestTargeting);
>>>>>>> aa11f35e

        // then
        verifyZeroInteractions(applicationSettings);
        assertThat(resultFuture.succeeded()).isTrue();
        final Map<String, Map<String, String>> expectedBidCategory = new HashMap<>();
        expectedBidCategory.put("rubicon", Collections.singletonMap("1", "10.00_cat1_10s"));
        assertThat(resultFuture.result().getBiddersToBidsCategories()).isEqualTo(expectedBidCategory);
    }

    @Test
    public void applyCategoryMappingShouldReturnFailedFutureWhenTranslateTrueAndAdServerNull() {
        // given
        final List<BidderResponse> bidderResponses = singletonList(
                givenBidderResponse("rubicon", givenBidderBid("1", null, "10", BidType.video, singletonList("cat1"), 10,
                        "prCategory1")));

        final ExtRequestTargeting extRequestTargeting = givenTargeting(null, "publisher", null, true, true);

        // when
        final Future<CategoryMappingResult> categoryMappingResultFuture =
<<<<<<< HEAD
                categoryMapper.applyCategoryMapping(bidderResponses, extRequestTargeting, timeout);
=======
                categoryMapper.createCategoryMapping(bidderResponses, BidRequest.builder().build(),
                        extRequestTargeting);
>>>>>>> aa11f35e

        // then
        assertThat(categoryMappingResultFuture.failed()).isTrue();
        assertThat(categoryMappingResultFuture.cause())
                .isInstanceOf(InvalidRequestException.class)
                .hasMessage("Primary ad server required but was not defined when translate category is enabled");
    }

    @Test
    public void applyCategoryMappingShouldReturnFailedFutureWhenTranslateTrueAndAdServerIsThree() {
        // given
        final List<BidderResponse> bidderResponses = singletonList(
                givenBidderResponse("rubicon", givenBidderBid("1", null, "10", BidType.video, singletonList("cat1"), 10,
                        "prCategory1")));

        final ExtRequestTargeting extRequestTargeting = givenTargeting(3, "publisher", null, true, true);

        // when
<<<<<<< HEAD
        final Future<CategoryMappingResult> categoryMappingResultFuture =
                categoryMapper.applyCategoryMapping(bidderResponses, extRequestTargeting, timeout);
=======
        final Future<CategoryMappingResult> categoryMappingResultFuture = categoryMapper.createCategoryMapping(
                bidderResponses, BidRequest.builder().build(), extRequestTargeting);
>>>>>>> aa11f35e

        // then
        assertThat(categoryMappingResultFuture.failed()).isTrue();
        assertThat(categoryMappingResultFuture.cause())
                .isInstanceOf(InvalidRequestException.class)
                .hasMessage("Primary ad server `3` is not recognized");
    }

    @Test
    public void applyCategoryMappingShouldReturnUseFreewheelAdServerWhenAdServerIs1() {
        // given
        final List<BidderResponse> bidderResponses = singletonList(
                givenBidderResponse("rubicon", givenBidderBid("1", null, "10", BidType.video, singletonList("cat1"), 10,
                        "prCategory1")));

        final ExtRequestTargeting extRequestTargeting = givenTargeting(1, "publisher",
                asList(10, 15, 5), true, true);

        given(applicationSettings.getCategories(anyString(), anyString(), any())).willReturn(
                Future.succeededFuture(singletonMap("cat1", Category.of("fetchedCat1"))));

        // when
<<<<<<< HEAD
        categoryMapper.applyCategoryMapping(bidderResponses, extRequestTargeting, timeout);
=======
        categoryMapper.createCategoryMapping(bidderResponses, BidRequest.builder().build(), extRequestTargeting);
>>>>>>> aa11f35e

        // then
        verify(applicationSettings).getCategories(eq("freewheel"), anyString(), any());
    }

    @Test
    public void applyCategoryMappingShouldReturnUseDpfAdServerWhenAdServerIs2() {
        // given
        final List<BidderResponse> bidderResponses = singletonList(
                givenBidderResponse("rubicon", givenBidderBid("1", null, "10", BidType.video, singletonList("cat1"), 10,
                        "prCategory1")));

        final ExtRequestTargeting extRequestTargeting = givenTargeting(2, "publisher",
                asList(10, 15, 5), true, true);

        given(applicationSettings.getCategories(anyString(), anyString(), any())).willReturn(
                Future.succeededFuture(singletonMap("cat1", Category.of("fetchedCat1"))));

        // when
<<<<<<< HEAD
        categoryMapper.applyCategoryMapping(bidderResponses, extRequestTargeting, timeout);
=======
        categoryMapper.createCategoryMapping(bidderResponses, BidRequest.builder().build(), extRequestTargeting);
>>>>>>> aa11f35e

        // then
        verify(applicationSettings).getCategories(eq("dfp"), anyString(), any());
    }

    @Test
    public void applyCategoryMappingShouldRejectBidsWithFailedCategoryFetch() {
        // given
        final List<BidderResponse> bidderResponses = asList(
                givenBidderResponse("rubicon", givenBidderBid("1", null, "10", BidType.video, singletonList("cat1"), 10,
                        "prCategory1")),
                givenBidderResponse("otherBid", givenBidderBid("2", null, "5", BidType.video, singletonList("cat2"), 3,
                        "prCategory2")));

        final ExtRequestTargeting extRequestTargeting = givenTargeting(1, "publisher",
                asList(10, 15, 5), true, true);
        given(applicationSettings.getCategories(anyString(), anyString(), any())).willReturn(
                Future.succeededFuture(singletonMap("cat1", Category.of("fetchedCat1"))),
                Future.failedFuture(new TimeoutException("Timeout")));

        // when
<<<<<<< HEAD
        final Future<CategoryMappingResult> resultFuture = categoryMapper.applyCategoryMapping(bidderResponses,
                extRequestTargeting, timeout);
=======
        final Future<CategoryMappingResult> resultFuture = categoryMapper.createCategoryMapping(bidderResponses,
                BidRequest.builder().build(), extRequestTargeting);
>>>>>>> aa11f35e

        // then
        assertThat(resultFuture.succeeded()).isTrue();
        assertThat(resultFuture.result().getBiddersToBidsCategories())
                .isEqualTo(Collections.singletonMap("rubicon", Collections.singletonMap("1", "10.00_fetchedCat1_10s")));
        assertThat(resultFuture.result().getErrors()).hasSize(1)
                .containsOnly("Bid rejected [bidder: otherBid, bid ID: 2] with a reason: Timeout");
    }

    @Test
    public void applyCategoryMappingShouldRejectBidsWithCatLengthMoreThanOne() {
        // given
        final List<BidderResponse> bidderResponses = asList(
                givenBidderResponse("rubicon", givenBidderBid("1", null, "10", BidType.video, singletonList("cat1"), 10,
                        "prCategory1")),
                givenBidderResponse("otherBid", givenBidderBid("2", null, "5", BidType.video,
                        asList("cat2-1", "cat2-2"), 3, "prCategory2")));

        final ExtRequestTargeting extRequestTargeting = givenTargeting(1, "publisher",
                asList(10, 15, 5), true, true);
        given(applicationSettings.getCategories(anyString(), anyString(), any())).willReturn(
                Future.succeededFuture(singletonMap("cat1", Category.of("fetchedCat1"))),
                Future.succeededFuture(singletonMap("cat2", Category.of("fetchedCat2"))));
        // when
<<<<<<< HEAD
        final Future<CategoryMappingResult> resultFuture = categoryMapper.applyCategoryMapping(bidderResponses,
                extRequestTargeting, timeout);
=======
        final Future<CategoryMappingResult> resultFuture = categoryMapper.createCategoryMapping(bidderResponses,
                BidRequest.builder().build(), extRequestTargeting);
>>>>>>> aa11f35e

        // then
        assertThat(resultFuture.succeeded()).isTrue();
        assertThat(resultFuture.result().getBiddersToBidsCategories())
                .isEqualTo(Collections.singletonMap("rubicon", Collections.singletonMap("1", "10.00_fetchedCat1_10s")));
        assertThat(resultFuture.result().getErrors()).hasSize(1)
                .containsOnly("Bid rejected [bidder: otherBid, bid ID: 2] with a reason: Bid has more than one"
                        + " category");
    }

    @Test
    public void applyCategoryMappingShouldRejectBidsWithWhenCatIsNull() {
        // given
        final List<BidderResponse> bidderResponses = asList(
                givenBidderResponse("rubicon", givenBidderBid("1", null, "10", BidType.video, singletonList("cat1"), 10,
                        "prCategory1")),
                givenBidderResponse("otherBid", givenBidderBid("2", null, "5", BidType.video, null, 3,
                        "prCategory2")));

        final ExtRequestTargeting extRequestTargeting = givenTargeting(1, "publisher",
                asList(10, 15, 5), true, true);
        given(applicationSettings.getCategories(anyString(), anyString(), any())).willReturn(
                Future.succeededFuture(singletonMap("cat1", Category.of("fetchedCat1"))),
                Future.succeededFuture(singletonMap("cat2", Category.of("fetchedCat2"))));
        // when
<<<<<<< HEAD
        final Future<CategoryMappingResult> resultFuture = categoryMapper.applyCategoryMapping(bidderResponses,
                extRequestTargeting, timeout);
=======
        final Future<CategoryMappingResult> resultFuture = categoryMapper.createCategoryMapping(bidderResponses,
                BidRequest.builder().build(), extRequestTargeting);
>>>>>>> aa11f35e

        // then
        assertThat(resultFuture.succeeded()).isTrue();
        assertThat(resultFuture.result().getBiddersToBidsCategories())
                .isEqualTo(Collections.singletonMap("rubicon", Collections.singletonMap("1", "10.00_fetchedCat1_10s")));
        assertThat(resultFuture.result().getErrors()).hasSize(1)
                .containsOnly("Bid rejected [bidder: otherBid, bid ID: 2] with a reason: Bid did not contain a"
                        + " category");
    }

    @Test
    public void applyCategoryMappingShouldRejectBidWhenNullCategoryReturnedFromSource() {
        // given
        final List<BidderResponse> bidderResponses = asList(
                givenBidderResponse("rubicon", givenBidderBid("1", null, "10", BidType.video, singletonList("cat1"), 10,
                        "prCategory1")),
                givenBidderResponse("otherBid", givenBidderBid("2", null, "5", BidType.video, singletonList("cat2"), 3,
                        "prCategory2")));

        final ExtRequestTargeting extRequestTargeting = givenTargeting(1, "publisher",
                asList(10, 15, 5), true, true);
        given(applicationSettings.getCategories(anyString(), anyString(), any())).willReturn(
                Future.succeededFuture(singletonMap("cat1", Category.of("fetchedCat1"))),
                Future.succeededFuture(null));
        // when
<<<<<<< HEAD
        final Future<CategoryMappingResult> resultFuture = categoryMapper.applyCategoryMapping(bidderResponses,
                extRequestTargeting, timeout);
=======
        final Future<CategoryMappingResult> resultFuture = categoryMapper.createCategoryMapping(bidderResponses,
                BidRequest.builder().build(), extRequestTargeting);
>>>>>>> aa11f35e

        // then
        assertThat(resultFuture.succeeded()).isTrue();
        assertThat(resultFuture.result().getBiddersToBidsCategories())
                .isEqualTo(Collections.singletonMap("rubicon", Collections.singletonMap("1", "10.00_fetchedCat1_10s")));
        assertThat(resultFuture.result().getErrors()).hasSize(1)
                .containsOnly("Bid rejected [bidder: otherBid, bid ID: 2] with a reason: Category mapping storage"
                        + " for primary ad server: 'freewheel', publisher: 'publisher' not found");
    }

    @Test
    public void applyCategoryMappingShouldUseMediaTypePriceGranularityIfDefined() {
        // given
        final List<BidderResponse> bidderResponses = singletonList(
                givenBidderResponse("rubicon", givenBidderBid("1", null, "10", BidType.video, singletonList("cat1"), 10,
                        "prCategory1")));

        final ExtRequestTargeting extRequestTargeting = ExtRequestTargeting.builder()
                .pricegranularity(mapper.valueToTree(ExtPriceGranularity.from(priceGranularity)))
                .mediatypepricegranularity(ExtMediaTypePriceGranularity.of(null,
                        mapper.valueToTree(ExtPriceGranularity.from(PriceGranularity.createFromString("low"))), null))
                .includebrandcategory(ExtIncludeBrandCategory.of(1, "publisher", true, true))
                .durationrangesec(asList(10, 15, 5))
                .build();

        given(applicationSettings.getCategories(anyString(), anyString(), any())).willReturn(
                Future.succeededFuture(singletonMap("cat1", Category.of("fetchedCat1"))));
        // when
<<<<<<< HEAD
        final Future<CategoryMappingResult> resultFuture = categoryMapper.applyCategoryMapping(bidderResponses,
                extRequestTargeting, timeout);
=======
        final Future<CategoryMappingResult> resultFuture = categoryMapper.createCategoryMapping(bidderResponses,
                BidRequest.builder().build(), extRequestTargeting);
>>>>>>> aa11f35e

        // then
        assertThat(resultFuture.succeeded()).isTrue();
        assertThat(resultFuture.result().getBiddersToBidsCategories())
                .isEqualTo(Collections.singletonMap("rubicon", Collections.singletonMap("1", "5.00_fetchedCat1_10s")));
    }

    @Test
    public void applyCategoryMappingShouldRejectBidIfItsDurationLargerThanTargetingMax() {
        // given
        final List<BidderResponse> bidderResponses = asList(
                givenBidderResponse("rubicon", givenBidderBid("1", null, "10", BidType.video, singletonList("cat1"), 10,
                        "prCategory1")),
                givenBidderResponse("otherBid", givenBidderBid("2", null, "5", BidType.video, singletonList("cat2"), 20,
                        "prCategory2")));

        final ExtRequestTargeting extRequestTargeting = givenTargeting(1, "publisher",
                asList(10, 15, 5), true, true);
        given(applicationSettings.getCategories(anyString(), anyString(), any())).willReturn(
                Future.succeededFuture(singletonMap("cat1", Category.of("fetchedCat1"))),
                Future.succeededFuture(singletonMap("cat2", Category.of("fetchedCat2"))));
        // when
<<<<<<< HEAD
        final Future<CategoryMappingResult> resultFuture = categoryMapper.applyCategoryMapping(bidderResponses,
                extRequestTargeting, timeout);
=======
        final Future<CategoryMappingResult> resultFuture = categoryMapper.createCategoryMapping(bidderResponses,
                BidRequest.builder().build(), extRequestTargeting);
>>>>>>> aa11f35e

        // then
        assertThat(resultFuture.succeeded()).isTrue();
        assertThat(resultFuture.result().getBiddersToBidsCategories())
                .isEqualTo(Collections.singletonMap("rubicon", Collections.singletonMap("1", "10.00_fetchedCat1_10s")));
        assertThat(resultFuture.result().getErrors()).hasSize(1)
                .containsOnly("Bid rejected [bidder: otherBid, bid ID: 2] with a reason: Bid duration '20' "
                        + "exceeds maximum '15'");
    }

    @Test
    public void applyCategoryMappingShouldSetFirstDurationFromRangeIfDurationIsNull() {
        // given
        final List<BidderResponse> bidderResponses = singletonList(
                givenBidderResponse("rubicon", givenBidderBid("1", null, "10", BidType.video, singletonList("cat1"),
                        null, "prCategory1")));

        final ExtRequestTargeting extRequestTargeting = givenTargeting(1, "publisher",
                asList(10, 15, 5), true, true);
        given(applicationSettings.getCategories(anyString(), anyString(), any())).willReturn(
                Future.succeededFuture(singletonMap("cat1", Category.of("fetchedCat1"))));

        // when
<<<<<<< HEAD
        final Future<CategoryMappingResult> resultFuture = categoryMapper.applyCategoryMapping(bidderResponses,
                extRequestTargeting, timeout);
=======
        final Future<CategoryMappingResult> resultFuture = categoryMapper.createCategoryMapping(bidderResponses,
                BidRequest.builder().build(), extRequestTargeting);
>>>>>>> aa11f35e

        // then
        assertThat(resultFuture.succeeded()).isTrue();
        assertThat(resultFuture.result().getBiddersToBidsCategories())
                .isEqualTo(Collections.singletonMap("rubicon", Collections.singletonMap("1", "10.00_fetchedCat1_5s")));
    }

    @Test
    public void applyCategoryMappingShouldDeduplicateBidsByFetchedCategoryWhenWithCategoryIsTrue() {
        // given
        final List<BidderResponse> bidderResponses = asList(
                givenBidderResponse("rubicon", givenBidderBid("1", null, "10", BidType.video, singletonList("cat1"), 10,
                        "prCategory1")),
                givenBidderResponse("otherBid", givenBidderBid("2", null, "5", BidType.video, singletonList("cat2"), 4,
                        "prCategory2")));

        final ExtRequestTargeting extRequestTargeting = givenTargeting(1, "publisher",
                asList(10, 15, 5), true, true);
        given(applicationSettings.getCategories(anyString(), anyString(), any())).willReturn(
                Future.succeededFuture(singletonMap("cat1", Category.of("fetchedCat1"))),
                Future.succeededFuture(singletonMap("cat2", Category.of("fetchedCat1"))));

        // when
<<<<<<< HEAD
        final Future<CategoryMappingResult> resultFuture = categoryMapper.applyCategoryMapping(bidderResponses,
                extRequestTargeting, timeout);
=======
        final Future<CategoryMappingResult> resultFuture = categoryMapper.createCategoryMapping(bidderResponses,
                BidRequest.builder().build(), extRequestTargeting);
>>>>>>> aa11f35e

        // then
        assertThat(resultFuture.succeeded()).isTrue();
        assertThat(resultFuture.result().getBiddersToBidsCategories())
                .isEqualTo(Collections.singletonMap("rubicon", Collections.singletonMap("1", "10.00_fetchedCat1_10s")));
        assertThat(resultFuture.result().getErrors()).hasSize(1)
                .containsOnly("Bid rejected [bidder: otherBid, bid ID: 2] with a reason: Bid was deduplicated");
    }

    @Test
    public void applyCategoryMappingShouldDeduplicateBidsByBidCatWhenWithCategoryIsTrueAndTranslateFalse() {
        // given
        final List<BidderResponse> bidderResponses = asList(
                givenBidderResponse("rubicon", givenBidderBid("1", null, "10", BidType.video, singletonList("cat1"), 10,
                        "prCategory1")),
                givenBidderResponse("otherBid", givenBidderBid("2", null, "5", BidType.video, singletonList("cat1"), 4,
                        "prCategory2")));

        final ExtRequestTargeting extRequestTargeting = givenTargeting(1, "publisher",
                asList(10, 15, 5), true, false);
        given(applicationSettings.getCategories(anyString(), anyString(), any())).willReturn(
                Future.succeededFuture(singletonMap("cat1", Category.of("fetchedCat1"))));

        // when
<<<<<<< HEAD
        final Future<CategoryMappingResult> resultFuture = categoryMapper.applyCategoryMapping(bidderResponses,
                extRequestTargeting, timeout);
=======
        final Future<CategoryMappingResult> resultFuture = categoryMapper.createCategoryMapping(bidderResponses,
                BidRequest.builder().build(), extRequestTargeting);
>>>>>>> aa11f35e

        // then
        assertThat(resultFuture.succeeded()).isTrue();
        assertThat(resultFuture.result().getBiddersToBidsCategories())
                .isEqualTo(Collections.singletonMap("rubicon", Collections.singletonMap("1", "10.00_cat1_10s")));
        assertThat(resultFuture.result().getErrors()).hasSize(1)
                .containsOnly("Bid rejected [bidder: otherBid, bid ID: 2] with a reason: Bid was deduplicated");
    }

    @Test
    public void applyCategoryMappingShouldDeduplicateBidsByPriceAndDurationIfWithCategoryFalse() {
        // given
        final List<BidderResponse> bidderResponses = asList(
                givenBidderResponse("rubicon", givenBidderBid("1", null, "10", BidType.video, singletonList("cat1"), 10,
                        "prCategory1")),
                givenBidderResponse("otherBid", givenBidderBid("2", null, "10", BidType.video, singletonList("cat2"),
                        10, "prCategory2")));

        final ExtRequestTargeting extRequestTargeting = givenTargeting(1, "publisher",
                asList(10, 15, 5), false, true);
        given(applicationSettings.getCategories(anyString(), anyString(), any())).willReturn(
                Future.succeededFuture(singletonMap("cat1", Category.of("fetchedCat1"))),
                Future.succeededFuture(singletonMap("cat2", Category.of("fetchedCat2"))));

        // when
<<<<<<< HEAD
        final Future<CategoryMappingResult> resultFuture = categoryMapper.applyCategoryMapping(bidderResponses,
                extRequestTargeting, timeout);
=======
        final Future<CategoryMappingResult> resultFuture = categoryMapper.createCategoryMapping(bidderResponses,
                BidRequest.builder().build(), extRequestTargeting);
>>>>>>> aa11f35e

        // then
        assertThat(resultFuture.succeeded()).isTrue();
        assertThat(resultFuture.result().getBiddersToBidsCategories())
                .isEqualTo(Collections.singletonMap("rubicon", Collections.singletonMap("1", "10.00_10s")));
        assertThat(resultFuture.result().getErrors()).hasSize(1)
                .containsOnly("Bid rejected [bidder: otherBid, bid ID: 2] with a reason: Bid was deduplicated");
    }

    @Test
    public void applyCategoryMappingShouldReturnDurCatBuiltFromPriceAndFetchedCategoryAndDuration() {
        // given
        final List<BidderResponse> bidderResponses = singletonList(
                givenBidderResponse("rubicon", givenBidderBid("1", null, "10", BidType.video, singletonList("cat1"), 10,
                        "prCategory1")));

        final ExtRequestTargeting extRequestTargeting = givenTargeting(1, "publisher", asList(10, 15, 5), true, true);
        given(applicationSettings.getCategories(anyString(), anyString(), any())).willReturn(
                Future.succeededFuture(singletonMap("cat1", Category.of("fetchedCat1"))));

        // when
<<<<<<< HEAD
        final Future<CategoryMappingResult> resultFuture = categoryMapper.applyCategoryMapping(bidderResponses,
                extRequestTargeting, timeout);
=======
        final Future<CategoryMappingResult> resultFuture = categoryMapper.createCategoryMapping(bidderResponses,
                BidRequest.builder().build(), extRequestTargeting);
>>>>>>> aa11f35e

        // then
        assertThat(resultFuture.succeeded()).isTrue();
        assertThat(resultFuture.result().getBiddersToBidsCategories())
                .isEqualTo(Collections.singletonMap("rubicon", Collections.singletonMap("1", "10.00_fetchedCat1_10s")));
    }

    @Test
    public void applyCategoryMappingShouldReturnDurCatBuiltFromPriceAndBidCatAndDuration() {
        // given
        final List<BidderResponse> bidderResponses = singletonList(
                givenBidderResponse("rubicon", givenBidderBid("1", null, "10", BidType.video, singletonList("cat1"), 10,
                        "prCategory1")));

        final ExtRequestTargeting extRequestTargeting = givenTargeting(1, "publisher", asList(10, 15, 5), true, false);
        given(applicationSettings.getCategories(anyString(), anyString(), any())).willReturn(
                Future.succeededFuture(singletonMap("cat1", Category.of("fetchedCat1"))));

        // when
<<<<<<< HEAD
        final Future<CategoryMappingResult> resultFuture = categoryMapper.applyCategoryMapping(bidderResponses,
                extRequestTargeting, timeout);
=======
        final Future<CategoryMappingResult> resultFuture = categoryMapper.createCategoryMapping(bidderResponses,
                BidRequest.builder().build(), extRequestTargeting);
>>>>>>> aa11f35e

        // then
        assertThat(resultFuture.succeeded()).isTrue();
        assertThat(resultFuture.result().getBiddersToBidsCategories())
                .isEqualTo(Collections.singletonMap("rubicon", Collections.singletonMap("1", "10.00_cat1_10s")));
    }

    @Test
    public void applyCategoryMappingShouldReturnDurCatBuiltFromPriceAndDuration() {
        // given
        final List<BidderResponse> bidderResponses = singletonList(
                givenBidderResponse("rubicon", givenBidderBid("1", null, "10", BidType.video, singletonList("cat1"), 10,
                        "prCategory1")));

        final ExtRequestTargeting extRequestTargeting = givenTargeting(1, "publisher", asList(10, 15, 5), false, null);
        given(applicationSettings.getCategories(anyString(), anyString(), any())).willReturn(
                Future.succeededFuture(singletonMap("cat1", Category.of("fetchedCat1"))));

        // when
<<<<<<< HEAD
        final Future<CategoryMappingResult> resultFuture = categoryMapper.applyCategoryMapping(bidderResponses,
                extRequestTargeting, timeout);
=======
        final Future<CategoryMappingResult> resultFuture = categoryMapper.createCategoryMapping(bidderResponses,
                BidRequest.builder().build(), extRequestTargeting);
>>>>>>> aa11f35e

        // then
        assertThat(resultFuture.succeeded()).isTrue();
        assertThat(resultFuture.result().getBiddersToBidsCategories())
                .isEqualTo(Collections.singletonMap("rubicon", Collections.singletonMap("1", "10.00_10s")));
    }

    @Test
    public void applyCategoryMappingShouldReturnDurCatBuiltFromPriorityAndDuration() {
        // given
        final BidRequest bidRequest = BidRequest.builder()
                .imp(singletonList(Imp.builder().id("impId1")
                        .ext(mapper.createObjectNode().set("rubicon", givenDealTier("rubiconPrefix", 3)))
                        .build()))
                .ext(ExtRequest.of(ExtRequestPrebid.builder().supportdeals(true).build())).build();

        final List<BidderResponse> bidderResponses = singletonList(
                givenBidderResponse("rubicon", givenBidderBid("1", "impId1", "10", BidType.video, singletonList("cat1"),
                        10, "prCategory1")));

        final ExtRequestTargeting extRequestTargeting = givenTargeting(1, "publisher", asList(10, 15, 5), false, null);
        given(applicationSettings.getCategory(anyString(), anyString(), anyString())).willReturn(
                Future.succeededFuture("fetchedCat1"));

        // when
        final Future<CategoryMappingResult> resultFuture = categoryMapper.createCategoryMapping(bidderResponses,
                bidRequest, extRequestTargeting);

        // then
        assertThat(resultFuture.succeeded()).isTrue();
        assertThat(resultFuture.result().getBiddersToBidsCategories())
                .isEqualTo(Collections.singletonMap("rubicon", Collections.singletonMap("1", "rubiconPrefix3_10s")));
        assertThat(resultFuture.result().getBidderResponses())
                .extracting(BidderResponse::getSeatBid)
                .flatExtracting(BidderSeatBid::getBids).hasSize(1);
        assertThat(resultFuture.result().getErrors()).isEmpty();
    }

    @Test
    public void applyCategoryMappingShouldReturnDurCatBuiltFromPriorityCatAndDuration() {
        // given
        final BidRequest bidRequest = BidRequest.builder()
                .imp(singletonList(Imp.builder().id("impId1")
                        .ext(mapper.createObjectNode().set("rubicon", givenDealTier("rubiconPrefix", 3)))
                        .build()))
                .ext(ExtRequest.of(ExtRequestPrebid.builder().supportdeals(true).build())).build();

        final List<BidderResponse> bidderResponses = singletonList(
                givenBidderResponse("rubicon", givenBidderBid("1", "impId1", "10", BidType.video, singletonList("cat1"),
                        10, "prCategory1")));

        final ExtRequestTargeting extRequestTargeting = givenTargeting(1, "publisher", asList(10, 15, 5), true, true);
        given(applicationSettings.getCategory(anyString(), anyString(), anyString())).willReturn(
                Future.succeededFuture("fetchedCat1"));

        // when
        final Future<CategoryMappingResult> resultFuture = categoryMapper.createCategoryMapping(bidderResponses,
                bidRequest, extRequestTargeting);

        // then
        assertThat(resultFuture.succeeded()).isTrue();
        assertThat(resultFuture.result().getBiddersToBidsCategories())
                .isEqualTo(Collections.singletonMap("rubicon",
                        Collections.singletonMap("1", "rubiconPrefix3_fetchedCat1_10s")));
        assertThat(resultFuture.result().getBidderResponses())
                .extracting(BidderResponse::getSeatBid)
                .flatExtracting(BidderSeatBid::getBids).hasSize(1);
        assertThat(resultFuture.result().getErrors()).isEmpty();
    }

    @Test
    public void applyCategoryMappingShouldRemoveSpacesFromDealTierPrefixInCatDur() {
        // given
        final BidRequest bidRequest = BidRequest.builder()
                .imp(singletonList(Imp.builder().id("impId1")
                        .ext(mapper.createObjectNode().set("rubicon", givenDealTier(" ru bic onP refix", 3)))
                        .build()))
                .ext(ExtRequest.of(ExtRequestPrebid.builder().supportdeals(true).build())).build();

        final List<BidderResponse> bidderResponses = singletonList(
                givenBidderResponse("rubicon", givenBidderBid("1", "impId1", "10", BidType.video, singletonList("cat1"),
                        10, "prCategory1")));

        final ExtRequestTargeting extRequestTargeting = givenTargeting(1, "publisher", asList(10, 15, 5), true, true);
        given(applicationSettings.getCategory(anyString(), anyString(), anyString())).willReturn(
                Future.succeededFuture("fetchedCat1"));

        // when
        final Future<CategoryMappingResult> resultFuture = categoryMapper.createCategoryMapping(bidderResponses,
                bidRequest, extRequestTargeting);

        // then
        assertThat(resultFuture.succeeded()).isTrue();
        assertThat(resultFuture.result().getBiddersToBidsCategories())
                .isEqualTo(Collections.singletonMap("rubicon",
                        Collections.singletonMap("1", "rubiconPrefix3_fetchedCat1_10s")));
        assertThat(resultFuture.result().getBidderResponses())
                .extracting(BidderResponse::getSeatBid)
                .flatExtracting(BidderSeatBid::getBids).hasSize(1);
        assertThat(resultFuture.result().getErrors()).isEmpty();
    }

    @Test
    public void applyCategoryMappingShouldBuildCatDurFromPriceCatAndDurIfSupportDealsFalse() {
        // given
        final BidRequest bidRequest = BidRequest.builder()
                .imp(singletonList(Imp.builder().id("impId1")
                        .ext(mapper.createObjectNode().set("rubicon", givenDealTier("rubiconPrefix", 3)))
                        .build()))
                .ext(ExtRequest.of(ExtRequestPrebid.builder().supportdeals(false).build())).build();

        final List<BidderResponse> bidderResponses = singletonList(
                givenBidderResponse("rubicon", givenBidderBid("1", "impId1", "10", BidType.video, singletonList("cat1"),
                        10, "prCategory1")));

        final ExtRequestTargeting extRequestTargeting = givenTargeting(1, "publisher", asList(10, 15, 5), true, true);
        given(applicationSettings.getCategory(anyString(), anyString(), anyString())).willReturn(
                Future.succeededFuture("fetchedCat1"));

        // when
        final Future<CategoryMappingResult> resultFuture = categoryMapper.createCategoryMapping(bidderResponses,
                bidRequest, extRequestTargeting);

        // then
        assertThat(resultFuture.succeeded()).isTrue();
        assertThat(resultFuture.result().getBiddersToBidsCategories())
                .isEqualTo(Collections.singletonMap("rubicon",
                        Collections.singletonMap("1", "10.00_fetchedCat1_10s")));
        assertThat(resultFuture.result().getBidderResponses())
                .extracting(BidderResponse::getSeatBid)
                .flatExtracting(BidderSeatBid::getBids).hasSize(1);
        assertThat(resultFuture.result().getErrors()).isEmpty();
    }

    @Test
    public void applyCategoryMappingShouldBuildCatDurFromPriceCatAndDurIfBidPriorityLowerThanDealTier() {
        // given
        final BidRequest bidRequest = BidRequest.builder()
                .imp(singletonList(Imp.builder().id("impId1")
                        .ext(mapper.createObjectNode().set("rubicon", givenDealTier("rubiconPrefix", 10)))
                        .build()))
                .ext(ExtRequest.of(ExtRequestPrebid.builder().supportdeals(true).build())).build();

        final List<BidderResponse> bidderResponses = singletonList(
                givenBidderResponse("rubicon", givenBidderBid("1", "impId1", "10", BidType.video, singletonList("cat1"),
                        10, "prCategory1")));

        final ExtRequestTargeting extRequestTargeting = givenTargeting(1, "publisher", asList(10, 15, 5), true, true);
        given(applicationSettings.getCategory(anyString(), anyString(), anyString())).willReturn(
                Future.succeededFuture("fetchedCat1"));

        // when
        final Future<CategoryMappingResult> resultFuture = categoryMapper.createCategoryMapping(bidderResponses,
                bidRequest, extRequestTargeting);

        // then
        assertThat(resultFuture.succeeded()).isTrue();
        assertThat(resultFuture.result().getBiddersToBidsCategories())
                .isEqualTo(Collections.singletonMap("rubicon",
                        Collections.singletonMap("1", "10.00_fetchedCat1_10s")));
        assertThat(resultFuture.result().getBidderResponses())
                .extracting(BidderResponse::getSeatBid)
                .flatExtracting(BidderSeatBid::getBids).hasSize(1);
        assertThat(resultFuture.result().getErrors()).isEmpty();
    }

    @Test
    public void applyCategoryMappingShouldIgnoreContextAndPrebidInImpExt() {
        // given
        final ObjectNode impExt = mapper.createObjectNode().set("rubicon",
                givenDealTier("rubiconPrefix", 3));
        impExt.set("context", mapper.createObjectNode());
        impExt.set("prebid", mapper.createObjectNode());
        final BidRequest bidRequest = BidRequest.builder()
                .imp(singletonList(Imp.builder().id("impId1")
                        .ext(impExt)
                        .build()))
                .ext(ExtRequest.of(ExtRequestPrebid.builder().supportdeals(true).build())).build();

        final List<BidderResponse> bidderResponses = singletonList(
                givenBidderResponse("rubicon", givenBidderBid("1", "impId1", "10", BidType.video, singletonList("cat1"),
                        10, "prCategory1")));

        final ExtRequestTargeting extRequestTargeting = givenTargeting(1, "publisher", asList(10, 15, 5), true, true);
        given(applicationSettings.getCategory(anyString(), anyString(), anyString())).willReturn(
                Future.succeededFuture("fetchedCat1"));

        // when
        final Future<CategoryMappingResult> resultFuture = categoryMapper.createCategoryMapping(bidderResponses,
                bidRequest, extRequestTargeting);

        // then
        assertThat(resultFuture.succeeded()).isTrue();
        assertThat(resultFuture.result().getBiddersToBidsCategories())
                .isEqualTo(Collections.singletonMap("rubicon",
                        Collections.singletonMap("1", "rubiconPrefix3_fetchedCat1_10s")));
        assertThat(resultFuture.result().getBidderResponses())
                .extracting(BidderResponse::getSeatBid)
                .flatExtracting(BidderSeatBid::getBids).hasSize(1);
        assertThat(resultFuture.result().getErrors()).isEmpty();
    }

    @Test
    public void applyCategoryMappingShouldAddErrorIfImpBidderDoesNotHaveDealTierAndCreateRegularCatDur() {
        // given
        final BidRequest bidRequest = BidRequest.builder()
                .imp(singletonList(Imp.builder().id("impId1")
                        .ext(mapper.createObjectNode().set("rubicon", mapper.createObjectNode()))
                        .build()))
                .ext(ExtRequest.of(ExtRequestPrebid.builder().supportdeals(true).build())).build();

        final List<BidderResponse> bidderResponses = singletonList(
                givenBidderResponse("rubicon", givenBidderBid("1", "impId1", "10", BidType.video, singletonList("cat1"),
                        10, "prCategory1")));

        final ExtRequestTargeting extRequestTargeting = givenTargeting(1, "publisher", asList(10, 15, 5), true, true);
        given(applicationSettings.getCategory(anyString(), anyString(), anyString())).willReturn(
                Future.succeededFuture("fetchedCat1"));

        // when
        final Future<CategoryMappingResult> resultFuture = categoryMapper.createCategoryMapping(bidderResponses,
                bidRequest, extRequestTargeting);

        // then
        assertThat(resultFuture.succeeded()).isTrue();
        assertThat(resultFuture.result().getBiddersToBidsCategories())
                .isEqualTo(Collections.singletonMap("rubicon",
                        Collections.singletonMap("1", "10.00_fetchedCat1_10s")));
        assertThat(resultFuture.result().getBidderResponses())
                .extracting(BidderResponse::getSeatBid)
                .flatExtracting(BidderSeatBid::getBids).hasSize(1);
        assertThat(resultFuture.result().getErrors()).hasSize(1)
                .containsOnly("DealTier configuration not defined for bidder 'rubicon', imp ID 'impId1'");
    }

    @Test
    public void applyCategoryMappingShouldAddErrorIfPrefixIsNullAndCreateRegularCatDur() {
        // given
        final JsonNode dealTier = mapper.createObjectNode().set("dealTier",
                mapper.createObjectNode().put("minDealTier", 3));
        final BidRequest bidRequest = BidRequest.builder()
                .imp(singletonList(Imp.builder().id("impId1")
                        .ext(mapper.createObjectNode().set("rubicon", dealTier))
                        .build()))
                .ext(ExtRequest.of(ExtRequestPrebid.builder().supportdeals(true).build())).build();

        final List<BidderResponse> bidderResponses = singletonList(
                givenBidderResponse("rubicon", givenBidderBid("1", "impId1", "10", BidType.video, singletonList("cat1"),
                        10, "prCategory1")));

        final ExtRequestTargeting extRequestTargeting = givenTargeting(1, "publisher", asList(10, 15, 5), true, true);
        given(applicationSettings.getCategory(anyString(), anyString(), anyString())).willReturn(
                Future.succeededFuture("fetchedCat1"));

        // when
        final Future<CategoryMappingResult> resultFuture = categoryMapper.createCategoryMapping(bidderResponses,
                bidRequest, extRequestTargeting);

        // then
        assertThat(resultFuture.succeeded()).isTrue();
        assertThat(resultFuture.result().getBiddersToBidsCategories())
                .isEqualTo(Collections.singletonMap("rubicon",
                        Collections.singletonMap("1", "10.00_fetchedCat1_10s")));
        assertThat(resultFuture.result().getBidderResponses())
                .extracting(BidderResponse::getSeatBid)
                .flatExtracting(BidderSeatBid::getBids).hasSize(1);
        assertThat(resultFuture.result().getErrors()).hasSize(1)
                .containsOnly("DealTier configuration not valid for bidder 'rubicon', imp ID 'impId1' "
                        + "with a reason: dealTier.prefix empty string or null");
    }

    @Test
    public void applyCategoryMappingShouldAddErrorIfMinDealTierIsNullAndCreateRegularCatDur() {
        // given
        final JsonNode dealTier = mapper.createObjectNode().set("dealTier",
                mapper.createObjectNode().put("prefix", "rubiconPrefix"));
        final BidRequest bidRequest = BidRequest.builder()
                .imp(singletonList(Imp.builder().id("impId1")
                        .ext(mapper.createObjectNode().set("rubicon", dealTier))
                        .build()))
                .ext(ExtRequest.of(ExtRequestPrebid.builder().supportdeals(true).build())).build();

        final List<BidderResponse> bidderResponses = singletonList(
                givenBidderResponse("rubicon", givenBidderBid("1", "impId1", "10", BidType.video, singletonList("cat1"),
                        10, "prCategory1")));

        final ExtRequestTargeting extRequestTargeting = givenTargeting(1, "publisher", asList(10, 15, 5), true, true);
        given(applicationSettings.getCategory(anyString(), anyString(), anyString())).willReturn(
                Future.succeededFuture("fetchedCat1"));

        // when
        final Future<CategoryMappingResult> resultFuture = categoryMapper.createCategoryMapping(bidderResponses,
                bidRequest, extRequestTargeting);

        // then
        assertThat(resultFuture.succeeded()).isTrue();
        assertThat(resultFuture.result().getBiddersToBidsCategories())
                .isEqualTo(Collections.singletonMap("rubicon",
                        Collections.singletonMap("1", "10.00_fetchedCat1_10s")));
        assertThat(resultFuture.result().getBidderResponses())
                .extracting(BidderResponse::getSeatBid)
                .flatExtracting(BidderSeatBid::getBids).hasSize(1);
        assertThat(resultFuture.result().getErrors()).hasSize(1)
                .containsOnly("DealTier configuration not valid for bidder 'rubicon', imp ID 'impId1' with a reason:"
                        + " dealTier.minDealTier should be larger than 0, but was null");
    }

    @Test
    public void applyCategoryMappingShouldAddErrorIfMinDealTierLessThanZeroAndCreateRegularCatDur() {
        // given
        final BidRequest bidRequest = BidRequest.builder()
                .imp(singletonList(Imp.builder().id("impId1")
                        .ext(mapper.createObjectNode().set("rubicon", givenDealTier("prefix", -1)))
                        .build()))
                .ext(ExtRequest.of(ExtRequestPrebid.builder().supportdeals(true).build())).build();

        final List<BidderResponse> bidderResponses = singletonList(
                givenBidderResponse("rubicon", givenBidderBid("1", "impId1", "10", BidType.video, singletonList("cat1"),
                        10, "prCategory1")));

        final ExtRequestTargeting extRequestTargeting = givenTargeting(1, "publisher", asList(10, 15, 5), true, true);
        given(applicationSettings.getCategory(anyString(), anyString(), anyString())).willReturn(
                Future.succeededFuture("fetchedCat1"));

        // when
        final Future<CategoryMappingResult> resultFuture = categoryMapper.createCategoryMapping(bidderResponses,
                bidRequest, extRequestTargeting);

        // then
        assertThat(resultFuture.succeeded()).isTrue();
        assertThat(resultFuture.result().getBiddersToBidsCategories())
                .isEqualTo(Collections.singletonMap("rubicon",
                        Collections.singletonMap("1", "10.00_fetchedCat1_10s")));
        assertThat(resultFuture.result().getBidderResponses())
                .extracting(BidderResponse::getSeatBid)
                .flatExtracting(BidderSeatBid::getBids).hasSize(1);
        assertThat(resultFuture.result().getErrors()).hasSize(1)
                .containsOnly("DealTier configuration not valid for bidder 'rubicon', imp ID 'impId1' with a reason:"
                        + " dealTier.minDealTier should be larger than 0, but was -1");
    }

    @Test
    public void applyCategoryMappingShouldRejectAllBidsFromBidderInDifferentReasons() {
        // given
        final List<BidderResponse> bidderResponses = asList(
                givenBidderResponse("rubicon",
                        givenBidderBid("1", null, "10", BidType.video, singletonList("cat1"), 10, "prCategory1")),
                givenBidderResponse("otherBidder",
                        givenBidderBid("2", null, "10", BidType.video, null, 10, "prCategory1"),
                        givenBidderBid("3", null, "10", BidType.video, singletonList("cat1"), 30, "prCategory1")));

        final ExtRequestTargeting extRequestTargeting = givenTargeting(1, "publisher", asList(10, 15, 5), true, true);
        given(applicationSettings.getCategories(anyString(), anyString(), any())).willReturn(
                Future.succeededFuture(singletonMap("cat1", Category.of("fetchedCat1"))));

        // when
<<<<<<< HEAD
        final Future<CategoryMappingResult> resultFuture = categoryMapper.applyCategoryMapping(bidderResponses,
                extRequestTargeting, timeout);
=======
        final Future<CategoryMappingResult> resultFuture = categoryMapper.createCategoryMapping(bidderResponses,
                BidRequest.builder().build(), extRequestTargeting);
>>>>>>> aa11f35e

        // then
        assertThat(resultFuture.succeeded()).isTrue();
        assertThat(resultFuture.result().getBiddersToBidsCategories())
                .isEqualTo(Collections.singletonMap("rubicon",
                        Collections.singletonMap("1", "10.00_fetchedCat1_10s")));
        assertThat(resultFuture.result().getBidderResponses())
                .extracting(BidderResponse::getSeatBid)
                .flatExtracting(BidderSeatBid::getBids)
                .extracting(BidderBid::getBid).hasSize(1)
                .extracting(Bid::getId)
                .containsOnly("1");
        assertThat(resultFuture.result().getErrors()).hasSize(2)
                .containsOnly("Bid rejected [bidder: otherBidder, bid ID: 2] with a reason: Bid did not contain "
                                + "a category",
                        "Bid rejected [bidder: otherBidder, bid ID: 3] with a reason: Bid duration '30' exceeds"
                                + " maximum '15'");
    }

    private static BidderResponse givenBidderResponse(String bidder, BidderBid... bidderBids) {
        return BidderResponse.of(bidder, BidderSeatBid.of(asList(bidderBids), null, null), 100);
    }

    private static BidderBid givenBidderBid(String bidId, String impId, String price, BidType bidType, List<String> cat,
                                            Integer duration, String primaryCategory) {
        return BidderBid.of(
                Bid.builder()
                        .id(bidId)
                        .impid(impId)
                        .cat(cat)
                        .price(new BigDecimal(price))
                        .build(),
                bidType, null, 5, ExtBidPrebidVideo.of(duration, primaryCategory));
    }

    private static ExtRequestTargeting givenTargeting(Integer primaryAdServer,
                                                      String publisher,
                                                      List<Integer> durations,
                                                      Boolean withCategory,
                                                      Boolean translateCategories) {
        return ExtRequestTargeting.builder()
                .pricegranularity(mapper.valueToTree(ExtPriceGranularity.from(priceGranularity)))
                .includebrandcategory(ExtIncludeBrandCategory.of(primaryAdServer, publisher, withCategory,
                        translateCategories))
                .durationrangesec(durations)
                .build();
    }

    private static JsonNode givenDealTier(String prefix, Integer minDealTier) {
        return mapper.createObjectNode().set("dealTier",
                mapper.createObjectNode().put("prefix", prefix).put("minDealTier", minDealTier));
    }
}<|MERGE_RESOLUTION|>--- conflicted
+++ resolved
@@ -95,13 +95,8 @@
                 Future.succeededFuture(singletonMap("cat4", Category.of("fetchedCat4"))));
 
         // when
-<<<<<<< HEAD
-        final Future<CategoryMappingResult> resultFuture = categoryMapper.applyCategoryMapping(bidderResponses,
-                extRequestTargeting, timeout);
-=======
-        final Future<CategoryMappingResult> resultFuture = categoryMapper.createCategoryMapping(bidderResponses,
-                BidRequest.builder().build(), extRequestTargeting);
->>>>>>> aa11f35e
+        final Future<CategoryMappingResult> resultFuture = categoryMapper.createCategoryMapping(bidderResponses,
+                BidRequest.builder().build(), extRequestTargeting, timeout);
 
         // then
         assertThat(resultFuture.succeeded()).isTrue();
@@ -138,13 +133,8 @@
                 Future.succeededFuture(singletonMap("cat2", Category.of("fetchedCat2"))));
 
         // when
-<<<<<<< HEAD
-        final Future<CategoryMappingResult> resultFuture = categoryMapper.applyCategoryMapping(bidderResponses,
-                extRequestTargeting, timeout);
-=======
-        final Future<CategoryMappingResult> resultFuture = categoryMapper.createCategoryMapping(bidderResponses,
-                BidRequest.builder().build(), extRequestTargeting);
->>>>>>> aa11f35e
+        final Future<CategoryMappingResult> resultFuture = categoryMapper.createCategoryMapping(bidderResponses,
+                BidRequest.builder().build(), extRequestTargeting, timeout);
 
         // then
         assertThat(resultFuture.succeeded()).isTrue();
@@ -172,13 +162,8 @@
                 asList(10, 15, 5), true, false);
 
         // when
-<<<<<<< HEAD
-        final Future<CategoryMappingResult> resultFuture = categoryMapper.applyCategoryMapping(bidderResponses,
-                extRequestTargeting, timeout);
-=======
-        final Future<CategoryMappingResult> resultFuture = categoryMapper.createCategoryMapping(bidderResponses,
-                BidRequest.builder().build(), extRequestTargeting);
->>>>>>> aa11f35e
+        final Future<CategoryMappingResult> resultFuture = categoryMapper.createCategoryMapping(bidderResponses,
+                BidRequest.builder().build(), extRequestTargeting, timeout);
 
         // then
         verifyZeroInteractions(applicationSettings);
@@ -199,12 +184,8 @@
 
         // when
         final Future<CategoryMappingResult> categoryMappingResultFuture =
-<<<<<<< HEAD
-                categoryMapper.applyCategoryMapping(bidderResponses, extRequestTargeting, timeout);
-=======
                 categoryMapper.createCategoryMapping(bidderResponses, BidRequest.builder().build(),
-                        extRequestTargeting);
->>>>>>> aa11f35e
+                        extRequestTargeting, timeout);
 
         // then
         assertThat(categoryMappingResultFuture.failed()).isTrue();
@@ -223,13 +204,8 @@
         final ExtRequestTargeting extRequestTargeting = givenTargeting(3, "publisher", null, true, true);
 
         // when
-<<<<<<< HEAD
-        final Future<CategoryMappingResult> categoryMappingResultFuture =
-                categoryMapper.applyCategoryMapping(bidderResponses, extRequestTargeting, timeout);
-=======
         final Future<CategoryMappingResult> categoryMappingResultFuture = categoryMapper.createCategoryMapping(
-                bidderResponses, BidRequest.builder().build(), extRequestTargeting);
->>>>>>> aa11f35e
+                bidderResponses, BidRequest.builder().build(), extRequestTargeting, timeout);
 
         // then
         assertThat(categoryMappingResultFuture.failed()).isTrue();
@@ -252,11 +228,7 @@
                 Future.succeededFuture(singletonMap("cat1", Category.of("fetchedCat1"))));
 
         // when
-<<<<<<< HEAD
-        categoryMapper.applyCategoryMapping(bidderResponses, extRequestTargeting, timeout);
-=======
-        categoryMapper.createCategoryMapping(bidderResponses, BidRequest.builder().build(), extRequestTargeting);
->>>>>>> aa11f35e
+        categoryMapper.createCategoryMapping(bidderResponses, BidRequest.builder().build(), extRequestTargeting, timeout);
 
         // then
         verify(applicationSettings).getCategories(eq("freewheel"), anyString(), any());
@@ -276,11 +248,7 @@
                 Future.succeededFuture(singletonMap("cat1", Category.of("fetchedCat1"))));
 
         // when
-<<<<<<< HEAD
-        categoryMapper.applyCategoryMapping(bidderResponses, extRequestTargeting, timeout);
-=======
-        categoryMapper.createCategoryMapping(bidderResponses, BidRequest.builder().build(), extRequestTargeting);
->>>>>>> aa11f35e
+        categoryMapper.createCategoryMapping(bidderResponses, BidRequest.builder().build(), extRequestTargeting, timeout);
 
         // then
         verify(applicationSettings).getCategories(eq("dfp"), anyString(), any());
@@ -302,13 +270,8 @@
                 Future.failedFuture(new TimeoutException("Timeout")));
 
         // when
-<<<<<<< HEAD
-        final Future<CategoryMappingResult> resultFuture = categoryMapper.applyCategoryMapping(bidderResponses,
-                extRequestTargeting, timeout);
-=======
-        final Future<CategoryMappingResult> resultFuture = categoryMapper.createCategoryMapping(bidderResponses,
-                BidRequest.builder().build(), extRequestTargeting);
->>>>>>> aa11f35e
+        final Future<CategoryMappingResult> resultFuture = categoryMapper.createCategoryMapping(bidderResponses,
+                BidRequest.builder().build(), extRequestTargeting, timeout);
 
         // then
         assertThat(resultFuture.succeeded()).isTrue();
@@ -333,13 +296,8 @@
                 Future.succeededFuture(singletonMap("cat1", Category.of("fetchedCat1"))),
                 Future.succeededFuture(singletonMap("cat2", Category.of("fetchedCat2"))));
         // when
-<<<<<<< HEAD
-        final Future<CategoryMappingResult> resultFuture = categoryMapper.applyCategoryMapping(bidderResponses,
-                extRequestTargeting, timeout);
-=======
-        final Future<CategoryMappingResult> resultFuture = categoryMapper.createCategoryMapping(bidderResponses,
-                BidRequest.builder().build(), extRequestTargeting);
->>>>>>> aa11f35e
+        final Future<CategoryMappingResult> resultFuture = categoryMapper.createCategoryMapping(bidderResponses,
+                BidRequest.builder().build(), extRequestTargeting, timeout);
 
         // then
         assertThat(resultFuture.succeeded()).isTrue();
@@ -365,13 +323,8 @@
                 Future.succeededFuture(singletonMap("cat1", Category.of("fetchedCat1"))),
                 Future.succeededFuture(singletonMap("cat2", Category.of("fetchedCat2"))));
         // when
-<<<<<<< HEAD
-        final Future<CategoryMappingResult> resultFuture = categoryMapper.applyCategoryMapping(bidderResponses,
-                extRequestTargeting, timeout);
-=======
-        final Future<CategoryMappingResult> resultFuture = categoryMapper.createCategoryMapping(bidderResponses,
-                BidRequest.builder().build(), extRequestTargeting);
->>>>>>> aa11f35e
+        final Future<CategoryMappingResult> resultFuture = categoryMapper.createCategoryMapping(bidderResponses,
+                BidRequest.builder().build(), extRequestTargeting, timeout);
 
         // then
         assertThat(resultFuture.succeeded()).isTrue();
@@ -397,13 +350,8 @@
                 Future.succeededFuture(singletonMap("cat1", Category.of("fetchedCat1"))),
                 Future.succeededFuture(null));
         // when
-<<<<<<< HEAD
-        final Future<CategoryMappingResult> resultFuture = categoryMapper.applyCategoryMapping(bidderResponses,
-                extRequestTargeting, timeout);
-=======
-        final Future<CategoryMappingResult> resultFuture = categoryMapper.createCategoryMapping(bidderResponses,
-                BidRequest.builder().build(), extRequestTargeting);
->>>>>>> aa11f35e
+        final Future<CategoryMappingResult> resultFuture = categoryMapper.createCategoryMapping(bidderResponses,
+                BidRequest.builder().build(), extRequestTargeting, timeout);
 
         // then
         assertThat(resultFuture.succeeded()).isTrue();
@@ -432,13 +380,8 @@
         given(applicationSettings.getCategories(anyString(), anyString(), any())).willReturn(
                 Future.succeededFuture(singletonMap("cat1", Category.of("fetchedCat1"))));
         // when
-<<<<<<< HEAD
-        final Future<CategoryMappingResult> resultFuture = categoryMapper.applyCategoryMapping(bidderResponses,
-                extRequestTargeting, timeout);
-=======
-        final Future<CategoryMappingResult> resultFuture = categoryMapper.createCategoryMapping(bidderResponses,
-                BidRequest.builder().build(), extRequestTargeting);
->>>>>>> aa11f35e
+        final Future<CategoryMappingResult> resultFuture = categoryMapper.createCategoryMapping(bidderResponses,
+                BidRequest.builder().build(), extRequestTargeting, timeout);
 
         // then
         assertThat(resultFuture.succeeded()).isTrue();
@@ -461,13 +404,8 @@
                 Future.succeededFuture(singletonMap("cat1", Category.of("fetchedCat1"))),
                 Future.succeededFuture(singletonMap("cat2", Category.of("fetchedCat2"))));
         // when
-<<<<<<< HEAD
-        final Future<CategoryMappingResult> resultFuture = categoryMapper.applyCategoryMapping(bidderResponses,
-                extRequestTargeting, timeout);
-=======
-        final Future<CategoryMappingResult> resultFuture = categoryMapper.createCategoryMapping(bidderResponses,
-                BidRequest.builder().build(), extRequestTargeting);
->>>>>>> aa11f35e
+        final Future<CategoryMappingResult> resultFuture = categoryMapper.createCategoryMapping(bidderResponses,
+                BidRequest.builder().build(), extRequestTargeting, timeout);
 
         // then
         assertThat(resultFuture.succeeded()).isTrue();
@@ -491,13 +429,8 @@
                 Future.succeededFuture(singletonMap("cat1", Category.of("fetchedCat1"))));
 
         // when
-<<<<<<< HEAD
-        final Future<CategoryMappingResult> resultFuture = categoryMapper.applyCategoryMapping(bidderResponses,
-                extRequestTargeting, timeout);
-=======
-        final Future<CategoryMappingResult> resultFuture = categoryMapper.createCategoryMapping(bidderResponses,
-                BidRequest.builder().build(), extRequestTargeting);
->>>>>>> aa11f35e
+        final Future<CategoryMappingResult> resultFuture = categoryMapper.createCategoryMapping(bidderResponses,
+                BidRequest.builder().build(), extRequestTargeting, timeout);
 
         // then
         assertThat(resultFuture.succeeded()).isTrue();
@@ -521,13 +454,8 @@
                 Future.succeededFuture(singletonMap("cat2", Category.of("fetchedCat1"))));
 
         // when
-<<<<<<< HEAD
-        final Future<CategoryMappingResult> resultFuture = categoryMapper.applyCategoryMapping(bidderResponses,
-                extRequestTargeting, timeout);
-=======
-        final Future<CategoryMappingResult> resultFuture = categoryMapper.createCategoryMapping(bidderResponses,
-                BidRequest.builder().build(), extRequestTargeting);
->>>>>>> aa11f35e
+        final Future<CategoryMappingResult> resultFuture = categoryMapper.createCategoryMapping(bidderResponses,
+                BidRequest.builder().build(), extRequestTargeting, timeout);
 
         // then
         assertThat(resultFuture.succeeded()).isTrue();
@@ -552,13 +480,8 @@
                 Future.succeededFuture(singletonMap("cat1", Category.of("fetchedCat1"))));
 
         // when
-<<<<<<< HEAD
-        final Future<CategoryMappingResult> resultFuture = categoryMapper.applyCategoryMapping(bidderResponses,
-                extRequestTargeting, timeout);
-=======
-        final Future<CategoryMappingResult> resultFuture = categoryMapper.createCategoryMapping(bidderResponses,
-                BidRequest.builder().build(), extRequestTargeting);
->>>>>>> aa11f35e
+        final Future<CategoryMappingResult> resultFuture = categoryMapper.createCategoryMapping(bidderResponses,
+                BidRequest.builder().build(), extRequestTargeting, timeout);
 
         // then
         assertThat(resultFuture.succeeded()).isTrue();
@@ -584,13 +507,8 @@
                 Future.succeededFuture(singletonMap("cat2", Category.of("fetchedCat2"))));
 
         // when
-<<<<<<< HEAD
-        final Future<CategoryMappingResult> resultFuture = categoryMapper.applyCategoryMapping(bidderResponses,
-                extRequestTargeting, timeout);
-=======
-        final Future<CategoryMappingResult> resultFuture = categoryMapper.createCategoryMapping(bidderResponses,
-                BidRequest.builder().build(), extRequestTargeting);
->>>>>>> aa11f35e
+        final Future<CategoryMappingResult> resultFuture = categoryMapper.createCategoryMapping(bidderResponses,
+                BidRequest.builder().build(), extRequestTargeting, timeout);
 
         // then
         assertThat(resultFuture.succeeded()).isTrue();
@@ -612,13 +530,8 @@
                 Future.succeededFuture(singletonMap("cat1", Category.of("fetchedCat1"))));
 
         // when
-<<<<<<< HEAD
-        final Future<CategoryMappingResult> resultFuture = categoryMapper.applyCategoryMapping(bidderResponses,
-                extRequestTargeting, timeout);
-=======
-        final Future<CategoryMappingResult> resultFuture = categoryMapper.createCategoryMapping(bidderResponses,
-                BidRequest.builder().build(), extRequestTargeting);
->>>>>>> aa11f35e
+        final Future<CategoryMappingResult> resultFuture = categoryMapper.createCategoryMapping(bidderResponses,
+                BidRequest.builder().build(), extRequestTargeting, timeout);
 
         // then
         assertThat(resultFuture.succeeded()).isTrue();
@@ -638,13 +551,8 @@
                 Future.succeededFuture(singletonMap("cat1", Category.of("fetchedCat1"))));
 
         // when
-<<<<<<< HEAD
-        final Future<CategoryMappingResult> resultFuture = categoryMapper.applyCategoryMapping(bidderResponses,
-                extRequestTargeting, timeout);
-=======
-        final Future<CategoryMappingResult> resultFuture = categoryMapper.createCategoryMapping(bidderResponses,
-                BidRequest.builder().build(), extRequestTargeting);
->>>>>>> aa11f35e
+        final Future<CategoryMappingResult> resultFuture = categoryMapper.createCategoryMapping(bidderResponses,
+                BidRequest.builder().build(), extRequestTargeting, timeout);
 
         // then
         assertThat(resultFuture.succeeded()).isTrue();
@@ -664,13 +572,8 @@
                 Future.succeededFuture(singletonMap("cat1", Category.of("fetchedCat1"))));
 
         // when
-<<<<<<< HEAD
-        final Future<CategoryMappingResult> resultFuture = categoryMapper.applyCategoryMapping(bidderResponses,
-                extRequestTargeting, timeout);
-=======
-        final Future<CategoryMappingResult> resultFuture = categoryMapper.createCategoryMapping(bidderResponses,
-                BidRequest.builder().build(), extRequestTargeting);
->>>>>>> aa11f35e
+        final Future<CategoryMappingResult> resultFuture = categoryMapper.createCategoryMapping(bidderResponses,
+                BidRequest.builder().build(), extRequestTargeting, timeout);
 
         // then
         assertThat(resultFuture.succeeded()).isTrue();
@@ -1027,13 +930,8 @@
                 Future.succeededFuture(singletonMap("cat1", Category.of("fetchedCat1"))));
 
         // when
-<<<<<<< HEAD
-        final Future<CategoryMappingResult> resultFuture = categoryMapper.applyCategoryMapping(bidderResponses,
-                extRequestTargeting, timeout);
-=======
-        final Future<CategoryMappingResult> resultFuture = categoryMapper.createCategoryMapping(bidderResponses,
-                BidRequest.builder().build(), extRequestTargeting);
->>>>>>> aa11f35e
+        final Future<CategoryMappingResult> resultFuture = categoryMapper.createCategoryMapping(bidderResponses,
+                BidRequest.builder().build(), extRequestTargeting, timeout);
 
         // then
         assertThat(resultFuture.succeeded()).isTrue();
