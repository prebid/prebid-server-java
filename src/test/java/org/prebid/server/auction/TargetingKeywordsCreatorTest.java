--- conflicted
+++ resolved
@@ -77,11 +77,7 @@
                 null,
                 null,
                 null)
-<<<<<<< HEAD
-                .makeFor(bid, "bidder1", false, null, null, null, null);
-=======
-                .makeFor(bid, "bidder1", false, null, null);
->>>>>>> 3d99819a
+                .makeFor(bid, "bidder1", false, null, null, null);
 
         // then
         assertThat(keywords).containsOnly(
@@ -140,11 +136,7 @@
                 null,
                 null,
                 null)
-<<<<<<< HEAD
-                .makeFor(bid, "veryververyverylongbidder1", false, null, null, null, null);
-=======
-                .makeFor(bid, "veryververyverylongbidder1", false, null, null);
->>>>>>> 3d99819a
+                .makeFor(bid, "veryververyverylongbidder1", false, null, null, null);
 
         // then
         assertThat(keywords).containsOnly(
@@ -157,19 +149,14 @@
     @Test
     public void shouldReturnTargetingKeywordsForWinningBid() {
         // given
-<<<<<<< HEAD
-        final Bid bid = Bid.builder().bidder("bidder1").price(BigDecimal.ONE).dealId("dealId1").cacheId("cacheId1")
-                .mediaType(MediaType.banner).width(50).height(100).build();
-=======
         final Bid bid = Bid.builder()
                 .bidder("bidder1")
                 .price(BigDecimal.ONE)
                 .dealId("dealId1")
                 .cacheId("cacheId1")
-                .width(50)
+                .mediaType(MediaType.banner).width(50)
                 .height(100)
                 .build();
->>>>>>> 3d99819a
 
         // when
         final Map<String, String> keywords = TargetingKeywordsCreator.create(
@@ -225,11 +212,7 @@
                 null,
                 null,
                 null)
-<<<<<<< HEAD
-                .makeFor(bid, "bidder1", true, "cacheId1", "videoCacheId1", "banner", null);
-=======
-                .makeFor(bid, "bidder1", true, "cacheId1", "videoCacheId1");
->>>>>>> 3d99819a
+                .makeFor(bid, "bidder1", true, "cacheId1", "videoCacheId1", "banner");
 
         // then
         assertThat(keywords).containsOnly(
@@ -297,13 +280,8 @@
                 .price(BigDecimal.valueOf(3.87)).build();
 
         // when
-<<<<<<< HEAD
         final Map<String, String> keywords = TargetingKeywordsCreator.create(null, true, true, false, false, 0)
-                .makeFor(bid, "", true, null, null, null, null);
-=======
-        final Map<String, String> keywords = TargetingKeywordsCreator.create(null, true, true, false, 0)
-                .makeFor(bid, "", true, null, null);
->>>>>>> 3d99819a
+                .makeFor(bid, "", true, null, null, null);
 
         // then
         assertThat(keywords).contains(entry("hb_pb", "3.80"));
@@ -317,7 +295,7 @@
 
         // when
         final Map<String, String> keywords = TargetingKeywordsCreator.create(null, true, true, true, false, 0)
-                .makeFor(bid, "", true, null, null, "banner", null);
+                .makeFor(bid, "", true, null, null, "banner");
 
         // then
         assertThat(keywords).contains(entry("hb_format", "banner"));
@@ -343,13 +321,8 @@
         final com.iab.openrtb.response.Bid bid = com.iab.openrtb.response.Bid.builder().price(BigDecimal.ONE).build();
 
         // when
-<<<<<<< HEAD
         final Map<String, String> keywords = TargetingKeywordsCreator.create(null, true, true, false, false, 0)
-                .makeFor(bid, "bidder", true, null, null, null, null);
-=======
-        final Map<String, String> keywords = TargetingKeywordsCreator.create(null, true, true, false, 0)
-                .makeFor(bid, "bidder", true, null, null);
->>>>>>> 3d99819a
+                .makeFor(bid, "bidder", true, null, null, null);
 
         // then
         assertThat(keywords).doesNotContainKeys("hb_cache_id_bidder", "hb_deal_bidder", "hb_size_bidder",
@@ -377,13 +350,8 @@
         final com.iab.openrtb.response.Bid bid = com.iab.openrtb.response.Bid.builder().price(BigDecimal.ONE).build();
 
         // when
-<<<<<<< HEAD
         final Map<String, String> keywords = TargetingKeywordsCreator.create(null, true, true, false, true, 0)
-                .makeFor(bid, "bidder", true, null, null, null, null);
-=======
-        final Map<String, String> keywords = TargetingKeywordsCreator.create(null, true, true, true, 0)
-                .makeFor(bid, "bidder", true, null, null);
->>>>>>> 3d99819a
+                .makeFor(bid, "bidder", true, null, null, null);
 
         // then
         assertThat(keywords).contains(
@@ -397,13 +365,8 @@
         final com.iab.openrtb.response.Bid bid = com.iab.openrtb.response.Bid.builder().price(BigDecimal.ONE).build();
 
         // when
-<<<<<<< HEAD
         final Map<String, String> keywords = TargetingKeywordsCreator.create(null, false, true, false, false, 0)
-                .makeFor(bid, "bidder1", true, null, null, null, null);
-=======
-        final Map<String, String> keywords = TargetingKeywordsCreator.create(null, false, true, false, 0)
-                .makeFor(bid, "bidder1", true, null, null);
->>>>>>> 3d99819a
+                .makeFor(bid, "bidder1", true, null, null, null);
 
         // then
         assertThat(keywords).doesNotContainKeys("hb_bidder", "hb_pb");
@@ -415,13 +378,8 @@
         final com.iab.openrtb.response.Bid bid = com.iab.openrtb.response.Bid.builder().price(BigDecimal.ONE).build();
 
         // when
-<<<<<<< HEAD
         final Map<String, String> keywords = TargetingKeywordsCreator.create(null, true, true, false, false, 0)
-                .makeFor(bid, "bidder1", true, null, null, null, null);
-=======
-        final Map<String, String> keywords = TargetingKeywordsCreator.create(null, true, true, false, 0)
-                .makeFor(bid, "bidder1", true, null, null);
->>>>>>> 3d99819a
+                .makeFor(bid, "bidder1", true, null, null, null);
 
         // then
         assertThat(keywords).containsKeys("hb_bidder", "hb_pb");
@@ -433,13 +391,8 @@
         final com.iab.openrtb.response.Bid bid = com.iab.openrtb.response.Bid.builder().price(BigDecimal.ONE).build();
 
         // when
-<<<<<<< HEAD
         final Map<String, String> keywords = TargetingKeywordsCreator.create(null, false, false, false, false, 0)
-                .makeFor(bid, "bidder1", true, null, null, null, null);
-=======
-        final Map<String, String> keywords = TargetingKeywordsCreator.create(null, false, false, false, 0)
-                .makeFor(bid, "bidder1", true, null, null);
->>>>>>> 3d99819a
+                .makeFor(bid, "bidder1", true, null, null, null);
 
         // then
         assertThat(keywords).doesNotContainKeys("hb_bidder_bidder1", "hb_pb_bidder1");
@@ -451,13 +404,8 @@
         final com.iab.openrtb.response.Bid bid = com.iab.openrtb.response.Bid.builder().price(BigDecimal.ONE).build();
 
         // when
-<<<<<<< HEAD
         final Map<String, String> keywords = TargetingKeywordsCreator.create(null, false, true, false, false, 0)
-                .makeFor(bid, "bidder1", true, null, null, null, null);
-=======
-        final Map<String, String> keywords = TargetingKeywordsCreator.create(null, false, true, false, 0)
-                .makeFor(bid, "bidder1", true, null, null);
->>>>>>> 3d99819a
+                .makeFor(bid, "bidder1", true, null, null, null);
 
         // then
         assertThat(keywords).containsKeys("hb_bidder_bidder1", "hb_pb_bidder1");
@@ -466,128 +414,83 @@
     @Test
     public void shouldTruncateTargetingBidderKeywordsIfTruncateAttrCharsIsDefined() {
         // given
-<<<<<<< HEAD
+        final com.iab.openrtb.response.Bid bid = com.iab.openrtb.response.Bid.builder().price(BigDecimal.ONE).build();
+
+        // when
+        final Map<String, String> keywords = TargetingKeywordsCreator.create(null, false, true, false, false, 20)
+                .makeFor(bid, "someVeryLongBidderName", true, null, null, null);
+
+        // then
+        assertThat(keywords).hasSize(2)
+                .containsKeys("hb_bidder_someVeryLo", "hb_pb_someVeryLongBi");
+    }
+
+    @Test
+    public void shouldTruncateTargetingWithoutBidderSuffixKeywordsIfTruncateAttrCharsIsDefined() {
+        // given
+        final com.iab.openrtb.response.Bid bid = com.iab.openrtb.response.Bid.builder().price(BigDecimal.ONE).build();
+
+        // when
+        final Map<String, String> keywords = TargetingKeywordsCreator.create(null, true, false, false, false, 7)
+                .makeFor(bid, "bidder", true, null, null, null);
+
+        // then
+        assertThat(keywords).hasSize(2)
+                .containsKeys("hb_bidd", "hb_pb");
+    }
+
+    @Test
+    public void shouldNotTruncateTargetingKeywordsIfTruncateAttrCharsIsNotDefined() {
+        // given
+        final com.iab.openrtb.response.Bid bid = com.iab.openrtb.response.Bid.builder().price(BigDecimal.ONE).build();
+
+        // when
+        final Map<String, String> keywords = TargetingKeywordsCreator.create(null, false, true, false, false, 0)
+                .makeFor(bid, "someVeryLongBidderName", true, null, null, null);
+
+        // then
+        assertThat(keywords).hasSize(2)
+                .containsKeys("hb_bidder_someVeryLongBidderName", "hb_pb_someVeryLongBidderName");
+    }
+
+    @Test
+    public void shouldTruncateKeysFromResolver() {
+        // given
         final com.iab.openrtb.response.Bid bid = com.iab.openrtb.response.Bid.builder()
                 .id("bid1")
                 .price(BigDecimal.ONE)
                 .build();
 
-        // when
-        final Map<String, String> keywords = TargetingKeywordsCreator.create(null, true, true, false, false, 0)
-                .makeFor(bid, "bidder1", true, null, null, null, "http://extetranlUrl");
-
-        // then
-        assertThat(keywords).contains(
-                entry("hb_bidid", "bid1"),
-                entry("hb_bidid_bidder1", "bid1"),
-                entry("hb_winurl", "http://extetranlUrl"));
-        assertThat(keywords).doesNotContainKeys("hb_winurl_bidder1");
-    }
-
-    @Test
-    public void shouldNotIncludeWinUrlAndBidIdWhenBidIsNotWinning() {
+        final TargetingKeywordsResolver resolver = mock(TargetingKeywordsResolver.class);
+        given(resolver.resolve(any(), anyString())).willReturn(singletonMap("key_longer_than_twenty", "value1"));
+
+        // when
+        final Map<String, String> keywords = TargetingKeywordsCreator.create(
+                ExtPriceGranularity.of(
+                        2,
+                        singletonList(ExtGranularityRange.of(BigDecimal.valueOf(5), BigDecimal.valueOf(0.5)))),
+                true,
+                true,
+                false,
+                false,
+                20,
+                null,
+                null,
+                resolver)
+                .makeFor(bid, "bidder1", true, null, null);
+
+        // then
+        assertThat(keywords).contains(entry("key_longer_than_twen", "value1"));
+    }
+
+    @Test
+    public void shouldIncludeKeywordsFromResolver() {
         // given
         final com.iab.openrtb.response.Bid bid = com.iab.openrtb.response.Bid.builder()
                 .id("bid1")
                 .price(BigDecimal.ONE)
                 .build();
 
-        // when
-        final Map<String, String> keywords = TargetingKeywordsCreator.create(null, true, true, false, false, 0)
-                .makeFor(bid, "bidder1", false, null, null, null, "http://extetranlUrl");
-=======
-        final com.iab.openrtb.response.Bid bid = com.iab.openrtb.response.Bid.builder().price(BigDecimal.ONE).build();
-
-        // when
-        final Map<String, String> keywords = TargetingKeywordsCreator.create(null, false, true, false, 20)
-                .makeFor(bid, "someVeryLongBidderName", true, null, null);
->>>>>>> 3d99819a
-
-        // then
-        assertThat(keywords).hasSize(2)
-                .containsKeys("hb_bidder_someVeryLo", "hb_pb_someVeryLongBi");
-    }
-
-    @Test
-    public void shouldTruncateTargetingWithoutBidderSuffixKeywordsIfTruncateAttrCharsIsDefined() {
-        // given
-        final com.iab.openrtb.response.Bid bid = com.iab.openrtb.response.Bid.builder().price(BigDecimal.ONE).build();
-
-        // when
-<<<<<<< HEAD
-        final Map<String, String> keywords = TargetingKeywordsCreator.create(null, true, true, false, false, 0)
-                .makeFor(bid, "bidder1", true, null, null, null, null);
-=======
-        final Map<String, String> keywords = TargetingKeywordsCreator.create(null, true, false, false, 7)
-                .makeFor(bid, "bidder", true, null, null);
->>>>>>> 3d99819a
-
-        // then
-        assertThat(keywords).hasSize(2)
-                .containsKeys("hb_bidd", "hb_pb");
-    }
-
-    @Test
-    public void shouldNotTruncateTargetingKeywordsIfTruncateAttrCharsIsNotDefined() {
-        // given
-        final com.iab.openrtb.response.Bid bid = com.iab.openrtb.response.Bid.builder().price(BigDecimal.ONE).build();
-
-        // when
-<<<<<<< HEAD
-        final Map<String, String> keywords = TargetingKeywordsCreator.create(null, false, true, false, false, 20)
-                .makeFor(bid, "someVeryLongBidderName", true, null, null, null, null);
-=======
-        final Map<String, String> keywords = TargetingKeywordsCreator.create(null, false, true, false, 0)
-                .makeFor(bid, "someVeryLongBidderName", true, null, null);
->>>>>>> 3d99819a
-
-        // then
-        assertThat(keywords).hasSize(2)
-                .containsKeys("hb_bidder_someVeryLongBidderName", "hb_pb_someVeryLongBidderName");
-    }
-
-    @Test
-    public void shouldTruncateKeysFromResolver() {
-        // given
-        final com.iab.openrtb.response.Bid bid = com.iab.openrtb.response.Bid.builder()
-                .id("bid1")
-                .price(BigDecimal.ONE)
-                .build();
-
-        final TargetingKeywordsResolver resolver = mock(TargetingKeywordsResolver.class);
-        given(resolver.resolve(any(), anyString())).willReturn(singletonMap("key_longer_than_twenty", "value1"));
-
-        // when
-<<<<<<< HEAD
-        final Map<String, String> keywords = TargetingKeywordsCreator.create(null, false, true, false, false, 0)
-                .makeFor(bid, "someVeryLongBidderName", true, null, null, null, null);
-=======
-        final Map<String, String> keywords = TargetingKeywordsCreator.create(
-                ExtPriceGranularity.of(
-                        2,
-                        singletonList(ExtGranularityRange.of(BigDecimal.valueOf(5), BigDecimal.valueOf(0.5)))),
-                true,
-                true,
-                false,
-                20,
-                null,
-                null,
-                resolver)
-                .makeFor(bid, "bidder1", true, null, null);
->>>>>>> 3d99819a
-
-        // then
-        assertThat(keywords).contains(entry("key_longer_than_twen", "value1"));
-    }
-
-    @Test
-    public void shouldIncludeKeywordsFromResolver() {
-        // given
-        final com.iab.openrtb.response.Bid bid = com.iab.openrtb.response.Bid.builder()
-                .id("bid1")
-                .price(BigDecimal.ONE)
-                .build();
-
         final TargetingKeywordsResolver resolver = mock(TargetingKeywordsResolver.class);
         given(resolver.resolve(any(), anyString())).willReturn(singletonMap("keyword1", "value1"));
 
@@ -604,11 +507,7 @@
                 null,
                 null,
                 resolver)
-<<<<<<< HEAD
-                .makeFor(bid, "bidder1", true, null, null, null, null);
-=======
-                .makeFor(bid, "bidder1", true, null, null);
->>>>>>> 3d99819a
+                .makeFor(bid, "bidder1", true, null, null, null);
 
         // then
         assertThat(keywords).contains(entry("keyword1", "value1"));
