package org.prebid.server.auction;

import org.apache.commons.lang3.StringUtils;
import org.junit.Rule;
import org.junit.Test;
import org.mockito.junit.MockitoJUnit;
import org.mockito.junit.MockitoRule;
import org.prebid.server.proto.openrtb.ext.request.ExtGranularityRange;
import org.prebid.server.proto.openrtb.ext.request.ExtPriceGranularity;
import org.prebid.server.proto.response.Bid;

import java.math.BigDecimal;
import java.util.Map;

import static java.util.Collections.singletonList;
import static java.util.Collections.singletonMap;
import static org.assertj.core.api.Assertions.assertThat;
import static org.assertj.core.api.Assertions.entry;
import static org.mockito.ArgumentMatchers.any;
import static org.mockito.ArgumentMatchers.anyString;
import static org.mockito.BDDMockito.given;
import static org.mockito.Mockito.mock;

public class TargetingKeywordsCreatorTest {

    @Rule
    public final MockitoRule mockitoRule = MockitoJUnit.rule();

    @Test
    public void shouldReturnTargetingKeywordsForOrdinaryBid() {
        // given
        final Bid bid = Bid.builder().bidder("bidder1").price(BigDecimal.ONE).dealId("dealId1").cacheId("cacheId1")
                .width(50).height(100).build();

        // when
        final Map<String, String> keywords = TargetingKeywordsCreator.create(
<<<<<<< HEAD
                ExtPriceGranularity.of(
                        2,
                        singletonList(ExtGranularityRange.of(BigDecimal.valueOf(5), BigDecimal.valueOf(0.5)))),
                true,
                true,
                false,
                null,
                null,
                null)
=======
                ExtPriceGranularity.of(2, singletonList(ExtGranularityRange.of(BigDecimal.valueOf(5),
                        BigDecimal.valueOf(0.5)))), true, true, false, 0)
>>>>>>> 56dda825
                .makeFor(bid, false);

        // then
        assertThat(keywords).containsOnly(
                entry("hb_pb_bidder1", "1.00"),
                entry("hb_bidder_bidder1", "bidder1"),
                entry("hb_cache_id_bidder1", "cacheId1"),
                entry("hb_size_bidder1", "50x100"),
                entry("hb_deal_bidder1", "dealId1"));
    }

    @Test
    public void shouldReturnTargetingKeywordsForOrdinaryBidOpenrtb() {
        // given
        final com.iab.openrtb.response.Bid bid = com.iab.openrtb.response.Bid.builder().price(BigDecimal.ONE)
                .dealid("dealId1").w(50).h(100).build();

        // when
<<<<<<< HEAD
        final Map<String, String> keywords = TargetingKeywordsCreator.create(
                ExtPriceGranularity.of(
                        2,
                        singletonList(ExtGranularityRange.of(BigDecimal.valueOf(5), BigDecimal.valueOf(0.5)))),
                true,
                true,
                false,
                null,
                null,
                null)
                .makeFor(bid, "bidder1", false, null, null, null);
=======
        final Map<String, String> keywords = TargetingKeywordsCreator.create(ExtPriceGranularity.of(2,
                singletonList(ExtGranularityRange.of(BigDecimal.valueOf(5), BigDecimal.valueOf(0.5)))), true, true,
                false, 0)
                .makeFor(bid, "bidder1", false, null, null, null, null, null);
>>>>>>> 56dda825

        // then
        assertThat(keywords).containsOnly(
                entry("hb_pb_bidder1", "1.00"),
                entry("hb_bidder_bidder1", "bidder1"),
                entry("hb_size_bidder1", "50x100"),
                entry("hb_deal_bidder1", "dealId1"));
    }

    @Test
    public void shouldReturnTargetingKeywordsWithEntireKeys() {
        // given
        final Bid bid = Bid.builder().bidder("veryververyverylongbidder1").price(BigDecimal.ONE).dealId("dealId1")
                .cacheId("cacheId1").width(50).height(100).build();

        // when
<<<<<<< HEAD
        final Map<String, String> keywords = TargetingKeywordsCreator.create(
                ExtPriceGranularity.of(
                        2,
                        singletonList(ExtGranularityRange.of(BigDecimal.valueOf(5), BigDecimal.valueOf(0.5)))),
                true,
                true,
                false,
                null,
                null,
                null)
=======
        final Map<String, String> keywords = TargetingKeywordsCreator.create(ExtPriceGranularity.of(2,
                singletonList(ExtGranularityRange.of(BigDecimal.valueOf(5), BigDecimal.valueOf(0.5)))), true, true,
                false, 0)
>>>>>>> 56dda825
                .makeFor(bid, false);

        // then
        assertThat(keywords).containsOnly(
                entry("hb_pb_veryververyverylongbidder1", "1.00"),
                entry("hb_bidder_veryververyverylongbidder1", "veryververyverylongbidder1"),
                entry("hb_cache_id_veryververyverylongbidder1", "cacheId1"),
                entry("hb_size_veryververyverylongbidder1", "50x100"),
                entry("hb_deal_veryververyverylongbidder1", "dealId1"));
    }

    @Test
    public void shouldReturnTargetingKeywordsWithEntireKeysOpenrtb() {
        // given
        final com.iab.openrtb.response.Bid bid = com.iab.openrtb.response.Bid.builder().price(BigDecimal.ONE)
                .dealid("dealId1").w(50).h(100).build();

        // when
<<<<<<< HEAD
        final Map<String, String> keywords = TargetingKeywordsCreator.create(
                ExtPriceGranularity.of(
                        2,
                        singletonList(ExtGranularityRange.of(BigDecimal.valueOf(5), BigDecimal.valueOf(0.5)))),
                true,
                true,
                false,
                null,
                null,
                null)
                .makeFor(bid, "veryververyverylongbidder1", false, null, null, null);
=======
        final Map<String, String> keywords = TargetingKeywordsCreator.create(ExtPriceGranularity.of(2,
                singletonList(ExtGranularityRange.of(BigDecimal.valueOf(5), BigDecimal.valueOf(0.5)))), true, true,
                false, 0)
                .makeFor(bid, "veryververyverylongbidder1", false, null, null, null, null, null);
>>>>>>> 56dda825

        // then
        assertThat(keywords).containsOnly(
                entry("hb_pb_veryververyverylongbidder1", "1.00"),
                entry("hb_bidder_veryververyverylongbidder1", "veryververyverylongbidder1"),
                entry("hb_size_veryververyverylongbidder1", "50x100"),
                entry("hb_deal_veryververyverylongbidder1", "dealId1"));
    }

    @Test
    public void shouldReturnTargetingKeywordsForWinningBid() {
        // given
        final Bid bid = Bid.builder().bidder("bidder1").price(BigDecimal.ONE).dealId("dealId1").cacheId("cacheId1")
                .width(50).height(100).build();

        // when
<<<<<<< HEAD
        final Map<String, String> keywords = TargetingKeywordsCreator.create(
                ExtPriceGranularity.of(
                        2,
                        singletonList(ExtGranularityRange.of(BigDecimal.valueOf(5), BigDecimal.valueOf(0.5)))),
                true,
                true,
                false,
                null,
                null,
                null)
=======
        final Map<String, String> keywords = TargetingKeywordsCreator.create(ExtPriceGranularity.of(2,
                singletonList(ExtGranularityRange.of(BigDecimal.valueOf(5), BigDecimal.valueOf(0.5)))), true, true,
                false, 0)
>>>>>>> 56dda825
                .makeFor(bid, true);

        // then
        assertThat(keywords).containsOnly(
                entry("hb_pb_bidder1", "1.00"),
                entry("hb_bidder_bidder1", "bidder1"),
                entry("hb_cache_id_bidder1", "cacheId1"),
                entry("hb_size_bidder1", "50x100"),
                entry("hb_deal_bidder1", "dealId1"),
                entry("hb_pb", "1.00"),
                entry("hb_bidder", "bidder1"),
                entry("hb_cache_id", "cacheId1"),
                entry("hb_size", "50x100"),
                entry("hb_deal", "dealId1"));
    }

    @Test
    public void shouldReturnTargetingKeywordsForWinningBidOpenrtb() {
        // given
        final com.iab.openrtb.response.Bid bid = com.iab.openrtb.response.Bid.builder().price(BigDecimal.ONE)
                .dealid("dealId1").w(50).h(100).build();

        // when
<<<<<<< HEAD
        final Map<String, String> keywords = TargetingKeywordsCreator.create(
                ExtPriceGranularity.of(
                        2,
                        singletonList(ExtGranularityRange.of(BigDecimal.valueOf(5), BigDecimal.valueOf(0.5)))),
                true,
                true,
                false,
                null,
                null,
                null)
                .makeFor(bid, "bidder1", true, "cacheId1", "videoCacheId1", null);
=======
        final Map<String, String> keywords = TargetingKeywordsCreator.create(ExtPriceGranularity.of(2,
                singletonList(ExtGranularityRange.of(BigDecimal.valueOf(5), BigDecimal.valueOf(0.5)))), true, true,
                false, 0)
                .makeFor(bid, "bidder1", true, "cacheId1", "videoCacheId1", null, null, null);
>>>>>>> 56dda825

        // then
        assertThat(keywords).containsOnly(
                entry("hb_pb_bidder1", "1.00"),
                entry("hb_bidder_bidder1", "bidder1"),
                entry("hb_size_bidder1", "50x100"),
                entry("hb_deal_bidder1", "dealId1"),
                entry("hb_pb", "1.00"),
                entry("hb_bidder", "bidder1"),
                entry("hb_size", "50x100"),
                entry("hb_deal", "dealId1"),
                entry("hb_cache_id", "cacheId1"),
                entry("hb_cache_id_bidder1", "cacheId1"),
                entry("hb_uuid", "videoCacheId1"),
                entry("hb_uuid_bidder1", "videoCacheId1"));
    }

    @Test
    public void shouldFallbackToDefaultPriceIfInvalidPriceGranularity() {
        // given
        final Bid bid = Bid.builder().bidder("").price(BigDecimal.valueOf(3.87)).build();

        // when
        final Map<String, String> keywords = TargetingKeywordsCreator.create(
                "invalid", true, true, false, 0)
                .makeFor(bid, true);

        // then
        assertThat(keywords).contains(entry("hb_pb", StringUtils.EMPTY));
    }

    @Test
    public void shouldUseDefaultPriceGranularity() {
        // given
        final Bid bid = Bid.builder().bidder("").price(BigDecimal.valueOf(3.87)).build();

        // when
<<<<<<< HEAD
        final Map<String, String> keywords = TargetingKeywordsCreator.create(null, true, true, false)
=======
        final Map<String, String> keywords = TargetingKeywordsCreator.create(
                (String) null, true, true, false, 0)
>>>>>>> 56dda825
                .makeFor(bid, true);

        // then
        assertThat(keywords).contains(entry("hb_pb", "3.80"));
    }

    @Test
    public void shouldUseDefaultPriceGranularityOpenrtb() {
        // given
        final com.iab.openrtb.response.Bid bid = com.iab.openrtb.response.Bid.builder()
                .price(BigDecimal.valueOf(3.87)).build();

        // when
<<<<<<< HEAD
        final Map<String, String> keywords = TargetingKeywordsCreator.create(null, true, true, false)
                .makeFor(bid, "", true, null, null, null);
=======
        final Map<String, String> keywords = TargetingKeywordsCreator.create(
                (String) null, true, true, false, 0)
                .makeFor(bid, "", true, null, null, null, null, null);
>>>>>>> 56dda825

        // then
        assertThat(keywords).contains(entry("hb_pb", "3.80"));
    }

    @Test
    public void shouldNotIncludeCacheIdAndDealIdAndSize() {
        // given
        final Bid bid = Bid.builder().bidder("bidder").price(BigDecimal.ONE).build();

        // when
<<<<<<< HEAD
        final Map<String, String> keywords = TargetingKeywordsCreator.create(null, true, true, false)
=======
        final Map<String, String> keywords = TargetingKeywordsCreator.create(
                (String) null, true, true, false, 0)
>>>>>>> 56dda825
                .makeFor(bid, true);

        // then
        assertThat(keywords).doesNotContainKeys("hb_cache_id_bidder", "hb_deal_bidder", "hb_size_bidder",
                "hb_cache_id", "hb_deal", "hb_size");
    }

    @Test
    public void shouldNotIncludeCacheIdAndDealIdAndSizeOpenrtb() {
        // given
        final com.iab.openrtb.response.Bid bid = com.iab.openrtb.response.Bid.builder().price(BigDecimal.ONE).build();

        // when
<<<<<<< HEAD
        final Map<String, String> keywords = TargetingKeywordsCreator.create(null, true, true, false)
                .makeFor(bid, "bidder", true, null, null, null);
=======
        final Map<String, String> keywords = TargetingKeywordsCreator.create(
                (String) null, true, true, false, 0)
                .makeFor(bid, "bidder", true, null, null, null, null, null);
>>>>>>> 56dda825

        // then
        assertThat(keywords).doesNotContainKeys("hb_cache_id_bidder", "hb_deal_bidder", "hb_size_bidder",
                "hb_cache_id", "hb_uuid", "hb_deal", "hb_size");
    }

    @Test
    public void shouldReturnEnvKeyForAppRequest() {
        // given
        final Bid bid = Bid.builder().bidder("bidder").price(BigDecimal.ONE).build();

        // when
<<<<<<< HEAD
        final Map<String, String> keywords = TargetingKeywordsCreator.create(null, true, true, true)
=======
        final Map<String, String> keywords = TargetingKeywordsCreator.create(
                (String) null, true, true, true, 0)
>>>>>>> 56dda825
                .makeFor(bid, true);

        // then
        assertThat(keywords).contains(
                entry("hb_env", "mobile-app"),
                entry("hb_env_bidder", "mobile-app"));
    }

    @Test
    public void shouldReturnEnvKeyForAppRequestOpenrtb() {
        // given
        final com.iab.openrtb.response.Bid bid = com.iab.openrtb.response.Bid.builder().price(BigDecimal.ONE).build();

        // when
<<<<<<< HEAD
        final Map<String, String> keywords = TargetingKeywordsCreator.create(null, true, true, true)
                .makeFor(bid, "bidder", true, null, null, null);
=======
        final Map<String, String> keywords = TargetingKeywordsCreator.create(
                (String) null, true, true, true, 0)
                .makeFor(bid, "bidder", true, null, null, null, null, null);
>>>>>>> 56dda825

        // then
        assertThat(keywords).contains(
                entry("hb_env", "mobile-app"),
                entry("hb_env_bidder", "mobile-app"));
    }

    @Test
    public void shouldNotIncludeWinningBidTargetingIfIncludeWinnersFlagIsFalse() {
        // given
        final com.iab.openrtb.response.Bid bid = com.iab.openrtb.response.Bid.builder().price(BigDecimal.ONE).build();

        // when
<<<<<<< HEAD
        final Map<String, String> keywords = TargetingKeywordsCreator.create(null, false, true, false)
                .makeFor(bid, "bidder1", true, null, null, null);
=======
        final Map<String, String> keywords = TargetingKeywordsCreator.create(
                (String) null, false, true, false, 0)
                .makeFor(bid, "bidder1", true, null, null, null, null, null);
>>>>>>> 56dda825

        // then
        assertThat(keywords).doesNotContainKeys("hb_bidder", "hb_pb");
    }

    @Test
    public void shouldIncludeWinningBidTargetingIfIncludeWinnersFlagIsTrue() {
        // given
        final com.iab.openrtb.response.Bid bid = com.iab.openrtb.response.Bid.builder().price(BigDecimal.ONE).build();

        // when
<<<<<<< HEAD
        final Map<String, String> keywords = TargetingKeywordsCreator.create(null, true, true, false)
                .makeFor(bid, "bidder1", true, null, null, null);
=======
        final Map<String, String> keywords = TargetingKeywordsCreator.create(
                (String) null, true, true, false, 0)
                .makeFor(bid, "bidder1", true, null, null, null, null, null);
>>>>>>> 56dda825

        // then
        assertThat(keywords).containsKeys("hb_bidder", "hb_pb");
    }

    @Test
    public void shouldNotIncludeBidderKeysTargetingIfIncludeBidderKeysFlagIsFalse() {
        // given
        final com.iab.openrtb.response.Bid bid = com.iab.openrtb.response.Bid.builder().price(BigDecimal.ONE).build();

        // when
<<<<<<< HEAD
        final Map<String, String> keywords = TargetingKeywordsCreator.create(null, false, false, false)
                .makeFor(bid, "bidder1", true, null, null, null);
=======
        final Map<String, String> keywords = TargetingKeywordsCreator.create(
                (String) null, false, false, false, 0)
                .makeFor(bid, "bidder1", true, null, null, null, null, null);
>>>>>>> 56dda825

        // then
        assertThat(keywords).doesNotContainKeys("hb_bidder_bidder1", "hb_pb_bidder1");
    }

    @Test
    public void shouldIncludeBidderKeysTargetingIfIncludeBidderKeysFlagIsTrue() {
        // given
        final com.iab.openrtb.response.Bid bid = com.iab.openrtb.response.Bid.builder().price(BigDecimal.ONE).build();

        // when
<<<<<<< HEAD
        final Map<String, String> keywords = TargetingKeywordsCreator.create(null, false, true, false)
                .makeFor(bid, "bidder1", true, null, null, null);
=======
        final Map<String, String> keywords = TargetingKeywordsCreator.create(
                (String) null, false, true, false, 0)
                .makeFor(bid, "bidder1", true, null, null, null, null, null);
>>>>>>> 56dda825

        // then
        assertThat(keywords).containsKeys("hb_bidder_bidder1", "hb_pb_bidder1");
    }

    @Test
    public void shouldIncludeWinUrlAndBidIdWhenWinUrlIsNotNullAndBidIsWinning() {
        // given
        final com.iab.openrtb.response.Bid bid = com.iab.openrtb.response.Bid.builder()
                .id("bid1")
                .price(BigDecimal.ONE)
                .build();

        // when
<<<<<<< HEAD
        final Map<String, String> keywords = TargetingKeywordsCreator.create(null, true, true, false)
                .makeFor(bid, "bidder1", true, null, null, "http://extetranlUrl");
=======
        final Map<String, String> keywords = TargetingKeywordsCreator.create(
                (String) null, true, true, false, 0)
                .makeFor(bid, "bidder1", true, null, null, null, null, "http://extetranlUrl");
>>>>>>> 56dda825

        // then
        assertThat(keywords).contains(
                entry("hb_bidid", "bid1"),
                entry("hb_bidid_bidder1", "bid1"),
                entry("hb_winurl", "http://extetranlUrl"));
        assertThat(keywords).doesNotContainKeys("hb_winurl_bidder1");
    }

    @Test
    public void shouldNotIncludeWinUrlAndBidIdWhenBidIsNotWinning() {
        // given
        final com.iab.openrtb.response.Bid bid = com.iab.openrtb.response.Bid.builder()
                .id("bid1")
                .price(BigDecimal.ONE)
                .build();

        // when
<<<<<<< HEAD
        final Map<String, String> keywords = TargetingKeywordsCreator.create(null, true, true, false)
                .makeFor(bid, "bidder1", false, null, null, "http://extetranlUrl");
=======
        final Map<String, String> keywords = TargetingKeywordsCreator.create(
                (String) null, true, true, false, 0)
                .makeFor(bid, "bidder1", false, null, null, null, null, "http://extetranlUrl");
>>>>>>> 56dda825

        // then
        assertThat(keywords).doesNotContainKeys("hb_bidid", "hb_bidid_bidder1", "hb_winurl", "hb_winurl_bidder1");
    }

    @Test
    public void shouldNotIncludeWinUrlAndBidIdWhenWinUrlIsNull() {
        // given
        final com.iab.openrtb.response.Bid bid = com.iab.openrtb.response.Bid.builder()
                .id("bid1")
                .price(BigDecimal.ONE)
                .build();

        // when
<<<<<<< HEAD
        final Map<String, String> keywords = TargetingKeywordsCreator.create(null, true, true, false)
                .makeFor(bid, "bidder1", true, null, null, null);
=======
        final Map<String, String> keywords = TargetingKeywordsCreator.create(
                (String) null, true, true, false, 0)
                .makeFor(bid, "bidder1", true, null, null, null, null, null);
>>>>>>> 56dda825

        // then
        assertThat(keywords).doesNotContainKeys("hb_bidid", "hb_bidid_bidder1", "hb_winurl", "hb_winurl_bidder1");
    }

    @Test
<<<<<<< HEAD
    public void shouldIncludeKeywordsFromResolver() {
        // given
        final com.iab.openrtb.response.Bid bid = com.iab.openrtb.response.Bid.builder()
                .id("bid1")
                .price(BigDecimal.ONE)
                .build();

        final TargetingKeywordsResolver resolver = mock(TargetingKeywordsResolver.class);
        given(resolver.resolve(any(), anyString())).willReturn(singletonMap("keyword1", "value1"));

        // when
        final Map<String, String> keywords = TargetingKeywordsCreator.create(
                ExtPriceGranularity.of(
                        2,
                        singletonList(ExtGranularityRange.of(BigDecimal.valueOf(5), BigDecimal.valueOf(0.5)))),
                true,
                true,
                false,
                null,
                null,
                resolver)
                .makeFor(bid, "bidder1", true, null, null, null);

        // then
        assertThat(keywords).contains(entry("keyword1", "value1"));
=======
    public void shouldTruncateTargetingKeywordsIfTruncateAttrCharsIsDefined() {
        // given
        final com.iab.openrtb.response.Bid bid = com.iab.openrtb.response.Bid.builder().price(BigDecimal.ONE).build();

        // when
        final Map<String, String> keywords = TargetingKeywordsCreator.create(
                (String) null, false, true, false, 20)
                .makeFor(bid, "someVeryLongBidderName", true, null, null, null, null, null);

        // then
        assertThat(keywords).hasSize(2)
                .containsKeys("hb_bidder_someVeryLo", "hb_pb_someVeryLongBi");
    }

    @Test
    public void shouldNotTruncateTargetingKeywordsIfTruncateAttrCharsIsNotDefined() {
        // given
        final com.iab.openrtb.response.Bid bid = com.iab.openrtb.response.Bid.builder().price(BigDecimal.ONE).build();

        // when
        final Map<String, String> keywords = TargetingKeywordsCreator.create(
                (String) null, false, true, false, 0)
                .makeFor(bid, "someVeryLongBidderName", true, null, null, null, null, null);

        // then
        assertThat(keywords).hasSize(2)
                .containsKeys("hb_bidder_someVeryLongBidderName", "hb_pb_someVeryLongBidderName");
>>>>>>> 56dda825
    }
}<|MERGE_RESOLUTION|>--- conflicted
+++ resolved
@@ -34,20 +34,16 @@
 
         // when
         final Map<String, String> keywords = TargetingKeywordsCreator.create(
-<<<<<<< HEAD
-                ExtPriceGranularity.of(
-                        2,
-                        singletonList(ExtGranularityRange.of(BigDecimal.valueOf(5), BigDecimal.valueOf(0.5)))),
-                true,
-                true,
-                false,
-                null,
-                null,
-                null)
-=======
-                ExtPriceGranularity.of(2, singletonList(ExtGranularityRange.of(BigDecimal.valueOf(5),
-                        BigDecimal.valueOf(0.5)))), true, true, false, 0)
->>>>>>> 56dda825
+                ExtPriceGranularity.of(
+                        2,
+                        singletonList(ExtGranularityRange.of(BigDecimal.valueOf(5), BigDecimal.valueOf(0.5)))),
+                true,
+                true,
+                false,
+                0,
+                null,
+                null,
+                null)
                 .makeFor(bid, false);
 
         // then
@@ -66,24 +62,18 @@
                 .dealid("dealId1").w(50).h(100).build();
 
         // when
-<<<<<<< HEAD
-        final Map<String, String> keywords = TargetingKeywordsCreator.create(
-                ExtPriceGranularity.of(
-                        2,
-                        singletonList(ExtGranularityRange.of(BigDecimal.valueOf(5), BigDecimal.valueOf(0.5)))),
-                true,
-                true,
-                false,
+        final Map<String, String> keywords = TargetingKeywordsCreator.create(
+                ExtPriceGranularity.of(
+                        2,
+                        singletonList(ExtGranularityRange.of(BigDecimal.valueOf(5), BigDecimal.valueOf(0.5)))),
+                true,
+                true,
+                false,
+                0,
                 null,
                 null,
                 null)
                 .makeFor(bid, "bidder1", false, null, null, null);
-=======
-        final Map<String, String> keywords = TargetingKeywordsCreator.create(ExtPriceGranularity.of(2,
-                singletonList(ExtGranularityRange.of(BigDecimal.valueOf(5), BigDecimal.valueOf(0.5)))), true, true,
-                false, 0)
-                .makeFor(bid, "bidder1", false, null, null, null, null, null);
->>>>>>> 56dda825
 
         // then
         assertThat(keywords).containsOnly(
@@ -100,22 +90,17 @@
                 .cacheId("cacheId1").width(50).height(100).build();
 
         // when
-<<<<<<< HEAD
-        final Map<String, String> keywords = TargetingKeywordsCreator.create(
-                ExtPriceGranularity.of(
-                        2,
-                        singletonList(ExtGranularityRange.of(BigDecimal.valueOf(5), BigDecimal.valueOf(0.5)))),
-                true,
-                true,
-                false,
-                null,
-                null,
-                null)
-=======
-        final Map<String, String> keywords = TargetingKeywordsCreator.create(ExtPriceGranularity.of(2,
-                singletonList(ExtGranularityRange.of(BigDecimal.valueOf(5), BigDecimal.valueOf(0.5)))), true, true,
-                false, 0)
->>>>>>> 56dda825
+        final Map<String, String> keywords = TargetingKeywordsCreator.create(
+                ExtPriceGranularity.of(
+                        2,
+                        singletonList(ExtGranularityRange.of(BigDecimal.valueOf(5), BigDecimal.valueOf(0.5)))),
+                true,
+                true,
+                false,
+                0,
+                null,
+                null,
+                null)
                 .makeFor(bid, false);
 
         // then
@@ -134,24 +119,18 @@
                 .dealid("dealId1").w(50).h(100).build();
 
         // when
-<<<<<<< HEAD
-        final Map<String, String> keywords = TargetingKeywordsCreator.create(
-                ExtPriceGranularity.of(
-                        2,
-                        singletonList(ExtGranularityRange.of(BigDecimal.valueOf(5), BigDecimal.valueOf(0.5)))),
-                true,
-                true,
-                false,
+        final Map<String, String> keywords = TargetingKeywordsCreator.create(
+                ExtPriceGranularity.of(
+                        2,
+                        singletonList(ExtGranularityRange.of(BigDecimal.valueOf(5), BigDecimal.valueOf(0.5)))),
+                true,
+                true,
+                false,
+                0,
                 null,
                 null,
                 null)
                 .makeFor(bid, "veryververyverylongbidder1", false, null, null, null);
-=======
-        final Map<String, String> keywords = TargetingKeywordsCreator.create(ExtPriceGranularity.of(2,
-                singletonList(ExtGranularityRange.of(BigDecimal.valueOf(5), BigDecimal.valueOf(0.5)))), true, true,
-                false, 0)
-                .makeFor(bid, "veryververyverylongbidder1", false, null, null, null, null, null);
->>>>>>> 56dda825
 
         // then
         assertThat(keywords).containsOnly(
@@ -168,22 +147,17 @@
                 .width(50).height(100).build();
 
         // when
-<<<<<<< HEAD
-        final Map<String, String> keywords = TargetingKeywordsCreator.create(
-                ExtPriceGranularity.of(
-                        2,
-                        singletonList(ExtGranularityRange.of(BigDecimal.valueOf(5), BigDecimal.valueOf(0.5)))),
-                true,
-                true,
-                false,
-                null,
-                null,
-                null)
-=======
-        final Map<String, String> keywords = TargetingKeywordsCreator.create(ExtPriceGranularity.of(2,
-                singletonList(ExtGranularityRange.of(BigDecimal.valueOf(5), BigDecimal.valueOf(0.5)))), true, true,
-                false, 0)
->>>>>>> 56dda825
+        final Map<String, String> keywords = TargetingKeywordsCreator.create(
+                ExtPriceGranularity.of(
+                        2,
+                        singletonList(ExtGranularityRange.of(BigDecimal.valueOf(5), BigDecimal.valueOf(0.5)))),
+                true,
+                true,
+                false,
+                0,
+                null,
+                null,
+                null)
                 .makeFor(bid, true);
 
         // then
@@ -207,24 +181,18 @@
                 .dealid("dealId1").w(50).h(100).build();
 
         // when
-<<<<<<< HEAD
-        final Map<String, String> keywords = TargetingKeywordsCreator.create(
-                ExtPriceGranularity.of(
-                        2,
-                        singletonList(ExtGranularityRange.of(BigDecimal.valueOf(5), BigDecimal.valueOf(0.5)))),
-                true,
-                true,
-                false,
+        final Map<String, String> keywords = TargetingKeywordsCreator.create(
+                ExtPriceGranularity.of(
+                        2,
+                        singletonList(ExtGranularityRange.of(BigDecimal.valueOf(5), BigDecimal.valueOf(0.5)))),
+                true,
+                true,
+                false,
+                0,
                 null,
                 null,
                 null)
                 .makeFor(bid, "bidder1", true, "cacheId1", "videoCacheId1", null);
-=======
-        final Map<String, String> keywords = TargetingKeywordsCreator.create(ExtPriceGranularity.of(2,
-                singletonList(ExtGranularityRange.of(BigDecimal.valueOf(5), BigDecimal.valueOf(0.5)))), true, true,
-                false, 0)
-                .makeFor(bid, "bidder1", true, "cacheId1", "videoCacheId1", null, null, null);
->>>>>>> 56dda825
 
         // then
         assertThat(keywords).containsOnly(
@@ -262,12 +230,7 @@
         final Bid bid = Bid.builder().bidder("").price(BigDecimal.valueOf(3.87)).build();
 
         // when
-<<<<<<< HEAD
-        final Map<String, String> keywords = TargetingKeywordsCreator.create(null, true, true, false)
-=======
-        final Map<String, String> keywords = TargetingKeywordsCreator.create(
-                (String) null, true, true, false, 0)
->>>>>>> 56dda825
+        final Map<String, String> keywords = TargetingKeywordsCreator.create(null, true, true, false, 0)
                 .makeFor(bid, true);
 
         // then
@@ -281,14 +244,8 @@
                 .price(BigDecimal.valueOf(3.87)).build();
 
         // when
-<<<<<<< HEAD
-        final Map<String, String> keywords = TargetingKeywordsCreator.create(null, true, true, false)
+        final Map<String, String> keywords = TargetingKeywordsCreator.create(null, true, true, false, 0)
                 .makeFor(bid, "", true, null, null, null);
-=======
-        final Map<String, String> keywords = TargetingKeywordsCreator.create(
-                (String) null, true, true, false, 0)
-                .makeFor(bid, "", true, null, null, null, null, null);
->>>>>>> 56dda825
 
         // then
         assertThat(keywords).contains(entry("hb_pb", "3.80"));
@@ -300,12 +257,7 @@
         final Bid bid = Bid.builder().bidder("bidder").price(BigDecimal.ONE).build();
 
         // when
-<<<<<<< HEAD
-        final Map<String, String> keywords = TargetingKeywordsCreator.create(null, true, true, false)
-=======
-        final Map<String, String> keywords = TargetingKeywordsCreator.create(
-                (String) null, true, true, false, 0)
->>>>>>> 56dda825
+        final Map<String, String> keywords = TargetingKeywordsCreator.create(null, true, true, false, 0)
                 .makeFor(bid, true);
 
         // then
@@ -319,14 +271,8 @@
         final com.iab.openrtb.response.Bid bid = com.iab.openrtb.response.Bid.builder().price(BigDecimal.ONE).build();
 
         // when
-<<<<<<< HEAD
-        final Map<String, String> keywords = TargetingKeywordsCreator.create(null, true, true, false)
+        final Map<String, String> keywords = TargetingKeywordsCreator.create(null, true, true, false, 0)
                 .makeFor(bid, "bidder", true, null, null, null);
-=======
-        final Map<String, String> keywords = TargetingKeywordsCreator.create(
-                (String) null, true, true, false, 0)
-                .makeFor(bid, "bidder", true, null, null, null, null, null);
->>>>>>> 56dda825
 
         // then
         assertThat(keywords).doesNotContainKeys("hb_cache_id_bidder", "hb_deal_bidder", "hb_size_bidder",
@@ -339,12 +285,7 @@
         final Bid bid = Bid.builder().bidder("bidder").price(BigDecimal.ONE).build();
 
         // when
-<<<<<<< HEAD
-        final Map<String, String> keywords = TargetingKeywordsCreator.create(null, true, true, true)
-=======
-        final Map<String, String> keywords = TargetingKeywordsCreator.create(
-                (String) null, true, true, true, 0)
->>>>>>> 56dda825
+        final Map<String, String> keywords = TargetingKeywordsCreator.create(null, true, true, true, 0)
                 .makeFor(bid, true);
 
         // then
@@ -359,14 +300,8 @@
         final com.iab.openrtb.response.Bid bid = com.iab.openrtb.response.Bid.builder().price(BigDecimal.ONE).build();
 
         // when
-<<<<<<< HEAD
-        final Map<String, String> keywords = TargetingKeywordsCreator.create(null, true, true, true)
+        final Map<String, String> keywords = TargetingKeywordsCreator.create(null, true, true, true, 0)
                 .makeFor(bid, "bidder", true, null, null, null);
-=======
-        final Map<String, String> keywords = TargetingKeywordsCreator.create(
-                (String) null, true, true, true, 0)
-                .makeFor(bid, "bidder", true, null, null, null, null, null);
->>>>>>> 56dda825
 
         // then
         assertThat(keywords).contains(
@@ -380,14 +315,8 @@
         final com.iab.openrtb.response.Bid bid = com.iab.openrtb.response.Bid.builder().price(BigDecimal.ONE).build();
 
         // when
-<<<<<<< HEAD
-        final Map<String, String> keywords = TargetingKeywordsCreator.create(null, false, true, false)
-                .makeFor(bid, "bidder1", true, null, null, null);
-=======
-        final Map<String, String> keywords = TargetingKeywordsCreator.create(
-                (String) null, false, true, false, 0)
-                .makeFor(bid, "bidder1", true, null, null, null, null, null);
->>>>>>> 56dda825
+        final Map<String, String> keywords = TargetingKeywordsCreator.create(null, false, true, false, 0)
+                .makeFor(bid, "bidder1", true, null, null, null);
 
         // then
         assertThat(keywords).doesNotContainKeys("hb_bidder", "hb_pb");
@@ -399,14 +328,8 @@
         final com.iab.openrtb.response.Bid bid = com.iab.openrtb.response.Bid.builder().price(BigDecimal.ONE).build();
 
         // when
-<<<<<<< HEAD
-        final Map<String, String> keywords = TargetingKeywordsCreator.create(null, true, true, false)
-                .makeFor(bid, "bidder1", true, null, null, null);
-=======
-        final Map<String, String> keywords = TargetingKeywordsCreator.create(
-                (String) null, true, true, false, 0)
-                .makeFor(bid, "bidder1", true, null, null, null, null, null);
->>>>>>> 56dda825
+        final Map<String, String> keywords = TargetingKeywordsCreator.create(null, true, true, false, 0)
+                .makeFor(bid, "bidder1", true, null, null, null);
 
         // then
         assertThat(keywords).containsKeys("hb_bidder", "hb_pb");
@@ -418,14 +341,8 @@
         final com.iab.openrtb.response.Bid bid = com.iab.openrtb.response.Bid.builder().price(BigDecimal.ONE).build();
 
         // when
-<<<<<<< HEAD
-        final Map<String, String> keywords = TargetingKeywordsCreator.create(null, false, false, false)
-                .makeFor(bid, "bidder1", true, null, null, null);
-=======
-        final Map<String, String> keywords = TargetingKeywordsCreator.create(
-                (String) null, false, false, false, 0)
-                .makeFor(bid, "bidder1", true, null, null, null, null, null);
->>>>>>> 56dda825
+        final Map<String, String> keywords = TargetingKeywordsCreator.create(null, false, false, false, 0)
+                .makeFor(bid, "bidder1", true, null, null, null);
 
         // then
         assertThat(keywords).doesNotContainKeys("hb_bidder_bidder1", "hb_pb_bidder1");
@@ -437,14 +354,8 @@
         final com.iab.openrtb.response.Bid bid = com.iab.openrtb.response.Bid.builder().price(BigDecimal.ONE).build();
 
         // when
-<<<<<<< HEAD
-        final Map<String, String> keywords = TargetingKeywordsCreator.create(null, false, true, false)
-                .makeFor(bid, "bidder1", true, null, null, null);
-=======
-        final Map<String, String> keywords = TargetingKeywordsCreator.create(
-                (String) null, false, true, false, 0)
-                .makeFor(bid, "bidder1", true, null, null, null, null, null);
->>>>>>> 56dda825
+        final Map<String, String> keywords = TargetingKeywordsCreator.create(null, false, true, false, 0)
+                .makeFor(bid, "bidder1", true, null, null, null);
 
         // then
         assertThat(keywords).containsKeys("hb_bidder_bidder1", "hb_pb_bidder1");
@@ -459,14 +370,8 @@
                 .build();
 
         // when
-<<<<<<< HEAD
-        final Map<String, String> keywords = TargetingKeywordsCreator.create(null, true, true, false)
+        final Map<String, String> keywords = TargetingKeywordsCreator.create(null, true, true, false, 0)
                 .makeFor(bid, "bidder1", true, null, null, "http://extetranlUrl");
-=======
-        final Map<String, String> keywords = TargetingKeywordsCreator.create(
-                (String) null, true, true, false, 0)
-                .makeFor(bid, "bidder1", true, null, null, null, null, "http://extetranlUrl");
->>>>>>> 56dda825
 
         // then
         assertThat(keywords).contains(
@@ -485,14 +390,8 @@
                 .build();
 
         // when
-<<<<<<< HEAD
-        final Map<String, String> keywords = TargetingKeywordsCreator.create(null, true, true, false)
+        final Map<String, String> keywords = TargetingKeywordsCreator.create(null, true, true, false, 0)
                 .makeFor(bid, "bidder1", false, null, null, "http://extetranlUrl");
-=======
-        final Map<String, String> keywords = TargetingKeywordsCreator.create(
-                (String) null, true, true, false, 0)
-                .makeFor(bid, "bidder1", false, null, null, null, null, "http://extetranlUrl");
->>>>>>> 56dda825
 
         // then
         assertThat(keywords).doesNotContainKeys("hb_bidid", "hb_bidid_bidder1", "hb_winurl", "hb_winurl_bidder1");
@@ -507,21 +406,42 @@
                 .build();
 
         // when
-<<<<<<< HEAD
-        final Map<String, String> keywords = TargetingKeywordsCreator.create(null, true, true, false)
-                .makeFor(bid, "bidder1", true, null, null, null);
-=======
-        final Map<String, String> keywords = TargetingKeywordsCreator.create(
-                (String) null, true, true, false, 0)
-                .makeFor(bid, "bidder1", true, null, null, null, null, null);
->>>>>>> 56dda825
+        final Map<String, String> keywords = TargetingKeywordsCreator.create(null, true, true, false, 0)
+                .makeFor(bid, "bidder1", true, null, null, null);
 
         // then
         assertThat(keywords).doesNotContainKeys("hb_bidid", "hb_bidid_bidder1", "hb_winurl", "hb_winurl_bidder1");
     }
 
     @Test
-<<<<<<< HEAD
+    public void shouldTruncateTargetingKeywordsIfTruncateAttrCharsIsDefined() {
+        // given
+        final com.iab.openrtb.response.Bid bid = com.iab.openrtb.response.Bid.builder().price(BigDecimal.ONE).build();
+
+        // when
+        final Map<String, String> keywords = TargetingKeywordsCreator.create(null, false, true, false, 20)
+                .makeFor(bid, "someVeryLongBidderName", true, null, null, null);
+
+        // then
+        assertThat(keywords).hasSize(2)
+                .containsKeys("hb_bidder_someVeryLo", "hb_pb_someVeryLongBi");
+    }
+
+    @Test
+    public void shouldNotTruncateTargetingKeywordsIfTruncateAttrCharsIsNotDefined() {
+        // given
+        final com.iab.openrtb.response.Bid bid = com.iab.openrtb.response.Bid.builder().price(BigDecimal.ONE).build();
+
+        // when
+        final Map<String, String> keywords = TargetingKeywordsCreator.create(null, false, true, false, 0)
+                .makeFor(bid, "someVeryLongBidderName", true, null, null, null);
+
+        // then
+        assertThat(keywords).hasSize(2)
+                .containsKeys("hb_bidder_someVeryLongBidderName", "hb_pb_someVeryLongBidderName");
+    }
+
+    @Test
     public void shouldIncludeKeywordsFromResolver() {
         // given
         final com.iab.openrtb.response.Bid bid = com.iab.openrtb.response.Bid.builder()
@@ -540,6 +460,7 @@
                 true,
                 true,
                 false,
+                0,
                 null,
                 null,
                 resolver)
@@ -547,34 +468,5 @@
 
         // then
         assertThat(keywords).contains(entry("keyword1", "value1"));
-=======
-    public void shouldTruncateTargetingKeywordsIfTruncateAttrCharsIsDefined() {
-        // given
-        final com.iab.openrtb.response.Bid bid = com.iab.openrtb.response.Bid.builder().price(BigDecimal.ONE).build();
-
-        // when
-        final Map<String, String> keywords = TargetingKeywordsCreator.create(
-                (String) null, false, true, false, 20)
-                .makeFor(bid, "someVeryLongBidderName", true, null, null, null, null, null);
-
-        // then
-        assertThat(keywords).hasSize(2)
-                .containsKeys("hb_bidder_someVeryLo", "hb_pb_someVeryLongBi");
-    }
-
-    @Test
-    public void shouldNotTruncateTargetingKeywordsIfTruncateAttrCharsIsNotDefined() {
-        // given
-        final com.iab.openrtb.response.Bid bid = com.iab.openrtb.response.Bid.builder().price(BigDecimal.ONE).build();
-
-        // when
-        final Map<String, String> keywords = TargetingKeywordsCreator.create(
-                (String) null, false, true, false, 0)
-                .makeFor(bid, "someVeryLongBidderName", true, null, null, null, null, null);
-
-        // then
-        assertThat(keywords).hasSize(2)
-                .containsKeys("hb_bidder_someVeryLongBidderName", "hb_pb_someVeryLongBidderName");
->>>>>>> 56dda825
     }
 }