--- conflicted
+++ resolved
@@ -77,7 +77,7 @@
                 null,
                 null,
                 null)
-                .makeFor(bid, "bidder1", false, null, null, null);
+                .makeFor(bid, "bidder1", false, null, null, null, null);
 
         // then
         assertThat(keywords).containsOnly(
@@ -136,7 +136,7 @@
                 null,
                 null,
                 null)
-                .makeFor(bid, "veryververyverylongbidder1", false, null, null, null);
+                .makeFor(bid, "veryververyverylongbidder1", false, null, null, null, null);
 
         // then
         assertThat(keywords).containsOnly(
@@ -212,11 +212,7 @@
                 null,
                 null,
                 null)
-<<<<<<< HEAD
-                .makeFor(bid, "bidder1", true, "cacheId1", "videoCacheId1", "categoryDuration");
-=======
-                .makeFor(bid, "bidder1", true, "cacheId1", "banner", "videoCacheId1");
->>>>>>> 55a4d9c9
+                .makeFor(bid, "bidder1", true, "cacheId1", "banner", "videoCacheId1", "categoryDuration");
 
         // then
         assertThat(keywords).containsOnly(
@@ -232,13 +228,10 @@
                 entry("hb_cache_id_bidder1", "cacheId1"),
                 entry("hb_uuid", "videoCacheId1"),
                 entry("hb_uuid_bidder1", "videoCacheId1"),
-<<<<<<< HEAD
+                entry("hb_format", "banner"),
+                entry("hb_format_bidder1", "banner"),
                 entry("hb_pb_cat_dur_bidder1", "categoryDuration"),
                 entry("hb_pb_cat_dur", "categoryDuration"));
-=======
-                entry("hb_format", "banner"),
-                entry("hb_format_bidder1", "banner"));
->>>>>>> 55a4d9c9
     }
 
     @Test
@@ -289,12 +282,8 @@
                 .price(BigDecimal.valueOf(3.87)).build();
 
         // when
-<<<<<<< HEAD
-        final Map<String, String> keywords = TargetingKeywordsCreator.create(null, true, true, false, 0)
-=======
         final Map<String, String> keywords = TargetingKeywordsCreator.create(null, true, true, false, false, 0)
->>>>>>> 55a4d9c9
-                .makeFor(bid, "", true, null, null, null);
+                .makeFor(bid, "", true, null, null, null, null);
 
         // then
         assertThat(keywords).contains(entry("hb_pb", "3.80"));
@@ -308,7 +297,7 @@
 
         // when
         final Map<String, String> keywords = TargetingKeywordsCreator.create(null, true, true, true, false, 0)
-                .makeFor(bid, "", true, null, "banner", null);
+                .makeFor(bid, "", true, null, "banner", null, null);
 
         // then
         assertThat(keywords).contains(entry("hb_format", "banner"));
@@ -334,12 +323,8 @@
         final com.iab.openrtb.response.Bid bid = com.iab.openrtb.response.Bid.builder().price(BigDecimal.ONE).build();
 
         // when
-<<<<<<< HEAD
-        final Map<String, String> keywords = TargetingKeywordsCreator.create(null, true, true, false, 0)
-=======
         final Map<String, String> keywords = TargetingKeywordsCreator.create(null, true, true, false, false, 0)
->>>>>>> 55a4d9c9
-                .makeFor(bid, "bidder", true, null, null, null);
+                .makeFor(bid, "bidder", true, null, null, null, null);
 
         // then
         assertThat(keywords).doesNotContainKeys("hb_cache_id_bidder", "hb_deal_bidder", "hb_size_bidder",
@@ -367,12 +352,8 @@
         final com.iab.openrtb.response.Bid bid = com.iab.openrtb.response.Bid.builder().price(BigDecimal.ONE).build();
 
         // when
-<<<<<<< HEAD
-        final Map<String, String> keywords = TargetingKeywordsCreator.create(null, true, true, true, 0)
-=======
         final Map<String, String> keywords = TargetingKeywordsCreator.create(null, true, true, false, true, 0)
->>>>>>> 55a4d9c9
-                .makeFor(bid, "bidder", true, null, null, null);
+                .makeFor(bid, "bidder", true, null, null, null, null);
 
         // then
         assertThat(keywords).contains(
@@ -386,12 +367,8 @@
         final com.iab.openrtb.response.Bid bid = com.iab.openrtb.response.Bid.builder().price(BigDecimal.ONE).build();
 
         // when
-<<<<<<< HEAD
-        final Map<String, String> keywords = TargetingKeywordsCreator.create(null, false, true, false, 0)
-=======
         final Map<String, String> keywords = TargetingKeywordsCreator.create(null, false, true, false, false, 0)
->>>>>>> 55a4d9c9
-                .makeFor(bid, "bidder1", true, null, null, null);
+                .makeFor(bid, "bidder1", true, null, null, null, null);
 
         // then
         assertThat(keywords).doesNotContainKeys("hb_bidder", "hb_pb");
@@ -403,12 +380,8 @@
         final com.iab.openrtb.response.Bid bid = com.iab.openrtb.response.Bid.builder().price(BigDecimal.ONE).build();
 
         // when
-<<<<<<< HEAD
-        final Map<String, String> keywords = TargetingKeywordsCreator.create(null, true, true, false, 0)
-=======
         final Map<String, String> keywords = TargetingKeywordsCreator.create(null, true, true, false, false, 0)
->>>>>>> 55a4d9c9
-                .makeFor(bid, "bidder1", true, null, null, null);
+                .makeFor(bid, "bidder1", true, null, null, null, null);
 
         // then
         assertThat(keywords).containsKeys("hb_bidder", "hb_pb");
@@ -420,12 +393,8 @@
         final com.iab.openrtb.response.Bid bid = com.iab.openrtb.response.Bid.builder().price(BigDecimal.ONE).build();
 
         // when
-<<<<<<< HEAD
-        final Map<String, String> keywords = TargetingKeywordsCreator.create(null, false, false, false, 0)
-=======
         final Map<String, String> keywords = TargetingKeywordsCreator.create(null, false, false, false, false, 0)
->>>>>>> 55a4d9c9
-                .makeFor(bid, "bidder1", true, null, null, null);
+                .makeFor(bid, "bidder1", true, null, null, null, null);
 
         // then
         assertThat(keywords).doesNotContainKeys("hb_bidder_bidder1", "hb_pb_bidder1");
@@ -437,12 +406,8 @@
         final com.iab.openrtb.response.Bid bid = com.iab.openrtb.response.Bid.builder().price(BigDecimal.ONE).build();
 
         // when
-<<<<<<< HEAD
-        final Map<String, String> keywords = TargetingKeywordsCreator.create(null, false, true, false, 0)
-=======
         final Map<String, String> keywords = TargetingKeywordsCreator.create(null, false, true, false, false, 0)
->>>>>>> 55a4d9c9
-                .makeFor(bid, "bidder1", true, null, null, null);
+                .makeFor(bid, "bidder1", true, null, null, null, null);
 
         // then
         assertThat(keywords).containsKeys("hb_bidder_bidder1", "hb_pb_bidder1");
@@ -454,12 +419,8 @@
         final com.iab.openrtb.response.Bid bid = com.iab.openrtb.response.Bid.builder().price(BigDecimal.ONE).build();
 
         // when
-<<<<<<< HEAD
-        final Map<String, String> keywords = TargetingKeywordsCreator.create(null, false, true, false, 20)
-=======
         final Map<String, String> keywords = TargetingKeywordsCreator.create(null, false, true, false, false, 20)
->>>>>>> 55a4d9c9
-                .makeFor(bid, "someVeryLongBidderName", true, null, null, null);
+                .makeFor(bid, "someVeryLongBidderName", true, null, null, null, null);
 
         // then
         assertThat(keywords).hasSize(2)
@@ -472,12 +433,8 @@
         final com.iab.openrtb.response.Bid bid = com.iab.openrtb.response.Bid.builder().price(BigDecimal.ONE).build();
 
         // when
-<<<<<<< HEAD
-        final Map<String, String> keywords = TargetingKeywordsCreator.create(null, true, false, false, 7)
-=======
         final Map<String, String> keywords = TargetingKeywordsCreator.create(null, true, false, false, false, 7)
->>>>>>> 55a4d9c9
-                .makeFor(bid, "bidder", true, null, null, null);
+                .makeFor(bid, "bidder", true, null, null, null, null);
 
         // then
         assertThat(keywords).hasSize(2)
@@ -490,12 +447,8 @@
         final com.iab.openrtb.response.Bid bid = com.iab.openrtb.response.Bid.builder().price(BigDecimal.ONE).build();
 
         // when
-<<<<<<< HEAD
-        final Map<String, String> keywords = TargetingKeywordsCreator.create(null, false, true, false, 0)
-=======
         final Map<String, String> keywords = TargetingKeywordsCreator.create(null, false, true, false, false, 0)
->>>>>>> 55a4d9c9
-                .makeFor(bid, "someVeryLongBidderName", true, null, null, null);
+                .makeFor(bid, "someVeryLongBidderName", true, null, null, null, null);
 
         // then
         assertThat(keywords).hasSize(2)
@@ -526,7 +479,7 @@
                 null,
                 null,
                 resolver)
-                .makeFor(bid, "bidder1", true, null, null, null);
+                .makeFor(bid, "bidder1", true, null, null, null, null);
 
         // then
         assertThat(keywords).contains(entry("key_longer_than_twen", "value1"));
@@ -556,7 +509,7 @@
                 null,
                 null,
                 resolver)
-                .makeFor(bid, "bidder1", true, null, null, null);
+                .makeFor(bid, "bidder1", true, null, null, null, null);
 
         // then
         assertThat(keywords).contains(entry("keyword1", "value1"));
