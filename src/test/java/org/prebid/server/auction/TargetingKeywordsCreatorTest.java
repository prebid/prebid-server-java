package org.prebid.server.auction;

import com.iab.openrtb.response.Bid;
import org.junit.Rule;
import org.junit.Test;
import org.mockito.junit.MockitoJUnit;
import org.mockito.junit.MockitoRule;
import org.prebid.server.proto.openrtb.ext.request.ExtGranularityRange;
import org.prebid.server.proto.openrtb.ext.request.ExtPriceGranularity;

import java.math.BigDecimal;
import java.util.Map;

import static java.util.Collections.singletonList;
import static java.util.Collections.singletonMap;
import static org.assertj.core.api.Assertions.assertThat;
import static org.assertj.core.api.Assertions.entry;
import static org.mockito.ArgumentMatchers.any;
import static org.mockito.ArgumentMatchers.anyString;
import static org.mockito.BDDMockito.given;
import static org.mockito.Mockito.mock;

public class TargetingKeywordsCreatorTest {

    @Rule
    public final MockitoRule mockitoRule = MockitoJUnit.rule();

    @Test
    public void shouldReturnTargetingKeywordsForOrdinaryBidOpenrtb() {
        // given
        final Bid bid = Bid.builder().price(BigDecimal.ONE)
                .dealid("dealId1").w(50).h(100).build();

        // when
        final Map<String, String> keywords = TargetingKeywordsCreator.create(
                ExtPriceGranularity.of(
                        2,
                        singletonList(ExtGranularityRange.of(BigDecimal.valueOf(5), BigDecimal.valueOf(0.5)))),
                true,
                true,
                false,
                false,
                0,
                null,
                null,
                null)
                .makeFor(bid, "bidder1", false, null, null, null, null);

        // then
        assertThat(keywords).containsOnly(
                entry("hb_pb_bidder1", "1.00"),
                entry("hb_bidder_bidder1", "bidder1"),
                entry("hb_size_bidder1", "50x100"),
                entry("hb_deal_bidder1", "dealId1"));
    }

    @Test
    public void shouldReturnTargetingKeywordsWithEntireKeysOpenrtb() {
        // given
        final Bid bid = Bid.builder().price(BigDecimal.ONE)
                .dealid("dealId1").w(50).h(100).build();

        // when
        final Map<String, String> keywords = TargetingKeywordsCreator.create(
                ExtPriceGranularity.of(
                        2,
                        singletonList(ExtGranularityRange.of(BigDecimal.valueOf(5), BigDecimal.valueOf(0.5)))),
                true,
                true,
                false,
                false,
                0,
                null,
                null,
                null)
                .makeFor(bid, "veryververyverylongbidder1", false, null, null, null, null);

        // then
        assertThat(keywords).containsOnly(
                entry("hb_pb_veryververyverylongbidder1", "1.00"),
                entry("hb_bidder_veryververyverylongbidder1", "veryververyverylongbidder1"),
                entry("hb_size_veryververyverylongbidder1", "50x100"),
                entry("hb_deal_veryververyverylongbidder1", "dealId1"));
    }

    @Test
    public void shouldReturnTargetingKeywordsForWinningBidOpenrtb() {
        // given
        final Bid bid = Bid.builder()
                .price(BigDecimal.ONE)
                .dealid("dealId1")
                .w(50)
                .h(100)
                .build();

        // when
        final Map<String, String> keywords = TargetingKeywordsCreator.create(
                ExtPriceGranularity.of(
                        2,
                        singletonList(ExtGranularityRange.of(BigDecimal.valueOf(5), BigDecimal.valueOf(0.5)))),
                true,
                true,
                true,
                false,
                0,
                null,
                null,
                null)
                .makeFor(bid, "bidder1", true, "cacheId1", "banner", "videoCacheId1");

        // then
        assertThat(keywords).containsOnly(
                entry("hb_pb_bidder1", "1.00"),
                entry("hb_bidder_bidder1", "bidder1"),
                entry("hb_size_bidder1", "50x100"),
                entry("hb_deal_bidder1", "dealId1"),
                entry("hb_pb", "1.00"),
                entry("hb_bidder", "bidder1"),
                entry("hb_size", "50x100"),
                entry("hb_deal", "dealId1"),
                entry("hb_cache_id", "cacheId1"),
                entry("hb_cache_id_bidder1", "cacheId1"),
                entry("hb_uuid", "videoCacheId1"),
                entry("hb_uuid_bidder1", "videoCacheId1"),
                entry("hb_format", "banner"),
                entry("hb_format_bidder1", "banner"));
    }

    @Test
    public void shouldIncludeFormatOpenrtb() {
        // given
        final Bid bid = Bid.builder()
                .price(BigDecimal.valueOf(3.87)).build();

        // when
        final Map<String, String> keywords = TargetingKeywordsCreator.create(
                ExtPriceGranularity.of(
                        2,
                        singletonList(ExtGranularityRange.of(BigDecimal.valueOf(5), BigDecimal.valueOf(0.5)))),
                true,
                true,
                true,
                false,
                0,
                null,
                null,
                null)
<<<<<<< HEAD
                .makeFor(bid, "bidder1", true, "cacheId1", "banner", "videoCacheId1", "categoryDuration");

        // then
        assertThat(keywords).containsOnly(
                entry("hb_pb_bidder1", "1.00"),
                entry("hb_bidder_bidder1", "bidder1"),
                entry("hb_size_bidder1", "50x100"),
                entry("hb_deal_bidder1", "dealId1"),
                entry("hb_pb", "1.00"),
                entry("hb_bidder", "bidder1"),
                entry("hb_size", "50x100"),
                entry("hb_deal", "dealId1"),
                entry("hb_cache_id", "cacheId1"),
                entry("hb_cache_id_bidder1", "cacheId1"),
                entry("hb_uuid", "videoCacheId1"),
                entry("hb_uuid_bidder1", "videoCacheId1"),
                entry("hb_format", "banner"),
                entry("hb_format_bidder1", "banner"),
                entry("hb_pb_cat_dur_bidder1", "categoryDuration"),
                entry("hb_pb_cat_dur", "categoryDuration"));
    }

    @Test
    public void shouldFallbackToDefaultPriceIfInvalidPriceGranularity() {
        // given
        final Bid bid = Bid.builder().bidder("").price(BigDecimal.valueOf(3.87)).mediaType(MediaType.banner).build();

        // when
        final Map<String, String> keywords = TargetingKeywordsCreator.create(
                "invalid", true, true, false, false, 0)
                .makeFor(bid, true);

        // then
        assertThat(keywords).contains(entry("hb_pb", StringUtils.EMPTY));
    }

    @Test
    public void shouldIncludeFormat() {
        // given
        final Bid bid = Bid.builder().bidder("").price(BigDecimal.valueOf(3.87)).mediaType(MediaType.banner).build();

        // when
        final Map<String, String> keywords = TargetingKeywordsCreator.create(
                "invalid", true, true, true, false, 0)
                .makeFor(bid, true);

        // then
        assertThat(keywords).contains(entry("hb_format", "banner"));
    }

    @Test
    public void shouldUseDefaultPriceGranularity() {
        // given
        final Bid bid = Bid.builder().bidder("").price(BigDecimal.valueOf(3.87)).mediaType(MediaType.banner).build();

        // when
        final Map<String, String> keywords = TargetingKeywordsCreator.create(null, true, true, false, false, 0)
                .makeFor(bid, true);

        // then
        assertThat(keywords).contains(entry("hb_pb", "3.80"));
    }

    @Test
    public void shouldUseDefaultPriceGranularityOpenrtb() {
        // given
        final com.iab.openrtb.response.Bid bid = com.iab.openrtb.response.Bid.builder()
                .price(BigDecimal.valueOf(3.87)).build();

        // when
        final Map<String, String> keywords = TargetingKeywordsCreator.create(null, true, true, false, false, 0)
                .makeFor(bid, "", true, null, null, null, null);

        // then
        assertThat(keywords).contains(entry("hb_pb", "3.80"));
    }

    @Test
    public void shouldIncludeFormatOpenrtb() {
        // given
        final com.iab.openrtb.response.Bid bid = com.iab.openrtb.response.Bid.builder()
                .price(BigDecimal.valueOf(3.87)).build();

        // when
        final Map<String, String> keywords = TargetingKeywordsCreator.create(null, true, true, true, false, 0)
                .makeFor(bid, "", true, null, "banner", null, null);
=======
                .makeFor(bid, "", true, null, "banner", null);
>>>>>>> 1389346e

        // then
        assertThat(keywords).contains(entry("hb_format", "banner"));
    }

    @Test
    public void shouldNotIncludeCacheIdAndDealIdAndSizeOpenrtb() {
        // given
        final Bid bid = Bid.builder().price(BigDecimal.ONE).build();

        // when
<<<<<<< HEAD
        final Map<String, String> keywords = TargetingKeywordsCreator.create(null, true, true, false, false, 0)
                .makeFor(bid, "bidder", true, null, null, null, null);
=======
        final Map<String, String> keywords = TargetingKeywordsCreator.create(
                ExtPriceGranularity.of(
                        2,
                        singletonList(ExtGranularityRange.of(BigDecimal.valueOf(5), BigDecimal.valueOf(0.5)))),
                true,
                true,
                false,
                false,
                0,
                null,
                null,
                null)
                .makeFor(bid, "bidder", true, null, null, null);
>>>>>>> 1389346e

        // then
        assertThat(keywords).doesNotContainKeys("hb_cache_id_bidder", "hb_deal_bidder", "hb_size_bidder",
                "hb_cache_id", "hb_uuid", "hb_deal", "hb_size");
    }

    @Test
    public void shouldReturnEnvKeyForAppRequestOpenrtb() {
        // given
        final Bid bid = Bid.builder().price(BigDecimal.ONE).build();

        // when
<<<<<<< HEAD
        final Map<String, String> keywords = TargetingKeywordsCreator.create(null, true, true, false, true, 0)
                .makeFor(bid, "bidder", true, null, null, null, null);
=======
        final Map<String, String> keywords = TargetingKeywordsCreator.create(
                ExtPriceGranularity.of(
                        2,
                        singletonList(ExtGranularityRange.of(BigDecimal.valueOf(5), BigDecimal.valueOf(0.5)))),
                true,
                true,
                false,
                true,
                0,
                null,
                null,
                null)
                .makeFor(bid, "bidder", true, null, null, null);
>>>>>>> 1389346e

        // then
        assertThat(keywords).contains(
                entry("hb_env", "mobile-app"),
                entry("hb_env_bidder", "mobile-app"));
    }

    @Test
    public void shouldNotIncludeWinningBidTargetingIfIncludeWinnersFlagIsFalse() {
        // given
        final Bid bid = Bid.builder().price(BigDecimal.ONE).build();

        // when
<<<<<<< HEAD
        final Map<String, String> keywords = TargetingKeywordsCreator.create(null, false, true, false, false, 0)
                .makeFor(bid, "bidder1", true, null, null, null, null);
=======
        final Map<String, String> keywords = TargetingKeywordsCreator.create(
                ExtPriceGranularity.of(
                        2,
                        singletonList(ExtGranularityRange.of(BigDecimal.valueOf(5), BigDecimal.valueOf(0.5)))),
                false,
                true,
                false,
                false,
                0,
                null,
                null,
                null)
                .makeFor(bid, "bidder1", true, null, null, null);
>>>>>>> 1389346e

        // then
        assertThat(keywords).doesNotContainKeys("hb_bidder", "hb_pb");
    }

    @Test
    public void shouldIncludeWinningBidTargetingIfIncludeWinnersFlagIsTrue() {
        // given
        final Bid bid = Bid.builder().price(BigDecimal.ONE).build();

        // when
<<<<<<< HEAD
        final Map<String, String> keywords = TargetingKeywordsCreator.create(null, true, true, false, false, 0)
                .makeFor(bid, "bidder1", true, null, null, null, null);
=======
        final Map<String, String> keywords = TargetingKeywordsCreator.create(
                ExtPriceGranularity.of(
                        2,
                        singletonList(ExtGranularityRange.of(BigDecimal.valueOf(5), BigDecimal.valueOf(0.5)))),
                true,
                true,
                false,
                false,
                0,
                null,
                null,
                null)
                .makeFor(bid, "bidder1", true, null, null, null);
>>>>>>> 1389346e

        // then
        assertThat(keywords).containsKeys("hb_bidder", "hb_pb");
    }

    @Test
    public void shouldNotIncludeBidderKeysTargetingIfIncludeBidderKeysFlagIsFalse() {
        // given
        final Bid bid = Bid.builder().price(BigDecimal.ONE).build();

        // when
<<<<<<< HEAD
        final Map<String, String> keywords = TargetingKeywordsCreator.create(null, false, false, false, false, 0)
                .makeFor(bid, "bidder1", true, null, null, null, null);
=======
        final Map<String, String> keywords = TargetingKeywordsCreator.create(
                ExtPriceGranularity.of(
                        2,
                        singletonList(ExtGranularityRange.of(BigDecimal.valueOf(5), BigDecimal.valueOf(0.5)))),
                false,
                false,
                false,
                false,
                0,
                null,
                null,
                null)
                .makeFor(bid, "bidder1", true, null, null, null);
>>>>>>> 1389346e

        // then
        assertThat(keywords).doesNotContainKeys("hb_bidder_bidder1", "hb_pb_bidder1");
    }

    @Test
    public void shouldIncludeBidderKeysTargetingIfIncludeBidderKeysFlagIsTrue() {
        // given
        final Bid bid = Bid.builder().price(BigDecimal.ONE).build();

        // when
<<<<<<< HEAD
        final Map<String, String> keywords = TargetingKeywordsCreator.create(null, false, true, false, false, 0)
                .makeFor(bid, "bidder1", true, null, null, null, null);
=======
        final Map<String, String> keywords = TargetingKeywordsCreator.create(
                ExtPriceGranularity.of(
                        2,
                        singletonList(ExtGranularityRange.of(BigDecimal.valueOf(5), BigDecimal.valueOf(0.5)))),
                false,
                true,
                false,
                false,
                0,
                null,
                null,
                null)
                .makeFor(bid, "bidder1", true, null, null, null);
>>>>>>> 1389346e

        // then
        assertThat(keywords).containsKeys("hb_bidder_bidder1", "hb_pb_bidder1");
    }

    @Test
    public void shouldTruncateTargetingBidderKeywordsIfTruncateAttrCharsIsDefined() {
        // given
        final Bid bid = Bid.builder().price(BigDecimal.ONE).build();

        // when
<<<<<<< HEAD
        final Map<String, String> keywords = TargetingKeywordsCreator.create(null, false, true, false, false, 20)
                .makeFor(bid, "someVeryLongBidderName", true, null, null, null, null);
=======
        final Map<String, String> keywords = TargetingKeywordsCreator.create(
                ExtPriceGranularity.of(
                        2,
                        singletonList(ExtGranularityRange.of(BigDecimal.valueOf(5), BigDecimal.valueOf(0.5)))),
                false,
                true,
                false,
                false,
                20,
                null,
                null,
                null)
                .makeFor(bid, "someVeryLongBidderName", true, null, null, null);
>>>>>>> 1389346e

        // then
        assertThat(keywords).hasSize(2)
                .containsKeys("hb_bidder_someVeryLo", "hb_pb_someVeryLongBi");
    }

    @Test
    public void shouldTruncateTargetingWithoutBidderSuffixKeywordsIfTruncateAttrCharsIsDefined() {
        // given
        final Bid bid = Bid.builder().price(BigDecimal.ONE).build();

        // when
<<<<<<< HEAD
        final Map<String, String> keywords = TargetingKeywordsCreator.create(null, true, false, false, false, 7)
                .makeFor(bid, "bidder", true, null, null, null, null);
=======
        final Map<String, String> keywords = TargetingKeywordsCreator.create(
                ExtPriceGranularity.of(
                        2,
                        singletonList(ExtGranularityRange.of(BigDecimal.valueOf(5), BigDecimal.valueOf(0.5)))),
                true,
                false,
                false,
                false,
                7,
                null,
                null,
                null)
                .makeFor(bid, "bidder", true, null, null, null);
>>>>>>> 1389346e

        // then
        assertThat(keywords).hasSize(2)
                .containsKeys("hb_bidd", "hb_pb");
    }

    @Test
    public void shouldTruncateTargetingAndDropDuplicatedWhenTruncateIsTooShort() {
        // given
        final Bid bid = Bid.builder().price(BigDecimal.ONE).build();

        // when
        final Map<String, String> keywords = TargetingKeywordsCreator.create(
                ExtPriceGranularity.of(
                        2,
                        singletonList(ExtGranularityRange.of(BigDecimal.valueOf(5), BigDecimal.valueOf(0.5)))),
                true,
                true,
                true,
                true,
                6,
                null,
                null,
                null)
                .makeFor(bid, "bidder", true, null, null, null);

        // then
        // Without truncating: "hb_bidder", "hb_bidder_bidder", "hb_env", "hb_env_bidder", "hb_pb", "hb_pb_bidder"
        assertThat(keywords).hasSize(4)
                .containsKeys("hb_bid", "hb_env", "hb_pb", "hb_pb_");
    }

    @Test
    public void shouldNotTruncateTargetingKeywordsIfTruncateAttrCharsIsNotDefined() {
        // given
        final Bid bid = Bid.builder().price(BigDecimal.ONE).build();

        // when
<<<<<<< HEAD
        final Map<String, String> keywords = TargetingKeywordsCreator.create(null, false, true, false, false, 0)
                .makeFor(bid, "someVeryLongBidderName", true, null, null, null, null);
=======
        final Map<String, String> keywords = TargetingKeywordsCreator.create(
                ExtPriceGranularity.of(
                        2,
                        singletonList(ExtGranularityRange.of(BigDecimal.valueOf(5), BigDecimal.valueOf(0.5)))),
                false,
                true,
                false,
                false,
                0,
                null,
                null,
                null)
                .makeFor(bid, "someVeryLongBidderName", true, null, null, null);
>>>>>>> 1389346e

        // then
        assertThat(keywords).hasSize(2)
                .containsKeys("hb_bidder_someVeryLongBidderName", "hb_pb_someVeryLongBidderName");
    }

    @Test
    public void shouldTruncateKeysFromResolver() {
        // given
        final Bid bid = Bid.builder()
                .id("bid1")
                .price(BigDecimal.ONE)
                .build();

        final TargetingKeywordsResolver resolver = mock(TargetingKeywordsResolver.class);
        given(resolver.resolve(any(), anyString())).willReturn(singletonMap("key_longer_than_twenty", "value1"));

        // when
        final Map<String, String> keywords = TargetingKeywordsCreator.create(
                ExtPriceGranularity.of(
                        2,
                        singletonList(ExtGranularityRange.of(BigDecimal.valueOf(5), BigDecimal.valueOf(0.5)))),
                true,
                true,
                false,
                false,
                20,
                null,
                null,
                resolver)
                .makeFor(bid, "bidder1", true, null, null, null, null);

        // then
        assertThat(keywords).contains(entry("key_longer_than_twen", "value1"));
    }

    @Test
    public void shouldIncludeKeywordsFromResolver() {
        // given
        final Bid bid = Bid.builder()
                .id("bid1")
                .price(BigDecimal.ONE)
                .build();

        final TargetingKeywordsResolver resolver = mock(TargetingKeywordsResolver.class);
        given(resolver.resolve(any(), anyString())).willReturn(singletonMap("keyword1", "value1"));

        // when
        final Map<String, String> keywords = TargetingKeywordsCreator.create(
                ExtPriceGranularity.of(
                        2,
                        singletonList(ExtGranularityRange.of(BigDecimal.valueOf(5), BigDecimal.valueOf(0.5)))),
                true,
                true,
                false,
                false,
                0,
                null,
                null,
                resolver)
                .makeFor(bid, "bidder1", true, null, null, null, null);

        // then
        assertThat(keywords).contains(entry("keyword1", "value1"));
    }
}<|MERGE_RESOLUTION|>--- conflicted
+++ resolved
@@ -106,46 +106,6 @@
                 null,
                 null,
                 null)
-                .makeFor(bid, "bidder1", true, "cacheId1", "banner", "videoCacheId1");
-
-        // then
-        assertThat(keywords).containsOnly(
-                entry("hb_pb_bidder1", "1.00"),
-                entry("hb_bidder_bidder1", "bidder1"),
-                entry("hb_size_bidder1", "50x100"),
-                entry("hb_deal_bidder1", "dealId1"),
-                entry("hb_pb", "1.00"),
-                entry("hb_bidder", "bidder1"),
-                entry("hb_size", "50x100"),
-                entry("hb_deal", "dealId1"),
-                entry("hb_cache_id", "cacheId1"),
-                entry("hb_cache_id_bidder1", "cacheId1"),
-                entry("hb_uuid", "videoCacheId1"),
-                entry("hb_uuid_bidder1", "videoCacheId1"),
-                entry("hb_format", "banner"),
-                entry("hb_format_bidder1", "banner"));
-    }
-
-    @Test
-    public void shouldIncludeFormatOpenrtb() {
-        // given
-        final Bid bid = Bid.builder()
-                .price(BigDecimal.valueOf(3.87)).build();
-
-        // when
-        final Map<String, String> keywords = TargetingKeywordsCreator.create(
-                ExtPriceGranularity.of(
-                        2,
-                        singletonList(ExtGranularityRange.of(BigDecimal.valueOf(5), BigDecimal.valueOf(0.5)))),
-                true,
-                true,
-                true,
-                false,
-                0,
-                null,
-                null,
-                null)
-<<<<<<< HEAD
                 .makeFor(bid, "bidder1", true, "cacheId1", "banner", "videoCacheId1", "categoryDuration");
 
         // then
@@ -169,101 +129,49 @@
     }
 
     @Test
-    public void shouldFallbackToDefaultPriceIfInvalidPriceGranularity() {
-        // given
-        final Bid bid = Bid.builder().bidder("").price(BigDecimal.valueOf(3.87)).mediaType(MediaType.banner).build();
-
-        // when
-        final Map<String, String> keywords = TargetingKeywordsCreator.create(
-                "invalid", true, true, false, false, 0)
-                .makeFor(bid, true);
-
-        // then
-        assertThat(keywords).contains(entry("hb_pb", StringUtils.EMPTY));
-    }
-
-    @Test
-    public void shouldIncludeFormat() {
-        // given
-        final Bid bid = Bid.builder().bidder("").price(BigDecimal.valueOf(3.87)).mediaType(MediaType.banner).build();
-
-        // when
-        final Map<String, String> keywords = TargetingKeywordsCreator.create(
-                "invalid", true, true, true, false, 0)
-                .makeFor(bid, true);
+    public void shouldIncludeFormatOpenrtb() {
+        // given
+        final Bid bid = Bid.builder()
+                .price(BigDecimal.valueOf(3.87)).build();
+
+        // when
+        final Map<String, String> keywords = TargetingKeywordsCreator.create(
+                ExtPriceGranularity.of(
+                        2,
+                        singletonList(ExtGranularityRange.of(BigDecimal.valueOf(5), BigDecimal.valueOf(0.5)))),
+                true,
+                true,
+                true,
+                false,
+                0,
+                null,
+                null,
+                null)
+                .makeFor(bid, "", true, null, "banner", null, null);
 
         // then
         assertThat(keywords).contains(entry("hb_format", "banner"));
     }
 
     @Test
-    public void shouldUseDefaultPriceGranularity() {
-        // given
-        final Bid bid = Bid.builder().bidder("").price(BigDecimal.valueOf(3.87)).mediaType(MediaType.banner).build();
-
-        // when
-        final Map<String, String> keywords = TargetingKeywordsCreator.create(null, true, true, false, false, 0)
-                .makeFor(bid, true);
-
-        // then
-        assertThat(keywords).contains(entry("hb_pb", "3.80"));
-    }
-
-    @Test
-    public void shouldUseDefaultPriceGranularityOpenrtb() {
-        // given
-        final com.iab.openrtb.response.Bid bid = com.iab.openrtb.response.Bid.builder()
-                .price(BigDecimal.valueOf(3.87)).build();
-
-        // when
-        final Map<String, String> keywords = TargetingKeywordsCreator.create(null, true, true, false, false, 0)
-                .makeFor(bid, "", true, null, null, null, null);
-
-        // then
-        assertThat(keywords).contains(entry("hb_pb", "3.80"));
-    }
-
-    @Test
-    public void shouldIncludeFormatOpenrtb() {
-        // given
-        final com.iab.openrtb.response.Bid bid = com.iab.openrtb.response.Bid.builder()
-                .price(BigDecimal.valueOf(3.87)).build();
-
-        // when
-        final Map<String, String> keywords = TargetingKeywordsCreator.create(null, true, true, true, false, 0)
-                .makeFor(bid, "", true, null, "banner", null, null);
-=======
-                .makeFor(bid, "", true, null, "banner", null);
->>>>>>> 1389346e
-
-        // then
-        assertThat(keywords).contains(entry("hb_format", "banner"));
-    }
-
-    @Test
     public void shouldNotIncludeCacheIdAndDealIdAndSizeOpenrtb() {
         // given
         final Bid bid = Bid.builder().price(BigDecimal.ONE).build();
 
         // when
-<<<<<<< HEAD
-        final Map<String, String> keywords = TargetingKeywordsCreator.create(null, true, true, false, false, 0)
+        final Map<String, String> keywords = TargetingKeywordsCreator.create(
+                ExtPriceGranularity.of(
+                        2,
+                        singletonList(ExtGranularityRange.of(BigDecimal.valueOf(5), BigDecimal.valueOf(0.5)))),
+                true,
+                true,
+                false,
+                false,
+                0,
+                null,
+                null,
+                null)
                 .makeFor(bid, "bidder", true, null, null, null, null);
-=======
-        final Map<String, String> keywords = TargetingKeywordsCreator.create(
-                ExtPriceGranularity.of(
-                        2,
-                        singletonList(ExtGranularityRange.of(BigDecimal.valueOf(5), BigDecimal.valueOf(0.5)))),
-                true,
-                true,
-                false,
-                false,
-                0,
-                null,
-                null,
-                null)
-                .makeFor(bid, "bidder", true, null, null, null);
->>>>>>> 1389346e
 
         // then
         assertThat(keywords).doesNotContainKeys("hb_cache_id_bidder", "hb_deal_bidder", "hb_size_bidder",
@@ -276,24 +184,19 @@
         final Bid bid = Bid.builder().price(BigDecimal.ONE).build();
 
         // when
-<<<<<<< HEAD
-        final Map<String, String> keywords = TargetingKeywordsCreator.create(null, true, true, false, true, 0)
+        final Map<String, String> keywords = TargetingKeywordsCreator.create(
+                ExtPriceGranularity.of(
+                        2,
+                        singletonList(ExtGranularityRange.of(BigDecimal.valueOf(5), BigDecimal.valueOf(0.5)))),
+                true,
+                true,
+                false,
+                true,
+                0,
+                null,
+                null,
+                null)
                 .makeFor(bid, "bidder", true, null, null, null, null);
-=======
-        final Map<String, String> keywords = TargetingKeywordsCreator.create(
-                ExtPriceGranularity.of(
-                        2,
-                        singletonList(ExtGranularityRange.of(BigDecimal.valueOf(5), BigDecimal.valueOf(0.5)))),
-                true,
-                true,
-                false,
-                true,
-                0,
-                null,
-                null,
-                null)
-                .makeFor(bid, "bidder", true, null, null, null);
->>>>>>> 1389346e
 
         // then
         assertThat(keywords).contains(
@@ -307,24 +210,19 @@
         final Bid bid = Bid.builder().price(BigDecimal.ONE).build();
 
         // when
-<<<<<<< HEAD
-        final Map<String, String> keywords = TargetingKeywordsCreator.create(null, false, true, false, false, 0)
-                .makeFor(bid, "bidder1", true, null, null, null, null);
-=======
-        final Map<String, String> keywords = TargetingKeywordsCreator.create(
-                ExtPriceGranularity.of(
-                        2,
-                        singletonList(ExtGranularityRange.of(BigDecimal.valueOf(5), BigDecimal.valueOf(0.5)))),
-                false,
-                true,
-                false,
-                false,
-                0,
-                null,
-                null,
-                null)
-                .makeFor(bid, "bidder1", true, null, null, null);
->>>>>>> 1389346e
+        final Map<String, String> keywords = TargetingKeywordsCreator.create(
+                ExtPriceGranularity.of(
+                        2,
+                        singletonList(ExtGranularityRange.of(BigDecimal.valueOf(5), BigDecimal.valueOf(0.5)))),
+                false,
+                true,
+                false,
+                false,
+                0,
+                null,
+                null,
+                null)
+                .makeFor(bid, "bidder1", true, null, null, null, null);
 
         // then
         assertThat(keywords).doesNotContainKeys("hb_bidder", "hb_pb");
@@ -336,24 +234,19 @@
         final Bid bid = Bid.builder().price(BigDecimal.ONE).build();
 
         // when
-<<<<<<< HEAD
-        final Map<String, String> keywords = TargetingKeywordsCreator.create(null, true, true, false, false, 0)
-                .makeFor(bid, "bidder1", true, null, null, null, null);
-=======
-        final Map<String, String> keywords = TargetingKeywordsCreator.create(
-                ExtPriceGranularity.of(
-                        2,
-                        singletonList(ExtGranularityRange.of(BigDecimal.valueOf(5), BigDecimal.valueOf(0.5)))),
-                true,
-                true,
-                false,
-                false,
-                0,
-                null,
-                null,
-                null)
-                .makeFor(bid, "bidder1", true, null, null, null);
->>>>>>> 1389346e
+        final Map<String, String> keywords = TargetingKeywordsCreator.create(
+                ExtPriceGranularity.of(
+                        2,
+                        singletonList(ExtGranularityRange.of(BigDecimal.valueOf(5), BigDecimal.valueOf(0.5)))),
+                true,
+                true,
+                false,
+                false,
+                0,
+                null,
+                null,
+                null)
+                .makeFor(bid, "bidder1", true, null, null, null, null);
 
         // then
         assertThat(keywords).containsKeys("hb_bidder", "hb_pb");
@@ -365,24 +258,19 @@
         final Bid bid = Bid.builder().price(BigDecimal.ONE).build();
 
         // when
-<<<<<<< HEAD
-        final Map<String, String> keywords = TargetingKeywordsCreator.create(null, false, false, false, false, 0)
-                .makeFor(bid, "bidder1", true, null, null, null, null);
-=======
-        final Map<String, String> keywords = TargetingKeywordsCreator.create(
-                ExtPriceGranularity.of(
-                        2,
-                        singletonList(ExtGranularityRange.of(BigDecimal.valueOf(5), BigDecimal.valueOf(0.5)))),
-                false,
-                false,
-                false,
-                false,
-                0,
-                null,
-                null,
-                null)
-                .makeFor(bid, "bidder1", true, null, null, null);
->>>>>>> 1389346e
+        final Map<String, String> keywords = TargetingKeywordsCreator.create(
+                ExtPriceGranularity.of(
+                        2,
+                        singletonList(ExtGranularityRange.of(BigDecimal.valueOf(5), BigDecimal.valueOf(0.5)))),
+                false,
+                false,
+                false,
+                false,
+                0,
+                null,
+                null,
+                null)
+                .makeFor(bid, "bidder1", true, null, null, null, null);
 
         // then
         assertThat(keywords).doesNotContainKeys("hb_bidder_bidder1", "hb_pb_bidder1");
@@ -394,24 +282,19 @@
         final Bid bid = Bid.builder().price(BigDecimal.ONE).build();
 
         // when
-<<<<<<< HEAD
-        final Map<String, String> keywords = TargetingKeywordsCreator.create(null, false, true, false, false, 0)
-                .makeFor(bid, "bidder1", true, null, null, null, null);
-=======
-        final Map<String, String> keywords = TargetingKeywordsCreator.create(
-                ExtPriceGranularity.of(
-                        2,
-                        singletonList(ExtGranularityRange.of(BigDecimal.valueOf(5), BigDecimal.valueOf(0.5)))),
-                false,
-                true,
-                false,
-                false,
-                0,
-                null,
-                null,
-                null)
-                .makeFor(bid, "bidder1", true, null, null, null);
->>>>>>> 1389346e
+        final Map<String, String> keywords = TargetingKeywordsCreator.create(
+                ExtPriceGranularity.of(
+                        2,
+                        singletonList(ExtGranularityRange.of(BigDecimal.valueOf(5), BigDecimal.valueOf(0.5)))),
+                false,
+                true,
+                false,
+                false,
+                0,
+                null,
+                null,
+                null)
+                .makeFor(bid, "bidder1", true, null, null, null, null);
 
         // then
         assertThat(keywords).containsKeys("hb_bidder_bidder1", "hb_pb_bidder1");
@@ -423,24 +306,19 @@
         final Bid bid = Bid.builder().price(BigDecimal.ONE).build();
 
         // when
-<<<<<<< HEAD
-        final Map<String, String> keywords = TargetingKeywordsCreator.create(null, false, true, false, false, 20)
+        final Map<String, String> keywords = TargetingKeywordsCreator.create(
+                ExtPriceGranularity.of(
+                        2,
+                        singletonList(ExtGranularityRange.of(BigDecimal.valueOf(5), BigDecimal.valueOf(0.5)))),
+                false,
+                true,
+                false,
+                false,
+                20,
+                null,
+                null,
+                null)
                 .makeFor(bid, "someVeryLongBidderName", true, null, null, null, null);
-=======
-        final Map<String, String> keywords = TargetingKeywordsCreator.create(
-                ExtPriceGranularity.of(
-                        2,
-                        singletonList(ExtGranularityRange.of(BigDecimal.valueOf(5), BigDecimal.valueOf(0.5)))),
-                false,
-                true,
-                false,
-                false,
-                20,
-                null,
-                null,
-                null)
-                .makeFor(bid, "someVeryLongBidderName", true, null, null, null);
->>>>>>> 1389346e
 
         // then
         assertThat(keywords).hasSize(2)
@@ -453,24 +331,19 @@
         final Bid bid = Bid.builder().price(BigDecimal.ONE).build();
 
         // when
-<<<<<<< HEAD
-        final Map<String, String> keywords = TargetingKeywordsCreator.create(null, true, false, false, false, 7)
+        final Map<String, String> keywords = TargetingKeywordsCreator.create(
+                ExtPriceGranularity.of(
+                        2,
+                        singletonList(ExtGranularityRange.of(BigDecimal.valueOf(5), BigDecimal.valueOf(0.5)))),
+                true,
+                false,
+                false,
+                false,
+                7,
+                null,
+                null,
+                null)
                 .makeFor(bid, "bidder", true, null, null, null, null);
-=======
-        final Map<String, String> keywords = TargetingKeywordsCreator.create(
-                ExtPriceGranularity.of(
-                        2,
-                        singletonList(ExtGranularityRange.of(BigDecimal.valueOf(5), BigDecimal.valueOf(0.5)))),
-                true,
-                false,
-                false,
-                false,
-                7,
-                null,
-                null,
-                null)
-                .makeFor(bid, "bidder", true, null, null, null);
->>>>>>> 1389346e
 
         // then
         assertThat(keywords).hasSize(2)
@@ -495,7 +368,7 @@
                 null,
                 null,
                 null)
-                .makeFor(bid, "bidder", true, null, null, null);
+                .makeFor(bid, "bidder", true, null, null, null, null);
 
         // then
         // Without truncating: "hb_bidder", "hb_bidder_bidder", "hb_env", "hb_env_bidder", "hb_pb", "hb_pb_bidder"
@@ -509,24 +382,19 @@
         final Bid bid = Bid.builder().price(BigDecimal.ONE).build();
 
         // when
-<<<<<<< HEAD
-        final Map<String, String> keywords = TargetingKeywordsCreator.create(null, false, true, false, false, 0)
+        final Map<String, String> keywords = TargetingKeywordsCreator.create(
+                ExtPriceGranularity.of(
+                        2,
+                        singletonList(ExtGranularityRange.of(BigDecimal.valueOf(5), BigDecimal.valueOf(0.5)))),
+                false,
+                true,
+                false,
+                false,
+                0,
+                null,
+                null,
+                null)
                 .makeFor(bid, "someVeryLongBidderName", true, null, null, null, null);
-=======
-        final Map<String, String> keywords = TargetingKeywordsCreator.create(
-                ExtPriceGranularity.of(
-                        2,
-                        singletonList(ExtGranularityRange.of(BigDecimal.valueOf(5), BigDecimal.valueOf(0.5)))),
-                false,
-                true,
-                false,
-                false,
-                0,
-                null,
-                null,
-                null)
-                .makeFor(bid, "someVeryLongBidderName", true, null, null, null);
->>>>>>> 1389346e
 
         // then
         assertThat(keywords).hasSize(2)
