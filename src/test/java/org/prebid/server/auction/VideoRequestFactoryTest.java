package org.prebid.server.auction;

import com.fasterxml.jackson.core.JsonProcessingException;
import com.iab.openrtb.request.BidRequest;
import com.iab.openrtb.request.Content;
import com.iab.openrtb.request.Device;
import com.iab.openrtb.request.Imp;
import com.iab.openrtb.request.Site;
import com.iab.openrtb.request.User;
import com.iab.openrtb.request.Video;
import com.iab.openrtb.request.video.BidRequestVideo;
import com.iab.openrtb.request.video.PodError;
import io.vertx.core.Future;
import io.vertx.core.buffer.Buffer;
import io.vertx.core.http.HttpServerRequest;
import io.vertx.ext.web.RoutingContext;
import org.junit.Before;
import org.junit.Rule;
import org.junit.Test;
import org.mockito.Mock;
import org.mockito.junit.MockitoJUnit;
import org.mockito.junit.MockitoRule;
import org.prebid.server.VertxTest;
import org.prebid.server.auction.model.AuctionContext;
import org.prebid.server.auction.model.WithPodErrors;
import org.prebid.server.exception.InvalidRequestException;
import org.prebid.server.metric.MetricName;
import org.prebid.server.proto.openrtb.ext.ExtIncludeBrandCategory;
import org.prebid.server.proto.openrtb.ext.request.ExtRequest;
import org.prebid.server.proto.openrtb.ext.request.ExtRequestPrebid;
import org.prebid.server.proto.openrtb.ext.request.ExtRequestPrebidCache;
import org.prebid.server.proto.openrtb.ext.request.ExtRequestPrebidCacheVastxml;
import org.prebid.server.proto.openrtb.ext.request.ExtRequestTargeting;
import org.prebid.server.util.HttpUtil;

import java.util.ArrayList;
import java.util.Arrays;

import static java.util.Collections.emptySet;
import static java.util.Collections.singletonList;
import static org.assertj.core.api.Assertions.assertThat;
import static org.mockito.ArgumentMatchers.any;
import static org.mockito.ArgumentMatchers.anyList;
import static org.mockito.ArgumentMatchers.anyLong;
import static org.mockito.ArgumentMatchers.anyString;
import static org.mockito.ArgumentMatchers.eq;
import static org.mockito.BDDMockito.given;
import static org.mockito.Mockito.verify;

public class VideoRequestFactoryTest extends VertxTest {

    @Rule
    public final MockitoRule mockitoRule = MockitoJUnit.rule();

    @Mock
    private VideoStoredRequestProcessor videoStoredRequestProcessor;

    @Mock
    private AuctionRequestFactory auctionRequestFactory;

    private VideoRequestFactory factory;

    @Mock
    private RoutingContext routingContext;
    @Mock
    private HttpServerRequest httpServerRequest;
    @Mock
    private TimeoutResolver timeoutResolver;

    @Before
    public void setUp() {
        given(routingContext.request()).willReturn(httpServerRequest);
        given(httpServerRequest.getParam(anyString())).willReturn("test");

        factory = new VideoRequestFactory(
                Integer.MAX_VALUE,
                false,
                videoStoredRequestProcessor,
                auctionRequestFactory,
                timeoutResolver,
                jacksonMapper);
    }

    @Test
    public void shouldReturnFailedFutureIfRequestBodyIsMissing() {
        // given
        given(routingContext.getBody()).willReturn(null);

        // when
        final Future<?> future = factory.fromRequest(routingContext, 0L);

        // then
        assertThat(future.failed()).isTrue();
        assertThat(future.cause())
                .isInstanceOf(InvalidRequestException.class)
                .hasMessage("Incoming request has no body");
    }

    @Test
    public void shouldReturnFailedFutureIfStoredRequestIsEnforcedAndIdIsNotProvided() throws JsonProcessingException {
        // given
        given(routingContext.getBody())
                .willReturn(Buffer.buffer(mapper.writeValueAsBytes(BidRequestVideo.builder().build())));
        given(routingContext.request().getHeader(HttpUtil.USER_AGENT_HEADER)).willReturn("123");
        factory = new VideoRequestFactory(
                Integer.MAX_VALUE,
                true,
                videoStoredRequestProcessor,
                auctionRequestFactory,
                timeoutResolver,
                jacksonMapper);

        // when
        final Future<?> future = factory.fromRequest(routingContext, 0L);

        // then
        assertThat(future.failed()).isTrue();
        assertThat(future.cause())
                .isInstanceOf(InvalidRequestException.class)
                .hasMessage("Unable to find required stored request id");
    }

    @Test
    public void shouldReturnFailedFutureIfRequestBodyExceedsMaxRequestSize() {
        // given
        factory = new VideoRequestFactory(
                2,
                true,
                videoStoredRequestProcessor,
                auctionRequestFactory,
                timeoutResolver,
                jacksonMapper);

        given(routingContext.getBody()).willReturn(Buffer.buffer("body"));

        // when
        final Future<?> future = factory.fromRequest(routingContext, 0L);

        // then
        assertThat(future.failed()).isTrue();
        assertThat(future.cause())
                .isInstanceOf(InvalidRequestException.class)
                .hasMessage("Request size exceeded max size of 2 bytes.");
    }

    @Test
    public void shouldReturnFailedFutureIfRequestBodyCouldNotBeParsed() {
        // given
        given(routingContext.getBody()).willReturn(Buffer.buffer("body"));

        // when
        final Future<?> future = factory.fromRequest(routingContext, 0L);

        // then
        assertThat(future.failed()).isTrue();
        assertThat(future.cause()).isInstanceOf(InvalidRequestException.class);
        assertThat(((InvalidRequestException) future.cause()).getMessages()).hasSize(1)
                .element(0).asString().startsWith("Failed to decode:");
    }

    @Test
    public void shouldReturnExpectedResultAndReturnErrors() throws JsonProcessingException {
        // given
        final Content content = Content.builder()
                .len(900)
                .livestream(0)
                .build();
        final Imp expectedImp1 = Imp.builder()
                .id("123_0")
                .video(Video.builder()
                        .mimes(singletonList("mime"))
                        .maxduration(100)
                        .protocols(singletonList(123))
                        .build())
                .build();
        final Imp expectedImp2 = Imp.builder()
                .id("123_1")
                .video(Video.builder()
                        .mimes(singletonList("mime"))
                        .maxduration(100)
                        .protocols(singletonList(123))
                        .build())
                .build();
        final ExtRequestPrebid ext = ExtRequestPrebid.builder()
                .cache(ExtRequestPrebidCache.of(null, ExtRequestPrebidCacheVastxml.of(null, null), null))
                .targeting(ExtRequestTargeting.builder()
                        .pricegranularity(mapper.valueToTree(PriceGranularity.createFromString("med")))
                        .includebidderkeys(true)
                        .includebrandcategory(ExtIncludeBrandCategory.of(null, null, false))
                        .build())
                .build();
        final BidRequest bidRequest = BidRequest.builder()
                .id("bid_id")
                .imp(Arrays.asList(expectedImp1, expectedImp2))
                .user(User.builder().buyeruid("appnexus").yob(123).gender("gender").keywords("keywords").build())
                .site(Site.builder().id("siteId").content(content).build())
                .bcat(singletonList("bcat"))
                .badv(singletonList("badv"))
                .cur(singletonList("USD"))
                .tmax(0L)
                .ext(ExtRequest.of(ext))
                .build();

        final WithPodErrors<BidRequest> mergedBidRequest = WithPodErrors.of(
                bidRequest, singletonList(PodError.of(1, 1, singletonList("TEST"))));

        final BidRequestVideo requestVideo = BidRequestVideo.builder().device(
                Device.builder().ua("123").build()).build();
        given(routingContext.getBody()).willReturn(Buffer.buffer(mapper.writeValueAsBytes(requestVideo)));
        given(videoStoredRequestProcessor.processVideoRequest(any(), any(), any(), any()))
                .willReturn(Future.succeededFuture(mergedBidRequest));
        given(auctionRequestFactory.validateRequest(any(), any())).willAnswer(invocation -> invocation.getArgument(0));
        given(auctionRequestFactory.fillImplicitParameters(any(), any(), any()))
                .willAnswer(invocation -> invocation.getArgument(0));
        given(auctionRequestFactory.toAuctionContext(any(), any(), any(), anyList(), anyLong(), any()))
                .willReturn(Future.succeededFuture());

        // when
        final Future<WithPodErrors<AuctionContext>> result = factory.fromRequest(routingContext, 0L);

        // then
        verify(routingContext).getBody();
<<<<<<< HEAD
        verify(videoStoredRequestProcessor).processVideoRequest(null, emptySet(), requestVideo);
        verify(auctionRequestFactory).validateRequest(eq(bidRequest), any());
=======
        verify(videoStoredRequestProcessor).processVideoRequest("", null, emptySet(), requestVideo);
        verify(auctionRequestFactory).validateRequest(bidRequest);
>>>>>>> 86f9821a
        verify(auctionRequestFactory).fillImplicitParameters(bidRequest, routingContext, timeoutResolver);
        verify(auctionRequestFactory).toAuctionContext(
                routingContext, bidRequest, MetricName.video, new ArrayList<>(), 0, timeoutResolver);

        assertThat(result.result().getPodErrors()).isEqualTo(mergedBidRequest.getPodErrors());
    }

    @Test
    public void shouldReplaceDeviceUaWithUserAgentHeaderIfPresented() throws JsonProcessingException {
        // given
        final BidRequestVideo requestVideo = BidRequestVideo.builder().build();
        given(routingContext.getBody()).willReturn(Buffer.buffer(mapper.writeValueAsBytes(requestVideo)));
        given(routingContext.request().getHeader(HttpUtil.USER_AGENT_HEADER)).willReturn("user-agent-123");

        final WithPodErrors<BidRequest> emptyMergeObject = WithPodErrors.of(null, null);
        given(videoStoredRequestProcessor.processVideoRequest(any(), any(), any(), any()))
                .willReturn(Future.succeededFuture(emptyMergeObject));

        // when
        factory.fromRequest(routingContext, 0L);

        // then
        verify(videoStoredRequestProcessor).processVideoRequest(any(), any(), any(), eq(BidRequestVideo.builder()
                .device(Device.builder()
                        .ua("user-agent-123")
                        .build())
                .build()));
    }

    @Test
    public void shouldReturnErrorIfDeviceUaAndUserAgentHeaderIsEmpty() throws JsonProcessingException {
        // given
        final BidRequestVideo requestVideo = BidRequestVideo.builder().build();
        given(routingContext.getBody()).willReturn(Buffer.buffer(mapper.writeValueAsBytes(requestVideo)));

        // when
        Future<WithPodErrors<AuctionContext>> future = factory.fromRequest(routingContext, 0L);

        // then
        assertThat(future.failed()).isTrue();
        assertThat(future.cause())
                .isInstanceOf(InvalidRequestException.class)
                .hasMessage("Device.UA and User-Agent Header is not presented");
    }
}<|MERGE_RESOLUTION|>--- conflicted
+++ resolved
@@ -220,13 +220,8 @@
 
         // then
         verify(routingContext).getBody();
-<<<<<<< HEAD
-        verify(videoStoredRequestProcessor).processVideoRequest(null, emptySet(), requestVideo);
+        verify(videoStoredRequestProcessor).processVideoRequest("", null, emptySet(), requestVideo);
         verify(auctionRequestFactory).validateRequest(eq(bidRequest), any());
-=======
-        verify(videoStoredRequestProcessor).processVideoRequest("", null, emptySet(), requestVideo);
-        verify(auctionRequestFactory).validateRequest(bidRequest);
->>>>>>> 86f9821a
         verify(auctionRequestFactory).fillImplicitParameters(bidRequest, routingContext, timeoutResolver);
         verify(auctionRequestFactory).toAuctionContext(
                 routingContext, bidRequest, MetricName.video, new ArrayList<>(), 0, timeoutResolver);
