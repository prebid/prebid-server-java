package org.prebid.server.auction;

import com.fasterxml.jackson.core.JsonProcessingException;
import com.iab.openrtb.request.BidRequest;
import com.iab.openrtb.request.Content;
import com.iab.openrtb.request.Device;
import com.iab.openrtb.request.Imp;
import com.iab.openrtb.request.Site;
import com.iab.openrtb.request.User;
import com.iab.openrtb.request.Video;
import com.iab.openrtb.request.video.BidRequestVideo;
import com.iab.openrtb.request.video.PodError;
import io.vertx.core.Future;
import io.vertx.core.buffer.Buffer;
import io.vertx.core.http.HttpServerRequest;
import io.vertx.ext.web.RoutingContext;
import org.junit.Before;
import org.junit.Rule;
import org.junit.Test;
import org.mockito.Mock;
import org.mockito.junit.MockitoJUnit;
import org.mockito.junit.MockitoRule;
import org.prebid.server.VertxTest;
import org.prebid.server.auction.model.AuctionContext;
import org.prebid.server.auction.model.WithPodErrors;
import org.prebid.server.exception.InvalidRequestException;
import org.prebid.server.proto.openrtb.ext.ExtIncludeBrandCategory;
import org.prebid.server.proto.openrtb.ext.request.ExtBidRequest;
import org.prebid.server.proto.openrtb.ext.request.ExtRequestPrebid;
import org.prebid.server.proto.openrtb.ext.request.ExtRequestPrebidCache;
import org.prebid.server.proto.openrtb.ext.request.ExtRequestPrebidCacheVastxml;
import org.prebid.server.proto.openrtb.ext.request.ExtRequestTargeting;
import org.prebid.server.util.HttpUtil;

import java.util.Arrays;

import static java.util.Collections.emptySet;
import static java.util.Collections.singletonList;
import static org.assertj.core.api.Assertions.assertThat;
import static org.mockito.ArgumentMatchers.any;
import static org.mockito.ArgumentMatchers.anyString;
import static org.mockito.ArgumentMatchers.anyLong;
import static org.mockito.ArgumentMatchers.eq;
import static org.mockito.BDDMockito.given;
import static org.mockito.Mockito.verify;

public class VideoRequestFactoryTest extends VertxTest {

    @Rule
    public final MockitoRule mockitoRule = MockitoJUnit.rule();

    @Mock
    private VideoStoredRequestProcessor videoStoredRequestProcessor;

    @Mock
    private AuctionRequestFactory auctionRequestFactory;

    private VideoRequestFactory factory;

    @Mock
    private RoutingContext routingContext;
    @Mock
    private HttpServerRequest httpServerRequest;
    @Mock
    private TimeoutResolver timeoutResolver;

    @Before
    public void setUp() {
        given(routingContext.request()).willReturn(httpServerRequest);
        given(httpServerRequest.getParam(anyString())).willReturn("test");

        factory = new VideoRequestFactory(
                Integer.MAX_VALUE,
                false,
                videoStoredRequestProcessor,
                auctionRequestFactory,
                timeoutResolver,
                jacksonMapper);
    }

    @Test
    public void shouldReturnFailedFutureIfRequestBodyIsMissing() {
        // given
        given(routingContext.getBody()).willReturn(null);

        // when
        final Future<?> future = factory.fromRequest(routingContext, 0L);

        // then
        assertThat(future.failed()).isTrue();
        assertThat(future.cause())
                .isInstanceOf(InvalidRequestException.class)
                .hasMessage("Incoming request has no body");
    }

    @Test
    public void shouldReturnFailedFutureIfStoredRequestIsEnforcedAndIdIsNotProvided() throws JsonProcessingException {
        // given
<<<<<<< HEAD
        given(routingContext.getBody()).willReturn(Buffer.buffer(mapper.writeValueAsBytes(BidRequestVideo.builder().build())));
        given(routingContext.request().getHeader(HttpUtil.USER_AGENT_HEADER)).willReturn("123");
        factory = new VideoRequestFactory(Integer.MAX_VALUE, true, videoStoredRequestProcessor, auctionRequestFactory, timeoutResolver, jacksonMapper);
=======
        given(routingContext.getBody())
                .willReturn(Buffer.buffer(mapper.writeValueAsBytes(BidRequestVideo.builder().build())));
        factory = new VideoRequestFactory(
                Integer.MAX_VALUE,
                true,
                videoStoredRequestProcessor,
                auctionRequestFactory,
                timeoutResolver,
                jacksonMapper);
>>>>>>> 0ac5a893

        // when
        final Future<?> future = factory.fromRequest(routingContext, 0L);

        // then
        assertThat(future.failed()).isTrue();
        assertThat(future.cause())
                .isInstanceOf(InvalidRequestException.class)
                .hasMessage("Unable to find required stored request id");
    }

    @Test
    public void shouldReturnFailedFutureIfRequestBodyExceedsMaxRequestSize() {
        // given
        factory = new VideoRequestFactory(
                2,
                true,
                videoStoredRequestProcessor,
                auctionRequestFactory,
                timeoutResolver,
                jacksonMapper);

        given(routingContext.getBody()).willReturn(Buffer.buffer("body"));

        // when
        final Future<?> future = factory.fromRequest(routingContext, 0L);

        // then
        assertThat(future.failed()).isTrue();
        assertThat(future.cause())
                .isInstanceOf(InvalidRequestException.class)
                .hasMessage("Request size exceeded max size of 2 bytes.");
    }

    @Test
    public void shouldReturnFailedFutureIfRequestBodyCouldNotBeParsed() {
        // given
        given(routingContext.getBody()).willReturn(Buffer.buffer("body"));

        // when
        final Future<?> future = factory.fromRequest(routingContext, 0L);

        // then
        assertThat(future.failed()).isTrue();
        assertThat(future.cause()).isInstanceOf(InvalidRequestException.class);
        assertThat(((InvalidRequestException) future.cause()).getMessages()).hasSize(1)
                .element(0).asString().startsWith("Failed to decode:");
    }

    @Test
    public void shouldReturnExpectedResultAndReturnErrors() throws JsonProcessingException {
        // given
        final Content content = Content.builder()
                .len(900)
                .livestream(0)
                .build();
        final Imp expectedImp1 = Imp.builder()
                .id("123_0")
                .video(Video.builder()
                        .mimes(singletonList("mime"))
                        .maxduration(100)
                        .protocols(singletonList(123))
                        .build())
                .build();
        final Imp expectedImp2 = Imp.builder()
                .id("123_1")
                .video(Video.builder()
                        .mimes(singletonList("mime"))
                        .maxduration(100)
                        .protocols(singletonList(123))
                        .build())
                .build();
        final ExtRequestPrebid ext = ExtRequestPrebid.builder()
                .cache(ExtRequestPrebidCache.of(null, ExtRequestPrebidCacheVastxml.of(null, null), null))
                .targeting(ExtRequestTargeting.builder()
                        .pricegranularity(mapper.valueToTree(PriceGranularity.createFromString("med")))
                        .includebidderkeys(true)
                        .includebrandcategory(ExtIncludeBrandCategory.of(null, null, false))
                        .build())
                .build();
        final BidRequest bidRequest = BidRequest.builder()
                .id("bid_id")
                .imp(Arrays.asList(expectedImp1, expectedImp2))
                .user(User.builder().buyeruid("appnexus").yob(123).gender("gender").keywords("keywords").build())
                .site(Site.builder().id("siteId").content(content).build())
                .bcat(singletonList("bcat"))
                .badv(singletonList("badv"))
                .cur(singletonList("USD"))
                .tmax(0L)
                .ext(mapper.valueToTree(ExtBidRequest.of(ext)))
                .build();

        final WithPodErrors<BidRequest> mergedBidRequest = WithPodErrors.of(
                bidRequest, singletonList(PodError.of(1, 1, singletonList("TEST"))));

        final BidRequestVideo requestVideo = BidRequestVideo.builder().device(Device.builder().ua("123").build()).build();
        given(routingContext.getBody()).willReturn(Buffer.buffer(mapper.writeValueAsBytes(requestVideo)));
        given(videoStoredRequestProcessor.processVideoRequest(any(), any(), any()))
                .willReturn(Future.succeededFuture(mergedBidRequest));
        given(auctionRequestFactory.validateRequest(any())).willAnswer(invocation -> invocation.getArgument(0));
        given(auctionRequestFactory.fillImplicitParameters(any(), any(), any()))
                .willAnswer(invocation -> invocation.getArgument(0));
        given(auctionRequestFactory.toAuctionContext(any(), any(), anyLong(), any()))
                .willReturn(Future.succeededFuture());

        // when
        final Future<WithPodErrors<AuctionContext>> result = factory.fromRequest(routingContext, 0L);

        // then
        verify(routingContext).getBody();
        verify(videoStoredRequestProcessor).processVideoRequest(null, emptySet(), requestVideo);
        verify(auctionRequestFactory).validateRequest(bidRequest);
        verify(auctionRequestFactory).fillImplicitParameters(bidRequest, routingContext, timeoutResolver);
        verify(auctionRequestFactory).toAuctionContext(routingContext, bidRequest, 0, timeoutResolver);

        assertThat(result.result().getPodErrors()).isEqualTo(mergedBidRequest.getPodErrors());
    }

    @Test
    public void shouldReplaceDeviceUaWithUserAgentHeaderIfPresented() throws JsonProcessingException {
        // given
        final BidRequestVideo requestVideo = BidRequestVideo.builder().build();
        given(routingContext.getBody()).willReturn(Buffer.buffer(mapper.writeValueAsBytes(requestVideo)));
        given(routingContext.request().getHeader(HttpUtil.USER_AGENT_HEADER)).willReturn("user-agent-123");

        final WithPodErrors<BidRequest> emptyMergeObject = WithPodErrors.of(null, null);
        given(videoStoredRequestProcessor.processVideoRequest(any(), any(), any()))
                .willReturn(Future.succeededFuture(emptyMergeObject));

        // when
        factory.fromRequest(routingContext, 0L);

        // then
        verify(videoStoredRequestProcessor).processVideoRequest(any(), any(), eq(BidRequestVideo.builder()
                .device(Device.builder()
                        .ua("user-agent-123")
                        .build())
                .build()));
    }

    @Test
    public void shouldReturnErrorIfDeviceUaAndUserAgentHeaderIsEmpty() throws JsonProcessingException {
        final BidRequestVideo requestVideo = BidRequestVideo.builder().build();
        given(routingContext.getBody()).willReturn(Buffer.buffer(mapper.writeValueAsBytes(requestVideo)));

        Future<WithPodErrors<AuctionContext>> future = factory.fromRequest(routingContext, 0L);

        assertThat(future.failed()).isTrue();
        assertThat(future.cause())
                .isInstanceOf(InvalidRequestException.class)
                .hasMessage("Device.UA and User-Agent Header is not presented");
    }
}<|MERGE_RESOLUTION|>--- conflicted
+++ resolved
@@ -38,8 +38,8 @@
 import static java.util.Collections.singletonList;
 import static org.assertj.core.api.Assertions.assertThat;
 import static org.mockito.ArgumentMatchers.any;
+import static org.mockito.ArgumentMatchers.anyLong;
 import static org.mockito.ArgumentMatchers.anyString;
-import static org.mockito.ArgumentMatchers.anyLong;
 import static org.mockito.ArgumentMatchers.eq;
 import static org.mockito.BDDMockito.given;
 import static org.mockito.Mockito.verify;
@@ -96,13 +96,9 @@
     @Test
     public void shouldReturnFailedFutureIfStoredRequestIsEnforcedAndIdIsNotProvided() throws JsonProcessingException {
         // given
-<<<<<<< HEAD
-        given(routingContext.getBody()).willReturn(Buffer.buffer(mapper.writeValueAsBytes(BidRequestVideo.builder().build())));
-        given(routingContext.request().getHeader(HttpUtil.USER_AGENT_HEADER)).willReturn("123");
-        factory = new VideoRequestFactory(Integer.MAX_VALUE, true, videoStoredRequestProcessor, auctionRequestFactory, timeoutResolver, jacksonMapper);
-=======
         given(routingContext.getBody())
                 .willReturn(Buffer.buffer(mapper.writeValueAsBytes(BidRequestVideo.builder().build())));
+        given(routingContext.request().getHeader(HttpUtil.USER_AGENT_HEADER)).willReturn("123");
         factory = new VideoRequestFactory(
                 Integer.MAX_VALUE,
                 true,
@@ -110,7 +106,6 @@
                 auctionRequestFactory,
                 timeoutResolver,
                 jacksonMapper);
->>>>>>> 0ac5a893
 
         // when
         final Future<?> future = factory.fromRequest(routingContext, 0L);
@@ -206,7 +201,8 @@
         final WithPodErrors<BidRequest> mergedBidRequest = WithPodErrors.of(
                 bidRequest, singletonList(PodError.of(1, 1, singletonList("TEST"))));
 
-        final BidRequestVideo requestVideo = BidRequestVideo.builder().device(Device.builder().ua("123").build()).build();
+        final BidRequestVideo requestVideo = BidRequestVideo.builder().device(
+                Device.builder().ua("123").build()).build();
         given(routingContext.getBody()).willReturn(Buffer.buffer(mapper.writeValueAsBytes(requestVideo)));
         given(videoStoredRequestProcessor.processVideoRequest(any(), any(), any()))
                 .willReturn(Future.succeededFuture(mergedBidRequest));
@@ -253,11 +249,14 @@
 
     @Test
     public void shouldReturnErrorIfDeviceUaAndUserAgentHeaderIsEmpty() throws JsonProcessingException {
+        // given
         final BidRequestVideo requestVideo = BidRequestVideo.builder().build();
         given(routingContext.getBody()).willReturn(Buffer.buffer(mapper.writeValueAsBytes(requestVideo)));
 
+        // when
         Future<WithPodErrors<AuctionContext>> future = factory.fromRequest(routingContext, 0L);
 
+        // then
         assertThat(future.failed()).isTrue();
         assertThat(future.cause())
                 .isInstanceOf(InvalidRequestException.class)
