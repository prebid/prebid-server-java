--- conflicted
+++ resolved
@@ -61,6 +61,8 @@
 
 public class StoredRequestProcessorTest extends VertxTest {
 
+    private static final int DEFAULT_TIMEOUT = 500;
+
     @Rule
     public final MockitoRule mockitoRule = MockitoJUnit.rule();
 
@@ -76,15 +78,10 @@
     @Before
     public void setUp() {
         final TimeoutFactory timeoutFactory = new TimeoutFactory(Clock.fixed(Instant.now(), ZoneId.systemDefault()));
-<<<<<<< HEAD
         storedRequestProcessor = StoredRequestProcessor.create(
                 DEFAULT_TIMEOUT,
                 null,
                 fileSystem,
-=======
-        storedRequestProcessor = new StoredRequestProcessor(
-                500,
->>>>>>> 3f0ebe2a
                 applicationSettings,
                 metrics,
                 timeoutFactory,
@@ -197,13 +194,13 @@
                 .tmax(1000L)
                 .imp(singletonList(Imp.builder().build()))
                 .build());
-        given(applicationSettings.getStoredData(anySet(), anySet(), any()))
+        given(applicationSettings.getStoredData(any(), anySet(), anySet(), any()))
                 .willReturn(Future.succeededFuture(
                         StoredDataResult.of(singletonMap("123", storedRequestBidRequestJson), emptyMap(),
                                 emptyList())));
 
         // when
-        final Future<BidRequest> bidRequestFuture = storedRequestProcessor.processStoredRequests(bidRequest);
+        final Future<BidRequest> bidRequestFuture = storedRequestProcessor.processStoredRequests(null, bidRequest);
 
         // then
         assertThat(bidRequestFuture.succeeded()).isTrue();
@@ -251,13 +248,13 @@
                 jacksonMapper,
                 new JsonMerger(jacksonMapper));
 
-        given(applicationSettings.getAmpStoredData(anySet(), anySet(), any()))
+        given(applicationSettings.getAmpStoredData(any(), anySet(), anySet(), any()))
                 .willReturn(Future.succeededFuture(StoredDataResult.of(
                         singletonMap("123", mapper.writeValueAsString(
                                 BidRequest.builder().id("test-request-id").build())), emptyMap(), emptyList())));
 
         // when
-        final Future<BidRequest> bidRequestFuture = storedRequestProcessor.processAmpRequest("123");
+        final Future<BidRequest> bidRequestFuture = storedRequestProcessor.processAmpRequest(null, "123");
 
         // then
         assertThat(bidRequestFuture.succeeded()).isTrue();
