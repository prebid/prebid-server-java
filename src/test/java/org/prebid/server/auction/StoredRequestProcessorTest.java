package org.prebid.server.auction;

import com.fasterxml.jackson.core.JsonProcessingException;
import com.fasterxml.jackson.databind.node.ObjectNode;
import com.iab.openrtb.request.Banner;
import com.iab.openrtb.request.BidRequest;
import com.iab.openrtb.request.BidRequest.BidRequestBuilder;
import com.iab.openrtb.request.Format;
import com.iab.openrtb.request.Imp;
import com.iab.openrtb.request.Imp.ImpBuilder;
import com.iab.openrtb.request.Video;
import io.vertx.core.Future;
import io.vertx.core.json.Json;
import org.junit.Before;
import org.junit.Rule;
import org.junit.Test;
import org.mockito.ArgumentCaptor;
import org.mockito.Mock;
import org.mockito.junit.MockitoJUnit;
import org.mockito.junit.MockitoRule;
import org.prebid.server.VertxTest;
import org.prebid.server.exception.InvalidRequestException;
import org.prebid.server.execution.Timeout;
import org.prebid.server.execution.TimeoutFactory;
import org.prebid.server.metric.Metrics;
import org.prebid.server.proto.openrtb.ext.request.ExtBidRequest;
import org.prebid.server.proto.openrtb.ext.request.ExtImp;
import org.prebid.server.proto.openrtb.ext.request.ExtImpPrebid;
import org.prebid.server.proto.openrtb.ext.request.ExtRequestPrebid;
import org.prebid.server.proto.openrtb.ext.request.ExtStoredRequest;
import org.prebid.server.settings.ApplicationSettings;
import org.prebid.server.settings.model.StoredDataResult;
import org.prebid.server.settings.model.VideoStoredDataResult;

import java.io.IOException;
import java.time.Clock;
import java.time.Instant;
import java.time.ZoneId;
import java.util.ArrayList;
import java.util.Arrays;
import java.util.HashMap;
import java.util.HashSet;
import java.util.Map;
import java.util.function.Function;

import static java.util.Arrays.asList;
import static java.util.Collections.emptyList;
import static java.util.Collections.emptyMap;
import static java.util.Collections.singletonList;
import static java.util.Collections.singletonMap;
import static org.assertj.core.api.Assertions.assertThat;
import static org.assertj.core.api.Assertions.entry;
import static org.mockito.ArgumentMatchers.any;
import static org.mockito.ArgumentMatchers.anySet;
import static org.mockito.ArgumentMatchers.eq;
import static org.mockito.BDDMockito.given;
import static org.mockito.Mockito.verify;
import static org.mockito.Mockito.verifyZeroInteractions;

public class StoredRequestProcessorTest extends VertxTest {

    private static final int DEFAULT_TIMEOUT = 500;

    @Rule
    public final MockitoRule mockitoRule = MockitoJUnit.rule();

    @Mock
    private ApplicationSettings applicationSettings;
    @Mock
    private Metrics metrics;

    private StoredRequestProcessor storedRequestProcessor;

    @Before
    public void setUp() {
        final TimeoutFactory timeoutFactory = new TimeoutFactory(Clock.fixed(Instant.now(), ZoneId.systemDefault()));
        storedRequestProcessor =
                new StoredRequestProcessor(applicationSettings, metrics, timeoutFactory, DEFAULT_TIMEOUT);
    }

    @Test
    public void shouldReturnMergedBidRequestAndImps() throws IOException {
        // given
        final BidRequest bidRequest = givenBidRequest(builder -> builder
                .ext(Json.mapper.valueToTree(ExtBidRequest.of(ExtRequestPrebid.builder()
                        .storedrequest(ExtStoredRequest.of("bidRequest")).build())))
                .imp(singletonList(givenImp(impBuilder -> impBuilder
                        .ext(Json.mapper.valueToTree(
<<<<<<< HEAD
                                ExtImp.of(ExtImpPrebid.builder().storedrequest(ExtStoredRequest.of("imp")).build(), null)))))));
=======
                                ExtImp.of(ExtImpPrebid.of(ExtStoredRequest.of("imp"), null, null, null), null)))))));
>>>>>>> a4d73a6a

        final String storedRequestImpJson = mapper.writeValueAsString(Imp.builder().banner(Banner.builder()
                .format(singletonList(Format.builder().w(300).h(250).build())).build()).build());

        final String storedRequestBidRequestJson = mapper.writeValueAsString(BidRequest.builder().id("test-request-id")
                .tmax(1000L).imp(singletonList(Imp.builder().build())).build());

        given(applicationSettings.getStoredData(anySet(), anySet(), any()))
                .willReturn(Future.succeededFuture(
                        StoredDataResult.of(singletonMap("bidRequest", storedRequestBidRequestJson),
                                singletonMap("imp", storedRequestImpJson), emptyList())));

        // when
        final Future<BidRequest> bidRequestFuture = storedRequestProcessor.processStoredRequests(bidRequest);

        // then
        assertThat(bidRequestFuture.succeeded()).isTrue();
        assertThat(bidRequestFuture.result()).isEqualTo(
                BidRequest.builder()
                        .id("test-request-id")
                        .tmax(1000L)
                        .ext(Json.mapper.valueToTree(Json.mapper.valueToTree(ExtBidRequest.of(ExtRequestPrebid.builder()
                                .storedrequest(ExtStoredRequest.of("bidRequest")).build()))))
                        .imp(singletonList(Imp.builder()
                                .ext(Json.mapper.valueToTree(
<<<<<<< HEAD
                                        ExtImp.of(ExtImpPrebid.builder().storedrequest(ExtStoredRequest.of("imp")).build(), null)))
=======
                                        ExtImp.of(ExtImpPrebid.of(ExtStoredRequest.of("imp"), null, null, null), null)))
>>>>>>> a4d73a6a
                                .banner(Banner.builder()
                                        .format(singletonList(Format.builder().w(300).h(250).build()))
                                        .build())
                                .build()))
                        .build());
    }

    @Test
    public void shouldReturnMergedBidRequest() throws IOException {
        // given
        final BidRequest bidRequest = givenBidRequest(builder -> builder
                .ext(Json.mapper.valueToTree(
                        ExtBidRequest.of(ExtRequestPrebid.builder()
                                .storedrequest(ExtStoredRequest.of("123")).build()))));

        final String storedRequestBidRequestJson = mapper.writeValueAsString(BidRequest.builder()
                .id("test-request-id")
                .tmax(1000L)
                .imp(singletonList(Imp.builder().build()))
                .build());

        given(applicationSettings.getStoredData(anySet(), anySet(), any()))
                .willReturn(Future.succeededFuture(
                        StoredDataResult.of(singletonMap("123", storedRequestBidRequestJson), emptyMap(),
                                emptyList())));

        // when
        final Future<BidRequest> bidRequestFuture = storedRequestProcessor.processStoredRequests(bidRequest);

        // then
        assertThat(bidRequestFuture.succeeded()).isTrue();
        assertThat(bidRequestFuture.result()).isEqualTo(BidRequest.builder()
                .id("test-request-id")
                .tmax(1000L)
                .imp(singletonList(Imp.builder().build()))
                .ext(Json.mapper.valueToTree(
                        ExtBidRequest.of(ExtRequestPrebid.builder().storedrequest(ExtStoredRequest.of("123")).build())))
                .build());
    }

    @Test
    public void shouldReturnAmpRequest() throws IOException {
        // given
        given(applicationSettings.getAmpStoredData(anySet(), anySet(), any()))
                .willReturn((Future.succeededFuture(StoredDataResult.of(
                        singletonMap("123", mapper.writeValueAsString(
                                BidRequest.builder().id("test-request-id").build())), emptyMap(), emptyList()))));

        // when
        final Future<BidRequest> bidRequestFuture = storedRequestProcessor.processAmpRequest("123");

        // then
        assertThat(bidRequestFuture.succeeded()).isTrue();
        assertThat(bidRequestFuture.result()).isEqualTo(BidRequest.builder()
                .id("test-request-id")
                .build());
    }

    @Test
    public void shouldReturnFailedFutureWhenStoredBidRequestJsonIsNotValid() {
        // given
        final BidRequest bidRequest = givenBidRequest(builder -> builder
                .ext(Json.mapper.valueToTree(
                        ExtBidRequest.of(ExtRequestPrebid.builder()
                                .storedrequest(ExtStoredRequest.of("123")).build()))));

        final Map<String, String> storedRequestFetchResult = singletonMap("123", "{{}");
        given(applicationSettings.getStoredData(anySet(), anySet(), any())).willReturn((Future
                .succeededFuture(StoredDataResult.of(storedRequestFetchResult, emptyMap(), emptyList()))));

        // when
        final Future<BidRequest> bidRequestFuture = storedRequestProcessor.processStoredRequests(bidRequest);

        // then
        assertThat(bidRequestFuture.failed()).isTrue();
        assertThat(bidRequestFuture.cause())
                .isInstanceOf(InvalidRequestException.class)
                .hasMessage("Can't parse Json for stored request with id 123");
    }

    @Test
    public void shouldReturnFailedFutureWhenMergedResultCouldNotBeConvertedToBidRequest() throws IOException {
        final BidRequest bidRequest = givenBidRequest(builder -> builder
                .ext(Json.mapper.valueToTree(
                        ExtBidRequest.of(ExtRequestPrebid.builder()
                                .storedrequest(ExtStoredRequest.of("123")).build()))));

        final Map<String, String> storedRequestFetchResult = singletonMap("123", mapper.writeValueAsString(
                Json.mapper.createObjectNode().put("tmax", "stringValue")));
        given(applicationSettings.getStoredData(anySet(), anySet(), any())).willReturn((Future
                .succeededFuture(StoredDataResult.of(storedRequestFetchResult, emptyMap(), emptyList()))));

        // when
        final Future<BidRequest> bidRequestFuture = storedRequestProcessor.processStoredRequests(bidRequest);

        // then
        assertThat(bidRequestFuture.failed()).isTrue();
        assertThat(bidRequestFuture.cause())
                .isInstanceOf(InvalidRequestException.class)
                .hasMessageStartingWith("Can't convert merging result for id 123: Cannot deserialize");
    }

    @Test
    public void shouldReturnFailedFutureIfIdWasNotPresentInStoredRequest() {
        // given
        final BidRequest bidRequest = givenBidRequest(builder -> builder
                .ext(Json.mapper.valueToTree(
                        ExtBidRequest.of(ExtRequestPrebid.builder()
                                .storedrequest(ExtStoredRequest.of(null)).build()))));

        // when
        final Future<BidRequest> bidRequestFuture = storedRequestProcessor.processStoredRequests(bidRequest);

        // then
        assertThat(bidRequestFuture.failed()).isTrue();
        assertThat(bidRequestFuture.cause())
                .isInstanceOf(InvalidRequestException.class).hasMessage("Id is not found in storedRequest");
    }

    @Test
    public void shouldReturnFailedFutureIfBidRequestStoredRequestIdHasIncorrectType() {
        // given
        final BidRequest bidRequest = givenBidRequest(builder -> builder
                .ext((ObjectNode) Json.mapper.createObjectNode()
                        .set("prebid", Json.mapper.createObjectNode()
                                .set("storedrequest", Json.mapper.createObjectNode()
                                        .set("id", mapper.createObjectNode().putArray("id").add("id")))))
                .id("test-id"));

        // when
        final Future<BidRequest> bidRequestFuture = storedRequestProcessor.processStoredRequests(bidRequest);

        // then
        assertThat(bidRequestFuture.failed()).isTrue();
        assertThat(bidRequestFuture.cause())
                .isInstanceOf(InvalidRequestException.class)
                .hasMessage("Incorrect bid request extension format for bidRequest with id test-id");
    }

    @Test
    public void shouldReturnBidRequestWithMergedImp() throws IOException {
        // given
        final BidRequest bidRequest = givenBidRequest(builder -> builder
                .imp(singletonList(givenImp(impBuilder -> impBuilder
                        .ext(Json.mapper.valueToTree(
<<<<<<< HEAD
                                ExtImp.of(ExtImpPrebid.builder().storedrequest(ExtStoredRequest.of("123")).build(), null)))))));
=======
                                ExtImp.of(ExtImpPrebid.of(ExtStoredRequest.of("123"), null, null, null), null)))))));
>>>>>>> a4d73a6a

        final String storedRequestImpJson = mapper.writeValueAsString(
                Imp.builder()
                        .banner(Banner.builder()
                                .format(singletonList(Format.builder().w(300).h(250).build()))
                                .build())
                        .build());

        given(applicationSettings.getStoredData(anySet(), anySet(), any()))
                .willReturn((Future.succeededFuture(
                        StoredDataResult.of(emptyMap(), singletonMap("123", storedRequestImpJson), emptyList()))));

        // when
        final Future<BidRequest> bidRequestFuture = storedRequestProcessor.processStoredRequests(bidRequest);

        // then
        assertThat(bidRequestFuture.succeeded()).isTrue();
        assertThat(bidRequestFuture.result().getImp().get(0)).isEqualTo(Imp.builder()
                .banner(Banner.builder().format(singletonList(Format.builder().w(300).h(250).build())).build())
<<<<<<< HEAD
                .ext(Json.mapper.valueToTree(ExtImp.of(ExtImpPrebid.builder().storedrequest(ExtStoredRequest.of("123")).build(), null)))
=======
                .ext(Json.mapper.valueToTree(ExtImp.of(ExtImpPrebid.of(ExtStoredRequest.of("123"), null, null, null), null)))
>>>>>>> a4d73a6a
                .build());
    }

    @Test
    public void shouldReturnFailedFutureWhenIdIsMissedInPrebidRequest() {
        // given
        final BidRequest bidRequest = givenBidRequest(builder -> builder
                .imp(singletonList(givenImp(impBuilder -> impBuilder
                        .ext(Json.mapper.valueToTree(
<<<<<<< HEAD
                                ExtImp.of(ExtImpPrebid.builder().storedrequest(ExtStoredRequest.of(null)).build(), null)))))));
=======
                                ExtImp.of(ExtImpPrebid.of(ExtStoredRequest.of(null), null, null, null), null)))))));
>>>>>>> a4d73a6a

        // when
        final Future<BidRequest> bidRequestFuture = storedRequestProcessor.processStoredRequests(bidRequest);

        // then
        assertThat(bidRequestFuture.failed()).isTrue();
        assertThat(bidRequestFuture.cause())
                .isInstanceOf(InvalidRequestException.class).hasMessage("Id is not found in storedRequest");
    }

    @Test
    public void shouldReturnFailedFutureWhenJsonBodyWasNotFoundByFetcher() {
        // given
        final BidRequest bidRequest = givenBidRequest(builder -> builder
                .imp(singletonList(givenImp(impBuilder -> impBuilder
                        .ext(Json.mapper.valueToTree(
<<<<<<< HEAD
                                ExtImp.of(ExtImpPrebid.builder().storedrequest(ExtStoredRequest.of("123")).build(), null)))))));
=======
                                ExtImp.of(ExtImpPrebid.of(ExtStoredRequest.of("123"), null, null, null), null)))))));
>>>>>>> a4d73a6a

        given(applicationSettings.getStoredData(anySet(), anySet(), any()))
                .willReturn((Future.succeededFuture(
                        StoredDataResult.of(emptyMap(), emptyMap(), singletonList("No config found for id: 123")))));

        // when
        final Future<BidRequest> bidRequestFuture = storedRequestProcessor.processStoredRequests(bidRequest);

        // then
        assertThat(bidRequestFuture.failed()).isTrue();
        assertThat(bidRequestFuture.cause())
                .isInstanceOf(InvalidRequestException.class).hasMessage("No config found for id: 123");
    }

    @Test
    public void shouldReturnImpAndBidRequestWithoutChangesIfStoredRequestIsAbsentInPrebid() {
        // given
        final Imp imp = givenImp(impBuilder -> impBuilder
<<<<<<< HEAD
                .ext(Json.mapper.valueToTree(ExtImp.of(ExtImpPrebid.builder().storedrequest(null).build(), null))));
=======
                .ext(Json.mapper.valueToTree(ExtImp.of(ExtImpPrebid.of(null, null, null, null), null))));
>>>>>>> a4d73a6a
        final BidRequest bidRequest = givenBidRequest(builder -> builder.imp(singletonList(imp)));

        // when
        final Future<BidRequest> bidRequestFuture = storedRequestProcessor.processStoredRequests(bidRequest);

        // then
        verifyZeroInteractions(applicationSettings);
        assertThat(bidRequestFuture.succeeded()).isTrue();
        assertThat(bidRequestFuture.result().getImp().get(0)).isSameAs(imp);
        assertThat(bidRequestFuture.result()).isSameAs(bidRequest);
    }

    @Test
    public void shouldReturnChangedImpWithStoredRequestAndNotModifiedImpWithoutStoreRequest() throws IOException {
        // given
        final Imp impWithoutStoredRequest = givenImp(impBuilder -> impBuilder.ext(
<<<<<<< HEAD
                Json.mapper.valueToTree(ExtImp.of(ExtImpPrebid.builder().storedrequest(null).build(), null))));
        final BidRequest bidRequest = givenBidRequest(builder -> builder
                .imp(asList(impWithoutStoredRequest, givenImp(impBuilder -> impBuilder
                        .ext(Json.mapper.valueToTree(
                                ExtImp.of(ExtImpPrebid.builder().storedrequest(ExtStoredRequest.of("123")).build(), null)))))));
=======
                Json.mapper.valueToTree(ExtImp.of(ExtImpPrebid.of(null, null, null, null), null))));
        final BidRequest bidRequest = givenBidRequest(builder -> builder
                .imp(asList(impWithoutStoredRequest, givenImp(impBuilder -> impBuilder
                        .ext(Json.mapper.valueToTree(
                                ExtImp.of(ExtImpPrebid.of(ExtStoredRequest.of("123"), null, null, null), null)))))));
>>>>>>> a4d73a6a

        final String storedRequestImpJson = mapper.writeValueAsString(Imp.builder().banner(Banner.builder()
                .format(singletonList(Format.builder().w(300).h(250).build())).build()).build());

        given(applicationSettings.getStoredData(anySet(), anySet(), any()))
                .willReturn((Future.succeededFuture(
                        StoredDataResult.of(emptyMap(), singletonMap("123", storedRequestImpJson), emptyList()))));

        // when
        final Future<BidRequest> bidRequestFuture = storedRequestProcessor.processStoredRequests(bidRequest);

        // then
        assertThat(bidRequestFuture.succeeded()).isTrue();
        assertThat(bidRequestFuture.result().getImp().get(0)).isSameAs(impWithoutStoredRequest);
        assertThat(bidRequestFuture.result().getImp().get(1)).isEqualTo(Imp.builder()
                .banner(Banner.builder().format(singletonList(Format.builder().w(300).h(250).build())).build())
<<<<<<< HEAD
                .ext(Json.mapper.valueToTree(ExtImp.of(ExtImpPrebid.builder().storedrequest(ExtStoredRequest.of("123")).build(), null)))
=======
                .ext(Json.mapper.valueToTree(ExtImp.of(ExtImpPrebid.of(ExtStoredRequest.of("123"), null, null, null), null)))
>>>>>>> a4d73a6a
                .build());
    }

    @Test
    public void shouldReturnFailedFutureIfOneImpWithValidStoredRequestAndAnotherWithMissedId() {
        // given
        final BidRequest bidRequest = givenBidRequest(builder -> builder.imp(asList(
                givenImp(impBuilder -> impBuilder.ext(
                        Json.mapper.valueToTree(
<<<<<<< HEAD
                                ExtImp.of(ExtImpPrebid.builder().storedrequest(ExtStoredRequest.of(null)).build(), null)))),
                givenImp(impBuilder -> impBuilder.ext(
                        Json.mapper.valueToTree(
                                ExtImp.of(ExtImpPrebid.builder().storedrequest(ExtStoredRequest.of("123")).build(), null)))))));
=======
                                ExtImp.of(ExtImpPrebid.of(ExtStoredRequest.of(null), null, null, null), null)))),
                givenImp(impBuilder -> impBuilder.ext(
                        Json.mapper.valueToTree(
                                ExtImp.of(ExtImpPrebid.of(ExtStoredRequest.of("123"), null, null, null), null)))))));
>>>>>>> a4d73a6a

        // when
        final Future<BidRequest> bidRequestFuture = storedRequestProcessor.processStoredRequests(bidRequest);

        // then
        assertThat(bidRequestFuture.failed()).isTrue();
        assertThat(bidRequestFuture.cause())
                .isInstanceOf(InvalidRequestException.class).hasMessage("Id is not found in storedRequest");
    }

    @Test
    public void shouldReturnFailedFutureIfImpsStoredRequestIdHasIncorrectType() {
        // given
        final BidRequest bidRequest = givenBidRequest(builder -> builder.imp(singletonList(givenImp(
                impBuilder -> impBuilder.ext((ObjectNode) Json.mapper.createObjectNode()
                        .set("prebid", Json.mapper.createObjectNode()
                                .set("storedrequest", Json.mapper.createObjectNode()
                                        .set("id", mapper.createObjectNode().putArray("id")
                                                .add("id"))))).id("imp-test")))));
        // when
        final Future<BidRequest> bidRequestFuture = storedRequestProcessor.processStoredRequests(bidRequest);

        // when
        assertThat(bidRequestFuture.failed()).isTrue();
        assertThat(bidRequestFuture.cause())
                .isInstanceOf(InvalidRequestException.class)
                .hasMessageStartingWith("Incorrect Imp extension format for Imp with id imp-test: Cannot deserialize");
    }

    @Test
    public void shouldReturnFailedFutureIfStoredRequestFetcherReturnsFailedFuture() {
        // given
        final BidRequest bidRequest = givenBidRequest(builder -> builder.imp(singletonList(givenImp(
                impBuilder -> impBuilder.ext(
                        Json.mapper.valueToTree(
<<<<<<< HEAD
                                ExtImp.of(ExtImpPrebid.builder().storedrequest(ExtStoredRequest.of("123")).build(), null)))))));
=======
                                ExtImp.of(ExtImpPrebid.of(ExtStoredRequest.of("123"), null, null, null), null)))))));
>>>>>>> a4d73a6a

        given(applicationSettings.getStoredData(anySet(), anySet(), any()))
                .willReturn((Future.failedFuture(new Exception("Error during file fetching"))));

        // when
        final Future<BidRequest> bidRequestFuture = storedRequestProcessor.processStoredRequests(bidRequest);

        // then
        assertThat(bidRequestFuture.failed()).isTrue();
        assertThat(bidRequestFuture.cause())
                .isInstanceOf(InvalidRequestException.class)
                .hasMessage("Stored request fetching failed: Error during file fetching");
    }

    @Test
    public void shouldReturnFailedFutureWhenStoredImpJsonIsNotValid() {
        // given
        final BidRequest bidRequest = givenBidRequest(builder -> builder.imp(singletonList(givenImp(
                impBuilder -> impBuilder.ext(
                        Json.mapper.valueToTree(
<<<<<<< HEAD
                                ExtImp.of(ExtImpPrebid.builder().storedrequest(ExtStoredRequest.of("123")).build(), null)))))));
=======
                                ExtImp.of(ExtImpPrebid.of(ExtStoredRequest.of("123"), null, null, null), null)))))));
>>>>>>> a4d73a6a

        given(applicationSettings.getStoredData(anySet(), anySet(), any()))
                .willReturn((Future.succeededFuture(
                        StoredDataResult.of(emptyMap(), singletonMap("123", "{{}"), emptyList()))));

        // when
        final Future<BidRequest> bidRequestFuture = storedRequestProcessor.processStoredRequests(bidRequest);

        // then
        assertThat(bidRequestFuture.failed()).isTrue();
        assertThat(bidRequestFuture.cause())
                .isInstanceOf(InvalidRequestException.class)
                .hasMessage("Can't parse Json for stored request with id 123");
    }

    @Test
    public void shouldReturnFailedFutureWhenMergedResultCantBeConvertedToImp() throws IOException {
        // given
        final BidRequest bidRequest = givenBidRequest(builder -> builder.imp(singletonList(givenImp(
                impBuilder -> impBuilder.ext(
                        Json.mapper.valueToTree(
<<<<<<< HEAD
                                ExtImp.of(ExtImpPrebid.builder().storedrequest(ExtStoredRequest.of("123")).build(), null)))))));
=======
                                ExtImp.of(ExtImpPrebid.of(ExtStoredRequest.of("123"), null, null, null), null)))))));
>>>>>>> a4d73a6a

        final Map<String, String> storedImpFetchResult = singletonMap("123", mapper.writeValueAsString(
                Json.mapper.createObjectNode().put("secure", "stringValue")));
        given(applicationSettings.getStoredData(anySet(), anySet(), any())).willReturn((Future
                .succeededFuture(StoredDataResult.of(emptyMap(), storedImpFetchResult, emptyList()))));

        // when
        final Future<BidRequest> bidRequestFuture = storedRequestProcessor.processStoredRequests(bidRequest);

        // then
        assertThat(bidRequestFuture.failed()).isTrue();
        assertThat(bidRequestFuture.cause())
                .isInstanceOf(InvalidRequestException.class)
                .hasMessageStartingWith("Can't convert merging result for id 123: Cannot deserialize");
    }

    @Test
    public void shouldUseTimeoutFromRequest() {
        // given
        given(applicationSettings.getStoredData(anySet(), anySet(), any()))
                .willReturn(Future.failedFuture((String) null));

        // when
        storedRequestProcessor.processStoredRequests(givenBidRequest(builder -> builder
                .ext(Json.mapper.valueToTree(ExtBidRequest.of(
                        ExtRequestPrebid.builder().storedrequest(ExtStoredRequest.of("bidRequest")).build())))
                .tmax(1000L)));

        // then
        final ArgumentCaptor<Timeout> timeoutCaptor = ArgumentCaptor.forClass(Timeout.class);
        verify(applicationSettings).getStoredData(anySet(), anySet(), timeoutCaptor.capture());
        assertThat(timeoutCaptor.getValue().remaining()).isEqualTo(1000L);
    }

    @Test
    public void shouldUseDefaultTimeoutIfMissingInRequest() {
        // given
        given(applicationSettings.getStoredData(anySet(), anySet(), any()))
                .willReturn(Future.failedFuture((String) null));

        // when
        storedRequestProcessor.processStoredRequests(givenBidRequest(builder -> builder
                .ext(Json.mapper.valueToTree(ExtBidRequest.of(
                        ExtRequestPrebid.builder().storedrequest(ExtStoredRequest.of("bidRequest")).build())))));

        // then
        final ArgumentCaptor<Timeout> timeoutCaptor = ArgumentCaptor.forClass(Timeout.class);
        verify(applicationSettings).getStoredData(anySet(), anySet(), timeoutCaptor.capture());
        assertThat(timeoutCaptor.getValue().remaining()).isEqualTo(DEFAULT_TIMEOUT);
    }

    @Test
    public void processStoredRequestsShouldNotUpdateMetrics() {
        // given
        given(applicationSettings.getStoredData(anySet(), anySet(), any()))
                .willReturn(Future.failedFuture("failed"));

        // when
        storedRequestProcessor.processStoredRequests(givenBidRequest(Function.identity()));

        // then
        verifyZeroInteractions(metrics);
    }

    @Test
    public void processAmpRequestShouldNotUpdateMetrics() {
        // given
        given(applicationSettings.getAmpStoredData(anySet(), anySet(), any()))
                .willReturn(Future.failedFuture("failed"));

        // when
        storedRequestProcessor.processAmpRequest("123");

        // then
        verifyZeroInteractions(metrics);
    }

    @Test
    public void processStoredRequestsShouldUpdateRequestAndImpMetricsAsExpected() {
        // given
        final BidRequest bidRequest = givenBidRequest(builder -> builder
                .ext(Json.mapper.valueToTree(ExtBidRequest.of(ExtRequestPrebid.builder()
                        .storedrequest(ExtStoredRequest.of("123")).build())))
                .imp(asList(givenImp(impBuilder -> impBuilder.ext(Json.mapper.valueToTree(
<<<<<<< HEAD
                        ExtImp.of(ExtImpPrebid.builder().storedrequest(ExtStoredRequest.of("321")).build(), null)))),
                        givenImp(impBuilder -> impBuilder.ext(Json.mapper.valueToTree(
                                ExtImp.of(ExtImpPrebid.builder().storedrequest(ExtStoredRequest.of("not_found")).build(), null)))))));
=======
                        ExtImp.of(ExtImpPrebid.of(ExtStoredRequest.of("321"), null, null, null), null)))),
                        givenImp(impBuilder -> impBuilder.ext(Json.mapper.valueToTree(
                                ExtImp.of(ExtImpPrebid.of(ExtStoredRequest.of("not_found"), null, null, null), null)))))));
>>>>>>> a4d73a6a

        given(applicationSettings.getStoredData(anySet(), anySet(), any()))
                .willReturn(Future.succeededFuture(StoredDataResult.of(
                        singletonMap("123", "stored_request"), singletonMap("321", "stored_imp"), emptyList())));

        // when
        storedRequestProcessor.processStoredRequests(bidRequest);

        // then
        verify(metrics).updateStoredRequestMetric(eq(true));
        verify(metrics).updateStoredImpsMetric(eq(true));
        verify(metrics).updateStoredImpsMetric(eq(false));
    }

    @Test
    public void processStoredRequestsShouldUpdateRequestMissingMetrics() {
        // given
        final BidRequest bidRequest = givenBidRequest(builder -> builder
                .ext(Json.mapper.valueToTree(ExtBidRequest.of(ExtRequestPrebid.builder()
                        .storedrequest(ExtStoredRequest.of("123")).build()))));

        given(applicationSettings.getStoredData(anySet(), anySet(), any()))
                .willReturn(Future.succeededFuture(StoredDataResult.of(emptyMap(), emptyMap(), emptyList())));

        // when
        storedRequestProcessor.processStoredRequests(bidRequest);

        // then
        verify(metrics).updateStoredRequestMetric(eq(false));
    }

    @Test
    public void processAmpRequestShouldUpdateRequestFoundMetric() {
        // given
        given(applicationSettings.getAmpStoredData(anySet(), anySet(), any()))
                .willReturn(Future.succeededFuture(
                        StoredDataResult.of(singletonMap("123", "amp"), emptyMap(), emptyList())));

        // when
        storedRequestProcessor.processAmpRequest("123");

        // then
        verify(metrics).updateStoredRequestMetric(true);
    }

    @Test
    public void processAmpRequestShouldUpdateRequestMissingMetrics() {
        // given
        given(applicationSettings.getAmpStoredData(anySet(), anySet(), any()))
                .willReturn(Future.succeededFuture(
                        StoredDataResult.of(emptyMap(), emptyMap(), emptyList())));

        // when
        storedRequestProcessor.processAmpRequest("123");

        // then
        verify(metrics).updateStoredRequestMetric(false);
    }

    @Test
    public void impToStoredVideoJsonShouldReturnExpectedVideoStoredDataResult() throws JsonProcessingException {
        // given
        final Imp imp1 = givenImp(impBuilder -> impBuilder.id("id1").ext(
                Json.mapper.valueToTree(
                        ExtImp.of(ExtImpPrebid.of(ExtStoredRequest.of("st1"), null, null, null), null))));
        final Imp imp2 = givenImp(impBuilder -> impBuilder.id("id2").ext(
                Json.mapper.valueToTree(
                        ExtImp.of(ExtImpPrebid.of(ExtStoredRequest.of("st2"), null, null, null), null))));

        final Video storedVideo = Video.builder().maxduration(100).h(2).w(2).build();
        final Imp storedImp1 = Imp.builder().video(storedVideo).build();
        final Imp storedImp2 = Imp.builder().video(storedVideo).build();

        final Map<String, String> storedIdToJson = new HashMap<>();
        storedIdToJson.put("st1", mapper.writeValueAsString(storedImp1));
        storedIdToJson.put("st2", mapper.writeValueAsString(storedImp2));

        given(applicationSettings.getStoredData(any(), any(), any()))
                .willReturn(Future.succeededFuture(StoredDataResult.of(emptyMap(), storedIdToJson, emptyList())));

        // when
        final Future<VideoStoredDataResult> result = storedRequestProcessor.videoStoredDataResult(Arrays.asList(imp1, imp2), emptyList(), null);

        // then
        verify(applicationSettings).getStoredData(any(), eq(new HashSet<>(Arrays.asList("st1", "st2"))), any());

        assertThat(result.result().getImpIdToStoredVideo()).containsOnly(entry("id2", storedVideo), entry("id1", storedVideo));
        assertThat(result.result().getErrors()).isEmpty();
    }

    @Test
    public void impToStoredVideoJsonShouldReturnExpectedVideoStoredDataResultErrors() throws JsonProcessingException {
        // given
        final Imp imp1 = givenImp(impBuilder -> impBuilder.id("id1").ext(
                Json.mapper.valueToTree(
                        ExtImp.of(ExtImpPrebid.of(ExtStoredRequest.of("st1"), null, null, null), null))));
        final Imp imp2 = givenImp(impBuilder -> impBuilder.id("id2").ext(
                Json.mapper.valueToTree(
                        ExtImp.of(ExtImpPrebid.of(ExtStoredRequest.of("st2"), null, null, null), null))));

        final Imp storedImp1 = Imp.builder().build();

        final Map<String, String> storedIdToJson = new HashMap<>();
        storedIdToJson.put("st1", mapper.writeValueAsString(storedImp1));

        given(applicationSettings.getStoredData(any(), any(), any()))
                .willReturn(Future.succeededFuture(StoredDataResult.of(emptyMap(), storedIdToJson, emptyList())));

        // when
        final Future<VideoStoredDataResult> result = storedRequestProcessor.videoStoredDataResult(Arrays.asList(imp1, imp2), new ArrayList<>(), null);

        // then
        verify(applicationSettings).getStoredData(any(), eq(new HashSet<>(Arrays.asList("st1", "st2"))), any());

        assertThat(result.result().getErrors()).containsOnly(
                "No stored Imp for stored id st2",
                "No stored video found for Imp with id id1");
    }

    private static BidRequest givenBidRequest(
            Function<BidRequestBuilder, BidRequestBuilder> bidRequestBuilderCustomizer) {
        return bidRequestBuilderCustomizer.apply(BidRequest.builder()).build();
    }

    private static Imp givenImp(Function<ImpBuilder, ImpBuilder> impBuilderCustomizer) {
        return impBuilderCustomizer.apply(Imp.builder()).build();
    }
}<|MERGE_RESOLUTION|>--- conflicted
+++ resolved
@@ -86,11 +86,7 @@
                         .storedrequest(ExtStoredRequest.of("bidRequest")).build())))
                 .imp(singletonList(givenImp(impBuilder -> impBuilder
                         .ext(Json.mapper.valueToTree(
-<<<<<<< HEAD
                                 ExtImp.of(ExtImpPrebid.builder().storedrequest(ExtStoredRequest.of("imp")).build(), null)))))));
-=======
-                                ExtImp.of(ExtImpPrebid.of(ExtStoredRequest.of("imp"), null, null, null), null)))))));
->>>>>>> a4d73a6a
 
         final String storedRequestImpJson = mapper.writeValueAsString(Imp.builder().banner(Banner.builder()
                 .format(singletonList(Format.builder().w(300).h(250).build())).build()).build());
@@ -116,11 +112,7 @@
                                 .storedrequest(ExtStoredRequest.of("bidRequest")).build()))))
                         .imp(singletonList(Imp.builder()
                                 .ext(Json.mapper.valueToTree(
-<<<<<<< HEAD
                                         ExtImp.of(ExtImpPrebid.builder().storedrequest(ExtStoredRequest.of("imp")).build(), null)))
-=======
-                                        ExtImp.of(ExtImpPrebid.of(ExtStoredRequest.of("imp"), null, null, null), null)))
->>>>>>> a4d73a6a
                                 .banner(Banner.builder()
                                         .format(singletonList(Format.builder().w(300).h(250).build()))
                                         .build())
@@ -266,11 +258,7 @@
         final BidRequest bidRequest = givenBidRequest(builder -> builder
                 .imp(singletonList(givenImp(impBuilder -> impBuilder
                         .ext(Json.mapper.valueToTree(
-<<<<<<< HEAD
                                 ExtImp.of(ExtImpPrebid.builder().storedrequest(ExtStoredRequest.of("123")).build(), null)))))));
-=======
-                                ExtImp.of(ExtImpPrebid.of(ExtStoredRequest.of("123"), null, null, null), null)))))));
->>>>>>> a4d73a6a
 
         final String storedRequestImpJson = mapper.writeValueAsString(
                 Imp.builder()
@@ -290,11 +278,7 @@
         assertThat(bidRequestFuture.succeeded()).isTrue();
         assertThat(bidRequestFuture.result().getImp().get(0)).isEqualTo(Imp.builder()
                 .banner(Banner.builder().format(singletonList(Format.builder().w(300).h(250).build())).build())
-<<<<<<< HEAD
                 .ext(Json.mapper.valueToTree(ExtImp.of(ExtImpPrebid.builder().storedrequest(ExtStoredRequest.of("123")).build(), null)))
-=======
-                .ext(Json.mapper.valueToTree(ExtImp.of(ExtImpPrebid.of(ExtStoredRequest.of("123"), null, null, null), null)))
->>>>>>> a4d73a6a
                 .build());
     }
 
@@ -304,11 +288,7 @@
         final BidRequest bidRequest = givenBidRequest(builder -> builder
                 .imp(singletonList(givenImp(impBuilder -> impBuilder
                         .ext(Json.mapper.valueToTree(
-<<<<<<< HEAD
                                 ExtImp.of(ExtImpPrebid.builder().storedrequest(ExtStoredRequest.of(null)).build(), null)))))));
-=======
-                                ExtImp.of(ExtImpPrebid.of(ExtStoredRequest.of(null), null, null, null), null)))))));
->>>>>>> a4d73a6a
 
         // when
         final Future<BidRequest> bidRequestFuture = storedRequestProcessor.processStoredRequests(bidRequest);
@@ -325,11 +305,7 @@
         final BidRequest bidRequest = givenBidRequest(builder -> builder
                 .imp(singletonList(givenImp(impBuilder -> impBuilder
                         .ext(Json.mapper.valueToTree(
-<<<<<<< HEAD
                                 ExtImp.of(ExtImpPrebid.builder().storedrequest(ExtStoredRequest.of("123")).build(), null)))))));
-=======
-                                ExtImp.of(ExtImpPrebid.of(ExtStoredRequest.of("123"), null, null, null), null)))))));
->>>>>>> a4d73a6a
 
         given(applicationSettings.getStoredData(anySet(), anySet(), any()))
                 .willReturn((Future.succeededFuture(
@@ -348,11 +324,8 @@
     public void shouldReturnImpAndBidRequestWithoutChangesIfStoredRequestIsAbsentInPrebid() {
         // given
         final Imp imp = givenImp(impBuilder -> impBuilder
-<<<<<<< HEAD
                 .ext(Json.mapper.valueToTree(ExtImp.of(ExtImpPrebid.builder().storedrequest(null).build(), null))));
-=======
-                .ext(Json.mapper.valueToTree(ExtImp.of(ExtImpPrebid.of(null, null, null, null), null))));
->>>>>>> a4d73a6a
+
         final BidRequest bidRequest = givenBidRequest(builder -> builder.imp(singletonList(imp)));
 
         // when
@@ -369,19 +342,11 @@
     public void shouldReturnChangedImpWithStoredRequestAndNotModifiedImpWithoutStoreRequest() throws IOException {
         // given
         final Imp impWithoutStoredRequest = givenImp(impBuilder -> impBuilder.ext(
-<<<<<<< HEAD
                 Json.mapper.valueToTree(ExtImp.of(ExtImpPrebid.builder().storedrequest(null).build(), null))));
         final BidRequest bidRequest = givenBidRequest(builder -> builder
                 .imp(asList(impWithoutStoredRequest, givenImp(impBuilder -> impBuilder
                         .ext(Json.mapper.valueToTree(
                                 ExtImp.of(ExtImpPrebid.builder().storedrequest(ExtStoredRequest.of("123")).build(), null)))))));
-=======
-                Json.mapper.valueToTree(ExtImp.of(ExtImpPrebid.of(null, null, null, null), null))));
-        final BidRequest bidRequest = givenBidRequest(builder -> builder
-                .imp(asList(impWithoutStoredRequest, givenImp(impBuilder -> impBuilder
-                        .ext(Json.mapper.valueToTree(
-                                ExtImp.of(ExtImpPrebid.of(ExtStoredRequest.of("123"), null, null, null), null)))))));
->>>>>>> a4d73a6a
 
         final String storedRequestImpJson = mapper.writeValueAsString(Imp.builder().banner(Banner.builder()
                 .format(singletonList(Format.builder().w(300).h(250).build())).build()).build());
@@ -398,11 +363,8 @@
         assertThat(bidRequestFuture.result().getImp().get(0)).isSameAs(impWithoutStoredRequest);
         assertThat(bidRequestFuture.result().getImp().get(1)).isEqualTo(Imp.builder()
                 .banner(Banner.builder().format(singletonList(Format.builder().w(300).h(250).build())).build())
-<<<<<<< HEAD
                 .ext(Json.mapper.valueToTree(ExtImp.of(ExtImpPrebid.builder().storedrequest(ExtStoredRequest.of("123")).build(), null)))
-=======
-                .ext(Json.mapper.valueToTree(ExtImp.of(ExtImpPrebid.of(ExtStoredRequest.of("123"), null, null, null), null)))
->>>>>>> a4d73a6a
+
                 .build());
     }
 
@@ -412,17 +374,10 @@
         final BidRequest bidRequest = givenBidRequest(builder -> builder.imp(asList(
                 givenImp(impBuilder -> impBuilder.ext(
                         Json.mapper.valueToTree(
-<<<<<<< HEAD
                                 ExtImp.of(ExtImpPrebid.builder().storedrequest(ExtStoredRequest.of(null)).build(), null)))),
                 givenImp(impBuilder -> impBuilder.ext(
                         Json.mapper.valueToTree(
                                 ExtImp.of(ExtImpPrebid.builder().storedrequest(ExtStoredRequest.of("123")).build(), null)))))));
-=======
-                                ExtImp.of(ExtImpPrebid.of(ExtStoredRequest.of(null), null, null, null), null)))),
-                givenImp(impBuilder -> impBuilder.ext(
-                        Json.mapper.valueToTree(
-                                ExtImp.of(ExtImpPrebid.of(ExtStoredRequest.of("123"), null, null, null), null)))))));
->>>>>>> a4d73a6a
 
         // when
         final Future<BidRequest> bidRequestFuture = storedRequestProcessor.processStoredRequests(bidRequest);
@@ -458,11 +413,8 @@
         final BidRequest bidRequest = givenBidRequest(builder -> builder.imp(singletonList(givenImp(
                 impBuilder -> impBuilder.ext(
                         Json.mapper.valueToTree(
-<<<<<<< HEAD
                                 ExtImp.of(ExtImpPrebid.builder().storedrequest(ExtStoredRequest.of("123")).build(), null)))))));
-=======
-                                ExtImp.of(ExtImpPrebid.of(ExtStoredRequest.of("123"), null, null, null), null)))))));
->>>>>>> a4d73a6a
+
 
         given(applicationSettings.getStoredData(anySet(), anySet(), any()))
                 .willReturn((Future.failedFuture(new Exception("Error during file fetching"))));
@@ -483,11 +435,8 @@
         final BidRequest bidRequest = givenBidRequest(builder -> builder.imp(singletonList(givenImp(
                 impBuilder -> impBuilder.ext(
                         Json.mapper.valueToTree(
-<<<<<<< HEAD
                                 ExtImp.of(ExtImpPrebid.builder().storedrequest(ExtStoredRequest.of("123")).build(), null)))))));
-=======
-                                ExtImp.of(ExtImpPrebid.of(ExtStoredRequest.of("123"), null, null, null), null)))))));
->>>>>>> a4d73a6a
+
 
         given(applicationSettings.getStoredData(anySet(), anySet(), any()))
                 .willReturn((Future.succeededFuture(
@@ -509,11 +458,8 @@
         final BidRequest bidRequest = givenBidRequest(builder -> builder.imp(singletonList(givenImp(
                 impBuilder -> impBuilder.ext(
                         Json.mapper.valueToTree(
-<<<<<<< HEAD
                                 ExtImp.of(ExtImpPrebid.builder().storedrequest(ExtStoredRequest.of("123")).build(), null)))))));
-=======
-                                ExtImp.of(ExtImpPrebid.of(ExtStoredRequest.of("123"), null, null, null), null)))))));
->>>>>>> a4d73a6a
+
 
         final Map<String, String> storedImpFetchResult = singletonMap("123", mapper.writeValueAsString(
                 Json.mapper.createObjectNode().put("secure", "stringValue")));
@@ -598,15 +544,10 @@
                 .ext(Json.mapper.valueToTree(ExtBidRequest.of(ExtRequestPrebid.builder()
                         .storedrequest(ExtStoredRequest.of("123")).build())))
                 .imp(asList(givenImp(impBuilder -> impBuilder.ext(Json.mapper.valueToTree(
-<<<<<<< HEAD
                         ExtImp.of(ExtImpPrebid.builder().storedrequest(ExtStoredRequest.of("321")).build(), null)))),
                         givenImp(impBuilder -> impBuilder.ext(Json.mapper.valueToTree(
                                 ExtImp.of(ExtImpPrebid.builder().storedrequest(ExtStoredRequest.of("not_found")).build(), null)))))));
-=======
-                        ExtImp.of(ExtImpPrebid.of(ExtStoredRequest.of("321"), null, null, null), null)))),
-                        givenImp(impBuilder -> impBuilder.ext(Json.mapper.valueToTree(
-                                ExtImp.of(ExtImpPrebid.of(ExtStoredRequest.of("not_found"), null, null, null), null)))))));
->>>>>>> a4d73a6a
+
 
         given(applicationSettings.getStoredData(anySet(), anySet(), any()))
                 .willReturn(Future.succeededFuture(StoredDataResult.of(
