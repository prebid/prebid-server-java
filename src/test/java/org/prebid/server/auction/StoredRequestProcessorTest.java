package org.prebid.server.auction;

import com.fasterxml.jackson.core.JsonProcessingException;
import com.iab.openrtb.request.App;
import com.iab.openrtb.request.Banner;
import com.iab.openrtb.request.BidRequest;
import com.iab.openrtb.request.BidRequest.BidRequestBuilder;
import com.iab.openrtb.request.Format;
import com.iab.openrtb.request.Imp;
import com.iab.openrtb.request.Imp.ImpBuilder;
import com.iab.openrtb.request.Video;
import io.vertx.core.Future;
import io.vertx.core.buffer.Buffer;
import io.vertx.core.file.FileSystem;
import org.junit.Before;
import org.junit.Rule;
import org.junit.Test;
import org.mockito.ArgumentCaptor;
import org.mockito.Mock;
import org.mockito.junit.MockitoJUnit;
import org.mockito.junit.MockitoRule;
import org.prebid.server.VertxTest;
import org.prebid.server.exception.InvalidRequestException;
import org.prebid.server.execution.Timeout;
import org.prebid.server.execution.TimeoutFactory;
<<<<<<< HEAD
import org.prebid.server.identity.IdGenerator;
=======
import org.prebid.server.json.JsonMerger;
>>>>>>> 86f9821a
import org.prebid.server.metric.Metrics;
import org.prebid.server.proto.openrtb.ext.request.ExtImp;
import org.prebid.server.proto.openrtb.ext.request.ExtImpPrebid;
import org.prebid.server.proto.openrtb.ext.request.ExtRequest;
import org.prebid.server.proto.openrtb.ext.request.ExtRequestPrebid;
import org.prebid.server.proto.openrtb.ext.request.ExtStoredRequest;
import org.prebid.server.settings.ApplicationSettings;
import org.prebid.server.settings.model.StoredDataResult;
import org.prebid.server.settings.model.VideoStoredDataResult;

import java.io.IOException;
import java.time.Clock;
import java.time.Instant;
import java.time.ZoneId;
import java.util.ArrayList;
import java.util.Arrays;
import java.util.HashMap;
import java.util.HashSet;
import java.util.Map;
import java.util.function.Function;

import static java.util.Arrays.asList;
import static java.util.Collections.emptyList;
import static java.util.Collections.emptyMap;
import static java.util.Collections.singletonList;
import static java.util.Collections.singletonMap;
import static org.assertj.core.api.Assertions.assertThat;
import static org.assertj.core.api.Assertions.entry;
import static org.mockito.ArgumentMatchers.any;
import static org.mockito.ArgumentMatchers.anySet;
import static org.mockito.ArgumentMatchers.anyString;
import static org.mockito.ArgumentMatchers.eq;
import static org.mockito.BDDMockito.given;
import static org.mockito.Mockito.verify;
import static org.mockito.Mockito.verifyZeroInteractions;

public class StoredRequestProcessorTest extends VertxTest {

    private static final int DEFAULT_TIMEOUT = 500;

    @Rule
    public final MockitoRule mockitoRule = MockitoJUnit.rule();

    @Mock
    private FileSystem fileSystem;
    @Mock
    private ApplicationSettings applicationSettings;
    @Mock
    private IdGenerator idGenerator;
    @Mock
    private Metrics metrics;

    private StoredRequestProcessor storedRequestProcessor;

    @Before
    public void setUp() {
        given(idGenerator.generateId()).willReturn("generated-stored-id");
        final TimeoutFactory timeoutFactory = new TimeoutFactory(Clock.fixed(Instant.now(), ZoneId.systemDefault()));
<<<<<<< HEAD
        storedRequestProcessor = new StoredRequestProcessor(
                500,
                false,
=======
        storedRequestProcessor = StoredRequestProcessor.create(
                DEFAULT_TIMEOUT,
                null,
                fileSystem,
>>>>>>> 86f9821a
                applicationSettings,
                idGenerator,
                metrics,
                timeoutFactory,
                jacksonMapper,
                new JsonMerger(jacksonMapper));
    }

    @Test
    public void shouldReturnMergedBidRequestAndImps() throws IOException {
        // given
        final BidRequest bidRequest = givenBidRequest(builder -> builder
                .ext(ExtRequest.of(ExtRequestPrebid.builder()
                        .storedrequest(ExtStoredRequest.of("bidRequest"))
                        .build()))
                .imp(singletonList(givenImp(impBuilder -> impBuilder
                        .ext(mapper.valueToTree(
                                ExtImp.of(ExtImpPrebid.builder().storedrequest(ExtStoredRequest.of("imp")).build(),
                                        null)))))));

        final String storedRequestImpJson = mapper.writeValueAsString(Imp.builder().banner(Banner.builder()
                .format(singletonList(Format.builder().w(300).h(250).build())).build()).build());

        final String storedRequestBidRequestJson = mapper.writeValueAsString(BidRequest.builder().id("test-request-id")
                .tmax(1000L).imp(singletonList(Imp.builder().build())).build());

        given(applicationSettings.getStoredData(any(), anySet(), anySet(), any()))
                .willReturn(Future.succeededFuture(
                        StoredDataResult.of(singletonMap("bidRequest", storedRequestBidRequestJson),
                                singletonMap("imp", storedRequestImpJson), emptyList())));

        // when
        final Future<BidRequest> bidRequestFuture = storedRequestProcessor.processStoredRequests(null, bidRequest);

        // then
        assertThat(bidRequestFuture.succeeded()).isTrue();
        assertThat(bidRequestFuture.result()).isEqualTo(
                BidRequest.builder()
                        .id("test-request-id")
                        .tmax(1000L)
                        .ext(ExtRequest.of(ExtRequestPrebid.builder()
                                .storedrequest(ExtStoredRequest.of("bidRequest"))
                                .build()))
                        .imp(singletonList(Imp.builder()
                                .ext(mapper.valueToTree(
                                        ExtImp.of(ExtImpPrebid.builder().storedrequest(
                                                ExtStoredRequest.of("imp")).build(), null)))
                                .banner(Banner.builder()
                                        .format(singletonList(Format.builder().w(300).h(250).build()))
                                        .build())
                                .build()))
                        .build());
    }

    @Test
    public void shouldReturnMergedBidRequest() throws IOException {
        // given
        final BidRequest bidRequest = givenBidRequest(builder -> builder
                .ext(ExtRequest.of(ExtRequestPrebid.builder()
                        .storedrequest(ExtStoredRequest.of("123"))
                        .build())));

        final String storedRequestBidRequestJson = mapper.writeValueAsString(BidRequest.builder()
                .id("test-request-id")
                .tmax(1000L)
                .imp(singletonList(Imp.builder().build()))
                .build());

        given(applicationSettings.getStoredData(any(), anySet(), anySet(), any()))
                .willReturn(Future.succeededFuture(
                        StoredDataResult.of(singletonMap("123", storedRequestBidRequestJson), emptyMap(),
                                emptyList())));

        // when
        final Future<BidRequest> bidRequestFuture = storedRequestProcessor.processStoredRequests(null, bidRequest);

        // then
        assertThat(bidRequestFuture.succeeded()).isTrue();
        assertThat(bidRequestFuture.result()).isEqualTo(BidRequest.builder()
                .id("test-request-id")
                .tmax(1000L)
                .imp(singletonList(Imp.builder().build()))
                .ext(ExtRequest.of(ExtRequestPrebid.builder().storedrequest(ExtStoredRequest.of("123")).build()))
                .build());
    }

    @Test
<<<<<<< HEAD
    public void processStoredRequestsShouldGenerateIdWhenAppAndFlagIsTrue() throws IOException {
        // given
        storedRequestProcessor = new StoredRequestProcessor(
                500,
                true,
                applicationSettings,
                idGenerator,
                metrics,
                new TimeoutFactory(Clock.fixed(Instant.now(), ZoneId.systemDefault())),
                jacksonMapper);

        final BidRequest bidRequest = givenBidRequest(builder -> builder
                .app(App.builder().build())
=======
    public void shouldReturnMergedDefaultAndBidRequest() throws IOException {
        // given
        given(fileSystem.readFileBlocking(anyString()))
                .willReturn(Buffer.buffer(mapper.writeValueAsString(BidRequest.builder().at(1).build())));

        final TimeoutFactory timeoutFactory = new TimeoutFactory(Clock.fixed(Instant.now(), ZoneId.systemDefault()));
        storedRequestProcessor = StoredRequestProcessor.create(
                DEFAULT_TIMEOUT,
                "path/to/default/request.json",
                fileSystem,
                applicationSettings,
                metrics,
                timeoutFactory,
                jacksonMapper,
                new JsonMerger(jacksonMapper));

        final BidRequest bidRequest = givenBidRequest(builder -> builder
>>>>>>> 86f9821a
                .ext(ExtRequest.of(ExtRequestPrebid.builder()
                        .storedrequest(ExtStoredRequest.of("123"))
                        .build())));

        final String storedRequestBidRequestJson = mapper.writeValueAsString(BidRequest.builder()
<<<<<<< HEAD
                .id("stored-bid-request")
                .build());

        given(applicationSettings.getStoredData(any(), anySet(), anySet(), any()))
                .willReturn(Future.succeededFuture(
                        StoredDataResult.of(singletonMap("123", storedRequestBidRequestJson), emptyMap(),
                                emptyList())));

        // when
        final Future<BidRequest> bidRequestFuture = storedRequestProcessor.processStoredRequests(null, bidRequest);

        // then
        assertThat(bidRequestFuture.succeeded()).isTrue();
        assertThat(bidRequestFuture.result()).isEqualTo(BidRequest.builder()
                .id("generated-stored-id")
                .app(App.builder().build())
                .ext(ExtRequest.of(ExtRequestPrebid.builder().storedrequest(ExtStoredRequest.of("123")).build()))
                .build());
    }

    @Test
    public void processStoredRequestsShouldGenerateIdWhenAppAndGenerateTemplateInStoredBidRequest() throws IOException {
        // given
        final BidRequest bidRequest = givenBidRequest(builder -> builder
                .app(App.builder().build())
                .ext(ExtRequest.of(ExtRequestPrebid.builder()
                        .storedrequest(ExtStoredRequest.of("123"))
                        .build())));

        final String storedRequestBidRequestJson = mapper.writeValueAsString(BidRequest.builder()
                .id("{{UUID}}")
                .build());

=======
                .id("test-request-id")
                .tmax(1000L)
                .imp(singletonList(Imp.builder().build()))
                .build());
>>>>>>> 86f9821a
        given(applicationSettings.getStoredData(any(), anySet(), anySet(), any()))
                .willReturn(Future.succeededFuture(
                        StoredDataResult.of(singletonMap("123", storedRequestBidRequestJson), emptyMap(),
                                emptyList())));

        // when
        final Future<BidRequest> bidRequestFuture = storedRequestProcessor.processStoredRequests(null, bidRequest);

        // then
        assertThat(bidRequestFuture.succeeded()).isTrue();
        assertThat(bidRequestFuture.result()).isEqualTo(BidRequest.builder()
<<<<<<< HEAD
                .app(App.builder().build())
                .id("generated-stored-id")
=======
                .id("test-request-id")
                .at(1)
                .tmax(1000L)
                .imp(singletonList(Imp.builder().build()))
>>>>>>> 86f9821a
                .ext(ExtRequest.of(ExtRequestPrebid.builder().storedrequest(ExtStoredRequest.of("123")).build()))
                .build());
    }

    @Test
<<<<<<< HEAD
    public void processAmpRequestShouldReturnAmpRequest() throws IOException {
=======
    public void shouldReturnAmpRequest() throws IOException {
>>>>>>> 86f9821a
        // given
        given(applicationSettings.getAmpStoredData(any(), anySet(), anySet(), any()))
                .willReturn(Future.succeededFuture(StoredDataResult.of(
                        singletonMap("123", mapper.writeValueAsString(
                                BidRequest.builder().id("test-request-id").build())), emptyMap(), emptyList())));

        // when
        final Future<BidRequest> bidRequestFuture = storedRequestProcessor.processAmpRequest(null, "123");

        // then
        assertThat(bidRequestFuture.succeeded()).isTrue();
        assertThat(bidRequestFuture.result()).isEqualTo(BidRequest.builder()
                .id("test-request-id")
                .build());
    }

    @Test
<<<<<<< HEAD
    public void processAmpRequestShouldReplaceBidIdWhenGenerateIdFlagIsTrue() throws IOException {
        // given
        storedRequestProcessor = new StoredRequestProcessor(
                500,
                true,
                applicationSettings,
                idGenerator,
                metrics,
                new TimeoutFactory(Clock.fixed(Instant.now(), ZoneId.systemDefault())),
                jacksonMapper);

        given(applicationSettings.getAmpStoredData(any(), anySet(), anySet(), any()))
                .willReturn(Future.succeededFuture(StoredDataResult.of(
                        singletonMap("123", mapper.writeValueAsString(
                                BidRequest.builder().id("origin-stored-id").build())), emptyMap(), emptyList())));

        // when
        final Future<BidRequest> bidRequestFuture = storedRequestProcessor.processAmpRequest(null, "123");

        // then
        assertThat(bidRequestFuture.succeeded()).isTrue();
        assertThat(bidRequestFuture.result()).isEqualTo(BidRequest.builder()
                .id("generated-stored-id")
                .build());
    }

    @Test
    public void processAmpRequestShouldReplaceBidIdGenerateTemplateIsInStoredRequestId() throws IOException {
        // given
        given(applicationSettings.getAmpStoredData(any(), anySet(), anySet(), any()))
                .willReturn(Future.succeededFuture(StoredDataResult.of(
                        singletonMap("123", mapper.writeValueAsString(
                                BidRequest.builder().id("{{UUID}}").build())), emptyMap(), emptyList())));
=======
    public void shouldReturnMergedDefaultAndAmpRequest() throws IOException {
        // given
        given(fileSystem.readFileBlocking(anyString()))
                .willReturn(Buffer.buffer(mapper.writeValueAsString(BidRequest.builder().at(1).build())));

        final TimeoutFactory timeoutFactory = new TimeoutFactory(Clock.fixed(Instant.now(), ZoneId.systemDefault()));
        storedRequestProcessor = StoredRequestProcessor.create(
                DEFAULT_TIMEOUT,
                "path/to/default/request.json",
                fileSystem,
                applicationSettings,
                metrics,
                timeoutFactory,
                jacksonMapper,
                new JsonMerger(jacksonMapper));

        given(applicationSettings.getAmpStoredData(any(), anySet(), anySet(), any()))
                .willReturn(Future.succeededFuture(StoredDataResult.of(
                        singletonMap("123", mapper.writeValueAsString(
                                BidRequest.builder().id("test-request-id").build())), emptyMap(), emptyList())));
>>>>>>> 86f9821a

        // when
        final Future<BidRequest> bidRequestFuture = storedRequestProcessor.processAmpRequest(null, "123");

        // then
        assertThat(bidRequestFuture.succeeded()).isTrue();
        assertThat(bidRequestFuture.result()).isEqualTo(BidRequest.builder()
<<<<<<< HEAD
                .id("generated-stored-id")
=======
                .id("test-request-id")
                .at(1)
>>>>>>> 86f9821a
                .build());
    }

    @Test
    public void shouldReturnFailedFutureWhenStoredBidRequestJsonIsNotValid() {
        // given
        final BidRequest bidRequest = givenBidRequest(builder -> builder
                .ext(ExtRequest.of(ExtRequestPrebid.builder()
                        .storedrequest(ExtStoredRequest.of("123"))
                        .build())));

        final Map<String, String> storedRequestFetchResult = singletonMap("123", "{{}");
        given(applicationSettings.getStoredData(any(), anySet(), anySet(), any())).willReturn(Future
                .succeededFuture(StoredDataResult.of(storedRequestFetchResult, emptyMap(), emptyList())));

        // when
        final Future<BidRequest> bidRequestFuture = storedRequestProcessor.processStoredRequests(null, bidRequest);

        // then
        assertThat(bidRequestFuture.failed()).isTrue();
        assertThat(bidRequestFuture.cause())
                .isInstanceOf(InvalidRequestException.class)
                .hasMessage("Can't parse Json for stored request with id 123");
    }

    @Test
    public void shouldReturnFailedFutureWhenMergedResultCouldNotBeConvertedToBidRequest() throws IOException {
        final BidRequest bidRequest = givenBidRequest(builder -> builder
                .ext(ExtRequest.of(ExtRequestPrebid.builder()
                        .storedrequest(ExtStoredRequest.of("123"))
                        .build())));

        final Map<String, String> storedRequestFetchResult = singletonMap("123", mapper.writeValueAsString(
                mapper.createObjectNode().put("tmax", "stringValue")));
        given(applicationSettings.getStoredData(any(), anySet(), anySet(), any())).willReturn(
                Future.succeededFuture(StoredDataResult.of(storedRequestFetchResult, emptyMap(), emptyList())));

        // when
        final Future<BidRequest> bidRequestFuture = storedRequestProcessor.processStoredRequests(null, bidRequest);

        // then
        assertThat(bidRequestFuture.failed()).isTrue();
        assertThat(bidRequestFuture.cause())
                .isInstanceOf(InvalidRequestException.class)
                .hasMessageStartingWith("Can't convert merging result for id 123: Cannot deserialize");
    }

    @Test
    public void shouldReturnFailedFutureIfIdWasNotPresentInStoredRequest() {
        // given
        final BidRequest bidRequest = givenBidRequest(builder -> builder
                .ext(ExtRequest.of(ExtRequestPrebid.builder()
                        .storedrequest(ExtStoredRequest.of(null))
                        .build())));

        // when
        final Future<BidRequest> bidRequestFuture = storedRequestProcessor.processStoredRequests(null, bidRequest);

        // then
        assertThat(bidRequestFuture.failed()).isTrue();
        assertThat(bidRequestFuture.cause())
                .isInstanceOf(InvalidRequestException.class).hasMessage("Id is not found in storedRequest");
    }

    @Test
    public void shouldReturnBidRequestWithMergedImp() throws IOException {
        // given
        final BidRequest bidRequest = givenBidRequest(builder -> builder
                .imp(singletonList(givenImp(impBuilder -> impBuilder
                        .ext(mapper.valueToTree(
                                ExtImp.of(ExtImpPrebid.builder().storedrequest(ExtStoredRequest.of("123")).build(),
                                        null)))))));

        final String storedRequestImpJson = mapper.writeValueAsString(
                Imp.builder()
                        .banner(Banner.builder()
                                .format(singletonList(Format.builder().w(300).h(250).build()))
                                .build())
                        .build());

        given(applicationSettings.getStoredData(any(), anySet(), anySet(), any()))
                .willReturn(Future.succeededFuture(
                        StoredDataResult.of(emptyMap(), singletonMap("123", storedRequestImpJson), emptyList())));

        // when
        final Future<BidRequest> bidRequestFuture = storedRequestProcessor.processStoredRequests(null, bidRequest);

        // then
        assertThat(bidRequestFuture.succeeded()).isTrue();
        assertThat(bidRequestFuture.result().getImp().get(0)).isEqualTo(Imp.builder()
                .banner(Banner.builder().format(singletonList(Format.builder().w(300).h(250).build())).build())
                .ext(mapper.valueToTree(
                        ExtImp.of(ExtImpPrebid.builder().storedrequest(ExtStoredRequest.of("123")).build(), null)))
                .build());
    }

    @Test
    public void shouldReturnFailedFutureWhenIdIsMissedInPrebidRequest() {
        // given
        final BidRequest bidRequest = givenBidRequest(builder -> builder
                .imp(singletonList(givenImp(impBuilder -> impBuilder
                        .ext(mapper.valueToTree(
                                ExtImp.of(ExtImpPrebid.builder().storedrequest(ExtStoredRequest.of(null)).build(),
                                        null)))))));

        // when
        final Future<BidRequest> bidRequestFuture = storedRequestProcessor.processStoredRequests(null, bidRequest);

        // then
        assertThat(bidRequestFuture.failed()).isTrue();
        assertThat(bidRequestFuture.cause())
                .isInstanceOf(InvalidRequestException.class).hasMessage("Id is not found in storedRequest");
    }

    @Test
    public void shouldReturnFailedFutureWhenJsonBodyWasNotFoundByFetcher() {
        // given
        final BidRequest bidRequest = givenBidRequest(builder -> builder
                .imp(singletonList(givenImp(impBuilder -> impBuilder
                        .ext(mapper.valueToTree(
                                ExtImp.of(ExtImpPrebid.builder().storedrequest(ExtStoredRequest.of("123")).build(),
                                        null)))))));

        given(applicationSettings.getStoredData(any(), anySet(), anySet(), any()))
                .willReturn(Future.succeededFuture(
                        StoredDataResult.of(emptyMap(), emptyMap(), singletonList("No config found for id: 123"))));

        // when
        final Future<BidRequest> bidRequestFuture = storedRequestProcessor.processStoredRequests(null, bidRequest);

        // then
        assertThat(bidRequestFuture.failed()).isTrue();
        assertThat(bidRequestFuture.cause())
                .isInstanceOf(InvalidRequestException.class).hasMessage("No config found for id: 123");
    }

    @Test
    public void shouldReturnImpAndBidRequestWithoutChangesIfStoredRequestIsAbsentInPrebid() {
        // given
        final Imp imp = givenImp(impBuilder -> impBuilder
                .ext(mapper.valueToTree(ExtImp.of(ExtImpPrebid.builder().storedrequest(null).build(), null))));
        final BidRequest bidRequest = givenBidRequest(builder -> builder.imp(singletonList(imp)));

        // when
        final Future<BidRequest> bidRequestFuture = storedRequestProcessor.processStoredRequests(null, bidRequest);

        // then
        verifyZeroInteractions(applicationSettings, metrics);
        assertThat(bidRequestFuture.succeeded()).isTrue();
        assertThat(bidRequestFuture.result().getImp().get(0)).isSameAs(imp);
        assertThat(bidRequestFuture.result()).isSameAs(bidRequest);
    }

    @Test
    public void shouldReturnChangedImpWithStoredRequestAndNotModifiedImpWithoutStoreRequest() throws IOException {
        // given
        final Imp impWithoutStoredRequest = givenImp(impBuilder -> impBuilder.ext(
                mapper.valueToTree(ExtImp.of(ExtImpPrebid.builder().storedrequest(null).build(), null))));
        final BidRequest bidRequest = givenBidRequest(builder -> builder
                .imp(asList(impWithoutStoredRequest, givenImp(impBuilder -> impBuilder
                        .ext(mapper.valueToTree(
                                ExtImp.of(ExtImpPrebid.builder().storedrequest(ExtStoredRequest.of("123")).build(),
                                        null)))))));

        final String storedRequestImpJson = mapper.writeValueAsString(Imp.builder().banner(Banner.builder()
                .format(singletonList(Format.builder().w(300).h(250).build())).build()).build());

        given(applicationSettings.getStoredData(any(), anySet(), anySet(), any()))
                .willReturn(Future.succeededFuture(
                        StoredDataResult.of(emptyMap(), singletonMap("123", storedRequestImpJson), emptyList())));

        // when
        final Future<BidRequest> bidRequestFuture = storedRequestProcessor.processStoredRequests(null, bidRequest);

        // then
        assertThat(bidRequestFuture.succeeded()).isTrue();
        assertThat(bidRequestFuture.result().getImp().get(0)).isSameAs(impWithoutStoredRequest);
        assertThat(bidRequestFuture.result().getImp().get(1)).isEqualTo(Imp.builder()
                .banner(Banner.builder().format(singletonList(Format.builder().w(300).h(250).build())).build())
                .ext(mapper.valueToTree(
                        ExtImp.of(ExtImpPrebid.builder().storedrequest(ExtStoredRequest.of("123")).build(), null)))
                .build());
    }

    @Test
    public void shouldReturnFailedFutureIfOneImpWithValidStoredRequestAndAnotherWithMissedId() {
        // given
        final BidRequest bidRequest = givenBidRequest(builder -> builder.imp(asList(
                givenImp(impBuilder -> impBuilder.ext(
                        mapper.valueToTree(
                                ExtImp.of(ExtImpPrebid.builder().storedrequest(ExtStoredRequest.of(null)).build(),
                                        null)))),
                givenImp(impBuilder -> impBuilder.ext(
                        mapper.valueToTree(
                                ExtImp.of(ExtImpPrebid.builder().storedrequest(ExtStoredRequest.of("123")).build(),
                                        null)))))));

        // when
        final Future<BidRequest> bidRequestFuture = storedRequestProcessor.processStoredRequests(null, bidRequest);

        // then
        assertThat(bidRequestFuture.failed()).isTrue();
        assertThat(bidRequestFuture.cause())
                .isInstanceOf(InvalidRequestException.class).hasMessage("Id is not found in storedRequest");
    }

    @Test
    public void shouldReturnFailedFutureIfImpsStoredRequestIdHasIncorrectType() {
        // given
        final BidRequest bidRequest = givenBidRequest(builder -> builder.imp(singletonList(givenImp(
                impBuilder -> impBuilder.ext(mapper.createObjectNode()
                        .set("prebid", mapper.createObjectNode()
                                .set("storedrequest", mapper.createObjectNode()
                                        .set("id", mapper.createObjectNode().putArray("id")
                                                .add("id"))))).id("imp-test")))));
        // when
        final Future<BidRequest> bidRequestFuture = storedRequestProcessor.processStoredRequests(null, bidRequest);

        // when
        assertThat(bidRequestFuture.failed()).isTrue();
        assertThat(bidRequestFuture.cause())
                .isInstanceOf(InvalidRequestException.class)
                .hasMessageStartingWith("Incorrect Imp extension format for Imp with id imp-test: Cannot deserialize");
    }

    @Test
    public void shouldReturnFailedFutureIfStoredRequestFetcherReturnsFailedFuture() {
        // given
        final BidRequest bidRequest = givenBidRequest(builder -> builder.imp(singletonList(givenImp(
                impBuilder -> impBuilder.ext(
                        mapper.valueToTree(
                                ExtImp.of(ExtImpPrebid.builder().storedrequest(ExtStoredRequest.of("123")).build(),
                                        null)))))));

        given(applicationSettings.getStoredData(any(), anySet(), anySet(), any()))
                .willReturn(Future.failedFuture(new Exception("Error during file fetching")));

        // when
        final Future<BidRequest> bidRequestFuture = storedRequestProcessor.processStoredRequests(null, bidRequest);

        // then
        assertThat(bidRequestFuture.failed()).isTrue();
        assertThat(bidRequestFuture.cause())
                .isInstanceOf(InvalidRequestException.class)
                .hasMessage("Stored request fetching failed: Error during file fetching");
    }

    @Test
    public void shouldReturnFailedFutureWhenStoredImpJsonIsNotValid() {
        // given
        final BidRequest bidRequest = givenBidRequest(builder -> builder.imp(singletonList(givenImp(
                impBuilder -> impBuilder.ext(
                        mapper.valueToTree(
                                ExtImp.of(ExtImpPrebid.builder().storedrequest(ExtStoredRequest.of("123")).build(),
                                        null)))))));

        given(applicationSettings.getStoredData(any(), anySet(), anySet(), any()))
                .willReturn(Future.succeededFuture(
                        StoredDataResult.of(emptyMap(), singletonMap("123", "{{}"), emptyList())));

        // when
        final Future<BidRequest> bidRequestFuture = storedRequestProcessor.processStoredRequests(null, bidRequest);

        // then
        assertThat(bidRequestFuture.failed()).isTrue();
        assertThat(bidRequestFuture.cause())
                .isInstanceOf(InvalidRequestException.class)
                .hasMessage("Can't parse Json for stored request with id 123");
    }

    @Test
    public void shouldReturnFailedFutureWhenMergedResultCantBeConvertedToImp() throws IOException {
        // given
        final BidRequest bidRequest = givenBidRequest(builder -> builder.imp(singletonList(givenImp(
                impBuilder -> impBuilder.ext(
                        mapper.valueToTree(
                                ExtImp.of(ExtImpPrebid.builder().storedrequest(ExtStoredRequest.of("123")).build(),
                                        null)))))));

        final Map<String, String> storedImpFetchResult = singletonMap("123", mapper.writeValueAsString(
                mapper.createObjectNode().put("secure", "stringValue")));
        given(applicationSettings.getStoredData(any(), anySet(), anySet(), any()))
                .willReturn(Future.succeededFuture(StoredDataResult.of(emptyMap(), storedImpFetchResult, emptyList())));

        // when
        final Future<BidRequest> bidRequestFuture = storedRequestProcessor.processStoredRequests(null, bidRequest);

        // then
        assertThat(bidRequestFuture.failed()).isTrue();
        assertThat(bidRequestFuture.cause())
                .isInstanceOf(InvalidRequestException.class)
                .hasMessageStartingWith("Can't convert merging result for id 123: Cannot deserialize");
    }

    @Test
    public void shouldUseTimeoutFromRequest() {
        // given
        given(applicationSettings.getStoredData(any(), anySet(), anySet(), any()))
                .willReturn(Future.failedFuture((String) null));

        // when
        storedRequestProcessor.processStoredRequests(null, givenBidRequest(builder -> builder
                .ext(ExtRequest.of(ExtRequestPrebid.builder().storedrequest(ExtStoredRequest.of("bidRequest")).build()))
                .tmax(1000L)));

        // then
        final ArgumentCaptor<Timeout> timeoutCaptor = ArgumentCaptor.forClass(Timeout.class);
        verify(applicationSettings).getStoredData(any(), anySet(), anySet(), timeoutCaptor.capture());
        assertThat(timeoutCaptor.getValue().remaining()).isEqualTo(1000L);
    }

    @Test
    public void shouldUseDefaultTimeoutIfMissingInRequest() {
        // given
        given(applicationSettings.getStoredData(any(), anySet(), anySet(), any()))
                .willReturn(Future.failedFuture((String) null));

        // when
        storedRequestProcessor.processStoredRequests(null, givenBidRequest(builder -> builder
                .ext(ExtRequest.of(ExtRequestPrebid.builder()
                        .storedrequest(ExtStoredRequest.of("bidRequest"))
                        .build()))));

        // then
        final ArgumentCaptor<Timeout> timeoutCaptor = ArgumentCaptor.forClass(Timeout.class);
        verify(applicationSettings).getStoredData(any(), anySet(), anySet(), timeoutCaptor.capture());
        assertThat(timeoutCaptor.getValue().remaining()).isEqualTo(500);
    }

    @Test
    public void processStoredRequestsShouldNotUpdateMetricsIfApplicationSettingsFailed() {
        // given
        given(applicationSettings.getStoredData(any(), anySet(), anySet(), any()))
                .willReturn(Future.failedFuture("failed"));

        // when
        storedRequestProcessor.processStoredRequests(null, givenBidRequest(builder -> builder
                .ext(ExtRequest.of(
                        ExtRequestPrebid.builder().storedrequest(ExtStoredRequest.of("bidRequest")).build()))));

        // then
        verifyZeroInteractions(metrics);
    }

    @Test
    public void processAmpRequestShouldNotUpdateMetricsIfApplicationSettingsFailed() {
        // given
        given(applicationSettings.getAmpStoredData(any(), anySet(), anySet(), any()))
                .willReturn(Future.failedFuture("failed"));

        // when
        storedRequestProcessor.processAmpRequest(null, "123");

        // then
        verifyZeroInteractions(metrics);
    }

    @Test
    public void processStoredRequestsShouldUpdateRequestAndImpMetricsAsExpected() {
        // given
        final BidRequest bidRequest = givenBidRequest(builder -> builder
                .ext(ExtRequest.of(ExtRequestPrebid.builder()
                        .storedrequest(ExtStoredRequest.of("123"))
                        .build()))
                .imp(asList(givenImp(impBuilder -> impBuilder.ext(mapper.valueToTree(
                        ExtImp.of(ExtImpPrebid.builder().storedrequest(ExtStoredRequest.of("321")).build(), null)))),
                        givenImp(impBuilder -> impBuilder.ext(mapper.valueToTree(
                                ExtImp.of(
                                        ExtImpPrebid.builder().storedrequest(ExtStoredRequest.of("not_found")).build(),
                                        null)))))));

        given(applicationSettings.getStoredData(any(), anySet(), anySet(), any()))
                .willReturn(Future.succeededFuture(StoredDataResult.of(
                        singletonMap("123", "stored_request"), singletonMap("321", "stored_imp"), emptyList())));

        // when
        storedRequestProcessor.processStoredRequests(null, bidRequest);

        // then
        verify(metrics).updateStoredRequestMetric(eq(true));
        verify(metrics).updateStoredImpsMetric(eq(true));
        verify(metrics).updateStoredImpsMetric(eq(false));
    }

    @Test
    public void processStoredRequestsShouldUpdateRequestMissingMetrics() {
        // given
        final BidRequest bidRequest = givenBidRequest(builder -> builder
                .ext(ExtRequest.of(ExtRequestPrebid.builder()
                        .storedrequest(ExtStoredRequest.of("123"))
                        .build())));

        given(applicationSettings.getStoredData(any(), anySet(), anySet(), any()))
                .willReturn(Future.succeededFuture(StoredDataResult.of(emptyMap(), emptyMap(), emptyList())));

        // when
        storedRequestProcessor.processStoredRequests(null, bidRequest);

        // then
        verify(metrics).updateStoredRequestMetric(eq(false));
    }

    @Test
    public void processAmpRequestShouldUpdateRequestFoundMetric() {
        // given
        given(applicationSettings.getAmpStoredData(any(), anySet(), anySet(), any()))
                .willReturn(Future.succeededFuture(
                        StoredDataResult.of(singletonMap("123", "amp"), emptyMap(), emptyList())));

        // when
        storedRequestProcessor.processAmpRequest(null, "123");

        // then
        verify(metrics).updateStoredRequestMetric(true);
    }

    @Test
    public void processAmpRequestShouldUpdateRequestMissingMetrics() {
        // given
        given(applicationSettings.getAmpStoredData(any(), anySet(), anySet(), any()))
                .willReturn(Future.succeededFuture(
                        StoredDataResult.of(emptyMap(), emptyMap(), emptyList())));

        // when
        storedRequestProcessor.processAmpRequest(null, "123");

        // then
        verify(metrics).updateStoredRequestMetric(false);
    }

    @Test
    public void impToStoredVideoJsonShouldReturnExpectedVideoStoredDataResult() throws JsonProcessingException {
        // given
        final Imp imp1 = givenImp(impBuilder -> impBuilder.id("id1").ext(
                mapper.valueToTree(
                        ExtImp.of(ExtImpPrebid.builder().storedrequest(ExtStoredRequest.of("st1")).build(), null))));
        final Imp imp2 = givenImp(impBuilder -> impBuilder.id("id2").ext(
                mapper.valueToTree(
                        ExtImp.of(ExtImpPrebid.builder().storedrequest(ExtStoredRequest.of("st2")).build(), null))));

        final Video storedVideo = Video.builder().maxduration(100).h(2).w(2).build();
        final Imp storedImp1 = Imp.builder().video(storedVideo).build();
        final Imp storedImp2 = Imp.builder().video(storedVideo).build();

        final Map<String, String> storedIdToJson = new HashMap<>();
        storedIdToJson.put("st1", mapper.writeValueAsString(storedImp1));
        storedIdToJson.put("st2", mapper.writeValueAsString(storedImp2));

        given(applicationSettings.getStoredData(any(), anySet(), anySet(), any()))
                .willReturn(Future.succeededFuture(StoredDataResult.of(emptyMap(), storedIdToJson, emptyList())));

        // when
        final Future<VideoStoredDataResult> result = storedRequestProcessor.videoStoredDataResult(null,
                Arrays.asList(imp1, imp2), emptyList(), null);

        // then
        verify(applicationSettings).getStoredData(any(), anySet(), eq(new HashSet<>(Arrays.asList("st1", "st2"))),
                any());

        assertThat(result.result().getImpIdToStoredVideo()).containsOnly(entry("id2", storedVideo),
                entry("id1", storedVideo));
        assertThat(result.result().getErrors()).isEmpty();
    }

    @Test
    public void impToStoredVideoJsonShouldReturnExpectedVideoStoredDataResultErrors() throws JsonProcessingException {
        // given
        final Imp imp1 = givenImp(impBuilder -> impBuilder.id("id1").ext(
                mapper.valueToTree(
                        ExtImp.of(ExtImpPrebid.builder().storedrequest(ExtStoredRequest.of("st1")).build(), null))));
        final Imp imp2 = givenImp(impBuilder -> impBuilder.id("id2").ext(
                mapper.valueToTree(
                        ExtImp.of(ExtImpPrebid.builder().storedrequest(ExtStoredRequest.of("st2")).build(), null))));

        final Imp storedImp1 = Imp.builder().build();

        final Map<String, String> storedIdToJson = new HashMap<>();
        storedIdToJson.put("st1", mapper.writeValueAsString(storedImp1));

        given(applicationSettings.getStoredData(any(), anySet(), anySet(), any()))
                .willReturn(Future.succeededFuture(StoredDataResult.of(emptyMap(), storedIdToJson, emptyList())));

        // when
        final Future<VideoStoredDataResult> result = storedRequestProcessor.videoStoredDataResult(null,
                Arrays.asList(imp1, imp2), new ArrayList<>(), null);

        // then
        verify(applicationSettings).getStoredData(any(), anySet(), eq(new HashSet<>(Arrays.asList("st1", "st2"))),
                any());

        assertThat(result.result().getErrors()).containsOnly(
                "No stored Imp for stored id st2",
                "No stored video found for Imp with id id1");
    }

    private static BidRequest givenBidRequest(
            Function<BidRequestBuilder, BidRequestBuilder> bidRequestBuilderCustomizer) {
        return bidRequestBuilderCustomizer.apply(BidRequest.builder()).build();
    }

    private static Imp givenImp(Function<ImpBuilder, ImpBuilder> impBuilderCustomizer) {
        return impBuilderCustomizer.apply(Imp.builder()).build();
    }
}<|MERGE_RESOLUTION|>--- conflicted
+++ resolved
@@ -23,11 +23,8 @@
 import org.prebid.server.exception.InvalidRequestException;
 import org.prebid.server.execution.Timeout;
 import org.prebid.server.execution.TimeoutFactory;
-<<<<<<< HEAD
+import org.prebid.server.json.JsonMerger;
 import org.prebid.server.identity.IdGenerator;
-=======
-import org.prebid.server.json.JsonMerger;
->>>>>>> 86f9821a
 import org.prebid.server.metric.Metrics;
 import org.prebid.server.proto.openrtb.ext.request.ExtImp;
 import org.prebid.server.proto.openrtb.ext.request.ExtImpPrebid;
@@ -86,16 +83,11 @@
     public void setUp() {
         given(idGenerator.generateId()).willReturn("generated-stored-id");
         final TimeoutFactory timeoutFactory = new TimeoutFactory(Clock.fixed(Instant.now(), ZoneId.systemDefault()));
-<<<<<<< HEAD
-        storedRequestProcessor = new StoredRequestProcessor(
-                500,
-                false,
-=======
         storedRequestProcessor = StoredRequestProcessor.create(
                 DEFAULT_TIMEOUT,
                 null,
+                false,
                 fileSystem,
->>>>>>> 86f9821a
                 applicationSettings,
                 idGenerator,
                 metrics,
@@ -183,22 +175,145 @@
     }
 
     @Test
-<<<<<<< HEAD
+    public void shouldReturnMergedDefaultAndBidRequest() throws IOException {
+        // given
+        given(fileSystem.readFileBlocking(anyString()))
+                .willReturn(Buffer.buffer(mapper.writeValueAsString(BidRequest.builder().at(1).build())));
+
+        final TimeoutFactory timeoutFactory = new TimeoutFactory(Clock.fixed(Instant.now(), ZoneId.systemDefault()));
+        storedRequestProcessor = StoredRequestProcessor.create(
+                DEFAULT_TIMEOUT,
+                "path/to/default/request.json",
+                false,
+                fileSystem,
+                applicationSettings,
+                idGenerator,
+                metrics,
+                timeoutFactory,
+                jacksonMapper,
+                new JsonMerger(jacksonMapper));
+
+        final BidRequest bidRequest = givenBidRequest(builder -> builder
+                .ext(ExtRequest.of(ExtRequestPrebid.builder()
+                        .storedrequest(ExtStoredRequest.of("123"))
+                        .build())));
+
+        final String storedRequestBidRequestJson = mapper.writeValueAsString(BidRequest.builder()
+                .id("test-request-id")
+                .tmax(1000L)
+                .imp(singletonList(Imp.builder().build()))
+                .build());
+        given(applicationSettings.getStoredData(any(), anySet(), anySet(), any()))
+                .willReturn(Future.succeededFuture(
+                        StoredDataResult.of(singletonMap("123", storedRequestBidRequestJson), emptyMap(),
+                                emptyList())));
+
+        // when
+        final Future<BidRequest> bidRequestFuture = storedRequestProcessor.processStoredRequests(null, bidRequest);
+
+        // then
+        assertThat(bidRequestFuture.succeeded()).isTrue();
+        assertThat(bidRequestFuture.result()).isEqualTo(BidRequest.builder()
+                .id("test-request-id")
+                .at(1)
+                .tmax(1000L)
+                .imp(singletonList(Imp.builder().build()))
+                .ext(ExtRequest.of(ExtRequestPrebid.builder().storedrequest(ExtStoredRequest.of("123")).build()))
+                .build());
+    }
+
+    @Test
     public void processStoredRequestsShouldGenerateIdWhenAppAndFlagIsTrue() throws IOException {
         // given
-        storedRequestProcessor = new StoredRequestProcessor(
+        storedRequestProcessor = StoredRequestProcessor.create(
                 500,
+                null,
                 true,
+                fileSystem,
                 applicationSettings,
                 idGenerator,
                 metrics,
                 new TimeoutFactory(Clock.fixed(Instant.now(), ZoneId.systemDefault())),
-                jacksonMapper);
+                jacksonMapper,
+                new JsonMerger(jacksonMapper));
 
         final BidRequest bidRequest = givenBidRequest(builder -> builder
                 .app(App.builder().build())
-=======
-    public void shouldReturnMergedDefaultAndBidRequest() throws IOException {
+                .ext(ExtRequest.of(ExtRequestPrebid.builder()
+                        .storedrequest(ExtStoredRequest.of("123"))
+                        .build())));
+
+        final String storedRequestBidRequestJson = mapper.writeValueAsString(BidRequest.builder()
+                .id("stored-bid-request")
+                .build());
+
+        given(applicationSettings.getStoredData(any(), anySet(), anySet(), any()))
+                .willReturn(Future.succeededFuture(
+                        StoredDataResult.of(singletonMap("123", storedRequestBidRequestJson), emptyMap(),
+                                emptyList())));
+
+        // when
+        final Future<BidRequest> bidRequestFuture = storedRequestProcessor.processStoredRequests(null, bidRequest);
+
+        // then
+        assertThat(bidRequestFuture.succeeded()).isTrue();
+        assertThat(bidRequestFuture.result()).isEqualTo(BidRequest.builder()
+                .id("generated-stored-id")
+                .app(App.builder().build())
+                .ext(ExtRequest.of(ExtRequestPrebid.builder().storedrequest(ExtStoredRequest.of("123")).build()))
+                .build());
+    }
+
+    @Test
+    public void processStoredRequestsShouldGenerateIdWhenAppAndGenerateTemplateInStoredBidRequest() throws IOException {
+        // given
+        final BidRequest bidRequest = givenBidRequest(builder -> builder
+                .app(App.builder().build())
+                .ext(ExtRequest.of(ExtRequestPrebid.builder()
+                        .storedrequest(ExtStoredRequest.of("123"))
+                        .build())));
+
+        final String storedRequestBidRequestJson = mapper.writeValueAsString(BidRequest.builder()
+                .id("{{UUID}}")
+                .build());
+
+        given(applicationSettings.getStoredData(any(), anySet(), anySet(), any()))
+                .willReturn(Future.succeededFuture(
+                        StoredDataResult.of(singletonMap("123", storedRequestBidRequestJson), emptyMap(),
+                                emptyList())));
+
+        // when
+        final Future<BidRequest> bidRequestFuture = storedRequestProcessor.processStoredRequests(null, bidRequest);
+
+        // then
+        assertThat(bidRequestFuture.succeeded()).isTrue();
+        assertThat(bidRequestFuture.result()).isEqualTo(BidRequest.builder()
+                .app(App.builder().build())
+                .id("generated-stored-id")
+                .ext(ExtRequest.of(ExtRequestPrebid.builder().storedrequest(ExtStoredRequest.of("123")).build()))
+                .build());
+    }
+
+    @Test
+    public void processAmpRequestShouldReturnAmpRequest() throws IOException {
+        // given
+        given(applicationSettings.getAmpStoredData(any(), anySet(), anySet(), any()))
+                .willReturn(Future.succeededFuture(StoredDataResult.of(
+                        singletonMap("123", mapper.writeValueAsString(
+                                BidRequest.builder().id("test-request-id").build())), emptyMap(), emptyList())));
+
+        // when
+        final Future<BidRequest> bidRequestFuture = storedRequestProcessor.processAmpRequest(null, "123");
+
+        // then
+        assertThat(bidRequestFuture.succeeded()).isTrue();
+        assertThat(bidRequestFuture.result()).isEqualTo(BidRequest.builder()
+                .id("test-request-id")
+                .build());
+    }
+
+    @Test
+    public void shouldReturnMergedDefaultAndAmpRequest() throws IOException {
         // given
         given(fileSystem.readFileBlocking(anyString()))
                 .willReturn(Buffer.buffer(mapper.writeValueAsString(BidRequest.builder().at(1).build())));
@@ -207,91 +322,15 @@
         storedRequestProcessor = StoredRequestProcessor.create(
                 DEFAULT_TIMEOUT,
                 "path/to/default/request.json",
+                false,
                 fileSystem,
                 applicationSettings,
+                idGenerator,
                 metrics,
                 timeoutFactory,
                 jacksonMapper,
                 new JsonMerger(jacksonMapper));
 
-        final BidRequest bidRequest = givenBidRequest(builder -> builder
->>>>>>> 86f9821a
-                .ext(ExtRequest.of(ExtRequestPrebid.builder()
-                        .storedrequest(ExtStoredRequest.of("123"))
-                        .build())));
-
-        final String storedRequestBidRequestJson = mapper.writeValueAsString(BidRequest.builder()
-<<<<<<< HEAD
-                .id("stored-bid-request")
-                .build());
-
-        given(applicationSettings.getStoredData(any(), anySet(), anySet(), any()))
-                .willReturn(Future.succeededFuture(
-                        StoredDataResult.of(singletonMap("123", storedRequestBidRequestJson), emptyMap(),
-                                emptyList())));
-
-        // when
-        final Future<BidRequest> bidRequestFuture = storedRequestProcessor.processStoredRequests(null, bidRequest);
-
-        // then
-        assertThat(bidRequestFuture.succeeded()).isTrue();
-        assertThat(bidRequestFuture.result()).isEqualTo(BidRequest.builder()
-                .id("generated-stored-id")
-                .app(App.builder().build())
-                .ext(ExtRequest.of(ExtRequestPrebid.builder().storedrequest(ExtStoredRequest.of("123")).build()))
-                .build());
-    }
-
-    @Test
-    public void processStoredRequestsShouldGenerateIdWhenAppAndGenerateTemplateInStoredBidRequest() throws IOException {
-        // given
-        final BidRequest bidRequest = givenBidRequest(builder -> builder
-                .app(App.builder().build())
-                .ext(ExtRequest.of(ExtRequestPrebid.builder()
-                        .storedrequest(ExtStoredRequest.of("123"))
-                        .build())));
-
-        final String storedRequestBidRequestJson = mapper.writeValueAsString(BidRequest.builder()
-                .id("{{UUID}}")
-                .build());
-
-=======
-                .id("test-request-id")
-                .tmax(1000L)
-                .imp(singletonList(Imp.builder().build()))
-                .build());
->>>>>>> 86f9821a
-        given(applicationSettings.getStoredData(any(), anySet(), anySet(), any()))
-                .willReturn(Future.succeededFuture(
-                        StoredDataResult.of(singletonMap("123", storedRequestBidRequestJson), emptyMap(),
-                                emptyList())));
-
-        // when
-        final Future<BidRequest> bidRequestFuture = storedRequestProcessor.processStoredRequests(null, bidRequest);
-
-        // then
-        assertThat(bidRequestFuture.succeeded()).isTrue();
-        assertThat(bidRequestFuture.result()).isEqualTo(BidRequest.builder()
-<<<<<<< HEAD
-                .app(App.builder().build())
-                .id("generated-stored-id")
-=======
-                .id("test-request-id")
-                .at(1)
-                .tmax(1000L)
-                .imp(singletonList(Imp.builder().build()))
->>>>>>> 86f9821a
-                .ext(ExtRequest.of(ExtRequestPrebid.builder().storedrequest(ExtStoredRequest.of("123")).build()))
-                .build());
-    }
-
-    @Test
-<<<<<<< HEAD
-    public void processAmpRequestShouldReturnAmpRequest() throws IOException {
-=======
-    public void shouldReturnAmpRequest() throws IOException {
->>>>>>> 86f9821a
-        // given
         given(applicationSettings.getAmpStoredData(any(), anySet(), anySet(), any()))
                 .willReturn(Future.succeededFuture(StoredDataResult.of(
                         singletonMap("123", mapper.writeValueAsString(
@@ -304,21 +343,24 @@
         assertThat(bidRequestFuture.succeeded()).isTrue();
         assertThat(bidRequestFuture.result()).isEqualTo(BidRequest.builder()
                 .id("test-request-id")
-                .build());
-    }
-
-    @Test
-<<<<<<< HEAD
+                .at(1)
+                .build());
+    }
+
+    @Test
     public void processAmpRequestShouldReplaceBidIdWhenGenerateIdFlagIsTrue() throws IOException {
         // given
-        storedRequestProcessor = new StoredRequestProcessor(
+        storedRequestProcessor = StoredRequestProcessor.create(
                 500,
+                null,
                 true,
+                fileSystem,
                 applicationSettings,
                 idGenerator,
                 metrics,
                 new TimeoutFactory(Clock.fixed(Instant.now(), ZoneId.systemDefault())),
-                jacksonMapper);
+                jacksonMapper,
+                new JsonMerger(jacksonMapper));
 
         given(applicationSettings.getAmpStoredData(any(), anySet(), anySet(), any()))
                 .willReturn(Future.succeededFuture(StoredDataResult.of(
@@ -342,28 +384,6 @@
                 .willReturn(Future.succeededFuture(StoredDataResult.of(
                         singletonMap("123", mapper.writeValueAsString(
                                 BidRequest.builder().id("{{UUID}}").build())), emptyMap(), emptyList())));
-=======
-    public void shouldReturnMergedDefaultAndAmpRequest() throws IOException {
-        // given
-        given(fileSystem.readFileBlocking(anyString()))
-                .willReturn(Buffer.buffer(mapper.writeValueAsString(BidRequest.builder().at(1).build())));
-
-        final TimeoutFactory timeoutFactory = new TimeoutFactory(Clock.fixed(Instant.now(), ZoneId.systemDefault()));
-        storedRequestProcessor = StoredRequestProcessor.create(
-                DEFAULT_TIMEOUT,
-                "path/to/default/request.json",
-                fileSystem,
-                applicationSettings,
-                metrics,
-                timeoutFactory,
-                jacksonMapper,
-                new JsonMerger(jacksonMapper));
-
-        given(applicationSettings.getAmpStoredData(any(), anySet(), anySet(), any()))
-                .willReturn(Future.succeededFuture(StoredDataResult.of(
-                        singletonMap("123", mapper.writeValueAsString(
-                                BidRequest.builder().id("test-request-id").build())), emptyMap(), emptyList())));
->>>>>>> 86f9821a
 
         // when
         final Future<BidRequest> bidRequestFuture = storedRequestProcessor.processAmpRequest(null, "123");
@@ -371,12 +391,7 @@
         // then
         assertThat(bidRequestFuture.succeeded()).isTrue();
         assertThat(bidRequestFuture.result()).isEqualTo(BidRequest.builder()
-<<<<<<< HEAD
                 .id("generated-stored-id")
-=======
-                .id("test-request-id")
-                .at(1)
->>>>>>> 86f9821a
                 .build());
     }
 
