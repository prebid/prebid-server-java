--- conflicted
+++ resolved
@@ -1,10 +1,6 @@
 package org.prebid.server.auction;
 
-<<<<<<< HEAD
-=======
 import com.fasterxml.jackson.core.JsonProcessingException;
-import com.fasterxml.jackson.databind.node.ObjectNode;
->>>>>>> 3a73d00f
 import com.iab.openrtb.request.Banner;
 import com.iab.openrtb.request.BidRequest;
 import com.iab.openrtb.request.BidRequest.BidRequestBuilder;
@@ -24,7 +20,6 @@
 import org.prebid.server.exception.InvalidRequestException;
 import org.prebid.server.execution.Timeout;
 import org.prebid.server.execution.TimeoutFactory;
-import org.prebid.server.json.JacksonMapper;
 import org.prebid.server.metric.Metrics;
 import org.prebid.server.proto.openrtb.ext.request.ExtBidRequest;
 import org.prebid.server.proto.openrtb.ext.request.ExtImp;
@@ -92,13 +87,9 @@
                 .ext(mapper.valueToTree(ExtBidRequest.of(ExtRequestPrebid.builder()
                         .storedrequest(ExtStoredRequest.of("bidRequest")).build())))
                 .imp(singletonList(givenImp(impBuilder -> impBuilder
-<<<<<<< HEAD
                         .ext(mapper.valueToTree(
-                                ExtImp.of(ExtImpPrebid.of(ExtStoredRequest.of("imp"), null, null), null)))))));
-=======
-                        .ext(Json.mapper.valueToTree(
-                                ExtImp.of(ExtImpPrebid.builder().storedrequest(ExtStoredRequest.of("imp")).build(), null)))))));
->>>>>>> 3a73d00f
+                                ExtImp.of(ExtImpPrebid.builder().storedrequest(ExtStoredRequest.of("imp")).build(),
+                                        null)))))));
 
         final String storedRequestImpJson = mapper.writeValueAsString(Imp.builder().banner(Banner.builder()
                 .format(singletonList(Format.builder().w(300).h(250).build())).build()).build());
@@ -123,13 +114,9 @@
                         .ext(mapper.valueToTree(mapper.valueToTree(ExtBidRequest.of(ExtRequestPrebid.builder()
                                 .storedrequest(ExtStoredRequest.of("bidRequest")).build()))))
                         .imp(singletonList(Imp.builder()
-<<<<<<< HEAD
                                 .ext(mapper.valueToTree(
-                                        ExtImp.of(ExtImpPrebid.of(ExtStoredRequest.of("imp"), null, null), null)))
-=======
-                                .ext(Json.mapper.valueToTree(
-                                        ExtImp.of(ExtImpPrebid.builder().storedrequest(ExtStoredRequest.of("imp")).build(), null)))
->>>>>>> 3a73d00f
+                                        ExtImp.of(ExtImpPrebid.builder().storedrequest(
+                                                ExtStoredRequest.of("imp")).build(), null)))
                                 .banner(Banner.builder()
                                         .format(singletonList(Format.builder().w(300).h(250).build()))
                                         .build())
@@ -274,13 +261,9 @@
         // given
         final BidRequest bidRequest = givenBidRequest(builder -> builder
                 .imp(singletonList(givenImp(impBuilder -> impBuilder
-<<<<<<< HEAD
                         .ext(mapper.valueToTree(
-                                ExtImp.of(ExtImpPrebid.of(ExtStoredRequest.of("123"), null, null), null)))))));
-=======
-                        .ext(Json.mapper.valueToTree(
-                                ExtImp.of(ExtImpPrebid.builder().storedrequest(ExtStoredRequest.of("123")).build(), null)))))));
->>>>>>> 3a73d00f
+                                ExtImp.of(ExtImpPrebid.builder().storedrequest(ExtStoredRequest.of("123")).build(),
+                                        null)))))));
 
         final String storedRequestImpJson = mapper.writeValueAsString(
                 Imp.builder()
@@ -300,11 +283,8 @@
         assertThat(bidRequestFuture.succeeded()).isTrue();
         assertThat(bidRequestFuture.result().getImp().get(0)).isEqualTo(Imp.builder()
                 .banner(Banner.builder().format(singletonList(Format.builder().w(300).h(250).build())).build())
-<<<<<<< HEAD
-                .ext(mapper.valueToTree(ExtImp.of(ExtImpPrebid.of(ExtStoredRequest.of("123"), null, null), null)))
-=======
-                .ext(Json.mapper.valueToTree(ExtImp.of(ExtImpPrebid.builder().storedrequest(ExtStoredRequest.of("123")).build(), null)))
->>>>>>> 3a73d00f
+                .ext(mapper.valueToTree(
+                        ExtImp.of(ExtImpPrebid.builder().storedrequest(ExtStoredRequest.of("123")).build(), null)))
                 .build());
     }
 
@@ -313,13 +293,9 @@
         // given
         final BidRequest bidRequest = givenBidRequest(builder -> builder
                 .imp(singletonList(givenImp(impBuilder -> impBuilder
-<<<<<<< HEAD
                         .ext(mapper.valueToTree(
-                                ExtImp.of(ExtImpPrebid.of(ExtStoredRequest.of(null), null, null), null)))))));
-=======
-                        .ext(Json.mapper.valueToTree(
-                                ExtImp.of(ExtImpPrebid.builder().storedrequest(ExtStoredRequest.of(null)).build(), null)))))));
->>>>>>> 3a73d00f
+                                ExtImp.of(ExtImpPrebid.builder().storedrequest(ExtStoredRequest.of(null)).build(),
+                                        null)))))));
 
         // when
         final Future<BidRequest> bidRequestFuture = storedRequestProcessor.processStoredRequests(bidRequest);
@@ -335,13 +311,9 @@
         // given
         final BidRequest bidRequest = givenBidRequest(builder -> builder
                 .imp(singletonList(givenImp(impBuilder -> impBuilder
-<<<<<<< HEAD
                         .ext(mapper.valueToTree(
-                                ExtImp.of(ExtImpPrebid.of(ExtStoredRequest.of("123"), null, null), null)))))));
-=======
-                        .ext(Json.mapper.valueToTree(
-                                ExtImp.of(ExtImpPrebid.builder().storedrequest(ExtStoredRequest.of("123")).build(), null)))))));
->>>>>>> 3a73d00f
+                                ExtImp.of(ExtImpPrebid.builder().storedrequest(ExtStoredRequest.of("123")).build(),
+                                        null)))))));
 
         given(applicationSettings.getStoredData(anySet(), anySet(), any()))
                 .willReturn((Future.succeededFuture(
@@ -360,12 +332,7 @@
     public void shouldReturnImpAndBidRequestWithoutChangesIfStoredRequestIsAbsentInPrebid() {
         // given
         final Imp imp = givenImp(impBuilder -> impBuilder
-<<<<<<< HEAD
-                .ext(mapper.valueToTree(ExtImp.of(ExtImpPrebid.of(null, null, null), null))));
-=======
-                .ext(Json.mapper.valueToTree(ExtImp.of(ExtImpPrebid.builder().storedrequest(null).build(), null))));
-
->>>>>>> 3a73d00f
+                .ext(mapper.valueToTree(ExtImp.of(ExtImpPrebid.builder().storedrequest(null).build(), null))));
         final BidRequest bidRequest = givenBidRequest(builder -> builder.imp(singletonList(imp)));
 
         // when
@@ -382,19 +349,12 @@
     public void shouldReturnChangedImpWithStoredRequestAndNotModifiedImpWithoutStoreRequest() throws IOException {
         // given
         final Imp impWithoutStoredRequest = givenImp(impBuilder -> impBuilder.ext(
-<<<<<<< HEAD
-                mapper.valueToTree(ExtImp.of(ExtImpPrebid.of(null, null, null), null))));
+                mapper.valueToTree(ExtImp.of(ExtImpPrebid.builder().storedrequest(null).build(), null))));
         final BidRequest bidRequest = givenBidRequest(builder -> builder
                 .imp(asList(impWithoutStoredRequest, givenImp(impBuilder -> impBuilder
                         .ext(mapper.valueToTree(
-                                ExtImp.of(ExtImpPrebid.of(ExtStoredRequest.of("123"), null, null), null)))))));
-=======
-                Json.mapper.valueToTree(ExtImp.of(ExtImpPrebid.builder().storedrequest(null).build(), null))));
-        final BidRequest bidRequest = givenBidRequest(builder -> builder
-                .imp(asList(impWithoutStoredRequest, givenImp(impBuilder -> impBuilder
-                        .ext(Json.mapper.valueToTree(
-                                ExtImp.of(ExtImpPrebid.builder().storedrequest(ExtStoredRequest.of("123")).build(), null)))))));
->>>>>>> 3a73d00f
+                                ExtImp.of(ExtImpPrebid.builder().storedrequest(ExtStoredRequest.of("123")).build(),
+                                        null)))))));
 
         final String storedRequestImpJson = mapper.writeValueAsString(Imp.builder().banner(Banner.builder()
                 .format(singletonList(Format.builder().w(300).h(250).build())).build()).build());
@@ -411,12 +371,8 @@
         assertThat(bidRequestFuture.result().getImp().get(0)).isSameAs(impWithoutStoredRequest);
         assertThat(bidRequestFuture.result().getImp().get(1)).isEqualTo(Imp.builder()
                 .banner(Banner.builder().format(singletonList(Format.builder().w(300).h(250).build())).build())
-<<<<<<< HEAD
-                .ext(mapper.valueToTree(ExtImp.of(ExtImpPrebid.of(ExtStoredRequest.of("123"), null, null), null)))
-=======
-                .ext(Json.mapper.valueToTree(ExtImp.of(ExtImpPrebid.builder().storedrequest(ExtStoredRequest.of("123")).build(), null)))
-
->>>>>>> 3a73d00f
+                .ext(mapper.valueToTree(
+                        ExtImp.of(ExtImpPrebid.builder().storedrequest(ExtStoredRequest.of("123")).build(), null)))
                 .build());
     }
 
@@ -425,19 +381,13 @@
         // given
         final BidRequest bidRequest = givenBidRequest(builder -> builder.imp(asList(
                 givenImp(impBuilder -> impBuilder.ext(
-<<<<<<< HEAD
                         mapper.valueToTree(
-                                ExtImp.of(ExtImpPrebid.of(ExtStoredRequest.of(null), null, null), null)))),
+                                ExtImp.of(ExtImpPrebid.builder().storedrequest(ExtStoredRequest.of(null)).build(),
+                                        null)))),
                 givenImp(impBuilder -> impBuilder.ext(
                         mapper.valueToTree(
-                                ExtImp.of(ExtImpPrebid.of(ExtStoredRequest.of("123"), null, null), null)))))));
-=======
-                        Json.mapper.valueToTree(
-                                ExtImp.of(ExtImpPrebid.builder().storedrequest(ExtStoredRequest.of(null)).build(), null)))),
-                givenImp(impBuilder -> impBuilder.ext(
-                        Json.mapper.valueToTree(
-                                ExtImp.of(ExtImpPrebid.builder().storedrequest(ExtStoredRequest.of("123")).build(), null)))))));
->>>>>>> 3a73d00f
+                                ExtImp.of(ExtImpPrebid.builder().storedrequest(ExtStoredRequest.of("123")).build(),
+                                        null)))))));
 
         // when
         final Future<BidRequest> bidRequestFuture = storedRequestProcessor.processStoredRequests(bidRequest);
@@ -472,14 +422,9 @@
         // given
         final BidRequest bidRequest = givenBidRequest(builder -> builder.imp(singletonList(givenImp(
                 impBuilder -> impBuilder.ext(
-<<<<<<< HEAD
                         mapper.valueToTree(
-                                ExtImp.of(ExtImpPrebid.of(ExtStoredRequest.of("123"), null, null), null)))))));
-=======
-                        Json.mapper.valueToTree(
-                                ExtImp.of(ExtImpPrebid.builder().storedrequest(ExtStoredRequest.of("123")).build(), null)))))));
-
->>>>>>> 3a73d00f
+                                ExtImp.of(ExtImpPrebid.builder().storedrequest(ExtStoredRequest.of("123")).build(),
+                                        null)))))));
 
         given(applicationSettings.getStoredData(anySet(), anySet(), any()))
                 .willReturn((Future.failedFuture(new Exception("Error during file fetching"))));
@@ -499,14 +444,9 @@
         // given
         final BidRequest bidRequest = givenBidRequest(builder -> builder.imp(singletonList(givenImp(
                 impBuilder -> impBuilder.ext(
-<<<<<<< HEAD
                         mapper.valueToTree(
-                                ExtImp.of(ExtImpPrebid.of(ExtStoredRequest.of("123"), null, null), null)))))));
-=======
-                        Json.mapper.valueToTree(
-                                ExtImp.of(ExtImpPrebid.builder().storedrequest(ExtStoredRequest.of("123")).build(), null)))))));
-
->>>>>>> 3a73d00f
+                                ExtImp.of(ExtImpPrebid.builder().storedrequest(ExtStoredRequest.of("123")).build(),
+                                        null)))))));
 
         given(applicationSettings.getStoredData(anySet(), anySet(), any()))
                 .willReturn((Future.succeededFuture(
@@ -527,14 +467,9 @@
         // given
         final BidRequest bidRequest = givenBidRequest(builder -> builder.imp(singletonList(givenImp(
                 impBuilder -> impBuilder.ext(
-<<<<<<< HEAD
                         mapper.valueToTree(
-                                ExtImp.of(ExtImpPrebid.of(ExtStoredRequest.of("123"), null, null), null)))))));
-=======
-                        Json.mapper.valueToTree(
-                                ExtImp.of(ExtImpPrebid.builder().storedrequest(ExtStoredRequest.of("123")).build(), null)))))));
-
->>>>>>> 3a73d00f
+                                ExtImp.of(ExtImpPrebid.builder().storedrequest(ExtStoredRequest.of("123")).build(),
+                                        null)))))));
 
         final Map<String, String> storedImpFetchResult = singletonMap("123", mapper.writeValueAsString(
                 mapper.createObjectNode().put("secure", "stringValue")));
@@ -618,18 +553,12 @@
         final BidRequest bidRequest = givenBidRequest(builder -> builder
                 .ext(mapper.valueToTree(ExtBidRequest.of(ExtRequestPrebid.builder()
                         .storedrequest(ExtStoredRequest.of("123")).build())))
-<<<<<<< HEAD
                 .imp(asList(givenImp(impBuilder -> impBuilder.ext(mapper.valueToTree(
-                        ExtImp.of(ExtImpPrebid.of(ExtStoredRequest.of("321"), null, null), null)))),
+                        ExtImp.of(ExtImpPrebid.builder().storedrequest(ExtStoredRequest.of("321")).build(), null)))),
                         givenImp(impBuilder -> impBuilder.ext(mapper.valueToTree(
-                                ExtImp.of(ExtImpPrebid.of(ExtStoredRequest.of("not_found"), null, null), null)))))));
-=======
-                .imp(asList(givenImp(impBuilder -> impBuilder.ext(Json.mapper.valueToTree(
-                        ExtImp.of(ExtImpPrebid.builder().storedrequest(ExtStoredRequest.of("321")).build(), null)))),
-                        givenImp(impBuilder -> impBuilder.ext(Json.mapper.valueToTree(
-                                ExtImp.of(ExtImpPrebid.builder().storedrequest(ExtStoredRequest.of("not_found")).build(), null)))))));
-
->>>>>>> 3a73d00f
+                                ExtImp.of(
+                                        ExtImpPrebid.builder().storedrequest(ExtStoredRequest.of("not_found")).build(),
+                                        null)))))));
 
         given(applicationSettings.getStoredData(anySet(), anySet(), any()))
                 .willReturn(Future.succeededFuture(StoredDataResult.of(
@@ -693,10 +622,10 @@
     public void impToStoredVideoJsonShouldReturnExpectedVideoStoredDataResult() throws JsonProcessingException {
         // given
         final Imp imp1 = givenImp(impBuilder -> impBuilder.id("id1").ext(
-                Json.mapper.valueToTree(
+                mapper.valueToTree(
                         ExtImp.of(ExtImpPrebid.builder().storedrequest(ExtStoredRequest.of("st1")).build(), null))));
         final Imp imp2 = givenImp(impBuilder -> impBuilder.id("id2").ext(
-                Json.mapper.valueToTree(
+                mapper.valueToTree(
                         ExtImp.of(ExtImpPrebid.builder().storedrequest(ExtStoredRequest.of("st2")).build(), null))));
 
         final Video storedVideo = Video.builder().maxduration(100).h(2).w(2).build();
@@ -711,12 +640,14 @@
                 .willReturn(Future.succeededFuture(StoredDataResult.of(emptyMap(), storedIdToJson, emptyList())));
 
         // when
-        final Future<VideoStoredDataResult> result = storedRequestProcessor.videoStoredDataResult(Arrays.asList(imp1, imp2), emptyList(), null);
+        final Future<VideoStoredDataResult> result = storedRequestProcessor.videoStoredDataResult(
+                Arrays.asList(imp1, imp2), emptyList(), null);
 
         // then
         verify(applicationSettings).getStoredData(any(), eq(new HashSet<>(Arrays.asList("st1", "st2"))), any());
 
-        assertThat(result.result().getImpIdToStoredVideo()).containsOnly(entry("id2", storedVideo), entry("id1", storedVideo));
+        assertThat(result.result().getImpIdToStoredVideo()).containsOnly(entry("id2", storedVideo),
+                entry("id1", storedVideo));
         assertThat(result.result().getErrors()).isEmpty();
     }
 
@@ -724,10 +655,10 @@
     public void impToStoredVideoJsonShouldReturnExpectedVideoStoredDataResultErrors() throws JsonProcessingException {
         // given
         final Imp imp1 = givenImp(impBuilder -> impBuilder.id("id1").ext(
-                Json.mapper.valueToTree(
+                mapper.valueToTree(
                         ExtImp.of(ExtImpPrebid.builder().storedrequest(ExtStoredRequest.of("st1")).build(), null))));
         final Imp imp2 = givenImp(impBuilder -> impBuilder.id("id2").ext(
-                Json.mapper.valueToTree(
+                mapper.valueToTree(
                         ExtImp.of(ExtImpPrebid.builder().storedrequest(ExtStoredRequest.of("st2")).build(), null))));
 
         final Imp storedImp1 = Imp.builder().build();
@@ -739,7 +670,8 @@
                 .willReturn(Future.succeededFuture(StoredDataResult.of(emptyMap(), storedIdToJson, emptyList())));
 
         // when
-        final Future<VideoStoredDataResult> result = storedRequestProcessor.videoStoredDataResult(Arrays.asList(imp1, imp2), new ArrayList<>(), null);
+        final Future<VideoStoredDataResult> result = storedRequestProcessor.videoStoredDataResult(
+                Arrays.asList(imp1, imp2), new ArrayList<>(), null);
 
         // then
         verify(applicationSettings).getStoredData(any(), eq(new HashSet<>(Arrays.asList("st1", "st2"))), any());
