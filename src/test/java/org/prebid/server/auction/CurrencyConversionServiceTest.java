--- conflicted
+++ resolved
@@ -16,13 +16,10 @@
 import org.prebid.server.currency.CurrencyConversionService;
 import org.prebid.server.currency.proto.CurrencyConversionRates;
 import org.prebid.server.exception.PreBidException;
-<<<<<<< HEAD
+import org.prebid.server.metric.Metrics;
 import org.prebid.server.proto.openrtb.ext.request.ExtRequest;
 import org.prebid.server.proto.openrtb.ext.request.ExtRequestCurrency;
 import org.prebid.server.proto.openrtb.ext.request.ExtRequestPrebid;
-=======
-import org.prebid.server.metric.Metrics;
->>>>>>> 220481c3
 import org.prebid.server.spring.config.model.ExternalConversionProperties;
 import org.prebid.server.vertx.http.HttpClient;
 import org.prebid.server.vertx.http.model.HttpClientResponse;
@@ -271,29 +268,18 @@
 
         // when and then
         assertThatExceptionOfType(PreBidException.class)
-<<<<<<< HEAD
                 .isThrownBy(() -> currencyConversionService.convertCurrency(BigDecimal.ONE,
                         givenBidRequestWithCurrencies(null, false), EUR, GBP))
-                .withMessage("no currency conversion available");
-=======
-                .isThrownBy(() -> currencyConversionService.convertCurrency(BigDecimal.ONE, null, EUR, GBP,
-                        false))
                 .withMessage("Unable to convert bid currency GBP to desired ad server currency EUR");
->>>>>>> 220481c3
     }
 
     @Test
     public void convertCurrencyShouldThrowPrebidExceptionIfServerAndRequestRatesAreNull() {
         // when and then
         assertThatExceptionOfType(PreBidException.class)
-<<<<<<< HEAD
                 .isThrownBy(() -> currencyService.convertCurrency(BigDecimal.ONE,
                         givenBidRequestWithCurrencies(null, false), USD, EUR))
-                .withMessage("no currency conversion available");
-=======
-                .isThrownBy(() -> currencyService.convertCurrency(BigDecimal.ONE, null, USD, EUR, false))
                 .withMessage("Unable to convert bid currency EUR to desired ad server currency USD");
->>>>>>> 220481c3
     }
 
     @Test
@@ -309,15 +295,9 @@
 
         // then
         assertThatExceptionOfType(PreBidException.class)
-<<<<<<< HEAD
                 .isThrownBy(() -> currencyService.convertCurrency(BigDecimal.ONE,
                         givenBidRequestWithCurrencies(requestConversionRates, false), EUR, AUD))
-                .withMessage("no currency conversion available");
-=======
-                .isThrownBy(() -> currencyService.convertCurrency(BigDecimal.ONE, requestConversionRates, EUR, AUD,
-                        false))
                 .withMessage("Unable to convert bid currency AUD to desired ad server currency EUR");
->>>>>>> 220481c3
     }
 
     @Test
@@ -330,14 +310,9 @@
 
         // then
         assertThatExceptionOfType(PreBidException.class)
-<<<<<<< HEAD
                 .isThrownBy(() -> currencyService.convertCurrency(BigDecimal.ONE,
                         givenBidRequestWithCurrencies(null, false), UAH, AUD))
-                .withMessage("no currency conversion available");
-=======
-                .isThrownBy(() -> currencyService.convertCurrency(BigDecimal.ONE, null, UAH, AUD, false))
                 .withMessage("Unable to convert bid currency AUD to desired ad server currency UAH");
->>>>>>> 220481c3
     }
 
     @Test
@@ -350,14 +325,9 @@
 
         // then
         assertThatExceptionOfType(PreBidException.class)
-<<<<<<< HEAD
                 .isThrownBy(() -> currencyService.convertCurrency(BigDecimal.ONE,
                         givenBidRequestWithCurrencies(null, false), UAH, AUD))
-                .withMessage("no currency conversion available");
-=======
-                .isThrownBy(() -> currencyService.convertCurrency(BigDecimal.ONE, null, UAH, AUD, false))
                 .withMessage("Unable to convert bid currency AUD to desired ad server currency UAH");
->>>>>>> 220481c3
     }
 
     @SuppressWarnings("unchecked")
