--- conflicted
+++ resolved
@@ -975,21 +975,12 @@
     public void shouldAddMissingAliases() {
         // given
         final Imp imp1 = Imp.builder()
-<<<<<<< HEAD
                 .ext(mapper.createObjectNode()
                         .set("requestScopedBidderAlias", mapper.createObjectNode()))
                 .build();
         final Imp imp2 = Imp.builder()
                 .ext(mapper.createObjectNode()
                         .set("configScopedBidderAlias", mapper.createObjectNode()))
-=======
-                .ext(Json.mapper.createObjectNode()
-                        .set("requestScopedBidderAlias", Json.mapper.createObjectNode()))
-                .build();
-        final Imp imp2 = Imp.builder()
-                .ext(Json.mapper.createObjectNode()
-                        .set("configScopedBidderAlias", Json.mapper.createObjectNode()))
->>>>>>> 3a73d00f
                 .build();
 
         givenBidRequest(BidRequest.builder()
