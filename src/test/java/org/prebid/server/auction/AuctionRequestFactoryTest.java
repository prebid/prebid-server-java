--- conflicted
+++ resolved
@@ -410,25 +410,6 @@
     }
 
     @Test
-<<<<<<< HEAD
-    public void shouldNotSetDeviceDntIfHeaderHasInvalidValue() {
-        // given
-        given(httpRequest.getHeader("DNT")).willReturn("invalid");
-        givenValidBidRequest();
-
-        // when
-        final BidRequest request = factory.fromRequest(routingContext, 0L).result().getBidRequest();
-
-        // then
-        assertThat(request.getDevice().getDnt()).isNull();
-    }
-
-    @Test
-    public void shouldSetDeviceDntIfHeaderExists() {
-        // given
-        given(httpRequest.getHeader("DNT")).willReturn("1");
-        givenValidBidRequest();
-=======
     public void shouldSetFieldsFromHeadersIfBodyFieldsInvalidForIpv6() {
         // given
         final BidRequest bidRequest = BidRequest.builder()
@@ -445,24 +426,11 @@
                 "2001:0db8:85a3:0000:0000:8a2e:0370:7334",
                 IpAddress.IP.v6,
                 "UnitTest");
->>>>>>> 60a0b988
-
-        // when
-        final BidRequest request = factory.fromRequest(routingContext, 0L).result().getBidRequest();
-
-        // then
-<<<<<<< HEAD
-        assertThat(request.getDevice().getDnt()).isOne();
-    }
-
-    @Test
-    public void shouldOverrideDeviceDntIfHeaderExists() {
-        // given
-        given(httpRequest.getHeader("DNT")).willReturn("0");
-        givenBidRequest(BidRequest.builder()
-                .device(Device.builder().dnt(1).build())
-                .build());
-=======
+
+        // when
+        final BidRequest request = factory.fromRequest(routingContext, 0L).result().getBidRequest();
+
+        // then
         assertThat(request.getSite()).isEqualTo(Site.builder()
                 .page("http://example.com")
                 .domain("example.com")
@@ -490,15 +458,11 @@
                 "1111:2222:3333:4444:5555:6666:7777:8888",
                 IpAddress.IP.v6,
                 "UnitTest");
->>>>>>> 60a0b988
-
-        // when
-        final BidRequest request = factory.fromRequest(routingContext, 0L).result().getBidRequest();
-
-        // then
-<<<<<<< HEAD
-        assertThat(request.getDevice().getDnt()).isZero();
-=======
+
+        // when
+        final BidRequest request = factory.fromRequest(routingContext, 0L).result().getBidRequest();
+
+        // then
         assertThat(request.getSite()).isEqualTo(Site.builder()
                 .page("http://example.com")
                 .domain("example.com")
@@ -506,7 +470,47 @@
                 .build());
         assertThat(request.getDevice())
                 .isEqualTo(Device.builder().ipv6("2001:0db8:85a3:0000::").ua("UnitTest").build());
->>>>>>> 60a0b988
+    }
+
+    @Test
+    public void shouldNotSetDeviceDntIfHeaderHasInvalidValue() {
+        // given
+        given(httpRequest.getHeader("DNT")).willReturn("invalid");
+        givenValidBidRequest();
+
+        // when
+        final BidRequest request = factory.fromRequest(routingContext, 0L).result().getBidRequest();
+
+        // then
+        assertThat(request.getDevice().getDnt()).isNull();
+    }
+
+    @Test
+    public void shouldSetDeviceDntIfHeaderExists() {
+        // given
+        given(httpRequest.getHeader("DNT")).willReturn("1");
+        givenValidBidRequest();
+
+        // when
+        final BidRequest request = factory.fromRequest(routingContext, 0L).result().getBidRequest();
+
+        // then
+        assertThat(request.getDevice().getDnt()).isOne();
+    }
+
+    @Test
+    public void shouldOverrideDeviceDntIfHeaderExists() {
+        // given
+        given(httpRequest.getHeader("DNT")).willReturn("0");
+        givenBidRequest(BidRequest.builder()
+                .device(Device.builder().dnt(1).build())
+                .build());
+
+        // when
+        final BidRequest request = factory.fromRequest(routingContext, 0L).result().getBidRequest();
+
+        // then
+        assertThat(request.getDevice().getDnt()).isZero();
     }
 
     @Test
