--- conflicted
+++ resolved
@@ -1546,13 +1546,8 @@
         given(storedRequestProcessor.processStoredRequests(any(), any()))
                 .willReturn(Future.succeededFuture(BidRequest.builder().build()));
 
-<<<<<<< HEAD
-        given(requestValidator.validate(any())).willReturn(new ValidationResult(asList("error1", "error2"),
-                emptyList()));
-=======
         given(requestValidator.validate(any()))
-                .willReturn(new ValidationResult(emptyList(), asList("error1", "error2")));
->>>>>>> 86f9821a
+                .willReturn(ValidationResult.error(emptyList(), "error1"));
 
         // when
         final Future<?> future = factory.fromRequest(routingContext, 0L);
@@ -1560,7 +1555,7 @@
         // then
         assertThat(future.failed()).isTrue();
         assertThat(future.cause()).isInstanceOf(InvalidRequestException.class);
-        assertThat(((InvalidRequestException) future.cause()).getMessages()).containsOnly("error1", "error2");
+        assertThat(((InvalidRequestException) future.cause()).getMessages()).containsOnly("error1");
     }
 
     @Test
@@ -1568,11 +1563,11 @@
         // given
         given(routingContext.getBody()).willReturn(Buffer.buffer("{}"));
 
-        given(storedRequestProcessor.processStoredRequests(any())).willReturn(Future.succeededFuture(
-                BidRequest.builder().build()));
-
-        given(requestValidator.validate(any())).willReturn(new ValidationResult(emptyList(),
-                asList("warning1", "warning2")));
+        given(storedRequestProcessor.processStoredRequests(anyString(), any()))
+                .willReturn(Future.succeededFuture(BidRequest.builder().build()));
+
+        given(requestValidator.validate(any())).willReturn(new ValidationResult(asList("warning1", "warning2"),
+                emptyList()));
 
         // when
         final Future<AuctionContext> future = factory.fromRequest(routingContext, 0L);
