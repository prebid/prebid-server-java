package org.prebid.server.auction;

import com.fasterxml.jackson.databind.node.ObjectNode;
import com.fasterxml.jackson.databind.node.TextNode;
import com.iab.openrtb.request.BidRequest;
import com.iab.openrtb.request.Device;
import com.iab.openrtb.request.Imp;
import com.iab.openrtb.request.Site;
import com.iab.openrtb.request.User;
import io.vertx.core.Future;
import io.vertx.core.buffer.Buffer;
import io.vertx.core.json.Json;
import io.vertx.ext.web.RoutingContext;
import org.junit.Before;
import org.junit.Rule;
import org.junit.Test;
import org.mockito.Mock;
import org.mockito.junit.MockitoJUnit;
import org.mockito.junit.MockitoRule;
import org.prebid.server.VertxTest;
import org.prebid.server.bidder.BidderCatalog;
import org.prebid.server.cookie.UidsCookieService;
import org.prebid.server.exception.InvalidRequestException;
import org.prebid.server.exception.PreBidException;
import org.prebid.server.proto.openrtb.ext.request.ExtBidRequest;
import org.prebid.server.proto.openrtb.ext.request.ExtGranularityRange;
import org.prebid.server.proto.openrtb.ext.request.ExtPriceGranularity;
import org.prebid.server.proto.openrtb.ext.request.ExtRequestPrebid;
import org.prebid.server.proto.openrtb.ext.request.ExtRequestTargeting;
import org.prebid.server.proto.openrtb.ext.request.ExtSite;
import org.prebid.server.validation.RequestValidator;
import org.prebid.server.validation.model.ValidationResult;

import java.math.BigDecimal;
import java.util.Map;

import static java.util.Arrays.asList;
import static java.util.Collections.singletonList;
import static java.util.Collections.singletonMap;
import static org.assertj.core.api.Assertions.assertThat;
import static org.assertj.core.api.Assertions.tuple;
import static org.mockito.ArgumentMatchers.any;
import static org.mockito.ArgumentMatchers.anyString;
import static org.mockito.BDDMockito.given;

public class AuctionRequestFactoryTest extends VertxTest {

    @Rule
    public final MockitoRule mockitoRule = MockitoJUnit.rule();

    @Mock
    private TimeoutResolver timeoutResolver;
    @Mock
    private StoredRequestProcessor storedRequestProcessor;
    @Mock
    private ImplicitParametersExtractor paramsExtractor;
    @Mock
    private UidsCookieService uidsCookieService;
    @Mock
    private BidderCatalog bidderCatalog;
    @Mock
    private RequestValidator requestValidator;
    @Mock
    private InterstitialProcessor interstitialProcessor;

    private AuctionRequestFactory factory;

    @Mock
    private RoutingContext routingContext;

    @Before
    public void setUp() {
        given(timeoutResolver.resolve(any())).willReturn(2000L);

        given(interstitialProcessor.process(any())).will(invocationOnMock -> invocationOnMock.getArgument(0));

        factory = new AuctionRequestFactory(timeoutResolver, Integer.MAX_VALUE, "USD", storedRequestProcessor,
                paramsExtractor, uidsCookieService, bidderCatalog, requestValidator, interstitialProcessor);
    }

    @Test
    public void shouldReturnFailedFutureIfRequestBodyIsMissing() {
        // given
        given(routingContext.getBody()).willReturn(null);

        // when
        final Future<BidRequest> future = factory.fromRequest(routingContext);

        // then
        assertThat(future.failed()).isTrue();
        assertThat(future.cause()).isInstanceOf(InvalidRequestException.class);
        assertThat(((InvalidRequestException) future.cause()).getMessages())
                .containsOnly("Incoming request has no body");
    }

    @Test
    public void shouldReturnFailedFutureIfRequestBodyExceedsMaxRequestSize() {
        // given
        factory = new AuctionRequestFactory(timeoutResolver, 1, "USD", storedRequestProcessor, paramsExtractor,
                uidsCookieService, bidderCatalog, requestValidator, interstitialProcessor);

        given(routingContext.getBody()).willReturn(Buffer.buffer("body"));

        // when
        final Future<BidRequest> future = factory.fromRequest(routingContext);

        // then
        assertThat(future.failed()).isTrue();
        assertThat(future.cause()).isInstanceOf(InvalidRequestException.class);
        assertThat(((InvalidRequestException) future.cause()).getMessages())
                .containsOnly("Request size exceeded max size of 1 bytes.");
    }

    @Test
    public void shouldReturnFailedFutureIfRequestBodyCouldNotBeParsed() {
        // given
        given(routingContext.getBody()).willReturn(Buffer.buffer("body"));

        // when
        final Future<BidRequest> future = factory.fromRequest(routingContext);

        // then
        assertThat(future.failed()).isTrue();
        assertThat(future.cause()).isInstanceOf(InvalidRequestException.class);
        assertThat(((InvalidRequestException) future.cause()).getMessages()).hasSize(1)
                .element(0).asString().startsWith("Failed to decode:");
    }

    @Test
    public void shouldSetFieldsFromHeadersIfBodyFieldsEmpty() {
        // given
        givenValidBidRequest();

        givenImplicitParams("http://example.com", "example.com", "192.168.244.1", "UnitTest");
        given(uidsCookieService.parseHostCookie(any())).willReturn("userId");

        // when
        final BidRequest populatedBidRequest = factory.fromRequest(routingContext).result();

        // then
        assertThat(populatedBidRequest.getSite()).isEqualTo(Site.builder()
                .page("http://example.com")
                .domain("example.com")
                .ext(mapper.valueToTree(ExtSite.of(0, null)))
                .build());
        assertThat(populatedBidRequest.getDevice()).isEqualTo(
                Device.builder().ip("192.168.244.1").ua("UnitTest").build());
        assertThat(populatedBidRequest.getUser()).isEqualTo(User.builder().id("userId").build());
    }

    @Test
    public void shouldUpdateImpsWithSecurityOneIfRequestIsSecuredAndImpSecurityNotDefined() {
        // given
        givenBidRequest(BidRequest.builder().imp(singletonList(Imp.builder().build())).build());
        given(paramsExtractor.secureFrom(any())).willReturn(1);

        // when
        final BidRequest populatedBidRequest = factory.fromRequest(routingContext).result();

        // then
        assertThat(populatedBidRequest.getImp()).extracting(Imp::getSecure).containsOnly(1);
    }

    @Test
    public void shouldNotUpdateImpsWithSecurityOneIfRequestIsSecureAndImpSecurityIsZero() {
        // given
        givenBidRequest(BidRequest.builder().imp(singletonList(Imp.builder().secure(0).build())).build());
        given(paramsExtractor.secureFrom(any())).willReturn(1);

        // when
        final BidRequest populatedBidRequest = factory.fromRequest(routingContext).result();

        // then
        assertThat(populatedBidRequest.getImp()).extracting(Imp::getSecure).containsOnly(0);
    }

    @Test
    public void shouldUpdateImpsOnlyWithNotDefinedSecurityWithSecurityOneIfRequestIsSecure() {
        // given
        givenBidRequest(BidRequest.builder().imp(asList(Imp.builder().build(), Imp.builder().secure(0).build()))
                .build());
        given(paramsExtractor.secureFrom(any())).willReturn(1);

        // when
        final BidRequest populatedBidRequest = factory.fromRequest(routingContext).result();

        // then
        assertThat(populatedBidRequest.getImp()).extracting(Imp::getSecure).containsOnly(1, 0);
    }

    @Test
    public void shouldNotUpdateImpsWithSecurityOneIfRequestIsNotSecureAndImpSecurityIsNotDefined() {
        // given
        givenBidRequest(BidRequest.builder().imp(singletonList(Imp.builder().build())).build());
        given(paramsExtractor.secureFrom(any())).willReturn(0);

        // when
        final BidRequest populatedBidRequest = factory.fromRequest(routingContext).result();

        // then
        assertThat(populatedBidRequest.getImp()).extracting(Imp::getSecure).containsNull();
    }

    @Test
    public void shouldNotSetFieldsFromHeadersIfRequestFieldsNotEmpty() {
        // given
        final BidRequest bidRequest = BidRequest.builder()
                .site(Site.builder().domain("test.com").page("http://test.com")
                        .ext(mapper.valueToTree(ExtSite.of(0, null))).build())
                .device(Device.builder().ua("UnitTestUA").ip("56.76.12.3").build())
                .user(User.builder().id("userId").build())
                .cur(singletonList("USD"))
                .tmax(2000L)
                .at(1)
                .build();

        givenBidRequest(bidRequest);

        givenImplicitParams("http://anotherexample.com", "anotherexample.com", "192.168.244.2", "UnitTest2");
        given(uidsCookieService.parseHostCookie(any())).willReturn("userId");

        // when
        final BidRequest populatedBidRequest = factory.fromRequest(routingContext).result();

        // then
        assertThat(populatedBidRequest).isSameAs(bidRequest);
    }

    @Test
    public void shouldSetSiteExtIfNoReferer() {
        // given
        givenValidBidRequest();

        // when
        final BidRequest populatedBidRequest = factory.fromRequest(routingContext).result();

        // then
        assertThat(populatedBidRequest.getSite())
                .extracting(Site::getExt)
                .containsOnly(mapper.valueToTree(ExtSite.of(0, null)));
    }

    @Test
    public void shouldNotSetSitePageIfNoReferer() {
        // given
        givenBidRequest(BidRequest.builder()
                .site(Site.builder().domain("home.com").build())
                .build());

        // when
        final BidRequest result = factory.fromRequest(routingContext).result();

        // then
        assertThat(result.getSite()).isEqualTo(
                Site.builder().domain("home.com").ext(mapper.valueToTree(ExtSite.of(0, null))).build());
    }

    @Test
    public void shouldNotSetSitePageIfDomainCouldNotBeDerived() {
        // given
        givenBidRequest(BidRequest.builder()
                .site(Site.builder().domain("home.com").build())
                .build());

        given(paramsExtractor.domainFrom(anyString())).willThrow(new PreBidException("Couldn't derive domain"));

        // when
        final BidRequest result = factory.fromRequest(routingContext).result();

        // then
        assertThat(result.getSite()).isEqualTo(
                Site.builder().domain("home.com").ext(mapper.valueToTree(ExtSite.of(0, null))).build());
    }

    @Test
    public void shouldSetSiteExtAmpIfSiteHasNoExt() {
        // given
        givenBidRequest(BidRequest.builder()
                .site(Site.builder().domain("test.com").page("http://test.com").build())
                .build());
        givenImplicitParams("http://anotherexample.com", "anotherexample.com", "192.168.244.2", "UnitTest2");

        // when
        final BidRequest result = factory.fromRequest(routingContext).result();

        // then
        assertThat(result.getSite()).isEqualTo(
                Site.builder().domain("test.com").page("http://test.com")
                        .ext(mapper.valueToTree(ExtSite.of(0, null))).build());
    }

    @Test
    public void shouldSetSiteExtAmpIfSiteExtHasNoAmp() {
        // given
        givenBidRequest(BidRequest.builder()
                .site(Site.builder().domain("test.com").page("http://test.com")
                        .ext(mapper.createObjectNode()).build())
                .build());
        givenImplicitParams("http://anotherexample.com", "anotherexample.com", "192.168.244.2", "UnitTest2");

        // when
        final BidRequest result = factory.fromRequest(routingContext).result();

        // then
        assertThat(result.getSite()).isEqualTo(
                Site.builder().domain("test.com").page("http://test.com")
                        .ext(mapper.valueToTree(ExtSite.of(0, null))).build());
    }

    @Test
    public void shouldSetSiteExtAmpIfNoReferer() {
        // given
        givenBidRequest(BidRequest.builder()
                .site(Site.builder().domain("test.com").page("http://test.com").build())
                .build());

        // when
        final BidRequest result = factory.fromRequest(routingContext).result();

        // then
        assertThat(result.getSite()).isEqualTo(
                Site.builder().domain("test.com").page("http://test.com")
                        .ext(mapper.valueToTree(ExtSite.of(0, null))).build());
    }

    @Test
    public void shouldNotSetUserIfNoHostCookie() {
        // given
        givenValidBidRequest();

        given(uidsCookieService.parseHostCookie(any())).willReturn(null);

        // when
        final BidRequest result = factory.fromRequest(routingContext).result();

        // then
        assertThat(result.getUser()).isNull();
    }

    @Test
    public void shouldSetDefaultAtIfInitialValueIsEqualsToZero() {
        // given
        givenBidRequest(BidRequest.builder().at(0).build());

        // when
        final BidRequest result = factory.fromRequest(routingContext).result();

        // then
        assertThat(result.getAt()).isEqualTo(1);
    }

    @Test
    public void shouldSetDefaultAtIfInitialValueIsEqualsToNull() {
        // given
        givenBidRequest(BidRequest.builder().at(null).build());

        // when
        final BidRequest result = factory.fromRequest(routingContext).result();

        // then
        assertThat(result.getAt()).isEqualTo(1);
    }

    @Test
    public void shouldSetCurrencyIfMissedInRequestAndPresentInAdServerCurrencyConfig() {
        // given
        givenBidRequest(BidRequest.builder().cur(null).build());

        // when
        final BidRequest result = factory.fromRequest(routingContext).result();

        // then
        assertThat(result.getCur()).isEqualTo(singletonList("USD"));
    }

    @Test
    public void shouldSetTimeoutFromTimeoutResolver() {
        // given
        givenBidRequest(BidRequest.builder().build());

        // when
        final BidRequest result = factory.fromRequest(routingContext).result();

        // then
        assertThat(result.getTmax()).isEqualTo(2000L);
    }

    @Test
    public void shouldConvertStringPriceGranularityViewToCustom() {
        // given
        givenBidRequest(BidRequest.builder()
                .imp(singletonList(Imp.builder().ext(mapper.createObjectNode()).build()))
<<<<<<< HEAD
                .ext(mapper.valueToTree(ExtBidRequest.of(ExtRequestPrebid.builder()
                        .targeting(ExtRequestTargeting.of(new TextNode("low"), null, null, null))
                        .build())))
=======
                .ext(mapper.valueToTree(ExtBidRequest.of(ExtRequestPrebid.of(
                        null, null, ExtRequestTargeting.of(new TextNode("low"),
                                null, null, null, null), null, null))))
>>>>>>> bf2cfb5d
                .build());

        // when
        final BidRequest result = factory.fromRequest(routingContext).result();

        // then

        // result was wrapped to list because extracting method works different on iterable and not iterable objects,
        // which force to make type casting or exception handling in lambdas
        assertThat(singletonList(result))
                .extracting(BidRequest::getExt)
                .extracting(ext -> mapper.treeToValue(ext, ExtBidRequest.class))
                .extracting(ExtBidRequest::getPrebid)
                .extracting(ExtRequestPrebid::getTargeting)
                .extracting(ExtRequestTargeting::getPricegranularity)
                .containsOnly(mapper.valueToTree(ExtPriceGranularity.of(2, singletonList(ExtGranularityRange.of(
                        BigDecimal.valueOf(5), BigDecimal.valueOf(0.5))))));
    }

    @Test
    public void shouldReturnFailedFutureWithInvalidRequestExceptionWhenStringPriceGranularityInvalid() {
        // given
        givenBidRequest(BidRequest.builder()
<<<<<<< HEAD
                .ext(mapper.valueToTree(ExtBidRequest.of(ExtRequestPrebid.builder()
                        .targeting(ExtRequestTargeting.of(new TextNode("invalid"), null, null, null))
                        .build())))
=======
                .ext(mapper.valueToTree(ExtBidRequest.of(ExtRequestPrebid.of(
                        null, null, ExtRequestTargeting.of(new TextNode("invalid"),
                                null, null, null, null), null, null))))
>>>>>>> bf2cfb5d
                .build());

        // when
        final Future<BidRequest> future = factory.fromRequest(routingContext);

        // then
        assertThat(future.failed()).isTrue();
        assertThat(future.cause()).isInstanceOf(InvalidRequestException.class);
        assertThat(((InvalidRequestException) future.cause()).getMessages())
                .containsOnly("Invalid string price granularity with value: invalid");
    }

    @Test
    public void shouldSetDefaultPriceGranularityIfPriceGranularityNodeIsMissed() {
        // given
        givenBidRequest(BidRequest.builder()
                .imp(singletonList(Imp.builder().ext(mapper.createObjectNode()).build()))
<<<<<<< HEAD
                .ext(mapper.valueToTree(ExtBidRequest.of(ExtRequestPrebid.builder()
                        .targeting(ExtRequestTargeting.of(null, null, null, null))
                        .build())))
=======
                .ext(mapper.valueToTree(ExtBidRequest.of(ExtRequestPrebid.of(
                        null, null, ExtRequestTargeting.of(null, null,
                                null, null, null), null, null))))
>>>>>>> bf2cfb5d
                .build());

        // when
        final BidRequest result = factory.fromRequest(routingContext).result();

        // then

        // result was wrapped to list because extracting method works different on iterable and not iterable objects,
        // which force to make type casting or exception handling in lambdas
        assertThat(singletonList(result))
                .extracting(BidRequest::getExt)
                .extracting(ext -> mapper.treeToValue(ext, ExtBidRequest.class))
                .extracting(ExtBidRequest::getPrebid)
                .extracting(ExtRequestPrebid::getTargeting)
                .extracting(ExtRequestTargeting::getPricegranularity)
                .containsOnly(mapper.valueToTree(ExtPriceGranularity.of(2, singletonList(ExtGranularityRange.of(
                        BigDecimal.valueOf(20), BigDecimal.valueOf(0.1))))));
    }

    @Test
    public void shouldSetDefaultIncludeWinnersIfIncludeWinnersIsMissed() {
        // given
        givenBidRequest(BidRequest.builder()
                .imp(singletonList(Imp.builder().ext(mapper.createObjectNode()).build()))
<<<<<<< HEAD
                .ext(mapper.valueToTree(ExtBidRequest.of(ExtRequestPrebid.builder()
                        .targeting(ExtRequestTargeting.of(null, null, null, null))
                        .build())))
=======
                .ext(mapper.valueToTree(ExtBidRequest.of(ExtRequestPrebid.of(
                        null, null, ExtRequestTargeting.of(null, null,
                                null, null, null), null, null))))
>>>>>>> bf2cfb5d
                .build());

        // when
        final BidRequest result = factory.fromRequest(routingContext).result();

        // then

        // result was wrapped to list because extracting method works different on iterable and not iterable objects,
        // which force to make type casting or exception handling in lambdas
        assertThat(singletonList(result))
                .extracting(BidRequest::getExt)
                .extracting(ext -> mapper.treeToValue(ext, ExtBidRequest.class))
                .extracting(ExtBidRequest::getPrebid)
                .extracting(ExtRequestPrebid::getTargeting)
                .extracting(ExtRequestTargeting::getIncludewinners)
                .containsOnly(true);
    }

    @Test
    public void shouldSetDefaultIncludeBidderKeysIfIncludeBidderKeysIsMissed() {
        // given
        givenBidRequest(BidRequest.builder()
                .imp(singletonList(Imp.builder().ext(mapper.createObjectNode()).build()))
<<<<<<< HEAD
                .ext(mapper.valueToTree(ExtBidRequest.of(ExtRequestPrebid.builder()
                        .targeting(ExtRequestTargeting.of(null, null, null, null))
                        .build())))
=======
                .ext(mapper.valueToTree(ExtBidRequest.of(ExtRequestPrebid.of(
                        null, null, ExtRequestTargeting.of(null, null,
                                null, null, null), null, null))))
>>>>>>> bf2cfb5d
                .build());

        // when
        final BidRequest result = factory.fromRequest(routingContext).result();

        // then

        // result was wrapped to list because extracting method works different on iterable and not iterable objects,
        // which force to make type casting or exception handling in lambdas
        assertThat(singletonList(result))
                .extracting(BidRequest::getExt)
                .extracting(ext -> mapper.treeToValue(ext, ExtBidRequest.class))
                .extracting(ExtBidRequest::getPrebid)
                .extracting(ExtRequestPrebid::getTargeting)
                .extracting(ExtRequestTargeting::getIncludebidderkeys)
                .containsOnly(true);
    }

    @Test
    public void shouldAddMissingAliases() {
        // given
        final Imp imp1 = Imp.builder()
                .ext((ObjectNode) Json.mapper.createObjectNode()
                        .set("requestScopedBidderAlias", Json.mapper.createObjectNode()))
                .build();
        final Imp imp2 = Imp.builder()
                .ext((ObjectNode) Json.mapper.createObjectNode()
                        .set("configScopedBidderAlias", Json.mapper.createObjectNode()))
                .build();

        givenBidRequest(BidRequest.builder()
                .imp(asList(imp1, imp2))
<<<<<<< HEAD
                .ext(mapper.valueToTree(ExtBidRequest.of(ExtRequestPrebid.builder()
                        .aliases(singletonMap("requestScopedBidderAlias", "bidder1"))
                        .targeting(ExtRequestTargeting.of(null, null, null, null))
                        .build())))
=======
                .ext(mapper.valueToTree(ExtBidRequest.of(ExtRequestPrebid.of(
                        singletonMap("requestScopedBidderAlias", "bidder1"), null,
                        ExtRequestTargeting.of(null, null, null,
                                null, null), null, null))))
>>>>>>> bf2cfb5d
                .build());

        given(bidderCatalog.isAlias("configScopedBidderAlias")).willReturn(true);
        given(bidderCatalog.nameByAlias("configScopedBidderAlias")).willReturn("bidder2");

        // when
        final BidRequest result = factory.fromRequest(routingContext).result();

        // then

        // result was wrapped to list because extracting method works different on iterable and not iterable objects,
        // which force to make type casting or exception handling in lambdas
        assertThat(singletonList(result))
                .extracting(BidRequest::getExt)
                .extracting(ext -> mapper.treeToValue(ext, ExtBidRequest.class))
                .extracting(ExtBidRequest::getPrebid)
                .flatExtracting(extRequestPrebid -> extRequestPrebid.getAliases().entrySet())
                .extracting(Map.Entry::getKey, Map.Entry::getValue)
                .containsOnly(
                        tuple("requestScopedBidderAlias", "bidder1"),
                        tuple("configScopedBidderAlias", "bidder2"));
    }

    @Test
    public void shouldReturnFailedFutureIfRequestValidationFailed() {
        // given
        given(routingContext.getBody()).willReturn(Buffer.buffer("{}"));

        given(storedRequestProcessor.processStoredRequests(any())).willReturn(Future.succeededFuture(
                BidRequest.builder().build()));

        given(requestValidator.validate(any())).willReturn(new ValidationResult(asList("error1", "error2")));

        // when
        final Future<BidRequest> future = factory.fromRequest(routingContext);

        // then
        assertThat(future.failed()).isTrue();
        assertThat(future.cause()).isInstanceOf(InvalidRequestException.class);
        assertThat(((InvalidRequestException) future.cause()).getMessages()).containsOnly("error1", "error2");
    }

    private void givenImplicitParams(String referer, String domain, String ip, String ua) {
        given(paramsExtractor.refererFrom(any())).willReturn(referer);
        given(paramsExtractor.domainFrom(anyString())).willReturn(domain);
        given(paramsExtractor.ipFrom(any())).willReturn(ip);
        given(paramsExtractor.uaFrom(any())).willReturn(ua);
    }

    private void givenBidRequest(BidRequest bidRequest) {
        given(routingContext.getBody()).willReturn(Buffer.buffer("{}"));

        given(storedRequestProcessor.processStoredRequests(any())).willReturn(Future.succeededFuture(bidRequest));

        given(requestValidator.validate(any())).willReturn(ValidationResult.success());
    }

    private void givenValidBidRequest() {
        givenBidRequest(BidRequest.builder().build());
    }
}<|MERGE_RESOLUTION|>--- conflicted
+++ resolved
@@ -390,15 +390,9 @@
         // given
         givenBidRequest(BidRequest.builder()
                 .imp(singletonList(Imp.builder().ext(mapper.createObjectNode()).build()))
-<<<<<<< HEAD
                 .ext(mapper.valueToTree(ExtBidRequest.of(ExtRequestPrebid.builder()
-                        .targeting(ExtRequestTargeting.of(new TextNode("low"), null, null, null))
+                        .targeting(ExtRequestTargeting.of(new TextNode("low"), null, null, null, null))
                         .build())))
-=======
-                .ext(mapper.valueToTree(ExtBidRequest.of(ExtRequestPrebid.of(
-                        null, null, ExtRequestTargeting.of(new TextNode("low"),
-                                null, null, null, null), null, null))))
->>>>>>> bf2cfb5d
                 .build());
 
         // when
@@ -422,15 +416,10 @@
     public void shouldReturnFailedFutureWithInvalidRequestExceptionWhenStringPriceGranularityInvalid() {
         // given
         givenBidRequest(BidRequest.builder()
-<<<<<<< HEAD
                 .ext(mapper.valueToTree(ExtBidRequest.of(ExtRequestPrebid.builder()
-                        .targeting(ExtRequestTargeting.of(new TextNode("invalid"), null, null, null))
+                        .targeting(ExtRequestTargeting.of(new TextNode("invalid"),
+                                null, null, null, null))
                         .build())))
-=======
-                .ext(mapper.valueToTree(ExtBidRequest.of(ExtRequestPrebid.of(
-                        null, null, ExtRequestTargeting.of(new TextNode("invalid"),
-                                null, null, null, null), null, null))))
->>>>>>> bf2cfb5d
                 .build());
 
         // when
@@ -448,15 +437,10 @@
         // given
         givenBidRequest(BidRequest.builder()
                 .imp(singletonList(Imp.builder().ext(mapper.createObjectNode()).build()))
-<<<<<<< HEAD
                 .ext(mapper.valueToTree(ExtBidRequest.of(ExtRequestPrebid.builder()
-                        .targeting(ExtRequestTargeting.of(null, null, null, null))
+                        .targeting(ExtRequestTargeting.of(null, null,
+                                null, null, null))
                         .build())))
-=======
-                .ext(mapper.valueToTree(ExtBidRequest.of(ExtRequestPrebid.of(
-                        null, null, ExtRequestTargeting.of(null, null,
-                                null, null, null), null, null))))
->>>>>>> bf2cfb5d
                 .build());
 
         // when
@@ -481,15 +465,10 @@
         // given
         givenBidRequest(BidRequest.builder()
                 .imp(singletonList(Imp.builder().ext(mapper.createObjectNode()).build()))
-<<<<<<< HEAD
                 .ext(mapper.valueToTree(ExtBidRequest.of(ExtRequestPrebid.builder()
-                        .targeting(ExtRequestTargeting.of(null, null, null, null))
+                        .targeting(ExtRequestTargeting.of(null, null,
+                                null, null, null))
                         .build())))
-=======
-                .ext(mapper.valueToTree(ExtBidRequest.of(ExtRequestPrebid.of(
-                        null, null, ExtRequestTargeting.of(null, null,
-                                null, null, null), null, null))))
->>>>>>> bf2cfb5d
                 .build());
 
         // when
@@ -513,15 +492,10 @@
         // given
         givenBidRequest(BidRequest.builder()
                 .imp(singletonList(Imp.builder().ext(mapper.createObjectNode()).build()))
-<<<<<<< HEAD
                 .ext(mapper.valueToTree(ExtBidRequest.of(ExtRequestPrebid.builder()
-                        .targeting(ExtRequestTargeting.of(null, null, null, null))
+                        .targeting(ExtRequestTargeting.of(null, null,
+                                null, null, null))
                         .build())))
-=======
-                .ext(mapper.valueToTree(ExtBidRequest.of(ExtRequestPrebid.of(
-                        null, null, ExtRequestTargeting.of(null, null,
-                                null, null, null), null, null))))
->>>>>>> bf2cfb5d
                 .build());
 
         // when
@@ -554,17 +528,11 @@
 
         givenBidRequest(BidRequest.builder()
                 .imp(asList(imp1, imp2))
-<<<<<<< HEAD
                 .ext(mapper.valueToTree(ExtBidRequest.of(ExtRequestPrebid.builder()
                         .aliases(singletonMap("requestScopedBidderAlias", "bidder1"))
-                        .targeting(ExtRequestTargeting.of(null, null, null, null))
+                        .targeting(ExtRequestTargeting.of(null, null, null,
+                                null, null))
                         .build())))
-=======
-                .ext(mapper.valueToTree(ExtBidRequest.of(ExtRequestPrebid.of(
-                        singletonMap("requestScopedBidderAlias", "bidder1"), null,
-                        ExtRequestTargeting.of(null, null, null,
-                                null, null), null, null))))
->>>>>>> bf2cfb5d
                 .build());
 
         given(bidderCatalog.isAlias("configScopedBidderAlias")).willReturn(true);
