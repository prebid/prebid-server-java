package org.prebid.server.auction;

import com.fasterxml.jackson.core.JsonProcessingException;
import com.fasterxml.jackson.databind.JsonNode;
import com.fasterxml.jackson.databind.node.TextNode;
import com.iab.openrtb.request.App;
import com.iab.openrtb.request.Banner;
import com.iab.openrtb.request.BidRequest;
import com.iab.openrtb.request.Device;
import com.iab.openrtb.request.Geo;
import com.iab.openrtb.request.Imp;
import com.iab.openrtb.request.Publisher;
import com.iab.openrtb.request.Site;
import com.iab.openrtb.request.Source;
import com.iab.openrtb.request.User;
import com.iab.openrtb.request.Video;
import io.vertx.core.Future;
import io.vertx.core.buffer.Buffer;
import io.vertx.core.http.CaseInsensitiveHeaders;
import io.vertx.core.http.HttpServerRequest;
import io.vertx.ext.web.RoutingContext;
import org.junit.Before;
import org.junit.Rule;
import org.junit.Test;
import org.mockito.Mock;
import org.mockito.junit.MockitoJUnit;
import org.mockito.junit.MockitoRule;
import org.prebid.server.VertxTest;
import org.prebid.server.assertion.FutureAssertion;
import org.prebid.server.auction.model.AuctionContext;
import org.prebid.server.auction.model.IpAddress;
import org.prebid.server.bidder.BidderCatalog;
import org.prebid.server.cookie.UidsCookie;
import org.prebid.server.cookie.UidsCookieService;
import org.prebid.server.cookie.model.UidWithExpiry;
import org.prebid.server.cookie.proto.Uids;
import org.prebid.server.exception.BlacklistedAccountException;
import org.prebid.server.exception.BlacklistedAppException;
import org.prebid.server.exception.InvalidRequestException;
import org.prebid.server.exception.PreBidException;
import org.prebid.server.exception.UnauthorizedAccountException;
import org.prebid.server.execution.Timeout;
import org.prebid.server.execution.TimeoutFactory;
import org.prebid.server.geolocation.model.GeoInfo;
import org.prebid.server.identity.IdGenerator;
import org.prebid.server.metric.MetricName;
import org.prebid.server.privacy.ccpa.Ccpa;
import org.prebid.server.privacy.gdpr.model.TcfContext;
import org.prebid.server.privacy.model.Privacy;
import org.prebid.server.privacy.model.PrivacyContext;
import org.prebid.server.proto.openrtb.ext.request.ExtGranularityRange;
import org.prebid.server.proto.openrtb.ext.request.ExtMediaTypePriceGranularity;
import org.prebid.server.proto.openrtb.ext.request.ExtPriceGranularity;
import org.prebid.server.proto.openrtb.ext.request.ExtPublisher;
import org.prebid.server.proto.openrtb.ext.request.ExtPublisherPrebid;
import org.prebid.server.proto.openrtb.ext.request.ExtRequest;
import org.prebid.server.proto.openrtb.ext.request.ExtRequestPrebid;
import org.prebid.server.proto.openrtb.ext.request.ExtRequestPrebidCache;
import org.prebid.server.proto.openrtb.ext.request.ExtRequestPrebidCacheBids;
import org.prebid.server.proto.openrtb.ext.request.ExtRequestPrebidCacheVastxml;
import org.prebid.server.proto.openrtb.ext.request.ExtRequestPrebidChannel;
import org.prebid.server.proto.openrtb.ext.request.ExtRequestTargeting;
import org.prebid.server.proto.openrtb.ext.request.ExtSite;
import org.prebid.server.proto.openrtb.ext.request.ExtUser;
import org.prebid.server.proto.openrtb.ext.request.ExtUserDigiTrust;
import org.prebid.server.settings.ApplicationSettings;
import org.prebid.server.settings.model.Account;
import org.prebid.server.validation.RequestValidator;
import org.prebid.server.validation.model.ValidationResult;

import java.math.BigDecimal;
import java.time.Clock;
import java.time.Instant;
import java.time.ZoneId;
import java.util.List;
import java.util.Map;

import static java.util.Arrays.asList;
import static java.util.Collections.emptyList;
import static java.util.Collections.singletonList;
import static java.util.Collections.singletonMap;
import static org.apache.commons.lang3.StringUtils.EMPTY;
import static org.assertj.core.api.Assertions.assertThat;
import static org.assertj.core.api.Assertions.tuple;
import static org.mockito.ArgumentMatchers.any;
import static org.mockito.ArgumentMatchers.anyLong;
import static org.mockito.ArgumentMatchers.anyString;
import static org.mockito.ArgumentMatchers.eq;
import static org.mockito.BDDMockito.given;
import static org.mockito.Mockito.mock;
import static org.mockito.Mockito.never;
import static org.mockito.Mockito.verify;
import static org.mockito.Mockito.verifyZeroInteractions;

public class AuctionRequestFactoryTest extends VertxTest {

    private static final List<String> BLACKLISTED_APPS = singletonList("bad_app");
    private static final List<String> BLACKLISTED_ACCOUNTS = singletonList("bad_acc");

    @Rule
    public final MockitoRule mockitoRule = MockitoJUnit.rule();

    @Mock
    private StoredRequestProcessor storedRequestProcessor;
    @Mock
    private ImplicitParametersExtractor paramsExtractor;
    @Mock
    private IpAddressHelper ipAddressHelper;
    @Mock
    private UidsCookieService uidsCookieService;
    @Mock
    private BidderCatalog bidderCatalog;
    @Mock
    private RequestValidator requestValidator;
    @Mock
    private InterstitialProcessor interstitialProcessor;
    @Mock
    private ApplicationSettings applicationSettings;
    @Mock
    private IdGenerator idGenerator;
    @Mock
    private PrivacyEnforcementService privacyEnforcementService;

    private AuctionRequestFactory factory;
    @Mock
    private RoutingContext routingContext;
    @Mock
    private HttpServerRequest httpRequest;
    @Mock
    private OrtbTypesResolver ortbTypesResolver;
    @Mock
    private TimeoutResolver timeoutResolver;
    @Mock
    private TimeoutFactory timeoutFactory;

    @Before
    public void setUp() {
        given(interstitialProcessor.process(any())).will(invocationOnMock -> invocationOnMock.getArgument(0));
        given(idGenerator.generateId()).willReturn(null);

        given(routingContext.request()).willReturn(httpRequest);
        given(httpRequest.headers()).willReturn(new CaseInsensitiveHeaders());

        given(timeoutResolver.resolve(any())).willReturn(2000L);
        given(timeoutResolver.adjustTimeout(anyLong())).willReturn(1900L);

        given(privacyEnforcementService.contextFromBidRequest(any(), any(), any(), any()))
                .willReturn(Future.succeededFuture(PrivacyContext.of(
                        Privacy.of("0", EMPTY, Ccpa.EMPTY, 0),
                        TcfContext.empty())));

        factory = new AuctionRequestFactory(
                Integer.MAX_VALUE,
                false,
                false,
                "USD",
                BLACKLISTED_APPS,
                BLACKLISTED_ACCOUNTS,
                storedRequestProcessor,
                paramsExtractor,
                ipAddressHelper,
                uidsCookieService,
                bidderCatalog,
                requestValidator,
                interstitialProcessor,
                ortbTypesResolver,
                timeoutResolver,
                timeoutFactory,
                applicationSettings,
                idGenerator,
                privacyEnforcementService,
                jacksonMapper);
    }

    @Test
    public void shouldReturnFailedFutureIfRequestBodyIsMissing() {
        // given
        given(routingContext.getBody()).willReturn(null);

        // when
        final Future<?> future = factory.fromRequest(routingContext, 0L);

        // then
        assertThat(future.failed()).isTrue();
        assertThat(future.cause())
                .isInstanceOf(InvalidRequestException.class)
                .hasMessage("Incoming request has no body");
    }

    @Test
    public void shouldReturnFailedFutureIfAccountIsEnforcedAndIdIsNotProvided() {
        // given
        factory = new AuctionRequestFactory(
                1000,
                true,
                false,
                "USD",
                BLACKLISTED_APPS,
                BLACKLISTED_ACCOUNTS,
                storedRequestProcessor,
                paramsExtractor,
                ipAddressHelper,
                uidsCookieService,
                bidderCatalog,
                requestValidator,
                interstitialProcessor,
                ortbTypesResolver,
                timeoutResolver,
                timeoutFactory,
                applicationSettings,
                idGenerator,
                privacyEnforcementService,
                jacksonMapper);

        givenValidBidRequest();

        // when
        final Future<?> future = factory.fromRequest(routingContext, 0L);

        // then
        verify(applicationSettings, never()).getAccountById(any(), any());

        assertThat(future.failed()).isTrue();
        assertThat(future.cause())
                .isInstanceOf(UnauthorizedAccountException.class)
                .hasMessage("Unauthorized account id: ");
    }

    @Test
    public void shouldReturnFailedFutureIfAccountIsEnforcedAndFailedGetAccountById() {
        // given
        factory = new AuctionRequestFactory(
                1000,
                true,
                false,
                "USD",
                BLACKLISTED_APPS,
                BLACKLISTED_ACCOUNTS,
                storedRequestProcessor,
                paramsExtractor,
                ipAddressHelper,
                uidsCookieService,
                bidderCatalog,
                requestValidator,
                interstitialProcessor,
                ortbTypesResolver,
                timeoutResolver,
                timeoutFactory,
                applicationSettings,
                idGenerator,
                privacyEnforcementService,
                jacksonMapper);

        given(applicationSettings.getAccountById(any(), any()))
                .willReturn(Future.failedFuture(new PreBidException("Not found")));

        final BidRequest bidRequest = BidRequest.builder()
                .app(App.builder()
                        .publisher(Publisher.builder().id("absentId").build())
                        .build())
                .build();

        givenBidRequest(bidRequest);

        // when
        final Future<?> future = factory.fromRequest(routingContext, 0L);

        // then
        verify(applicationSettings).getAccountById(eq("absentId"), any());

        assertThat(future.failed()).isTrue();
        assertThat(future.cause())
                .isInstanceOf(UnauthorizedAccountException.class)
                .hasMessage("Unauthorized account id: absentId");
    }

    @Test
    public void shouldReturnFailedFutureIfRequestBodyExceedsMaxRequestSize() {
        // given
        factory = new AuctionRequestFactory(
                1,
                false,
                false,
                "USD",
                BLACKLISTED_APPS,
                BLACKLISTED_ACCOUNTS,
                storedRequestProcessor,
                paramsExtractor,
                ipAddressHelper,
                uidsCookieService,
                bidderCatalog,
                requestValidator,
                interstitialProcessor,
                ortbTypesResolver,
                timeoutResolver,
                timeoutFactory,
                applicationSettings,
                idGenerator,
                privacyEnforcementService,
                jacksonMapper);

        given(routingContext.getBody()).willReturn(Buffer.buffer("body"));

        // when
        final Future<?> future = factory.fromRequest(routingContext, 0L);

        // then
        assertThat(future.failed()).isTrue();
        assertThat(future.cause())
                .isInstanceOf(InvalidRequestException.class)
                .hasMessage("Request size exceeded max size of 1 bytes.");
    }

    @Test
    public void shouldReturnFailedFutureIfRequestBodyCouldNotBeParsed() {
        // given
        given(routingContext.getBody()).willReturn(Buffer.buffer("body"));

        // when
        final Future<?> future = factory.fromRequest(routingContext, 0L);

        // then
        assertThat(future.failed()).isTrue();
        assertThat(future.cause()).isInstanceOf(InvalidRequestException.class);
        assertThat(((InvalidRequestException) future.cause()).getMessages()).hasSize(1)
                .element(0).asString().startsWith("Error decoding bidRequest: Unrecognized token 'body'");
    }

    @Test
    public void shouldCallOrtbFieldsResolver() {
        // given
        givenValidBidRequest();

        // when
        factory.fromRequest(routingContext, 0L).result();

        // then
        verify(ortbTypesResolver).normalizeBidRequest(any(), any(), any());
    }

    @Test
    public void shouldSetFieldsFromHeadersIfBodyFieldsEmptyForIpv4() {
        // given
        givenValidBidRequest();

        givenImplicitParams("http://example.com", "example.com", "192.168.244.1", IpAddress.IP.v4, "UnitTest");

        // when
        final BidRequest request = factory.fromRequest(routingContext, 0L).result().getBidRequest();

        // then
        assertThat(request.getSite()).isEqualTo(Site.builder()
                .page("http://example.com")
                .domain("example.com")
                .ext(ExtSite.of(0, null))
                .build());
        assertThat(request.getDevice())
                .isEqualTo(Device.builder().ip("192.168.244.1").ua("UnitTest").build());
    }

    @Test
    public void shouldSetFieldsFromHeadersIfBodyFieldsInvalidForIpv4() {
        // given
        final BidRequest bidRequest = BidRequest.builder()
                .device(Device.builder().ip("127.0.0.1").build())
                .build();

        givenBidRequest(bidRequest);

        given(ipAddressHelper.toIpAddress(eq("127.0.0.1"))).willReturn(null);

        givenImplicitParams("http://example.com", "example.com", "192.168.244.1", IpAddress.IP.v4, "UnitTest");

        // when
        final BidRequest request = factory.fromRequest(routingContext, 0L).result().getBidRequest();

        // then
        assertThat(request.getSite()).isEqualTo(Site.builder()
                .page("http://example.com")
                .domain("example.com")
                .ext(ExtSite.of(0, null))
                .build());
        assertThat(request.getDevice())
                .isEqualTo(Device.builder().ip("192.168.244.1").ua("UnitTest").build());
    }

    @Test
    public void shouldSetFieldsFromHeadersIfBodyFieldsEmptyForIpv6() {
        // given
        givenValidBidRequest();

        givenImplicitParams(
                "http://example.com",
                "example.com",
                "2001:0db8:85a3:0000:0000:8a2e:0370:7334",
                IpAddress.IP.v6,
                "UnitTest");

        // when
        final BidRequest request = factory.fromRequest(routingContext, 0L).result().getBidRequest();

        // then
        assertThat(request.getSite()).isEqualTo(Site.builder()
                .page("http://example.com")
                .domain("example.com")
                .ext(ExtSite.of(0, null))
                .build());
        assertThat(request.getDevice())
                .isEqualTo(Device.builder().ipv6("2001:0db8:85a3:0000:0000:8a2e:0370:7334").ua("UnitTest").build());
    }

    @Test
    public void shouldSetFieldsFromHeadersIfBodyFieldsInvalidForIpv6() {
        // given
        final BidRequest bidRequest = BidRequest.builder()
                .device(Device.builder().ipv6("::1").build())
                .build();

        givenBidRequest(bidRequest);

        given(ipAddressHelper.toIpAddress(eq("::1"))).willReturn(null);

        givenImplicitParams(
                "http://example.com",
                "example.com",
                "2001:0db8:85a3:0000:0000:8a2e:0370:7334",
                IpAddress.IP.v6,
                "UnitTest");

        // when
        final BidRequest request = factory.fromRequest(routingContext, 0L).result().getBidRequest();

        // then
        assertThat(request.getSite()).isEqualTo(Site.builder()
                .page("http://example.com")
                .domain("example.com")
                .ext(ExtSite.of(0, null))
                .build());
        assertThat(request.getDevice())
                .isEqualTo(Device.builder().ipv6("2001:0db8:85a3:0000:0000:8a2e:0370:7334").ua("UnitTest").build());
    }

    @Test
    public void shouldSetAnonymizedIpv6FromField() {
        // given
        final BidRequest bidRequest = BidRequest.builder()
                .device(Device.builder().ipv6("2001:0db8:85a3:0000:0000:8a2e:0370:7334").build())
                .build();

        givenBidRequest(bidRequest);

        given(ipAddressHelper.toIpAddress(eq("2001:0db8:85a3:0000:0000:8a2e:0370:7334")))
                .willReturn(IpAddress.of("2001:0db8:85a3:0000::", IpAddress.IP.v6));

        givenImplicitParams(
                "http://example.com",
                "example.com",
                "1111:2222:3333:4444:5555:6666:7777:8888",
                IpAddress.IP.v6,
                "UnitTest");

        // when
        final BidRequest request = factory.fromRequest(routingContext, 0L).result().getBidRequest();

        // then
        assertThat(request.getSite()).isEqualTo(Site.builder()
                .page("http://example.com")
                .domain("example.com")
                .ext(ExtSite.of(0, null))
                .build());
        assertThat(request.getDevice())
                .isEqualTo(Device.builder().ipv6("2001:0db8:85a3:0000::").ua("UnitTest").build());
    }

    @Test
    public void shouldUpdateImpsWithSecurityOneIfRequestIsSecuredAndImpSecurityNotDefined() {
        // given
        givenBidRequest(BidRequest.builder().imp(singletonList(Imp.builder().build())).build());
        given(paramsExtractor.secureFrom(any())).willReturn(1);

        // when
        final BidRequest request = factory.fromRequest(routingContext, 0L).result().getBidRequest();

        // then
        assertThat(request.getImp()).extracting(Imp::getSecure).containsOnly(1);
    }

    @Test
    public void shouldNotUpdateImpsWithSecurityOneIfRequestIsSecureAndImpSecurityIsZero() {
        // given
        givenBidRequest(BidRequest.builder().imp(singletonList(Imp.builder().secure(0).build())).build());
        given(paramsExtractor.secureFrom(any())).willReturn(1);

        // when
        final BidRequest request = factory.fromRequest(routingContext, 0L).result().getBidRequest();

        // then
        assertThat(request.getImp()).extracting(Imp::getSecure).containsOnly(0);
    }

    @Test
    public void shouldUpdateImpsOnlyWithNotDefinedSecurityWithSecurityOneIfRequestIsSecure() {
        // given
        givenBidRequest(BidRequest.builder().imp(asList(Imp.builder().build(), Imp.builder().secure(0).build()))
                .build());
        given(paramsExtractor.secureFrom(any())).willReturn(1);

        // when
        final BidRequest request = factory.fromRequest(routingContext, 0L).result().getBidRequest();

        // then
        assertThat(request.getImp()).extracting(Imp::getSecure).containsOnly(1, 0);
    }

    @Test
    public void shouldNotUpdateImpsWithSecurityOneIfRequestIsNotSecureAndImpSecurityIsNotDefined() {
        // given
        givenBidRequest(BidRequest.builder().imp(singletonList(Imp.builder().build())).build());
        given(paramsExtractor.secureFrom(any())).willReturn(0);

        // when
        final BidRequest request = factory.fromRequest(routingContext, 0L).result().getBidRequest();

        // then
        assertThat(request.getImp()).extracting(Imp::getSecure).containsNull();
    }

    @Test
    public void shouldNotSetFieldsFromHeadersIfRequestFieldsNotEmpty() {
        // given
        final BidRequest bidRequest = BidRequest.builder()
                .site(Site.builder().domain("test.com").page("http://test.com")
                        .ext(ExtSite.of(0, null)).build())
                .device(Device.builder().ua("UnitTestUA").ip("56.76.12.3").build())
                .user(User.builder().id("userId").build())
                .cur(singletonList("USD"))
                .tmax(2000L)
                .at(1)
                .build();

        givenBidRequest(bidRequest);

        given(ipAddressHelper.toIpAddress(eq("56.76.12.3")))
                .willReturn(IpAddress.of("56.76.12.3", IpAddress.IP.v4));

        givenImplicitParams(
                "http://anotherexample.com", "anotherexample.com", "192.168.244.2", IpAddress.IP.v4, "UnitTest2");

        // when
        final BidRequest request = factory.fromRequest(routingContext, 0L).result().getBidRequest();

        // then
        assertThat(request).isSameAs(bidRequest);
    }

    @Test
    public void shouldSetSiteExtIfNoReferer() {
        // given
        givenValidBidRequest();

        // when
        final BidRequest request = factory.fromRequest(routingContext, 0L).result().getBidRequest();

        // then
        assertThat(request.getSite())
                .extracting(Site::getExt)
                .containsOnly(ExtSite.of(0, null));
    }

    @Test
    public void shouldNotSetSitePageIfNoReferer() {
        // given
        givenBidRequest(BidRequest.builder()
                .site(Site.builder().domain("home.com").build())
                .build());

        // when
        final BidRequest request = factory.fromRequest(routingContext, 0L).result().getBidRequest();

        // then
        assertThat(request.getSite()).isEqualTo(
                Site.builder().domain("home.com").ext(ExtSite.of(0, null)).build());
    }

    @Test
    public void shouldNotSetSitePageIfDomainCouldNotBeDerived() {
        // given
        givenBidRequest(BidRequest.builder()
                .site(Site.builder().domain("home.com").build())
                .build());

        given(paramsExtractor.refererFrom(any())).willReturn("http://not-valid-site");
        given(paramsExtractor.domainFrom(anyString())).willThrow(new PreBidException("Couldn't derive domain"));

        // when
        final BidRequest request = factory.fromRequest(routingContext, 0L).result().getBidRequest();

        // then
        assertThat(request.getSite()).isEqualTo(
                Site.builder().domain("home.com").ext(ExtSite.of(0, null)).build());
    }

    @Test
    public void shouldSetSiteExtAmpIfSiteHasNoExt() {
        // given
        givenBidRequest(BidRequest.builder()
                .site(Site.builder().domain("test.com").page("http://test.com").build())
                .build());
        givenImplicitParams(
                "http://anotherexample.com", "anotherexample.com", "192.168.244.2", IpAddress.IP.v4, "UnitTest2");

        // when
        final BidRequest request = factory.fromRequest(routingContext, 0L).result().getBidRequest();

        // then
        assertThat(request.getSite()).isEqualTo(
                Site.builder().domain("test.com").page("http://test.com")
                        .ext(ExtSite.of(0, null)).build());
    }

    @Test
    public void shouldSetSiteExtAmpIfSiteExtHasNoAmp() {
        // given
        givenBidRequest(BidRequest.builder()
                .site(Site.builder().domain("test.com").page("http://test.com")
                        .ext(ExtSite.of(null, null)).build())
                .build());
        givenImplicitParams(
                "http://anotherexample.com", "anotherexample.com", "192.168.244.2", IpAddress.IP.v4, "UnitTest2");

        // when
        final BidRequest request = factory.fromRequest(routingContext, 0L).result().getBidRequest();

        // then
        assertThat(request.getSite()).isEqualTo(
                Site.builder().domain("test.com").page("http://test.com")
                        .ext(ExtSite.of(0, null)).build());
    }

    @Test
    public void shouldSetSiteExtAmpIfNoReferer() {
        // given
        givenBidRequest(BidRequest.builder()
                .site(Site.builder().domain("test.com").page("http://test.com").build())
                .build());

        // when
        final BidRequest request = factory.fromRequest(routingContext, 0L).result().getBidRequest();

        // then
        assertThat(request.getSite()).isEqualTo(
                Site.builder().domain("test.com").page("http://test.com")
                        .ext(ExtSite.of(0, null)).build());
    }

    @Test
    public void shouldSetUserExtDigitrustPerfIfNotDefined() {
        // given
        givenBidRequest(BidRequest.builder()
                .user(User.builder()
                        .ext(ExtUser.builder()
                                .digitrust(ExtUserDigiTrust.of("id", 123, null))
                                .build())
                        .build())
                .build());

        // when
        final BidRequest request = factory.fromRequest(routingContext, 0L).result().getBidRequest();

        // then
        assertThat(request.getUser().getExt())
                .isEqualTo(ExtUser.builder()
                        .digitrust(ExtUserDigiTrust.of("id", 123, 0))
                        .build());
    }

    @Test
    public void shouldSetSourceTidIfNotDefined() {
        // given
        given(idGenerator.generateId()).willReturn("f6965ea7-f281-4eb9-9de2-560a52d954a3");

        givenBidRequest(BidRequest.builder().build());

        // when
        final BidRequest request = factory.fromRequest(routingContext, 0L).result().getBidRequest();

        // then
        assertThat(request.getSource())
                .isEqualTo(Source.builder().tid("f6965ea7-f281-4eb9-9de2-560a52d954a3").build());
    }

    @Test
    public void shouldSetDefaultAtIfInitialValueIsEqualsToZero() {
        // given
        givenBidRequest(BidRequest.builder().at(0).build());

        // when
        final BidRequest request = factory.fromRequest(routingContext, 0L).result().getBidRequest();

        // then
        assertThat(request.getAt()).isEqualTo(1);
    }

    @Test
    public void shouldSetDefaultAtIfInitialValueIsEqualsToNull() {
        // given
        givenBidRequest(BidRequest.builder().at(null).build());

        // when
        final BidRequest request = factory.fromRequest(routingContext, 0L).result().getBidRequest();

        // then
        assertThat(request.getAt()).isEqualTo(1);
    }

    @Test
    public void shouldSetCurrencyIfMissedInRequestAndPresentInAdServerCurrencyConfig() {
        // given
        givenBidRequest(BidRequest.builder().cur(null).build());

        // when
        final BidRequest request = factory.fromRequest(routingContext, 0L).result().getBidRequest();

        // then
        assertThat(request.getCur()).isEqualTo(singletonList("USD"));
    }

    @Test
    public void shouldSetTimeoutFromTimeoutResolver() {
        // given
        givenBidRequest(BidRequest.builder().build());

        // when
        final BidRequest request = factory.fromRequest(routingContext, 0L).result().getBidRequest();

        // then
        assertThat(request.getTmax()).isEqualTo(2000L);
    }

    @Test
    public void shouldConvertStringPriceGranularityViewToCustom() {
        // given
        givenBidRequest(BidRequest.builder()
                .imp(singletonList(Imp.builder().ext(mapper.createObjectNode()).build()))
                .ext(ExtRequest.of(ExtRequestPrebid.builder()
                        .targeting(ExtRequestTargeting.builder().pricegranularity(new TextNode("low")).build())
                        .build()))
                .build());

        // when
        final BidRequest request = factory.fromRequest(routingContext, 0L).result().getBidRequest();

        // then
        // request was wrapped to list because extracting method works different on iterable and not iterable objects,
        // which force to make type casting or exception handling in lambdas
        assertThat(singletonList(request))
                .extracting(BidRequest::getExt)
                .extracting(ExtRequest::getPrebid)
                .extracting(ExtRequestPrebid::getTargeting)
                .extracting(ExtRequestTargeting::getPricegranularity)
                .containsOnly(mapper.valueToTree(ExtPriceGranularity.of(2, singletonList(ExtGranularityRange.of(
                        BigDecimal.valueOf(5), BigDecimal.valueOf(0.5))))));
    }

    @Test
    public void shouldReturnFailedFutureWithInvalidRequestExceptionWhenStringPriceGranularityInvalid() {
        // given
        givenBidRequest(BidRequest.builder()
                .imp(singletonList(Imp.builder().build()))
                .ext(ExtRequest.of(ExtRequestPrebid.builder()
                        .targeting(ExtRequestTargeting.builder().pricegranularity(new TextNode("invalid")).build())
                        .build()))
                .build());

        // when
        final Future<?> future = factory.fromRequest(routingContext, 0L);

        // then
        assertThat(future.failed()).isTrue();
        assertThat(future.cause())
                .isInstanceOf(InvalidRequestException.class)
                .hasMessage("Invalid string price granularity with value: invalid");
    }

    @Test
    public void shouldSetDefaultPriceGranularityIfPriceGranularityAndMediaTypePriceGranularityIsMissing() {
        // given
        givenBidRequest(BidRequest.builder()
                .imp(singletonList(Imp.builder().video(Video.builder().build()).ext(mapper.createObjectNode()).build()))
                .ext(ExtRequest.of(ExtRequestPrebid.builder()
                        .targeting(ExtRequestTargeting.builder().build())
                        .build()))
                .build());

        // when
        final BidRequest request = factory.fromRequest(routingContext, 0L).result().getBidRequest();

        // then
        assertThat(singletonList(request))
                .extracting(BidRequest::getExt)
                .extracting(ExtRequest::getPrebid)
                .extracting(ExtRequestPrebid::getTargeting)
                .extracting(ExtRequestTargeting::getPricegranularity)
                .containsOnly(mapper.valueToTree(ExtPriceGranularity.of(2, singletonList(ExtGranularityRange.of(
                        BigDecimal.valueOf(20), BigDecimal.valueOf(0.1))))));
    }

    @Test
    public void shouldNotSetDefaultPriceGranularityIfThereIsAMediaTypePriceGranularityForImpType() {
        // given
        final ExtMediaTypePriceGranularity mediaTypePriceGranularity = ExtMediaTypePriceGranularity.of(
                mapper.valueToTree(ExtPriceGranularity.of(2, singletonList(ExtGranularityRange.of(
                        BigDecimal.valueOf(20), BigDecimal.valueOf(0.1))))), null, null);
        givenBidRequest(BidRequest.builder()
                .imp(singletonList(Imp.builder().banner(Banner.builder().build())
                        .ext(mapper.createObjectNode()).build()))
                .ext(ExtRequest.of(ExtRequestPrebid.builder()
                        .targeting(ExtRequestTargeting.builder()
                                .mediatypepricegranularity(mediaTypePriceGranularity)
                                .build())
                        .build()))
                .build());

        // when
        final BidRequest request = factory.fromRequest(routingContext, 0L).result().getBidRequest();

        // then
        assertThat(singletonList(request))
                .extracting(BidRequest::getExt)
                .extracting(ExtRequest::getPrebid)
                .extracting(ExtRequestPrebid::getTargeting)
                .extracting(ExtRequestTargeting::getPricegranularity)
                .containsOnly((JsonNode) null);
    }

    @Test
    public void shouldSetDefaultIncludeWinnersIfIncludeWinnersIsMissed() {
        // given
        givenBidRequest(BidRequest.builder()
                .imp(singletonList(Imp.builder().ext(mapper.createObjectNode()).build()))
                .ext(ExtRequest.of(ExtRequestPrebid.builder()
                        .targeting(ExtRequestTargeting.builder().build())
                        .build()))
                .build());

        // when
        final BidRequest request = factory.fromRequest(routingContext, 0L).result().getBidRequest();

        // then
        assertThat(singletonList(request))
                .extracting(BidRequest::getExt)
                .extracting(ExtRequest::getPrebid)
                .extracting(ExtRequestPrebid::getTargeting)
                .extracting(ExtRequestTargeting::getIncludewinners)
                .containsOnly(true);
    }

    @Test
    public void shouldSetDefaultIncludeBidderKeysIfIncludeBidderKeysIsMissed() {
        // given
        givenBidRequest(BidRequest.builder()
                .imp(singletonList(Imp.builder().ext(mapper.createObjectNode()).build()))
                .ext(ExtRequest.of(ExtRequestPrebid.builder()
                        .targeting(ExtRequestTargeting.builder().build())
                        .build()))
                .build());

        // when
        final BidRequest request = factory.fromRequest(routingContext, 0L).result().getBidRequest();

        // then
        assertThat(singletonList(request))
                .extracting(BidRequest::getExt)
                .extracting(ExtRequest::getPrebid)
                .extracting(ExtRequestPrebid::getTargeting)
                .extracting(ExtRequestTargeting::getIncludebidderkeys)
                .containsOnly(true);
    }

    @Test
    public void shouldSetDefaultIncludeBidderKeysToFalseIfIncludeBidderKeysIsMissedAndWinningonlyIsTrue() {
        // given
        givenBidRequest(BidRequest.builder()
                .imp(singletonList(Imp.builder().ext(mapper.createObjectNode()).build()))
                .ext(ExtRequest.of(ExtRequestPrebid.builder()
                        .targeting(ExtRequestTargeting.builder().build())
                        .cache(ExtRequestPrebidCache.of(null, null, true))
                        .build()))
                .build());

        // when
        final BidRequest request = factory.fromRequest(routingContext, 0L).result().getBidRequest();

        // then
        assertThat(singletonList(request))
                .extracting(BidRequest::getExt)
                .extracting(ExtRequest::getPrebid)
                .extracting(ExtRequestPrebid::getTargeting)
                .extracting(ExtRequestTargeting::getIncludebidderkeys)
                .containsOnly(false);
    }

    @Test
    public void shouldSetDefaultIncludeBidderKeysToFalseIfIncludeBidderKeysIsMissedAndWinningonlyIsTrueInConfig() {
        // given
        factory = new AuctionRequestFactory(
                Integer.MAX_VALUE,
                false,
                true,
                "USD",
                BLACKLISTED_APPS,
                BLACKLISTED_ACCOUNTS,
                storedRequestProcessor,
                paramsExtractor,
                ipAddressHelper,
                uidsCookieService,
                bidderCatalog,
                requestValidator,
                interstitialProcessor,
                ortbTypesResolver,
                timeoutResolver,
                timeoutFactory,
                applicationSettings,
                idGenerator,
                privacyEnforcementService,
                jacksonMapper);
        givenBidRequest(BidRequest.builder()
                .imp(singletonList(Imp.builder().ext(mapper.createObjectNode()).build()))
                .ext(ExtRequest.of(ExtRequestPrebid.builder()
                        .targeting(ExtRequestTargeting.builder().build())
                        .build()))
                .build());

        // when
        final BidRequest request = factory.fromRequest(routingContext, 0L).result().getBidRequest();

        // then
        assertThat(singletonList(request))
                .extracting(BidRequest::getExt)
                .extracting(ExtRequest::getPrebid)
                .extracting(ExtRequestPrebid::getTargeting)
                .extracting(ExtRequestTargeting::getIncludebidderkeys)
                .containsOnly(false);
    }

    @Test
    public void shouldSetCacheWinningonlyFromConfigWhenExtRequestPrebidIsNull() {
        // given
        factory = new AuctionRequestFactory(
                Integer.MAX_VALUE,
                false,
                true,
                "USD",
                BLACKLISTED_APPS,
                BLACKLISTED_ACCOUNTS,
                storedRequestProcessor,
                paramsExtractor,
                ipAddressHelper,
                uidsCookieService,
                bidderCatalog,
                requestValidator,
                interstitialProcessor,
                ortbTypesResolver,
                timeoutResolver,
                timeoutFactory,
                applicationSettings,
                idGenerator,
                privacyEnforcementService,
                jacksonMapper);

        givenBidRequest(BidRequest.builder()
                .imp(singletonList(Imp.builder().ext(mapper.createObjectNode()).build()))
                .ext(ExtRequest.empty())
                .build());

        // when
        final BidRequest request = factory.fromRequest(routingContext, 0L).result().getBidRequest();

        // then
        assertThat(singletonList(request))
                .extracting(BidRequest::getExt)
                .extracting(ExtRequest::getPrebid)
                .extracting(ExtRequestPrebid::getCache)
                .extracting(ExtRequestPrebidCache::getWinningonly)
                .containsOnly(true);
    }

    @Test
    public void shouldSetCacheWinningonlyFromConfigWhenExtRequestPrebidCacheIsNull() {
        // given
        factory = new AuctionRequestFactory(
                Integer.MAX_VALUE,
                false,
                true,
                "USD",
                BLACKLISTED_APPS,
                BLACKLISTED_ACCOUNTS,
                storedRequestProcessor,
                paramsExtractor,
                ipAddressHelper,
                uidsCookieService,
                bidderCatalog,
                requestValidator,
                interstitialProcessor,
                ortbTypesResolver,
                timeoutResolver,
                timeoutFactory,
                applicationSettings,
                idGenerator,
                privacyEnforcementService,
                jacksonMapper);

        givenBidRequest(BidRequest.builder()
                .imp(singletonList(Imp.builder().ext(mapper.createObjectNode()).build()))
                .ext(ExtRequest.of(ExtRequestPrebid.builder().build()))
                .build());

        // when
        final BidRequest request = factory.fromRequest(routingContext, 0L).result().getBidRequest();

        // then
        assertThat(singletonList(request))
                .extracting(BidRequest::getExt)
                .extracting(ExtRequest::getPrebid)
                .extracting(ExtRequestPrebid::getCache)
                .extracting(ExtRequestPrebidCache::getWinningonly)
                .containsOnly(true);
    }

    @Test
    public void shouldSetCacheWinningonlyFromConfigWhenCacheWinningonlyIsNull() {
        // given
        factory = new AuctionRequestFactory(
                Integer.MAX_VALUE,
                false,
                true,
                "USD",
                BLACKLISTED_APPS,
                BLACKLISTED_ACCOUNTS,
                storedRequestProcessor,
                paramsExtractor,
                ipAddressHelper,
                uidsCookieService,
                bidderCatalog,
                requestValidator,
                interstitialProcessor,
                ortbTypesResolver,
                timeoutResolver,
                timeoutFactory,
                applicationSettings,
                idGenerator,
                privacyEnforcementService,
                jacksonMapper);

        givenBidRequest(BidRequest.builder()
                .imp(singletonList(Imp.builder().ext(mapper.createObjectNode()).build()))
                .ext(ExtRequest.of(ExtRequestPrebid.builder()
                        .cache(ExtRequestPrebidCache.of(null, null, null))
                        .build()))
                .build());

        // when
        final BidRequest request = factory.fromRequest(routingContext, 0L).result().getBidRequest();

        // then
        assertThat(singletonList(request))
                .extracting(BidRequest::getExt)
                .extracting(ExtRequest::getPrebid)
                .extracting(ExtRequestPrebid::getCache)
                .extracting(ExtRequestPrebidCache::getWinningonly)
                .containsOnly(true);
    }

    @Test
    public void shouldNotChangeAnyOtherExtRequestPrebidCacheFields() {
        // given
        final ExtRequestPrebidCacheBids cacheBids = ExtRequestPrebidCacheBids.of(100, true);
        final ExtRequestPrebidCacheVastxml cacheVastxml = ExtRequestPrebidCacheVastxml.of(100, true);
        givenBidRequest(BidRequest.builder()
                .imp(singletonList(Imp.builder().ext(mapper.createObjectNode()).build()))
                .ext(ExtRequest.of(ExtRequestPrebid.builder()
                        .cache(ExtRequestPrebidCache.of(cacheBids, cacheVastxml, null))
                        .build()))
                .build());

        // when
        final BidRequest request = factory.fromRequest(routingContext, 0L).result().getBidRequest();

        // then
        assertThat(singletonList(request))
                .extracting(BidRequest::getExt)
                .extracting(ExtRequest::getPrebid)
                .extracting(ExtRequestPrebid::getCache)
                .extracting(ExtRequestPrebidCache::getBids, ExtRequestPrebidCache::getVastxml)
                .containsOnly(tuple(cacheBids, cacheVastxml));
    }

    @Test
    public void shouldSetCacheWinningonlyFromRequestWhenCacheWinningonlyIsPresent() {
        // given
        factory = new AuctionRequestFactory(
                Integer.MAX_VALUE,
                false,
                true,
                "USD",
                BLACKLISTED_APPS,
                BLACKLISTED_ACCOUNTS,
                storedRequestProcessor,
                paramsExtractor,
                ipAddressHelper,
                uidsCookieService,
                bidderCatalog,
                requestValidator,
                interstitialProcessor,
                ortbTypesResolver,
                timeoutResolver,
                timeoutFactory,
                applicationSettings,
                idGenerator,
                privacyEnforcementService,
                jacksonMapper);

        givenBidRequest(BidRequest.builder()
                .imp(singletonList(Imp.builder().ext(mapper.createObjectNode()).build()))
                .ext(ExtRequest.of(ExtRequestPrebid.builder()
                        .cache(ExtRequestPrebidCache.of(null, null, false))
                        .build()))
                .build());

        // when
        final BidRequest request = factory.fromRequest(routingContext, 0L).result().getBidRequest();

        // then
        assertThat(singletonList(request))
                .extracting(BidRequest::getExt)
                .extracting(ExtRequest::getPrebid)
                .extracting(ExtRequestPrebid::getCache)
                .extracting(ExtRequestPrebidCache::getWinningonly)
                .containsOnly(false);
    }

    @Test
    public void shouldNotSetCacheWinningonlyFromConfigWhenCacheWinningonlyIsNullAndConfigValueIsFalse() {
        // given
        factory = new AuctionRequestFactory(
                Integer.MAX_VALUE,
                false,
                false,
                "USD",
                BLACKLISTED_APPS,
                BLACKLISTED_ACCOUNTS,
                storedRequestProcessor,
                paramsExtractor,
                ipAddressHelper,
                uidsCookieService,
                bidderCatalog,
                requestValidator,
                interstitialProcessor,
                ortbTypesResolver,
                timeoutResolver,
                timeoutFactory,
                applicationSettings,
                idGenerator,
                privacyEnforcementService,
                jacksonMapper);

        final ExtRequest extBidRequest = ExtRequest.of(ExtRequestPrebid.builder()
                .cache(ExtRequestPrebidCache.of(null, null, null))
                .build());

        givenBidRequest(BidRequest.builder()
                .imp(singletonList(Imp.builder().ext(mapper.createObjectNode()).build()))
                .ext(extBidRequest)
                .build());

        // when
        final BidRequest request = factory.fromRequest(routingContext, 0L).result().getBidRequest();

        // then
        assertThat(request.getExt()).isSameAs(extBidRequest);
    }

    @Test
    public void shouldAddMissingAliases() {
        // given
        final Imp imp1 = Imp.builder()
                .ext(mapper.createObjectNode()
                        .set("requestScopedBidderAlias", mapper.createObjectNode()))
                .build();
        final Imp imp2 = Imp.builder()
                .ext(mapper.createObjectNode()
                        .set("configScopedBidderAlias", mapper.createObjectNode()))
                .build();

        givenBidRequest(BidRequest.builder()
                .imp(asList(imp1, imp2))
                .ext(ExtRequest.of(ExtRequestPrebid.builder()
                        .aliases(singletonMap("requestScopedBidderAlias", "bidder1"))
                        .targeting(ExtRequestTargeting.builder().build())
                        .build()))
                .build());

        given(bidderCatalog.isAlias("configScopedBidderAlias")).willReturn(true);
        given(bidderCatalog.nameByAlias("configScopedBidderAlias")).willReturn("bidder2");

        // when
        final Future<AuctionContext> auctionContextFuture = factory.fromRequest(routingContext, 0L);
        final BidRequest request = auctionContextFuture.result().getBidRequest();

        // then
        assertThat(singletonList(request))
                .extracting(BidRequest::getExt)
                .extracting(ExtRequest::getPrebid)
                .flatExtracting(extRequestPrebid -> extRequestPrebid.getAliases().entrySet())
                .extracting(Map.Entry::getKey, Map.Entry::getValue)
                .containsOnly(
                        tuple("requestScopedBidderAlias", "bidder1"),
                        tuple("configScopedBidderAlias", "bidder2"));
    }

    @Test
    public void shouldSetRequestPrebidChannelWhenMissingInRequestAndApp() {
        // given
        givenBidRequest(BidRequest.builder()
                .app(App.builder().build())
                .imp(singletonList(Imp.builder().ext(mapper.createObjectNode()).build()))
                .ext(ExtRequest.of(ExtRequestPrebid.builder().build()))
                .build());

        // when
        final BidRequest request = factory.fromRequest(routingContext, 0L).result().getBidRequest();

        // then
        assertThat(singletonList(request))
                .extracting(BidRequest::getExt)
                .extracting(ExtRequest::getPrebid)
                .extracting(ExtRequestPrebid::getChannel)
                .containsOnly(ExtRequestPrebidChannel.of("app"));
    }

    @Test
    public void shouldNotSetRequestPrebidChannelWhenMissingInRequestAndNotApp() {
        // given
        givenBidRequest(BidRequest.builder()
                .imp(singletonList(Imp.builder().ext(mapper.createObjectNode()).build()))
                .ext(ExtRequest.of(ExtRequestPrebid.builder().build()))
                .build());

        // when
        final BidRequest request = factory.fromRequest(routingContext, 0L).result().getBidRequest();

        // then
        assertThat(singletonList(request))
                .extracting(BidRequest::getExt)
                .extracting(ExtRequest::getPrebid)
                .extracting(ExtRequestPrebid::getChannel)
                .containsOnly((ExtRequestPrebidChannel) null);
    }

    @Test
    public void shouldNotSetRequestPrebidChannelWhenPresentInRequestAndApp() {
        // given
        givenBidRequest(BidRequest.builder()
                .app(App.builder().build())
                .imp(singletonList(Imp.builder().ext(mapper.createObjectNode()).build()))
                .ext(ExtRequest.of(ExtRequestPrebid.builder()
                        .channel(ExtRequestPrebidChannel.of("custom"))
                        .build()))
                .build());

        // when
        final BidRequest request = factory.fromRequest(routingContext, 0L).result().getBidRequest();

        // then
        assertThat(singletonList(request))
                .extracting(BidRequest::getExt)
                .extracting(ExtRequest::getPrebid)
                .extracting(ExtRequestPrebid::getChannel)
                .containsOnly(ExtRequestPrebidChannel.of("custom"));
    }

    @Test
    public void shouldTolerateMissingImpExtWhenProcessingAliases() {
        // given
        givenBidRequest(BidRequest.builder()
                .imp(singletonList(Imp.builder().ext(null).build()))
                .ext(ExtRequest.of(ExtRequestPrebid.builder()
                        .aliases(singletonMap("alias", "bidder"))
                        .build()))
                .build());

        // when
        final Future<AuctionContext> future = factory.fromRequest(routingContext, 0L);

        // then
        assertThat(future.succeeded()).isTrue();
    }

    @Test
    public void shouldPassExtPrebidDebugFlagIfPresent() {
        // given
        givenBidRequest(BidRequest.builder()
                .imp(singletonList(Imp.builder().ext(mapper.createObjectNode()).build()))
                .ext(ExtRequest.of(ExtRequestPrebid.builder()
                        .debug(1)
                        .build()))
                .build());

        // when
        final BidRequest request = factory.fromRequest(routingContext, 0L).result().getBidRequest();

        // then
        assertThat(singletonList(request))
                .extracting(BidRequest::getExt)
                .extracting(ExtRequest::getPrebid)
                .extracting(ExtRequestPrebid::getDebug)
                .containsOnly(1);
    }

    @Test
    public void shouldReturnFailedFutureIfRequestValidationFailed() {
        // given
        given(routingContext.getBody()).willReturn(Buffer.buffer("{}"));

        given(storedRequestProcessor.processStoredRequests(any())).willReturn(Future.succeededFuture(
                BidRequest.builder().build()));

        given(requestValidator.validate(any())).willReturn(new ValidationResult(asList("error1", "error2")));

        // when
        final Future<?> future = factory.fromRequest(routingContext, 0L);

        // then
        assertThat(future.failed()).isTrue();
        assertThat(future.cause()).isInstanceOf(InvalidRequestException.class);
        assertThat(((InvalidRequestException) future.cause()).getMessages()).containsOnly("error1", "error2");
    }

    @Test
    public void shouldReturnAuctionContextWithRoutingContext() {
        // given
        givenValidBidRequest();

        // when
        final RoutingContext context = factory.fromRequest(routingContext, 0L).result().getRoutingContext();

        // then
        assertThat(context).isSameAs(routingContext);
    }

    @Test
    public void shouldReturnAuctionContextWithUidsCookie() {
        // given
        givenValidBidRequest();

        final UidsCookie givenUidsCookie = new UidsCookie(Uids.builder()
                .uids(singletonMap("bidder", UidWithExpiry.live("uid")))
                .build(), jacksonMapper);
        given(uidsCookieService.parseFromRequest(any())).willReturn(givenUidsCookie);

        // when
        final UidsCookie uidsCookie = factory.fromRequest(routingContext, 0L).result().getUidsCookie();

        // then
        assertThat(uidsCookie).isSameAs(givenUidsCookie);
    }

    @Test
    public void shouldReturnAuctionContextWithTimeout() {
        // given
        givenValidBidRequest();

        given(timeoutFactory.create(anyLong(), anyLong())).willReturn(mock(Timeout.class));

        final long startTime = Clock.fixed(Instant.now(), ZoneId.systemDefault()).millis();

        // when
        final Timeout timeout = factory.fromRequest(routingContext, startTime).result().getTimeout();

        // then
        verify(timeoutFactory).create(eq(startTime), anyLong());
        assertThat(timeout).isNotNull();
    }

    @Test
    public void shouldReturnFailedFutureWhenAccountIdIsBlacklisted() {
        // given
        givenBidRequest(BidRequest.builder()
                .site(Site.builder()
                        .publisher(Publisher.builder().id("bad_acc").build()).build())
                .build());

        // when
        final Future<AuctionContext> result = factory.fromRequest(routingContext, 0);

        // then
        assertThat(result.failed()).isTrue();
        assertThat(result.cause())
                .isInstanceOf(BlacklistedAccountException.class)
                .hasMessage("Prebid-server has blacklisted Account ID: bad_acc, please reach out to the prebid "
                        + "server host.");
    }

    @Test
    public void shouldReturnFailedFutureWhenAppIdIsBlacklisted() {
        // given
        givenBidRequest(BidRequest.builder()
                .app(App.builder().id("bad_app").build())
                .build());

        // when
        final Future<AuctionContext> result = factory.fromRequest(routingContext, 0);

        // then
        assertThat(result.failed()).isTrue();
        assertThat(result.cause())
                .isInstanceOf(BlacklistedAppException.class)
                .hasMessage("Prebid-server does not process requests from App ID: bad_app");
    }

    @Test
    public void shouldReturnAuctionContextWithAccountIdTakenFromPublisherExt() {
        // given
        givenBidRequest(BidRequest.builder()
                .site(Site.builder()
                        .publisher(Publisher.builder().id("accountId")
                                .ext(ExtPublisher.of(ExtPublisherPrebid.of("parentAccount")))
                                .build())
                        .build())
                .build());

        final Account givenAccount = Account.builder().id("parentAccount").build();
        given(applicationSettings.getAccountById(any(), any()))
                .willReturn(Future.succeededFuture(givenAccount));

        // when
        final Account account = factory.fromRequest(routingContext, 0L).result().getAccount();

        // then
        verify(applicationSettings).getAccountById(eq("parentAccount"), any());

        assertThat(account).isSameAs(givenAccount);
    }

    @Test
    public void shouldReturnAuctionContextWithAccountIdTakenFromPublisherIdWhenExtIsNull() {
        // given
        givenBidRequest(BidRequest.builder()
                .site(Site.builder()
                        .publisher(Publisher.builder().id("accountId").ext(null).build())
                        .build())
                .build());

        final Account givenAccount = Account.builder().id("accountId").build();
        given(applicationSettings.getAccountById(any(), any()))
                .willReturn(Future.succeededFuture(givenAccount));

        // when
        final Account account = factory.fromRequest(routingContext, 0L).result().getAccount();

        // then
        verify(applicationSettings).getAccountById(eq("accountId"), any());

        assertThat(account).isSameAs(givenAccount);
    }

    @Test
    public void shouldReturnAuctionContextWithAccountIdTakenFromPublisherIdWhenExtPublisherPrebidIsNull() {
        // given
        givenBidRequest(BidRequest.builder()
                .site(Site.builder()
                        .publisher(Publisher.builder().id("accountId")
                                .ext(ExtPublisher.empty())
                                .build())
                        .build())
                .build());

        final Account givenAccount = Account.builder().id("accountId").build();
        given(applicationSettings.getAccountById(any(), any()))
                .willReturn(Future.succeededFuture(givenAccount));

        // when
        final Account account = factory.fromRequest(routingContext, 0L).result().getAccount();

        // then
        verify(applicationSettings).getAccountById(eq("accountId"), any());

        assertThat(account).isSameAs(givenAccount);
    }

    @Test
    public void shouldReturnAuctionContextWithAccountIdTakenFromPublisherIdWhenExtParentIsEmpty() {
        // given
        givenBidRequest(BidRequest.builder()
                .site(Site.builder()
                        .publisher(Publisher.builder().id("accountId")
                                .ext(ExtPublisher.of(ExtPublisherPrebid.of("")))
                                .build())
                        .build())
                .build());

        final Account givenAccount = Account.builder().id("accountId").build();
        given(applicationSettings.getAccountById(any(), any()))
                .willReturn(Future.succeededFuture(givenAccount));

        // when
        final Account account = factory.fromRequest(routingContext, 0L).result().getAccount();

        // then
        verify(applicationSettings).getAccountById(eq("accountId"), any());

        assertThat(account).isSameAs(givenAccount);
    }

    @Test
    public void shouldReturnAuctionContextWithEmptyAccountIfNotFound() {
        // given
        givenBidRequest(BidRequest.builder()
                .site(Site.builder()
                        .publisher(Publisher.builder().id("accountId")
                                .ext(ExtPublisher.of(ExtPublisherPrebid.of("parentAccount")))
                                .build())
                        .build())
                .build());

        given(applicationSettings.getAccountById(any(), any()))
                .willReturn(Future.failedFuture(new PreBidException("not found")));

        // when
        final Account account = factory.fromRequest(routingContext, 0L).result().getAccount();

        // then
        verify(applicationSettings).getAccountById(eq("parentAccount"), any());

        assertThat(account).isEqualTo(Account.builder().id("parentAccount").build());
    }

    @Test
    public void shouldReturnAuctionContextWithEmptyAccountIfExceptionOccurred() {
        // given
        givenBidRequest(BidRequest.builder()
                .site(Site.builder()
                        .publisher(Publisher.builder().id("accountId").build())
                        .build())
                .build());

        given(applicationSettings.getAccountById(any(), any()))
                .willReturn(Future.failedFuture(new RuntimeException("error")));

        // when
        final Account account = factory.fromRequest(routingContext, 0L).result().getAccount();

        // then
        verify(applicationSettings).getAccountById(eq("accountId"), any());

        assertThat(account).isEqualTo(Account.builder().id("accountId").build());
    }

    @Test
    public void shouldReturnAuctionContextWithEmptyAccountIfItIsMissingInRequest() {
        // given
        givenValidBidRequest();

        // when
        final Account account = factory.fromRequest(routingContext, 0L).result().getAccount();

        // then
        assertThat(account).isEqualTo(Account.builder().id("").build());
        verifyZeroInteractions(applicationSettings);
    }

    @Test
<<<<<<< HEAD
    public void shouldReturnAuctionContextWithWebRequestTypeMetric() {
        // given
        givenValidBidRequest();

        // when
        final Future<AuctionContext> auctionContextFuture = factory.fromRequest(routingContext, 0L);

        // then
        FutureAssertion.assertThat(auctionContextFuture).isSucceeded();
        assertThat(auctionContextFuture.result().getRequestTypeMetric()).isEqualTo(MetricName.openrtb2web);
    }

    @Test
    public void shouldReturnAuctionContextWithAppRequestTypeMetric() {
        // given
        givenBidRequest(BidRequest.builder().app(App.builder().build()).build());

        // when
        final Future<AuctionContext> auctionContextFuture = factory.fromRequest(routingContext, 0L);

        // then
        FutureAssertion.assertThat(auctionContextFuture).isSucceeded();
        assertThat(auctionContextFuture.result().getRequestTypeMetric()).isEqualTo(MetricName.openrtb2app);
    }

    @Test
    public void shouldEnrichRequestWithIpAddressAndCountryAndSaveAuctionContext() {
        // given
        givenBidRequest(BidRequest.builder().build());

        final PrivacyContext privacyContext = PrivacyContext.of(
                Privacy.of(EMPTY, EMPTY, Ccpa.EMPTY, 0),
                TcfContext.builder()
                        .geoInfo(GeoInfo.builder().vendor("v").country("ua").build())
                        .build(),
                "ip");
        given(privacyEnforcementService.contextFromBidRequest(any(), any(), any(), any()))
                .willReturn(Future.succeededFuture(privacyContext));

        // when
        final Future<AuctionContext> auctionContextFuture = factory.fromRequest(routingContext, 0L);

        // then
        FutureAssertion.assertThat(auctionContextFuture).isSucceeded();

        final AuctionContext auctionContext = auctionContextFuture.result();
        assertThat(auctionContext.getBidRequest().getDevice()).isEqualTo(
                Device.builder()
                        .ip("ip")
                        .geo(Geo.builder().country("ua").build())
                        .build());
        assertThat(auctionContext.getPrivacyContext()).isSameAs(privacyContext);
=======
    public void shouldReturnAuctionContextWithIntegrationFromAccount() {
        // given
        givenBidRequest(BidRequest.builder()
                .imp(emptyList())
                .site(Site.builder()
                        .publisher(Publisher.builder().id("123").build())
                        .build())
                .ext(ExtRequest.of(ExtRequestPrebid.builder().build()))
                .build());

        final Account givenAccount = Account.builder().id("123").defaultIntegration("integration").build();
        given(applicationSettings.getAccountById(any(), any()))
                .willReturn(Future.succeededFuture(givenAccount));

        // when
        final AuctionContext auctionContext = factory.fromRequest(routingContext, 0L).result();

        // then
        assertThat(singletonList(auctionContext.getBidRequest()))
                .extracting(BidRequest::getExt)
                .extracting(ExtRequest::getPrebid)
                .extracting(ExtRequestPrebid::getIntegration)
                .containsOnly("integration");
>>>>>>> adcc86cd
    }

    private void givenImplicitParams(String referer, String domain, String ip, IpAddress.IP ipVersion, String ua) {
        given(paramsExtractor.refererFrom(any())).willReturn(referer);
        given(paramsExtractor.domainFrom(anyString())).willReturn(domain);
        given(paramsExtractor.ipFrom(any())).willReturn(singletonList(ip));
        given(ipAddressHelper.toIpAddress(eq(ip))).willReturn(IpAddress.of(ip, ipVersion));
        given(paramsExtractor.uaFrom(any())).willReturn(ua);
    }

    private void givenBidRequest(BidRequest bidRequest) {
        try {
            given(routingContext.getBody()).willReturn(Buffer.buffer(mapper.writeValueAsString(bidRequest)));
        } catch (JsonProcessingException e) {
            throw new RuntimeException(e);
        }

        given(storedRequestProcessor.processStoredRequests(any())).willReturn(Future.succeededFuture(bidRequest));

        given(requestValidator.validate(any())).willReturn(ValidationResult.success());
    }

    private void givenValidBidRequest() {
        givenBidRequest(BidRequest.builder().build());
    }
}<|MERGE_RESOLUTION|>--- conflicted
+++ resolved
@@ -1570,7 +1570,32 @@
     }
 
     @Test
-<<<<<<< HEAD
+    public void shouldReturnAuctionContextWithIntegrationFromAccount() {
+        // given
+        givenBidRequest(BidRequest.builder()
+                .imp(emptyList())
+                .site(Site.builder()
+                        .publisher(Publisher.builder().id("123").build())
+                        .build())
+                .ext(ExtRequest.of(ExtRequestPrebid.builder().build()))
+                .build());
+
+        final Account givenAccount = Account.builder().id("123").defaultIntegration("integration").build();
+        given(applicationSettings.getAccountById(any(), any()))
+                .willReturn(Future.succeededFuture(givenAccount));
+
+        // when
+        final AuctionContext auctionContext = factory.fromRequest(routingContext, 0L).result();
+
+        // then
+        assertThat(singletonList(auctionContext.getBidRequest()))
+                .extracting(BidRequest::getExt)
+                .extracting(ExtRequest::getPrebid)
+                .extracting(ExtRequestPrebid::getIntegration)
+                .containsOnly("integration");
+    }
+
+    @Test
     public void shouldReturnAuctionContextWithWebRequestTypeMetric() {
         // given
         givenValidBidRequest();
@@ -1623,31 +1648,6 @@
                         .geo(Geo.builder().country("ua").build())
                         .build());
         assertThat(auctionContext.getPrivacyContext()).isSameAs(privacyContext);
-=======
-    public void shouldReturnAuctionContextWithIntegrationFromAccount() {
-        // given
-        givenBidRequest(BidRequest.builder()
-                .imp(emptyList())
-                .site(Site.builder()
-                        .publisher(Publisher.builder().id("123").build())
-                        .build())
-                .ext(ExtRequest.of(ExtRequestPrebid.builder().build()))
-                .build());
-
-        final Account givenAccount = Account.builder().id("123").defaultIntegration("integration").build();
-        given(applicationSettings.getAccountById(any(), any()))
-                .willReturn(Future.succeededFuture(givenAccount));
-
-        // when
-        final AuctionContext auctionContext = factory.fromRequest(routingContext, 0L).result();
-
-        // then
-        assertThat(singletonList(auctionContext.getBidRequest()))
-                .extracting(BidRequest::getExt)
-                .extracting(ExtRequest::getPrebid)
-                .extracting(ExtRequestPrebid::getIntegration)
-                .containsOnly("integration");
->>>>>>> adcc86cd
     }
 
     private void givenImplicitParams(String referer, String domain, String ip, IpAddress.IP ipVersion, String ua) {
