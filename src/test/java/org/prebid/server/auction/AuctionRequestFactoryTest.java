package org.prebid.server.auction;

import com.fasterxml.jackson.core.JsonProcessingException;
import com.fasterxml.jackson.databind.node.ObjectNode;
import com.fasterxml.jackson.databind.node.TextNode;
import com.iab.openrtb.request.App;
import com.iab.openrtb.request.BidRequest;
import com.iab.openrtb.request.Device;
import com.iab.openrtb.request.Imp;
import com.iab.openrtb.request.Publisher;
import com.iab.openrtb.request.Site;
import com.iab.openrtb.request.User;
import io.vertx.core.Future;
import io.vertx.core.buffer.Buffer;
import io.vertx.core.json.Json;
import io.vertx.ext.web.RoutingContext;
import org.junit.Before;
import org.junit.Rule;
import org.junit.Test;
import org.mockito.Mock;
import org.mockito.junit.MockitoJUnit;
import org.mockito.junit.MockitoRule;
import org.prebid.server.VertxTest;
import org.prebid.server.auction.model.AuctionContext;
import org.prebid.server.bidder.BidderCatalog;
import org.prebid.server.cookie.UidsCookie;
import org.prebid.server.cookie.UidsCookieService;
import org.prebid.server.cookie.model.UidWithExpiry;
import org.prebid.server.cookie.proto.Uids;
import org.prebid.server.exception.InvalidRequestException;
import org.prebid.server.exception.PreBidException;
import org.prebid.server.exception.UnauthorizedAccountException;
import org.prebid.server.execution.Timeout;
import org.prebid.server.execution.TimeoutFactory;
import org.prebid.server.proto.openrtb.ext.request.ExtBidRequest;
import org.prebid.server.proto.openrtb.ext.request.ExtGranularityRange;
import org.prebid.server.proto.openrtb.ext.request.ExtPriceGranularity;
import org.prebid.server.proto.openrtb.ext.request.ExtPublisher;
import org.prebid.server.proto.openrtb.ext.request.ExtRequestPrebid;
import org.prebid.server.proto.openrtb.ext.request.ExtRequestTargeting;
import org.prebid.server.proto.openrtb.ext.request.ExtSite;
import org.prebid.server.proto.openrtb.ext.request.ExtUser;
import org.prebid.server.proto.openrtb.ext.request.ExtUserDigiTrust;
import org.prebid.server.settings.ApplicationSettings;
import org.prebid.server.settings.model.Account;
import org.prebid.server.validation.RequestValidator;
import org.prebid.server.validation.model.ValidationResult;

import java.math.BigDecimal;
import java.time.Clock;
import java.time.Instant;
import java.time.ZoneId;
import java.util.List;
import java.util.Map;

import static java.util.Arrays.asList;
import static java.util.Collections.singletonList;
import static java.util.Collections.singletonMap;
import static org.assertj.core.api.Assertions.assertThat;
import static org.assertj.core.api.Assertions.tuple;
import static org.mockito.ArgumentMatchers.any;
import static org.mockito.ArgumentMatchers.anyLong;
import static org.mockito.ArgumentMatchers.anyString;
import static org.mockito.ArgumentMatchers.eq;
import static org.mockito.BDDMockito.given;
import static org.mockito.Mockito.mock;
import static org.mockito.Mockito.never;
import static org.mockito.Mockito.verify;
import static org.mockito.Mockito.verifyZeroInteractions;

public class AuctionRequestFactoryTest extends VertxTest {

    private static final List<String> BLACKLISTED_ACCTS = singletonList("bad_acc");

    @Rule
    public final MockitoRule mockitoRule = MockitoJUnit.rule();

    @Mock
    private StoredRequestProcessor storedRequestProcessor;
    @Mock
    private ImplicitParametersExtractor paramsExtractor;
    @Mock
    private UidsCookieService uidsCookieService;
    @Mock
    private BidderCatalog bidderCatalog;
    @Mock
    private RequestValidator requestValidator;
    @Mock
    private InterstitialProcessor interstitialProcessor;
    @Mock
    private ApplicationSettings applicationSettings;

    private AuctionRequestFactory factory;
    @Mock
    private RoutingContext routingContext;
    @Mock
    private TimeoutResolver timeoutResolver;
    @Mock
    private TimeoutFactory timeoutFactory;

    @Before
    public void setUp() {
        given(interstitialProcessor.process(any())).will(invocationOnMock -> invocationOnMock.getArgument(0));

        given(timeoutResolver.resolve(any())).willReturn(2000L);
        given(timeoutResolver.adjustTimeout(anyLong())).willReturn(1900L);

        given(applicationSettings.getAccountById(any(), any()))
                .willReturn(Future.succeededFuture(Account.builder().id("accountId").build()));

<<<<<<< HEAD
        factory = new AuctionRequestFactory(Integer.MAX_VALUE, "USD", BLACKLISTED_ACCTS,
                storedRequestProcessor, paramsExtractor, uidsCookieService, bidderCatalog, requestValidator,
                interstitialProcessor, timeoutResolver, timeoutFactory, applicationSettings);
=======
        factory = new AuctionRequestFactory(Integer.MAX_VALUE, false, "USD", storedRequestProcessor, paramsExtractor,
                uidsCookieService, bidderCatalog, requestValidator, interstitialProcessor, timeoutResolver,
                timeoutFactory, applicationSettings);
>>>>>>> b9bb1751
    }

    @Test
    public void shouldReturnFailedFutureIfRequestBodyIsMissing() {
        // given
        given(routingContext.getBody()).willReturn(null);

        // when
        final Future<?> future = factory.fromRequest(routingContext, 0L);

        // then
        assertThat(future.failed()).isTrue();
        assertThat(future.cause())
                .isInstanceOf(InvalidRequestException.class)
                .hasMessage("Incoming request has no body");
    }

    @Test
    public void shouldReturnFailedFutureIfAccountIsEnforcedAndIdIsNotProvided() {
        // given
        factory = new AuctionRequestFactory(1000, true, "USD", storedRequestProcessor, paramsExtractor,
                uidsCookieService, bidderCatalog, requestValidator, interstitialProcessor, timeoutResolver,
                timeoutFactory, applicationSettings);

        givenValidBidRequest();

        // when
        final Future<?> future = factory.fromRequest(routingContext, 0L);

        // then
        verify(applicationSettings, never()).getAccountById(any(), any());

        assertThat(future.failed()).isTrue();
        assertThat(future.cause())
                .isInstanceOf(UnauthorizedAccountException.class)
                .hasMessage("Unauthorised account id ");
    }

    @Test
    public void shouldReturnFailedFutureIfAccountIsEnforcedAndFailedGetAccountById() throws JsonProcessingException {
        // given

        factory = new AuctionRequestFactory(1000, true, "USD", storedRequestProcessor, paramsExtractor,
                uidsCookieService, bidderCatalog, requestValidator, interstitialProcessor, timeoutResolver,
                timeoutFactory, applicationSettings);

        given(applicationSettings.getAccountById(any(), any()))
                .willReturn(Future.failedFuture(new PreBidException("Not found")));

        final BidRequest bidRequest = BidRequest.builder()
                .app(App.builder()
                        .publisher(Publisher.builder().id("absentId").build())
                        .build())
                .build();

        givenBidRequest(bidRequest);

        // when
        final Future<?> future = factory.fromRequest(routingContext, 0L);

        // then
        verify(applicationSettings).getAccountById(eq("absentId"), any());

        assertThat(future.failed()).isTrue();
        assertThat(future.cause())
                .isInstanceOf(UnauthorizedAccountException.class)
                .hasMessage("Unauthorised account id absentId");
    }

    @Test
    public void shouldReturnFailedFutureIfRequestBodyExceedsMaxRequestSize() {
        // given
<<<<<<< HEAD
        factory = new AuctionRequestFactory(1, "USD", BLACKLISTED_ACCTS,
                storedRequestProcessor, paramsExtractor, uidsCookieService, bidderCatalog, requestValidator,
                interstitialProcessor, timeoutResolver, timeoutFactory, applicationSettings);
=======
        factory = new AuctionRequestFactory(1, false, "USD", storedRequestProcessor, paramsExtractor,
                uidsCookieService, bidderCatalog, requestValidator, interstitialProcessor, timeoutResolver,
                timeoutFactory, applicationSettings);
>>>>>>> b9bb1751

        given(routingContext.getBody()).willReturn(Buffer.buffer("body"));

        // when
        final Future<?> future = factory.fromRequest(routingContext, 0L);

        // then
        assertThat(future.failed()).isTrue();
        assertThat(future.cause())
                .isInstanceOf(InvalidRequestException.class)
                .hasMessage("Request size exceeded max size of 1 bytes.");
    }

    @Test
    public void shouldReturnFailedFutureIfRequestBodyCouldNotBeParsed() {
        // given
        given(routingContext.getBody()).willReturn(Buffer.buffer("body"));

        // when
        final Future<?> future = factory.fromRequest(routingContext, 0L);

        // then
        assertThat(future.failed()).isTrue();
        assertThat(future.cause()).isInstanceOf(InvalidRequestException.class);
        assertThat(((InvalidRequestException) future.cause()).getMessages()).hasSize(1)
                .element(0).asString().startsWith("Failed to decode:");
    }

    @Test
    public void shouldSetFieldsFromHeadersIfBodyFieldsEmpty() {
        // given
        givenValidBidRequest();

        givenImplicitParams("http://example.com", "example.com", "192.168.244.1", "UnitTest");
        given(uidsCookieService.parseHostCookie(any())).willReturn("userId");

        // when
        final BidRequest request = factory.fromRequest(routingContext, 0L).result().getBidRequest();

        // then
        assertThat(request.getSite()).isEqualTo(Site.builder()
                .page("http://example.com")
                .domain("example.com")
                .ext(mapper.valueToTree(ExtSite.of(0, null)))
                .build());
        assertThat(request.getDevice())
                .isEqualTo(Device.builder().ip("192.168.244.1").ua("UnitTest").build());
        assertThat(request.getUser()).isEqualTo(User.builder().id("userId").build());
    }

    @Test
    public void shouldUpdateImpsWithSecurityOneIfRequestIsSecuredAndImpSecurityNotDefined() {
        // given
        givenBidRequest(BidRequest.builder().imp(singletonList(Imp.builder().build())).build());
        given(paramsExtractor.secureFrom(any())).willReturn(1);

        // when
        final BidRequest request = factory.fromRequest(routingContext, 0L).result().getBidRequest();

        // then
        assertThat(request.getImp()).extracting(Imp::getSecure).containsOnly(1);
    }

    @Test
    public void shouldNotUpdateImpsWithSecurityOneIfRequestIsSecureAndImpSecurityIsZero() {
        // given
        givenBidRequest(BidRequest.builder().imp(singletonList(Imp.builder().secure(0).build())).build());
        given(paramsExtractor.secureFrom(any())).willReturn(1);

        // when
        final BidRequest request = factory.fromRequest(routingContext, 0L).result().getBidRequest();

        // then
        assertThat(request.getImp()).extracting(Imp::getSecure).containsOnly(0);
    }

    @Test
    public void shouldUpdateImpsOnlyWithNotDefinedSecurityWithSecurityOneIfRequestIsSecure() {
        // given
        givenBidRequest(BidRequest.builder().imp(asList(Imp.builder().build(), Imp.builder().secure(0).build()))
                .build());
        given(paramsExtractor.secureFrom(any())).willReturn(1);

        // when
        final BidRequest request = factory.fromRequest(routingContext, 0L).result().getBidRequest();

        // then
        assertThat(request.getImp()).extracting(Imp::getSecure).containsOnly(1, 0);
    }

    @Test
    public void shouldNotUpdateImpsWithSecurityOneIfRequestIsNotSecureAndImpSecurityIsNotDefined() {
        // given
        givenBidRequest(BidRequest.builder().imp(singletonList(Imp.builder().build())).build());
        given(paramsExtractor.secureFrom(any())).willReturn(0);

        // when
        final BidRequest request = factory.fromRequest(routingContext, 0L).result().getBidRequest();

        // then
        assertThat(request.getImp()).extracting(Imp::getSecure).containsNull();
    }

    @Test
    public void shouldNotSetFieldsFromHeadersIfRequestFieldsNotEmpty() {
        // given
        final BidRequest bidRequest = BidRequest.builder()
                .site(Site.builder().domain("test.com").page("http://test.com")
                        .ext(mapper.valueToTree(ExtSite.of(0, null))).build())
                .device(Device.builder().ua("UnitTestUA").ip("56.76.12.3").build())
                .user(User.builder().id("userId").build())
                .cur(singletonList("USD"))
                .tmax(2000L)
                .at(1)
                .build();

        givenBidRequest(bidRequest);

        givenImplicitParams("http://anotherexample.com", "anotherexample.com", "192.168.244.2", "UnitTest2");
        given(uidsCookieService.parseHostCookie(any())).willReturn("userId");

        // when
        final BidRequest request = factory.fromRequest(routingContext, 0L).result().getBidRequest();

        // then
        assertThat(request).isSameAs(bidRequest);
    }

    @Test
    public void shouldSetSiteExtIfNoReferer() {
        // given
        givenValidBidRequest();

        // when
        final BidRequest request = factory.fromRequest(routingContext, 0L).result().getBidRequest();

        // then
        assertThat(request.getSite())
                .extracting(Site::getExt)
                .containsOnly(mapper.valueToTree(ExtSite.of(0, null)));
    }

    @Test
    public void shouldNotSetSitePageIfNoReferer() {
        // given
        givenBidRequest(BidRequest.builder()
                .site(Site.builder().domain("home.com").build())
                .build());

        // when
        final BidRequest request = factory.fromRequest(routingContext, 0L).result().getBidRequest();

        // then
        assertThat(request.getSite()).isEqualTo(
                Site.builder().domain("home.com").ext(mapper.valueToTree(ExtSite.of(0, null))).build());
    }

    @Test
    public void shouldNotSetSitePageIfDomainCouldNotBeDerived() {
        // given
        givenBidRequest(BidRequest.builder()
                .site(Site.builder().domain("home.com").build())
                .build());

        given(paramsExtractor.domainFrom(anyString())).willThrow(new PreBidException("Couldn't derive domain"));

        // when
        final BidRequest request = factory.fromRequest(routingContext, 0L).result().getBidRequest();

        // then
        assertThat(request.getSite()).isEqualTo(
                Site.builder().domain("home.com").ext(mapper.valueToTree(ExtSite.of(0, null))).build());
    }

    @Test
    public void shouldSetSiteExtAmpIfSiteHasNoExt() {
        // given
        givenBidRequest(BidRequest.builder()
                .site(Site.builder().domain("test.com").page("http://test.com").build())
                .build());
        givenImplicitParams("http://anotherexample.com", "anotherexample.com", "192.168.244.2", "UnitTest2");

        // when
        final BidRequest request = factory.fromRequest(routingContext, 0L).result().getBidRequest();

        // then
        assertThat(request.getSite()).isEqualTo(
                Site.builder().domain("test.com").page("http://test.com")
                        .ext(mapper.valueToTree(ExtSite.of(0, null))).build());
    }

    @Test
    public void shouldSetSiteExtAmpIfSiteExtHasNoAmp() {
        // given
        givenBidRequest(BidRequest.builder()
                .site(Site.builder().domain("test.com").page("http://test.com")
                        .ext(mapper.createObjectNode()).build())
                .build());
        givenImplicitParams("http://anotherexample.com", "anotherexample.com", "192.168.244.2", "UnitTest2");

        // when
        final BidRequest request = factory.fromRequest(routingContext, 0L).result().getBidRequest();

        // then
        assertThat(request.getSite()).isEqualTo(
                Site.builder().domain("test.com").page("http://test.com")
                        .ext(mapper.valueToTree(ExtSite.of(0, null))).build());
    }

    @Test
    public void shouldSetSiteExtAmpIfNoReferer() {
        // given
        givenBidRequest(BidRequest.builder()
                .site(Site.builder().domain("test.com").page("http://test.com").build())
                .build());

        // when
        final BidRequest request = factory.fromRequest(routingContext, 0L).result().getBidRequest();

        // then
        assertThat(request.getSite()).isEqualTo(
                Site.builder().domain("test.com").page("http://test.com")
                        .ext(mapper.valueToTree(ExtSite.of(0, null))).build());
    }

    @Test
    public void shouldNotSetUserIfNoHostCookie() {
        // given
        givenValidBidRequest();

        given(uidsCookieService.parseHostCookie(any())).willReturn(null);

        // when
        final BidRequest request = factory.fromRequest(routingContext, 0L).result().getBidRequest();

        // then
        assertThat(request.getUser()).isNull();
    }

    @Test
    public void shouldSetUserExtDigitrustPerfIfNotDefined() {
        // given
        givenBidRequest(BidRequest.builder()
                .user(User.builder()
                        .ext(mapper.valueToTree(ExtUser.builder()
                                .digitrust(ExtUserDigiTrust.of("id", 123, null))
                                .build()))
                        .build())
                .build());

        given(uidsCookieService.parseHostCookie(any())).willReturn(null);

        // when
        final BidRequest request = factory.fromRequest(routingContext, 0L).result().getBidRequest();

        // then
        assertThat(request.getUser().getExt())
                .isEqualTo(mapper.valueToTree(ExtUser.builder()
                        .digitrust(ExtUserDigiTrust.of("id", 123, 0))
                        .build()));
    }

    @Test
    public void shouldSetDefaultAtIfInitialValueIsEqualsToZero() {
        // given
        givenBidRequest(BidRequest.builder().at(0).build());

        // when
        final BidRequest request = factory.fromRequest(routingContext, 0L).result().getBidRequest();

        // then
        assertThat(request.getAt()).isEqualTo(1);
    }

    @Test
    public void shouldSetDefaultAtIfInitialValueIsEqualsToNull() {
        // given
        givenBidRequest(BidRequest.builder().at(null).build());

        // when
        final BidRequest request = factory.fromRequest(routingContext, 0L).result().getBidRequest();

        // then
        assertThat(request.getAt()).isEqualTo(1);
    }

    @Test
    public void shouldSetCurrencyIfMissedInRequestAndPresentInAdServerCurrencyConfig() {
        // given
        givenBidRequest(BidRequest.builder().cur(null).build());

        // when
        final BidRequest request = factory.fromRequest(routingContext, 0L).result().getBidRequest();

        // then
        assertThat(request.getCur()).isEqualTo(singletonList("USD"));
    }

    @Test
    public void shouldSetTimeoutFromTimeoutResolver() {
        // given
        givenBidRequest(BidRequest.builder().build());

        // when
        final BidRequest request = factory.fromRequest(routingContext, 0L).result().getBidRequest();

        // then
        assertThat(request.getTmax()).isEqualTo(2000L);
    }

    @Test
    public void shouldConvertStringPriceGranularityViewToCustom() {
        // given
        givenBidRequest(BidRequest.builder()
                .imp(singletonList(Imp.builder().ext(mapper.createObjectNode()).build()))
                .ext(mapper.valueToTree(ExtBidRequest.of(ExtRequestPrebid.builder()
                        .targeting(ExtRequestTargeting.of(new TextNode("low"), null, null, null, null))
                        .build())))
                .build());

        // when
        final BidRequest request = factory.fromRequest(routingContext, 0L).result().getBidRequest();

        // then
        // request was wrapped to list because extracting method works different on iterable and not iterable objects,
        // which force to make type casting or exception handling in lambdas
        assertThat(singletonList(request))
                .extracting(BidRequest::getExt)
                .extracting(ext -> mapper.treeToValue(ext, ExtBidRequest.class))
                .extracting(ExtBidRequest::getPrebid)
                .extracting(ExtRequestPrebid::getTargeting)
                .extracting(ExtRequestTargeting::getPricegranularity)
                .containsOnly(mapper.valueToTree(ExtPriceGranularity.of(2, singletonList(ExtGranularityRange.of(
                        BigDecimal.valueOf(5), BigDecimal.valueOf(0.5))))));
    }

    @Test
    public void shouldReturnFailedFutureWithInvalidRequestExceptionWhenStringPriceGranularityInvalid() {
        // given
        givenBidRequest(BidRequest.builder()
                .ext(mapper.valueToTree(ExtBidRequest.of(ExtRequestPrebid.builder()
                        .targeting(ExtRequestTargeting.of(new TextNode("invalid"),
                                null, null, null, null))
                        .build())))
                .build());

        // when
        final Future<?> future = factory.fromRequest(routingContext, 0L);

        // then
        assertThat(future.failed()).isTrue();
        assertThat(future.cause())
                .isInstanceOf(InvalidRequestException.class)
                .hasMessage("Invalid string price granularity with value: invalid");
    }

    @Test
    public void shouldSetDefaultPriceGranularityIfPriceGranularityNodeIsMissed() {
        // given
        givenBidRequest(BidRequest.builder()
                .imp(singletonList(Imp.builder().ext(mapper.createObjectNode()).build()))
                .ext(mapper.valueToTree(ExtBidRequest.of(ExtRequestPrebid.builder()
                        .targeting(ExtRequestTargeting.of(null, null,
                                null, null, null))
                        .build())))
                .build());

        // when
        final BidRequest request = factory.fromRequest(routingContext, 0L).result().getBidRequest();

        // then
        assertThat(singletonList(request))
                .extracting(BidRequest::getExt)
                .extracting(ext -> mapper.treeToValue(ext, ExtBidRequest.class))
                .extracting(ExtBidRequest::getPrebid)
                .extracting(ExtRequestPrebid::getTargeting)
                .extracting(ExtRequestTargeting::getPricegranularity)
                .containsOnly(mapper.valueToTree(ExtPriceGranularity.of(2, singletonList(ExtGranularityRange.of(
                        BigDecimal.valueOf(20), BigDecimal.valueOf(0.1))))));
    }

    @Test
    public void shouldSetDefaultIncludeWinnersIfIncludeWinnersIsMissed() {
        // given
        givenBidRequest(BidRequest.builder()
                .imp(singletonList(Imp.builder().ext(mapper.createObjectNode()).build()))
                .ext(mapper.valueToTree(ExtBidRequest.of(ExtRequestPrebid.builder()
                        .targeting(ExtRequestTargeting.of(null, null,
                                null, null, null))
                        .build())))
                .build());

        // when
        final BidRequest request = factory.fromRequest(routingContext, 0L).result().getBidRequest();

        // then
        assertThat(singletonList(request))
                .extracting(BidRequest::getExt)
                .extracting(ext -> mapper.treeToValue(ext, ExtBidRequest.class))
                .extracting(ExtBidRequest::getPrebid)
                .extracting(ExtRequestPrebid::getTargeting)
                .extracting(ExtRequestTargeting::getIncludewinners)
                .containsOnly(true);
    }

    @Test
    public void shouldSetDefaultIncludeBidderKeysIfIncludeBidderKeysIsMissed() {
        // given
        givenBidRequest(BidRequest.builder()
                .imp(singletonList(Imp.builder().ext(mapper.createObjectNode()).build()))
                .ext(mapper.valueToTree(ExtBidRequest.of(ExtRequestPrebid.builder()
                        .targeting(ExtRequestTargeting.of(null, null,
                                null, null, null))
                        .build())))
                .build());

        // when
        final BidRequest request = factory.fromRequest(routingContext, 0L).result().getBidRequest();

        // then
        assertThat(singletonList(request))
                .extracting(BidRequest::getExt)
                .extracting(ext -> mapper.treeToValue(ext, ExtBidRequest.class))
                .extracting(ExtBidRequest::getPrebid)
                .extracting(ExtRequestPrebid::getTargeting)
                .extracting(ExtRequestTargeting::getIncludebidderkeys)
                .containsOnly(true);
    }

    @Test
    public void shouldAddMissingAliases() {
        // given
        final Imp imp1 = Imp.builder()
                .ext((ObjectNode) Json.mapper.createObjectNode()
                        .set("requestScopedBidderAlias", Json.mapper.createObjectNode()))
                .build();
        final Imp imp2 = Imp.builder()
                .ext((ObjectNode) Json.mapper.createObjectNode()
                        .set("configScopedBidderAlias", Json.mapper.createObjectNode()))
                .build();

        givenBidRequest(BidRequest.builder()
                .imp(asList(imp1, imp2))
                .ext(mapper.valueToTree(ExtBidRequest.of(ExtRequestPrebid.builder()
                        .aliases(singletonMap("requestScopedBidderAlias", "bidder1"))
                        .targeting(ExtRequestTargeting.of(null, null, null,
                                null, null))
                        .build())))
                .build());

        given(bidderCatalog.isAlias("configScopedBidderAlias")).willReturn(true);
        given(bidderCatalog.nameByAlias("configScopedBidderAlias")).willReturn("bidder2");

        // when
        final BidRequest request = factory.fromRequest(routingContext, 0L).result().getBidRequest();

        // then
        assertThat(singletonList(request))
                .extracting(BidRequest::getExt)
                .extracting(ext -> mapper.treeToValue(ext, ExtBidRequest.class))
                .extracting(ExtBidRequest::getPrebid)
                .flatExtracting(extRequestPrebid -> extRequestPrebid.getAliases().entrySet())
                .extracting(Map.Entry::getKey, Map.Entry::getValue)
                .containsOnly(
                        tuple("requestScopedBidderAlias", "bidder1"),
                        tuple("configScopedBidderAlias", "bidder2"));
    }

    @Test
    public void shouldTolerateMissingImpExtWhenProcessingAliases() {
        // given
        givenBidRequest(BidRequest.builder()
                .imp(singletonList(Imp.builder().ext(null).build()))
                .ext(mapper.valueToTree(ExtBidRequest.of(ExtRequestPrebid.builder()
                        .aliases(singletonMap("alias", "bidder"))
                        .build())))
                .build());

        // when
        final Future<AuctionContext> future = factory.fromRequest(routingContext, 0L);

        // then
        assertThat(future.succeeded()).isTrue();
    }

    @Test
    public void shouldPassExtPrebidDebugFlagIfPresent() {
        // given
        givenBidRequest(BidRequest.builder()
                .imp(singletonList(Imp.builder().ext(mapper.createObjectNode()).build()))
                .ext(mapper.valueToTree(ExtBidRequest.of(ExtRequestPrebid.builder()
                        .debug(1)
                        .build())))
                .build());

        // when
        final BidRequest request = factory.fromRequest(routingContext, 0L).result().getBidRequest();

        // then
        assertThat(singletonList(request))
                .extracting(BidRequest::getExt)
                .extracting(ext -> mapper.treeToValue(ext, ExtBidRequest.class))
                .extracting(ExtBidRequest::getPrebid)
                .extracting(ExtRequestPrebid::getDebug)
                .containsOnly(1);
    }

    @Test
    public void shouldReturnFailedFutureIfRequestValidationFailed() {
        // given
        given(routingContext.getBody()).willReturn(Buffer.buffer("{}"));

        given(storedRequestProcessor.processStoredRequests(any())).willReturn(Future.succeededFuture(
                BidRequest.builder().build()));

        given(requestValidator.validate(any())).willReturn(new ValidationResult(asList("error1", "error2")));

        // when
        final Future<?> future = factory.fromRequest(routingContext, 0L);

        // then
        assertThat(future.failed()).isTrue();
        assertThat(future.cause()).isInstanceOf(InvalidRequestException.class);
        assertThat(((InvalidRequestException) future.cause()).getMessages()).containsOnly("error1", "error2");
    }

    @Test
    public void shouldReturnAuctionContextWithRoutingContext() {
        // given
        givenValidBidRequest();

        // when
        final RoutingContext context = factory.fromRequest(routingContext, 0L).result().getRoutingContext();

        // then
        assertThat(context).isSameAs(routingContext);
    }

    @Test
    public void shouldReturnAuctionContextWithUidsCookie() {
        // given
        givenValidBidRequest();

        final UidsCookie givenUidsCookie = new UidsCookie(Uids.builder()
                .uids(singletonMap("bidder", UidWithExpiry.live("uid")))
                .build());
        given(uidsCookieService.parseFromRequest(any())).willReturn(givenUidsCookie);

        // when
        final UidsCookie uidsCookie = factory.fromRequest(routingContext, 0L).result().getUidsCookie();

        // then
        assertThat(uidsCookie).isSameAs(givenUidsCookie);
    }

    @Test
    public void shouldReturnAuctionContextWithTimeout() {
        // given
        givenValidBidRequest();

        given(timeoutFactory.create(anyLong(), anyLong())).willReturn(mock(Timeout.class));

        final long startTime = Clock.fixed(Instant.now(), ZoneId.systemDefault()).millis();

        // when
        final Timeout timeout = factory.fromRequest(routingContext, startTime).result().getTimeout();

        // then
        verify(timeoutFactory).create(eq(startTime), anyLong());
        assertThat(timeout).isNotNull();
    }

    @Test
    public void shouldReturnFailedFutureWhenAccountIdIsBlacklisted() {
        // given
        givenBidRequest(BidRequest.builder()
                .site(Site.builder()
                        .publisher(Publisher.builder().id("bad_acc").build()).build())
                .build());

        // when
        final Future<AuctionContext> result = factory.fromRequest(routingContext, 0);

        // then
        assertThat(result.failed()).isTrue();
        assertThat(result.cause())
                .isInstanceOf(InvalidRequestException.class)
                .hasMessage("Prebid-server has blacklisted Account ID: bad_acc, please reach out to the prebid "
                        + "server host.");
    }

    @Test
    public void shouldReturnAuctionContextWithAccountIdTakenFromPublisherExt() {
        // given
        givenBidRequest(BidRequest.builder()
                .site(Site.builder()
                        .publisher(Publisher.builder().id("accountId")
                                .ext(mapper.valueToTree(ExtPublisher.of("parentAccount")))
                                .build())
                        .build())
                .build());

        final Account givenAccount = Account.builder().id("parentAccount").build();
        given(applicationSettings.getAccountById(any(), any()))
                .willReturn(Future.succeededFuture(givenAccount));

        // when
        final Account account = factory.fromRequest(routingContext, 0L).result().getAccount();

        // then
        verify(applicationSettings).getAccountById(eq("parentAccount"), any());

        assertThat(account).isSameAs(givenAccount);
    }

    @Test
    public void shouldReturnAuctionContextWithAccountIdTakenFromPublisherIdWhenExtIsNull() {
        // given
        givenBidRequest(BidRequest.builder()
                .site(Site.builder()
                        .publisher(Publisher.builder().id("accountId").ext(null).build())
                        .build())
                .build());

        final Account givenAccount = Account.builder().id("accountId").build();
        given(applicationSettings.getAccountById(any(), any()))
                .willReturn(Future.succeededFuture(givenAccount));

        // when
        final Account account = factory.fromRequest(routingContext, 0L).result().getAccount();

        // then
        verify(applicationSettings).getAccountById(eq("accountId"), any());

        assertThat(account).isSameAs(givenAccount);
    }

    @Test
    public void shouldReturnAuctionContextWithAccountIdTakenFromPublisherIdWhenExtParentIsEmpty() {
        // given
        givenBidRequest(BidRequest.builder()
                .site(Site.builder()
                        .publisher(Publisher.builder().id("accountId")
                                .ext(mapper.valueToTree(ExtPublisher.of(""))).build())
                        .build())
                .build());

        final Account givenAccount = Account.builder().id("accountId").build();
        given(applicationSettings.getAccountById(any(), any()))
                .willReturn(Future.succeededFuture(givenAccount));

        // when
        final Account account = factory.fromRequest(routingContext, 0L).result().getAccount();

        // then
        verify(applicationSettings).getAccountById(eq("accountId"), any());

        assertThat(account).isSameAs(givenAccount);
    }

    @Test
    public void shouldReturnAuctionContextWithEmptyAccountIfNotFound() {
        // given
        givenBidRequest(BidRequest.builder()
                .site(Site.builder()
                        .publisher(Publisher.builder().id("accountId")
                                .ext(mapper.valueToTree(ExtPublisher.of("parentAccount")))
                                .build())
                        .build())
                .build());

        given(applicationSettings.getAccountById(any(), any()))
                .willReturn(Future.failedFuture(new PreBidException("not found")));

        // when
        final Account account = factory.fromRequest(routingContext, 0L).result().getAccount();

        // then
        verify(applicationSettings).getAccountById(eq("parentAccount"), any());

        assertThat(account).isEqualTo(Account.builder().id("parentAccount").build());
    }

    @Test
    public void shouldReturnAuctionContextWithEmptyAccountIfExceptionOccured() {
        // given
        givenBidRequest(BidRequest.builder()
                .site(Site.builder()
                        .publisher(Publisher.builder().id("accountId").build())
                        .build())
                .build());

        given(applicationSettings.getAccountById(any(), any()))
                .willReturn(Future.failedFuture(new RuntimeException("error")));

        // when
        final Account account = factory.fromRequest(routingContext, 0L).result().getAccount();

        // then
        verify(applicationSettings).getAccountById(eq("accountId"), any());

        assertThat(account).isEqualTo(Account.builder().id("accountId").build());
    }

    @Test
    public void shouldReturnAuctionContextWithEmptyAccountIfItIsMissingInRequest() {
        // given
        givenValidBidRequest();

        // when
        final Account account = factory.fromRequest(routingContext, 0L).result().getAccount();

        // then
        assertThat(account).isEqualTo(Account.builder().id("").build());
        verifyZeroInteractions(applicationSettings);
    }

    private void givenImplicitParams(String referer, String domain, String ip, String ua) {
        given(paramsExtractor.refererFrom(any())).willReturn(referer);
        given(paramsExtractor.domainFrom(anyString())).willReturn(domain);
        given(paramsExtractor.ipFrom(any())).willReturn(ip);
        given(paramsExtractor.uaFrom(any())).willReturn(ua);
    }

    private void givenBidRequest(BidRequest bidRequest) {
        try {
            given(routingContext.getBody()).willReturn(Buffer.buffer(Json.mapper.writeValueAsString(bidRequest)));

            given(storedRequestProcessor.processStoredRequests(any())).willReturn(Future.succeededFuture(bidRequest));

            given(requestValidator.validate(any())).willReturn(ValidationResult.success());
        } catch (JsonProcessingException e) {
            e.printStackTrace();
        }
    }

    private void givenValidBidRequest() {
        givenBidRequest(BidRequest.builder().build());
    }
}<|MERGE_RESOLUTION|>--- conflicted
+++ resolved
@@ -108,15 +108,9 @@
         given(applicationSettings.getAccountById(any(), any()))
                 .willReturn(Future.succeededFuture(Account.builder().id("accountId").build()));
 
-<<<<<<< HEAD
-        factory = new AuctionRequestFactory(Integer.MAX_VALUE, "USD", BLACKLISTED_ACCTS,
+        factory = new AuctionRequestFactory(Integer.MAX_VALUE, false, "USD", BLACKLISTED_ACCTS,
                 storedRequestProcessor, paramsExtractor, uidsCookieService, bidderCatalog, requestValidator,
                 interstitialProcessor, timeoutResolver, timeoutFactory, applicationSettings);
-=======
-        factory = new AuctionRequestFactory(Integer.MAX_VALUE, false, "USD", storedRequestProcessor, paramsExtractor,
-                uidsCookieService, bidderCatalog, requestValidator, interstitialProcessor, timeoutResolver,
-                timeoutFactory, applicationSettings);
->>>>>>> b9bb1751
     }
 
     @Test
@@ -189,15 +183,9 @@
     @Test
     public void shouldReturnFailedFutureIfRequestBodyExceedsMaxRequestSize() {
         // given
-<<<<<<< HEAD
-        factory = new AuctionRequestFactory(1, "USD", BLACKLISTED_ACCTS,
+        factory = new AuctionRequestFactory(1, false, "USD", BLACKLISTED_ACCTS,
                 storedRequestProcessor, paramsExtractor, uidsCookieService, bidderCatalog, requestValidator,
                 interstitialProcessor, timeoutResolver, timeoutFactory, applicationSettings);
-=======
-        factory = new AuctionRequestFactory(1, false, "USD", storedRequestProcessor, paramsExtractor,
-                uidsCookieService, bidderCatalog, requestValidator, interstitialProcessor, timeoutResolver,
-                timeoutFactory, applicationSettings);
->>>>>>> b9bb1751
 
         given(routingContext.getBody()).willReturn(Buffer.buffer("body"));
 
