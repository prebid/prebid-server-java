--- conflicted
+++ resolved
@@ -1547,13 +1547,8 @@
         given(storedRequestProcessor.processStoredRequests(any(), any()))
                 .willReturn(Future.succeededFuture(BidRequest.builder().build()));
 
-<<<<<<< HEAD
-        given(requestValidator.validate(any())).willReturn(new ValidationResult(asList("error1", "error2"),
-                Collections.emptyList()));
-=======
         given(requestValidator.validate(any()))
                 .willReturn(new ValidationResult(emptyList(), asList("error1", "error2")));
->>>>>>> 1389346e
 
         // when
         final Future<?> future = factory.fromRequest(routingContext, 0L);
@@ -1573,7 +1568,7 @@
                 BidRequest.builder().build()));
 
         given(requestValidator.validate(any()))
-                .willReturn(ValidationResult.warning(Collections.singletonList("warning")));
+                .willReturn(ValidationResult.success(Collections.singletonList("warning")));
 
         // when
         final Future<AuctionContext> result = factory.fromRequest(routingContext, 0L);
