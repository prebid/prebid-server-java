package org.prebid.server.auction;

import com.iab.openrtb.request.BidRequest;
import com.iab.openrtb.request.Device;
import com.iab.openrtb.request.Geo;
import com.iab.openrtb.request.Imp;
import com.iab.openrtb.request.Regs;
import com.iab.openrtb.request.User;
import io.vertx.core.Future;
import io.vertx.core.MultiMap;
import io.vertx.core.http.HttpServerRequest;
import org.junit.Before;
import org.junit.Rule;
import org.junit.Test;
import org.mockito.Mock;
import org.mockito.junit.MockitoJUnit;
import org.mockito.junit.MockitoRule;
import org.prebid.server.VertxTest;
import org.prebid.server.assertion.FutureAssertion;
import org.prebid.server.auction.model.AuctionContext;
import org.prebid.server.auction.model.BidderPrivacyResult;
import org.prebid.server.auction.model.PreBidRequestContext;
import org.prebid.server.bidder.BidderCatalog;
import org.prebid.server.exception.InvalidRequestException;
import org.prebid.server.execution.Timeout;
import org.prebid.server.execution.TimeoutFactory;
import org.prebid.server.geolocation.model.GeoInfo;
import org.prebid.server.metric.MetricName;
import org.prebid.server.metric.Metrics;
import org.prebid.server.privacy.PrivacyExtractor;
import org.prebid.server.privacy.ccpa.Ccpa;
import org.prebid.server.privacy.gdpr.TcfDefinerService;
import org.prebid.server.privacy.gdpr.model.PrivacyEnforcementAction;
import org.prebid.server.privacy.gdpr.model.TCStringEmpty;
import org.prebid.server.privacy.gdpr.model.TcfContext;
import org.prebid.server.privacy.gdpr.model.TcfResponse;
import org.prebid.server.privacy.model.Privacy;
import org.prebid.server.privacy.model.PrivacyContext;
import org.prebid.server.proto.openrtb.ext.request.ExtRegs;
import org.prebid.server.proto.openrtb.ext.request.ExtRequest;
import org.prebid.server.proto.openrtb.ext.request.ExtRequestPrebid;
import org.prebid.server.proto.openrtb.ext.request.ExtUser;
import org.prebid.server.proto.openrtb.ext.request.ExtUserDigiTrust;
import org.prebid.server.proto.openrtb.ext.request.ExtUserEid;
import org.prebid.server.proto.openrtb.ext.request.ExtUserPrebid;
import org.prebid.server.proto.request.CookieSyncRequest;
import org.prebid.server.proto.request.PreBidRequest;
import org.prebid.server.proto.response.BidderInfo;
import org.prebid.server.settings.model.Account;

import java.time.Clock;
import java.time.Instant;
import java.time.ZoneId;
import java.util.HashMap;
import java.util.HashSet;
import java.util.List;
import java.util.Map;
import java.util.Set;
import java.util.function.UnaryOperator;

import static java.util.Arrays.asList;
import static java.util.Collections.emptyList;
import static java.util.Collections.emptyMap;
import static java.util.Collections.singleton;
import static java.util.Collections.singletonList;
import static java.util.Collections.singletonMap;
import static org.apache.commons.lang3.StringUtils.EMPTY;
import static org.assertj.core.api.Assertions.assertThat;
import static org.mockito.ArgumentMatchers.any;
import static org.mockito.ArgumentMatchers.anySet;
import static org.mockito.ArgumentMatchers.anyString;
import static org.mockito.ArgumentMatchers.eq;
import static org.mockito.ArgumentMatchers.isNull;
import static org.mockito.ArgumentMatchers.same;
import static org.mockito.BDDMockito.given;
import static org.mockito.Mockito.mock;
import static org.mockito.Mockito.verify;
import static org.mockito.Mockito.verifyNoMoreInteractions;
import static org.mockito.Mockito.verifyZeroInteractions;

public class PrivacyEnforcementServiceTest extends VertxTest {

    private static final String BIDDER_NAME = "someBidder";
    private static final String BUYER_UID = "uidval";

    @Rule
    public final MockitoRule mockitoRule = MockitoJUnit.rule();

    @Mock
    private BidderCatalog bidderCatalog;
    private PrivacyExtractor privacyExtractor;
    @Mock
    private TcfDefinerService tcfDefinerService;
    @Mock
    private IpAddressHelper ipAddressHelper;
    @Mock
    private Metrics metrics;

    private PrivacyEnforcementService privacyEnforcementService;

    @Mock
    private BidderAliases aliases;
    private Timeout timeout;

    @Before
    public void setUp() {
<<<<<<< HEAD
        given(tcfDefinerService.resultForBidderNames(anySet(), any(), any(), any(), any(), any(), any(), any()))
=======
        given(tcfDefinerService.resultForBidderNames(anySet(), any(), any(), any()))
>>>>>>> c5546f7a
                .willReturn(Future.succeededFuture(
                        TcfResponse.of(true, singletonMap(BIDDER_NAME, restrictDeviceAndUser()), null)));
        given(aliases.resolveBidder(anyString())).willAnswer(invocation -> invocation.getArgument(0));
        given(ipAddressHelper.maskIpv4(anyString())).willReturn("192.168.0.0");
        given(ipAddressHelper.anonymizeIpv6(eq("2001:0db8:85a3:0000:0000:8a2e:0370:7334")))
                .willReturn("2001:0db8:85a3:0000::");

        timeout = new TimeoutFactory(Clock.fixed(Instant.now(), ZoneId.systemDefault())).create(500);

        privacyExtractor = new PrivacyExtractor();

        privacyEnforcementService = new PrivacyEnforcementService(
                bidderCatalog, privacyExtractor, tcfDefinerService, ipAddressHelper, metrics, false);
    }

    @Test
    public void contextFromBidRequestShouldReturnCoppaContext() {
        // given
        final BidRequest bidRequest = BidRequest.builder()
                .regs(Regs.of(1, null))
                .build();

        // when
        final Future<PrivacyContext> privacyContext = privacyEnforcementService.contextFromBidRequest(
                bidRequest, Account.empty("account"), null, null);

        // then
        FutureAssertion.assertThat(privacyContext).succeededWith(
                PrivacyContext.of(Privacy.of(EMPTY, EMPTY, Ccpa.EMPTY, 1), TcfContext.empty()));
    }

    @Test
    public void contextFromBidRequestShouldReturnTcfContext() {
        // given
        final BidRequest bidRequest = BidRequest.builder()
                .regs(Regs.of(null, ExtRegs.of(1, "1YYY")))
                .user(User.builder()
                        .ext(ExtUser.builder()
                                .consent("consent")
                                .build())
                        .build())
                .build();

        final TcfContext tcfContext = TcfContext.builder()
                .gdpr("1")
                .consentString("consent")
                .consent(TCStringEmpty.create())
                .build();
        given(tcfDefinerService.resolveTcfContext(any(), any(), any(), any(), any(), any()))
                .willReturn(Future.succeededFuture(tcfContext));

        // when
        final Future<PrivacyContext> privacyContext = privacyEnforcementService.contextFromBidRequest(
                bidRequest, Account.empty("account"), MetricName.openrtb2web, null);

        // then
        final Privacy privacy = Privacy.of("1", "consent", Ccpa.of("1YYY"), 0);
        FutureAssertion.assertThat(privacyContext).succeededWith(PrivacyContext.of(privacy, tcfContext));

        verify(tcfDefinerService).resolveTcfContext(
                eq(privacy), isNull(), isNull(), isNull(), same(MetricName.openrtb2web), isNull());
    }

    @Test
    public void contextFromBidRequestShouldReturnTcfContextWithIpMasked() {
        // given
        final BidRequest bidRequest = BidRequest.builder()
                .regs(Regs.of(null, ExtRegs.of(1, "1YYY")))
                .user(User.builder()
                        .ext(ExtUser.builder()
                                .consent("consent")
                                .build())
                        .build())
                .device(Device.builder()
                        .lmt(1)
                        .ip("ip")
                        .build())
                .build();

        given(ipAddressHelper.maskIpv4(any())).willReturn("ip-masked");

        final TcfContext tcfContext = TcfContext.builder()
                .gdpr("1")
                .consentString("consent")
                .consent(TCStringEmpty.create())
                .ipAddress("ip-masked")
                .inEea(false)
                .geoInfo(GeoInfo.builder().vendor("v").country("ua").build())
                .build();
        given(tcfDefinerService.resolveTcfContext(any(), any(), any(), any(), any(), any()))
                .willReturn(Future.succeededFuture(tcfContext));

        // when
        final Future<PrivacyContext> privacyContext = privacyEnforcementService.contextFromBidRequest(
                bidRequest, Account.empty("account"), MetricName.openrtb2web, null);

        // then
        final Privacy privacy = Privacy.of("1", "consent", Ccpa.of("1YYY"), 0);
        FutureAssertion.assertThat(privacyContext).succeededWith(PrivacyContext.of(privacy, tcfContext, "ip-masked"));

        verify(tcfDefinerService).resolveTcfContext(
                eq(privacy), isNull(), eq("ip-masked"), isNull(), same(MetricName.openrtb2web), isNull());
    }

    @Test
    public void contextFromLegacyRequestShouldReturnContext() {
        // given
        final PreBidRequestContext preBidRequestContext = PreBidRequestContext.builder()
                .preBidRequest(PreBidRequest.builder()
                        .regs(Regs.of(null, ExtRegs.of(1, "1YYY")))
                        .user(User.builder()
                                .ext(ExtUser.builder()
                                        .consent("consent")
                                        .build())
                                .build())
                        .build())
                .ip("ip")
                .build();

        final TcfContext tcfContext = TcfContext.builder()
                .gdpr("1")
                .consentString("consent")
                .consent(TCStringEmpty.create())
                .build();
        given(tcfDefinerService.resolveTcfContext(any(), any(), any(), any()))
                .willReturn(Future.succeededFuture(tcfContext));

        // when
        final Future<PrivacyContext> privacyContext = privacyEnforcementService.contextFromLegacyRequest(
                preBidRequestContext, Account.empty("account"));

        // then
        final Privacy privacy = Privacy.of("1", "consent", Ccpa.of("1YYY"), 0);
        FutureAssertion.assertThat(privacyContext).succeededWith(PrivacyContext.of(privacy, tcfContext));

        verify(tcfDefinerService).resolveTcfContext(eq(privacy), eq("ip"), isNull(), isNull());
    }

    @Test
    public void contextFromSetuidRequestShouldReturnContext() {
        // given
        final HttpServerRequest request = mock(HttpServerRequest.class);
        given(request.getParam("gdpr")).willReturn("1");
        given(request.getParam("gdpr_consent")).willReturn("consent");
        given(request.headers()).willReturn(MultiMap.caseInsensitiveMultiMap().add("X-Forwarded-For", "ip"));

        final TcfContext tcfContext = TcfContext.builder()
                .gdpr("1")
                .consentString("consent")
                .consent(TCStringEmpty.create())
                .build();
        given(tcfDefinerService.resolveTcfContext(any(), any(), any(), any()))
                .willReturn(Future.succeededFuture(tcfContext));

        // when
        final Future<PrivacyContext> privacyContext = privacyEnforcementService.contextFromSetuidRequest(
                request, Account.empty("account"), null);

        // then
        final Privacy privacy = Privacy.of("1", "consent", Ccpa.EMPTY, 0);
        FutureAssertion.assertThat(privacyContext).succeededWith(PrivacyContext.of(privacy, tcfContext));

        verify(tcfDefinerService).resolveTcfContext(eq(privacy), eq("ip"), isNull(), isNull());
    }

    @Test
    public void contextFromCookieSyncRequestShouldReturnContext() {
        // given
        final HttpServerRequest httpServerRequest = mock(HttpServerRequest.class);
        given(httpServerRequest.headers())
                .willReturn(MultiMap.caseInsensitiveMultiMap().add("X-Forwarded-For", "ip"));

        final CookieSyncRequest cookieSyncRequest = CookieSyncRequest.builder()
                .gdpr(1)
                .gdprConsent("consent")
                .usPrivacy("1YYY")
                .build();

        final TcfContext tcfContext = TcfContext.builder()
                .gdpr("1")
                .consentString("consent")
                .consent(TCStringEmpty.create())
                .build();
        given(tcfDefinerService.resolveTcfContext(any(), any(), any(), any()))
                .willReturn(Future.succeededFuture(tcfContext));

        // when
        final Future<PrivacyContext> privacyContext = privacyEnforcementService.contextFromCookieSyncRequest(
                cookieSyncRequest, httpServerRequest, Account.empty("account"), null);

        // then
        final Privacy privacy = Privacy.of("1", "consent", Ccpa.of("1YYY"), 0);
        FutureAssertion.assertThat(privacyContext).succeededWith(PrivacyContext.of(privacy, tcfContext));

        verify(tcfDefinerService).resolveTcfContext(eq(privacy), eq("ip"), isNull(), isNull());
    }

    @Test
    public void shouldMaskForCoppaWhenDeviceLmtIsOneAndRegsCoppaIsOneAndDoesNotCallTcfServices() {
        // given
        final User user = notMaskedUser(notMaskedExtUser());
        final Device device = givenNotMaskedDevice(deviceBuilder -> deviceBuilder.lmt(1));
        final Map<String, User> bidderToUser = singletonMap(BIDDER_NAME, user);

        final BidRequest bidRequest = givenBidRequest(givenSingleImp(
                singletonMap(BIDDER_NAME, 1)),
                bidRequestBuilder -> bidRequestBuilder
                        .user(user)
                        .device(device));
        final PrivacyContext privacyContext = givenPrivacyContext("1", Ccpa.EMPTY, 1);

        final AuctionContext context = auctionContext(bidRequest, privacyContext);

        // when
        final List<BidderPrivacyResult> result = privacyEnforcementService
                .mask(context, bidderToUser, singletonList(BIDDER_NAME), aliases)
                .result();

        // then
        final BidderPrivacyResult expected = BidderPrivacyResult.builder()
                .requestBidder(BIDDER_NAME)
                .user(userCoppaMasked(extUserIdsMasked()))
                .device(givenCoppaMaskedDevice(deviceBuilder -> deviceBuilder.lmt(1)))
                .build();
        assertThat(result).isEqualTo(singletonList(expected));

        verifyZeroInteractions(tcfDefinerService);
    }

    @Test
    public void shouldMaskForCcpaWhenUsPolicyIsValidAndCoppaIsZero() {
        // given
        privacyEnforcementService = new PrivacyEnforcementService(
                bidderCatalog, privacyExtractor, tcfDefinerService, ipAddressHelper, metrics, true);

        given(tcfDefinerService.resultForBidderNames(anySet(), any(), any(), any()))
                .willReturn(Future.succeededFuture(TcfResponse.of(true, emptyMap(), null)));

        given(bidderCatalog.bidderInfoByName(BIDDER_NAME)).willReturn(givenBidderInfo(1, true));

        final User user = notMaskedUser(notMaskedExtUser());
        final Device device = notMaskedDevice();
        final Map<String, User> bidderToUser = singletonMap(BIDDER_NAME, user);

        final BidRequest bidRequest = givenBidRequest(givenSingleImp(
                singletonMap(BIDDER_NAME, 1)),
                bidRequestBuilder -> bidRequestBuilder
                        .user(user)
                        .device(device));

        final PrivacyContext privacyContext = givenPrivacyContext("1", Ccpa.of("1YYY"), 0);

        final AuctionContext context = auctionContext(bidRequest, privacyContext);

        // when
        final List<BidderPrivacyResult> result = privacyEnforcementService
                .mask(context, bidderToUser, singletonList(BIDDER_NAME), aliases)
                .result();

        // then
        final BidderPrivacyResult expected = BidderPrivacyResult.builder()
                .requestBidder(BIDDER_NAME)
                .user(userTcfMasked(extUserIdsMasked()))
                .device(deviceTcfMasked())
                .build();
        assertThat(result).isEqualTo(singletonList(expected));
    }

    @Test
    public void shouldTolerateEmptyBidderToBidderPrivacyResultList() {
        // given
        final BidRequest bidRequest = givenBidRequest(emptyList(),
                bidRequestBuilder -> bidRequestBuilder
                        .user(null)
                        .device(null));

        final PrivacyContext privacyContext = givenPrivacyContext("1", Ccpa.EMPTY, 0);

        final AuctionContext context = auctionContext(bidRequest, privacyContext);

        // when
        final List<BidderPrivacyResult> result = privacyEnforcementService
                .mask(context, emptyMap(), singletonList(BIDDER_NAME), aliases)
                .result();

        // then
<<<<<<< HEAD
        verify(tcfDefinerService)
                .resultForBidderNames(eq(singleton(BIDDER_NAME)), any(), isNull(), any(), any(), any(), any(),
                        eq(timeout));
=======
        verify(tcfDefinerService).resultForBidderNames(eq(singleton(BIDDER_NAME)), any(), any(), any());
>>>>>>> c5546f7a
        verifyNoMoreInteractions(tcfDefinerService);

        assertThat(result).isEqualTo(emptyList());
    }

    @Test
    public void shouldNotMaskWhenDeviceLmtIsNullAndGdprNotEnforced() {
        // given
<<<<<<< HEAD
        given(tcfDefinerService.resultForBidderNames(any(), any(), any(), any(), any(), any(), any(), any()))
=======
        given(tcfDefinerService.resultForBidderNames(any(), any(), any(), any()))
>>>>>>> c5546f7a
                .willReturn(Future.succeededFuture(
                        TcfResponse.of(true, singletonMap(BIDDER_NAME, PrivacyEnforcementAction.allowAll()), null)));

        final User user = notMaskedUser();
        final Device device = notMaskedDevice();
        final Map<String, User> bidderToUser = singletonMap(BIDDER_NAME, user);

        final BidRequest bidRequest = givenBidRequest(
                givenSingleImp(singletonMap(BIDDER_NAME, 1)),
                bidRequestBuilder -> bidRequestBuilder
                        .user(user)
                        .device(device));

        final PrivacyContext privacyContext = givenPrivacyContext("1", Ccpa.EMPTY, 0);

        final AuctionContext context = auctionContext(bidRequest, privacyContext);

        // when
        final List<BidderPrivacyResult> result = privacyEnforcementService
                .mask(context, bidderToUser, singletonList(BIDDER_NAME), aliases)
                .result();

        // then
        final BidderPrivacyResult expectedBidderPrivacy = BidderPrivacyResult.builder()
                .user(notMaskedUser())
                .device(notMaskedDevice())
                .requestBidder(BIDDER_NAME)
                .build();
        assertThat(result).containsOnly(expectedBidderPrivacy);

<<<<<<< HEAD
        verify(tcfDefinerService)
                .resultForBidderNames(eq(singleton(BIDDER_NAME)), any(), eq("1"), any(), any(), any(), any(),
                        eq(timeout));
=======
        verify(tcfDefinerService).resultForBidderNames(eq(singleton(BIDDER_NAME)), any(), any(), any());
>>>>>>> c5546f7a
    }

    @Test
    public void shouldNotMaskWhenDeviceLmtIsZeroAndCoppaIsZeroAndGdprIsZeroAndTcfDefinerServiceAllowAll() {
        // given
<<<<<<< HEAD
        given(tcfDefinerService.resultForBidderNames(any(), any(), any(), any(), any(), any(), any(), any()))
=======
        given(tcfDefinerService.resultForBidderNames(any(), any(), any(), any()))
>>>>>>> c5546f7a
                .willReturn(Future.succeededFuture(
                        TcfResponse.of(true, singletonMap(BIDDER_NAME, PrivacyEnforcementAction.allowAll()), null)));

        final User user = notMaskedUser();
        final Device device = givenNotMaskedDevice(deviceBuilder -> deviceBuilder.lmt(0));
        final Map<String, User> bidderToUser = singletonMap(BIDDER_NAME, user);

        final BidRequest bidRequest = givenBidRequest(givenSingleImp(
                singletonMap(BIDDER_NAME, 1)),
                bidRequestBuilder -> bidRequestBuilder
                        .user(user)
                        .device(device));

        final PrivacyContext privacyContext = givenPrivacyContext("0", Ccpa.EMPTY, 0);

        final AuctionContext context = auctionContext(bidRequest, privacyContext);

        // when
        final List<BidderPrivacyResult> result = privacyEnforcementService
                .mask(context, bidderToUser, singletonList(BIDDER_NAME), aliases)
                .result();

        // then
        final BidderPrivacyResult expectedBidderPrivacy = BidderPrivacyResult.builder()
                .user(notMaskedUser())
                .device(givenNotMaskedDevice(deviceBuilder -> deviceBuilder.lmt(0)))
                .requestBidder(BIDDER_NAME)
                .build();
        assertThat(result).containsOnly(expectedBidderPrivacy);

<<<<<<< HEAD
        verify(tcfDefinerService)
                .resultForBidderNames(eq(singleton(BIDDER_NAME)), any(), eq("0"), any(), any(), any(), any(),
                        eq(timeout));
=======
        verify(tcfDefinerService).resultForBidderNames(eq(singleton(BIDDER_NAME)), any(), any(), any());
>>>>>>> c5546f7a
    }

    @Test
    public void shouldMaskForTcfWhenTcfServiceAllowAllAndDeviceLmtIsOne() {
        // given
<<<<<<< HEAD
        given(tcfDefinerService.resultForBidderNames(any(), any(), any(), any(), any(), any(), any(), any()))
=======
        given(tcfDefinerService.resultForBidderNames(any(), any(), any(), any()))
>>>>>>> c5546f7a
                .willReturn(Future.succeededFuture(
                        TcfResponse.of(true, singletonMap(BIDDER_NAME, PrivacyEnforcementAction.allowAll()), null)));

        final User user = notMaskedUser();
        final Device device = givenNotMaskedDevice(deviceBuilder -> deviceBuilder.lmt(1));
        final Map<String, User> bidderToUser = singletonMap(BIDDER_NAME, user);

        final BidRequest bidRequest = givenBidRequest(givenSingleImp(
                singletonMap(BIDDER_NAME, 1)),
                bidRequestBuilder -> bidRequestBuilder
                        .user(user)
                        .device(device));

        final PrivacyContext privacyContext = givenPrivacyContext("0", Ccpa.EMPTY, 0);

        final AuctionContext context = auctionContext(bidRequest, privacyContext);

        // when
        final List<BidderPrivacyResult> result = privacyEnforcementService
                .mask(context, bidderToUser, singletonList(BIDDER_NAME), aliases)
                .result();

        // then
        final BidderPrivacyResult expectedBidderPrivacy = BidderPrivacyResult.builder()
                .user(userTcfMasked())
                .device(givenTcfMaskedDevice(deviceBuilder -> deviceBuilder.lmt(1)))
                .requestBidder(BIDDER_NAME)
                .build();
        assertThat(result).containsOnly(expectedBidderPrivacy);

<<<<<<< HEAD
        verify(tcfDefinerService)
                .resultForBidderNames(eq(singleton(BIDDER_NAME)), any(), isNull(), any(), any(), any(), any(),
                        eq(timeout));
=======
        verify(tcfDefinerService).resultForBidderNames(eq(singleton(BIDDER_NAME)), any(), any(), any());
>>>>>>> c5546f7a
    }

    @Test
    public void shouldMaskForTcfWhenTcfDefinerServiceRestrictDeviceAndUser() {
        // given
        final User user = notMaskedUser();
        final Device device = notMaskedDevice();
        final Map<String, User> bidderToUser = singletonMap(BIDDER_NAME, user);

        final BidRequest bidRequest = givenBidRequest(givenSingleImp(
                singletonMap(BIDDER_NAME, 1)),
                bidRequestBuilder -> bidRequestBuilder
                        .user(user)
                        .device(device));

        final PrivacyContext privacyContext = givenPrivacyContext("0", Ccpa.EMPTY, 0);

        final AuctionContext context = auctionContext(bidRequest, privacyContext);

        // when
        final List<BidderPrivacyResult> result = privacyEnforcementService
                .mask(context, bidderToUser, singletonList(BIDDER_NAME), aliases)
                .result();

        // then
        final BidderPrivacyResult expectedBidderPrivacy = BidderPrivacyResult.builder()
                .user(userTcfMasked())
                .device(deviceTcfMasked())
                .requestBidder(BIDDER_NAME)
                .build();
        assertThat(result).containsOnly(expectedBidderPrivacy);

<<<<<<< HEAD
        verify(tcfDefinerService)
                .resultForBidderNames(eq(singleton(BIDDER_NAME)), any(), isNull(), any(), any(), any(), any(),
                        eq(timeout));
=======
        verify(tcfDefinerService).resultForBidderNames(eq(singleton(BIDDER_NAME)), any(), any(), any());
>>>>>>> c5546f7a
    }

    @Test
    public void shouldMaskUserIdsWhenTcfDefinerServiceRestrictUserIds() {
        // given
        final PrivacyEnforcementAction privacyEnforcementAction = PrivacyEnforcementAction.allowAll();
        privacyEnforcementAction.setRemoveUserIds(true);

<<<<<<< HEAD
        given(tcfDefinerService.resultForBidderNames(any(), any(), any(), any(), any(), any(), any(), any()))
=======
        given(tcfDefinerService.resultForBidderNames(any(), any(), any(), any()))
>>>>>>> c5546f7a
                .willReturn(Future.succeededFuture(
                        TcfResponse.of(true, singletonMap(BIDDER_NAME, privacyEnforcementAction), null)));

        final User user = notMaskedUser(notMaskedExtUser());
        final Device device = notMaskedDevice();
        final Map<String, User> bidderToUser = singletonMap(BIDDER_NAME, user);

        final BidRequest bidRequest = givenBidRequest(givenSingleImp(
                singletonMap(BIDDER_NAME, 1)),
                bidRequestBuilder -> bidRequestBuilder
                        .user(user)
                        .device(device));

        final PrivacyContext privacyContext = givenPrivacyContext("0", Ccpa.EMPTY, 0);

        final AuctionContext context = auctionContext(bidRequest, privacyContext);

        // when
        final List<BidderPrivacyResult> result = privacyEnforcementService
                .mask(context, bidderToUser, singletonList(BIDDER_NAME), aliases)
                .result();

        // then
        final BidderPrivacyResult expectedBidderPrivacy = BidderPrivacyResult.builder()
                .user(givenNotMaskedUser(userBuilder -> userBuilder
                        .id(null)
                        .buyeruid(null)
                        .ext(extUserIdsMasked())))
                .device(notMaskedDevice())
                .requestBidder(BIDDER_NAME)
                .build();
        assertThat(result).containsOnly(expectedBidderPrivacy);

<<<<<<< HEAD
        verify(tcfDefinerService)
                .resultForBidderNames(eq(singleton(BIDDER_NAME)), any(), isNull(), any(), any(), any(), any(),
                        eq(timeout));
=======
        verify(tcfDefinerService).resultForBidderNames(eq(singleton(BIDDER_NAME)), any(), any(), any());
>>>>>>> c5546f7a
    }

    @Test
    public void shouldMaskUserIdsWhenTcfDefinerServiceRestrictUserIdsAndReturnNullWhenAllValuesMasked() {
        // given
        final PrivacyEnforcementAction privacyEnforcementAction = PrivacyEnforcementAction.allowAll();
        privacyEnforcementAction.setRemoveUserIds(true);

<<<<<<< HEAD
        given(tcfDefinerService.resultForBidderNames(any(), any(), any(), any(), any(), any(), any(), any()))
=======
        given(tcfDefinerService.resultForBidderNames(any(), any(), any(), any()))
>>>>>>> c5546f7a
                .willReturn(Future.succeededFuture(
                        TcfResponse.of(true, singletonMap(BIDDER_NAME, privacyEnforcementAction), null)));

        final ExtUser extUser = ExtUser.builder()
                .eids(singletonList(ExtUserEid.of("Test", "id", emptyList(), null)))
                .digitrust(ExtUserDigiTrust.of("idDigit", 12, 23))
                .build();
        final User user = User.builder()
                .buyeruid(BUYER_UID)
                .ext(extUser)
                .build();

        final Map<String, User> bidderToUser = singletonMap(BIDDER_NAME, user);

        final BidRequest bidRequest = givenBidRequest(givenSingleImp(
                singletonMap(BIDDER_NAME, 1)),
                bidRequestBuilder -> bidRequestBuilder
                        .user(user));

        final PrivacyContext privacyContext = givenPrivacyContext("0", Ccpa.EMPTY, 0);

        final AuctionContext context = auctionContext(bidRequest, privacyContext);

        // when
        final List<BidderPrivacyResult> result = privacyEnforcementService
                .mask(context, bidderToUser, singletonList(BIDDER_NAME), aliases)
                .result();

        // then
        final BidderPrivacyResult expectedBidderPrivacy = BidderPrivacyResult.builder()
                .requestBidder(BIDDER_NAME)
                .build();
        assertThat(result).containsOnly(expectedBidderPrivacy);

<<<<<<< HEAD
        verify(tcfDefinerService)
                .resultForBidderNames(eq(singleton(BIDDER_NAME)), any(), isNull(), any(), any(), any(), any(),
                        eq(timeout));
=======
        verify(tcfDefinerService).resultForBidderNames(eq(singleton(BIDDER_NAME)), any(), any(), any());
>>>>>>> c5546f7a
    }

    @Test
    public void shouldMaskGeoWhenTcfDefinerServiceRestrictGeo() {
        // given
        final PrivacyEnforcementAction privacyEnforcementAction = PrivacyEnforcementAction.allowAll();
        privacyEnforcementAction.setMaskGeo(true);

<<<<<<< HEAD
        given(tcfDefinerService.resultForBidderNames(any(), any(), any(), any(), any(), any(), any(), any()))
=======
        given(tcfDefinerService.resultForBidderNames(any(), any(), any(), any()))
>>>>>>> c5546f7a
                .willReturn(Future.succeededFuture(
                        TcfResponse.of(true, singletonMap(BIDDER_NAME, privacyEnforcementAction), null)));

        final User user = notMaskedUser();
        final Device device = notMaskedDevice();
        final Map<String, User> bidderToUser = singletonMap(BIDDER_NAME, user);

        final BidRequest bidRequest = givenBidRequest(givenSingleImp(
                singletonMap(BIDDER_NAME, 1)),
                bidRequestBuilder -> bidRequestBuilder
                        .user(user)
                        .device(device));

        final PrivacyContext privacyContext = givenPrivacyContext("0", Ccpa.EMPTY, 0);

        final AuctionContext context = auctionContext(bidRequest, privacyContext);

        // when
        final List<BidderPrivacyResult> result = privacyEnforcementService
                .mask(context, bidderToUser, singletonList(BIDDER_NAME), aliases)
                .result();

        // then
        final BidderPrivacyResult expectedBidderPrivacy = BidderPrivacyResult.builder()
                .user(givenNotMaskedUser(userBuilder -> userBuilder.geo(userTcfMasked().getGeo())))
                .device(givenNotMaskedDevice(deviceBuilder -> deviceBuilder.geo(deviceTcfMasked().getGeo())))
                .requestBidder(BIDDER_NAME)
                .build();
        assertThat(result).containsOnly(expectedBidderPrivacy);

<<<<<<< HEAD
        verify(tcfDefinerService)
                .resultForBidderNames(eq(singleton(BIDDER_NAME)), any(), isNull(), any(), any(), any(), any(),
                        eq(timeout));
=======
        verify(tcfDefinerService).resultForBidderNames(eq(singleton(BIDDER_NAME)), any(), any(), any());
>>>>>>> c5546f7a
    }

    @Test
    public void shouldMaskDeviceIpWhenTcfDefinerServiceRestrictDeviceIp() {
        // given
        final PrivacyEnforcementAction privacyEnforcementAction = PrivacyEnforcementAction.allowAll();
        privacyEnforcementAction.setMaskDeviceIp(true);

<<<<<<< HEAD
        given(tcfDefinerService.resultForBidderNames(any(), any(), any(), any(), any(), any(), any(), any()))
=======
        given(tcfDefinerService.resultForBidderNames(any(), any(), any(), any()))
>>>>>>> c5546f7a
                .willReturn(Future.succeededFuture(
                        TcfResponse.of(true, singletonMap(BIDDER_NAME, privacyEnforcementAction), null)));

        final User user = notMaskedUser();
        final Device device = notMaskedDevice();
        final Map<String, User> bidderToUser = singletonMap(BIDDER_NAME, user);

        final BidRequest bidRequest = givenBidRequest(givenSingleImp(
                singletonMap(BIDDER_NAME, 1)),
                bidRequestBuilder -> bidRequestBuilder
                        .user(user)
                        .device(device));

        final PrivacyContext privacyContext = givenPrivacyContext("0", Ccpa.EMPTY, 0);

        final AuctionContext context = auctionContext(bidRequest, privacyContext);

        // when
        final List<BidderPrivacyResult> result = privacyEnforcementService
                .mask(context, bidderToUser, singletonList(BIDDER_NAME), aliases)
                .result();

        // then
        final Device deviceTcfMasked = deviceTcfMasked();
        final BidderPrivacyResult expectedBidderPrivacy = BidderPrivacyResult.builder()
                .user(notMaskedUser())
                .device(givenNotMaskedDevice(
                        deviceBuilder -> deviceBuilder.ip(deviceTcfMasked.getIp()).ipv6(deviceTcfMasked.getIpv6())))
                .requestBidder(BIDDER_NAME)
                .build();
        assertThat(result).containsOnly(expectedBidderPrivacy);

<<<<<<< HEAD
        verify(tcfDefinerService)
                .resultForBidderNames(eq(singleton(BIDDER_NAME)), any(), isNull(), any(), any(), any(), any(),
                        eq(timeout));
=======
        verify(tcfDefinerService).resultForBidderNames(eq(singleton(BIDDER_NAME)), any(), any(), any());
>>>>>>> c5546f7a
    }

    @Test
    public void shouldMaskDeviceInfoWhenTcfDefinerServiceRestrictDeviceInfo() {
        // given
        final PrivacyEnforcementAction privacyEnforcementAction = PrivacyEnforcementAction.allowAll();
        privacyEnforcementAction.setMaskDeviceInfo(true);

<<<<<<< HEAD
        given(tcfDefinerService.resultForBidderNames(any(), any(), any(), any(), any(), any(), any(), any()))
=======
        given(tcfDefinerService.resultForBidderNames(any(), any(), any(), any()))
>>>>>>> c5546f7a
                .willReturn(Future.succeededFuture(
                        TcfResponse.of(true, singletonMap(BIDDER_NAME, privacyEnforcementAction), null)));

        final User user = notMaskedUser();
        final Device device = notMaskedDevice();
        final Map<String, User> bidderToUser = singletonMap(BIDDER_NAME, user);

        final BidRequest bidRequest = givenBidRequest(givenSingleImp(
                singletonMap(BIDDER_NAME, 1)),
                bidRequestBuilder -> bidRequestBuilder
                        .user(user)
                        .device(device));

        final PrivacyContext privacyContext = givenPrivacyContext("0", Ccpa.EMPTY, 0);

        final AuctionContext context = auctionContext(bidRequest, privacyContext);

        // when
        final List<BidderPrivacyResult> result = privacyEnforcementService
                .mask(context, bidderToUser, singletonList(BIDDER_NAME), aliases)
                .result();

        // then
        final Device deviceInfoMasked = givenNotMaskedDevice(deviceBuilder -> deviceBuilder
                .ifa(null)
                .macsha1(null).macmd5(null)
                .dpidsha1(null).dpidmd5(null)
                .didsha1(null).didmd5(null));
        final BidderPrivacyResult expectedBidderPrivacy = BidderPrivacyResult.builder()
                .user(notMaskedUser())
                .device(deviceInfoMasked)
                .requestBidder(BIDDER_NAME)
                .build();
        assertThat(result).containsOnly(expectedBidderPrivacy);

<<<<<<< HEAD
        verify(tcfDefinerService)
                .resultForBidderNames(eq(singleton(BIDDER_NAME)), any(), isNull(), any(), any(), any(), any(),
                        eq(timeout));
=======
        verify(tcfDefinerService).resultForBidderNames(eq(singleton(BIDDER_NAME)), any(), any(), any());
>>>>>>> c5546f7a
    }

    @Test
    public void shouldRerunEmptyResultWhenTcfDefinerServiceRestrictRequest() {
        // given
<<<<<<< HEAD
        given(tcfDefinerService.resultForBidderNames(any(), any(), any(), any(), any(), any(), any(), any()))
=======
        given(tcfDefinerService.resultForBidderNames(any(), any(), any(), any()))
>>>>>>> c5546f7a
                .willReturn(Future.succeededFuture(
                        TcfResponse.of(true, singletonMap(BIDDER_NAME, PrivacyEnforcementAction.restrictAll()), null)));

        final User user = notMaskedUser();
        final Device device = notMaskedDevice();
        final Map<String, User> bidderToUser = singletonMap(BIDDER_NAME, user);

        final BidRequest bidRequest = givenBidRequest(givenSingleImp(
                singletonMap(BIDDER_NAME, 1)),
                bidRequestBuilder -> bidRequestBuilder
                        .user(user)
                        .device(device));

        final PrivacyContext privacyContext = givenPrivacyContext("0", Ccpa.EMPTY, 0);

        final AuctionContext context = auctionContext(bidRequest, privacyContext);

        // when
        final List<BidderPrivacyResult> result = privacyEnforcementService
                .mask(context, bidderToUser, singletonList(BIDDER_NAME), aliases)
                .result();

        // then

        final BidderPrivacyResult expectedBidderPrivacy = BidderPrivacyResult.builder()
                .requestBidder(BIDDER_NAME)
                .blockedRequestByTcf(true)
                .blockedAnalyticsByTcf(true)
                .build();
        assertThat(result).containsOnly(expectedBidderPrivacy);

<<<<<<< HEAD
        verify(tcfDefinerService)
                .resultForBidderNames(eq(singleton(BIDDER_NAME)), any(), isNull(), any(), any(), any(), any(),
                        eq(timeout));
=======
        verify(tcfDefinerService).resultForBidderNames(eq(singleton(BIDDER_NAME)), any(), any(), any());
>>>>>>> c5546f7a
    }

    @Test
    public void shouldResolveBidderNameAndVendorIdsByAliases() {
        // given
        final String requestBidder1Name = "bidder1";
        final String requestBidder1Alias = "bidder1Alias";
        final String bidder2Name = "bidder2NotInRequest";
        final String bidder2Alias = "bidder2Alias";
        final Integer bidder2AliasVendorId = 220;
        final String requestBidder3Name = "bidder3";

        final User user = notMaskedUser();
        final Device device = notMaskedDevice();
        final HashMap<String, Integer> bidderToId = new HashMap<>();
        bidderToId.put(requestBidder1Name, 1);
        bidderToId.put(requestBidder1Alias, 2);
        bidderToId.put(bidder2Alias, 3);
        bidderToId.put(requestBidder3Name, 4);
        final BidRequest bidRequest = givenBidRequest(
                givenSingleImp(bidderToId),
                bidRequestBuilder -> bidRequestBuilder
                        .user(user)
                        .device(device));

        final PrivacyContext privacyContext = givenPrivacyContext("1", Ccpa.EMPTY, 0);

        final AuctionContext context = auctionContext(bidRequest, privacyContext);

        final Map<String, User> bidderToUser = new HashMap<>();
        bidderToUser.put(requestBidder1Name, notMaskedUser());
        bidderToUser.put(requestBidder1Alias, notMaskedUser());
        bidderToUser.put(bidder2Alias, notMaskedUser());
        bidderToUser.put(requestBidder3Name, notMaskedUser());

        final Map<String, PrivacyEnforcementAction> bidderNameToTcfEnforcement = new HashMap<>();
        bidderNameToTcfEnforcement.put(requestBidder1Name, PrivacyEnforcementAction.restrictAll());
        bidderNameToTcfEnforcement.put(requestBidder1Alias, PrivacyEnforcementAction.restrictAll());
        bidderNameToTcfEnforcement.put(bidder2Alias, restrictDeviceAndUser());
        bidderNameToTcfEnforcement.put(requestBidder3Name, PrivacyEnforcementAction.allowAll());

<<<<<<< HEAD
        given(tcfDefinerService.resultForBidderNames(any(), any(), any(), any(), any(), any(), any(), any()))
=======
        given(tcfDefinerService.resultForBidderNames(any(), any(), any(), any()))
>>>>>>> c5546f7a
                .willReturn(Future.succeededFuture(TcfResponse.of(true, bidderNameToTcfEnforcement, null)));

        given(aliases.resolveBidder(eq(requestBidder1Alias))).willReturn(requestBidder1Name);
        given(aliases.resolveBidder(eq(bidder2Alias))).willReturn(bidder2Name);
        given(aliases.resolveAliasVendorId(eq(bidder2Alias))).willReturn(bidder2AliasVendorId);

        // when
        final List<String> bidders =
                asList(requestBidder1Name, requestBidder1Alias, bidder2Alias, requestBidder3Name);
        final List<BidderPrivacyResult> result = privacyEnforcementService
                .mask(context, bidderToUser, bidders, aliases)
                .result();

        // then
        final BidderPrivacyResult expectedBidder1Masked = BidderPrivacyResult.builder()
                .requestBidder(requestBidder1Name)
                .blockedAnalyticsByTcf(true)
                .blockedRequestByTcf(true)
                .build();
        final BidderPrivacyResult expectedBidderAlias1Masked = BidderPrivacyResult.builder()
                .requestBidder(requestBidder1Alias)
                .blockedAnalyticsByTcf(true)
                .blockedRequestByTcf(true)
                .build();
        final BidderPrivacyResult expectedBidderAlias2Masked = BidderPrivacyResult.builder()
                .requestBidder(bidder2Alias)
                .user(userTcfMasked())
                .device(deviceTcfMasked())
                .build();
        final BidderPrivacyResult expectedBidder3Masked = BidderPrivacyResult.builder()
                .requestBidder(requestBidder3Name)
                .user(notMaskedUser())
                .device(notMaskedDevice())
                .build();
        assertThat(result).containsOnly(
                expectedBidder1Masked, expectedBidderAlias1Masked, expectedBidderAlias2Masked, expectedBidder3Masked);

        final Set<String> bidderNames = new HashSet<>(asList(
                requestBidder1Name, requestBidder1Alias, bidder2Alias, requestBidder3Name));
<<<<<<< HEAD
        verify(tcfDefinerService)
                .resultForBidderNames(eq(bidderNames), any(), eq("1"), any(), any(), isNull(), any(), eq(timeout));
=======
        verify(tcfDefinerService).resultForBidderNames(eq(bidderNames), any(), any(), any());
>>>>>>> c5546f7a
    }

    @Test
    public void shouldNotReturnUserIfMaskingAppliedAndUserBecameEmptyObject() {
        // given
        final ExtUser extUser = ExtUser.builder()
                .eids(singletonList(ExtUserEid.of("Test", "id", emptyList(), null)))
                .digitrust(ExtUserDigiTrust.of("idDigit", 12, 23))
                .build();
        final User user = User.builder()
                .buyeruid("buyeruid")
                .ext(extUser)
                .build();
        final Map<String, User> bidderToUser = singletonMap(BIDDER_NAME, user);

        final BidRequest bidRequest = givenBidRequest(givenSingleImp(
                singletonMap(BIDDER_NAME, 1)),
                bidRequestBuilder -> bidRequestBuilder
                        .user(user));

        final PrivacyContext privacyContext = givenPrivacyContext("0", Ccpa.EMPTY, 1);

        final AuctionContext context = auctionContext(bidRequest, privacyContext);

        // when
        final List<BidderPrivacyResult> result = privacyEnforcementService
                .mask(context, bidderToUser, singletonList(BIDDER_NAME), aliases)
                .result();

        // then
        final BidderPrivacyResult expectedBidderPrivacy = BidderPrivacyResult.builder()
                .requestBidder(BIDDER_NAME)
                .build();
        assertThat(result).containsOnly(expectedBidderPrivacy);
    }

    @Test
    public void shouldReturnFailedFutureWhenTcfServiceIsReturnFailedFuture() {
        // given
<<<<<<< HEAD
        given(tcfDefinerService.resultForBidderNames(any(), any(), any(), any(), any(), any(), any(), any()))
=======
        given(tcfDefinerService.resultForBidderNames(any(), any(), any(), any()))
>>>>>>> c5546f7a
                .willReturn(Future.failedFuture(new InvalidRequestException(
                        "Error when retrieving allowed purpose ids in a reason of invalid consent string")));

        final User user = notMaskedUser();
        final Device device = givenNotMaskedDevice(deviceBuilder -> deviceBuilder.lmt(1));
        final Map<String, User> bidderToUser = singletonMap(BIDDER_NAME, user);

        final BidRequest bidRequest = givenBidRequest(givenSingleImp(
                singletonMap(BIDDER_NAME, 1)),
                bidRequestBuilder -> bidRequestBuilder
                        .user(user)
                        .device(device));

        final PrivacyContext privacyContext = givenPrivacyContext("0", Ccpa.EMPTY, 0);

        final AuctionContext context = auctionContext(bidRequest, privacyContext);

        // when
        final Future<List<BidderPrivacyResult>> firstFuture = privacyEnforcementService
                .mask(context, bidderToUser, singletonList(BIDDER_NAME), aliases);

        // then
        assertThat(firstFuture.failed()).isTrue();
        assertThat(firstFuture.cause().getMessage())
                .isEqualTo("Error when retrieving allowed purpose ids in a reason of invalid consent string");

<<<<<<< HEAD
        verify(tcfDefinerService)
                .resultForBidderNames(eq(singleton(BIDDER_NAME)), any(), isNull(), any(), any(), any(), any(),
                        eq(timeout));
=======
        verify(tcfDefinerService).resultForBidderNames(eq(singleton(BIDDER_NAME)), any(), any(), any());
>>>>>>> c5546f7a
        verifyNoMoreInteractions(tcfDefinerService);
    }

    @Test
    public void shouldMaskForCcpaAndTcfWhenUsPolicyIsValidAndGdprIsEnforcedAndCOPPAIsZero() {
        // given
        privacyEnforcementService = new PrivacyEnforcementService(
                bidderCatalog, privacyExtractor, tcfDefinerService, ipAddressHelper, metrics, true);

        final String bidder1Name = "bidder1Name";
        final String bidder2Name = "bidder2Name";
        final String bidder3Name = "bidder3Name";

        given(bidderCatalog.bidderInfoByName(bidder1Name)).willReturn(givenBidderInfo(1, true));
        given(bidderCatalog.bidderInfoByName(bidder2Name)).willReturn(givenBidderInfo(2, true));
        given(bidderCatalog.bidderInfoByName(bidder3Name)).willReturn(givenBidderInfo(3, false));

        final Map<String, PrivacyEnforcementAction> bidderNameToAction = new HashMap<>();
        bidderNameToAction.put(bidder2Name, PrivacyEnforcementAction.restrictAll());
        bidderNameToAction.put(bidder3Name, PrivacyEnforcementAction.restrictAll());
        given(tcfDefinerService.resultForBidderNames(anySet(), any(), any(), any()))
                .willReturn(Future.succeededFuture(TcfResponse.of(true, bidderNameToAction, null)));

        final User user = notMaskedUser();
        final Device device = notMaskedDevice();

        final Map<String, User> bidderToUser = new HashMap<>();
        bidderToUser.put(bidder1Name, notMaskedUser());
        bidderToUser.put(bidder2Name, notMaskedUser());
        bidderToUser.put(bidder3Name, notMaskedUser());

        final BidRequest bidRequest = givenBidRequest(givenSingleImp(
                singletonMap(BIDDER_NAME, 1)),
                bidRequestBuilder -> bidRequestBuilder
                        .user(user)
                        .device(device)
                        .ext(ExtRequest.of(ExtRequestPrebid.builder()
                                .nosale(singletonList(bidder2Name))
                                .build())));

        final PrivacyContext privacyContext = givenPrivacyContext("1", Ccpa.of("1YYY"), 0);

        final AuctionContext context = auctionContext(bidRequest, privacyContext);

        // when
        final List<BidderPrivacyResult> result = privacyEnforcementService.mask(
                context,
                bidderToUser,
                asList(bidder1Name, bidder2Name, bidder3Name),
                BidderAliases.of(bidderCatalog))
                .result();

        // then
        assertThat(result).containsOnly(
                BidderPrivacyResult.builder()
                        .requestBidder(bidder1Name)
                        .device(deviceTcfMasked())
                        .user(userTcfMasked())
                        .blockedRequestByTcf(false)
                        .blockedAnalyticsByTcf(false)
                        .build(),
                BidderPrivacyResult.builder()
                        .requestBidder(bidder2Name)
                        .blockedRequestByTcf(true)
                        .blockedAnalyticsByTcf(true)
                        .build(),
                BidderPrivacyResult.builder()
                        .requestBidder(bidder3Name)
                        .blockedRequestByTcf(true)
                        .blockedAnalyticsByTcf(true)
                        .build());
    }

    @Test
    public void shouldNotMaskForCcpaWhenCatchAllWildcardIsPresentInNosaleList() {
        // given
        privacyEnforcementService = new PrivacyEnforcementService(
                bidderCatalog, privacyExtractor, tcfDefinerService, ipAddressHelper, metrics, true);

        given(tcfDefinerService.resultForBidderNames(anySet(), any(), any(), any()))
                .willReturn(Future.succeededFuture(
                        TcfResponse.of(true, singletonMap(BIDDER_NAME, PrivacyEnforcementAction.allowAll()), null)));

        final User user = notMaskedUser();
        final Device device = notMaskedDevice();

        final Map<String, User> bidderToUser = singletonMap(BIDDER_NAME, notMaskedUser());

        final BidRequest bidRequest = givenBidRequest(givenSingleImp(
                singletonMap(BIDDER_NAME, 1)),
                bidRequestBuilder -> bidRequestBuilder
                        .user(user)
                        .device(device)
                        .ext(ExtRequest.of(ExtRequestPrebid.builder()
                                .nosale(singletonList("*"))
                                .build())));

        final PrivacyContext privacyContext = givenPrivacyContext("1", Ccpa.of("1YYY"), 0);

        final AuctionContext context = auctionContext(bidRequest, privacyContext);

        // when
        final List<BidderPrivacyResult> result = privacyEnforcementService
                .mask(context, bidderToUser, singletonList(BIDDER_NAME), BidderAliases.of(bidderCatalog))
                .result();

        // then
        assertThat(result).containsOnly(
                BidderPrivacyResult.builder()
                        .requestBidder(BIDDER_NAME)
                        .user(notMaskedUser())
                        .device(notMaskedDevice())
                        .blockedRequestByTcf(false)
                        .blockedAnalyticsByTcf(false)
                        .build());
    }

    @Test
    public void isCcpaEnforcedShouldReturnFalseWhenEnforcedPropertyIsFalseInConfigurationAndNullInAccount() {
        // given
        final Ccpa ccpa = Ccpa.of("1YYY");
        final Account account = Account.builder().build();

        // when and then
        assertThat(privacyEnforcementService.isCcpaEnforced(ccpa, account)).isFalse();
    }

    @Test
    public void isCcpaEnforcedShouldReturnFalseWhenEnforcedPropertyIsTrueInConfigurationAndFalseInAccount() {
        // given
        privacyEnforcementService = new PrivacyEnforcementService(
                bidderCatalog, privacyExtractor, tcfDefinerService, ipAddressHelper, metrics, true);

        final Ccpa ccpa = Ccpa.of("1YYY");
        final Account account = Account.builder().enforceCcpa(false).build();

        // when and then
        assertThat(privacyEnforcementService.isCcpaEnforced(ccpa, account)).isFalse();
    }

    @Test
    public void isCcpaEnforcedShouldReturnFalseWhenEnforcedPropertyIsTrue() {
        // given
        privacyEnforcementService = new PrivacyEnforcementService(
                bidderCatalog, privacyExtractor, tcfDefinerService, ipAddressHelper, metrics, true);

        final Ccpa ccpa = Ccpa.of("1YNY");
        final Account account = Account.builder().build();

        // when and then
        assertThat(privacyEnforcementService.isCcpaEnforced(ccpa, account)).isFalse();
    }

    @Test
    public void isCcpaEnforcedShouldReturnTrueWhenEnforcedPropertyIsTrueAndCcpaReturnsTrue() {
        // given
        privacyEnforcementService = new PrivacyEnforcementService(
                bidderCatalog, privacyExtractor, tcfDefinerService, ipAddressHelper, metrics, true);

        final Ccpa ccpa = Ccpa.of("1YYY");
        final Account account = Account.builder().build();

        // when and then
        assertThat(privacyEnforcementService.isCcpaEnforced(ccpa, account)).isTrue();
    }

    @Test
    public void shouldReturnCorrectMaskedForMultipleBidders() {
        // given
        final String bidder1Name = "bidder1";
        final String bidder2Name = "bidder2";
        final String bidder3Name = "bidder3";

        final Map<String, PrivacyEnforcementAction> vendorIdToTcfEnforcement = new HashMap<>();
        vendorIdToTcfEnforcement.put(bidder1Name, PrivacyEnforcementAction.restrictAll());
        vendorIdToTcfEnforcement.put(bidder2Name, restrictDeviceAndUser());
        vendorIdToTcfEnforcement.put(bidder3Name, PrivacyEnforcementAction.allowAll());
<<<<<<< HEAD
        given(tcfDefinerService.resultForBidderNames(any(), any(), any(), any(), any(), any(), any(), any()))
                .willReturn(Future.succeededFuture(
                        TcfResponse.of(true, vendorIdToTcfEnforcement, null)));
=======
        given(tcfDefinerService.resultForBidderNames(any(), any(), any(), any()))
                .willReturn(Future.succeededFuture(TcfResponse.of(true, vendorIdToTcfEnforcement, null)));
>>>>>>> c5546f7a

        final User user = notMaskedUser();
        final Device device = notMaskedDevice();
        final Map<String, User> bidderToUser = new HashMap<>();
        bidderToUser.put(bidder1Name, notMaskedUser());
        bidderToUser.put(bidder2Name, notMaskedUser());
        bidderToUser.put(bidder3Name, notMaskedUser());
        final List<String> bidders = asList(bidder1Name, bidder2Name, bidder3Name);

        final HashMap<String, Integer> bidderToId = new HashMap<>();
        bidderToId.put(bidder1Name, 1);
        bidderToId.put(bidder2Name, 2);
        bidderToId.put(bidder3Name, 3);
        final BidRequest bidRequest = givenBidRequest(
                givenSingleImp(bidderToId),
                bidRequestBuilder -> bidRequestBuilder
                        .user(user)
                        .device(device));

        final PrivacyContext privacyContext = givenPrivacyContext("1", Ccpa.EMPTY, 0);

        final AuctionContext context = auctionContext(bidRequest, privacyContext);

        // when
        final List<BidderPrivacyResult> result = privacyEnforcementService
                .mask(context, bidderToUser, bidders, aliases)
                .result();

        // then
        final BidderPrivacyResult expectedBidder1Masked = BidderPrivacyResult.builder()
                .requestBidder(bidder1Name)
                .blockedAnalyticsByTcf(true)
                .blockedRequestByTcf(true)
                .build();
        final BidderPrivacyResult expectedBidder2Masked = BidderPrivacyResult.builder()
                .requestBidder(bidder2Name)
                .user(userTcfMasked())
                .device(deviceTcfMasked())
                .build();
        final BidderPrivacyResult expectedBidder3Masked = BidderPrivacyResult.builder()
                .requestBidder(bidder3Name)
                .user(notMaskedUser())
                .device(notMaskedDevice())
                .build();
        assertThat(result).hasSize(3).containsOnly(expectedBidder1Masked, expectedBidder2Masked, expectedBidder3Masked);

        final HashSet<String> bidderNames = new HashSet<>(asList(bidder1Name, bidder2Name, bidder3Name));
<<<<<<< HEAD
        verify(tcfDefinerService).resultForBidderNames(eq(bidderNames), any(), eq("1"), isNull(), isNull(),
                any(), any(), eq(timeout));
=======
        verify(tcfDefinerService).resultForBidderNames(eq(bidderNames), any(), any(), any());
>>>>>>> c5546f7a
    }

    @Test
    public void shouldIncrementCcpaAndAuctionTcfMetrics() {
        // given
        final User user = notMaskedUser();
        final Device device = notMaskedDevice();
        final Map<String, User> bidderToUser = singletonMap("someAlias", user);

        final BidRequest bidRequest = givenBidRequest(givenSingleImp(
                singletonMap("someAlias", 1)),
                bidRequestBuilder -> bidRequestBuilder
                        .user(user)
                        .device(device));

        final PrivacyContext privacyContext = givenPrivacyContext("1", Ccpa.EMPTY, 0);

        final AuctionContext context = auctionContext(bidRequest, privacyContext);

        given(tcfDefinerService.resultForBidderNames(anySet(), any(), any(), any()))
                .willReturn(Future.succeededFuture(
                        TcfResponse.of(true, singletonMap("someAlias", restrictDeviceAndUser()), null)));

        given(aliases.resolveBidder(eq("someAlias"))).willReturn(BIDDER_NAME);

        // when
        privacyEnforcementService.mask(context, bidderToUser, singletonList("someAlias"), aliases);

        // then
        verify(metrics).updatePrivacyCcpaMetrics(eq(false), eq(false));
        verify(metrics).updateAuctionTcfMetrics(
                eq(BIDDER_NAME), eq(MetricName.openrtb2web), eq(true), eq(true), eq(false), eq(false));
    }

    private AuctionContext auctionContext(BidRequest bidRequest, PrivacyContext privacyContext) {
        return AuctionContext.builder()
                .account(Account.builder().build())
                .requestTypeMetric(MetricName.openrtb2web)
                .bidRequest(bidRequest)
                .timeout(timeout)
                .privacyContext(privacyContext)
                .build();
    }

    private static Device notMaskedDevice() {
        return Device.builder()
                .ip("192.168.0.10")
                .ipv6("2001:0db8:85a3:0000:0000:8a2e:0370:7334")
                .geo(Geo.builder().lon(-85.34321F).lat(189.342323F).country("US").build())
                .ifa("ifa")
                .macsha1("macsha1")
                .macmd5("macmd5")
                .didsha1("didsha1")
                .didmd5("didmd5")
                .dpidsha1("dpidsha1")
                .dpidmd5("dpidmd5")
                .build();
    }

    private static User notMaskedUser() {
        return User.builder()
                .id("id")
                .buyeruid(BUYER_UID)
                .geo(Geo.builder().lon(-85.1245F).lat(189.9531F).country("US").build())
                .ext(ExtUser.builder().consent("consent").build())
                .build();
    }

    private static User notMaskedUser(ExtUser extUser) {
        return User.builder()
                .id("id")
                .buyeruid(BUYER_UID)
                .geo(Geo.builder().lon(-85.1245F).lat(189.9531F).country("US").build())
                .ext(extUser)
                .build();
    }

    private static ExtUser notMaskedExtUser() {
        return ExtUser.builder()
                .eids(singletonList(ExtUserEid.of("Test", "id", emptyList(), null)))
                .digitrust(ExtUserDigiTrust.of("idDigit", 12, 23))
                .prebid(ExtUserPrebid.of(singletonMap("key", "value")))
                .build();
    }

    private static ExtUser extUserIdsMasked() {
        return ExtUser.builder()
                .prebid(ExtUserPrebid.of(singletonMap("key", "value")))
                .build();
    }

    private static Device deviceCoppaMasked() {
        return Device.builder()
                .ip("192.168.0.0")
                .ipv6("2001:0db8:85a3:0000::")
                .geo(Geo.builder().country("US").build())
                .build();
    }

    private static User userCoppaMasked(ExtUser extUser) {
        return User.builder()
                .geo(Geo.builder().country("US").build())
                .ext(extUser)
                .build();
    }

    private static Device deviceTcfMasked() {
        return Device.builder()
                .ip("192.168.0.0")
                .ipv6("2001:0db8:85a3:0000::")
                .geo(Geo.builder().lon(-85.34F).lat(189.34F).country("US").build())
                .build();
    }

    private static User userTcfMasked() {
        return User.builder()
                .buyeruid(null)
                .geo(Geo.builder().lon(-85.12F).lat(189.95F).country("US").build())
                .ext(ExtUser.builder().consent("consent").build())
                .build();
    }

    private static User userTcfMasked(ExtUser extUser) {
        return User.builder()
                .buyeruid(null)
                .geo(Geo.builder().lon(-85.12F).lat(189.95F).country("US").build())
                .ext(extUser)
                .build();
    }

    private static BidRequest givenBidRequest(List<Imp> imp,
                                              UnaryOperator<BidRequest.BidRequestBuilder> bidRequestBuilderCustomizer) {
        return bidRequestBuilderCustomizer.apply(BidRequest.builder().cur(singletonList("USD")).imp(imp)).build();
    }

    private static Device givenNotMaskedDevice(UnaryOperator<Device.DeviceBuilder> deviceBuilderCustomizer) {
        return deviceBuilderCustomizer.apply(notMaskedDevice().toBuilder()).build();
    }

    private static User givenNotMaskedUser(UnaryOperator<User.UserBuilder> deviceBuilderCustomizer) {
        return deviceBuilderCustomizer.apply(notMaskedUser().toBuilder()).build();
    }

    private static Device givenTcfMaskedDevice(UnaryOperator<Device.DeviceBuilder> deviceBuilderCustomizer) {
        return deviceBuilderCustomizer.apply(deviceTcfMasked().toBuilder()).build();
    }

    private static Device givenCoppaMaskedDevice(UnaryOperator<Device.DeviceBuilder> deviceBuilderCustomizer) {
        return deviceBuilderCustomizer.apply(deviceCoppaMasked().toBuilder()).build();
    }

    private static <T> List<Imp> givenSingleImp(T ext) {
        return singletonList(givenImp(ext, UnaryOperator.identity()));
    }

    private static <T> Imp givenImp(T ext, UnaryOperator<Imp.ImpBuilder> impBuilderCustomizer) {
        return impBuilderCustomizer.apply(Imp.builder().ext(mapper.valueToTree(ext))).build();
    }

    private PrivacyContext givenPrivacyContext(String gdpr, Ccpa ccpa, Integer coppa) {
        return PrivacyContext.of(
                Privacy.of(gdpr, EMPTY, ccpa, coppa),
                TcfContext.empty());
    }

    private static PrivacyEnforcementAction restrictDeviceAndUser() {
        return PrivacyEnforcementAction.builder()
                .maskDeviceInfo(true)
                .maskDeviceIp(true)
                .maskGeo(true)
                .removeUserIds(true)
                .build();
    }

    private static BidderInfo givenBidderInfo(int gdprVendorId, boolean enforceCcpa) {
        return new BidderInfo(true, null, null, null,
                new BidderInfo.GdprInfo(gdprVendorId, true), enforceCcpa, false);
    }
}<|MERGE_RESOLUTION|>--- conflicted
+++ resolved
@@ -104,11 +104,7 @@
 
     @Before
     public void setUp() {
-<<<<<<< HEAD
-        given(tcfDefinerService.resultForBidderNames(anySet(), any(), any(), any(), any(), any(), any(), any()))
-=======
         given(tcfDefinerService.resultForBidderNames(anySet(), any(), any(), any()))
->>>>>>> c5546f7a
                 .willReturn(Future.succeededFuture(
                         TcfResponse.of(true, singletonMap(BIDDER_NAME, restrictDeviceAndUser()), null)));
         given(aliases.resolveBidder(anyString())).willAnswer(invocation -> invocation.getArgument(0));
@@ -395,13 +391,7 @@
                 .result();
 
         // then
-<<<<<<< HEAD
-        verify(tcfDefinerService)
-                .resultForBidderNames(eq(singleton(BIDDER_NAME)), any(), isNull(), any(), any(), any(), any(),
-                        eq(timeout));
-=======
         verify(tcfDefinerService).resultForBidderNames(eq(singleton(BIDDER_NAME)), any(), any(), any());
->>>>>>> c5546f7a
         verifyNoMoreInteractions(tcfDefinerService);
 
         assertThat(result).isEqualTo(emptyList());
@@ -410,11 +400,7 @@
     @Test
     public void shouldNotMaskWhenDeviceLmtIsNullAndGdprNotEnforced() {
         // given
-<<<<<<< HEAD
-        given(tcfDefinerService.resultForBidderNames(any(), any(), any(), any(), any(), any(), any(), any()))
-=======
         given(tcfDefinerService.resultForBidderNames(any(), any(), any(), any()))
->>>>>>> c5546f7a
                 .willReturn(Future.succeededFuture(
                         TcfResponse.of(true, singletonMap(BIDDER_NAME, PrivacyEnforcementAction.allowAll()), null)));
 
@@ -445,23 +431,13 @@
                 .build();
         assertThat(result).containsOnly(expectedBidderPrivacy);
 
-<<<<<<< HEAD
-        verify(tcfDefinerService)
-                .resultForBidderNames(eq(singleton(BIDDER_NAME)), any(), eq("1"), any(), any(), any(), any(),
-                        eq(timeout));
-=======
         verify(tcfDefinerService).resultForBidderNames(eq(singleton(BIDDER_NAME)), any(), any(), any());
->>>>>>> c5546f7a
     }
 
     @Test
     public void shouldNotMaskWhenDeviceLmtIsZeroAndCoppaIsZeroAndGdprIsZeroAndTcfDefinerServiceAllowAll() {
         // given
-<<<<<<< HEAD
-        given(tcfDefinerService.resultForBidderNames(any(), any(), any(), any(), any(), any(), any(), any()))
-=======
         given(tcfDefinerService.resultForBidderNames(any(), any(), any(), any()))
->>>>>>> c5546f7a
                 .willReturn(Future.succeededFuture(
                         TcfResponse.of(true, singletonMap(BIDDER_NAME, PrivacyEnforcementAction.allowAll()), null)));
 
@@ -492,23 +468,13 @@
                 .build();
         assertThat(result).containsOnly(expectedBidderPrivacy);
 
-<<<<<<< HEAD
-        verify(tcfDefinerService)
-                .resultForBidderNames(eq(singleton(BIDDER_NAME)), any(), eq("0"), any(), any(), any(), any(),
-                        eq(timeout));
-=======
         verify(tcfDefinerService).resultForBidderNames(eq(singleton(BIDDER_NAME)), any(), any(), any());
->>>>>>> c5546f7a
     }
 
     @Test
     public void shouldMaskForTcfWhenTcfServiceAllowAllAndDeviceLmtIsOne() {
         // given
-<<<<<<< HEAD
-        given(tcfDefinerService.resultForBidderNames(any(), any(), any(), any(), any(), any(), any(), any()))
-=======
         given(tcfDefinerService.resultForBidderNames(any(), any(), any(), any()))
->>>>>>> c5546f7a
                 .willReturn(Future.succeededFuture(
                         TcfResponse.of(true, singletonMap(BIDDER_NAME, PrivacyEnforcementAction.allowAll()), null)));
 
@@ -539,13 +505,7 @@
                 .build();
         assertThat(result).containsOnly(expectedBidderPrivacy);
 
-<<<<<<< HEAD
-        verify(tcfDefinerService)
-                .resultForBidderNames(eq(singleton(BIDDER_NAME)), any(), isNull(), any(), any(), any(), any(),
-                        eq(timeout));
-=======
         verify(tcfDefinerService).resultForBidderNames(eq(singleton(BIDDER_NAME)), any(), any(), any());
->>>>>>> c5546f7a
     }
 
     @Test
@@ -578,13 +538,7 @@
                 .build();
         assertThat(result).containsOnly(expectedBidderPrivacy);
 
-<<<<<<< HEAD
-        verify(tcfDefinerService)
-                .resultForBidderNames(eq(singleton(BIDDER_NAME)), any(), isNull(), any(), any(), any(), any(),
-                        eq(timeout));
-=======
         verify(tcfDefinerService).resultForBidderNames(eq(singleton(BIDDER_NAME)), any(), any(), any());
->>>>>>> c5546f7a
     }
 
     @Test
@@ -593,11 +547,7 @@
         final PrivacyEnforcementAction privacyEnforcementAction = PrivacyEnforcementAction.allowAll();
         privacyEnforcementAction.setRemoveUserIds(true);
 
-<<<<<<< HEAD
-        given(tcfDefinerService.resultForBidderNames(any(), any(), any(), any(), any(), any(), any(), any()))
-=======
         given(tcfDefinerService.resultForBidderNames(any(), any(), any(), any()))
->>>>>>> c5546f7a
                 .willReturn(Future.succeededFuture(
                         TcfResponse.of(true, singletonMap(BIDDER_NAME, privacyEnforcementAction), null)));
 
@@ -631,13 +581,7 @@
                 .build();
         assertThat(result).containsOnly(expectedBidderPrivacy);
 
-<<<<<<< HEAD
-        verify(tcfDefinerService)
-                .resultForBidderNames(eq(singleton(BIDDER_NAME)), any(), isNull(), any(), any(), any(), any(),
-                        eq(timeout));
-=======
         verify(tcfDefinerService).resultForBidderNames(eq(singleton(BIDDER_NAME)), any(), any(), any());
->>>>>>> c5546f7a
     }
 
     @Test
@@ -646,11 +590,7 @@
         final PrivacyEnforcementAction privacyEnforcementAction = PrivacyEnforcementAction.allowAll();
         privacyEnforcementAction.setRemoveUserIds(true);
 
-<<<<<<< HEAD
-        given(tcfDefinerService.resultForBidderNames(any(), any(), any(), any(), any(), any(), any(), any()))
-=======
         given(tcfDefinerService.resultForBidderNames(any(), any(), any(), any()))
->>>>>>> c5546f7a
                 .willReturn(Future.succeededFuture(
                         TcfResponse.of(true, singletonMap(BIDDER_NAME, privacyEnforcementAction), null)));
 
@@ -685,13 +625,7 @@
                 .build();
         assertThat(result).containsOnly(expectedBidderPrivacy);
 
-<<<<<<< HEAD
-        verify(tcfDefinerService)
-                .resultForBidderNames(eq(singleton(BIDDER_NAME)), any(), isNull(), any(), any(), any(), any(),
-                        eq(timeout));
-=======
         verify(tcfDefinerService).resultForBidderNames(eq(singleton(BIDDER_NAME)), any(), any(), any());
->>>>>>> c5546f7a
     }
 
     @Test
@@ -700,11 +634,7 @@
         final PrivacyEnforcementAction privacyEnforcementAction = PrivacyEnforcementAction.allowAll();
         privacyEnforcementAction.setMaskGeo(true);
 
-<<<<<<< HEAD
-        given(tcfDefinerService.resultForBidderNames(any(), any(), any(), any(), any(), any(), any(), any()))
-=======
         given(tcfDefinerService.resultForBidderNames(any(), any(), any(), any()))
->>>>>>> c5546f7a
                 .willReturn(Future.succeededFuture(
                         TcfResponse.of(true, singletonMap(BIDDER_NAME, privacyEnforcementAction), null)));
 
@@ -735,13 +665,7 @@
                 .build();
         assertThat(result).containsOnly(expectedBidderPrivacy);
 
-<<<<<<< HEAD
-        verify(tcfDefinerService)
-                .resultForBidderNames(eq(singleton(BIDDER_NAME)), any(), isNull(), any(), any(), any(), any(),
-                        eq(timeout));
-=======
         verify(tcfDefinerService).resultForBidderNames(eq(singleton(BIDDER_NAME)), any(), any(), any());
->>>>>>> c5546f7a
     }
 
     @Test
@@ -750,11 +674,7 @@
         final PrivacyEnforcementAction privacyEnforcementAction = PrivacyEnforcementAction.allowAll();
         privacyEnforcementAction.setMaskDeviceIp(true);
 
-<<<<<<< HEAD
-        given(tcfDefinerService.resultForBidderNames(any(), any(), any(), any(), any(), any(), any(), any()))
-=======
         given(tcfDefinerService.resultForBidderNames(any(), any(), any(), any()))
->>>>>>> c5546f7a
                 .willReturn(Future.succeededFuture(
                         TcfResponse.of(true, singletonMap(BIDDER_NAME, privacyEnforcementAction), null)));
 
@@ -787,13 +707,7 @@
                 .build();
         assertThat(result).containsOnly(expectedBidderPrivacy);
 
-<<<<<<< HEAD
-        verify(tcfDefinerService)
-                .resultForBidderNames(eq(singleton(BIDDER_NAME)), any(), isNull(), any(), any(), any(), any(),
-                        eq(timeout));
-=======
         verify(tcfDefinerService).resultForBidderNames(eq(singleton(BIDDER_NAME)), any(), any(), any());
->>>>>>> c5546f7a
     }
 
     @Test
@@ -802,11 +716,7 @@
         final PrivacyEnforcementAction privacyEnforcementAction = PrivacyEnforcementAction.allowAll();
         privacyEnforcementAction.setMaskDeviceInfo(true);
 
-<<<<<<< HEAD
-        given(tcfDefinerService.resultForBidderNames(any(), any(), any(), any(), any(), any(), any(), any()))
-=======
         given(tcfDefinerService.resultForBidderNames(any(), any(), any(), any()))
->>>>>>> c5546f7a
                 .willReturn(Future.succeededFuture(
                         TcfResponse.of(true, singletonMap(BIDDER_NAME, privacyEnforcementAction), null)));
 
@@ -842,23 +752,13 @@
                 .build();
         assertThat(result).containsOnly(expectedBidderPrivacy);
 
-<<<<<<< HEAD
-        verify(tcfDefinerService)
-                .resultForBidderNames(eq(singleton(BIDDER_NAME)), any(), isNull(), any(), any(), any(), any(),
-                        eq(timeout));
-=======
         verify(tcfDefinerService).resultForBidderNames(eq(singleton(BIDDER_NAME)), any(), any(), any());
->>>>>>> c5546f7a
     }
 
     @Test
     public void shouldRerunEmptyResultWhenTcfDefinerServiceRestrictRequest() {
         // given
-<<<<<<< HEAD
-        given(tcfDefinerService.resultForBidderNames(any(), any(), any(), any(), any(), any(), any(), any()))
-=======
         given(tcfDefinerService.resultForBidderNames(any(), any(), any(), any()))
->>>>>>> c5546f7a
                 .willReturn(Future.succeededFuture(
                         TcfResponse.of(true, singletonMap(BIDDER_NAME, PrivacyEnforcementAction.restrictAll()), null)));
 
@@ -890,13 +790,7 @@
                 .build();
         assertThat(result).containsOnly(expectedBidderPrivacy);
 
-<<<<<<< HEAD
-        verify(tcfDefinerService)
-                .resultForBidderNames(eq(singleton(BIDDER_NAME)), any(), isNull(), any(), any(), any(), any(),
-                        eq(timeout));
-=======
         verify(tcfDefinerService).resultForBidderNames(eq(singleton(BIDDER_NAME)), any(), any(), any());
->>>>>>> c5546f7a
     }
 
     @Test
@@ -938,11 +832,7 @@
         bidderNameToTcfEnforcement.put(bidder2Alias, restrictDeviceAndUser());
         bidderNameToTcfEnforcement.put(requestBidder3Name, PrivacyEnforcementAction.allowAll());
 
-<<<<<<< HEAD
-        given(tcfDefinerService.resultForBidderNames(any(), any(), any(), any(), any(), any(), any(), any()))
-=======
         given(tcfDefinerService.resultForBidderNames(any(), any(), any(), any()))
->>>>>>> c5546f7a
                 .willReturn(Future.succeededFuture(TcfResponse.of(true, bidderNameToTcfEnforcement, null)));
 
         given(aliases.resolveBidder(eq(requestBidder1Alias))).willReturn(requestBidder1Name);
@@ -982,12 +872,7 @@
 
         final Set<String> bidderNames = new HashSet<>(asList(
                 requestBidder1Name, requestBidder1Alias, bidder2Alias, requestBidder3Name));
-<<<<<<< HEAD
-        verify(tcfDefinerService)
-                .resultForBidderNames(eq(bidderNames), any(), eq("1"), any(), any(), isNull(), any(), eq(timeout));
-=======
         verify(tcfDefinerService).resultForBidderNames(eq(bidderNames), any(), any(), any());
->>>>>>> c5546f7a
     }
 
     @Test
@@ -1027,11 +912,7 @@
     @Test
     public void shouldReturnFailedFutureWhenTcfServiceIsReturnFailedFuture() {
         // given
-<<<<<<< HEAD
-        given(tcfDefinerService.resultForBidderNames(any(), any(), any(), any(), any(), any(), any(), any()))
-=======
         given(tcfDefinerService.resultForBidderNames(any(), any(), any(), any()))
->>>>>>> c5546f7a
                 .willReturn(Future.failedFuture(new InvalidRequestException(
                         "Error when retrieving allowed purpose ids in a reason of invalid consent string")));
 
@@ -1058,13 +939,7 @@
         assertThat(firstFuture.cause().getMessage())
                 .isEqualTo("Error when retrieving allowed purpose ids in a reason of invalid consent string");
 
-<<<<<<< HEAD
-        verify(tcfDefinerService)
-                .resultForBidderNames(eq(singleton(BIDDER_NAME)), any(), isNull(), any(), any(), any(), any(),
-                        eq(timeout));
-=======
         verify(tcfDefinerService).resultForBidderNames(eq(singleton(BIDDER_NAME)), any(), any(), any());
->>>>>>> c5546f7a
         verifyNoMoreInteractions(tcfDefinerService);
     }
 
@@ -1242,14 +1117,8 @@
         vendorIdToTcfEnforcement.put(bidder1Name, PrivacyEnforcementAction.restrictAll());
         vendorIdToTcfEnforcement.put(bidder2Name, restrictDeviceAndUser());
         vendorIdToTcfEnforcement.put(bidder3Name, PrivacyEnforcementAction.allowAll());
-<<<<<<< HEAD
-        given(tcfDefinerService.resultForBidderNames(any(), any(), any(), any(), any(), any(), any(), any()))
-                .willReturn(Future.succeededFuture(
-                        TcfResponse.of(true, vendorIdToTcfEnforcement, null)));
-=======
         given(tcfDefinerService.resultForBidderNames(any(), any(), any(), any()))
                 .willReturn(Future.succeededFuture(TcfResponse.of(true, vendorIdToTcfEnforcement, null)));
->>>>>>> c5546f7a
 
         final User user = notMaskedUser();
         final Device device = notMaskedDevice();
@@ -1297,12 +1166,7 @@
         assertThat(result).hasSize(3).containsOnly(expectedBidder1Masked, expectedBidder2Masked, expectedBidder3Masked);
 
         final HashSet<String> bidderNames = new HashSet<>(asList(bidder1Name, bidder2Name, bidder3Name));
-<<<<<<< HEAD
-        verify(tcfDefinerService).resultForBidderNames(eq(bidderNames), any(), eq("1"), isNull(), isNull(),
-                any(), any(), eq(timeout));
-=======
         verify(tcfDefinerService).resultForBidderNames(eq(bidderNames), any(), any(), any());
->>>>>>> c5546f7a
     }
 
     @Test
