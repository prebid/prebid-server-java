package org.prebid.server.auction;

import com.iab.openrtb.request.BidRequest;
import com.iab.openrtb.request.Device;
import com.iab.openrtb.request.Geo;
import com.iab.openrtb.request.Imp;
import com.iab.openrtb.request.Regs;
import com.iab.openrtb.request.User;
import io.vertx.core.Future;
import org.junit.Before;
import org.junit.Rule;
import org.junit.Test;
import org.mockito.Mock;
import org.mockito.junit.MockitoJUnit;
import org.mockito.junit.MockitoRule;
import org.prebid.server.VertxTest;
import org.prebid.server.auction.model.AuctionContext;
import org.prebid.server.auction.model.BidderPrivacyResult;
import org.prebid.server.bidder.BidderCatalog;
import org.prebid.server.exception.InvalidRequestException;
import org.prebid.server.execution.Timeout;
import org.prebid.server.execution.TimeoutFactory;
import org.prebid.server.metric.Metrics;
import org.prebid.server.privacy.ccpa.Ccpa;
import org.prebid.server.privacy.gdpr.TcfDefinerService;
import org.prebid.server.privacy.gdpr.model.PrivacyEnforcementAction;
import org.prebid.server.privacy.gdpr.model.TcfResponse;
import org.prebid.server.proto.openrtb.ext.request.ExtBidRequest;
import org.prebid.server.proto.openrtb.ext.request.ExtRegs;
import org.prebid.server.proto.openrtb.ext.request.ExtRequestPrebid;
import org.prebid.server.proto.openrtb.ext.request.ExtUser;
import org.prebid.server.proto.openrtb.ext.request.ExtUserDigiTrust;
import org.prebid.server.proto.openrtb.ext.request.ExtUserEid;
import org.prebid.server.proto.openrtb.ext.request.ExtUserPrebid;
import org.prebid.server.proto.response.BidderInfo;
import org.prebid.server.settings.model.Account;

import java.time.Clock;
import java.time.Instant;
import java.time.ZoneId;
import java.util.HashMap;
import java.util.HashSet;
import java.util.List;
import java.util.Map;
import java.util.Set;
import java.util.function.UnaryOperator;

import static java.util.Arrays.asList;
import static java.util.Collections.emptyList;
import static java.util.Collections.emptyMap;
import static java.util.Collections.singleton;
import static java.util.Collections.singletonList;
import static java.util.Collections.singletonMap;
import static org.assertj.core.api.Assertions.assertThat;
import static org.mockito.ArgumentMatchers.any;
import static org.mockito.ArgumentMatchers.anySet;
import static org.mockito.ArgumentMatchers.eq;
import static org.mockito.ArgumentMatchers.isNull;
import static org.mockito.BDDMockito.given;
import static org.mockito.Mockito.verify;
import static org.mockito.Mockito.verifyNoMoreInteractions;
import static org.mockito.Mockito.verifyZeroInteractions;

public class PrivacyEnforcementServiceTest extends VertxTest {

    private static final String BIDDER_NAME = "someBidder";
    private static final String BUYER_UID = "uidval";

    @Rule
    public final MockitoRule mockitoRule = MockitoJUnit.rule();

    @Mock
    private BidderCatalog bidderCatalog;
    @Mock
    private TcfDefinerService tcfDefinerService;
    @Mock
    private Metrics metrics;

    private PrivacyEnforcementService privacyEnforcementService;

    private Timeout timeout;

    @Before
    public void setUp() {
        given(tcfDefinerService.resultForBidderNames(anySet(), any(), any(), any(), any(), any(), any()))
                .willReturn(Future.succeededFuture(
                        TcfResponse.of(true, singletonMap(BIDDER_NAME, restrictDeviceAndUser()), null)));

        timeout = new TimeoutFactory(Clock.fixed(Instant.now(), ZoneId.systemDefault())).create(500);

        privacyEnforcementService = new PrivacyEnforcementService(
                bidderCatalog, tcfDefinerService, metrics, false, false);
    }

    @Test
    public void shouldMaskForCoppaWhenDeviceLmtIsOneAndRegsCoppaIsOneAndDoesNotCallTcfServices() {
        // given
        final ExtUser extUser = notMaskedExtUser();
        final User user = notMaskedUser(extUser);
        final Device device = givenNotMaskedDevice(deviceBuilder -> deviceBuilder.lmt(1));
        final Regs regs = Regs.of(1, ExtRegs.of(1, null));
        final Map<String, User> bidderToUser = singletonMap(BIDDER_NAME, user);

        final BidRequest bidRequest = givenBidRequest(givenSingleImp(
                singletonMap(BIDDER_NAME, 1)),
                bidRequestBuilder -> bidRequestBuilder
                        .user(user)
                        .device(device)
                        .regs(regs));

        final AuctionContext context = auctionContext(bidRequest);

        // when
        final List<BidderPrivacyResult> result = privacyEnforcementService
                .mask(context, bidderToUser, extUser, singletonList(BIDDER_NAME), BidderAliases.of(null, null))
                .result();

        // then
        final BidderPrivacyResult expected = BidderPrivacyResult.builder()
                .requestBidder(BIDDER_NAME)
                .user(userCoppaMasked(extUserIdsMasked()))
                .device(givenCoppaMaskedDevice(deviceBuilder -> deviceBuilder.lmt(1)))
                .build();
        assertThat(result).isEqualTo(singletonList(expected));

        verifyZeroInteractions(tcfDefinerService);
    }

    @Test
    public void shouldMaskForCcpaWhenUsPolicyIsValidAndCoppaIsZero() {
        // given
<<<<<<< HEAD
        privacyEnforcementService = new PrivacyEnforcementService(bidderCatalog, tcfDefinerService, metrics,
                false,
                true);
        final ExtUser extUser = ExtUser.builder().build();
        final User user = notMaskedUser();
        final Device device = givenNotMaskedDevice(deviceBuilder -> deviceBuilder.lmt(1));
        final Regs regs = Regs.of(0, ExtRegs.of(1, "1YYY"));
=======
        privacyEnforcementService = new PrivacyEnforcementService(
                bidderCatalog, tcfDefinerService, metrics, jacksonMapper, false, true);

        given(tcfDefinerService.resultForBidderNames(anySet(), any(), any(), any(), any(), any(), any()))
                .willReturn(Future.succeededFuture(TcfResponse.of(true, emptyMap(), null)));

        given(bidderCatalog.bidderInfoByName(BIDDER_NAME)).willReturn(givenBidderInfo(1, true));

        final ExtUser extUser = notMaskedExtUser();
        final User user = notMaskedUser(extUser);
        final Device device = notMaskedDevice();
        final Regs regs = Regs.of(0, mapper.valueToTree(ExtRegs.of(1, "1YYY")));
>>>>>>> 9466a913
        final Map<String, User> bidderToUser = singletonMap(BIDDER_NAME, user);

        final BidRequest bidRequest = givenBidRequest(givenSingleImp(
                singletonMap(BIDDER_NAME, 1)),
                bidRequestBuilder -> bidRequestBuilder
                        .user(user)
                        .device(device)
                        .regs(regs));

        final AuctionContext context = auctionContext(bidRequest);

        // when
        final List<BidderPrivacyResult> result = privacyEnforcementService
                .mask(context, bidderToUser, extUser, singletonList(BIDDER_NAME), BidderAliases.of(null, null))
                .result();

        // then
        final BidderPrivacyResult expected = BidderPrivacyResult.builder()
                .requestBidder(BIDDER_NAME)
                .user(userTcfMasked(extUserIdsMasked()))
                .device(deviceTcfMasked())
                .build();
        assertThat(result).isEqualTo(singletonList(expected));
    }

    @Test
    public void shouldTolerateEmptyBidderToBidderPrivacyResultList() {
        // given
        final BidRequest bidRequest = givenBidRequest(emptyList(),
                bidRequestBuilder -> bidRequestBuilder
                        .user(null)
                        .device(null)
                        .regs(null));

        final AuctionContext context = auctionContext(bidRequest);

        // when
        final List<BidderPrivacyResult> result = privacyEnforcementService
                .mask(context, emptyMap(), null, singletonList(BIDDER_NAME), BidderAliases.of(null, null))
                .result();

        // then
        verify(tcfDefinerService)
                .resultForBidderNames(eq(singleton(BIDDER_NAME)), any(), isNull(), any(), any(), any(), eq(timeout));
        verifyNoMoreInteractions(tcfDefinerService);

        assertThat(result).isEqualTo(emptyList());
    }

    @Test
    public void shouldNotMaskWhenDeviceLmtIsNullAndExtRegsGdprIsOneAndNotGdprEnforcedAndResultByVendorNoEnforcement() {
        // given
        given(tcfDefinerService.resultForBidderNames(any(), any(), any(), any(), any(), any(), any()))
                .willReturn(Future.succeededFuture(
                        TcfResponse.of(true, singletonMap(BIDDER_NAME, PrivacyEnforcementAction.allowAll()), null)));

        final ExtUser extUser = ExtUser.builder().build();
        final User user = notMaskedUser();
        final Device device = notMaskedDevice();
        final Regs regs = Regs.of(null, ExtRegs.of(1, null));
        final Map<String, User> bidderToUser = singletonMap(BIDDER_NAME, user);

        final BidRequest bidRequest = givenBidRequest(
                givenSingleImp(singletonMap(BIDDER_NAME, 1)),
                bidRequestBuilder -> bidRequestBuilder
                        .user(user)
                        .device(device)
                        .regs(regs));

        final AuctionContext context = auctionContext(bidRequest);

        // when
        final List<BidderPrivacyResult> result = privacyEnforcementService
                .mask(context, bidderToUser, extUser, singletonList(BIDDER_NAME), BidderAliases.of(null, null))
                .result();

        // then
        final BidderPrivacyResult expectedBidderPrivacy = BidderPrivacyResult.builder()
                .user(notMaskedUser())
                .device(notMaskedDevice())
                .requestBidder(BIDDER_NAME)
                .build();
        assertThat(result).containsOnly(expectedBidderPrivacy);

        verify(tcfDefinerService)
                .resultForBidderNames(eq(singleton(BIDDER_NAME)), any(), eq("1"), any(), any(), any(), eq(timeout));
    }

    @Test
    public void shouldNotMaskWhenDeviceLmtIsZeroAndRegsCoppaIsZeroAndExtRegsGdprIsZeroAndTcfDefinerServiceAllowAll() {
        // given
        given(tcfDefinerService.resultForBidderNames(any(), any(), any(), any(), any(), any(), any()))
                .willReturn(Future.succeededFuture(
                        TcfResponse.of(true, singletonMap(BIDDER_NAME, PrivacyEnforcementAction.allowAll()), null)));

        final Regs regs = Regs.of(0, ExtRegs.of(0, null));
        final User user = notMaskedUser();
        final Device device = givenNotMaskedDevice(deviceBuilder -> deviceBuilder.lmt(0));
        final Map<String, User> bidderToUser = singletonMap(BIDDER_NAME, user);

        final BidRequest bidRequest = givenBidRequest(givenSingleImp(
                singletonMap(BIDDER_NAME, 1)),
                bidRequestBuilder -> bidRequestBuilder
                        .user(user)
                        .device(device)
                        .regs(regs));

        final AuctionContext context = auctionContext(bidRequest);

        // when
        final List<BidderPrivacyResult> result = privacyEnforcementService
                .mask(context, bidderToUser, null, singletonList(BIDDER_NAME), BidderAliases.of(null, null))
                .result();

        // then
        final BidderPrivacyResult expectedBidderPrivacy = BidderPrivacyResult.builder()
                .user(notMaskedUser())
                .device(givenNotMaskedDevice(deviceBuilder -> deviceBuilder.lmt(0)))
                .requestBidder(BIDDER_NAME)
                .build();
        assertThat(result).containsOnly(expectedBidderPrivacy);

        verify(tcfDefinerService)
                .resultForBidderNames(eq(singleton(BIDDER_NAME)), any(), eq("0"), any(), any(), any(), eq(timeout));
    }

    @Test
    public void shouldMaskForTcfWhenTcfServiceAllowAllAndDeviceLmtIsOne() {
        // given
        given(tcfDefinerService.resultForBidderNames(any(), any(), any(), any(), any(), any(), any()))
                .willReturn(Future.succeededFuture(
                        TcfResponse.of(true, singletonMap(BIDDER_NAME, PrivacyEnforcementAction.allowAll()), null)));

        final ExtUser extUser = ExtUser.builder().build();
        final User user = notMaskedUser();
        final Device device = givenNotMaskedDevice(deviceBuilder -> deviceBuilder.lmt(1));
        final Regs regs = Regs.of(0, null);
        final Map<String, User> bidderToUser = singletonMap(BIDDER_NAME, user);

        final BidRequest bidRequest = givenBidRequest(givenSingleImp(
                singletonMap(BIDDER_NAME, 1)),
                bidRequestBuilder -> bidRequestBuilder
                        .user(user)
                        .device(device)
                        .regs(regs));

        final AuctionContext context = auctionContext(bidRequest);

        // when
        final List<BidderPrivacyResult> result = privacyEnforcementService
                .mask(context, bidderToUser, extUser, singletonList(BIDDER_NAME), BidderAliases.of(null, null))
                .result();

        // then
        final BidderPrivacyResult expectedBidderPrivacy = BidderPrivacyResult.builder()
                .user(userTcfMasked())
                .device(givenTcfMaskedDevice(deviceBuilder -> deviceBuilder.lmt(1)))
                .requestBidder(BIDDER_NAME)
                .build();
        assertThat(result).containsOnly(expectedBidderPrivacy);

        verify(tcfDefinerService)
                .resultForBidderNames(eq(singleton(BIDDER_NAME)), any(), isNull(), any(), any(), any(), eq(timeout));
    }

    @Test
    public void shouldMaskForTcfWhenTcfDefinerServiceRestrictDeviceAndUser() {
        // given
        final ExtUser extUser = ExtUser.builder().build();
        final User user = notMaskedUser();
        final Device device = notMaskedDevice();
        final Map<String, User> bidderToUser = singletonMap(BIDDER_NAME, user);

        final BidRequest bidRequest = givenBidRequest(givenSingleImp(
                singletonMap(BIDDER_NAME, 1)),
                bidRequestBuilder -> bidRequestBuilder
                        .user(user)
                        .device(device)
                        .regs(null));

        final AuctionContext context = auctionContext(bidRequest);

        // when
        final List<BidderPrivacyResult> result = privacyEnforcementService
                .mask(context, bidderToUser, extUser, singletonList(BIDDER_NAME), BidderAliases.of(null, null))
                .result();

        // then
        final BidderPrivacyResult expectedBidderPrivacy = BidderPrivacyResult.builder()
                .user(userTcfMasked())
                .device(deviceTcfMasked())
                .requestBidder(BIDDER_NAME)
                .build();
        assertThat(result).containsOnly(expectedBidderPrivacy);

        verify(tcfDefinerService)
                .resultForBidderNames(eq(singleton(BIDDER_NAME)), any(), isNull(), any(), any(), any(), eq(timeout));
    }

    @Test
    public void shouldMaskUserIdsWhenTcfDefinerServiceRestrictUserIds() {
        // given
        final PrivacyEnforcementAction privacyEnforcementAction = PrivacyEnforcementAction.allowAll();
        privacyEnforcementAction.setRemoveUserIds(true);

        given(tcfDefinerService.resultForBidderNames(any(), any(), any(), any(), any(), any(), any()))
                .willReturn(Future.succeededFuture(
                        TcfResponse.of(true, singletonMap(BIDDER_NAME, privacyEnforcementAction), null)));

        final ExtUser extUser = notMaskedExtUser();
        final User user = notMaskedUser(extUser);
        final Device device = notMaskedDevice();
        final Map<String, User> bidderToUser = singletonMap(BIDDER_NAME, user);

        final BidRequest bidRequest = givenBidRequest(givenSingleImp(
                singletonMap(BIDDER_NAME, 1)),
                bidRequestBuilder -> bidRequestBuilder
                        .user(user)
                        .device(device)
                        .regs(null));

        final AuctionContext context = auctionContext(bidRequest);

        // when
        final List<BidderPrivacyResult> result = privacyEnforcementService
                .mask(context, bidderToUser, extUser, singletonList(BIDDER_NAME), BidderAliases.of(null, null))
                .result();

        // then
        final BidderPrivacyResult expectedBidderPrivacy = BidderPrivacyResult.builder()
<<<<<<< HEAD
                .user(givenNotMaskedUser(userBuilder -> userBuilder.buyeruid(null)
                        .ext(extUserTcfMasked())))
=======
                .user(givenNotMaskedUser(userBuilder -> userBuilder
                        .id(null)
                        .buyeruid(null)
                        .ext(mapper.valueToTree(extUserIdsMasked()))))
>>>>>>> 9466a913
                .device(notMaskedDevice())
                .requestBidder(BIDDER_NAME)
                .build();
        assertThat(result).containsOnly(expectedBidderPrivacy);

        verify(tcfDefinerService)
                .resultForBidderNames(eq(singleton(BIDDER_NAME)), any(), isNull(), any(), any(), any(), eq(timeout));
    }

    @Test
    public void shouldMaskUserIdsWhenTcfDefinerServiceRestrictUserIdsAndReturnNullWhenAllValuesMasked() {
        // given
        final PrivacyEnforcementAction privacyEnforcementAction = PrivacyEnforcementAction.allowAll();
        privacyEnforcementAction.setRemoveUserIds(true);

        given(tcfDefinerService.resultForBidderNames(any(), any(), any(), any(), any(), any(), any()))
                .willReturn(Future.succeededFuture(
                        TcfResponse.of(true, singletonMap(BIDDER_NAME, privacyEnforcementAction), null)));

        final ExtUser extUser = ExtUser.builder()
                .eids(singletonList(ExtUserEid.of("Test", "id", emptyList(), null)))
                .digitrust(ExtUserDigiTrust.of("idDigit", 12, 23))
                .build();
        final User user = User.builder()
                .buyeruid(BUYER_UID)
                .ext(extUser)
                .build();

        final Map<String, User> bidderToUser = singletonMap(BIDDER_NAME, user);

        final BidRequest bidRequest = givenBidRequest(givenSingleImp(
                singletonMap(BIDDER_NAME, 1)),
                bidRequestBuilder -> bidRequestBuilder
                        .user(user)
                        .regs(null));

        final AuctionContext context = auctionContext(bidRequest);

        // when
        final List<BidderPrivacyResult> result = privacyEnforcementService
                .mask(context, bidderToUser, extUser, singletonList(BIDDER_NAME), BidderAliases.of(null, null))
                .result();

        // then
        final BidderPrivacyResult expectedBidderPrivacy = BidderPrivacyResult.builder()
                .requestBidder(BIDDER_NAME)
                .build();
        assertThat(result).containsOnly(expectedBidderPrivacy);

        verify(tcfDefinerService)
                .resultForBidderNames(eq(singleton(BIDDER_NAME)), any(), isNull(), any(), any(), any(), eq(timeout));
    }

    @Test
    public void shouldMaskGeoWhenTcfDefinerServiceRestrictGeo() {
        // given
        final PrivacyEnforcementAction privacyEnforcementAction = PrivacyEnforcementAction.allowAll();
        privacyEnforcementAction.setMaskGeo(true);

        given(tcfDefinerService.resultForBidderNames(any(), any(), any(), any(), any(), any(), any()))
                .willReturn(Future.succeededFuture(
                        TcfResponse.of(true, singletonMap(BIDDER_NAME, privacyEnforcementAction), null)));

        final ExtUser extUser = ExtUser.builder().build();
        final User user = notMaskedUser();
        final Device device = notMaskedDevice();
        final Map<String, User> bidderToUser = singletonMap(BIDDER_NAME, user);

        final BidRequest bidRequest = givenBidRequest(givenSingleImp(
                singletonMap(BIDDER_NAME, 1)),
                bidRequestBuilder -> bidRequestBuilder
                        .user(user)
                        .device(device)
                        .regs(null));

        final AuctionContext context = auctionContext(bidRequest);

        // when
        final List<BidderPrivacyResult> result = privacyEnforcementService
                .mask(context, bidderToUser, extUser, singletonList(BIDDER_NAME), BidderAliases.of(null, null))
                .result();

        // then
        final BidderPrivacyResult expectedBidderPrivacy = BidderPrivacyResult.builder()
                .user(givenNotMaskedUser(userBuilder -> userBuilder.geo(userTcfMasked().getGeo())))
                .device(givenNotMaskedDevice(deviceBuilder -> deviceBuilder.geo(deviceTcfMasked().getGeo())))
                .requestBidder(BIDDER_NAME)
                .build();
        assertThat(result).containsOnly(expectedBidderPrivacy);

        verify(tcfDefinerService)
                .resultForBidderNames(eq(singleton(BIDDER_NAME)), any(), isNull(), any(), any(), any(), eq(timeout));
    }

    @Test
    public void shouldMaskDeviceIpWhenTcfDefinerServiceRestrictDeviceIp() {
        // given
        final PrivacyEnforcementAction privacyEnforcementAction = PrivacyEnforcementAction.allowAll();
        privacyEnforcementAction.setMaskDeviceIp(true);

        given(tcfDefinerService.resultForBidderNames(any(), any(), any(), any(), any(), any(), any()))
                .willReturn(Future.succeededFuture(
                        TcfResponse.of(true, singletonMap(BIDDER_NAME, privacyEnforcementAction), null)));

        final ExtUser extUser = ExtUser.builder().build();
        final User user = notMaskedUser();
        final Device device = notMaskedDevice();
        final Map<String, User> bidderToUser = singletonMap(BIDDER_NAME, user);

        final BidRequest bidRequest = givenBidRequest(givenSingleImp(
                singletonMap(BIDDER_NAME, 1)),
                bidRequestBuilder -> bidRequestBuilder
                        .user(user)
                        .device(device)
                        .regs(null));

        final AuctionContext context = auctionContext(bidRequest);

        // when
        final List<BidderPrivacyResult> result = privacyEnforcementService
                .mask(context, bidderToUser, extUser, singletonList(BIDDER_NAME), BidderAliases.of(null, null))
                .result();

        // then
        final Device deviceTcfMasked = deviceTcfMasked();
        final BidderPrivacyResult expectedBidderPrivacy = BidderPrivacyResult.builder()
                .user(notMaskedUser())
                .device(givenNotMaskedDevice(
                        deviceBuilder -> deviceBuilder.ip(deviceTcfMasked.getIp()).ipv6(deviceTcfMasked.getIpv6())))
                .requestBidder(BIDDER_NAME)
                .build();
        assertThat(result).containsOnly(expectedBidderPrivacy);

        verify(tcfDefinerService)
                .resultForBidderNames(eq(singleton(BIDDER_NAME)), any(), isNull(), any(), any(), any(), eq(timeout));
    }

    @Test
    public void shouldMaskDeviceInfoWhenTcfDefinerServiceRestrictDeviceInfo() {
        // given
        final PrivacyEnforcementAction privacyEnforcementAction = PrivacyEnforcementAction.allowAll();
        privacyEnforcementAction.setMaskDeviceInfo(true);

        given(tcfDefinerService.resultForBidderNames(any(), any(), any(), any(), any(), any(), any()))
                .willReturn(Future.succeededFuture(
                        TcfResponse.of(true, singletonMap(BIDDER_NAME, privacyEnforcementAction), null)));

        final ExtUser extUser = ExtUser.builder().build();
        final User user = notMaskedUser();
        final Device device = notMaskedDevice();
        final Map<String, User> bidderToUser = singletonMap(BIDDER_NAME, user);

        final BidRequest bidRequest = givenBidRequest(givenSingleImp(
                singletonMap(BIDDER_NAME, 1)),
                bidRequestBuilder -> bidRequestBuilder
                        .user(user)
                        .device(device)
                        .regs(null));

        final AuctionContext context = auctionContext(bidRequest);

        // when
        final List<BidderPrivacyResult> result = privacyEnforcementService
                .mask(context, bidderToUser, extUser, singletonList(BIDDER_NAME), BidderAliases.of(null, null))
                .result();

        // then
        final Device deviceInfoMasked = givenNotMaskedDevice(deviceBuilder -> deviceBuilder
                .ifa(null)
                .macsha1(null).macmd5(null)
                .dpidsha1(null).dpidmd5(null)
                .didsha1(null).didmd5(null));
        final BidderPrivacyResult expectedBidderPrivacy = BidderPrivacyResult.builder()
                .user(notMaskedUser())
                .device(deviceInfoMasked)
                .requestBidder(BIDDER_NAME)
                .build();
        assertThat(result).containsOnly(expectedBidderPrivacy);

        verify(tcfDefinerService)
                .resultForBidderNames(eq(singleton(BIDDER_NAME)), any(), isNull(), any(), any(), any(), eq(timeout));
    }

    @Test
    public void shouldRerunEmptyResultWhenTcfDefinerServiceRestrictRequest() {
        // given
        given(tcfDefinerService.resultForBidderNames(any(), any(), any(), any(), any(), any(), any()))
                .willReturn(Future.succeededFuture(
                        TcfResponse.of(true, singletonMap(BIDDER_NAME, PrivacyEnforcementAction.restrictAll()), null)));

        final ExtUser extUser = ExtUser.builder().build();
        final User user = notMaskedUser();
        final Device device = notMaskedDevice();
        final Map<String, User> bidderToUser = singletonMap(BIDDER_NAME, user);

        final BidRequest bidRequest = givenBidRequest(givenSingleImp(
                singletonMap(BIDDER_NAME, 1)),
                bidRequestBuilder -> bidRequestBuilder
                        .user(user)
                        .device(device)
                        .regs(null));

        final AuctionContext context = auctionContext(bidRequest);

        // when
        final List<BidderPrivacyResult> result = privacyEnforcementService
                .mask(context, bidderToUser, extUser, singletonList(BIDDER_NAME), BidderAliases.of(null, null))
                .result();

        // then

        final BidderPrivacyResult expectedBidderPrivacy = BidderPrivacyResult.builder()
                .requestBidder(BIDDER_NAME)
                .blockedRequestByTcf(true)
                .blockedAnalyticsByTcf(true)
                .build();
        assertThat(result).containsOnly(expectedBidderPrivacy);

        verify(tcfDefinerService)
                .resultForBidderNames(eq(singleton(BIDDER_NAME)), any(), isNull(), any(), any(), any(), eq(timeout));
    }

    @Test
    public void shouldResolveBidderNameAndVendorIdsByAliases() {
        // given
        final String requestBidder1Name = "bidder1";
        final String requestBidder1Alias = "bidder1Alias";
        final String bidder2Name = "bidder2NotInRequest";
        final String bidder2Alias = "bidder2Alias";
        final Integer bidder2AliasVendorId = 220;
        final String requestBidder3Name = "bidder3";

        final User user = notMaskedUser();
        final Device device = notMaskedDevice();
        final Regs regs = Regs.of(0, ExtRegs.of(1, null));
        final HashMap<String, Integer> bidderToId = new HashMap<>();
        bidderToId.put(requestBidder1Name, 1);
        bidderToId.put(requestBidder1Alias, 2);
        bidderToId.put(bidder2Alias, 3);
        bidderToId.put(requestBidder3Name, 4);
        final BidRequest bidRequest = givenBidRequest(
                givenSingleImp(bidderToId),
                bidRequestBuilder -> bidRequestBuilder
                        .user(user)
                        .device(device)
                        .regs(regs));

        final AuctionContext context = auctionContext(bidRequest);

        final Map<String, User> bidderToUser = new HashMap<>();
        bidderToUser.put(requestBidder1Name, notMaskedUser());
        bidderToUser.put(requestBidder1Alias, notMaskedUser());
        bidderToUser.put(bidder2Alias, notMaskedUser());
        bidderToUser.put(requestBidder3Name, notMaskedUser());
        final Map<String, String> aliases = new HashMap<>();
        final Map<String, Integer> aliasgvlids = new HashMap<>();
        aliases.put(requestBidder1Alias, requestBidder1Name);
        aliases.put(bidder2Alias, bidder2Name);
        aliasgvlids.put(bidder2Alias, bidder2AliasVendorId);

        final Map<String, PrivacyEnforcementAction> bidderNameToTcfEnforcement = new HashMap<>();
        bidderNameToTcfEnforcement.put(requestBidder1Name, PrivacyEnforcementAction.restrictAll());
        bidderNameToTcfEnforcement.put(requestBidder1Alias, PrivacyEnforcementAction.restrictAll());
        bidderNameToTcfEnforcement.put(bidder2Alias, restrictDeviceAndUser());
        bidderNameToTcfEnforcement.put(requestBidder3Name, PrivacyEnforcementAction.allowAll());

        given(tcfDefinerService.resultForBidderNames(any(), any(), any(), any(), any(), any(), any()))
                .willReturn(Future.succeededFuture(TcfResponse.of(true, bidderNameToTcfEnforcement, null)));

        // when
        final List<String> bidders =
                asList(requestBidder1Name, requestBidder1Alias, bidder2Alias, requestBidder3Name);
        final List<BidderPrivacyResult> result = privacyEnforcementService
                .mask(context, bidderToUser, null, bidders, BidderAliases.of(aliases, aliasgvlids))
                .result();

        // then
        final BidderPrivacyResult expectedBidder1Masked = BidderPrivacyResult.builder()
                .requestBidder(requestBidder1Name)
                .blockedAnalyticsByTcf(true)
                .blockedRequestByTcf(true)
                .build();
        final BidderPrivacyResult expectedBidderAlias1Masked = BidderPrivacyResult.builder()
                .requestBidder(requestBidder1Alias)
                .blockedAnalyticsByTcf(true)
                .blockedRequestByTcf(true)
                .build();
        final BidderPrivacyResult expectedBidderAlias2Masked = BidderPrivacyResult.builder()
                .requestBidder(bidder2Alias)
                .user(userTcfMasked())
                .device(deviceTcfMasked())
                .build();
        final BidderPrivacyResult expectedBidder3Masked = BidderPrivacyResult.builder()
                .requestBidder(requestBidder3Name)
                .user(notMaskedUser())
                .device(notMaskedDevice())
                .build();
        assertThat(result).containsOnly(
                expectedBidder1Masked, expectedBidderAlias1Masked, expectedBidderAlias2Masked, expectedBidder3Masked);

        final Set<String> bidderNames = new HashSet<>(asList(
                requestBidder1Name, requestBidder1Alias, bidder2Alias, requestBidder3Name));
        verify(tcfDefinerService)
                .resultForBidderNames(eq(bidderNames), any(), eq("1"), any(), any(), isNull(), eq(timeout));
    }

    @Test
    public void shouldNotReturnUserIfMaskingAppliedAndUserBecameEmptyObject() {
        // given
        final ExtUser extUser = ExtUser.builder()
                .eids(singletonList(ExtUserEid.of("Test", "id", emptyList(), null)))
                .digitrust(ExtUserDigiTrust.of("idDigit", 12, 23))
                .build();
        final User user = User.builder()
                .buyeruid("buyeruid")
                .ext(mapper.valueToTree(extUser))
                .build();
        final Regs regs = Regs.of(1, null);
        final Map<String, User> bidderToUser = singletonMap(BIDDER_NAME, user);

        final BidRequest bidRequest = givenBidRequest(givenSingleImp(
                singletonMap(BIDDER_NAME, 1)),
                bidRequestBuilder -> bidRequestBuilder
                        .user(user)
                        .regs(regs));

        final AuctionContext context = auctionContext(bidRequest);

        // when
        final List<BidderPrivacyResult> result = privacyEnforcementService
                .mask(context, bidderToUser, null, singletonList(BIDDER_NAME), BidderAliases.of(null, null))
                .result();

        // then
        final BidderPrivacyResult expectedBidderPrivacy = BidderPrivacyResult.builder()
                .requestBidder(BIDDER_NAME)
                .build();
        assertThat(result).containsOnly(expectedBidderPrivacy);
    }

    @Test
    public void shouldReturnFailedFutureWhenTcfServiceIsReturnFailedFuture() {
        // given
        given(tcfDefinerService.resultForBidderNames(any(), any(), any(), any(), any(), any(), any()))
                .willReturn(Future.failedFuture(new InvalidRequestException(
                        "Error when retrieving allowed purpose ids in a reason of invalid consent string")));

        final ExtUser extUser = ExtUser.builder().build();
        final User user = notMaskedUser();
        final Device device = givenNotMaskedDevice(deviceBuilder -> deviceBuilder.lmt(1));
        final Regs regs = Regs.of(0, null);
        final Map<String, User> bidderToUser = singletonMap(BIDDER_NAME, user);

        final BidRequest bidRequest = givenBidRequest(givenSingleImp(
                singletonMap(BIDDER_NAME, 1)),
                bidRequestBuilder -> bidRequestBuilder
                        .user(user)
                        .device(device)
                        .regs(regs));

        final AuctionContext context = auctionContext(bidRequest);

        // when
        final Future<List<BidderPrivacyResult>> firstFuture = privacyEnforcementService
                .mask(context, bidderToUser, extUser, singletonList(BIDDER_NAME), BidderAliases.of(null, null));

        // then
        assertThat(firstFuture.failed()).isTrue();
        assertThat(firstFuture.cause().getMessage())
                .isEqualTo("Error when retrieving allowed purpose ids in a reason of invalid consent string");

        verify(tcfDefinerService)
                .resultForBidderNames(eq(singleton(BIDDER_NAME)), any(), isNull(), any(), any(), any(), eq(timeout));
        verifyNoMoreInteractions(tcfDefinerService);
    }

    @Test
<<<<<<< HEAD
    public void isCcpaEnforcedShouldReturnFalseWhenEnforcedPropertyIsFalse() {
=======
    public void shouldThrowPrebidExceptionWhenExtRegsCannotBeParsed() {
        // given
        final BidRequest bidRequest = givenBidRequest(givenSingleImp(singletonMap("someBidder", 1)),
                bidRequestBuilder -> bidRequestBuilder
                        .regs(Regs.of(null, mapper.createObjectNode().put("gdpr", "invalid"))));

        final AuctionContext context = auctionContext(bidRequest);

        // when and then
        assertThatExceptionOfType(PreBidException.class)
                .isThrownBy(() -> privacyEnforcementService.mask(
                        context, emptyMap(), null, singletonList(BIDDER_NAME), BidderAliases.of(null, null)))
                .withMessageStartingWith("Error decoding bidRequest.regs.ext:");
    }

    @Test
    public void shouldMaskForCcpaAndTcfWhenUsPolicyIsValidAndGdprIsEnforcedAndCOPPAIsZero() {
        // given
        privacyEnforcementService = new PrivacyEnforcementService(
                bidderCatalog, tcfDefinerService, metrics, jacksonMapper, false, true);

        final String bidder1Name = "bidder1Name";
        final String bidder2Name = "bidder2Name";
        final String bidder3Name = "bidder3Name";

        given(bidderCatalog.bidderInfoByName(bidder1Name)).willReturn(givenBidderInfo(1, true));
        given(bidderCatalog.bidderInfoByName(bidder2Name)).willReturn(givenBidderInfo(2, true));
        given(bidderCatalog.bidderInfoByName(bidder3Name)).willReturn(givenBidderInfo(3, false));

        final Map<String, PrivacyEnforcementAction> bidderNameToAction = new HashMap<>();
        bidderNameToAction.put(bidder2Name, PrivacyEnforcementAction.restrictAll());
        bidderNameToAction.put(bidder3Name, PrivacyEnforcementAction.restrictAll());
        given(tcfDefinerService.resultForBidderNames(anySet(), any(), any(), any(), any(), any(), any()))
                .willReturn(Future.succeededFuture(TcfResponse.of(true, bidderNameToAction, null)));

        final ExtUser extUser = ExtUser.builder().build();
        final User user = notMaskedUser();
        final Device device = notMaskedDevice();
        final Regs regs = Regs.of(0, mapper.valueToTree(ExtRegs.of(1, "1YYY")));

        final Map<String, User> bidderToUser = new HashMap<>();
        bidderToUser.put(bidder1Name, notMaskedUser());
        bidderToUser.put(bidder2Name, notMaskedUser());
        bidderToUser.put(bidder3Name, notMaskedUser());

        final BidRequest bidRequest = givenBidRequest(givenSingleImp(
                singletonMap(BIDDER_NAME, 1)),
                bidRequestBuilder -> bidRequestBuilder
                        .user(user)
                        .device(device)
                        .regs(regs)
                        .ext(mapper.valueToTree(ExtBidRequest.of(ExtRequestPrebid.builder()
                                .nosale(singletonList(bidder2Name))
                                .build()))));

        final AuctionContext context = auctionContext(bidRequest);

        // when
        final List<BidderPrivacyResult> result = privacyEnforcementService.mask(
                context,
                bidderToUser,
                extUser,
                asList(bidder1Name, bidder2Name, bidder3Name),
                BidderAliases.of(null, null))
                .result();

        // then
        assertThat(result).containsOnly(
                BidderPrivacyResult.builder()
                        .requestBidder(bidder1Name)
                        .device(deviceTcfMasked())
                        .user(userTcfMasked())
                        .blockedRequestByTcf(false)
                        .blockedAnalyticsByTcf(false)
                        .build(),
                BidderPrivacyResult.builder()
                        .requestBidder(bidder2Name)
                        .blockedRequestByTcf(true)
                        .blockedAnalyticsByTcf(true)
                        .build(),
                BidderPrivacyResult.builder()
                        .requestBidder(bidder3Name)
                        .blockedRequestByTcf(true)
                        .blockedAnalyticsByTcf(true)
                        .build());
    }

    @Test
    public void shouldNotMaskForCcpaWhenCatchAllWildcardIsPresentInNosaleList() {
>>>>>>> 9466a913
        // given
        privacyEnforcementService = new PrivacyEnforcementService(
                bidderCatalog, tcfDefinerService, metrics, jacksonMapper, false, true);

        given(tcfDefinerService.resultForBidderNames(anySet(), any(), any(), any(), any(), any(), any()))
                .willReturn(Future.succeededFuture(
                        TcfResponse.of(true, singletonMap(BIDDER_NAME, PrivacyEnforcementAction.allowAll()), null)));

        final ExtUser extUser = ExtUser.builder().build();
        final User user = notMaskedUser();
        final Device device = notMaskedDevice();
        final Regs regs = Regs.of(0, mapper.valueToTree(ExtRegs.of(1, "1YYY")));

        final Map<String, User> bidderToUser = singletonMap(BIDDER_NAME, notMaskedUser());

        final BidRequest bidRequest = givenBidRequest(givenSingleImp(
                singletonMap(BIDDER_NAME, 1)),
                bidRequestBuilder -> bidRequestBuilder
                        .user(user)
                        .device(device)
                        .regs(regs)
                        .ext(mapper.valueToTree(ExtBidRequest.of(ExtRequestPrebid.builder()
                                .nosale(singletonList("*"))
                                .build()))));

        final AuctionContext context = auctionContext(bidRequest);

        // when
        final List<BidderPrivacyResult> result = privacyEnforcementService
                .mask(context, bidderToUser, extUser, singletonList(BIDDER_NAME), BidderAliases.of(null, null))
                .result();

        // then
        assertThat(result).containsOnly(
                BidderPrivacyResult.builder()
                        .requestBidder(BIDDER_NAME)
                        .user(notMaskedUser())
                        .device(notMaskedDevice())
                        .blockedRequestByTcf(false)
                        .blockedAnalyticsByTcf(false)
                        .build());
    }

    @Test
    public void isCcpaEnforcedShouldReturnFalseWhenEnforcedPropertyIsFalseInConfigurationAndNullInAccount() {
        // given
        final Ccpa ccpa = Ccpa.of("1YYY");
        final Account account = Account.builder().build();

        // when and then
        assertThat(privacyEnforcementService.isCcpaEnforced(ccpa, account)).isFalse();
    }

    @Test
    public void isCcpaEnforcedShouldReturnFalseWhenEnforcedPropertyIsTrueInConfigurationAndFalseInAccount() {
        // given
        privacyEnforcementService = new PrivacyEnforcementService(
                bidderCatalog, tcfDefinerService, metrics, jacksonMapper, false, true);

        final Ccpa ccpa = Ccpa.of("1YYY");
        final Account account = Account.builder().enforceCcpa(false).build();

        // when and then
        assertThat(privacyEnforcementService.isCcpaEnforced(ccpa, account)).isFalse();
    }

    @Test
    public void isCcpaEnforcedShouldReturnFalseWhenEnforcedPropertyIsTrue() {
        // given
<<<<<<< HEAD
        privacyEnforcementService = new PrivacyEnforcementService(bidderCatalog, tcfDefinerService, metrics,
                false,
                true);
=======
        privacyEnforcementService = new PrivacyEnforcementService(
                bidderCatalog, tcfDefinerService, metrics, jacksonMapper, false, true);

>>>>>>> 9466a913
        final Ccpa ccpa = Ccpa.of("1YNY");
        final Account account = Account.builder().build();

        // when and then
        assertThat(privacyEnforcementService.isCcpaEnforced(ccpa, account)).isFalse();
    }

    @Test
    public void isCcpaEnforcedShouldReturnTrueWhenEnforcedPropertyIsTrueAndCcpaReturnsTrue() {
        // given
<<<<<<< HEAD
        privacyEnforcementService = new PrivacyEnforcementService(bidderCatalog, tcfDefinerService, metrics,
                false,
                true);
=======
        privacyEnforcementService = new PrivacyEnforcementService(
                bidderCatalog, tcfDefinerService, metrics, jacksonMapper, false, true);

>>>>>>> 9466a913
        final Ccpa ccpa = Ccpa.of("1YYY");
        final Account account = Account.builder().build();

        // when and then
        assertThat(privacyEnforcementService.isCcpaEnforced(ccpa, account)).isTrue();
    }

    @Test
    public void shouldReturnCorrectMaskedForMultipleBidders() {
        // given
        final String bidder1Name = "bidder1";
        final String bidder2Name = "bidder2";
        final String bidder3Name = "bidder3";

        final Map<String, PrivacyEnforcementAction> vendorIdToTcfEnforcement = new HashMap<>();
        vendorIdToTcfEnforcement.put(bidder1Name, PrivacyEnforcementAction.restrictAll());
        vendorIdToTcfEnforcement.put(bidder2Name, restrictDeviceAndUser());
        vendorIdToTcfEnforcement.put(bidder3Name, PrivacyEnforcementAction.allowAll());
        given(tcfDefinerService.resultForBidderNames(any(), any(), any(), any(), any(), any(), any()))
                .willReturn(Future.succeededFuture(
                        TcfResponse.of(true, vendorIdToTcfEnforcement, null)));

        final ExtUser extUser = ExtUser.builder().build();
        final User user = notMaskedUser();
        final Device device = notMaskedDevice();
        final Regs regs = Regs.of(0, ExtRegs.of(1, null));
        final Map<String, User> bidderToUser = new HashMap<>();
        bidderToUser.put(bidder1Name, notMaskedUser());
        bidderToUser.put(bidder2Name, notMaskedUser());
        bidderToUser.put(bidder3Name, notMaskedUser());
        final List<String> bidders = asList(bidder1Name, bidder2Name, bidder3Name);

        final HashMap<String, Integer> bidderToId = new HashMap<>();
        bidderToId.put(bidder1Name, 1);
        bidderToId.put(bidder2Name, 2);
        bidderToId.put(bidder3Name, 3);
        final BidRequest bidRequest = givenBidRequest(
                givenSingleImp(bidderToId),
                bidRequestBuilder -> bidRequestBuilder
                        .user(user)
                        .device(device)
                        .regs(regs));

        final AuctionContext context = auctionContext(bidRequest);

        // when
        final List<BidderPrivacyResult> result = privacyEnforcementService
                .mask(context, bidderToUser, extUser, bidders, BidderAliases.of(null, null))
                .result();

        // then
        final BidderPrivacyResult expectedBidder1Masked = BidderPrivacyResult.builder()
                .requestBidder(bidder1Name)
                .blockedAnalyticsByTcf(true)
                .blockedRequestByTcf(true)
                .build();
        final BidderPrivacyResult expectedBidder2Masked = BidderPrivacyResult.builder()
                .requestBidder(bidder2Name)
                .user(userTcfMasked())
                .device(deviceTcfMasked())
                .build();
        final BidderPrivacyResult expectedBidder3Masked = BidderPrivacyResult.builder()
                .requestBidder(bidder3Name)
                .user(notMaskedUser())
                .device(notMaskedDevice())
                .build();
        assertThat(result).hasSize(3).containsOnly(expectedBidder1Masked, expectedBidder2Masked, expectedBidder3Masked);

        final HashSet<String> bidderNames = new HashSet<>(asList(bidder1Name, bidder2Name, bidder3Name));
        verify(tcfDefinerService).resultForBidderNames(eq(bidderNames), any(), eq("1"), isNull(), isNull(),
                any(),
                eq(timeout));
    }

    private AuctionContext auctionContext(BidRequest bidRequest) {
        return AuctionContext.builder()
                .account(Account.builder().build())
                .bidRequest(bidRequest)
                .timeout(timeout)
                .build();
    }

    private static Device notMaskedDevice() {
        return Device.builder()
                .ip("192.168.0.10")
                .ipv6("2001:0db8:85a3:0000:0000:8a2e:0370:7334")
                .geo(Geo.builder().lon(-85.34321F).lat(189.342323F).country("US").build())
                .ifa("ifa")
                .macsha1("macsha1")
                .macmd5("macmd5")
                .didsha1("didsha1")
                .didmd5("didmd5")
                .dpidsha1("dpidsha1")
                .dpidmd5("dpidmd5")
                .build();
    }

    private static User notMaskedUser() {
        return User.builder()
                .id("id")
                .buyeruid(BUYER_UID)
                .geo(Geo.builder().lon(-85.1245F).lat(189.9531F).country("US").build())
                .ext(ExtUser.builder().consent("consent").build())
                .build();
    }

    private static User notMaskedUser(ExtUser extUser) {
        return User.builder()
                .id("id")
                .buyeruid(BUYER_UID)
                .geo(Geo.builder().lon(-85.1245F).lat(189.9531F).country("US").build())
                .ext(extUser)
                .build();
    }

    private static ExtUser notMaskedExtUser() {
        return ExtUser.builder()
                .eids(singletonList(ExtUserEid.of("Test", "id", emptyList(), null)))
                .digitrust(ExtUserDigiTrust.of("idDigit", 12, 23))
                .prebid(ExtUserPrebid.of(singletonMap("key", "value")))
                .build();
    }

    private static ExtUser extUserIdsMasked() {
        return ExtUser.builder()
                .prebid(ExtUserPrebid.of(singletonMap("key", "value")))
                .build();
    }

    private static Device deviceCoppaMasked() {
        return Device.builder()
                .ip("192.168.0.0")
                .ipv6("2001:0db8:85a3:0000:0000:8a2e:0:0")
                .geo(Geo.builder().country("US").build())
                .build();
    }

    private static User userCoppaMasked(ExtUser extUser) {
        return User.builder()
                .geo(Geo.builder().country("US").build())
<<<<<<< HEAD
                .ext(ExtUser.builder().consent("consent").build())
=======
                .ext(mapper.valueToTree(extUser))
>>>>>>> 9466a913
                .build();
    }

    private static Device deviceTcfMasked() {
        return Device.builder()
                .ip("192.168.0.0")
                .ipv6("2001:0db8:85a3:0000:0000:8a2e:0370:0")
                .geo(Geo.builder().lon(-85.34F).lat(189.34F).country("US").build())
                .build();
    }

    private static User userTcfMasked() {
        return User.builder()
                .buyeruid(null)
                .geo(Geo.builder().lon(-85.12F).lat(189.95F).country("US").build())
                .ext(ExtUser.builder().consent("consent").build())
                .build();
    }

    private static BidRequest givenBidRequest(List<Imp> imp,
                                              UnaryOperator<BidRequest.BidRequestBuilder> bidRequestBuilderCustomizer) {
        return bidRequestBuilderCustomizer.apply(BidRequest.builder().cur(singletonList("USD")).imp(imp)).build();
    }

    private static Device givenNotMaskedDevice(UnaryOperator<Device.DeviceBuilder> deviceBuilderCustomizer) {
        return deviceBuilderCustomizer.apply(notMaskedDevice().toBuilder()).build();
    }

    private static User givenNotMaskedUser(UnaryOperator<User.UserBuilder> deviceBuilderCustomizer) {
        return deviceBuilderCustomizer.apply(notMaskedUser().toBuilder()).build();
    }

    private static Device givenTcfMaskedDevice(UnaryOperator<Device.DeviceBuilder> deviceBuilderCustomizer) {
        return deviceBuilderCustomizer.apply(deviceTcfMasked().toBuilder()).build();
    }

    private static Device givenCoppaMaskedDevice(UnaryOperator<Device.DeviceBuilder> deviceBuilderCustomizer) {
        return deviceBuilderCustomizer.apply(deviceCoppaMasked().toBuilder()).build();
    }

    private static <T> List<Imp> givenSingleImp(T ext) {
        return singletonList(givenImp(ext, UnaryOperator.identity()));
    }

    private static <T> Imp givenImp(T ext, UnaryOperator<Imp.ImpBuilder> impBuilderCustomizer) {
        return impBuilderCustomizer.apply(Imp.builder().ext(mapper.valueToTree(ext))).build();
    }

    private static PrivacyEnforcementAction restrictDeviceAndUser() {
        return PrivacyEnforcementAction.builder()
                .maskDeviceInfo(true)
                .maskDeviceIp(true)
                .maskGeo(true)
                .removeUserIds(true)
                .build();
    }

    private static BidderInfo givenBidderInfo(int gdprVendorId, boolean enforceCcpa) {
        return new BidderInfo(true, null, null, null,
                new BidderInfo.GdprInfo(gdprVendorId, true), enforceCcpa, false);
    }
}<|MERGE_RESOLUTION|>--- conflicted
+++ resolved
@@ -25,8 +25,8 @@
 import org.prebid.server.privacy.gdpr.TcfDefinerService;
 import org.prebid.server.privacy.gdpr.model.PrivacyEnforcementAction;
 import org.prebid.server.privacy.gdpr.model.TcfResponse;
-import org.prebid.server.proto.openrtb.ext.request.ExtBidRequest;
 import org.prebid.server.proto.openrtb.ext.request.ExtRegs;
+import org.prebid.server.proto.openrtb.ext.request.ExtRequest;
 import org.prebid.server.proto.openrtb.ext.request.ExtRequestPrebid;
 import org.prebid.server.proto.openrtb.ext.request.ExtUser;
 import org.prebid.server.proto.openrtb.ext.request.ExtUserDigiTrust;
@@ -129,17 +129,8 @@
     @Test
     public void shouldMaskForCcpaWhenUsPolicyIsValidAndCoppaIsZero() {
         // given
-<<<<<<< HEAD
-        privacyEnforcementService = new PrivacyEnforcementService(bidderCatalog, tcfDefinerService, metrics,
-                false,
-                true);
-        final ExtUser extUser = ExtUser.builder().build();
-        final User user = notMaskedUser();
-        final Device device = givenNotMaskedDevice(deviceBuilder -> deviceBuilder.lmt(1));
-        final Regs regs = Regs.of(0, ExtRegs.of(1, "1YYY"));
-=======
         privacyEnforcementService = new PrivacyEnforcementService(
-                bidderCatalog, tcfDefinerService, metrics, jacksonMapper, false, true);
+                bidderCatalog, tcfDefinerService, metrics, false, true);
 
         given(tcfDefinerService.resultForBidderNames(anySet(), any(), any(), any(), any(), any(), any()))
                 .willReturn(Future.succeededFuture(TcfResponse.of(true, emptyMap(), null)));
@@ -149,8 +140,7 @@
         final ExtUser extUser = notMaskedExtUser();
         final User user = notMaskedUser(extUser);
         final Device device = notMaskedDevice();
-        final Regs regs = Regs.of(0, mapper.valueToTree(ExtRegs.of(1, "1YYY")));
->>>>>>> 9466a913
+        final Regs regs = Regs.of(0, ExtRegs.of(1, "1YYY"));
         final Map<String, User> bidderToUser = singletonMap(BIDDER_NAME, user);
 
         final BidRequest bidRequest = givenBidRequest(givenSingleImp(
@@ -381,15 +371,10 @@
 
         // then
         final BidderPrivacyResult expectedBidderPrivacy = BidderPrivacyResult.builder()
-<<<<<<< HEAD
-                .user(givenNotMaskedUser(userBuilder -> userBuilder.buyeruid(null)
-                        .ext(extUserTcfMasked())))
-=======
                 .user(givenNotMaskedUser(userBuilder -> userBuilder
                         .id(null)
                         .buyeruid(null)
-                        .ext(mapper.valueToTree(extUserIdsMasked()))))
->>>>>>> 9466a913
+                        .ext(extUserIdsMasked())))
                 .device(notMaskedDevice())
                 .requestBidder(BIDDER_NAME)
                 .build();
@@ -705,7 +690,7 @@
                 .build();
         final User user = User.builder()
                 .buyeruid("buyeruid")
-                .ext(mapper.valueToTree(extUser))
+                .ext(extUser)
                 .build();
         final Regs regs = Regs.of(1, null);
         final Map<String, User> bidderToUser = singletonMap(BIDDER_NAME, user);
@@ -767,29 +752,10 @@
     }
 
     @Test
-<<<<<<< HEAD
-    public void isCcpaEnforcedShouldReturnFalseWhenEnforcedPropertyIsFalse() {
-=======
-    public void shouldThrowPrebidExceptionWhenExtRegsCannotBeParsed() {
-        // given
-        final BidRequest bidRequest = givenBidRequest(givenSingleImp(singletonMap("someBidder", 1)),
-                bidRequestBuilder -> bidRequestBuilder
-                        .regs(Regs.of(null, mapper.createObjectNode().put("gdpr", "invalid"))));
-
-        final AuctionContext context = auctionContext(bidRequest);
-
-        // when and then
-        assertThatExceptionOfType(PreBidException.class)
-                .isThrownBy(() -> privacyEnforcementService.mask(
-                        context, emptyMap(), null, singletonList(BIDDER_NAME), BidderAliases.of(null, null)))
-                .withMessageStartingWith("Error decoding bidRequest.regs.ext:");
-    }
-
-    @Test
     public void shouldMaskForCcpaAndTcfWhenUsPolicyIsValidAndGdprIsEnforcedAndCOPPAIsZero() {
         // given
         privacyEnforcementService = new PrivacyEnforcementService(
-                bidderCatalog, tcfDefinerService, metrics, jacksonMapper, false, true);
+                bidderCatalog, tcfDefinerService, metrics, false, true);
 
         final String bidder1Name = "bidder1Name";
         final String bidder2Name = "bidder2Name";
@@ -808,7 +774,7 @@
         final ExtUser extUser = ExtUser.builder().build();
         final User user = notMaskedUser();
         final Device device = notMaskedDevice();
-        final Regs regs = Regs.of(0, mapper.valueToTree(ExtRegs.of(1, "1YYY")));
+        final Regs regs = Regs.of(0, ExtRegs.of(1, "1YYY"));
 
         final Map<String, User> bidderToUser = new HashMap<>();
         bidderToUser.put(bidder1Name, notMaskedUser());
@@ -821,9 +787,9 @@
                         .user(user)
                         .device(device)
                         .regs(regs)
-                        .ext(mapper.valueToTree(ExtBidRequest.of(ExtRequestPrebid.builder()
+                        .ext(ExtRequest.of(ExtRequestPrebid.builder()
                                 .nosale(singletonList(bidder2Name))
-                                .build()))));
+                                .build())));
 
         final AuctionContext context = auctionContext(bidRequest);
 
@@ -859,10 +825,9 @@
 
     @Test
     public void shouldNotMaskForCcpaWhenCatchAllWildcardIsPresentInNosaleList() {
->>>>>>> 9466a913
         // given
         privacyEnforcementService = new PrivacyEnforcementService(
-                bidderCatalog, tcfDefinerService, metrics, jacksonMapper, false, true);
+                bidderCatalog, tcfDefinerService, metrics, false, true);
 
         given(tcfDefinerService.resultForBidderNames(anySet(), any(), any(), any(), any(), any(), any()))
                 .willReturn(Future.succeededFuture(
@@ -871,7 +836,7 @@
         final ExtUser extUser = ExtUser.builder().build();
         final User user = notMaskedUser();
         final Device device = notMaskedDevice();
-        final Regs regs = Regs.of(0, mapper.valueToTree(ExtRegs.of(1, "1YYY")));
+        final Regs regs = Regs.of(0, ExtRegs.of(1, "1YYY"));
 
         final Map<String, User> bidderToUser = singletonMap(BIDDER_NAME, notMaskedUser());
 
@@ -881,9 +846,9 @@
                         .user(user)
                         .device(device)
                         .regs(regs)
-                        .ext(mapper.valueToTree(ExtBidRequest.of(ExtRequestPrebid.builder()
+                        .ext(ExtRequest.of(ExtRequestPrebid.builder()
                                 .nosale(singletonList("*"))
-                                .build()))));
+                                .build())));
 
         final AuctionContext context = auctionContext(bidRequest);
 
@@ -917,7 +882,7 @@
     public void isCcpaEnforcedShouldReturnFalseWhenEnforcedPropertyIsTrueInConfigurationAndFalseInAccount() {
         // given
         privacyEnforcementService = new PrivacyEnforcementService(
-                bidderCatalog, tcfDefinerService, metrics, jacksonMapper, false, true);
+                bidderCatalog, tcfDefinerService, metrics, false, true);
 
         final Ccpa ccpa = Ccpa.of("1YYY");
         final Account account = Account.builder().enforceCcpa(false).build();
@@ -929,15 +894,9 @@
     @Test
     public void isCcpaEnforcedShouldReturnFalseWhenEnforcedPropertyIsTrue() {
         // given
-<<<<<<< HEAD
-        privacyEnforcementService = new PrivacyEnforcementService(bidderCatalog, tcfDefinerService, metrics,
-                false,
-                true);
-=======
         privacyEnforcementService = new PrivacyEnforcementService(
-                bidderCatalog, tcfDefinerService, metrics, jacksonMapper, false, true);
-
->>>>>>> 9466a913
+                bidderCatalog, tcfDefinerService, metrics, false, true);
+
         final Ccpa ccpa = Ccpa.of("1YNY");
         final Account account = Account.builder().build();
 
@@ -948,15 +907,9 @@
     @Test
     public void isCcpaEnforcedShouldReturnTrueWhenEnforcedPropertyIsTrueAndCcpaReturnsTrue() {
         // given
-<<<<<<< HEAD
-        privacyEnforcementService = new PrivacyEnforcementService(bidderCatalog, tcfDefinerService, metrics,
-                false,
-                true);
-=======
         privacyEnforcementService = new PrivacyEnforcementService(
-                bidderCatalog, tcfDefinerService, metrics, jacksonMapper, false, true);
-
->>>>>>> 9466a913
+                bidderCatalog, tcfDefinerService, metrics, false, true);
+
         final Ccpa ccpa = Ccpa.of("1YYY");
         final Account account = Account.builder().build();
 
@@ -1097,11 +1050,7 @@
     private static User userCoppaMasked(ExtUser extUser) {
         return User.builder()
                 .geo(Geo.builder().country("US").build())
-<<<<<<< HEAD
-                .ext(ExtUser.builder().consent("consent").build())
-=======
-                .ext(mapper.valueToTree(extUser))
->>>>>>> 9466a913
+                .ext(extUser)
                 .build();
     }
 
@@ -1118,6 +1067,14 @@
                 .buyeruid(null)
                 .geo(Geo.builder().lon(-85.12F).lat(189.95F).country("US").build())
                 .ext(ExtUser.builder().consent("consent").build())
+                .build();
+    }
+
+    private static User userTcfMasked(ExtUser extUser) {
+        return User.builder()
+                .buyeruid(null)
+                .geo(Geo.builder().lon(-85.12F).lat(189.95F).country("US").build())
+                .ext(extUser)
                 .build();
     }
 
