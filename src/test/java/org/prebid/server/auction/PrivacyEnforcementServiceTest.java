--- conflicted
+++ resolved
@@ -153,12 +153,7 @@
         final AuctionContext auctionContext = AuctionContext.builder()
                 .bidRequest(bidRequest)
                 .account(Account.empty("account"))
-<<<<<<< HEAD
                 .prebidLog(PrebidLog.empty())
-=======
-                .prebidErrors(new ArrayList<>())
-                .debugWarnings(new ArrayList<>())
->>>>>>> fa759dc2
                 .build();
 
         // when
@@ -199,12 +194,7 @@
                 .bidRequest(bidRequest)
                 .account(Account.empty(accountId))
                 .requestTypeMetric(requestType)
-<<<<<<< HEAD
                 .prebidLog(PrebidLog.empty())
-=======
-                .prebidErrors(new ArrayList<>())
-                .debugWarnings(new ArrayList<>())
->>>>>>> fa759dc2
                 .build();
 
         // when
@@ -254,12 +244,7 @@
                 .bidRequest(bidRequest)
                 .account(Account.empty("account"))
                 .requestTypeMetric(MetricName.openrtb2web)
-<<<<<<< HEAD
                 .prebidLog(PrebidLog.empty())
-=======
-                .prebidErrors(new ArrayList<>())
-                .debugWarnings(new ArrayList<>())
->>>>>>> fa759dc2
                 .build();
 
         // when
