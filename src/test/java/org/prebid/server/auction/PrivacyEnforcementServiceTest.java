--- conflicted
+++ resolved
@@ -756,25 +756,6 @@
     }
 
     @Test
-<<<<<<< HEAD
-    public void shouldThrowPrebidExceptionWhenExtRegsCannotBeParsed() {
-        // given
-        final BidRequest bidRequest = givenBidRequest(givenSingleImp(singletonMap("someBidder", 1)),
-                bidRequestBuilder -> bidRequestBuilder
-                        .regs(Regs.of(null, mapper.createObjectNode().put("gdpr", "invalid"))));
-
-        final AuctionContext context = auctionContext(bidRequest);
-
-        // when and then
-        assertThatExceptionOfType(PreBidException.class)
-                .isThrownBy(() -> privacyEnforcementService.mask(
-                        context, emptyMap(), null, singletonList(BIDDER_NAME), aliases))
-                .withMessageStartingWith("Error decoding bidRequest.regs.ext:");
-    }
-
-    @Test
-=======
->>>>>>> ec86e800
     public void shouldMaskForCcpaAndTcfWhenUsPolicyIsValidAndGdprIsEnforcedAndCOPPAIsZero() {
         // given
         privacyEnforcementService = new PrivacyEnforcementService(
