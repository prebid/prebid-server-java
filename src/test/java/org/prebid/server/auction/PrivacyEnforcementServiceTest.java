package org.prebid.server.auction;

import com.iab.openrtb.request.BidRequest;
import com.iab.openrtb.request.Device;
import com.iab.openrtb.request.Geo;
import com.iab.openrtb.request.Imp;
import com.iab.openrtb.request.Regs;
import com.iab.openrtb.request.Site;
import com.iab.openrtb.request.User;
import io.vertx.core.Future;
import io.vertx.core.MultiMap;
import io.vertx.core.http.HttpServerRequest;
import org.junit.Before;
import org.junit.Rule;
import org.junit.Test;
import org.mockito.Mock;
import org.mockito.junit.MockitoJUnit;
import org.mockito.junit.MockitoRule;
import org.prebid.server.VertxTest;
import org.prebid.server.assertion.FutureAssertion;
import org.prebid.server.auction.model.AuctionContext;
import org.prebid.server.auction.model.BidderPrivacyResult;
import org.prebid.server.auction.model.PreBidRequestContext;
import org.prebid.server.bidder.BidderCatalog;
import org.prebid.server.exception.InvalidRequestException;
import org.prebid.server.execution.Timeout;
import org.prebid.server.execution.TimeoutFactory;
import org.prebid.server.geolocation.model.GeoInfo;
import org.prebid.server.metric.MetricName;
import org.prebid.server.metric.Metrics;
import org.prebid.server.privacy.PrivacyExtractor;
import org.prebid.server.privacy.ccpa.Ccpa;
import org.prebid.server.privacy.gdpr.TcfDefinerService;
import org.prebid.server.privacy.gdpr.model.PrivacyEnforcementAction;
import org.prebid.server.privacy.gdpr.model.RequestLogInfo;
import org.prebid.server.privacy.gdpr.model.TCStringEmpty;
import org.prebid.server.privacy.gdpr.model.TcfContext;
import org.prebid.server.privacy.gdpr.model.TcfResponse;
import org.prebid.server.privacy.model.Privacy;
import org.prebid.server.privacy.model.PrivacyContext;
import org.prebid.server.proto.openrtb.ext.request.ExtRegs;
import org.prebid.server.proto.openrtb.ext.request.ExtRequest;
import org.prebid.server.proto.openrtb.ext.request.ExtRequestPrebid;
import org.prebid.server.proto.openrtb.ext.request.ExtUser;
import org.prebid.server.proto.openrtb.ext.request.ExtUserDigiTrust;
import org.prebid.server.proto.openrtb.ext.request.ExtUserEid;
import org.prebid.server.proto.openrtb.ext.request.ExtUserPrebid;
import org.prebid.server.proto.request.CookieSyncRequest;
import org.prebid.server.proto.request.PreBidRequest;
import org.prebid.server.proto.response.BidderInfo;
import org.prebid.server.settings.model.Account;

import java.time.Clock;
import java.time.Instant;
import java.time.ZoneId;
import java.util.ArrayList;
import java.util.HashMap;
import java.util.HashSet;
import java.util.List;
import java.util.Map;
import java.util.Set;
import java.util.function.UnaryOperator;

import static java.util.Arrays.asList;
import static java.util.Collections.emptyList;
import static java.util.Collections.emptyMap;
import static java.util.Collections.singleton;
import static java.util.Collections.singletonList;
import static java.util.Collections.singletonMap;
import static org.apache.commons.lang3.StringUtils.EMPTY;
import static org.assertj.core.api.Assertions.assertThat;
import static org.mockito.ArgumentMatchers.any;
import static org.mockito.ArgumentMatchers.anySet;
import static org.mockito.ArgumentMatchers.anyString;
import static org.mockito.ArgumentMatchers.eq;
import static org.mockito.ArgumentMatchers.isNull;
import static org.mockito.ArgumentMatchers.same;
import static org.mockito.BDDMockito.given;
import static org.mockito.Mockito.mock;
import static org.mockito.Mockito.verify;
import static org.mockito.Mockito.verifyNoMoreInteractions;
import static org.mockito.Mockito.verifyZeroInteractions;

public class PrivacyEnforcementServiceTest extends VertxTest {

    private static final String BIDDER_NAME = "someBidder";
    private static final String BUYER_UID = "uidval";

    @Rule
    public final MockitoRule mockitoRule = MockitoJUnit.rule();

    @Mock
    private BidderCatalog bidderCatalog;
    private PrivacyExtractor privacyExtractor;
    @Mock
    private TcfDefinerService tcfDefinerService;
    @Mock
    private IpAddressHelper ipAddressHelper;
    @Mock
    private Metrics metrics;

    private PrivacyEnforcementService privacyEnforcementService;

    @Mock
    private BidderAliases aliases;
    private Timeout timeout;

    @Before
    public void setUp() {
        given(tcfDefinerService.resultForBidderNames(anySet(), any(), any(), any()))
                .willReturn(Future.succeededFuture(
                        TcfResponse.of(true, singletonMap(BIDDER_NAME, restrictDeviceAndUser()), null)));
        given(aliases.resolveBidder(anyString())).willAnswer(invocation -> invocation.getArgument(0));
        given(ipAddressHelper.maskIpv4(anyString())).willReturn("192.168.0.0");
        given(ipAddressHelper.anonymizeIpv6(eq("2001:0db8:85a3:0000:0000:8a2e:0370:7334")))
                .willReturn("2001:0db8:85a3:0000::");

        timeout = new TimeoutFactory(Clock.fixed(Instant.now(), ZoneId.systemDefault())).create(500);

        privacyExtractor = new PrivacyExtractor();

        privacyEnforcementService = new PrivacyEnforcementService(
                bidderCatalog, privacyExtractor, tcfDefinerService, ipAddressHelper, metrics, false);
    }

    @Test
    public void contextFromBidRequestShouldReturnCoppaContext() {
        // given
        final BidRequest bidRequest = BidRequest.builder()
                .regs(Regs.of(1, null))
                .build();

        // when
        final Future<PrivacyContext> privacyContext = privacyEnforcementService.contextFromBidRequest(
                bidRequest, Account.empty("account"), null, null, new ArrayList<>());

        // then
        FutureAssertion.assertThat(privacyContext).succeededWith(
                PrivacyContext.of(Privacy.of(EMPTY, EMPTY, Ccpa.EMPTY, 1), TcfContext.empty()));
    }

    @Test
    public void contextFromBidRequestShouldReturnTcfContext() {
        // given
        final String referer = "Referer";
        final BidRequest bidRequest = BidRequest.builder()
                .regs(Regs.of(null, ExtRegs.of(1, "1YYY")))
                .user(User.builder()
                        .ext(ExtUser.builder()
                                .consent("consent")
                                .build())
                        .build())
                .site(Site.builder().ref(referer).build())
                .build();

        final TcfContext tcfContext = TcfContext.builder()
                .gdpr("1")
                .consentString("consent")
                .consent(TCStringEmpty.create())
                .build();
        given(tcfDefinerService.resolveTcfContext(any(), any(), any(), any(), any(), any(), any()))
                .willReturn(Future.succeededFuture(tcfContext));

        final String accountId = "account";
        final MetricName requestType = MetricName.openrtb2web;

        // when
        final Future<PrivacyContext> privacyContext = privacyEnforcementService.contextFromBidRequest(
<<<<<<< HEAD
                bidRequest, Account.empty("account"), MetricName.openrtb2web, null, new ArrayList<>());
=======
                bidRequest, Account.empty(accountId), requestType, null);
>>>>>>> 97a682f3

        // then
        final Privacy privacy = Privacy.of("1", "consent", Ccpa.of("1YYY"), 0);
        FutureAssertion.assertThat(privacyContext).succeededWith(PrivacyContext.of(privacy, tcfContext));

        final RequestLogInfo expectedRequestLogInfo = RequestLogInfo.of(requestType, referer, accountId);
        verify(tcfDefinerService).resolveTcfContext(
                eq(privacy), isNull(), isNull(), isNull(), same(requestType), eq(expectedRequestLogInfo), isNull());
    }

    @Test
    public void contextFromBidRequestShouldReturnTcfContextWithIpMasked() {
        // given
        final BidRequest bidRequest = BidRequest.builder()
                .regs(Regs.of(null, ExtRegs.of(1, "1YYY")))
                .user(User.builder()
                        .ext(ExtUser.builder()
                                .consent("consent")
                                .build())
                        .build())
                .device(Device.builder()
                        .lmt(1)
                        .ip("ip")
                        .build())
                .build();

        given(ipAddressHelper.maskIpv4(any())).willReturn("ip-masked");

        final TcfContext tcfContext = TcfContext.builder()
                .gdpr("1")
                .consentString("consent")
                .consent(TCStringEmpty.create())
                .ipAddress("ip-masked")
                .inEea(false)
                .geoInfo(GeoInfo.builder().vendor("v").country("ua").build())
                .build();
        given(tcfDefinerService.resolveTcfContext(any(), any(), any(), any(), any(), any(), any()))
                .willReturn(Future.succeededFuture(tcfContext));

        // when
        final Future<PrivacyContext> privacyContext = privacyEnforcementService.contextFromBidRequest(
                bidRequest, Account.empty("account"), MetricName.openrtb2web, null, new ArrayList<>());

        // then
        final Privacy privacy = Privacy.of("1", "consent", Ccpa.of("1YYY"), 0);
        FutureAssertion.assertThat(privacyContext).succeededWith(PrivacyContext.of(privacy, tcfContext, "ip-masked"));

        verify(tcfDefinerService).resolveTcfContext(
                eq(privacy), isNull(), eq("ip-masked"), isNull(), same(MetricName.openrtb2web), any(), isNull());
    }

    @Test
    public void contextFromLegacyRequestShouldReturnContext() {
        // given
        final PreBidRequestContext preBidRequestContext = PreBidRequestContext.builder()
                .preBidRequest(PreBidRequest.builder()
                        .regs(Regs.of(null, ExtRegs.of(1, "1YYY")))
                        .user(User.builder()
                                .ext(ExtUser.builder()
                                        .consent("consent")
                                        .build())
                                .build())
                        .build())
                .ip("ip")
                .build();

        final TcfContext tcfContext = TcfContext.builder()
                .gdpr("1")
                .consentString("consent")
                .consent(TCStringEmpty.create())
                .build();
        given(tcfDefinerService.resolveTcfContext(any(), any(), any(), any(), any()))
                .willReturn(Future.succeededFuture(tcfContext));

        final String accountId = "account";

        // when
        final Future<PrivacyContext> privacyContext = privacyEnforcementService.contextFromLegacyRequest(
                preBidRequestContext, Account.empty(accountId));

        // then
        final Privacy privacy = Privacy.of("1", "consent", Ccpa.of("1YYY"), 0);
        FutureAssertion.assertThat(privacyContext).succeededWith(PrivacyContext.of(privacy, tcfContext));

        final RequestLogInfo expectedRequestLogInfo = RequestLogInfo.of(MetricName.legacy, null, accountId);
        verify(tcfDefinerService)
                .resolveTcfContext(eq(privacy), eq("ip"), isNull(), eq(expectedRequestLogInfo), isNull());
    }

    @Test
    public void contextFromSetuidRequestShouldReturnContext() {
        // given
        final HttpServerRequest request = mock(HttpServerRequest.class);
        given(request.getParam("gdpr")).willReturn("1");
        given(request.getParam("gdpr_consent")).willReturn("consent");
        given(request.headers()).willReturn(MultiMap.caseInsensitiveMultiMap().add("X-Forwarded-For", "ip"));

        final TcfContext tcfContext = TcfContext.builder()
                .gdpr("1")
                .consentString("consent")
                .consent(TCStringEmpty.create())
                .build();
        given(tcfDefinerService.resolveTcfContext(any(), any(), any(), any(), any()))
                .willReturn(Future.succeededFuture(tcfContext));

        final String accountId = "account";

        // when
        final Future<PrivacyContext> privacyContext = privacyEnforcementService.contextFromSetuidRequest(
                request, Account.empty(accountId), null);

        // then
        final Privacy privacy = Privacy.of("1", "consent", Ccpa.EMPTY, 0);
        FutureAssertion.assertThat(privacyContext).succeededWith(PrivacyContext.of(privacy, tcfContext));

        final RequestLogInfo expectedRequestLogInfo = RequestLogInfo.of(MetricName.setuid, null, accountId);
        verify(tcfDefinerService)
                .resolveTcfContext(eq(privacy), eq("ip"), isNull(), eq(expectedRequestLogInfo), isNull());
    }

    @Test
    public void contextFromCookieSyncRequestShouldReturnContext() {
        // given
        final HttpServerRequest httpServerRequest = mock(HttpServerRequest.class);
        given(httpServerRequest.headers())
                .willReturn(MultiMap.caseInsensitiveMultiMap().add("X-Forwarded-For", "ip"));

        final CookieSyncRequest cookieSyncRequest = CookieSyncRequest.builder()
                .gdpr(1)
                .gdprConsent("consent")
                .usPrivacy("1YYY")
                .build();

        final TcfContext tcfContext = TcfContext.builder()
                .gdpr("1")
                .consentString("consent")
                .consent(TCStringEmpty.create())
                .build();
        given(tcfDefinerService.resolveTcfContext(any(), any(), any(), any(), any()))
                .willReturn(Future.succeededFuture(tcfContext));

        final String accountId = "account";

        // when
        final Future<PrivacyContext> privacyContext = privacyEnforcementService.contextFromCookieSyncRequest(
                cookieSyncRequest, httpServerRequest, Account.empty(accountId), null);

        // then
        final Privacy privacy = Privacy.of("1", "consent", Ccpa.of("1YYY"), 0);
        FutureAssertion.assertThat(privacyContext).succeededWith(PrivacyContext.of(privacy, tcfContext));

        final RequestLogInfo expectedRequestLogInfo = RequestLogInfo.of(MetricName.cookiesync, null, accountId);
        verify(tcfDefinerService)
                .resolveTcfContext(eq(privacy), eq("ip"), isNull(), eq(expectedRequestLogInfo), isNull());
    }

    @Test
    public void shouldMaskForCoppaWhenDeviceLmtIsOneAndRegsCoppaIsOneAndDoesNotCallTcfServices() {
        // given
        final User user = notMaskedUser(notMaskedExtUser());
        final Device device = givenNotMaskedDevice(deviceBuilder -> deviceBuilder.lmt(1));
        final Map<String, User> bidderToUser = singletonMap(BIDDER_NAME, user);

        final BidRequest bidRequest = givenBidRequest(givenSingleImp(
                singletonMap(BIDDER_NAME, 1)),
                bidRequestBuilder -> bidRequestBuilder
                        .user(user)
                        .device(device));
        final PrivacyContext privacyContext = givenPrivacyContext("1", Ccpa.EMPTY, 1);

        final AuctionContext context = auctionContext(bidRequest, privacyContext);

        // when
        final List<BidderPrivacyResult> result = privacyEnforcementService
                .mask(context, bidderToUser, singletonList(BIDDER_NAME), aliases)
                .result();

        // then
        final BidderPrivacyResult expected = BidderPrivacyResult.builder()
                .requestBidder(BIDDER_NAME)
                .user(userCoppaMasked(extUserIdsMasked()))
                .device(givenCoppaMaskedDevice(deviceBuilder -> deviceBuilder.lmt(1)))
                .build();
        assertThat(result).isEqualTo(singletonList(expected));

        verifyZeroInteractions(tcfDefinerService);
    }

    @Test
    public void shouldMaskForCcpaWhenUsPolicyIsValidAndCoppaIsZero() {
        // given
        privacyEnforcementService = new PrivacyEnforcementService(
                bidderCatalog, privacyExtractor, tcfDefinerService, ipAddressHelper, metrics, true);

        given(tcfDefinerService.resultForBidderNames(anySet(), any(), any(), any()))
                .willReturn(Future.succeededFuture(TcfResponse.of(true, emptyMap(), null)));

        given(bidderCatalog.bidderInfoByName(BIDDER_NAME)).willReturn(givenBidderInfo(1, true));

        final User user = notMaskedUser(notMaskedExtUser());
        final Device device = notMaskedDevice();
        final Map<String, User> bidderToUser = singletonMap(BIDDER_NAME, user);

        final BidRequest bidRequest = givenBidRequest(givenSingleImp(
                singletonMap(BIDDER_NAME, 1)),
                bidRequestBuilder -> bidRequestBuilder
                        .user(user)
                        .device(device));

        final PrivacyContext privacyContext = givenPrivacyContext("1", Ccpa.of("1YYY"), 0);

        final AuctionContext context = auctionContext(bidRequest, privacyContext);

        // when
        final List<BidderPrivacyResult> result = privacyEnforcementService
                .mask(context, bidderToUser, singletonList(BIDDER_NAME), aliases)
                .result();

        // then
        final BidderPrivacyResult expected = BidderPrivacyResult.builder()
                .requestBidder(BIDDER_NAME)
                .user(userTcfMasked(extUserIdsMasked()))
                .device(deviceTcfMasked())
                .build();
        assertThat(result).isEqualTo(singletonList(expected));
    }

    @Test
    public void shouldTolerateEmptyBidderToBidderPrivacyResultList() {
        // given
        final BidRequest bidRequest = givenBidRequest(emptyList(),
                bidRequestBuilder -> bidRequestBuilder
                        .user(null)
                        .device(null));

        final PrivacyContext privacyContext = givenPrivacyContext("1", Ccpa.EMPTY, 0);

        final AuctionContext context = auctionContext(bidRequest, privacyContext);

        // when
        final List<BidderPrivacyResult> result = privacyEnforcementService
                .mask(context, emptyMap(), singletonList(BIDDER_NAME), aliases)
                .result();

        // then
        verify(tcfDefinerService).resultForBidderNames(eq(singleton(BIDDER_NAME)), any(), any(), any());
        verifyNoMoreInteractions(tcfDefinerService);

        assertThat(result).isEqualTo(emptyList());
    }

    @Test
    public void shouldNotMaskWhenDeviceLmtIsNullAndGdprNotEnforced() {
        // given
        given(tcfDefinerService.resultForBidderNames(any(), any(), any(), any()))
                .willReturn(Future.succeededFuture(
                        TcfResponse.of(true, singletonMap(BIDDER_NAME, PrivacyEnforcementAction.allowAll()), null)));

        final User user = notMaskedUser();
        final Device device = notMaskedDevice();
        final Map<String, User> bidderToUser = singletonMap(BIDDER_NAME, user);

        final BidRequest bidRequest = givenBidRequest(
                givenSingleImp(singletonMap(BIDDER_NAME, 1)),
                bidRequestBuilder -> bidRequestBuilder
                        .user(user)
                        .device(device));

        final PrivacyContext privacyContext = givenPrivacyContext("1", Ccpa.EMPTY, 0);

        final AuctionContext context = auctionContext(bidRequest, privacyContext);

        // when
        final List<BidderPrivacyResult> result = privacyEnforcementService
                .mask(context, bidderToUser, singletonList(BIDDER_NAME), aliases)
                .result();

        // then
        final BidderPrivacyResult expectedBidderPrivacy = BidderPrivacyResult.builder()
                .user(notMaskedUser())
                .device(notMaskedDevice())
                .requestBidder(BIDDER_NAME)
                .build();
        assertThat(result).containsOnly(expectedBidderPrivacy);

        verify(tcfDefinerService).resultForBidderNames(eq(singleton(BIDDER_NAME)), any(), any(), any());
    }

    @Test
    public void shouldNotMaskWhenDeviceLmtIsZeroAndCoppaIsZeroAndGdprIsZeroAndTcfDefinerServiceAllowAll() {
        // given
        given(tcfDefinerService.resultForBidderNames(any(), any(), any(), any()))
                .willReturn(Future.succeededFuture(
                        TcfResponse.of(true, singletonMap(BIDDER_NAME, PrivacyEnforcementAction.allowAll()), null)));

        final User user = notMaskedUser();
        final Device device = givenNotMaskedDevice(deviceBuilder -> deviceBuilder.lmt(0));
        final Map<String, User> bidderToUser = singletonMap(BIDDER_NAME, user);

        final BidRequest bidRequest = givenBidRequest(givenSingleImp(
                singletonMap(BIDDER_NAME, 1)),
                bidRequestBuilder -> bidRequestBuilder
                        .user(user)
                        .device(device));

        final PrivacyContext privacyContext = givenPrivacyContext("0", Ccpa.EMPTY, 0);

        final AuctionContext context = auctionContext(bidRequest, privacyContext);

        // when
        final List<BidderPrivacyResult> result = privacyEnforcementService
                .mask(context, bidderToUser, singletonList(BIDDER_NAME), aliases)
                .result();

        // then
        final BidderPrivacyResult expectedBidderPrivacy = BidderPrivacyResult.builder()
                .user(notMaskedUser())
                .device(givenNotMaskedDevice(deviceBuilder -> deviceBuilder.lmt(0)))
                .requestBidder(BIDDER_NAME)
                .build();
        assertThat(result).containsOnly(expectedBidderPrivacy);

        verify(tcfDefinerService).resultForBidderNames(eq(singleton(BIDDER_NAME)), any(), any(), any());
    }

    @Test
    public void shouldMaskForTcfWhenTcfServiceAllowAllAndDeviceLmtIsOne() {
        // given
        given(tcfDefinerService.resultForBidderNames(any(), any(), any(), any()))
                .willReturn(Future.succeededFuture(
                        TcfResponse.of(true, singletonMap(BIDDER_NAME, PrivacyEnforcementAction.allowAll()), null)));

        final User user = notMaskedUser();
        final Device device = givenNotMaskedDevice(deviceBuilder -> deviceBuilder.lmt(1));
        final Map<String, User> bidderToUser = singletonMap(BIDDER_NAME, user);

        final BidRequest bidRequest = givenBidRequest(givenSingleImp(
                singletonMap(BIDDER_NAME, 1)),
                bidRequestBuilder -> bidRequestBuilder
                        .user(user)
                        .device(device));

        final PrivacyContext privacyContext = givenPrivacyContext("0", Ccpa.EMPTY, 0);

        final AuctionContext context = auctionContext(bidRequest, privacyContext);

        // when
        final List<BidderPrivacyResult> result = privacyEnforcementService
                .mask(context, bidderToUser, singletonList(BIDDER_NAME), aliases)
                .result();

        // then
        final BidderPrivacyResult expectedBidderPrivacy = BidderPrivacyResult.builder()
                .user(userTcfMasked())
                .device(givenTcfMaskedDevice(deviceBuilder -> deviceBuilder.lmt(1)))
                .requestBidder(BIDDER_NAME)
                .build();
        assertThat(result).containsOnly(expectedBidderPrivacy);

        verify(tcfDefinerService).resultForBidderNames(eq(singleton(BIDDER_NAME)), any(), any(), any());
    }

    @Test
    public void shouldMaskForTcfWhenTcfDefinerServiceRestrictDeviceAndUser() {
        // given
        final User user = notMaskedUser();
        final Device device = notMaskedDevice();
        final Map<String, User> bidderToUser = singletonMap(BIDDER_NAME, user);

        final BidRequest bidRequest = givenBidRequest(givenSingleImp(
                singletonMap(BIDDER_NAME, 1)),
                bidRequestBuilder -> bidRequestBuilder
                        .user(user)
                        .device(device));

        final PrivacyContext privacyContext = givenPrivacyContext("0", Ccpa.EMPTY, 0);

        final AuctionContext context = auctionContext(bidRequest, privacyContext);

        // when
        final List<BidderPrivacyResult> result = privacyEnforcementService
                .mask(context, bidderToUser, singletonList(BIDDER_NAME), aliases)
                .result();

        // then
        final BidderPrivacyResult expectedBidderPrivacy = BidderPrivacyResult.builder()
                .user(userTcfMasked())
                .device(deviceTcfMasked())
                .requestBidder(BIDDER_NAME)
                .build();
        assertThat(result).containsOnly(expectedBidderPrivacy);

        verify(tcfDefinerService).resultForBidderNames(eq(singleton(BIDDER_NAME)), any(), any(), any());
    }

    @Test
    public void shouldMaskUserIdsWhenTcfDefinerServiceRestrictUserIds() {
        // given
        final PrivacyEnforcementAction privacyEnforcementAction = PrivacyEnforcementAction.allowAll();
        privacyEnforcementAction.setRemoveUserIds(true);

        given(tcfDefinerService.resultForBidderNames(any(), any(), any(), any()))
                .willReturn(Future.succeededFuture(
                        TcfResponse.of(true, singletonMap(BIDDER_NAME, privacyEnforcementAction), null)));

        final User user = notMaskedUser(notMaskedExtUser());
        final Device device = notMaskedDevice();
        final Map<String, User> bidderToUser = singletonMap(BIDDER_NAME, user);

        final BidRequest bidRequest = givenBidRequest(givenSingleImp(
                singletonMap(BIDDER_NAME, 1)),
                bidRequestBuilder -> bidRequestBuilder
                        .user(user)
                        .device(device));

        final PrivacyContext privacyContext = givenPrivacyContext("0", Ccpa.EMPTY, 0);

        final AuctionContext context = auctionContext(bidRequest, privacyContext);

        // when
        final List<BidderPrivacyResult> result = privacyEnforcementService
                .mask(context, bidderToUser, singletonList(BIDDER_NAME), aliases)
                .result();

        // then
        final BidderPrivacyResult expectedBidderPrivacy = BidderPrivacyResult.builder()
                .user(givenNotMaskedUser(userBuilder -> userBuilder
                        .id(null)
                        .buyeruid(null)
                        .ext(extUserIdsMasked())))
                .device(notMaskedDevice())
                .requestBidder(BIDDER_NAME)
                .build();
        assertThat(result).containsOnly(expectedBidderPrivacy);

        verify(tcfDefinerService).resultForBidderNames(eq(singleton(BIDDER_NAME)), any(), any(), any());
    }

    @Test
    public void shouldMaskUserIdsWhenTcfDefinerServiceRestrictUserIdsAndReturnNullWhenAllValuesMasked() {
        // given
        final PrivacyEnforcementAction privacyEnforcementAction = PrivacyEnforcementAction.allowAll();
        privacyEnforcementAction.setRemoveUserIds(true);

        given(tcfDefinerService.resultForBidderNames(any(), any(), any(), any()))
                .willReturn(Future.succeededFuture(
                        TcfResponse.of(true, singletonMap(BIDDER_NAME, privacyEnforcementAction), null)));

        final ExtUser extUser = ExtUser.builder()
                .eids(singletonList(ExtUserEid.of("Test", "id", emptyList(), null)))
                .digitrust(ExtUserDigiTrust.of("idDigit", 12, 23))
                .build();
        final User user = User.builder()
                .buyeruid(BUYER_UID)
                .ext(extUser)
                .build();

        final Map<String, User> bidderToUser = singletonMap(BIDDER_NAME, user);

        final BidRequest bidRequest = givenBidRequest(givenSingleImp(
                singletonMap(BIDDER_NAME, 1)),
                bidRequestBuilder -> bidRequestBuilder
                        .user(user));

        final PrivacyContext privacyContext = givenPrivacyContext("0", Ccpa.EMPTY, 0);

        final AuctionContext context = auctionContext(bidRequest, privacyContext);

        // when
        final List<BidderPrivacyResult> result = privacyEnforcementService
                .mask(context, bidderToUser, singletonList(BIDDER_NAME), aliases)
                .result();

        // then
        final BidderPrivacyResult expectedBidderPrivacy = BidderPrivacyResult.builder()
                .requestBidder(BIDDER_NAME)
                .build();
        assertThat(result).containsOnly(expectedBidderPrivacy);

        verify(tcfDefinerService).resultForBidderNames(eq(singleton(BIDDER_NAME)), any(), any(), any());
    }

    @Test
    public void shouldMaskGeoWhenTcfDefinerServiceRestrictGeo() {
        // given
        final PrivacyEnforcementAction privacyEnforcementAction = PrivacyEnforcementAction.allowAll();
        privacyEnforcementAction.setMaskGeo(true);

        given(tcfDefinerService.resultForBidderNames(any(), any(), any(), any()))
                .willReturn(Future.succeededFuture(
                        TcfResponse.of(true, singletonMap(BIDDER_NAME, privacyEnforcementAction), null)));

        final User user = notMaskedUser();
        final Device device = notMaskedDevice();
        final Map<String, User> bidderToUser = singletonMap(BIDDER_NAME, user);

        final BidRequest bidRequest = givenBidRequest(givenSingleImp(
                singletonMap(BIDDER_NAME, 1)),
                bidRequestBuilder -> bidRequestBuilder
                        .user(user)
                        .device(device));

        final PrivacyContext privacyContext = givenPrivacyContext("0", Ccpa.EMPTY, 0);

        final AuctionContext context = auctionContext(bidRequest, privacyContext);

        // when
        final List<BidderPrivacyResult> result = privacyEnforcementService
                .mask(context, bidderToUser, singletonList(BIDDER_NAME), aliases)
                .result();

        // then
        final BidderPrivacyResult expectedBidderPrivacy = BidderPrivacyResult.builder()
                .user(givenNotMaskedUser(userBuilder -> userBuilder.geo(userTcfMasked().getGeo())))
                .device(givenNotMaskedDevice(deviceBuilder -> deviceBuilder.geo(deviceTcfMasked().getGeo())))
                .requestBidder(BIDDER_NAME)
                .build();
        assertThat(result).containsOnly(expectedBidderPrivacy);

        verify(tcfDefinerService).resultForBidderNames(eq(singleton(BIDDER_NAME)), any(), any(), any());
    }

    @Test
    public void shouldMaskDeviceIpWhenTcfDefinerServiceRestrictDeviceIp() {
        // given
        final PrivacyEnforcementAction privacyEnforcementAction = PrivacyEnforcementAction.allowAll();
        privacyEnforcementAction.setMaskDeviceIp(true);

        given(tcfDefinerService.resultForBidderNames(any(), any(), any(), any()))
                .willReturn(Future.succeededFuture(
                        TcfResponse.of(true, singletonMap(BIDDER_NAME, privacyEnforcementAction), null)));

        final User user = notMaskedUser();
        final Device device = notMaskedDevice();
        final Map<String, User> bidderToUser = singletonMap(BIDDER_NAME, user);

        final BidRequest bidRequest = givenBidRequest(givenSingleImp(
                singletonMap(BIDDER_NAME, 1)),
                bidRequestBuilder -> bidRequestBuilder
                        .user(user)
                        .device(device));

        final PrivacyContext privacyContext = givenPrivacyContext("0", Ccpa.EMPTY, 0);

        final AuctionContext context = auctionContext(bidRequest, privacyContext);

        // when
        final List<BidderPrivacyResult> result = privacyEnforcementService
                .mask(context, bidderToUser, singletonList(BIDDER_NAME), aliases)
                .result();

        // then
        final Device deviceTcfMasked = deviceTcfMasked();
        final BidderPrivacyResult expectedBidderPrivacy = BidderPrivacyResult.builder()
                .user(notMaskedUser())
                .device(givenNotMaskedDevice(
                        deviceBuilder -> deviceBuilder.ip(deviceTcfMasked.getIp()).ipv6(deviceTcfMasked.getIpv6())))
                .requestBidder(BIDDER_NAME)
                .build();
        assertThat(result).containsOnly(expectedBidderPrivacy);

        verify(tcfDefinerService).resultForBidderNames(eq(singleton(BIDDER_NAME)), any(), any(), any());
    }

    @Test
    public void shouldMaskDeviceInfoWhenTcfDefinerServiceRestrictDeviceInfo() {
        // given
        final PrivacyEnforcementAction privacyEnforcementAction = PrivacyEnforcementAction.allowAll();
        privacyEnforcementAction.setMaskDeviceInfo(true);

        given(tcfDefinerService.resultForBidderNames(any(), any(), any(), any()))
                .willReturn(Future.succeededFuture(
                        TcfResponse.of(true, singletonMap(BIDDER_NAME, privacyEnforcementAction), null)));

        final User user = notMaskedUser();
        final Device device = notMaskedDevice();
        final Map<String, User> bidderToUser = singletonMap(BIDDER_NAME, user);

        final BidRequest bidRequest = givenBidRequest(givenSingleImp(
                singletonMap(BIDDER_NAME, 1)),
                bidRequestBuilder -> bidRequestBuilder
                        .user(user)
                        .device(device));

        final PrivacyContext privacyContext = givenPrivacyContext("0", Ccpa.EMPTY, 0);

        final AuctionContext context = auctionContext(bidRequest, privacyContext);

        // when
        final List<BidderPrivacyResult> result = privacyEnforcementService
                .mask(context, bidderToUser, singletonList(BIDDER_NAME), aliases)
                .result();

        // then
        final Device deviceInfoMasked = givenNotMaskedDevice(deviceBuilder -> deviceBuilder
                .ifa(null)
                .macsha1(null).macmd5(null)
                .dpidsha1(null).dpidmd5(null)
                .didsha1(null).didmd5(null));
        final BidderPrivacyResult expectedBidderPrivacy = BidderPrivacyResult.builder()
                .user(notMaskedUser())
                .device(deviceInfoMasked)
                .requestBidder(BIDDER_NAME)
                .build();
        assertThat(result).containsOnly(expectedBidderPrivacy);

        verify(tcfDefinerService).resultForBidderNames(eq(singleton(BIDDER_NAME)), any(), any(), any());
    }

    @Test
    public void shouldRerunEmptyResultWhenTcfDefinerServiceRestrictRequest() {
        // given
        given(tcfDefinerService.resultForBidderNames(any(), any(), any(), any()))
                .willReturn(Future.succeededFuture(
                        TcfResponse.of(true, singletonMap(BIDDER_NAME, PrivacyEnforcementAction.restrictAll()), null)));

        final User user = notMaskedUser();
        final Device device = notMaskedDevice();
        final Map<String, User> bidderToUser = singletonMap(BIDDER_NAME, user);

        final BidRequest bidRequest = givenBidRequest(givenSingleImp(
                singletonMap(BIDDER_NAME, 1)),
                bidRequestBuilder -> bidRequestBuilder
                        .user(user)
                        .device(device));

        final PrivacyContext privacyContext = givenPrivacyContext("0", Ccpa.EMPTY, 0);

        final AuctionContext context = auctionContext(bidRequest, privacyContext);

        // when
        final List<BidderPrivacyResult> result = privacyEnforcementService
                .mask(context, bidderToUser, singletonList(BIDDER_NAME), aliases)
                .result();

        // then

        final BidderPrivacyResult expectedBidderPrivacy = BidderPrivacyResult.builder()
                .requestBidder(BIDDER_NAME)
                .blockedRequestByTcf(true)
                .blockedAnalyticsByTcf(true)
                .build();
        assertThat(result).containsOnly(expectedBidderPrivacy);

        verify(tcfDefinerService).resultForBidderNames(eq(singleton(BIDDER_NAME)), any(), any(), any());
    }

    @Test
    public void shouldResolveBidderNameAndVendorIdsByAliases() {
        // given
        final String requestBidder1Name = "bidder1";
        final String requestBidder1Alias = "bidder1Alias";
        final String bidder2Name = "bidder2NotInRequest";
        final String bidder2Alias = "bidder2Alias";
        final Integer bidder2AliasVendorId = 220;
        final String requestBidder3Name = "bidder3";

        final User user = notMaskedUser();
        final Device device = notMaskedDevice();
        final HashMap<String, Integer> bidderToId = new HashMap<>();
        bidderToId.put(requestBidder1Name, 1);
        bidderToId.put(requestBidder1Alias, 2);
        bidderToId.put(bidder2Alias, 3);
        bidderToId.put(requestBidder3Name, 4);
        final BidRequest bidRequest = givenBidRequest(
                givenSingleImp(bidderToId),
                bidRequestBuilder -> bidRequestBuilder
                        .user(user)
                        .device(device));

        final PrivacyContext privacyContext = givenPrivacyContext("1", Ccpa.EMPTY, 0);

        final AuctionContext context = auctionContext(bidRequest, privacyContext);

        final Map<String, User> bidderToUser = new HashMap<>();
        bidderToUser.put(requestBidder1Name, notMaskedUser());
        bidderToUser.put(requestBidder1Alias, notMaskedUser());
        bidderToUser.put(bidder2Alias, notMaskedUser());
        bidderToUser.put(requestBidder3Name, notMaskedUser());

        final Map<String, PrivacyEnforcementAction> bidderNameToTcfEnforcement = new HashMap<>();
        bidderNameToTcfEnforcement.put(requestBidder1Name, PrivacyEnforcementAction.restrictAll());
        bidderNameToTcfEnforcement.put(requestBidder1Alias, PrivacyEnforcementAction.restrictAll());
        bidderNameToTcfEnforcement.put(bidder2Alias, restrictDeviceAndUser());
        bidderNameToTcfEnforcement.put(requestBidder3Name, PrivacyEnforcementAction.allowAll());

        given(tcfDefinerService.resultForBidderNames(any(), any(), any(), any()))
                .willReturn(Future.succeededFuture(TcfResponse.of(true, bidderNameToTcfEnforcement, null)));

        given(aliases.resolveBidder(eq(requestBidder1Alias))).willReturn(requestBidder1Name);
        given(aliases.resolveBidder(eq(bidder2Alias))).willReturn(bidder2Name);
        given(aliases.resolveAliasVendorId(eq(bidder2Alias))).willReturn(bidder2AliasVendorId);

        // when
        final List<String> bidders =
                asList(requestBidder1Name, requestBidder1Alias, bidder2Alias, requestBidder3Name);
        final List<BidderPrivacyResult> result = privacyEnforcementService
                .mask(context, bidderToUser, bidders, aliases)
                .result();

        // then
        final BidderPrivacyResult expectedBidder1Masked = BidderPrivacyResult.builder()
                .requestBidder(requestBidder1Name)
                .blockedAnalyticsByTcf(true)
                .blockedRequestByTcf(true)
                .build();
        final BidderPrivacyResult expectedBidderAlias1Masked = BidderPrivacyResult.builder()
                .requestBidder(requestBidder1Alias)
                .blockedAnalyticsByTcf(true)
                .blockedRequestByTcf(true)
                .build();
        final BidderPrivacyResult expectedBidderAlias2Masked = BidderPrivacyResult.builder()
                .requestBidder(bidder2Alias)
                .user(userTcfMasked())
                .device(deviceTcfMasked())
                .build();
        final BidderPrivacyResult expectedBidder3Masked = BidderPrivacyResult.builder()
                .requestBidder(requestBidder3Name)
                .user(notMaskedUser())
                .device(notMaskedDevice())
                .build();
        assertThat(result).containsOnly(
                expectedBidder1Masked, expectedBidderAlias1Masked, expectedBidderAlias2Masked, expectedBidder3Masked);

        final Set<String> bidderNames = new HashSet<>(asList(
                requestBidder1Name, requestBidder1Alias, bidder2Alias, requestBidder3Name));
        verify(tcfDefinerService).resultForBidderNames(eq(bidderNames), any(), any(), any());
    }

    @Test
    public void shouldNotReturnUserIfMaskingAppliedAndUserBecameEmptyObject() {
        // given
        final ExtUser extUser = ExtUser.builder()
                .eids(singletonList(ExtUserEid.of("Test", "id", emptyList(), null)))
                .digitrust(ExtUserDigiTrust.of("idDigit", 12, 23))
                .build();
        final User user = User.builder()
                .buyeruid("buyeruid")
                .ext(extUser)
                .build();
        final Map<String, User> bidderToUser = singletonMap(BIDDER_NAME, user);

        final BidRequest bidRequest = givenBidRequest(givenSingleImp(
                singletonMap(BIDDER_NAME, 1)),
                bidRequestBuilder -> bidRequestBuilder
                        .user(user));

        final PrivacyContext privacyContext = givenPrivacyContext("0", Ccpa.EMPTY, 1);

        final AuctionContext context = auctionContext(bidRequest, privacyContext);

        // when
        final List<BidderPrivacyResult> result = privacyEnforcementService
                .mask(context, bidderToUser, singletonList(BIDDER_NAME), aliases)
                .result();

        // then
        final BidderPrivacyResult expectedBidderPrivacy = BidderPrivacyResult.builder()
                .requestBidder(BIDDER_NAME)
                .build();
        assertThat(result).containsOnly(expectedBidderPrivacy);
    }

    @Test
    public void shouldReturnFailedFutureWhenTcfServiceIsReturnFailedFuture() {
        // given
        given(tcfDefinerService.resultForBidderNames(any(), any(), any(), any()))
                .willReturn(Future.failedFuture(new InvalidRequestException(
                        "Error when retrieving allowed purpose ids in a reason of invalid consent string")));

        final User user = notMaskedUser();
        final Device device = givenNotMaskedDevice(deviceBuilder -> deviceBuilder.lmt(1));
        final Map<String, User> bidderToUser = singletonMap(BIDDER_NAME, user);

        final BidRequest bidRequest = givenBidRequest(givenSingleImp(
                singletonMap(BIDDER_NAME, 1)),
                bidRequestBuilder -> bidRequestBuilder
                        .user(user)
                        .device(device));

        final PrivacyContext privacyContext = givenPrivacyContext("0", Ccpa.EMPTY, 0);

        final AuctionContext context = auctionContext(bidRequest, privacyContext);

        // when
        final Future<List<BidderPrivacyResult>> firstFuture = privacyEnforcementService
                .mask(context, bidderToUser, singletonList(BIDDER_NAME), aliases);

        // then
        assertThat(firstFuture.failed()).isTrue();
        assertThat(firstFuture.cause().getMessage())
                .isEqualTo("Error when retrieving allowed purpose ids in a reason of invalid consent string");

        verify(tcfDefinerService).resultForBidderNames(eq(singleton(BIDDER_NAME)), any(), any(), any());
        verifyNoMoreInteractions(tcfDefinerService);
    }

    @Test
    public void shouldMaskForCcpaAndTcfWhenUsPolicyIsValidAndGdprIsEnforcedAndCOPPAIsZero() {
        // given
        privacyEnforcementService = new PrivacyEnforcementService(
                bidderCatalog, privacyExtractor, tcfDefinerService, ipAddressHelper, metrics, true);

        final String bidder1Name = "bidder1Name";
        final String bidder2Name = "bidder2Name";
        final String bidder3Name = "bidder3Name";

        given(bidderCatalog.bidderInfoByName(bidder1Name)).willReturn(givenBidderInfo(1, true));
        given(bidderCatalog.bidderInfoByName(bidder2Name)).willReturn(givenBidderInfo(2, true));
        given(bidderCatalog.bidderInfoByName(bidder3Name)).willReturn(givenBidderInfo(3, false));

        final Map<String, PrivacyEnforcementAction> bidderNameToAction = new HashMap<>();
        bidderNameToAction.put(bidder2Name, PrivacyEnforcementAction.restrictAll());
        bidderNameToAction.put(bidder3Name, PrivacyEnforcementAction.restrictAll());
        given(tcfDefinerService.resultForBidderNames(anySet(), any(), any(), any()))
                .willReturn(Future.succeededFuture(TcfResponse.of(true, bidderNameToAction, null)));

        final User user = notMaskedUser();
        final Device device = notMaskedDevice();

        final Map<String, User> bidderToUser = new HashMap<>();
        bidderToUser.put(bidder1Name, notMaskedUser());
        bidderToUser.put(bidder2Name, notMaskedUser());
        bidderToUser.put(bidder3Name, notMaskedUser());

        final BidRequest bidRequest = givenBidRequest(givenSingleImp(
                singletonMap(BIDDER_NAME, 1)),
                bidRequestBuilder -> bidRequestBuilder
                        .user(user)
                        .device(device)
                        .ext(ExtRequest.of(ExtRequestPrebid.builder()
                                .nosale(singletonList(bidder2Name))
                                .build())));

        final PrivacyContext privacyContext = givenPrivacyContext("1", Ccpa.of("1YYY"), 0);

        final AuctionContext context = auctionContext(bidRequest, privacyContext);

        // when
        final List<BidderPrivacyResult> result = privacyEnforcementService.mask(
                context,
                bidderToUser,
                asList(bidder1Name, bidder2Name, bidder3Name),
                BidderAliases.of(bidderCatalog))
                .result();

        // then
        assertThat(result).containsOnly(
                BidderPrivacyResult.builder()
                        .requestBidder(bidder1Name)
                        .device(deviceTcfMasked())
                        .user(userTcfMasked())
                        .blockedRequestByTcf(false)
                        .blockedAnalyticsByTcf(false)
                        .build(),
                BidderPrivacyResult.builder()
                        .requestBidder(bidder2Name)
                        .blockedRequestByTcf(true)
                        .blockedAnalyticsByTcf(true)
                        .build(),
                BidderPrivacyResult.builder()
                        .requestBidder(bidder3Name)
                        .blockedRequestByTcf(true)
                        .blockedAnalyticsByTcf(true)
                        .build());
    }

    @Test
    public void shouldNotMaskForCcpaWhenCatchAllWildcardIsPresentInNosaleList() {
        // given
        privacyEnforcementService = new PrivacyEnforcementService(
                bidderCatalog, privacyExtractor, tcfDefinerService, ipAddressHelper, metrics, true);

        given(tcfDefinerService.resultForBidderNames(anySet(), any(), any(), any()))
                .willReturn(Future.succeededFuture(
                        TcfResponse.of(true, singletonMap(BIDDER_NAME, PrivacyEnforcementAction.allowAll()), null)));

        final User user = notMaskedUser();
        final Device device = notMaskedDevice();

        final Map<String, User> bidderToUser = singletonMap(BIDDER_NAME, notMaskedUser());

        final BidRequest bidRequest = givenBidRequest(givenSingleImp(
                singletonMap(BIDDER_NAME, 1)),
                bidRequestBuilder -> bidRequestBuilder
                        .user(user)
                        .device(device)
                        .ext(ExtRequest.of(ExtRequestPrebid.builder()
                                .nosale(singletonList("*"))
                                .build())));

        final PrivacyContext privacyContext = givenPrivacyContext("1", Ccpa.of("1YYY"), 0);

        final AuctionContext context = auctionContext(bidRequest, privacyContext);

        // when
        final List<BidderPrivacyResult> result = privacyEnforcementService
                .mask(context, bidderToUser, singletonList(BIDDER_NAME), BidderAliases.of(bidderCatalog))
                .result();

        // then
        assertThat(result).containsOnly(
                BidderPrivacyResult.builder()
                        .requestBidder(BIDDER_NAME)
                        .user(notMaskedUser())
                        .device(notMaskedDevice())
                        .blockedRequestByTcf(false)
                        .blockedAnalyticsByTcf(false)
                        .build());
    }

    @Test
    public void isCcpaEnforcedShouldReturnFalseWhenEnforcedPropertyIsFalseInConfigurationAndNullInAccount() {
        // given
        final Ccpa ccpa = Ccpa.of("1YYY");
        final Account account = Account.builder().build();

        // when and then
        assertThat(privacyEnforcementService.isCcpaEnforced(ccpa, account)).isFalse();
    }

    @Test
    public void isCcpaEnforcedShouldReturnFalseWhenEnforcedPropertyIsTrueInConfigurationAndFalseInAccount() {
        // given
        privacyEnforcementService = new PrivacyEnforcementService(
                bidderCatalog, privacyExtractor, tcfDefinerService, ipAddressHelper, metrics, true);

        final Ccpa ccpa = Ccpa.of("1YYY");
        final Account account = Account.builder().enforceCcpa(false).build();

        // when and then
        assertThat(privacyEnforcementService.isCcpaEnforced(ccpa, account)).isFalse();
    }

    @Test
    public void isCcpaEnforcedShouldReturnFalseWhenEnforcedPropertyIsTrue() {
        // given
        privacyEnforcementService = new PrivacyEnforcementService(
                bidderCatalog, privacyExtractor, tcfDefinerService, ipAddressHelper, metrics, true);

        final Ccpa ccpa = Ccpa.of("1YNY");
        final Account account = Account.builder().build();

        // when and then
        assertThat(privacyEnforcementService.isCcpaEnforced(ccpa, account)).isFalse();
    }

    @Test
    public void isCcpaEnforcedShouldReturnTrueWhenEnforcedPropertyIsTrueAndCcpaReturnsTrue() {
        // given
        privacyEnforcementService = new PrivacyEnforcementService(
                bidderCatalog, privacyExtractor, tcfDefinerService, ipAddressHelper, metrics, true);

        final Ccpa ccpa = Ccpa.of("1YYY");
        final Account account = Account.builder().build();

        // when and then
        assertThat(privacyEnforcementService.isCcpaEnforced(ccpa, account)).isTrue();
    }

    @Test
    public void shouldReturnCorrectMaskedForMultipleBidders() {
        // given
        final String bidder1Name = "bidder1";
        final String bidder2Name = "bidder2";
        final String bidder3Name = "bidder3";

        final Map<String, PrivacyEnforcementAction> vendorIdToTcfEnforcement = new HashMap<>();
        vendorIdToTcfEnforcement.put(bidder1Name, PrivacyEnforcementAction.restrictAll());
        vendorIdToTcfEnforcement.put(bidder2Name, restrictDeviceAndUser());
        vendorIdToTcfEnforcement.put(bidder3Name, PrivacyEnforcementAction.allowAll());
        given(tcfDefinerService.resultForBidderNames(any(), any(), any(), any()))
                .willReturn(Future.succeededFuture(TcfResponse.of(true, vendorIdToTcfEnforcement, null)));

        final User user = notMaskedUser();
        final Device device = notMaskedDevice();
        final Map<String, User> bidderToUser = new HashMap<>();
        bidderToUser.put(bidder1Name, notMaskedUser());
        bidderToUser.put(bidder2Name, notMaskedUser());
        bidderToUser.put(bidder3Name, notMaskedUser());
        final List<String> bidders = asList(bidder1Name, bidder2Name, bidder3Name);

        final HashMap<String, Integer> bidderToId = new HashMap<>();
        bidderToId.put(bidder1Name, 1);
        bidderToId.put(bidder2Name, 2);
        bidderToId.put(bidder3Name, 3);
        final BidRequest bidRequest = givenBidRequest(
                givenSingleImp(bidderToId),
                bidRequestBuilder -> bidRequestBuilder
                        .user(user)
                        .device(device));

        final PrivacyContext privacyContext = givenPrivacyContext("1", Ccpa.EMPTY, 0);

        final AuctionContext context = auctionContext(bidRequest, privacyContext);

        // when
        final List<BidderPrivacyResult> result = privacyEnforcementService
                .mask(context, bidderToUser, bidders, aliases)
                .result();

        // then
        final BidderPrivacyResult expectedBidder1Masked = BidderPrivacyResult.builder()
                .requestBidder(bidder1Name)
                .blockedAnalyticsByTcf(true)
                .blockedRequestByTcf(true)
                .build();
        final BidderPrivacyResult expectedBidder2Masked = BidderPrivacyResult.builder()
                .requestBidder(bidder2Name)
                .user(userTcfMasked())
                .device(deviceTcfMasked())
                .build();
        final BidderPrivacyResult expectedBidder3Masked = BidderPrivacyResult.builder()
                .requestBidder(bidder3Name)
                .user(notMaskedUser())
                .device(notMaskedDevice())
                .build();
        assertThat(result).hasSize(3).containsOnly(expectedBidder1Masked, expectedBidder2Masked, expectedBidder3Masked);

        final HashSet<String> bidderNames = new HashSet<>(asList(bidder1Name, bidder2Name, bidder3Name));
        verify(tcfDefinerService).resultForBidderNames(eq(bidderNames), any(), any(), any());
    }

    @Test
    public void shouldIncrementCcpaAndAuctionTcfMetrics() {
        // given
        final User user = notMaskedUser();
        final Device device = notMaskedDevice();
        final Map<String, User> bidderToUser = singletonMap("someAlias", user);

        final BidRequest bidRequest = givenBidRequest(givenSingleImp(
                singletonMap("someAlias", 1)),
                bidRequestBuilder -> bidRequestBuilder
                        .user(user)
                        .device(device));

        final PrivacyContext privacyContext = givenPrivacyContext("1", Ccpa.EMPTY, 0);

        final AuctionContext context = auctionContext(bidRequest, privacyContext);

        given(tcfDefinerService.resultForBidderNames(anySet(), any(), any(), any()))
                .willReturn(Future.succeededFuture(
                        TcfResponse.of(true, singletonMap("someAlias", restrictDeviceAndUser()), null)));

        given(aliases.resolveBidder(eq("someAlias"))).willReturn(BIDDER_NAME);

        // when
        privacyEnforcementService.mask(context, bidderToUser, singletonList("someAlias"), aliases);

        // then
        verify(metrics).updatePrivacyCcpaMetrics(eq(false), eq(false));
        verify(metrics).updateAuctionTcfMetrics(
                eq(BIDDER_NAME), eq(MetricName.openrtb2web), eq(true), eq(true), eq(false), eq(false));
    }

    private AuctionContext auctionContext(BidRequest bidRequest, PrivacyContext privacyContext) {
        return AuctionContext.builder()
                .account(Account.builder().build())
                .requestTypeMetric(MetricName.openrtb2web)
                .bidRequest(bidRequest)
                .timeout(timeout)
                .privacyContext(privacyContext)
                .build();
    }

    private static Device notMaskedDevice() {
        return Device.builder()
                .ip("192.168.0.10")
                .ipv6("2001:0db8:85a3:0000:0000:8a2e:0370:7334")
                .geo(Geo.builder().lon(-85.34321F).lat(189.342323F).country("US").build())
                .ifa("ifa")
                .macsha1("macsha1")
                .macmd5("macmd5")
                .didsha1("didsha1")
                .didmd5("didmd5")
                .dpidsha1("dpidsha1")
                .dpidmd5("dpidmd5")
                .build();
    }

    private static User notMaskedUser() {
        return User.builder()
                .id("id")
                .buyeruid(BUYER_UID)
                .geo(Geo.builder().lon(-85.1245F).lat(189.9531F).country("US").build())
                .ext(ExtUser.builder().consent("consent").build())
                .build();
    }

    private static User notMaskedUser(ExtUser extUser) {
        return User.builder()
                .id("id")
                .buyeruid(BUYER_UID)
                .geo(Geo.builder().lon(-85.1245F).lat(189.9531F).country("US").build())
                .ext(extUser)
                .build();
    }

    private static ExtUser notMaskedExtUser() {
        return ExtUser.builder()
                .eids(singletonList(ExtUserEid.of("Test", "id", emptyList(), null)))
                .digitrust(ExtUserDigiTrust.of("idDigit", 12, 23))
                .prebid(ExtUserPrebid.of(singletonMap("key", "value")))
                .build();
    }

    private static ExtUser extUserIdsMasked() {
        return ExtUser.builder()
                .prebid(ExtUserPrebid.of(singletonMap("key", "value")))
                .build();
    }

    private static Device deviceCoppaMasked() {
        return Device.builder()
                .ip("192.168.0.0")
                .ipv6("2001:0db8:85a3:0000::")
                .geo(Geo.builder().country("US").build())
                .build();
    }

    private static User userCoppaMasked(ExtUser extUser) {
        return User.builder()
                .geo(Geo.builder().country("US").build())
                .ext(extUser)
                .build();
    }

    private static Device deviceTcfMasked() {
        return Device.builder()
                .ip("192.168.0.0")
                .ipv6("2001:0db8:85a3:0000::")
                .geo(Geo.builder().lon(-85.34F).lat(189.34F).country("US").build())
                .build();
    }

    private static User userTcfMasked() {
        return User.builder()
                .buyeruid(null)
                .geo(Geo.builder().lon(-85.12F).lat(189.95F).country("US").build())
                .ext(ExtUser.builder().consent("consent").build())
                .build();
    }

    private static User userTcfMasked(ExtUser extUser) {
        return User.builder()
                .buyeruid(null)
                .geo(Geo.builder().lon(-85.12F).lat(189.95F).country("US").build())
                .ext(extUser)
                .build();
    }

    private static BidRequest givenBidRequest(List<Imp> imp,
                                              UnaryOperator<BidRequest.BidRequestBuilder> bidRequestBuilderCustomizer) {
        return bidRequestBuilderCustomizer.apply(BidRequest.builder().cur(singletonList("USD")).imp(imp)).build();
    }

    private static Device givenNotMaskedDevice(UnaryOperator<Device.DeviceBuilder> deviceBuilderCustomizer) {
        return deviceBuilderCustomizer.apply(notMaskedDevice().toBuilder()).build();
    }

    private static User givenNotMaskedUser(UnaryOperator<User.UserBuilder> deviceBuilderCustomizer) {
        return deviceBuilderCustomizer.apply(notMaskedUser().toBuilder()).build();
    }

    private static Device givenTcfMaskedDevice(UnaryOperator<Device.DeviceBuilder> deviceBuilderCustomizer) {
        return deviceBuilderCustomizer.apply(deviceTcfMasked().toBuilder()).build();
    }

    private static Device givenCoppaMaskedDevice(UnaryOperator<Device.DeviceBuilder> deviceBuilderCustomizer) {
        return deviceBuilderCustomizer.apply(deviceCoppaMasked().toBuilder()).build();
    }

    private static <T> List<Imp> givenSingleImp(T ext) {
        return singletonList(givenImp(ext, UnaryOperator.identity()));
    }

    private static <T> Imp givenImp(T ext, UnaryOperator<Imp.ImpBuilder> impBuilderCustomizer) {
        return impBuilderCustomizer.apply(Imp.builder().ext(mapper.valueToTree(ext))).build();
    }

    private PrivacyContext givenPrivacyContext(String gdpr, Ccpa ccpa, Integer coppa) {
        return PrivacyContext.of(
                Privacy.of(gdpr, EMPTY, ccpa, coppa),
                TcfContext.empty());
    }

    private static PrivacyEnforcementAction restrictDeviceAndUser() {
        return PrivacyEnforcementAction.builder()
                .maskDeviceInfo(true)
                .maskDeviceIp(true)
                .maskGeo(true)
                .removeUserIds(true)
                .build();
    }

    private static BidderInfo givenBidderInfo(int gdprVendorId, boolean enforceCcpa) {
        return new BidderInfo(true, null, null, null,
                new BidderInfo.GdprInfo(gdprVendorId, true), enforceCcpa, false);
    }
}<|MERGE_RESOLUTION|>--- conflicted
+++ resolved
@@ -166,11 +166,7 @@
 
         // when
         final Future<PrivacyContext> privacyContext = privacyEnforcementService.contextFromBidRequest(
-<<<<<<< HEAD
-                bidRequest, Account.empty("account"), MetricName.openrtb2web, null, new ArrayList<>());
-=======
-                bidRequest, Account.empty(accountId), requestType, null);
->>>>>>> 97a682f3
+                bidRequest, Account.empty(accountId), requestType, null, new ArrayList<>());
 
         // then
         final Privacy privacy = Privacy.of("1", "consent", Ccpa.of("1YYY"), 0);
