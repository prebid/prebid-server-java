package org.prebid.server.auction;

import com.iab.openrtb.request.BidRequest;
import com.iab.openrtb.request.Device;
import com.iab.openrtb.request.Geo;
import com.iab.openrtb.request.Imp;
import com.iab.openrtb.request.Regs;
import com.iab.openrtb.request.User;
import io.vertx.core.Future;
import org.junit.Before;
import org.junit.Rule;
import org.junit.Test;
import org.mockito.Mock;
import org.mockito.junit.MockitoJUnit;
import org.mockito.junit.MockitoRule;
import org.prebid.server.VertxTest;
import org.prebid.server.auction.model.AuctionContext;
<<<<<<< HEAD
import org.prebid.server.auction.model.PrivacyEnforcementResult;
=======
import org.prebid.server.auction.model.BidderPrivacyResult;
>>>>>>> efe162c7
import org.prebid.server.bidder.BidderCatalog;
import org.prebid.server.exception.InvalidRequestException;
import org.prebid.server.exception.PreBidException;
import org.prebid.server.execution.Timeout;
import org.prebid.server.execution.TimeoutFactory;
import org.prebid.server.metric.Metrics;
import org.prebid.server.privacy.ccpa.Ccpa;
<<<<<<< HEAD
import org.prebid.server.privacy.gdpr.GdprService;
import org.prebid.server.privacy.gdpr.model.GdprResponse;
import org.prebid.server.proto.openrtb.ext.request.ExtBidRequest;
=======
import org.prebid.server.privacy.gdpr.TcfDefinerService;
import org.prebid.server.privacy.gdpr.model.PrivacyEnforcementAction;
import org.prebid.server.privacy.gdpr.model.TcfResponse;
>>>>>>> efe162c7
import org.prebid.server.proto.openrtb.ext.request.ExtRegs;
import org.prebid.server.proto.openrtb.ext.request.ExtRequestPrebid;
import org.prebid.server.proto.openrtb.ext.request.ExtUser;
<<<<<<< HEAD
import org.prebid.server.proto.response.BidderInfo;
=======
>>>>>>> efe162c7
import org.prebid.server.settings.model.Account;

import java.time.Clock;
import java.time.Instant;
import java.time.ZoneId;
import java.util.HashMap;
import java.util.HashSet;
import java.util.List;
import java.util.Map;
import java.util.Set;
import java.util.function.UnaryOperator;

import static java.util.Arrays.asList;
import static java.util.Collections.emptyList;
import static java.util.Collections.emptyMap;
import static java.util.Collections.singleton;
import static java.util.Collections.singletonList;
import static java.util.Collections.singletonMap;
import static org.assertj.core.api.Assertions.assertThat;
import static org.assertj.core.api.Assertions.assertThatExceptionOfType;
import static org.mockito.ArgumentMatchers.any;
import static org.mockito.ArgumentMatchers.anyBoolean;
import static org.mockito.ArgumentMatchers.anySet;
import static org.mockito.ArgumentMatchers.eq;
import static org.mockito.ArgumentMatchers.isNull;
import static org.mockito.BDDMockito.given;
import static org.mockito.Mockito.verify;
import static org.mockito.Mockito.verifyNoMoreInteractions;
import static org.mockito.Mockito.verifyZeroInteractions;

public class PrivacyEnforcementServiceTest extends VertxTest {

    private static final String BIDDER_NAME = "someBidder";
    private static final String BUYER_UID = "uidval";

    @Rule
    public final MockitoRule mockitoRule = MockitoJUnit.rule();

    @Mock
    private BidderCatalog bidderCatalog;
    @Mock
    private TcfDefinerService tcfDefinerService;
    @Mock
    private Metrics metrics;

    private PrivacyEnforcementService privacyEnforcementService;

    private Timeout timeout;

    @Before
    public void setUp() {
<<<<<<< HEAD
        given(bidderCatalog.bidderInfoByName(anyString())).willReturn(givenBidderInfo(15, true, true));

        given(gdprService.isGdprEnforced(any(), any(), any())).willReturn(true);
        given(gdprService.resultByVendor(any(), any(), any(), any(), any()))
                .willReturn(Future.succeededFuture(GdprResponse.of(true, singletonMap(15, false), null)));
=======
        given(tcfDefinerService.resultForBidderNames(anySet(), any(), any(), any(), any(), any(), any()))
                .willReturn(Future.succeededFuture(
                        TcfResponse.of(true, singletonMap(BIDDER_NAME, restrictDeviceAndUser()), null)));
>>>>>>> efe162c7

        timeout = new TimeoutFactory(Clock.fixed(Instant.now(), ZoneId.systemDefault())).create(500);

        privacyEnforcementService = new PrivacyEnforcementService(
<<<<<<< HEAD
                gdprService, bidderCatalog, metrics, jacksonMapper, false, false);
    }

    @Test
    public void shouldTolerateEmptyBidderToUserMap() {
        // given
        final BidRequest bidRequest = givenBidRequest(emptyList(),
=======
                bidderCatalog, tcfDefinerService, metrics, jacksonMapper, false, false);
    }

    @Test
    public void shouldMaskForCoppaWhenDeviceLmtIsOneAndRegsCoppaIsOneAndDoesNotCallTcfServices() {
        // given
        final ExtUser extUser = ExtUser.builder().build();
        final User user = notMaskedUser();
        final Device device = givenNotMaskedDevice(deviceBuilder -> deviceBuilder.lmt(1));
        final Regs regs = Regs.of(1, mapper.valueToTree(ExtRegs.of(1, null)));
        final Map<String, User> bidderToUser = singletonMap(BIDDER_NAME, user);

        final BidRequest bidRequest = givenBidRequest(givenSingleImp(
                singletonMap(BIDDER_NAME, 1)),
>>>>>>> efe162c7
                bidRequestBuilder -> bidRequestBuilder
                        .user(user)
                        .device(device)
                        .regs(regs));

        final AuctionContext context = auctionContext(bidRequest);

<<<<<<< HEAD
        final AuctionContext context = auctionContext(bidRequest);

        // when
        final Map<String, PrivacyEnforcementResult> result = privacyEnforcementService
                .mask(context, emptyMap(), null, singletonList(BIDDER_NAME), emptyMap())
=======
        // when
        final List<BidderPrivacyResult> result = privacyEnforcementService
                .mask(context, bidderToUser, extUser, singletonList(BIDDER_NAME), BidderAliases.of(null, null))
>>>>>>> efe162c7
                .result();

        // then
        final BidderPrivacyResult expected = BidderPrivacyResult.builder()
                .requestBidder(BIDDER_NAME)
                .user(userCoppaMasked())
                .device(givenCoppaMaskedDevice(deviceBuilder -> deviceBuilder.lmt(1)))
                .build();
        assertThat(result).isEqualTo(singletonList(expected));

        verifyZeroInteractions(tcfDefinerService);
    }

    @Test
    public void shouldMaskForCcpaWhenUsPolicyIsValidAndCoppaIsZeroAndDoesNotCallTcfServices() {
        // given
        privacyEnforcementService = new PrivacyEnforcementService(bidderCatalog, tcfDefinerService, metrics,
                jacksonMapper, false,
                true);
        final ExtUser extUser = ExtUser.builder().build();
        final User user = notMaskedUser();
        final Device device = givenNotMaskedDevice(deviceBuilder -> deviceBuilder.lmt(1));
        final Regs regs = Regs.of(0, mapper.valueToTree(ExtRegs.of(1, "1YYY")));
        final Map<String, User> bidderToUser = singletonMap(BIDDER_NAME, user);

        final BidRequest bidRequest = givenBidRequest(givenSingleImp(
                singletonMap(BIDDER_NAME, 1)),
                bidRequestBuilder -> bidRequestBuilder
                        .user(user)
                        .device(device)
                        .regs(regs));

        final AuctionContext context = auctionContext(bidRequest);

<<<<<<< HEAD
        // when
        final Map<String, PrivacyEnforcementResult> result = privacyEnforcementService
                .mask(context, bidderToUser, extUser, singletonList(BIDDER_NAME), emptyMap())
=======
        // when
        final List<BidderPrivacyResult> result = privacyEnforcementService
                .mask(context, bidderToUser, extUser, singletonList(BIDDER_NAME), BidderAliases.of(null, null))
                .result();

        // then
        final BidderPrivacyResult expected = BidderPrivacyResult.builder()
                .requestBidder(BIDDER_NAME)
                .user(userTcfMasked())
                .device(givenTcfMaskedDevice(deviceBuilder -> deviceBuilder.lmt(1)))
                .build();
        assertThat(result).isEqualTo(singletonList(expected));

        verifyZeroInteractions(tcfDefinerService);
    }

    @Test
    public void shouldTolerateEmptyBidderToBidderPrivacyResultList() {
        // given
        final BidRequest bidRequest = givenBidRequest(emptyList(),
                bidRequestBuilder -> bidRequestBuilder
                        .user(null)
                        .device(null)
                        .regs(null));

        final AuctionContext context = auctionContext(bidRequest);

        // when
        final List<BidderPrivacyResult> result = privacyEnforcementService
                .mask(context, emptyMap(), null, singletonList(BIDDER_NAME), BidderAliases.of(null, null))
>>>>>>> efe162c7
                .result();

        // then
        verify(tcfDefinerService)
                .resultForBidderNames(eq(singleton(BIDDER_NAME)), any(), isNull(), any(), any(), any(), eq(timeout));
        verifyNoMoreInteractions(tcfDefinerService);

        assertThat(result).isEqualTo(emptyList());
    }

    @Test
    public void shouldNotMaskWhenDeviceLmtIsNullAndExtRegsGdprIsOneAndNotGdprEnforcedAndResultByVendorNoEnforcement() {
        // given
        given(tcfDefinerService.resultForBidderNames(any(), any(), any(), any(), any(), any(), any()))
                .willReturn(Future.succeededFuture(
                        TcfResponse.of(true, singletonMap(BIDDER_NAME, PrivacyEnforcementAction.allowAll()), null)));

        final ExtUser extUser = ExtUser.builder().build();
        final User user = notMaskedUser();
        final Device device = notMaskedDevice();
        final Regs regs = Regs.of(null, mapper.valueToTree(ExtRegs.of(1, null)));
        final Map<String, User> bidderToUser = singletonMap(BIDDER_NAME, user);

        final BidRequest bidRequest = givenBidRequest(
                givenSingleImp(singletonMap(BIDDER_NAME, 1)),
                bidRequestBuilder -> bidRequestBuilder
                        .user(user)
                        .device(device)
                        .regs(regs));

        final AuctionContext context = auctionContext(bidRequest);

        final AuctionContext context = auctionContext(bidRequest, account(false));

        // when
<<<<<<< HEAD
        final Map<String, PrivacyEnforcementResult> result = privacyEnforcementService
                .mask(context, bidderToUser, null, singletonList(BIDDER_NAME), emptyMap())
=======
        final List<BidderPrivacyResult> result = privacyEnforcementService
                .mask(context, bidderToUser, extUser, singletonList(BIDDER_NAME), BidderAliases.of(null, null))
>>>>>>> efe162c7
                .result();

        // then
        final BidderPrivacyResult expectedBidderPrivacy = BidderPrivacyResult.builder()
                .user(notMaskedUser())
                .device(notMaskedDevice())
                .requestBidder(BIDDER_NAME)
                .build();
        assertThat(result).containsOnly(expectedBidderPrivacy);

        verify(tcfDefinerService)
                .resultForBidderNames(eq(singleton(BIDDER_NAME)), any(), eq("1"), any(), any(), any(), eq(timeout));
    }

    @Test
    public void shouldNotMaskWhenDeviceLmtIsZeroAndRegsCoppaIsZeroAndExtRegsGdprIsZeroAndTcfDefinerServiceAllowAll() {
        // given
        given(tcfDefinerService.resultForBidderNames(any(), any(), any(), any(), any(), any(), any()))
                .willReturn(Future.succeededFuture(
                        TcfResponse.of(true, singletonMap(BIDDER_NAME, PrivacyEnforcementAction.allowAll()), null)));

        final Regs regs = Regs.of(0, mapper.valueToTree(ExtRegs.of(0, null)));
        final User user = notMaskedUser();
        final Device device = givenNotMaskedDevice(deviceBuilder -> deviceBuilder.lmt(0));
        final Map<String, User> bidderToUser = singletonMap(BIDDER_NAME, user);

        final BidRequest bidRequest = givenBidRequest(givenSingleImp(
                singletonMap(BIDDER_NAME, 1)),
                bidRequestBuilder -> bidRequestBuilder
                        .user(user)
                        .device(device)
                        .regs(regs));

<<<<<<< HEAD
        final AuctionContext context = auctionContext(bidRequest, account(false));

        // when
        final Map<String, PrivacyEnforcementResult> result = privacyEnforcementService
                .mask(context, bidderToUser, null, singletonList(BIDDER_NAME), emptyMap())
=======
        final AuctionContext context = auctionContext(bidRequest);

        // when
        final List<BidderPrivacyResult> result = privacyEnforcementService
                .mask(context, bidderToUser, null, singletonList(BIDDER_NAME), BidderAliases.of(null, null))
>>>>>>> efe162c7
                .result();

        // then
        final BidderPrivacyResult expectedBidderPrivacy = BidderPrivacyResult.builder()
                .user(notMaskedUser())
                .device(givenNotMaskedDevice(deviceBuilder -> deviceBuilder.lmt(0)))
                .requestBidder(BIDDER_NAME)
                .build();
        assertThat(result).containsOnly(expectedBidderPrivacy);

        verify(tcfDefinerService)
                .resultForBidderNames(eq(singleton(BIDDER_NAME)), any(), eq("0"), any(), any(), any(), eq(timeout));
    }

    @Test
    public void shouldMaskForTcfWhenTcfServiceAllowAllAndDeviceLmtIsOne() {
        // given
        given(tcfDefinerService.resultForBidderNames(any(), any(), any(), any(), any(), any(), any()))
                .willReturn(Future.succeededFuture(
                        TcfResponse.of(true, singletonMap(BIDDER_NAME, PrivacyEnforcementAction.allowAll()), null)));

        final ExtUser extUser = ExtUser.builder().build();
        final User user = notMaskedUser();
        final Device device = givenNotMaskedDevice(deviceBuilder -> deviceBuilder.lmt(1));
        final Regs regs = Regs.of(0, null);
        final Map<String, User> bidderToUser = singletonMap(BIDDER_NAME, user);

        final BidRequest bidRequest = givenBidRequest(givenSingleImp(
                singletonMap(BIDDER_NAME, 1)),
                bidRequestBuilder -> bidRequestBuilder
                        .user(user)
                        .device(device)
                        .regs(regs));

<<<<<<< HEAD
        final AuctionContext context = auctionContext(bidRequest, account(false));

        // when
        final Map<String, PrivacyEnforcementResult> result = privacyEnforcementService
                .mask(context, bidderToUser, null, singletonList(BIDDER_NAME), emptyMap())
=======
        final AuctionContext context = auctionContext(bidRequest);

        // when
        final List<BidderPrivacyResult> result = privacyEnforcementService
                .mask(context, bidderToUser, extUser, singletonList(BIDDER_NAME), BidderAliases.of(null, null))
>>>>>>> efe162c7
                .result();

        // then
        final BidderPrivacyResult expectedBidderPrivacy = BidderPrivacyResult.builder()
                .user(userTcfMasked())
                .device(givenTcfMaskedDevice(deviceBuilder -> deviceBuilder.lmt(1)))
                .requestBidder(BIDDER_NAME)
                .build();
        assertThat(result).containsOnly(expectedBidderPrivacy);

        verify(tcfDefinerService)
                .resultForBidderNames(eq(singleton(BIDDER_NAME)), any(), isNull(), any(), any(), any(), eq(timeout));
    }

    @Test
    public void shouldMaskForTcfWhenTcfDefinerServiceRestrictDeviceAndUser() {
        // given
        final ExtUser extUser = ExtUser.builder().build();
        final User user = notMaskedUser();
        final Device device = notMaskedDevice();
        final Map<String, User> bidderToUser = singletonMap(BIDDER_NAME, user);

        final BidRequest bidRequest = givenBidRequest(givenSingleImp(
                singletonMap(BIDDER_NAME, 1)),
                bidRequestBuilder -> bidRequestBuilder
                        .user(user)
                        .device(device)
                        .regs(null));

        final AuctionContext context = auctionContext(bidRequest);

        final AuctionContext context = auctionContext(bidRequest);

        // when
<<<<<<< HEAD
        final Map<String, PrivacyEnforcementResult> result = privacyEnforcementService
                .mask(context, bidderToUser, null, singletonList(alias), aliases)
=======
        final List<BidderPrivacyResult> result = privacyEnforcementService
                .mask(context, bidderToUser, extUser, singletonList(BIDDER_NAME), BidderAliases.of(null, null))
>>>>>>> efe162c7
                .result();

        // then
        final BidderPrivacyResult expectedBidderPrivacy = BidderPrivacyResult.builder()
                .user(userTcfMasked())
                .device(deviceTcfMasked())
                .requestBidder(BIDDER_NAME)
                .build();
        assertThat(result).containsOnly(expectedBidderPrivacy);

        verify(tcfDefinerService)
                .resultForBidderNames(eq(singleton(BIDDER_NAME)), any(), isNull(), any(), any(), any(), eq(timeout));
    }

    @Test
    public void shouldMaskUserBuyeruidWhenTcfDefinerServiceRestrictUserBuyeruid() {
        // given
        final PrivacyEnforcementAction privacyEnforcementAction = PrivacyEnforcementAction.allowAll();
        privacyEnforcementAction.setRemoveUserBuyerUid(true);

        given(tcfDefinerService.resultForBidderNames(any(), any(), any(), any(), any(), any(), any()))
                .willReturn(Future.succeededFuture(
                        TcfResponse.of(true, singletonMap(BIDDER_NAME, privacyEnforcementAction), null)));

        final ExtUser extUser = ExtUser.builder().build();
        final User user = notMaskedUser();
        final Device device = notMaskedDevice();
        final Map<String, User> bidderToUser = singletonMap(BIDDER_NAME, user);

        final BidRequest bidRequest = givenBidRequest(givenSingleImp(
                singletonMap(BIDDER_NAME, 1)),
                bidRequestBuilder -> bidRequestBuilder
                        .user(user)
                        .device(device)
                        .regs(null));

        final AuctionContext context = auctionContext(bidRequest);

        // when
<<<<<<< HEAD
        final Map<String, PrivacyEnforcementResult> result = privacyEnforcementService
                .mask(context, bidderToUser, extUser, singletonList(BIDDER_NAME), emptyMap())
=======
        final List<BidderPrivacyResult> result = privacyEnforcementService
                .mask(context, bidderToUser, extUser, singletonList(BIDDER_NAME), BidderAliases.of(null, null))
>>>>>>> efe162c7
                .result();

        // then
        final BidderPrivacyResult expectedBidderPrivacy = BidderPrivacyResult.builder()
                .user(givenNotMaskedUser(userBuilder -> userBuilder.buyeruid(null)))
                .device(notMaskedDevice())
                .requestBidder(BIDDER_NAME)
                .build();
        assertThat(result).containsOnly(expectedBidderPrivacy);

        verify(tcfDefinerService)
                .resultForBidderNames(eq(singleton(BIDDER_NAME)), any(), isNull(), any(), any(), any(), eq(timeout));
    }

    @Test
    public void shouldMaskGeoWhenTcfDefinerServiceRestrictGeo() {
        // given
        final PrivacyEnforcementAction privacyEnforcementAction = PrivacyEnforcementAction.allowAll();
        privacyEnforcementAction.setMaskGeo(true);

        given(tcfDefinerService.resultForBidderNames(any(), any(), any(), any(), any(), any(), any()))
                .willReturn(Future.succeededFuture(
                        TcfResponse.of(true, singletonMap(BIDDER_NAME, privacyEnforcementAction), null)));

        final ExtUser extUser = ExtUser.builder().build();
        final User user = notMaskedUser();
        final Device device = notMaskedDevice();
        final Map<String, User> bidderToUser = singletonMap(BIDDER_NAME, user);

        final BidRequest bidRequest = givenBidRequest(givenSingleImp(
                singletonMap(BIDDER_NAME, 1)),
                bidRequestBuilder -> bidRequestBuilder
                        .user(user)
                        .device(device)
                        .regs(null));

        final AuctionContext context = auctionContext(bidRequest);

        final AuctionContext context = auctionContext(bidRequest, account(false));

        // when
<<<<<<< HEAD
        final Map<String, PrivacyEnforcementResult> result = privacyEnforcementService
                .mask(context, bidderToUser, extUser, singletonList(BIDDER_NAME), emptyMap())
=======
        final List<BidderPrivacyResult> result = privacyEnforcementService
                .mask(context, bidderToUser, extUser, singletonList(BIDDER_NAME), BidderAliases.of(null, null))
>>>>>>> efe162c7
                .result();

        // then
        final BidderPrivacyResult expectedBidderPrivacy = BidderPrivacyResult.builder()
                .user(givenNotMaskedUser(userBuilder -> userBuilder.geo(userTcfMasked().getGeo())))
                .device(givenNotMaskedDevice(deviceBuilder -> deviceBuilder.geo(deviceTcfMasked().getGeo())))
                .requestBidder(BIDDER_NAME)
                .build();
        assertThat(result).containsOnly(expectedBidderPrivacy);

        verify(tcfDefinerService)
                .resultForBidderNames(eq(singleton(BIDDER_NAME)), any(), isNull(), any(), any(), any(), eq(timeout));
    }

    @Test
    public void shouldMaskDeviceIpWhenTcfDefinerServiceRestrictDeviceIp() {
        // given
        final PrivacyEnforcementAction privacyEnforcementAction = PrivacyEnforcementAction.allowAll();
        privacyEnforcementAction.setMaskDeviceIp(true);

        given(tcfDefinerService.resultForBidderNames(any(), any(), any(), any(), any(), any(), any()))
                .willReturn(Future.succeededFuture(
                        TcfResponse.of(true, singletonMap(BIDDER_NAME, privacyEnforcementAction), null)));

        final ExtUser extUser = ExtUser.builder().build();
        final User user = notMaskedUser();
        final Device device = notMaskedDevice();
        final Map<String, User> bidderToUser = singletonMap(BIDDER_NAME, user);

        final BidRequest bidRequest = givenBidRequest(givenSingleImp(
                singletonMap(BIDDER_NAME, 1)),
                bidRequestBuilder -> bidRequestBuilder
                        .user(user)
                        .device(device)
                        .regs(null));

        final AuctionContext context = auctionContext(bidRequest);

        final AuctionContext context = auctionContext(bidRequest, account(false));

        // when
<<<<<<< HEAD
        final Map<String, PrivacyEnforcementResult> result = privacyEnforcementService
                .mask(context, bidderToUser, extUser, singletonList(BIDDER_NAME), emptyMap())
=======
        final List<BidderPrivacyResult> result = privacyEnforcementService
                .mask(context, bidderToUser, extUser, singletonList(BIDDER_NAME), BidderAliases.of(null, null))
>>>>>>> efe162c7
                .result();

        // then
        final Device deviceTcfMasked = deviceTcfMasked();
        final BidderPrivacyResult expectedBidderPrivacy = BidderPrivacyResult.builder()
                .user(notMaskedUser())
                .device(givenNotMaskedDevice(
                        deviceBuilder -> deviceBuilder.ip(deviceTcfMasked.getIp()).ipv6(deviceTcfMasked.getIpv6())))
                .requestBidder(BIDDER_NAME)
                .build();
        assertThat(result).containsOnly(expectedBidderPrivacy);

        verify(tcfDefinerService)
                .resultForBidderNames(eq(singleton(BIDDER_NAME)), any(), isNull(), any(), any(), any(), eq(timeout));
    }

    @Test
    public void shouldMaskDeviceInfoWhenTcfDefinerServiceRestrictDeviceInfo() {
        // given
        final PrivacyEnforcementAction privacyEnforcementAction = PrivacyEnforcementAction.allowAll();
        privacyEnforcementAction.setMaskDeviceInfo(true);

        given(tcfDefinerService.resultForBidderNames(any(), any(), any(), any(), any(), any(), any()))
                .willReturn(Future.succeededFuture(
                        TcfResponse.of(true, singletonMap(BIDDER_NAME, privacyEnforcementAction), null)));

        final ExtUser extUser = ExtUser.builder().build();
        final User user = notMaskedUser();
        final Device device = notMaskedDevice();
        final Map<String, User> bidderToUser = singletonMap(BIDDER_NAME, user);

        final BidRequest bidRequest = givenBidRequest(givenSingleImp(
                singletonMap(BIDDER_NAME, 1)),
                bidRequestBuilder -> bidRequestBuilder
                        .user(user)
                        .device(device)
                        .regs(null));

        final AuctionContext context = auctionContext(bidRequest);

        final AuctionContext context = auctionContext(bidRequest);

        // when
<<<<<<< HEAD
        final Map<String, PrivacyEnforcementResult> result = privacyEnforcementService
                .mask(context, bidderToUser, null, singletonList(BIDDER_NAME), emptyMap())
=======
        final List<BidderPrivacyResult> result = privacyEnforcementService
                .mask(context, bidderToUser, extUser, singletonList(BIDDER_NAME), BidderAliases.of(null, null))
>>>>>>> efe162c7
                .result();

        // then
        final Device deviceInfoMasked = givenNotMaskedDevice(deviceBuilder -> deviceBuilder
                .ifa(null)
                .macsha1(null).macmd5(null)
                .dpidsha1(null).dpidmd5(null)
                .didsha1(null).didmd5(null));
        final BidderPrivacyResult expectedBidderPrivacy = BidderPrivacyResult.builder()
                .user(notMaskedUser())
                .device(deviceInfoMasked)
                .requestBidder(BIDDER_NAME)
                .build();
        assertThat(result).containsOnly(expectedBidderPrivacy);

        verify(tcfDefinerService)
                .resultForBidderNames(eq(singleton(BIDDER_NAME)), any(), isNull(), any(), any(), any(), eq(timeout));
    }

    @Test
    public void shouldRerunEmptyResultWhenTcfDefinerServiceRestrictRequest() {
        // given
        given(tcfDefinerService.resultForBidderNames(any(), any(), any(), any(), any(), any(), any()))
                .willReturn(Future.succeededFuture(
                        TcfResponse.of(true, singletonMap(BIDDER_NAME, PrivacyEnforcementAction.restrictAll()), null)));

        final ExtUser extUser = ExtUser.builder().build();
        final User user = notMaskedUser();
        final Device device = notMaskedDevice();
        final Map<String, User> bidderToUser = singletonMap(BIDDER_NAME, user);

        final BidRequest bidRequest = givenBidRequest(givenSingleImp(
                singletonMap(BIDDER_NAME, 1)),
                bidRequestBuilder -> bidRequestBuilder
                        .user(user)
                        .device(device)
                        .regs(null));

        final AuctionContext context = auctionContext(bidRequest);

        final AuctionContext context = auctionContext(bidRequest);

        // when
<<<<<<< HEAD
        final Future<Map<String, PrivacyEnforcementResult>> firstFuture = privacyEnforcementService
                .mask(context, bidderToUser, extUser, singletonList(BIDDER_NAME), emptyMap());
=======
        final List<BidderPrivacyResult> result = privacyEnforcementService
                .mask(context, bidderToUser, extUser, singletonList(BIDDER_NAME), BidderAliases.of(null, null))
                .result();
>>>>>>> efe162c7

        // then

        final BidderPrivacyResult expectedBidderPrivacy = BidderPrivacyResult.builder()
                .requestBidder(BIDDER_NAME)
                .blockedRequestByTcf(true)
                .blockedAnalyticsByTcf(true)
                .build();
        assertThat(result).containsOnly(expectedBidderPrivacy);

        verify(tcfDefinerService)
                .resultForBidderNames(eq(singleton(BIDDER_NAME)), any(), isNull(), any(), any(), any(), eq(timeout));
    }

    @Test
    public void shouldResolveBidderNameAndVendorIdsByAliases() {
        // given
        final String requestBidder1Name = "bidder1";
        final String requestBidder1Alias = "bidder1Alias";
        final String bidder2Name = "bidder2NotInRequest";
        final String bidder2Alias = "bidder2Alias";
        final Integer bidder2AliasVendorId = 220;
        final String requestBidder3Name = "bidder3";

        final User user = notMaskedUser();
        final Device device = notMaskedDevice();
        final Regs regs = Regs.of(0, mapper.valueToTree(ExtRegs.of(1, null)));
        final HashMap<String, Integer> bidderToId = new HashMap<>();
        bidderToId.put(requestBidder1Name, 1);
        bidderToId.put(requestBidder1Alias, 2);
        bidderToId.put(bidder2Alias, 3);
        bidderToId.put(requestBidder3Name, 4);
        final BidRequest bidRequest = givenBidRequest(
                givenSingleImp(bidderToId),
                bidRequestBuilder -> bidRequestBuilder
                        .user(user)
                        .device(device)
                        .regs(regs));

        final AuctionContext context = auctionContext(bidRequest);

<<<<<<< HEAD
        // when and then
        assertThatExceptionOfType(PreBidException.class)
                .isThrownBy(() -> privacyEnforcementService.mask(
                        context, emptyMap(), null, singletonList(BIDDER_NAME), emptyMap()))
                .withMessageStartingWith("Error decoding bidRequest.regs.ext:");
=======
        final Map<String, User> bidderToUser = new HashMap<>();
        bidderToUser.put(requestBidder1Name, notMaskedUser());
        bidderToUser.put(requestBidder1Alias, notMaskedUser());
        bidderToUser.put(bidder2Alias, notMaskedUser());
        bidderToUser.put(requestBidder3Name, notMaskedUser());
        final Map<String, String> aliases = new HashMap<>();
        final Map<String, Integer> aliasgvlids = new HashMap<>();
        aliases.put(requestBidder1Alias, requestBidder1Name);
        aliases.put(bidder2Alias, bidder2Name);
        aliasgvlids.put(bidder2Alias, bidder2AliasVendorId);

        final Map<String, PrivacyEnforcementAction> bidderNameToTcfEnforcement = new HashMap<>();
        bidderNameToTcfEnforcement.put(requestBidder1Name, PrivacyEnforcementAction.restrictAll());
        bidderNameToTcfEnforcement.put(requestBidder1Alias, PrivacyEnforcementAction.restrictAll());
        bidderNameToTcfEnforcement.put(bidder2Alias, restrictDeviceAndUser());
        bidderNameToTcfEnforcement.put(requestBidder3Name, PrivacyEnforcementAction.allowAll());

        given(tcfDefinerService.resultForBidderNames(any(), any(), any(), any(), any(), any(), any()))
                .willReturn(Future.succeededFuture(TcfResponse.of(true, bidderNameToTcfEnforcement, null)));

        // when
        final List<String> bidders =
                asList(requestBidder1Name, requestBidder1Alias, bidder2Alias, requestBidder3Name);
        final List<BidderPrivacyResult> result = privacyEnforcementService
                .mask(context, bidderToUser, null, bidders, BidderAliases.of(aliases, aliasgvlids))
                .result();

        // then
        final BidderPrivacyResult expectedBidder1Masked = BidderPrivacyResult.builder()
                .requestBidder(requestBidder1Name)
                .blockedAnalyticsByTcf(true)
                .blockedRequestByTcf(true)
                .build();
        final BidderPrivacyResult expectedBidderAlias1Masked = BidderPrivacyResult.builder()
                .requestBidder(requestBidder1Alias)
                .blockedAnalyticsByTcf(true)
                .blockedRequestByTcf(true)
                .build();
        final BidderPrivacyResult expectedBidderAlias2Masked = BidderPrivacyResult.builder()
                .requestBidder(bidder2Alias)
                .user(userTcfMasked())
                .device(deviceTcfMasked())
                .build();
        final BidderPrivacyResult expectedBidder3Masked = BidderPrivacyResult.builder()
                .requestBidder(requestBidder3Name)
                .user(notMaskedUser())
                .device(notMaskedDevice())
                .build();
        assertThat(result).containsOnly(
                expectedBidder1Masked, expectedBidderAlias1Masked, expectedBidderAlias2Masked, expectedBidder3Masked);

        final Set<String> bidderNames = new HashSet<>(asList(
                requestBidder1Name, requestBidder1Alias, bidder2Alias, requestBidder3Name));
        verify(tcfDefinerService)
                .resultForBidderNames(eq(bidderNames), any(), eq("1"), any(), any(), isNull(), eq(timeout));
>>>>>>> efe162c7
    }

    @Test
    public void shouldNotReturnUserIfMaskingAppliedAndUserBecameEmptyObject() {
        // given
        final User user = User.builder()
                .buyeruid("buyeruid")
                .build();
        final Regs regs = Regs.of(1, null);
        final Map<String, User> bidderToUser = singletonMap(BIDDER_NAME, user);

        final BidRequest bidRequest = givenBidRequest(givenSingleImp(
                singletonMap(BIDDER_NAME, 1)),
                bidRequestBuilder -> bidRequestBuilder
                        .user(user)
                        .regs(regs));

        final AuctionContext context = auctionContext(bidRequest);

        // when
<<<<<<< HEAD
        final Map<String, PrivacyEnforcementResult> result = privacyEnforcementService
                .mask(context, bidderToUser, extUser, singletonList(BIDDER_NAME), emptyMap())
=======
        final List<BidderPrivacyResult> result = privacyEnforcementService
                .mask(context, bidderToUser, null, singletonList(BIDDER_NAME), BidderAliases.of(null, null))
>>>>>>> efe162c7
                .result();

        // then
        final BidderPrivacyResult expectedBidderPrivacy = BidderPrivacyResult.builder()
                .requestBidder(BIDDER_NAME)
                .build();
        assertThat(result).containsOnly(expectedBidderPrivacy);
    }

    @Test
<<<<<<< HEAD
    public void shouldMaskForCcpaAndGdprWhenUsPolicyIsValidAndGdprIsEnforcedAndCOPPAIsZero() {
        // given
        privacyEnforcementService = new PrivacyEnforcementService(gdprService, bidderCatalog, metrics, jacksonMapper,
                false, true);

        final String bidder1Name = "bidder1Name";
        final String bidder2Name = "bidder2Name";
        final String bidder3Name = "bidder3Name";

        given(bidderCatalog.bidderInfoByName(bidder1Name)).willReturn(givenBidderInfo(1, true, true));
        given(bidderCatalog.bidderInfoByName(bidder2Name)).willReturn(givenBidderInfo(2, true, true));
        given(bidderCatalog.bidderInfoByName(bidder3Name)).willReturn(givenBidderInfo(3, true, false));

        final Map<Integer, Boolean> vendorIdToGdprEnforce = new HashMap<>();
        vendorIdToGdprEnforce.put(2, false);
        vendorIdToGdprEnforce.put(3, false);
        given(gdprService.resultByVendor(any(), any(), any(), any(), any()))
                .willReturn(Future.succeededFuture(GdprResponse.of(true, vendorIdToGdprEnforce, null)));

        final ExtUser extUser = ExtUser.builder().build();
        final User user = notMaskedUser();
        final Device device = notMaskedDevice();
        final Regs regs = Regs.of(0, mapper.valueToTree(ExtRegs.of(1, "1YYY")));

        final Map<String, User> bidderToUser = new HashMap<>();
        bidderToUser.put(bidder1Name, notMaskedUser());
        bidderToUser.put(bidder2Name, notMaskedUser());
        bidderToUser.put(bidder3Name, notMaskedUser());
=======
    public void shouldReturnFailedFutureWhenTcfServiceIsReturnFailedFuture() {
        // given
        given(tcfDefinerService.resultForBidderNames(any(), any(), any(), any(), any(), any(), any()))
                .willReturn(Future.failedFuture(new InvalidRequestException(
                        "Error when retrieving allowed purpose ids in a reason of invalid consent string")));

        final ExtUser extUser = ExtUser.builder().build();
        final User user = notMaskedUser();
        final Device device = givenNotMaskedDevice(deviceBuilder -> deviceBuilder.lmt(1));
        final Regs regs = Regs.of(0, null);
        final Map<String, User> bidderToUser = singletonMap(BIDDER_NAME, user);
>>>>>>> efe162c7

        final BidRequest bidRequest = givenBidRequest(givenSingleImp(
                singletonMap(BIDDER_NAME, 1)),
                bidRequestBuilder -> bidRequestBuilder
                        .user(user)
                        .device(device)
                        .regs(regs)
                        .ext(mapper.valueToTree(ExtBidRequest.of(ExtRequestPrebid.builder()
                                .nosale(singletonList(bidder2Name))
                                .build()))));

        final AuctionContext context = auctionContext(bidRequest);

        final AuctionContext context = auctionContext(bidRequest);

        // when
<<<<<<< HEAD
        final Map<String, PrivacyEnforcementResult> result = privacyEnforcementService
                .mask(context, bidderToUser, extUser, asList(bidder1Name, bidder2Name, bidder3Name), emptyMap())
                .result();

        // then
        assertThat(result).containsOnly(
                entry(bidder1Name, PrivacyEnforcementResult.of(userGdprMasked(), deviceGdprMasked())),
                entry(bidder2Name, PrivacyEnforcementResult.of(userGdprMasked(), deviceGdprMasked())),
                entry(bidder3Name, PrivacyEnforcementResult.of(userGdprMasked(), deviceGdprMasked())));
=======
        final Future<List<BidderPrivacyResult>> firstFuture = privacyEnforcementService
                .mask(context, bidderToUser, extUser, singletonList(BIDDER_NAME), BidderAliases.of(null, null));

        // then
        assertThat(firstFuture.failed()).isTrue();
        assertThat(firstFuture.cause().getMessage())
                .isEqualTo("Error when retrieving allowed purpose ids in a reason of invalid consent string");

        verify(tcfDefinerService)
                .resultForBidderNames(eq(singleton(BIDDER_NAME)), any(), isNull(), any(), any(), any(), eq(timeout));
        verifyNoMoreInteractions(tcfDefinerService);
        verifyZeroInteractions(metrics);
    }

    @Test
    public void shouldThrowPrebidExceptionWhenExtRegsCannotBeParsed() {
        // given
        final BidRequest bidRequest = givenBidRequest(givenSingleImp(singletonMap("someBidder", 1)),
                bidRequestBuilder -> bidRequestBuilder
                        .regs(Regs.of(null, mapper.createObjectNode().put("gdpr", "invalid"))));

        final AuctionContext context = auctionContext(bidRequest);

        // when and then
        assertThatExceptionOfType(PreBidException.class)
                .isThrownBy(() -> privacyEnforcementService.mask(
                        context, emptyMap(), null, singletonList(BIDDER_NAME), BidderAliases.of(null, null)))
                .withMessageStartingWith("Error decoding bidRequest.regs.ext:");
>>>>>>> efe162c7
    }

    @Test
    public void shouldNotMaskForCcpaWhenCatchAllWildcardIsPresentInNosaleList() {
        // given
        privacyEnforcementService = new PrivacyEnforcementService(gdprService, bidderCatalog, metrics, jacksonMapper,
                false, true);

        given(gdprService.isGdprEnforced(anyString(), anyBoolean(), anySet())).willReturn(false);

        final ExtUser extUser = ExtUser.builder().build();
        final User user = notMaskedUser();
        final Device device = notMaskedDevice();
        final Regs regs = Regs.of(0, mapper.valueToTree(ExtRegs.of(1, "1YYY")));

        final Map<String, User> bidderToUser = singletonMap(BIDDER_NAME, notMaskedUser());

        final BidRequest bidRequest = givenBidRequest(givenSingleImp(
                singletonMap(BIDDER_NAME, 1)),
                bidRequestBuilder -> bidRequestBuilder
                        .user(user)
                        .device(device)
                        .regs(regs)
                        .ext(mapper.valueToTree(ExtBidRequest.of(ExtRequestPrebid.builder()
                                .nosale(singletonList("*"))
                                .build()))));

        final AuctionContext context = auctionContext(bidRequest);

        // when
        final Map<String, PrivacyEnforcementResult> result = privacyEnforcementService
                .mask(context, bidderToUser, extUser, singletonList(BIDDER_NAME), emptyMap())
                .result();

        // then
        assertThat(result).containsOnly(
                entry(BIDDER_NAME, PrivacyEnforcementResult.of(notMaskedUser(), notMaskedDevice())));
    }

    @Test
    public void isCcpaEnforcedShouldReturnFalseWhenEnforcedPropertyIsFalseInConfigurationAndNullInAccount() {
        // given
        final Ccpa ccpa = Ccpa.of("1YYY");
        final Account account = Account.builder().build();

        // when and then
        assertThat(privacyEnforcementService.isCcpaEnforced(ccpa, account)).isFalse();
    }

    @Test
    public void isCcpaEnforcedShouldReturnFalseWhenEnforcedPropertyIsTrueInConfigurationAndFalseInAccount() {
        // given
        privacyEnforcementService = new PrivacyEnforcementService(
                gdprService, bidderCatalog, metrics, jacksonMapper, false, true);

        final Ccpa ccpa = Ccpa.of("1YYY");
        final Account account = Account.builder().enforceCcpa(false).build();

        // when and then
        assertThat(privacyEnforcementService.isCcpaEnforced(ccpa, account)).isFalse();
    }

    @Test
    public void isCcpaEnforcedShouldReturnFalseWhenEnforcedPropertyIsTrue() {
        // given
<<<<<<< HEAD
        privacyEnforcementService = new PrivacyEnforcementService(
                gdprService, bidderCatalog, metrics, jacksonMapper, false, true);

=======
        privacyEnforcementService = new PrivacyEnforcementService(bidderCatalog, tcfDefinerService, metrics,
                jacksonMapper, false,
                true);
>>>>>>> efe162c7
        final Ccpa ccpa = Ccpa.of("1YNY");
        final Account account = Account.builder().build();

        // when and then
        assertThat(privacyEnforcementService.isCcpaEnforced(ccpa, account)).isFalse();
    }

    @Test
    public void isCcpaEnforcedShouldReturnTrueWhenEnforcedPropertyIsTrueAndCcpaReturnsTrue() {
        // given
<<<<<<< HEAD
        privacyEnforcementService = new PrivacyEnforcementService(
                gdprService, bidderCatalog, metrics, jacksonMapper, false, true);

=======
        privacyEnforcementService = new PrivacyEnforcementService(bidderCatalog, tcfDefinerService, metrics,
                jacksonMapper, false,
                true);
>>>>>>> efe162c7
        final Ccpa ccpa = Ccpa.of("1YYY");
        final Account account = Account.builder().build();

        // when and then
        assertThat(privacyEnforcementService.isCcpaEnforced(ccpa, account)).isTrue();
    }

    @Test
    public void shouldReturnCorrectMaskedForMultipleBidders() {
        // given
        final String bidder1Name = "bidder1";
        final String bidder2Name = "bidder2";
        final String bidder3Name = "bidder3";
<<<<<<< HEAD
        given(bidderCatalog.bidderInfoByName(bidder1Name)).willReturn(givenBidderInfo(1, true, true));
        given(bidderCatalog.bidderInfoByName(bidder2Name)).willReturn(givenBidderInfo(2, true, true));
        given(bidderCatalog.bidderInfoByName(bidder3Name)).willReturn(givenBidderInfo(3, false, true));
=======
>>>>>>> efe162c7

        final Map<String, PrivacyEnforcementAction> vendorIdToTcfEnforcement = new HashMap<>();
        vendorIdToTcfEnforcement.put(bidder1Name, PrivacyEnforcementAction.restrictAll());
        vendorIdToTcfEnforcement.put(bidder2Name, restrictDeviceAndUser());
        vendorIdToTcfEnforcement.put(bidder3Name, PrivacyEnforcementAction.allowAll());
        given(tcfDefinerService.resultForBidderNames(any(), any(), any(), any(), any(), any(), any()))
                .willReturn(Future.succeededFuture(
                        TcfResponse.of(true, vendorIdToTcfEnforcement, null)));

        final ExtUser extUser = ExtUser.builder().build();
        final User user = notMaskedUser();
        final Device device = notMaskedDevice();
        final Regs regs = Regs.of(0, mapper.valueToTree(ExtRegs.of(1, null)));
        final Map<String, User> bidderToUser = new HashMap<>();
        bidderToUser.put(bidder1Name, notMaskedUser());
        bidderToUser.put(bidder2Name, notMaskedUser());
        bidderToUser.put(bidder3Name, notMaskedUser());
        final List<String> bidders = asList(bidder1Name, bidder2Name, bidder3Name);

<<<<<<< HEAD
        final BidRequest bidRequest = givenBidRequest(givenSingleImp(
                singletonMap(BIDDER_NAME, 1)),
=======
        final HashMap<String, Integer> bidderToId = new HashMap<>();
        bidderToId.put(bidder1Name, 1);
        bidderToId.put(bidder2Name, 2);
        bidderToId.put(bidder3Name, 3);
        final BidRequest bidRequest = givenBidRequest(
                givenSingleImp(bidderToId),
>>>>>>> efe162c7
                bidRequestBuilder -> bidRequestBuilder
                        .user(user)
                        .device(device)
                        .regs(regs));

        final AuctionContext context = auctionContext(bidRequest);

        // when
<<<<<<< HEAD
        final Map<String, PrivacyEnforcementResult> result = privacyEnforcementService
                .mask(context, bidderToUser, extUser, bidders, emptyMap())
=======
        final List<BidderPrivacyResult> result = privacyEnforcementService
                .mask(context, bidderToUser, extUser, bidders, BidderAliases.of(null, null))
>>>>>>> efe162c7
                .result();

        // then
        final BidderPrivacyResult expectedBidder1Masked = BidderPrivacyResult.builder()
                .requestBidder(bidder1Name)
                .blockedAnalyticsByTcf(true)
                .blockedRequestByTcf(true)
                .build();
        final BidderPrivacyResult expectedBidder2Masked = BidderPrivacyResult.builder()
                .requestBidder(bidder2Name)
                .user(userTcfMasked())
                .device(deviceTcfMasked())
                .build();
        final BidderPrivacyResult expectedBidder3Masked = BidderPrivacyResult.builder()
                .requestBidder(bidder3Name)
                .user(notMaskedUser())
                .device(notMaskedDevice())
                .build();
        assertThat(result).hasSize(3).containsOnly(expectedBidder1Masked, expectedBidder2Masked, expectedBidder3Masked);

        final HashSet<String> bidderNames = new HashSet<>(asList(bidder1Name, bidder2Name, bidder3Name));
        verify(tcfDefinerService).resultForBidderNames(eq(bidderNames), any(), eq("1"), isNull(), isNull(),
                any(),
                eq(timeout));
    }

    private AuctionContext auctionContext(BidRequest bidRequest) {
        return AuctionContext.builder()
                .account(Account.builder().build())
                .bidRequest(bidRequest)
                .timeout(timeout)
                .build();
    }

    private AuctionContext auctionContext(BidRequest bidRequest) {
        return auctionContext(bidRequest, account(true));
    }

    private AuctionContext auctionContext(BidRequest bidRequest, Account account) {
        return AuctionContext.builder()
                .account(account)
                .bidRequest(bidRequest)
                .timeout(timeout)
                .build();
    }

    private Account account(Boolean enforceGdpr) {
        return account(enforceGdpr, null);
    }

    private Account account(Boolean enforceGdpr, Boolean enforceCcpa) {
        return Account.builder()
                .enforceGdpr(enforceGdpr)
                .enforceCcpa(enforceCcpa)
                .build();
    }

    private static Device notMaskedDevice() {
        return Device.builder()
                .ip("192.168.0.10")
                .ipv6("2001:0db8:85a3:0000:0000:8a2e:0370:7334")
                .geo(Geo.builder().lon(-85.34321F).lat(189.342323F).country("US").build())
                .ifa("ifa")
                .macsha1("macsha1")
                .macmd5("macmd5")
                .didsha1("didsha1")
                .didmd5("didmd5")
                .dpidsha1("dpidsha1")
                .dpidmd5("dpidmd5")
                .build();
    }

    private static User notMaskedUser() {
        return User.builder()
                .buyeruid(BUYER_UID)
                .geo(Geo.builder().lon(-85.1245F).lat(189.9531F).country("US").build())
                .ext(mapper.valueToTree(ExtUser.builder().consent("consent").build()))
                .build();
    }

    private static Device deviceCoppaMasked() {
        return Device.builder()
                .ip("192.168.0.0")
                .ipv6("2001:0db8:85a3:0000:0000:8a2e:0:0")
                .geo(Geo.builder().country("US").build())
                .build();
    }

    private static User userCoppaMasked() {
        return User.builder()
                .geo(Geo.builder().country("US").build())
                .ext(mapper.valueToTree(ExtUser.builder().consent("consent").build()))
                .build();
    }

    private static Device deviceTcfMasked() {
        return Device.builder()
                .ip("192.168.0.0")
                .ipv6("2001:0db8:85a3:0000:0000:8a2e:0370:0")
                .geo(Geo.builder().lon(-85.34F).lat(189.34F).country("US").build())
                .build();
    }

    private static User userTcfMasked() {
        return User.builder()
                .buyeruid(null)
                .ext(mapper.valueToTree(ExtUser.builder().consent("consent").build()))
                .geo(Geo.builder().lon(-85.12F).lat(189.95F).country("US").build())
                .build();
    }

    private static BidRequest givenBidRequest(List<Imp> imp,
                                              UnaryOperator<BidRequest.BidRequestBuilder> bidRequestBuilderCustomizer) {
        return bidRequestBuilderCustomizer.apply(BidRequest.builder().cur(singletonList("USD")).imp(imp)).build();
    }

    private static Device givenNotMaskedDevice(UnaryOperator<Device.DeviceBuilder> deviceBuilderCustomizer) {
        return deviceBuilderCustomizer.apply(notMaskedDevice().toBuilder()).build();
    }

    private static User givenNotMaskedUser(UnaryOperator<User.UserBuilder> deviceBuilderCustomizer) {
        return deviceBuilderCustomizer.apply(notMaskedUser().toBuilder()).build();
    }

    private static Device givenTcfMaskedDevice(UnaryOperator<Device.DeviceBuilder> deviceBuilderCustomizer) {
        return deviceBuilderCustomizer.apply(deviceTcfMasked().toBuilder()).build();
    }

    private static Device givenCoppaMaskedDevice(UnaryOperator<Device.DeviceBuilder> deviceBuilderCustomizer) {
        return deviceBuilderCustomizer.apply(deviceCoppaMasked().toBuilder()).build();
    }

    private static <T> List<Imp> givenSingleImp(T ext) {
        return singletonList(givenImp(ext, UnaryOperator.identity()));
    }

    private static <T> Imp givenImp(T ext, UnaryOperator<Imp.ImpBuilder> impBuilderCustomizer) {
        return impBuilderCustomizer.apply(Imp.builder().ext(mapper.valueToTree(ext))).build();
    }

<<<<<<< HEAD
    private static BidderInfo givenBidderInfo(int gdprVendorId, boolean enforceGdpr, boolean enforceCcpa) {
        return new BidderInfo(true, null, null, null,
                new BidderInfo.GdprInfo(gdprVendorId, enforceGdpr), enforceCcpa, false);
=======
    private static PrivacyEnforcementAction restrictDeviceAndUser() {
        return PrivacyEnforcementAction.builder()
                .maskDeviceInfo(true)
                .maskDeviceIp(true)
                .maskGeo(true)
                .removeUserBuyerUid(true)
                .build();
>>>>>>> efe162c7
    }
}<|MERGE_RESOLUTION|>--- conflicted
+++ resolved
@@ -15,11 +15,7 @@
 import org.mockito.junit.MockitoRule;
 import org.prebid.server.VertxTest;
 import org.prebid.server.auction.model.AuctionContext;
-<<<<<<< HEAD
-import org.prebid.server.auction.model.PrivacyEnforcementResult;
-=======
 import org.prebid.server.auction.model.BidderPrivacyResult;
->>>>>>> efe162c7
 import org.prebid.server.bidder.BidderCatalog;
 import org.prebid.server.exception.InvalidRequestException;
 import org.prebid.server.exception.PreBidException;
@@ -27,22 +23,14 @@
 import org.prebid.server.execution.TimeoutFactory;
 import org.prebid.server.metric.Metrics;
 import org.prebid.server.privacy.ccpa.Ccpa;
-<<<<<<< HEAD
-import org.prebid.server.privacy.gdpr.GdprService;
-import org.prebid.server.privacy.gdpr.model.GdprResponse;
-import org.prebid.server.proto.openrtb.ext.request.ExtBidRequest;
-=======
 import org.prebid.server.privacy.gdpr.TcfDefinerService;
 import org.prebid.server.privacy.gdpr.model.PrivacyEnforcementAction;
 import org.prebid.server.privacy.gdpr.model.TcfResponse;
->>>>>>> efe162c7
+import org.prebid.server.proto.openrtb.ext.request.ExtBidRequest;
 import org.prebid.server.proto.openrtb.ext.request.ExtRegs;
 import org.prebid.server.proto.openrtb.ext.request.ExtRequestPrebid;
 import org.prebid.server.proto.openrtb.ext.request.ExtUser;
-<<<<<<< HEAD
 import org.prebid.server.proto.response.BidderInfo;
-=======
->>>>>>> efe162c7
 import org.prebid.server.settings.model.Account;
 
 import java.time.Clock;
@@ -64,7 +52,6 @@
 import static org.assertj.core.api.Assertions.assertThat;
 import static org.assertj.core.api.Assertions.assertThatExceptionOfType;
 import static org.mockito.ArgumentMatchers.any;
-import static org.mockito.ArgumentMatchers.anyBoolean;
 import static org.mockito.ArgumentMatchers.anySet;
 import static org.mockito.ArgumentMatchers.eq;
 import static org.mockito.ArgumentMatchers.isNull;
@@ -94,30 +81,13 @@
 
     @Before
     public void setUp() {
-<<<<<<< HEAD
-        given(bidderCatalog.bidderInfoByName(anyString())).willReturn(givenBidderInfo(15, true, true));
-
-        given(gdprService.isGdprEnforced(any(), any(), any())).willReturn(true);
-        given(gdprService.resultByVendor(any(), any(), any(), any(), any()))
-                .willReturn(Future.succeededFuture(GdprResponse.of(true, singletonMap(15, false), null)));
-=======
         given(tcfDefinerService.resultForBidderNames(anySet(), any(), any(), any(), any(), any(), any()))
                 .willReturn(Future.succeededFuture(
                         TcfResponse.of(true, singletonMap(BIDDER_NAME, restrictDeviceAndUser()), null)));
->>>>>>> efe162c7
 
         timeout = new TimeoutFactory(Clock.fixed(Instant.now(), ZoneId.systemDefault())).create(500);
 
         privacyEnforcementService = new PrivacyEnforcementService(
-<<<<<<< HEAD
-                gdprService, bidderCatalog, metrics, jacksonMapper, false, false);
-    }
-
-    @Test
-    public void shouldTolerateEmptyBidderToUserMap() {
-        // given
-        final BidRequest bidRequest = givenBidRequest(emptyList(),
-=======
                 bidderCatalog, tcfDefinerService, metrics, jacksonMapper, false, false);
     }
 
@@ -132,7 +102,6 @@
 
         final BidRequest bidRequest = givenBidRequest(givenSingleImp(
                 singletonMap(BIDDER_NAME, 1)),
->>>>>>> efe162c7
                 bidRequestBuilder -> bidRequestBuilder
                         .user(user)
                         .device(device)
@@ -140,17 +109,9 @@
 
         final AuctionContext context = auctionContext(bidRequest);
 
-<<<<<<< HEAD
-        final AuctionContext context = auctionContext(bidRequest);
-
-        // when
-        final Map<String, PrivacyEnforcementResult> result = privacyEnforcementService
-                .mask(context, emptyMap(), null, singletonList(BIDDER_NAME), emptyMap())
-=======
         // when
         final List<BidderPrivacyResult> result = privacyEnforcementService
                 .mask(context, bidderToUser, extUser, singletonList(BIDDER_NAME), BidderAliases.of(null, null))
->>>>>>> efe162c7
                 .result();
 
         // then
@@ -165,14 +126,19 @@
     }
 
     @Test
-    public void shouldMaskForCcpaWhenUsPolicyIsValidAndCoppaIsZeroAndDoesNotCallTcfServices() {
-        // given
-        privacyEnforcementService = new PrivacyEnforcementService(bidderCatalog, tcfDefinerService, metrics,
-                jacksonMapper, false,
-                true);
-        final ExtUser extUser = ExtUser.builder().build();
-        final User user = notMaskedUser();
-        final Device device = givenNotMaskedDevice(deviceBuilder -> deviceBuilder.lmt(1));
+    public void shouldMaskForCcpaWhenUsPolicyIsValidAndCoppaIsZero() {
+        // given
+        privacyEnforcementService = new PrivacyEnforcementService(
+                bidderCatalog, tcfDefinerService, metrics, jacksonMapper, false, true);
+
+        given(tcfDefinerService.resultForBidderNames(anySet(), any(), any(), any(), any(), any(), any()))
+                .willReturn(Future.succeededFuture(TcfResponse.of(true, emptyMap(), null)));
+
+        given(bidderCatalog.bidderInfoByName(BIDDER_NAME)).willReturn(givenBidderInfo(1, true));
+
+        final ExtUser extUser = ExtUser.builder().build();
+        final User user = notMaskedUser();
+        final Device device = notMaskedDevice();
         final Regs regs = Regs.of(0, mapper.valueToTree(ExtRegs.of(1, "1YYY")));
         final Map<String, User> bidderToUser = singletonMap(BIDDER_NAME, user);
 
@@ -185,11 +151,6 @@
 
         final AuctionContext context = auctionContext(bidRequest);
 
-<<<<<<< HEAD
-        // when
-        final Map<String, PrivacyEnforcementResult> result = privacyEnforcementService
-                .mask(context, bidderToUser, extUser, singletonList(BIDDER_NAME), emptyMap())
-=======
         // when
         final List<BidderPrivacyResult> result = privacyEnforcementService
                 .mask(context, bidderToUser, extUser, singletonList(BIDDER_NAME), BidderAliases.of(null, null))
@@ -199,11 +160,9 @@
         final BidderPrivacyResult expected = BidderPrivacyResult.builder()
                 .requestBidder(BIDDER_NAME)
                 .user(userTcfMasked())
-                .device(givenTcfMaskedDevice(deviceBuilder -> deviceBuilder.lmt(1)))
+                .device(deviceTcfMasked())
                 .build();
         assertThat(result).isEqualTo(singletonList(expected));
-
-        verifyZeroInteractions(tcfDefinerService);
     }
 
     @Test
@@ -220,7 +179,6 @@
         // when
         final List<BidderPrivacyResult> result = privacyEnforcementService
                 .mask(context, emptyMap(), null, singletonList(BIDDER_NAME), BidderAliases.of(null, null))
->>>>>>> efe162c7
                 .result();
 
         // then
@@ -253,16 +211,9 @@
 
         final AuctionContext context = auctionContext(bidRequest);
 
-        final AuctionContext context = auctionContext(bidRequest, account(false));
-
-        // when
-<<<<<<< HEAD
-        final Map<String, PrivacyEnforcementResult> result = privacyEnforcementService
-                .mask(context, bidderToUser, null, singletonList(BIDDER_NAME), emptyMap())
-=======
+        // when
         final List<BidderPrivacyResult> result = privacyEnforcementService
                 .mask(context, bidderToUser, extUser, singletonList(BIDDER_NAME), BidderAliases.of(null, null))
->>>>>>> efe162c7
                 .result();
 
         // then
@@ -296,19 +247,11 @@
                         .device(device)
                         .regs(regs));
 
-<<<<<<< HEAD
-        final AuctionContext context = auctionContext(bidRequest, account(false));
-
-        // when
-        final Map<String, PrivacyEnforcementResult> result = privacyEnforcementService
-                .mask(context, bidderToUser, null, singletonList(BIDDER_NAME), emptyMap())
-=======
         final AuctionContext context = auctionContext(bidRequest);
 
         // when
         final List<BidderPrivacyResult> result = privacyEnforcementService
                 .mask(context, bidderToUser, null, singletonList(BIDDER_NAME), BidderAliases.of(null, null))
->>>>>>> efe162c7
                 .result();
 
         // then
@@ -343,19 +286,11 @@
                         .device(device)
                         .regs(regs));
 
-<<<<<<< HEAD
-        final AuctionContext context = auctionContext(bidRequest, account(false));
-
-        // when
-        final Map<String, PrivacyEnforcementResult> result = privacyEnforcementService
-                .mask(context, bidderToUser, null, singletonList(BIDDER_NAME), emptyMap())
-=======
         final AuctionContext context = auctionContext(bidRequest);
 
         // when
         final List<BidderPrivacyResult> result = privacyEnforcementService
                 .mask(context, bidderToUser, extUser, singletonList(BIDDER_NAME), BidderAliases.of(null, null))
->>>>>>> efe162c7
                 .result();
 
         // then
@@ -387,16 +322,9 @@
 
         final AuctionContext context = auctionContext(bidRequest);
 
-        final AuctionContext context = auctionContext(bidRequest);
-
-        // when
-<<<<<<< HEAD
-        final Map<String, PrivacyEnforcementResult> result = privacyEnforcementService
-                .mask(context, bidderToUser, null, singletonList(alias), aliases)
-=======
+        // when
         final List<BidderPrivacyResult> result = privacyEnforcementService
                 .mask(context, bidderToUser, extUser, singletonList(BIDDER_NAME), BidderAliases.of(null, null))
->>>>>>> efe162c7
                 .result();
 
         // then
@@ -436,13 +364,8 @@
         final AuctionContext context = auctionContext(bidRequest);
 
         // when
-<<<<<<< HEAD
-        final Map<String, PrivacyEnforcementResult> result = privacyEnforcementService
-                .mask(context, bidderToUser, extUser, singletonList(BIDDER_NAME), emptyMap())
-=======
         final List<BidderPrivacyResult> result = privacyEnforcementService
                 .mask(context, bidderToUser, extUser, singletonList(BIDDER_NAME), BidderAliases.of(null, null))
->>>>>>> efe162c7
                 .result();
 
         // then
@@ -481,16 +404,9 @@
 
         final AuctionContext context = auctionContext(bidRequest);
 
-        final AuctionContext context = auctionContext(bidRequest, account(false));
-
-        // when
-<<<<<<< HEAD
-        final Map<String, PrivacyEnforcementResult> result = privacyEnforcementService
-                .mask(context, bidderToUser, extUser, singletonList(BIDDER_NAME), emptyMap())
-=======
+        // when
         final List<BidderPrivacyResult> result = privacyEnforcementService
                 .mask(context, bidderToUser, extUser, singletonList(BIDDER_NAME), BidderAliases.of(null, null))
->>>>>>> efe162c7
                 .result();
 
         // then
@@ -529,16 +445,9 @@
 
         final AuctionContext context = auctionContext(bidRequest);
 
-        final AuctionContext context = auctionContext(bidRequest, account(false));
-
-        // when
-<<<<<<< HEAD
-        final Map<String, PrivacyEnforcementResult> result = privacyEnforcementService
-                .mask(context, bidderToUser, extUser, singletonList(BIDDER_NAME), emptyMap())
-=======
+        // when
         final List<BidderPrivacyResult> result = privacyEnforcementService
                 .mask(context, bidderToUser, extUser, singletonList(BIDDER_NAME), BidderAliases.of(null, null))
->>>>>>> efe162c7
                 .result();
 
         // then
@@ -579,16 +488,9 @@
 
         final AuctionContext context = auctionContext(bidRequest);
 
-        final AuctionContext context = auctionContext(bidRequest);
-
-        // when
-<<<<<<< HEAD
-        final Map<String, PrivacyEnforcementResult> result = privacyEnforcementService
-                .mask(context, bidderToUser, null, singletonList(BIDDER_NAME), emptyMap())
-=======
+        // when
         final List<BidderPrivacyResult> result = privacyEnforcementService
                 .mask(context, bidderToUser, extUser, singletonList(BIDDER_NAME), BidderAliases.of(null, null))
->>>>>>> efe162c7
                 .result();
 
         // then
@@ -629,17 +531,10 @@
 
         final AuctionContext context = auctionContext(bidRequest);
 
-        final AuctionContext context = auctionContext(bidRequest);
-
-        // when
-<<<<<<< HEAD
-        final Future<Map<String, PrivacyEnforcementResult>> firstFuture = privacyEnforcementService
-                .mask(context, bidderToUser, extUser, singletonList(BIDDER_NAME), emptyMap());
-=======
+        // when
         final List<BidderPrivacyResult> result = privacyEnforcementService
                 .mask(context, bidderToUser, extUser, singletonList(BIDDER_NAME), BidderAliases.of(null, null))
                 .result();
->>>>>>> efe162c7
 
         // then
 
@@ -681,13 +576,6 @@
 
         final AuctionContext context = auctionContext(bidRequest);
 
-<<<<<<< HEAD
-        // when and then
-        assertThatExceptionOfType(PreBidException.class)
-                .isThrownBy(() -> privacyEnforcementService.mask(
-                        context, emptyMap(), null, singletonList(BIDDER_NAME), emptyMap()))
-                .withMessageStartingWith("Error decoding bidRequest.regs.ext:");
-=======
         final Map<String, User> bidderToUser = new HashMap<>();
         bidderToUser.put(requestBidder1Name, notMaskedUser());
         bidderToUser.put(requestBidder1Alias, notMaskedUser());
@@ -743,7 +631,6 @@
                 requestBidder1Name, requestBidder1Alias, bidder2Alias, requestBidder3Name));
         verify(tcfDefinerService)
                 .resultForBidderNames(eq(bidderNames), any(), eq("1"), any(), any(), isNull(), eq(timeout));
->>>>>>> efe162c7
     }
 
     @Test
@@ -764,13 +651,8 @@
         final AuctionContext context = auctionContext(bidRequest);
 
         // when
-<<<<<<< HEAD
-        final Map<String, PrivacyEnforcementResult> result = privacyEnforcementService
-                .mask(context, bidderToUser, extUser, singletonList(BIDDER_NAME), emptyMap())
-=======
         final List<BidderPrivacyResult> result = privacyEnforcementService
                 .mask(context, bidderToUser, null, singletonList(BIDDER_NAME), BidderAliases.of(null, null))
->>>>>>> efe162c7
                 .result();
 
         // then
@@ -781,36 +663,6 @@
     }
 
     @Test
-<<<<<<< HEAD
-    public void shouldMaskForCcpaAndGdprWhenUsPolicyIsValidAndGdprIsEnforcedAndCOPPAIsZero() {
-        // given
-        privacyEnforcementService = new PrivacyEnforcementService(gdprService, bidderCatalog, metrics, jacksonMapper,
-                false, true);
-
-        final String bidder1Name = "bidder1Name";
-        final String bidder2Name = "bidder2Name";
-        final String bidder3Name = "bidder3Name";
-
-        given(bidderCatalog.bidderInfoByName(bidder1Name)).willReturn(givenBidderInfo(1, true, true));
-        given(bidderCatalog.bidderInfoByName(bidder2Name)).willReturn(givenBidderInfo(2, true, true));
-        given(bidderCatalog.bidderInfoByName(bidder3Name)).willReturn(givenBidderInfo(3, true, false));
-
-        final Map<Integer, Boolean> vendorIdToGdprEnforce = new HashMap<>();
-        vendorIdToGdprEnforce.put(2, false);
-        vendorIdToGdprEnforce.put(3, false);
-        given(gdprService.resultByVendor(any(), any(), any(), any(), any()))
-                .willReturn(Future.succeededFuture(GdprResponse.of(true, vendorIdToGdprEnforce, null)));
-
-        final ExtUser extUser = ExtUser.builder().build();
-        final User user = notMaskedUser();
-        final Device device = notMaskedDevice();
-        final Regs regs = Regs.of(0, mapper.valueToTree(ExtRegs.of(1, "1YYY")));
-
-        final Map<String, User> bidderToUser = new HashMap<>();
-        bidderToUser.put(bidder1Name, notMaskedUser());
-        bidderToUser.put(bidder2Name, notMaskedUser());
-        bidderToUser.put(bidder3Name, notMaskedUser());
-=======
     public void shouldReturnFailedFutureWhenTcfServiceIsReturnFailedFuture() {
         // given
         given(tcfDefinerService.resultForBidderNames(any(), any(), any(), any(), any(), any(), any()))
@@ -822,34 +674,17 @@
         final Device device = givenNotMaskedDevice(deviceBuilder -> deviceBuilder.lmt(1));
         final Regs regs = Regs.of(0, null);
         final Map<String, User> bidderToUser = singletonMap(BIDDER_NAME, user);
->>>>>>> efe162c7
-
-        final BidRequest bidRequest = givenBidRequest(givenSingleImp(
-                singletonMap(BIDDER_NAME, 1)),
-                bidRequestBuilder -> bidRequestBuilder
-                        .user(user)
-                        .device(device)
-                        .regs(regs)
-                        .ext(mapper.valueToTree(ExtBidRequest.of(ExtRequestPrebid.builder()
-                                .nosale(singletonList(bidder2Name))
-                                .build()))));
-
-        final AuctionContext context = auctionContext(bidRequest);
-
-        final AuctionContext context = auctionContext(bidRequest);
-
-        // when
-<<<<<<< HEAD
-        final Map<String, PrivacyEnforcementResult> result = privacyEnforcementService
-                .mask(context, bidderToUser, extUser, asList(bidder1Name, bidder2Name, bidder3Name), emptyMap())
-                .result();
-
-        // then
-        assertThat(result).containsOnly(
-                entry(bidder1Name, PrivacyEnforcementResult.of(userGdprMasked(), deviceGdprMasked())),
-                entry(bidder2Name, PrivacyEnforcementResult.of(userGdprMasked(), deviceGdprMasked())),
-                entry(bidder3Name, PrivacyEnforcementResult.of(userGdprMasked(), deviceGdprMasked())));
-=======
+
+        final BidRequest bidRequest = givenBidRequest(givenSingleImp(
+                singletonMap(BIDDER_NAME, 1)),
+                bidRequestBuilder -> bidRequestBuilder
+                        .user(user)
+                        .device(device)
+                        .regs(regs));
+
+        final AuctionContext context = auctionContext(bidRequest);
+
+        // when
         final Future<List<BidderPrivacyResult>> firstFuture = privacyEnforcementService
                 .mask(context, bidderToUser, extUser, singletonList(BIDDER_NAME), BidderAliases.of(null, null));
 
@@ -878,16 +713,89 @@
                 .isThrownBy(() -> privacyEnforcementService.mask(
                         context, emptyMap(), null, singletonList(BIDDER_NAME), BidderAliases.of(null, null)))
                 .withMessageStartingWith("Error decoding bidRequest.regs.ext:");
->>>>>>> efe162c7
+    }
+
+    @Test
+    public void shouldMaskForCcpaAndTcfWhenUsPolicyIsValidAndGdprIsEnforcedAndCOPPAIsZero() {
+        // given
+        privacyEnforcementService = new PrivacyEnforcementService(
+                bidderCatalog, tcfDefinerService, metrics, jacksonMapper, false, true);
+
+        final String bidder1Name = "bidder1Name";
+        final String bidder2Name = "bidder2Name";
+        final String bidder3Name = "bidder3Name";
+
+        given(bidderCatalog.bidderInfoByName(bidder1Name)).willReturn(givenBidderInfo(1, true));
+        given(bidderCatalog.bidderInfoByName(bidder2Name)).willReturn(givenBidderInfo(2, true));
+        given(bidderCatalog.bidderInfoByName(bidder3Name)).willReturn(givenBidderInfo(3, false));
+
+        final Map<String, PrivacyEnforcementAction> bidderNameToAction = new HashMap<>();
+        bidderNameToAction.put(bidder2Name, PrivacyEnforcementAction.restrictAll());
+        bidderNameToAction.put(bidder3Name, PrivacyEnforcementAction.restrictAll());
+        given(tcfDefinerService.resultForBidderNames(anySet(), any(), any(), any(), any(), any(), any()))
+                .willReturn(Future.succeededFuture(TcfResponse.of(true, bidderNameToAction, null)));
+
+        final ExtUser extUser = ExtUser.builder().build();
+        final User user = notMaskedUser();
+        final Device device = notMaskedDevice();
+        final Regs regs = Regs.of(0, mapper.valueToTree(ExtRegs.of(1, "1YYY")));
+
+        final Map<String, User> bidderToUser = new HashMap<>();
+        bidderToUser.put(bidder1Name, notMaskedUser());
+        bidderToUser.put(bidder2Name, notMaskedUser());
+        bidderToUser.put(bidder3Name, notMaskedUser());
+
+        final BidRequest bidRequest = givenBidRequest(givenSingleImp(
+                singletonMap(BIDDER_NAME, 1)),
+                bidRequestBuilder -> bidRequestBuilder
+                        .user(user)
+                        .device(device)
+                        .regs(regs)
+                        .ext(mapper.valueToTree(ExtBidRequest.of(ExtRequestPrebid.builder()
+                                .nosale(singletonList(bidder2Name))
+                                .build()))));
+
+        final AuctionContext context = auctionContext(bidRequest);
+
+        // when
+        final List<BidderPrivacyResult> result = privacyEnforcementService.mask(
+                context,
+                bidderToUser,
+                extUser,
+                asList(bidder1Name, bidder2Name, bidder3Name),
+                BidderAliases.of(null, null))
+                .result();
+
+        // then
+        assertThat(result).containsOnly(
+                BidderPrivacyResult.builder()
+                        .requestBidder(bidder1Name)
+                        .device(deviceTcfMasked())
+                        .user(userTcfMasked())
+                        .blockedRequestByTcf(false)
+                        .blockedAnalyticsByTcf(false)
+                        .build(),
+                BidderPrivacyResult.builder()
+                        .requestBidder(bidder2Name)
+                        .blockedRequestByTcf(true)
+                        .blockedAnalyticsByTcf(true)
+                        .build(),
+                BidderPrivacyResult.builder()
+                        .requestBidder(bidder3Name)
+                        .blockedRequestByTcf(true)
+                        .blockedAnalyticsByTcf(true)
+                        .build());
     }
 
     @Test
     public void shouldNotMaskForCcpaWhenCatchAllWildcardIsPresentInNosaleList() {
         // given
-        privacyEnforcementService = new PrivacyEnforcementService(gdprService, bidderCatalog, metrics, jacksonMapper,
-                false, true);
-
-        given(gdprService.isGdprEnforced(anyString(), anyBoolean(), anySet())).willReturn(false);
+        privacyEnforcementService = new PrivacyEnforcementService(
+                bidderCatalog, tcfDefinerService, metrics, jacksonMapper, false, true);
+
+        given(tcfDefinerService.resultForBidderNames(anySet(), any(), any(), any(), any(), any(), any()))
+                .willReturn(Future.succeededFuture(
+                        TcfResponse.of(true, singletonMap(BIDDER_NAME, PrivacyEnforcementAction.allowAll()), null)));
 
         final ExtUser extUser = ExtUser.builder().build();
         final User user = notMaskedUser();
@@ -909,13 +817,19 @@
         final AuctionContext context = auctionContext(bidRequest);
 
         // when
-        final Map<String, PrivacyEnforcementResult> result = privacyEnforcementService
-                .mask(context, bidderToUser, extUser, singletonList(BIDDER_NAME), emptyMap())
+        final List<BidderPrivacyResult> result = privacyEnforcementService
+                .mask(context, bidderToUser, extUser, singletonList(BIDDER_NAME), BidderAliases.of(null, null))
                 .result();
 
         // then
         assertThat(result).containsOnly(
-                entry(BIDDER_NAME, PrivacyEnforcementResult.of(notMaskedUser(), notMaskedDevice())));
+                BidderPrivacyResult.builder()
+                        .requestBidder(BIDDER_NAME)
+                        .user(notMaskedUser())
+                        .device(notMaskedDevice())
+                        .blockedRequestByTcf(false)
+                        .blockedAnalyticsByTcf(false)
+                        .build());
     }
 
     @Test
@@ -932,7 +846,7 @@
     public void isCcpaEnforcedShouldReturnFalseWhenEnforcedPropertyIsTrueInConfigurationAndFalseInAccount() {
         // given
         privacyEnforcementService = new PrivacyEnforcementService(
-                gdprService, bidderCatalog, metrics, jacksonMapper, false, true);
+                bidderCatalog, tcfDefinerService, metrics, jacksonMapper, false, true);
 
         final Ccpa ccpa = Ccpa.of("1YYY");
         final Account account = Account.builder().enforceCcpa(false).build();
@@ -944,15 +858,9 @@
     @Test
     public void isCcpaEnforcedShouldReturnFalseWhenEnforcedPropertyIsTrue() {
         // given
-<<<<<<< HEAD
         privacyEnforcementService = new PrivacyEnforcementService(
-                gdprService, bidderCatalog, metrics, jacksonMapper, false, true);
-
-=======
-        privacyEnforcementService = new PrivacyEnforcementService(bidderCatalog, tcfDefinerService, metrics,
-                jacksonMapper, false,
-                true);
->>>>>>> efe162c7
+                bidderCatalog, tcfDefinerService, metrics, jacksonMapper, false, true);
+
         final Ccpa ccpa = Ccpa.of("1YNY");
         final Account account = Account.builder().build();
 
@@ -963,15 +871,9 @@
     @Test
     public void isCcpaEnforcedShouldReturnTrueWhenEnforcedPropertyIsTrueAndCcpaReturnsTrue() {
         // given
-<<<<<<< HEAD
         privacyEnforcementService = new PrivacyEnforcementService(
-                gdprService, bidderCatalog, metrics, jacksonMapper, false, true);
-
-=======
-        privacyEnforcementService = new PrivacyEnforcementService(bidderCatalog, tcfDefinerService, metrics,
-                jacksonMapper, false,
-                true);
->>>>>>> efe162c7
+                bidderCatalog, tcfDefinerService, metrics, jacksonMapper, false, true);
+
         final Ccpa ccpa = Ccpa.of("1YYY");
         final Account account = Account.builder().build();
 
@@ -985,12 +887,6 @@
         final String bidder1Name = "bidder1";
         final String bidder2Name = "bidder2";
         final String bidder3Name = "bidder3";
-<<<<<<< HEAD
-        given(bidderCatalog.bidderInfoByName(bidder1Name)).willReturn(givenBidderInfo(1, true, true));
-        given(bidderCatalog.bidderInfoByName(bidder2Name)).willReturn(givenBidderInfo(2, true, true));
-        given(bidderCatalog.bidderInfoByName(bidder3Name)).willReturn(givenBidderInfo(3, false, true));
-=======
->>>>>>> efe162c7
 
         final Map<String, PrivacyEnforcementAction> vendorIdToTcfEnforcement = new HashMap<>();
         vendorIdToTcfEnforcement.put(bidder1Name, PrivacyEnforcementAction.restrictAll());
@@ -1010,17 +906,12 @@
         bidderToUser.put(bidder3Name, notMaskedUser());
         final List<String> bidders = asList(bidder1Name, bidder2Name, bidder3Name);
 
-<<<<<<< HEAD
-        final BidRequest bidRequest = givenBidRequest(givenSingleImp(
-                singletonMap(BIDDER_NAME, 1)),
-=======
         final HashMap<String, Integer> bidderToId = new HashMap<>();
         bidderToId.put(bidder1Name, 1);
         bidderToId.put(bidder2Name, 2);
         bidderToId.put(bidder3Name, 3);
         final BidRequest bidRequest = givenBidRequest(
                 givenSingleImp(bidderToId),
->>>>>>> efe162c7
                 bidRequestBuilder -> bidRequestBuilder
                         .user(user)
                         .device(device)
@@ -1029,13 +920,8 @@
         final AuctionContext context = auctionContext(bidRequest);
 
         // when
-<<<<<<< HEAD
-        final Map<String, PrivacyEnforcementResult> result = privacyEnforcementService
-                .mask(context, bidderToUser, extUser, bidders, emptyMap())
-=======
         final List<BidderPrivacyResult> result = privacyEnforcementService
                 .mask(context, bidderToUser, extUser, bidders, BidderAliases.of(null, null))
->>>>>>> efe162c7
                 .result();
 
         // then
@@ -1067,29 +953,6 @@
                 .account(Account.builder().build())
                 .bidRequest(bidRequest)
                 .timeout(timeout)
-                .build();
-    }
-
-    private AuctionContext auctionContext(BidRequest bidRequest) {
-        return auctionContext(bidRequest, account(true));
-    }
-
-    private AuctionContext auctionContext(BidRequest bidRequest, Account account) {
-        return AuctionContext.builder()
-                .account(account)
-                .bidRequest(bidRequest)
-                .timeout(timeout)
-                .build();
-    }
-
-    private Account account(Boolean enforceGdpr) {
-        return account(enforceGdpr, null);
-    }
-
-    private Account account(Boolean enforceGdpr, Boolean enforceCcpa) {
-        return Account.builder()
-                .enforceGdpr(enforceGdpr)
-                .enforceCcpa(enforceCcpa)
                 .build();
     }
 
@@ -1176,11 +1039,6 @@
         return impBuilderCustomizer.apply(Imp.builder().ext(mapper.valueToTree(ext))).build();
     }
 
-<<<<<<< HEAD
-    private static BidderInfo givenBidderInfo(int gdprVendorId, boolean enforceGdpr, boolean enforceCcpa) {
-        return new BidderInfo(true, null, null, null,
-                new BidderInfo.GdprInfo(gdprVendorId, enforceGdpr), enforceCcpa, false);
-=======
     private static PrivacyEnforcementAction restrictDeviceAndUser() {
         return PrivacyEnforcementAction.builder()
                 .maskDeviceInfo(true)
@@ -1188,6 +1046,10 @@
                 .maskGeo(true)
                 .removeUserBuyerUid(true)
                 .build();
->>>>>>> efe162c7
+    }
+
+    private static BidderInfo givenBidderInfo(int gdprVendorId, boolean enforceCcpa) {
+        return new BidderInfo(true, null, null, null,
+                new BidderInfo.GdprInfo(gdprVendorId, true), enforceCcpa, false);
     }
 }