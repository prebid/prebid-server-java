--- conflicted
+++ resolved
@@ -30,10 +30,10 @@
 import org.prebid.server.proto.openrtb.ext.request.ExtRegs;
 import org.prebid.server.proto.openrtb.ext.request.ExtRequestPrebid;
 import org.prebid.server.proto.openrtb.ext.request.ExtUser;
-import org.prebid.server.proto.response.BidderInfo;
 import org.prebid.server.proto.openrtb.ext.request.ExtUserDigiTrust;
 import org.prebid.server.proto.openrtb.ext.request.ExtUserEid;
 import org.prebid.server.proto.openrtb.ext.request.ExtUserPrebid;
+import org.prebid.server.proto.response.BidderInfo;
 import org.prebid.server.settings.model.Account;
 
 import java.time.Clock;
@@ -131,26 +131,17 @@
     @Test
     public void shouldMaskForCcpaWhenUsPolicyIsValidAndCoppaIsZero() {
         // given
-<<<<<<< HEAD
-        privacyEnforcementService = new PrivacyEnforcementService(bidderCatalog, tcfDefinerService, metrics,
-                jacksonMapper, false,
-                true);
+        privacyEnforcementService = new PrivacyEnforcementService(
+                bidderCatalog, tcfDefinerService, metrics, jacksonMapper, false, true);
+
+        given(tcfDefinerService.resultForBidderNames(anySet(), any(), any(), any(), any(), any(), any()))
+                .willReturn(Future.succeededFuture(TcfResponse.of(true, emptyMap(), null)));
+
+        given(bidderCatalog.bidderInfoByName(BIDDER_NAME)).willReturn(givenBidderInfo(1, true));
+
         final ExtUser extUser = notMaskedExtUser();
         final User user = notMaskedUser(extUser);
-        final Device device = givenNotMaskedDevice(deviceBuilder -> deviceBuilder.lmt(1));
-=======
-        privacyEnforcementService = new PrivacyEnforcementService(
-                bidderCatalog, tcfDefinerService, metrics, jacksonMapper, false, true);
-
-        given(tcfDefinerService.resultForBidderNames(anySet(), any(), any(), any(), any(), any(), any()))
-                .willReturn(Future.succeededFuture(TcfResponse.of(true, emptyMap(), null)));
-
-        given(bidderCatalog.bidderInfoByName(BIDDER_NAME)).willReturn(givenBidderInfo(1, true));
-
-        final ExtUser extUser = ExtUser.builder().build();
-        final User user = notMaskedUser();
         final Device device = notMaskedDevice();
->>>>>>> ebb8124f
         final Regs regs = Regs.of(0, mapper.valueToTree(ExtRegs.of(1, "1YYY")));
         final Map<String, User> bidderToUser = singletonMap(BIDDER_NAME, user);
 
@@ -171,13 +162,8 @@
         // then
         final BidderPrivacyResult expected = BidderPrivacyResult.builder()
                 .requestBidder(BIDDER_NAME)
-<<<<<<< HEAD
                 .user(userTcfMasked(extUserIdsMasked()))
-                .device(givenTcfMaskedDevice(deviceBuilder -> deviceBuilder.lmt(1)))
-=======
-                .user(userTcfMasked())
                 .device(deviceTcfMasked())
->>>>>>> ebb8124f
                 .build();
         assertThat(result).isEqualTo(singletonList(expected));
     }
