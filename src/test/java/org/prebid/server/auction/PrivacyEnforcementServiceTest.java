package org.prebid.server.auction;

import com.iab.openrtb.request.BidRequest;
import com.iab.openrtb.request.Device;
import com.iab.openrtb.request.Geo;
import com.iab.openrtb.request.Imp;
import com.iab.openrtb.request.Regs;
import com.iab.openrtb.request.Site;
import com.iab.openrtb.request.User;
import io.vertx.core.Future;
import io.vertx.core.MultiMap;
import io.vertx.core.http.HttpServerRequest;
import org.junit.Before;
import org.junit.Rule;
import org.junit.Test;
import org.mockito.Mock;
import org.mockito.junit.MockitoJUnit;
import org.mockito.junit.MockitoRule;
import org.prebid.server.VertxTest;
import org.prebid.server.assertion.FutureAssertion;
import org.prebid.server.auction.model.AuctionContext;
import org.prebid.server.auction.model.BidderPrivacyResult;
import org.prebid.server.bidder.BidderCatalog;
import org.prebid.server.exception.InvalidRequestException;
import org.prebid.server.execution.Timeout;
import org.prebid.server.execution.TimeoutFactory;
import org.prebid.server.geolocation.model.GeoInfo;
import org.prebid.server.metric.MetricName;
import org.prebid.server.metric.Metrics;
import org.prebid.server.privacy.PrivacyExtractor;
import org.prebid.server.privacy.ccpa.Ccpa;
import org.prebid.server.privacy.gdpr.TcfDefinerService;
import org.prebid.server.privacy.gdpr.model.PrivacyEnforcementAction;
import org.prebid.server.privacy.gdpr.model.RequestLogInfo;
import org.prebid.server.privacy.gdpr.model.TCStringEmpty;
import org.prebid.server.privacy.gdpr.model.TcfContext;
import org.prebid.server.privacy.gdpr.model.TcfResponse;
import org.prebid.server.privacy.model.Privacy;
import org.prebid.server.privacy.model.PrivacyContext;
import org.prebid.server.proto.openrtb.ext.request.ExtRegs;
import org.prebid.server.proto.openrtb.ext.request.ExtRequest;
import org.prebid.server.proto.openrtb.ext.request.ExtRequestPrebid;
import org.prebid.server.proto.openrtb.ext.request.ExtUser;
import org.prebid.server.proto.openrtb.ext.request.ExtUserEid;
import org.prebid.server.proto.openrtb.ext.request.ExtUserPrebid;
import org.prebid.server.proto.request.CookieSyncRequest;
import org.prebid.server.proto.response.BidderInfo;
import org.prebid.server.settings.model.Account;

import java.time.Clock;
import java.time.Instant;
import java.time.ZoneId;
import java.util.ArrayList;
import java.util.HashMap;
import java.util.HashSet;
import java.util.List;
import java.util.Map;
import java.util.Set;
import java.util.function.UnaryOperator;

import static java.util.Arrays.asList;
import static java.util.Collections.emptyList;
import static java.util.Collections.emptyMap;
import static java.util.Collections.singleton;
import static java.util.Collections.singletonList;
import static java.util.Collections.singletonMap;
import static java.util.function.UnaryOperator.identity;
import static org.apache.commons.lang3.StringUtils.EMPTY;
import static org.assertj.core.api.Assertions.assertThat;
import static org.mockito.ArgumentMatchers.any;
import static org.mockito.ArgumentMatchers.anyBoolean;
import static org.mockito.ArgumentMatchers.anySet;
import static org.mockito.ArgumentMatchers.anyString;
import static org.mockito.ArgumentMatchers.eq;
import static org.mockito.ArgumentMatchers.isNull;
import static org.mockito.ArgumentMatchers.same;
import static org.mockito.BDDMockito.given;
import static org.mockito.Mockito.mock;
import static org.mockito.Mockito.verify;
import static org.mockito.Mockito.verifyNoMoreInteractions;
import static org.mockito.Mockito.verifyZeroInteractions;

public class PrivacyEnforcementServiceTest extends VertxTest {

    private static final String BIDDER_NAME = "someBidder";
    private static final String BUYER_UID = "uidval";

    @Rule
    public final MockitoRule mockitoRule = MockitoJUnit.rule();

    @Mock
    private BidderCatalog bidderCatalog;
    private PrivacyExtractor privacyExtractor;
    @Mock
    private TcfDefinerService tcfDefinerService;
    @Mock
    private IpAddressHelper ipAddressHelper;
    @Mock
    private Metrics metrics;

    private PrivacyEnforcementService privacyEnforcementService;

    @Mock
    private BidderAliases aliases;
    private Timeout timeout;

    @Before
    public void setUp() {
        given(tcfDefinerService.resultForBidderNames(anySet(), any(), any(), any()))
                .willReturn(Future.succeededFuture(
                        TcfResponse.of(true, singletonMap(BIDDER_NAME, restrictDeviceAndUser()), null)));
        given(aliases.resolveBidder(anyString())).willAnswer(invocation -> invocation.getArgument(0));
        given(ipAddressHelper.maskIpv4(anyString())).willReturn("192.168.0.0");
        given(ipAddressHelper.anonymizeIpv6(eq("2001:0db8:85a3:0000:0000:8a2e:0370:7334")))
                .willReturn("2001:0db8:85a3:0000::");

        timeout = new TimeoutFactory(Clock.fixed(Instant.now(), ZoneId.systemDefault())).create(500);

        privacyExtractor = new PrivacyExtractor();

        privacyEnforcementService = new PrivacyEnforcementService(
                bidderCatalog, privacyExtractor, tcfDefinerService, ipAddressHelper, metrics, false, false);
    }

    @Test
    public void contextFromBidRequestShouldReturnTcfContextForCoppa() {
        // given
        final BidRequest bidRequest = BidRequest.builder()
                .regs(Regs.of(1, null))
                .build();

        final TcfContext tcfContext = TcfContext.builder()
                .gdpr("1")
                .consentString("consent")
                .consent(TCStringEmpty.create())
                .build();
        given(tcfDefinerService.resolveTcfContext(any(), any(), any(), any(), any(), any(), any()))
                .willReturn(Future.succeededFuture(tcfContext));

        // when
        final Future<PrivacyContext> privacyContext = privacyEnforcementService.contextFromBidRequest(
                bidRequest, Account.empty("account"), null, null, new ArrayList<>());

        // then
        FutureAssertion.assertThat(privacyContext).succeededWith(
                PrivacyContext.of(Privacy.of(EMPTY, EMPTY, Ccpa.EMPTY, 1), tcfContext));
    }

    @Test
    public void contextFromBidRequestShouldReturnTcfContext() {
        // given
        final String referer = "Referer";
        final BidRequest bidRequest = BidRequest.builder()
                .regs(Regs.of(null, ExtRegs.of(1, "1YYY")))
                .user(User.builder()
                        .ext(ExtUser.builder()
                                .consent("consent")
                                .build())
                        .build())
                .site(Site.builder().ref(referer).build())
                .build();

        final TcfContext tcfContext = TcfContext.builder()
                .gdpr("1")
                .consentString("consent")
                .consent(TCStringEmpty.create())
                .build();
        given(tcfDefinerService.resolveTcfContext(any(), any(), any(), any(), any(), any(), any()))
                .willReturn(Future.succeededFuture(tcfContext));

        final String accountId = "account";
        final MetricName requestType = MetricName.openrtb2web;

        // when
        final Future<PrivacyContext> privacyContext = privacyEnforcementService.contextFromBidRequest(
                bidRequest, Account.empty(accountId), requestType, null, new ArrayList<>());

        // then
        final Privacy privacy = Privacy.of("1", "consent", Ccpa.of("1YYY"), 0);
        FutureAssertion.assertThat(privacyContext).succeededWith(PrivacyContext.of(privacy, tcfContext));

        final RequestLogInfo expectedRequestLogInfo = RequestLogInfo.of(requestType, referer, accountId);
        verify(tcfDefinerService).resolveTcfContext(
                eq(privacy), isNull(), isNull(), isNull(), same(requestType), eq(expectedRequestLogInfo), isNull());
    }

    @Test
    public void contextFromBidRequestShouldReturnTcfContextWithIpMasked() {
        // given
        final BidRequest bidRequest = BidRequest.builder()
                .regs(Regs.of(null, ExtRegs.of(1, "1YYY")))
                .user(User.builder()
                        .ext(ExtUser.builder()
                                .consent("consent")
                                .build())
                        .build())
                .device(Device.builder()
                        .lmt(1)
                        .ip("ip")
                        .build())
                .build();

        given(ipAddressHelper.maskIpv4(any())).willReturn("ip-masked");

        final TcfContext tcfContext = TcfContext.builder()
                .gdpr("1")
                .consentString("consent")
                .consent(TCStringEmpty.create())
                .ipAddress("ip-masked")
                .inEea(false)
                .geoInfo(GeoInfo.builder().vendor("v").country("ua").build())
                .build();
        given(tcfDefinerService.resolveTcfContext(any(), any(), any(), any(), any(), any(), any()))
                .willReturn(Future.succeededFuture(tcfContext));

        // when
        final Future<PrivacyContext> privacyContext = privacyEnforcementService.contextFromBidRequest(
                bidRequest, Account.empty("account"), MetricName.openrtb2web, null, new ArrayList<>());

        // then
        final Privacy privacy = Privacy.of("1", "consent", Ccpa.of("1YYY"), 0);
        FutureAssertion.assertThat(privacyContext).succeededWith(PrivacyContext.of(privacy, tcfContext, "ip-masked"));

        verify(tcfDefinerService).resolveTcfContext(
                eq(privacy), isNull(), eq("ip-masked"), isNull(), same(MetricName.openrtb2web), any(), isNull());
    }

    @Test
    public void contextFromSetuidRequestShouldReturnContext() {
        // given
        final HttpServerRequest request = mock(HttpServerRequest.class);
        given(request.getParam("gdpr")).willReturn("1");
        given(request.getParam("gdpr_consent")).willReturn("consent");
        given(request.headers()).willReturn(MultiMap.caseInsensitiveMultiMap().add("X-Forwarded-For", "ip"));

        final TcfContext tcfContext = TcfContext.builder()
                .gdpr("1")
                .consentString("consent")
                .consent(TCStringEmpty.create())
                .build();
        given(tcfDefinerService.resolveTcfContext(any(), any(), any(), any(), any(), any()))
                .willReturn(Future.succeededFuture(tcfContext));

        final String accountId = "account";

        // when
        final Future<PrivacyContext> privacyContext = privacyEnforcementService.contextFromSetuidRequest(
                request, Account.empty(accountId), null);

        // then
        final Privacy privacy = Privacy.of("1", "consent", Ccpa.EMPTY, 0);
        FutureAssertion.assertThat(privacyContext).succeededWith(PrivacyContext.of(privacy, tcfContext));

        final RequestLogInfo expectedRequestLogInfo = RequestLogInfo.of(MetricName.setuid, null, accountId);
        verify(tcfDefinerService).resolveTcfContext(
                eq(privacy), eq("ip"), isNull(), eq(MetricName.setuid), eq(expectedRequestLogInfo), isNull());
    }

    @Test
    public void contextFromCookieSyncRequestShouldReturnContext() {
        // given
        final HttpServerRequest httpServerRequest = mock(HttpServerRequest.class);
        given(httpServerRequest.headers())
                .willReturn(MultiMap.caseInsensitiveMultiMap().add("X-Forwarded-For", "ip"));

        final CookieSyncRequest cookieSyncRequest = CookieSyncRequest.builder()
                .gdpr(1)
                .gdprConsent("consent")
                .usPrivacy("1YYY")
                .build();

        final TcfContext tcfContext = TcfContext.builder()
                .gdpr("1")
                .consentString("consent")
                .consent(TCStringEmpty.create())
                .build();
        given(tcfDefinerService.resolveTcfContext(any(), any(), any(), any(), any(), any()))
                .willReturn(Future.succeededFuture(tcfContext));

        final String accountId = "account";

        // when
        final Future<PrivacyContext> privacyContext = privacyEnforcementService.contextFromCookieSyncRequest(
                cookieSyncRequest, httpServerRequest, Account.empty(accountId), null);

        // then
        final Privacy privacy = Privacy.of("1", "consent", Ccpa.of("1YYY"), 0);
        FutureAssertion.assertThat(privacyContext).succeededWith(PrivacyContext.of(privacy, tcfContext));

        final RequestLogInfo expectedRequestLogInfo = RequestLogInfo.of(MetricName.cookiesync, null, accountId);
        verify(tcfDefinerService).resolveTcfContext(
                eq(privacy), eq("ip"), isNull(), eq(MetricName.cookiesync), eq(expectedRequestLogInfo), isNull());
    }

    @Test
    public void shouldMaskForCoppaWhenDeviceLmtIsEnforceAndOneAndRegsCoppaIsOneAndDoesNotCallTcfServices() {
        // given
        final User user = notMaskedUser(notMaskedExtUser());
        final Device device = givenNotMaskedDevice(deviceBuilder -> deviceBuilder.lmt(1));
        final Map<String, User> bidderToUser = singletonMap(BIDDER_NAME, user);

        final BidRequest bidRequest = givenBidRequest(givenSingleImp(
                singletonMap(BIDDER_NAME, 1)),
                bidRequestBuilder -> bidRequestBuilder
                        .user(user)
                        .device(device));
        final PrivacyContext privacyContext = givenPrivacyContext("1", Ccpa.EMPTY, 1);

        final AuctionContext context = auctionContext(bidRequest, privacyContext);

        // when
        final List<BidderPrivacyResult> result = privacyEnforcementService
                .mask(context, bidderToUser, singletonList(BIDDER_NAME), aliases)
                .result();

        // then
        final BidderPrivacyResult expected = BidderPrivacyResult.builder()
                .requestBidder(BIDDER_NAME)
                .user(userCoppaMasked(extUserIdsMasked()))
                .device(givenCoppaMaskedDevice(deviceBuilder -> deviceBuilder.lmt(1)))
                .build();
        assertThat(result).isEqualTo(singletonList(expected));

        verifyZeroInteractions(tcfDefinerService);
    }

    @Test
    public void shouldMaskForCcpaWhenUsPolicyIsValidAndCoppaIsZero() {
        // given
        privacyEnforcementService = new PrivacyEnforcementService(
                bidderCatalog, privacyExtractor, tcfDefinerService, ipAddressHelper, metrics, true, false);

        given(tcfDefinerService.resultForBidderNames(anySet(), any(), any(), any()))
                .willReturn(Future.succeededFuture(TcfResponse.of(true, emptyMap(), null)));

        given(bidderCatalog.bidderInfoByName(BIDDER_NAME)).willReturn(givenBidderInfo(1, true));

        final User user = notMaskedUser(notMaskedExtUser());
        final Device device = notMaskedDevice();
        final Map<String, User> bidderToUser = singletonMap(BIDDER_NAME, user);

        final BidRequest bidRequest = givenBidRequest(givenSingleImp(
                singletonMap(BIDDER_NAME, 1)),
                bidRequestBuilder -> bidRequestBuilder
                        .user(user)
                        .device(device));

        final PrivacyContext privacyContext = givenPrivacyContext("1", Ccpa.of("1YYY"), 0);

        final AuctionContext context = auctionContext(bidRequest, privacyContext);

        // when
        final List<BidderPrivacyResult> result = privacyEnforcementService
                .mask(context, bidderToUser, singletonList(BIDDER_NAME), aliases)
                .result();

        // then
        final BidderPrivacyResult expected = BidderPrivacyResult.builder()
                .requestBidder(BIDDER_NAME)
                .user(userTcfMasked(extUserIdsMasked()))
                .device(deviceTcfMasked())
                .build();
        assertThat(result).isEqualTo(singletonList(expected));
    }

    @Test
    public void shouldTolerateEmptyBidderToBidderPrivacyResultList() {
        // given
        final BidRequest bidRequest = givenBidRequest(emptyList(),
                bidRequestBuilder -> bidRequestBuilder
                        .user(null)
                        .device(null));

        final PrivacyContext privacyContext = givenPrivacyContext("1", Ccpa.EMPTY, 0);

        final AuctionContext context = auctionContext(bidRequest, privacyContext);

        // when
        final List<BidderPrivacyResult> result = privacyEnforcementService
                .mask(context, emptyMap(), singletonList(BIDDER_NAME), aliases)
                .result();

        // then
        verify(tcfDefinerService).resultForBidderNames(eq(singleton(BIDDER_NAME)), any(), any(), any());
        verifyNoMoreInteractions(tcfDefinerService);

        assertThat(result).isEqualTo(emptyList());
    }

    @Test
    public void shouldNotMaskWhenDeviceLmtIsNullAndGdprNotEnforced() {
        // given
        given(tcfDefinerService.resultForBidderNames(any(), any(), any(), any()))
                .willReturn(Future.succeededFuture(
                        TcfResponse.of(true, singletonMap(BIDDER_NAME, PrivacyEnforcementAction.allowAll()), null)));

        final User user = notMaskedUser();
        final Device device = notMaskedDevice();
        final Map<String, User> bidderToUser = singletonMap(BIDDER_NAME, user);

        final BidRequest bidRequest = givenBidRequest(
                givenSingleImp(singletonMap(BIDDER_NAME, 1)),
                bidRequestBuilder -> bidRequestBuilder
                        .user(user)
                        .device(device));

        final PrivacyContext privacyContext = givenPrivacyContext("1", Ccpa.EMPTY, 0);

        final AuctionContext context = auctionContext(bidRequest, privacyContext);

        // when
        final List<BidderPrivacyResult> result = privacyEnforcementService
                .mask(context, bidderToUser, singletonList(BIDDER_NAME), aliases)
                .result();

        // then
        final BidderPrivacyResult expectedBidderPrivacy = BidderPrivacyResult.builder()
                .user(notMaskedUser())
                .device(notMaskedDevice())
                .requestBidder(BIDDER_NAME)
                .build();
        assertThat(result).containsOnly(expectedBidderPrivacy);

        verify(tcfDefinerService).resultForBidderNames(eq(singleton(BIDDER_NAME)), any(), any(), any());
    }

    @Test
    public void shouldNotMaskWhenDeviceLmtIsZeroAndCoppaIsZeroAndGdprIsZeroAndTcfDefinerServiceAllowAll() {
        // given
        given(tcfDefinerService.resultForBidderNames(any(), any(), any(), any()))
                .willReturn(Future.succeededFuture(
                        TcfResponse.of(true, singletonMap(BIDDER_NAME, PrivacyEnforcementAction.allowAll()), null)));

        final User user = notMaskedUser();
        final Device device = givenNotMaskedDevice(deviceBuilder -> deviceBuilder.lmt(0));
        final Map<String, User> bidderToUser = singletonMap(BIDDER_NAME, user);

        final BidRequest bidRequest = givenBidRequest(givenSingleImp(
                singletonMap(BIDDER_NAME, 1)),
                bidRequestBuilder -> bidRequestBuilder
                        .user(user)
                        .device(device));

        final PrivacyContext privacyContext = givenPrivacyContext("0", Ccpa.EMPTY, 0);

        final AuctionContext context = auctionContext(bidRequest, privacyContext);

        // when
        final List<BidderPrivacyResult> result = privacyEnforcementService
                .mask(context, bidderToUser, singletonList(BIDDER_NAME), aliases)
                .result();

        // then
        final BidderPrivacyResult expectedBidderPrivacy = BidderPrivacyResult.builder()
                .user(notMaskedUser())
                .device(givenNotMaskedDevice(deviceBuilder -> deviceBuilder.lmt(0)))
                .requestBidder(BIDDER_NAME)
                .build();
        assertThat(result).containsOnly(expectedBidderPrivacy);

        verify(tcfDefinerService).resultForBidderNames(eq(singleton(BIDDER_NAME)), any(), any(), any());
    }

    @Test
    public void shouldMaskForTcfWhenTcfServiceAllowAllAndDeviceLmtIsOneAndLmtIsEnforced() {
        // given
        privacyEnforcementService = new PrivacyEnforcementService(
                bidderCatalog, privacyExtractor, tcfDefinerService, ipAddressHelper, metrics, false, true);

        given(tcfDefinerService.resultForBidderNames(any(), any(), any(), any()))
                .willReturn(Future.succeededFuture(
                        TcfResponse.of(true, singletonMap(BIDDER_NAME, PrivacyEnforcementAction.allowAll()), null)));

        final User user = notMaskedUser();
        final Device device = givenNotMaskedDevice(deviceBuilder -> deviceBuilder.lmt(1));
        final Map<String, User> bidderToUser = singletonMap(BIDDER_NAME, user);

        final BidRequest bidRequest = givenBidRequest(givenSingleImp(
                singletonMap(BIDDER_NAME, 1)),
                bidRequestBuilder -> bidRequestBuilder
                        .user(user)
                        .device(device));

        final PrivacyContext privacyContext = givenPrivacyContext("0", Ccpa.EMPTY, 0);

        final AuctionContext context = auctionContext(bidRequest, privacyContext);

        // when
        final List<BidderPrivacyResult> result = privacyEnforcementService
                .mask(context, bidderToUser, singletonList(BIDDER_NAME), aliases)
                .result();

        // then
        final BidderPrivacyResult expectedBidderPrivacy = BidderPrivacyResult.builder()
                .user(userTcfMasked())
                .device(givenTcfMaskedDevice(deviceBuilder -> deviceBuilder.lmt(1)))
                .requestBidder(BIDDER_NAME)
                .build();
        assertThat(result).containsOnly(expectedBidderPrivacy);

        verify(tcfDefinerService).resultForBidderNames(eq(singleton(BIDDER_NAME)), any(), any(), any());
    }

    @Test
    public void shouldNotMaskForTcfWhenTcfServiceAllowAllAndDeviceLmtIsOneAndLmtIsNotEnforced() {
        // given
        given(tcfDefinerService.resultForBidderNames(any(), any(), any(), any()))
                .willReturn(Future.succeededFuture(
                        TcfResponse.of(true, singletonMap(BIDDER_NAME, PrivacyEnforcementAction.allowAll()), null)));

        final User user = notMaskedUser();
        final Device device = givenNotMaskedDevice(deviceBuilder -> deviceBuilder.lmt(1));
        final Regs regs = Regs.of(0, null);
        final Map<String, User> bidderToUser = singletonMap(BIDDER_NAME, user);

        final BidRequest bidRequest = givenBidRequest(givenSingleImp(
                singletonMap(BIDDER_NAME, 1)),
                bidRequestBuilder -> bidRequestBuilder
                        .user(user)
                        .device(device)
                        .regs(regs));

        final PrivacyContext privacyContext = givenPrivacyContext("0", Ccpa.EMPTY, 0);

        final AuctionContext context = auctionContext(bidRequest, privacyContext);

        // when
        final List<BidderPrivacyResult> result = privacyEnforcementService
                .mask(context, bidderToUser, singletonList(BIDDER_NAME), BidderAliases.of(null, null, bidderCatalog))
                .result();

        // then
        final BidderPrivacyResult expectedBidderPrivacy = BidderPrivacyResult.builder()
                .user(user)
                .device(device)
                .requestBidder(BIDDER_NAME)
                .build();
        assertThat(result).containsOnly(expectedBidderPrivacy);

        verify(tcfDefinerService)
                .resultForBidderNames(eq(singleton(BIDDER_NAME)), any(), any(), any());
    }

    @Test
    public void shouldMaskForTcfWhenTcfDefinerServiceRestrictDeviceAndUser() {
        // given
        final User user = notMaskedUser();
        final Device device = notMaskedDevice();
        final Map<String, User> bidderToUser = singletonMap(BIDDER_NAME, user);

        final BidRequest bidRequest = givenBidRequest(givenSingleImp(
                singletonMap(BIDDER_NAME, 1)),
                bidRequestBuilder -> bidRequestBuilder
                        .user(user)
                        .device(device));

        final PrivacyContext privacyContext = givenPrivacyContext("0", Ccpa.EMPTY, 0);

        final AuctionContext context = auctionContext(bidRequest, privacyContext);

        // when
        final List<BidderPrivacyResult> result = privacyEnforcementService
                .mask(context, bidderToUser, singletonList(BIDDER_NAME), aliases)
                .result();

        // then
        final BidderPrivacyResult expectedBidderPrivacy = BidderPrivacyResult.builder()
                .user(userTcfMasked())
                .device(deviceTcfMasked())
                .requestBidder(BIDDER_NAME)
                .build();
        assertThat(result).containsOnly(expectedBidderPrivacy);

        verify(tcfDefinerService).resultForBidderNames(eq(singleton(BIDDER_NAME)), any(), any(), any());
    }

    @Test
    public void shouldMaskUserIdsWhenTcfDefinerServiceRestrictUserIds() {
        // given
        final PrivacyEnforcementAction privacyEnforcementAction = PrivacyEnforcementAction.allowAll();
        privacyEnforcementAction.setRemoveUserIds(true);

        given(tcfDefinerService.resultForBidderNames(any(), any(), any(), any()))
                .willReturn(Future.succeededFuture(
                        TcfResponse.of(true, singletonMap(BIDDER_NAME, privacyEnforcementAction), null)));

        final User user = notMaskedUser(notMaskedExtUser());
        final Device device = notMaskedDevice();
        final Map<String, User> bidderToUser = singletonMap(BIDDER_NAME, user);

        final BidRequest bidRequest = givenBidRequest(givenSingleImp(
                singletonMap(BIDDER_NAME, 1)),
                bidRequestBuilder -> bidRequestBuilder
                        .user(user)
                        .device(device));

        final PrivacyContext privacyContext = givenPrivacyContext("0", Ccpa.EMPTY, 0);

        final AuctionContext context = auctionContext(bidRequest, privacyContext);

        // when
        final List<BidderPrivacyResult> result = privacyEnforcementService
                .mask(context, bidderToUser, singletonList(BIDDER_NAME), aliases)
                .result();

        // then
        final BidderPrivacyResult expectedBidderPrivacy = BidderPrivacyResult.builder()
                .user(givenNotMaskedUser(userBuilder -> userBuilder
                        .id(null)
                        .buyeruid(null)
                        .ext(extUserIdsMasked())))
                .device(notMaskedDevice())
                .requestBidder(BIDDER_NAME)
                .build();
        assertThat(result).containsOnly(expectedBidderPrivacy);

        verify(tcfDefinerService).resultForBidderNames(eq(singleton(BIDDER_NAME)), any(), any(), any());

        verify(metrics).updateAuctionTcfMetrics(eq(BIDDER_NAME), any(), eq(true), anyBoolean(), anyBoolean(),
                anyBoolean());
    }

    @Test
    public void shouldMaskUserIdsWhenTcfDefinerServiceRestrictUserIdsAndReturnNullWhenAllValuesMasked() {
        // given
        final PrivacyEnforcementAction privacyEnforcementAction = PrivacyEnforcementAction.allowAll();
        privacyEnforcementAction.setRemoveUserIds(true);

        given(tcfDefinerService.resultForBidderNames(any(), any(), any(), any()))
                .willReturn(Future.succeededFuture(
                        TcfResponse.of(true, singletonMap(BIDDER_NAME, privacyEnforcementAction), null)));

        final ExtUser extUser = ExtUser.builder()
                .eids(singletonList(ExtUserEid.of("Test", "id", emptyList(), null)))
                .build();
        final User user = User.builder()
                .buyeruid(BUYER_UID)
                .ext(extUser)
                .build();

        final Map<String, User> bidderToUser = singletonMap(BIDDER_NAME, user);

        final BidRequest bidRequest = givenBidRequest(givenSingleImp(
                singletonMap(BIDDER_NAME, 1)),
                bidRequestBuilder -> bidRequestBuilder
                        .user(user));

        final PrivacyContext privacyContext = givenPrivacyContext("0", Ccpa.EMPTY, 0);

        final AuctionContext context = auctionContext(bidRequest, privacyContext);

        // when
        final List<BidderPrivacyResult> result = privacyEnforcementService
                .mask(context, bidderToUser, singletonList(BIDDER_NAME), aliases)
                .result();

        // then
        final BidderPrivacyResult expectedBidderPrivacy = BidderPrivacyResult.builder()
                .requestBidder(BIDDER_NAME)
                .build();
        assertThat(result).containsOnly(expectedBidderPrivacy);

        verify(tcfDefinerService).resultForBidderNames(eq(singleton(BIDDER_NAME)), any(), any(), any());
    }

    @Test
    public void shouldMaskGeoWhenTcfDefinerServiceRestrictGeo() {
        // given
        final PrivacyEnforcementAction privacyEnforcementAction = PrivacyEnforcementAction.allowAll();
        privacyEnforcementAction.setMaskGeo(true);

        given(tcfDefinerService.resultForBidderNames(any(), any(), any(), any()))
                .willReturn(Future.succeededFuture(
                        TcfResponse.of(true, singletonMap(BIDDER_NAME, privacyEnforcementAction), null)));

        final User user = notMaskedUser();
        final Device device = notMaskedDevice();
        final Map<String, User> bidderToUser = singletonMap(BIDDER_NAME, user);

        final BidRequest bidRequest = givenBidRequest(givenSingleImp(
                singletonMap(BIDDER_NAME, 1)),
                bidRequestBuilder -> bidRequestBuilder
                        .user(user)
                        .device(device));

        final PrivacyContext privacyContext = givenPrivacyContext("0", Ccpa.EMPTY, 0);

        final AuctionContext context = auctionContext(bidRequest, privacyContext);

        // when
        final List<BidderPrivacyResult> result = privacyEnforcementService
                .mask(context, bidderToUser, singletonList(BIDDER_NAME), aliases)
                .result();

        // then
        final BidderPrivacyResult expectedBidderPrivacy = BidderPrivacyResult.builder()
                .user(givenNotMaskedUser(userBuilder -> userBuilder.geo(userTcfMasked().getGeo())))
                .device(givenNotMaskedDevice(deviceBuilder -> deviceBuilder.geo(deviceTcfMasked().getGeo())))
                .requestBidder(BIDDER_NAME)
                .build();
        assertThat(result).containsOnly(expectedBidderPrivacy);

        verify(tcfDefinerService).resultForBidderNames(eq(singleton(BIDDER_NAME)), any(), any(), any());

        verify(metrics).updateAuctionTcfMetrics(eq(BIDDER_NAME), any(), anyBoolean(), eq(true), anyBoolean(),
                anyBoolean());
    }

    @Test
    public void shouldMaskDeviceIpWhenTcfDefinerServiceRestrictDeviceIp() {
        // given
        final PrivacyEnforcementAction privacyEnforcementAction = PrivacyEnforcementAction.allowAll();
        privacyEnforcementAction.setMaskDeviceIp(true);

        given(tcfDefinerService.resultForBidderNames(any(), any(), any(), any()))
                .willReturn(Future.succeededFuture(
                        TcfResponse.of(true, singletonMap(BIDDER_NAME, privacyEnforcementAction), null)));

        final User user = notMaskedUser();
        final Device device = notMaskedDevice();
        final Map<String, User> bidderToUser = singletonMap(BIDDER_NAME, user);

        final BidRequest bidRequest = givenBidRequest(givenSingleImp(
                singletonMap(BIDDER_NAME, 1)),
                bidRequestBuilder -> bidRequestBuilder
                        .user(user)
                        .device(device));

        final PrivacyContext privacyContext = givenPrivacyContext("0", Ccpa.EMPTY, 0);

        final AuctionContext context = auctionContext(bidRequest, privacyContext);

        // when
        final List<BidderPrivacyResult> result = privacyEnforcementService
                .mask(context, bidderToUser, singletonList(BIDDER_NAME), aliases)
                .result();

        // then
        final Device deviceTcfMasked = deviceTcfMasked();
        final BidderPrivacyResult expectedBidderPrivacy = BidderPrivacyResult.builder()
                .user(notMaskedUser())
                .device(givenNotMaskedDevice(
                        deviceBuilder -> deviceBuilder.ip(deviceTcfMasked.getIp()).ipv6(deviceTcfMasked.getIpv6())))
                .requestBidder(BIDDER_NAME)
                .build();
        assertThat(result).containsOnly(expectedBidderPrivacy);

        verify(tcfDefinerService).resultForBidderNames(eq(singleton(BIDDER_NAME)), any(), any(), any());
    }

    @Test
    public void shouldMaskDeviceInfoWhenTcfDefinerServiceRestrictDeviceInfo() {
        // given
        final PrivacyEnforcementAction privacyEnforcementAction = PrivacyEnforcementAction.allowAll();
        privacyEnforcementAction.setMaskDeviceInfo(true);

        given(tcfDefinerService.resultForBidderNames(any(), any(), any(), any()))
                .willReturn(Future.succeededFuture(
                        TcfResponse.of(true, singletonMap(BIDDER_NAME, privacyEnforcementAction), null)));

        final User user = notMaskedUser();
        final Device device = notMaskedDevice();
        final Map<String, User> bidderToUser = singletonMap(BIDDER_NAME, user);

        final BidRequest bidRequest = givenBidRequest(givenSingleImp(
                singletonMap(BIDDER_NAME, 1)),
                bidRequestBuilder -> bidRequestBuilder
                        .user(user)
                        .device(device));

        final PrivacyContext privacyContext = givenPrivacyContext("0", Ccpa.EMPTY, 0);

        final AuctionContext context = auctionContext(bidRequest, privacyContext);

        // when
        final List<BidderPrivacyResult> result = privacyEnforcementService
                .mask(context, bidderToUser, singletonList(BIDDER_NAME), aliases)
                .result();

        // then
        final Device deviceInfoMasked = givenNotMaskedDevice(deviceBuilder -> deviceBuilder
                .ifa(null)
                .macsha1(null).macmd5(null)
                .dpidsha1(null).dpidmd5(null)
                .didsha1(null).didmd5(null));
        final BidderPrivacyResult expectedBidderPrivacy = BidderPrivacyResult.builder()
                .user(notMaskedUser())
                .device(deviceInfoMasked)
                .requestBidder(BIDDER_NAME)
                .build();
        assertThat(result).containsOnly(expectedBidderPrivacy);

        verify(tcfDefinerService).resultForBidderNames(eq(singleton(BIDDER_NAME)), any(), any(), any());
    }

    @Test
    public void shouldSendAnalyticsBlockedMetricIfRestrictedByPrivacyEnforcement() {
        // given
        final PrivacyEnforcementAction privacyEnforcementAction = PrivacyEnforcementAction.allowAll();
        privacyEnforcementAction.setBlockAnalyticsReport(true);

        given(tcfDefinerService.resultForBidderNames(any(), any(), any(), any()))
                .willReturn(Future.succeededFuture(
                        TcfResponse.of(true, singletonMap(BIDDER_NAME, privacyEnforcementAction), null)));

        final BidRequest bidRequest = givenBidRequest(givenSingleImp(singletonMap(BIDDER_NAME, 1)), identity());
        final PrivacyContext privacyContext = givenPrivacyContext("0", Ccpa.EMPTY, 0);
        final AuctionContext context = auctionContext(bidRequest, privacyContext);

        // when
        privacyEnforcementService.mask(context, emptyMap(), singletonList(BIDDER_NAME), aliases);

        // then
        verify(metrics).updateAuctionTcfMetrics(eq(BIDDER_NAME), any(), anyBoolean(), anyBoolean(), eq(true),
                anyBoolean());
    }

    @Test
    public void shouldNotSendRelatedMetricsIfBlockBidderRequestEnforcementIsPresent() {
        // given
        final PrivacyEnforcementAction privacyEnforcementAction = PrivacyEnforcementAction.allowAll();
        privacyEnforcementAction.setBlockBidderRequest(true); // has highest priority
        privacyEnforcementAction.setRemoveUserIds(true);
        privacyEnforcementAction.setMaskGeo(true);
        privacyEnforcementAction.setBlockAnalyticsReport(true);

        given(tcfDefinerService.resultForBidderNames(any(), any(), any(), any()))
                .willReturn(Future.succeededFuture(
                        TcfResponse.of(true, singletonMap(BIDDER_NAME, privacyEnforcementAction), null)));

        final ExtUser extUser = notMaskedExtUser();
        final User user = notMaskedUser(extUser);
        final Map<String, User> bidderToUser = singletonMap(BIDDER_NAME, user);

        final BidRequest bidRequest = givenBidRequest(givenSingleImp(
                singletonMap(BIDDER_NAME, 1)),
                bidRequestBuilder -> bidRequestBuilder
                        .user(user)
                        .device(notMaskedDevice()));
        final PrivacyContext privacyContext = givenPrivacyContext("0", Ccpa.EMPTY, 0);

        final AuctionContext context = auctionContext(bidRequest, privacyContext);

        // when
        privacyEnforcementService.mask(context, bidderToUser, singletonList(BIDDER_NAME), aliases);

        // then
        verify(metrics).updateAuctionTcfMetrics(eq(BIDDER_NAME), any(), eq(false), eq(false), eq(false),
                eq(true));
    }

    @Test
    public void shouldNotSendUserIdRemovedMetricIfNoPrivateUserInformation() {
        // given
        final PrivacyEnforcementAction privacyEnforcementAction = PrivacyEnforcementAction.allowAll();
        privacyEnforcementAction.setRemoveUserIds(true);

        given(tcfDefinerService.resultForBidderNames(any(), any(), any(), any()))
                .willReturn(Future.succeededFuture(
                        TcfResponse.of(true, singletonMap(BIDDER_NAME, privacyEnforcementAction), null)));

        final ExtUser extUser = ExtUser.builder().consent("consent").build();
        final User user = User.builder().gender("gender").ext(extUser).build();
        final Map<String, User> bidderToUser = singletonMap(BIDDER_NAME, user);

        final BidRequest bidRequest = givenBidRequest(givenSingleImp(
                singletonMap(BIDDER_NAME, 1)),
                bidRequestBuilder -> bidRequestBuilder
                        .user(user));
        final PrivacyContext privacyContext = givenPrivacyContext("0", Ccpa.EMPTY, 0);

        final AuctionContext context = auctionContext(bidRequest, privacyContext);

        // when
        privacyEnforcementService.mask(context, bidderToUser, singletonList(BIDDER_NAME), aliases);

        // then
        verify(metrics).updateAuctionTcfMetrics(eq(BIDDER_NAME), any(), eq(false), anyBoolean(), anyBoolean(),
                anyBoolean());
    }

    @Test
    public void shouldNotSendGeoMaskedMetricIfNoPrivateGeoInformation() {
        // given
        final PrivacyEnforcementAction privacyEnforcementAction = PrivacyEnforcementAction.allowAll();
        privacyEnforcementAction.setMaskGeo(true);

        given(tcfDefinerService.resultForBidderNames(any(), any(), any(), any()))
                .willReturn(Future.succeededFuture(
                        TcfResponse.of(true, singletonMap(BIDDER_NAME, privacyEnforcementAction), null)));

        final BidRequest bidRequest = givenBidRequest(givenSingleImp(
                singletonMap(BIDDER_NAME, 1)),
                bidRequestBuilder -> bidRequestBuilder
                        .device(Device.builder().model("blackberry").build()));
        final PrivacyContext privacyContext = givenPrivacyContext("0", Ccpa.EMPTY, 0);

        final AuctionContext context = auctionContext(bidRequest, privacyContext);

        // when
        privacyEnforcementService.mask(context, emptyMap(), singletonList(BIDDER_NAME), aliases);

        // then
        verify(metrics).updateAuctionTcfMetrics(eq(BIDDER_NAME), any(), eq(false), anyBoolean(), anyBoolean(),
                anyBoolean());
    }

    @Test
    public void shouldRerunEmptyResultWhenTcfDefinerServiceRestrictRequest() {
        // given
        given(tcfDefinerService.resultForBidderNames(any(), any(), any(), any()))
                .willReturn(Future.succeededFuture(
                        TcfResponse.of(true, singletonMap(BIDDER_NAME, PrivacyEnforcementAction.restrictAll()), null)));

        final User user = notMaskedUser();
        final Device device = notMaskedDevice();
        final Map<String, User> bidderToUser = singletonMap(BIDDER_NAME, user);

        final BidRequest bidRequest = givenBidRequest(givenSingleImp(
                singletonMap(BIDDER_NAME, 1)),
                bidRequestBuilder -> bidRequestBuilder
                        .user(user)
                        .device(device));

        final PrivacyContext privacyContext = givenPrivacyContext("0", Ccpa.EMPTY, 0);

        final AuctionContext context = auctionContext(bidRequest, privacyContext);

        // when
        final List<BidderPrivacyResult> result = privacyEnforcementService
                .mask(context, bidderToUser, singletonList(BIDDER_NAME), aliases)
                .result();

        // then
        final BidderPrivacyResult expectedBidderPrivacy = BidderPrivacyResult.builder()
                .requestBidder(BIDDER_NAME)
                .blockedRequestByTcf(true)
                .blockedAnalyticsByTcf(true)
                .build();
        assertThat(result).containsOnly(expectedBidderPrivacy);

        verify(tcfDefinerService).resultForBidderNames(eq(singleton(BIDDER_NAME)), any(), any(), any());
    }

    @Test
    public void shouldResolveBidderNameAndVendorIdsByAliases() {
        // given
        final String requestBidder1Name = "bidder1";
        final String requestBidder1Alias = "bidder1Alias";
        final String bidder2Name = "bidder2NotInRequest";
        final String bidder2Alias = "bidder2Alias";
        final Integer bidder2AliasVendorId = 220;
        final String requestBidder3Name = "bidder3";

        final User user = notMaskedUser();
        final Device device = notMaskedDevice();
        final HashMap<String, Integer> bidderToId = new HashMap<>();
        bidderToId.put(requestBidder1Name, 1);
        bidderToId.put(requestBidder1Alias, 2);
        bidderToId.put(bidder2Alias, 3);
        bidderToId.put(requestBidder3Name, 4);
        final BidRequest bidRequest = givenBidRequest(
                givenSingleImp(bidderToId),
                bidRequestBuilder -> bidRequestBuilder
                        .user(user)
                        .device(device));

        final PrivacyContext privacyContext = givenPrivacyContext("1", Ccpa.EMPTY, 0);

        final AuctionContext context = auctionContext(bidRequest, privacyContext);

        final Map<String, User> bidderToUser = new HashMap<>();
        bidderToUser.put(requestBidder1Name, notMaskedUser());
        bidderToUser.put(requestBidder1Alias, notMaskedUser());
        bidderToUser.put(bidder2Alias, notMaskedUser());
        bidderToUser.put(requestBidder3Name, notMaskedUser());

        final Map<String, PrivacyEnforcementAction> bidderNameToTcfEnforcement = new HashMap<>();
        bidderNameToTcfEnforcement.put(requestBidder1Name, PrivacyEnforcementAction.restrictAll());
        bidderNameToTcfEnforcement.put(requestBidder1Alias, PrivacyEnforcementAction.restrictAll());
        bidderNameToTcfEnforcement.put(bidder2Alias, restrictDeviceAndUser());
        bidderNameToTcfEnforcement.put(requestBidder3Name, PrivacyEnforcementAction.allowAll());

        given(tcfDefinerService.resultForBidderNames(any(), any(), any(), any()))
                .willReturn(Future.succeededFuture(TcfResponse.of(true, bidderNameToTcfEnforcement, null)));

        given(aliases.resolveBidder(eq(requestBidder1Alias))).willReturn(requestBidder1Name);
        given(aliases.resolveBidder(eq(bidder2Alias))).willReturn(bidder2Name);
        given(aliases.resolveAliasVendorId(eq(bidder2Alias))).willReturn(bidder2AliasVendorId);

        // when
        final List<String> bidders =
                asList(requestBidder1Name, requestBidder1Alias, bidder2Alias, requestBidder3Name);
        final List<BidderPrivacyResult> result = privacyEnforcementService
                .mask(context, bidderToUser, bidders, aliases)
                .result();

        // then
        final BidderPrivacyResult expectedBidder1Masked = BidderPrivacyResult.builder()
                .requestBidder(requestBidder1Name)
                .blockedAnalyticsByTcf(true)
                .blockedRequestByTcf(true)
                .build();
        final BidderPrivacyResult expectedBidderAlias1Masked = BidderPrivacyResult.builder()
                .requestBidder(requestBidder1Alias)
                .blockedAnalyticsByTcf(true)
                .blockedRequestByTcf(true)
                .build();
        final BidderPrivacyResult expectedBidderAlias2Masked = BidderPrivacyResult.builder()
                .requestBidder(bidder2Alias)
                .user(userTcfMasked())
                .device(deviceTcfMasked())
                .build();
        final BidderPrivacyResult expectedBidder3Masked = BidderPrivacyResult.builder()
                .requestBidder(requestBidder3Name)
                .user(notMaskedUser())
                .device(notMaskedDevice())
                .build();
        assertThat(result).containsOnly(
                expectedBidder1Masked, expectedBidderAlias1Masked, expectedBidderAlias2Masked, expectedBidder3Masked);

        final Set<String> bidderNames = new HashSet<>(asList(
                requestBidder1Name, requestBidder1Alias, bidder2Alias, requestBidder3Name));
        verify(tcfDefinerService).resultForBidderNames(eq(bidderNames), any(), any(), any());
    }

    @Test
    public void shouldNotReturnUserIfMaskingAppliedAndUserBecameEmptyObject() {
        // given
        final ExtUser extUser = ExtUser.builder()
                .eids(singletonList(ExtUserEid.of("Test", "id", emptyList(), null)))
                .build();
        final User user = User.builder()
                .buyeruid("buyeruid")
                .ext(extUser)
                .build();
        final Map<String, User> bidderToUser = singletonMap(BIDDER_NAME, user);

        final BidRequest bidRequest = givenBidRequest(givenSingleImp(
                singletonMap(BIDDER_NAME, 1)),
                bidRequestBuilder -> bidRequestBuilder
                        .user(user));

        final PrivacyContext privacyContext = givenPrivacyContext("0", Ccpa.EMPTY, 1);

        final AuctionContext context = auctionContext(bidRequest, privacyContext);

        // when
        final List<BidderPrivacyResult> result = privacyEnforcementService
                .mask(context, bidderToUser, singletonList(BIDDER_NAME), aliases)
                .result();

        // then
        final BidderPrivacyResult expectedBidderPrivacy = BidderPrivacyResult.builder()
                .requestBidder(BIDDER_NAME)
                .build();
        assertThat(result).containsOnly(expectedBidderPrivacy);
    }

    @Test
    public void shouldReturnFailedFutureWhenTcfServiceIsReturnFailedFuture() {
        // given
        given(tcfDefinerService.resultForBidderNames(any(), any(), any(), any()))
                .willReturn(Future.failedFuture(new InvalidRequestException(
                        "Error when retrieving allowed purpose ids in a reason of invalid consent string")));

        final User user = notMaskedUser();
        final Device device = givenNotMaskedDevice(deviceBuilder -> deviceBuilder.lmt(1));
        final Map<String, User> bidderToUser = singletonMap(BIDDER_NAME, user);

        final BidRequest bidRequest = givenBidRequest(givenSingleImp(
                singletonMap(BIDDER_NAME, 1)),
                bidRequestBuilder -> bidRequestBuilder
                        .user(user)
                        .device(device));

        final PrivacyContext privacyContext = givenPrivacyContext("0", Ccpa.EMPTY, 0);

        final AuctionContext context = auctionContext(bidRequest, privacyContext);

        // when
        final Future<List<BidderPrivacyResult>> firstFuture = privacyEnforcementService
                .mask(context, bidderToUser, singletonList(BIDDER_NAME), aliases);

        // then
        assertThat(firstFuture.failed()).isTrue();
        assertThat(firstFuture.cause().getMessage())
                .isEqualTo("Error when retrieving allowed purpose ids in a reason of invalid consent string");

        verify(tcfDefinerService).resultForBidderNames(eq(singleton(BIDDER_NAME)), any(), any(), any());
        verifyNoMoreInteractions(tcfDefinerService);
    }

    @Test
    public void shouldMaskForCcpaAndTcfWhenUsPolicyIsValidAndGdprIsEnforcedAndCOPPAIsZero() {
        // given
        privacyEnforcementService = new PrivacyEnforcementService(
                bidderCatalog, privacyExtractor, tcfDefinerService, ipAddressHelper, metrics, true, false);

        final String bidder1Name = "bidder1Name";
        final String bidder2Name = "bidder2Name";
        final String bidder3Name = "bidder3Name";

        given(bidderCatalog.bidderInfoByName(bidder1Name)).willReturn(givenBidderInfo(1, true));
        given(bidderCatalog.bidderInfoByName(bidder2Name)).willReturn(givenBidderInfo(2, true));
        given(bidderCatalog.bidderInfoByName(bidder3Name)).willReturn(givenBidderInfo(3, false));

        final Map<String, PrivacyEnforcementAction> bidderNameToAction = new HashMap<>();
        bidderNameToAction.put(bidder2Name, PrivacyEnforcementAction.restrictAll());
        bidderNameToAction.put(bidder3Name, PrivacyEnforcementAction.restrictAll());
        given(tcfDefinerService.resultForBidderNames(anySet(), any(), any(), any()))
                .willReturn(Future.succeededFuture(TcfResponse.of(true, bidderNameToAction, null)));

        final User user = notMaskedUser();
        final Device device = notMaskedDevice();

        final Map<String, User> bidderToUser = new HashMap<>();
        bidderToUser.put(bidder1Name, notMaskedUser());
        bidderToUser.put(bidder2Name, notMaskedUser());
        bidderToUser.put(bidder3Name, notMaskedUser());

        final BidRequest bidRequest = givenBidRequest(givenSingleImp(
                singletonMap(BIDDER_NAME, 1)),
                bidRequestBuilder -> bidRequestBuilder
                        .user(user)
                        .device(device)
                        .ext(ExtRequest.of(ExtRequestPrebid.builder()
                                .nosale(singletonList(bidder2Name))
                                .build())));

        final PrivacyContext privacyContext = givenPrivacyContext("1", Ccpa.of("1YYY"), 0);

        final AuctionContext context = auctionContext(bidRequest, privacyContext);

        // when
        final List<BidderPrivacyResult> result = privacyEnforcementService.mask(
                context,
                bidderToUser,
                asList(bidder1Name, bidder2Name, bidder3Name),
                BidderAliases.of(null, null))
                .result();

        // then
        assertThat(result).containsOnly(
                BidderPrivacyResult.builder()
                        .requestBidder(bidder1Name)
                        .device(deviceTcfMasked())
                        .user(userTcfMasked())
                        .blockedRequestByTcf(false)
                        .blockedAnalyticsByTcf(false)
                        .build(),
                BidderPrivacyResult.builder()
                        .requestBidder(bidder2Name)
                        .blockedRequestByTcf(true)
                        .blockedAnalyticsByTcf(true)
                        .build(),
                BidderPrivacyResult.builder()
                        .requestBidder(bidder3Name)
                        .blockedRequestByTcf(true)
                        .blockedAnalyticsByTcf(true)
                        .build());
    }

    @Test
    public void shouldNotMaskForCcpaWhenCatchAllWildcardIsPresentInNosaleList() {
        // given
        privacyEnforcementService = new PrivacyEnforcementService(
                bidderCatalog, privacyExtractor, tcfDefinerService, ipAddressHelper, metrics, true, false);

        given(tcfDefinerService.resultForBidderNames(anySet(), any(), any(), any()))
                .willReturn(Future.succeededFuture(
                        TcfResponse.of(true, singletonMap(BIDDER_NAME, PrivacyEnforcementAction.allowAll()), null)));

        final User user = notMaskedUser();
        final Device device = notMaskedDevice();

        final Map<String, User> bidderToUser = singletonMap(BIDDER_NAME, notMaskedUser());

        final BidRequest bidRequest = givenBidRequest(givenSingleImp(
                singletonMap(BIDDER_NAME, 1)),
                bidRequestBuilder -> bidRequestBuilder
                        .user(user)
                        .device(device)
                        .ext(ExtRequest.of(ExtRequestPrebid.builder()
                                .nosale(singletonList("*"))
                                .build())));

        final PrivacyContext privacyContext = givenPrivacyContext("1", Ccpa.of("1YYY"), 0);

        final AuctionContext context = auctionContext(bidRequest, privacyContext);

        // when
        final List<BidderPrivacyResult> result = privacyEnforcementService
<<<<<<< HEAD
                .mask(context, bidderToUser, extUser, singletonList(BIDDER_NAME), BidderAliases.of(null, null))
=======
                .mask(context, bidderToUser, singletonList(BIDDER_NAME), BidderAliases.of(bidderCatalog))
>>>>>>> 64506ae1
                .result();

        // then
        assertThat(result).containsOnly(
                BidderPrivacyResult.builder()
                        .requestBidder(BIDDER_NAME)
                        .user(notMaskedUser())
                        .device(notMaskedDevice())
                        .blockedRequestByTcf(false)
                        .blockedAnalyticsByTcf(false)
                        .build());
    }

    @Test
    public void isCcpaEnforcedShouldReturnFalseWhenEnforcedPropertyIsFalseInConfigurationAndNullInAccount() {
        // given
        final Ccpa ccpa = Ccpa.of("1YYY");
        final Account account = Account.builder().build();

        // when and then
        assertThat(privacyEnforcementService.isCcpaEnforced(ccpa, account)).isFalse();
    }

    @Test
    public void isCcpaEnforcedShouldReturnFalseWhenEnforcedPropertyIsTrueInConfigurationAndFalseInAccount() {
        // given
        privacyEnforcementService = new PrivacyEnforcementService(
                bidderCatalog, privacyExtractor, tcfDefinerService, ipAddressHelper, metrics, true, false);

        final Ccpa ccpa = Ccpa.of("1YYY");
        final Account account = Account.builder().enforceCcpa(false).build();

        // when and then
        assertThat(privacyEnforcementService.isCcpaEnforced(ccpa, account)).isFalse();
    }

    @Test
    public void isCcpaEnforcedShouldReturnFalseWhenEnforcedPropertyIsTrue() {
        // given
        privacyEnforcementService = new PrivacyEnforcementService(
                bidderCatalog, privacyExtractor, tcfDefinerService, ipAddressHelper, metrics, true, false);

        final Ccpa ccpa = Ccpa.of("1YNY");
        final Account account = Account.builder().build();

        // when and then
        assertThat(privacyEnforcementService.isCcpaEnforced(ccpa, account)).isFalse();
    }

    @Test
    public void isCcpaEnforcedShouldReturnTrueWhenEnforcedPropertyIsTrueAndCcpaReturnsTrue() {
        // given
        privacyEnforcementService = new PrivacyEnforcementService(
                bidderCatalog, privacyExtractor, tcfDefinerService, ipAddressHelper, metrics, true, false);

        final Ccpa ccpa = Ccpa.of("1YYY");
        final Account account = Account.builder().build();

        // when and then
        assertThat(privacyEnforcementService.isCcpaEnforced(ccpa, account)).isTrue();
    }

    @Test
    public void shouldReturnCorrectMaskedForMultipleBidders() {
        // given
        final String bidder1Name = "bidder1";
        final String bidder2Name = "bidder2";
        final String bidder3Name = "bidder3";

        final Map<String, PrivacyEnforcementAction> vendorIdToTcfEnforcement = new HashMap<>();
        vendorIdToTcfEnforcement.put(bidder1Name, PrivacyEnforcementAction.restrictAll());
        vendorIdToTcfEnforcement.put(bidder2Name, restrictDeviceAndUser());
        vendorIdToTcfEnforcement.put(bidder3Name, PrivacyEnforcementAction.allowAll());
        given(tcfDefinerService.resultForBidderNames(any(), any(), any(), any()))
                .willReturn(Future.succeededFuture(TcfResponse.of(true, vendorIdToTcfEnforcement, null)));

        final User user = notMaskedUser();
        final Device device = notMaskedDevice();
        final Map<String, User> bidderToUser = new HashMap<>();
        bidderToUser.put(bidder1Name, notMaskedUser());
        bidderToUser.put(bidder2Name, notMaskedUser());
        bidderToUser.put(bidder3Name, notMaskedUser());
        final List<String> bidders = asList(bidder1Name, bidder2Name, bidder3Name);

        final HashMap<String, Integer> bidderToId = new HashMap<>();
        bidderToId.put(bidder1Name, 1);
        bidderToId.put(bidder2Name, 2);
        bidderToId.put(bidder3Name, 3);
        final BidRequest bidRequest = givenBidRequest(
                givenSingleImp(bidderToId),
                bidRequestBuilder -> bidRequestBuilder
                        .user(user)
                        .device(device));

        final PrivacyContext privacyContext = givenPrivacyContext("1", Ccpa.EMPTY, 0);

        final AuctionContext context = auctionContext(bidRequest, privacyContext);

        // when
        final List<BidderPrivacyResult> result = privacyEnforcementService
                .mask(context, bidderToUser, bidders, aliases)
                .result();

        // then
        final BidderPrivacyResult expectedBidder1Masked = BidderPrivacyResult.builder()
                .requestBidder(bidder1Name)
                .blockedAnalyticsByTcf(true)
                .blockedRequestByTcf(true)
                .build();
        final BidderPrivacyResult expectedBidder2Masked = BidderPrivacyResult.builder()
                .requestBidder(bidder2Name)
                .user(userTcfMasked())
                .device(deviceTcfMasked())
                .build();
        final BidderPrivacyResult expectedBidder3Masked = BidderPrivacyResult.builder()
                .requestBidder(bidder3Name)
                .user(notMaskedUser())
                .device(notMaskedDevice())
                .build();
        assertThat(result).hasSize(3)
                .containsOnly(expectedBidder1Masked, expectedBidder2Masked, expectedBidder3Masked);

        final HashSet<String> bidderNames = new HashSet<>(asList(bidder1Name, bidder2Name, bidder3Name));
        verify(tcfDefinerService).resultForBidderNames(eq(bidderNames), any(), any(), any());
    }

    @Test
    public void shouldIncrementCcpaAndAuctionTcfMetrics() {
        // given
        final User user = notMaskedUser();
        final Device device = notMaskedDevice();
        final Map<String, User> bidderToUser = singletonMap("someAlias", user);

        final BidRequest bidRequest = givenBidRequest(givenSingleImp(
                singletonMap("someAlias", 1)),
                bidRequestBuilder -> bidRequestBuilder
                        .user(user)
                        .device(device));

        final PrivacyContext privacyContext = givenPrivacyContext("1", Ccpa.EMPTY, 0);

        final AuctionContext context = auctionContext(bidRequest, privacyContext);

        given(tcfDefinerService.resultForBidderNames(anySet(), any(), any(), any()))
                .willReturn(Future.succeededFuture(
                        TcfResponse.of(true, singletonMap("someAlias", restrictDeviceAndUser()), null)));

        given(aliases.resolveBidder(eq("someAlias"))).willReturn(BIDDER_NAME);

        // when
        privacyEnforcementService.mask(context, bidderToUser, singletonList("someAlias"), aliases);

        // then
        verify(metrics).updatePrivacyCcpaMetrics(eq(false), eq(false));
        verify(metrics).updateAuctionTcfMetrics(
                eq(BIDDER_NAME), eq(MetricName.openrtb2web), eq(true), eq(true), eq(false), eq(false));
    }

    private AuctionContext auctionContext(BidRequest bidRequest, PrivacyContext privacyContext) {
        return AuctionContext.builder()
                .account(Account.builder().build())
                .requestTypeMetric(MetricName.openrtb2web)
                .bidRequest(bidRequest)
                .timeout(timeout)
                .privacyContext(privacyContext)
                .build();
    }

    private static Device notMaskedDevice() {
        return Device.builder()
                .ip("192.168.0.10")
                .ipv6("2001:0db8:85a3:0000:0000:8a2e:0370:7334")
                .geo(Geo.builder().lon(-85.34321F).lat(189.342323F).country("US").build())
                .ifa("ifa")
                .macsha1("macsha1")
                .macmd5("macmd5")
                .didsha1("didsha1")
                .didmd5("didmd5")
                .dpidsha1("dpidsha1")
                .dpidmd5("dpidmd5")
                .build();
    }

    private static User notMaskedUser() {
        return User.builder()
                .id("id")
                .buyeruid(BUYER_UID)
                .geo(Geo.builder().lon(-85.1245F).lat(189.9531F).country("US").build())
                .ext(ExtUser.builder().consent("consent").build())
                .build();
    }

    private static User notMaskedUser(ExtUser extUser) {
        return User.builder()
                .id("id")
                .buyeruid(BUYER_UID)
                .geo(Geo.builder().lon(-85.1245F).lat(189.9531F).country("US").build())
                .ext(extUser)
                .build();
    }

    private static ExtUser notMaskedExtUser() {
        return ExtUser.builder()
                .eids(singletonList(ExtUserEid.of("Test", "id", emptyList(), null)))
                .prebid(ExtUserPrebid.of(singletonMap("key", "value")))
                .build();
    }

    private static ExtUser extUserIdsMasked() {
        return ExtUser.builder()
                .prebid(ExtUserPrebid.of(singletonMap("key", "value")))
                .build();
    }

    private static Device deviceCoppaMasked() {
        return Device.builder()
                .ip("192.168.0.0")
                .ipv6("2001:0db8:85a3:0000::")
                .geo(Geo.builder().country("US").build())
                .build();
    }

    private static User userCoppaMasked(ExtUser extUser) {
        return User.builder()
                .geo(Geo.builder().country("US").build())
                .ext(extUser)
                .build();
    }

    private static Device deviceTcfMasked() {
        return Device.builder()
                .ip("192.168.0.0")
                .ipv6("2001:0db8:85a3:0000::")
                .geo(Geo.builder().lon(-85.34F).lat(189.34F).country("US").build())
                .build();
    }

    private static User userTcfMasked() {
        return User.builder()
                .buyeruid(null)
                .geo(Geo.builder().lon(-85.12F).lat(189.95F).country("US").build())
                .ext(ExtUser.builder().consent("consent").build())
                .build();
    }

    private static User userTcfMasked(ExtUser extUser) {
        return User.builder()
                .buyeruid(null)
                .geo(Geo.builder().lon(-85.12F).lat(189.95F).country("US").build())
                .ext(extUser)
                .build();
    }

    private static BidRequest givenBidRequest(List<Imp> imp,
                                              UnaryOperator<BidRequest.BidRequestBuilder> bidRequestBuilderCustomizer) {
        return bidRequestBuilderCustomizer.apply(BidRequest.builder().cur(singletonList("USD")).imp(imp)).build();
    }

    private static Device givenNotMaskedDevice(UnaryOperator<Device.DeviceBuilder> deviceBuilderCustomizer) {
        return deviceBuilderCustomizer.apply(notMaskedDevice().toBuilder()).build();
    }

    private static User givenNotMaskedUser(UnaryOperator<User.UserBuilder> deviceBuilderCustomizer) {
        return deviceBuilderCustomizer.apply(notMaskedUser().toBuilder()).build();
    }

    private static Device givenTcfMaskedDevice(UnaryOperator<Device.DeviceBuilder> deviceBuilderCustomizer) {
        return deviceBuilderCustomizer.apply(deviceTcfMasked().toBuilder()).build();
    }

    private static Device givenCoppaMaskedDevice(UnaryOperator<Device.DeviceBuilder> deviceBuilderCustomizer) {
        return deviceBuilderCustomizer.apply(deviceCoppaMasked().toBuilder()).build();
    }

    private static <T> List<Imp> givenSingleImp(T ext) {
        return singletonList(givenImp(ext, identity()));
    }

    private static <T> Imp givenImp(T ext, UnaryOperator<Imp.ImpBuilder> impBuilderCustomizer) {
        return impBuilderCustomizer.apply(Imp.builder().ext(mapper.valueToTree(ext))).build();
    }

    private PrivacyContext givenPrivacyContext(String gdpr, Ccpa ccpa, Integer coppa) {
        return PrivacyContext.of(
                Privacy.of(gdpr, EMPTY, ccpa, coppa),
                TcfContext.empty());
    }

    private static PrivacyEnforcementAction restrictDeviceAndUser() {
        return PrivacyEnforcementAction.builder()
                .maskDeviceInfo(true)
                .maskDeviceIp(true)
                .maskGeo(true)
                .removeUserIds(true)
                .build();
    }

    private static BidderInfo givenBidderInfo(int gdprVendorId, boolean enforceCcpa) {
        return BidderInfo.of(
                true,
                null,
                null,
                null,
                null,
                new BidderInfo.GdprInfo(gdprVendorId, true),
                enforceCcpa,
                false);
    }
}<|MERGE_RESOLUTION|>--- conflicted
+++ resolved
@@ -1137,7 +1137,7 @@
                 context,
                 bidderToUser,
                 asList(bidder1Name, bidder2Name, bidder3Name),
-                BidderAliases.of(null, null))
+                BidderAliases.of(null, null, bidderCatalog))
                 .result();
 
         // then
@@ -1191,11 +1191,7 @@
 
         // when
         final List<BidderPrivacyResult> result = privacyEnforcementService
-<<<<<<< HEAD
-                .mask(context, bidderToUser, extUser, singletonList(BIDDER_NAME), BidderAliases.of(null, null))
-=======
-                .mask(context, bidderToUser, singletonList(BIDDER_NAME), BidderAliases.of(bidderCatalog))
->>>>>>> 64506ae1
+                .mask(context, bidderToUser, singletonList(BIDDER_NAME), BidderAliases.of(null, null, bidderCatalog))
                 .result();
 
         // then
