--- conflicted
+++ resolved
@@ -123,11 +123,7 @@
 
         // when
         final List<BidderPrivacyResult> result = privacyEnforcementService
-<<<<<<< HEAD
-                .mask(context, bidderToUser, extUser, singletonList(BIDDER_NAME), null)
-=======
                 .mask(context, bidderToUser, extUser, singletonList(BIDDER_NAME), aliases)
->>>>>>> 5b047cbb
                 .result();
 
         // then
@@ -190,11 +186,7 @@
 
         // when
         final List<BidderPrivacyResult> result = privacyEnforcementService
-<<<<<<< HEAD
-                .mask(context, emptyMap(), null, singletonList(BIDDER_NAME), null)
-=======
                 .mask(context, emptyMap(), null, singletonList(BIDDER_NAME), aliases)
->>>>>>> 5b047cbb
                 .result();
 
         // then
@@ -229,11 +221,7 @@
 
         // when
         final List<BidderPrivacyResult> result = privacyEnforcementService
-<<<<<<< HEAD
-                .mask(context, bidderToUser, extUser, singletonList(BIDDER_NAME), null)
-=======
                 .mask(context, bidderToUser, extUser, singletonList(BIDDER_NAME), aliases)
->>>>>>> 5b047cbb
                 .result();
 
         // then
@@ -271,11 +259,7 @@
 
         // when
         final List<BidderPrivacyResult> result = privacyEnforcementService
-<<<<<<< HEAD
-                .mask(context, bidderToUser, null, singletonList(BIDDER_NAME), null)
-=======
                 .mask(context, bidderToUser, null, singletonList(BIDDER_NAME), aliases)
->>>>>>> 5b047cbb
                 .result();
 
         // then
@@ -314,11 +298,7 @@
 
         // when
         final List<BidderPrivacyResult> result = privacyEnforcementService
-<<<<<<< HEAD
-                .mask(context, bidderToUser, extUser, singletonList(BIDDER_NAME), null)
-=======
                 .mask(context, bidderToUser, extUser, singletonList(BIDDER_NAME), aliases)
->>>>>>> 5b047cbb
                 .result();
 
         // then
@@ -351,11 +331,7 @@
 
         // when
         final List<BidderPrivacyResult> result = privacyEnforcementService
-<<<<<<< HEAD
-                .mask(context, bidderToUser, extUser, singletonList(BIDDER_NAME), null)
-=======
                 .mask(context, bidderToUser, extUser, singletonList(BIDDER_NAME), aliases)
->>>>>>> 5b047cbb
                 .result();
 
         // then
@@ -395,11 +371,7 @@
 
         // when
         final List<BidderPrivacyResult> result = privacyEnforcementService
-<<<<<<< HEAD
-                .mask(context, bidderToUser, extUser, singletonList(BIDDER_NAME), null)
-=======
                 .mask(context, bidderToUser, extUser, singletonList(BIDDER_NAME), aliases)
->>>>>>> 5b047cbb
                 .result();
 
         // then
@@ -450,11 +422,7 @@
 
         // when
         final List<BidderPrivacyResult> result = privacyEnforcementService
-<<<<<<< HEAD
-                .mask(context, bidderToUser, extUser, singletonList(BIDDER_NAME), null)
-=======
                 .mask(context, bidderToUser, extUser, singletonList(BIDDER_NAME), aliases)
->>>>>>> 5b047cbb
                 .result();
 
         // then
@@ -492,11 +460,7 @@
 
         // when
         final List<BidderPrivacyResult> result = privacyEnforcementService
-<<<<<<< HEAD
-                .mask(context, bidderToUser, extUser, singletonList(BIDDER_NAME), null)
-=======
                 .mask(context, bidderToUser, extUser, singletonList(BIDDER_NAME), aliases)
->>>>>>> 5b047cbb
                 .result();
 
         // then
@@ -539,11 +503,7 @@
 
         // when
         final List<BidderPrivacyResult> result = privacyEnforcementService
-<<<<<<< HEAD
-                .mask(context, bidderToUser, extUser, singletonList(BIDDER_NAME), null)
-=======
                 .mask(context, bidderToUser, extUser, singletonList(BIDDER_NAME), aliases)
->>>>>>> 5b047cbb
                 .result();
 
         // then
@@ -585,11 +545,7 @@
 
         // when
         final List<BidderPrivacyResult> result = privacyEnforcementService
-<<<<<<< HEAD
-                .mask(context, bidderToUser, extUser, singletonList(BIDDER_NAME), null)
-=======
                 .mask(context, bidderToUser, extUser, singletonList(BIDDER_NAME), aliases)
->>>>>>> 5b047cbb
                 .result();
 
         // then
@@ -624,7 +580,7 @@
         final AuctionContext context = auctionContext(bidRequest);
 
         // when
-        privacyEnforcementService.mask(context, emptyMap(), null, singletonList(BIDDER_NAME), null);
+        privacyEnforcementService.mask(context, emptyMap(), null, singletonList(BIDDER_NAME), aliases);
 
         // then
         verify(metrics).updateAuctionTcfMetrics(eq(BIDDER_NAME), any(), anyBoolean(), anyBoolean(), eq(true),
@@ -657,7 +613,7 @@
         final AuctionContext context = auctionContext(bidRequest);
 
         // when
-        privacyEnforcementService.mask(context, bidderToUser, extUser, singletonList(BIDDER_NAME), null);
+        privacyEnforcementService.mask(context, bidderToUser, extUser, singletonList(BIDDER_NAME), aliases);
 
         // then
         verify(metrics).updateAuctionTcfMetrics(eq(BIDDER_NAME), any(), eq(false), eq(false), eq(false),
@@ -686,7 +642,7 @@
         final AuctionContext context = auctionContext(bidRequest);
 
         // when
-        privacyEnforcementService.mask(context, bidderToUser, extUser, singletonList(BIDDER_NAME), null);
+        privacyEnforcementService.mask(context, bidderToUser, extUser, singletonList(BIDDER_NAME), aliases);
 
         // then
         verify(metrics).updateAuctionTcfMetrics(eq(BIDDER_NAME), any(), eq(false), anyBoolean(), anyBoolean(),
@@ -711,7 +667,7 @@
         final AuctionContext context = auctionContext(bidRequest);
 
         // when
-        privacyEnforcementService.mask(context, emptyMap(), null, singletonList(BIDDER_NAME), null);
+        privacyEnforcementService.mask(context, emptyMap(), null, singletonList(BIDDER_NAME), aliases);
 
         // then
         verify(metrics).updateAuctionTcfMetrics(eq(BIDDER_NAME), any(), eq(false), anyBoolean(), anyBoolean(),
@@ -740,11 +696,7 @@
 
         // when
         final List<BidderPrivacyResult> result = privacyEnforcementService
-<<<<<<< HEAD
-                .mask(context, bidderToUser, extUser, singletonList(BIDDER_NAME), null)
-=======
                 .mask(context, bidderToUser, extUser, singletonList(BIDDER_NAME), aliases)
->>>>>>> 5b047cbb
                 .result();
 
         // then
@@ -867,11 +819,7 @@
 
         // when
         final List<BidderPrivacyResult> result = privacyEnforcementService
-<<<<<<< HEAD
-                .mask(context, bidderToUser, null, singletonList(BIDDER_NAME), null)
-=======
                 .mask(context, bidderToUser, null, singletonList(BIDDER_NAME), aliases)
->>>>>>> 5b047cbb
                 .result();
 
         // then
@@ -905,11 +853,7 @@
 
         // when
         final Future<List<BidderPrivacyResult>> firstFuture = privacyEnforcementService
-<<<<<<< HEAD
-                .mask(context, bidderToUser, extUser, singletonList(BIDDER_NAME), null);
-=======
                 .mask(context, bidderToUser, extUser, singletonList(BIDDER_NAME), aliases);
->>>>>>> 5b047cbb
 
         // then
         assertThat(firstFuture.failed()).isTrue();
@@ -1024,11 +968,7 @@
 
         // when
         final List<BidderPrivacyResult> result = privacyEnforcementService
-<<<<<<< HEAD
-                .mask(context, bidderToUser, extUser, singletonList(BIDDER_NAME), null)
-=======
                 .mask(context, bidderToUser, extUser, singletonList(BIDDER_NAME), BidderAliases.of(bidderCatalog))
->>>>>>> 5b047cbb
                 .result();
 
         // then
@@ -1131,11 +1071,7 @@
 
         // when
         final List<BidderPrivacyResult> result = privacyEnforcementService
-<<<<<<< HEAD
-                .mask(context, bidderToUser, extUser, bidders, null)
-=======
                 .mask(context, bidderToUser, extUser, bidders, aliases)
->>>>>>> 5b047cbb
                 .result();
 
         // then
