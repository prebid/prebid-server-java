package org.prebid.server.auction;

import com.iab.openrtb.request.BidRequest;
import com.iab.openrtb.request.Device;
import com.iab.openrtb.request.Geo;
import com.iab.openrtb.request.Imp;
import com.iab.openrtb.request.Regs;
import com.iab.openrtb.request.Site;
import com.iab.openrtb.request.User;
import io.vertx.core.Future;
import io.vertx.core.MultiMap;
import io.vertx.core.http.HttpServerRequest;
import org.junit.Before;
import org.junit.Rule;
import org.junit.Test;
import org.mockito.Mock;
import org.mockito.junit.MockitoJUnit;
import org.mockito.junit.MockitoRule;
import org.prebid.server.VertxTest;
import org.prebid.server.assertion.FutureAssertion;
import org.prebid.server.auction.model.AuctionContext;
import org.prebid.server.auction.model.BidderPrivacyResult;
import org.prebid.server.auction.model.PreBidRequestContext;
import org.prebid.server.bidder.BidderCatalog;
import org.prebid.server.exception.InvalidRequestException;
import org.prebid.server.execution.Timeout;
import org.prebid.server.execution.TimeoutFactory;
import org.prebid.server.geolocation.model.GeoInfo;
import org.prebid.server.metric.MetricName;
import org.prebid.server.metric.Metrics;
import org.prebid.server.privacy.PrivacyExtractor;
import org.prebid.server.privacy.ccpa.Ccpa;
import org.prebid.server.privacy.gdpr.TcfDefinerService;
import org.prebid.server.privacy.gdpr.model.PrivacyEnforcementAction;
import org.prebid.server.privacy.gdpr.model.RequestLogInfo;
import org.prebid.server.privacy.gdpr.model.TCStringEmpty;
import org.prebid.server.privacy.gdpr.model.TcfContext;
import org.prebid.server.privacy.gdpr.model.TcfResponse;
import org.prebid.server.privacy.model.Privacy;
import org.prebid.server.privacy.model.PrivacyContext;
import org.prebid.server.proto.openrtb.ext.request.ExtRegs;
import org.prebid.server.proto.openrtb.ext.request.ExtRequest;
import org.prebid.server.proto.openrtb.ext.request.ExtRequestPrebid;
import org.prebid.server.proto.openrtb.ext.request.ExtUser;
import org.prebid.server.proto.openrtb.ext.request.ExtUserDigiTrust;
import org.prebid.server.proto.openrtb.ext.request.ExtUserEid;
import org.prebid.server.proto.openrtb.ext.request.ExtUserPrebid;
import org.prebid.server.proto.request.CookieSyncRequest;
import org.prebid.server.proto.request.PreBidRequest;
import org.prebid.server.proto.response.BidderInfo;
import org.prebid.server.settings.model.Account;

import java.time.Clock;
import java.time.Instant;
import java.time.ZoneId;
import java.util.HashMap;
import java.util.HashSet;
import java.util.List;
import java.util.Map;
import java.util.Set;
import java.util.function.UnaryOperator;

import static java.util.Arrays.asList;
import static java.util.Collections.emptyList;
import static java.util.Collections.emptyMap;
import static java.util.Collections.singleton;
import static java.util.Collections.singletonList;
import static java.util.Collections.singletonMap;
<<<<<<< HEAD
import static java.util.function.UnaryOperator.identity;
=======
import static org.apache.commons.lang3.StringUtils.EMPTY;
>>>>>>> 97a682f3
import static org.assertj.core.api.Assertions.assertThat;
import static org.mockito.ArgumentMatchers.any;
import static org.mockito.ArgumentMatchers.anyBoolean;
import static org.mockito.ArgumentMatchers.anySet;
import static org.mockito.ArgumentMatchers.anyString;
import static org.mockito.ArgumentMatchers.eq;
import static org.mockito.ArgumentMatchers.isNull;
import static org.mockito.ArgumentMatchers.same;
import static org.mockito.BDDMockito.given;
import static org.mockito.Mockito.mock;
import static org.mockito.Mockito.verify;
import static org.mockito.Mockito.verifyNoMoreInteractions;
import static org.mockito.Mockito.verifyZeroInteractions;

public class PrivacyEnforcementServiceTest extends VertxTest {

    private static final String BIDDER_NAME = "someBidder";
    private static final String BUYER_UID = "uidval";

    @Rule
    public final MockitoRule mockitoRule = MockitoJUnit.rule();

    @Mock
    private BidderCatalog bidderCatalog;
    private PrivacyExtractor privacyExtractor;
    @Mock
    private TcfDefinerService tcfDefinerService;
    @Mock
    private IpAddressHelper ipAddressHelper;
    @Mock
    private Metrics metrics;

    private PrivacyEnforcementService privacyEnforcementService;

    @Mock
    private BidderAliases aliases;
    private Timeout timeout;

    @Before
    public void setUp() {
        given(tcfDefinerService.resultForBidderNames(anySet(), any(), any(), any()))
                .willReturn(Future.succeededFuture(
                        TcfResponse.of(true, singletonMap(BIDDER_NAME, restrictDeviceAndUser()), null)));
        given(aliases.resolveBidder(anyString())).willAnswer(invocation -> invocation.getArgument(0));
        given(ipAddressHelper.maskIpv4(anyString())).willReturn("192.168.0.0");
        given(ipAddressHelper.anonymizeIpv6(eq("2001:0db8:85a3:0000:0000:8a2e:0370:7334")))
                .willReturn("2001:0db8:85a3:0000::");

        timeout = new TimeoutFactory(Clock.fixed(Instant.now(), ZoneId.systemDefault())).create(500);

        privacyExtractor = new PrivacyExtractor();

        privacyEnforcementService = new PrivacyEnforcementService(
                bidderCatalog, privacyExtractor, tcfDefinerService, ipAddressHelper, metrics, false);
    }

    @Test
    public void contextFromBidRequestShouldReturnCoppaContext() {
        // given
        final BidRequest bidRequest = BidRequest.builder()
                .regs(Regs.of(1, null))
                .build();

        // when
        final Future<PrivacyContext> privacyContext = privacyEnforcementService.contextFromBidRequest(
                bidRequest, Account.empty("account"), null, null);

        // then
        FutureAssertion.assertThat(privacyContext).succeededWith(
                PrivacyContext.of(Privacy.of(EMPTY, EMPTY, Ccpa.EMPTY, 1), TcfContext.empty()));
    }

    @Test
    public void contextFromBidRequestShouldReturnTcfContext() {
        // given
        final String referer = "Referer";
        final BidRequest bidRequest = BidRequest.builder()
                .regs(Regs.of(null, ExtRegs.of(1, "1YYY")))
                .user(User.builder()
                        .ext(ExtUser.builder()
                                .consent("consent")
                                .build())
                        .build())
                .site(Site.builder().ref(referer).build())
                .build();

        final TcfContext tcfContext = TcfContext.builder()
                .gdpr("1")
                .consentString("consent")
                .consent(TCStringEmpty.create())
                .build();
        given(tcfDefinerService.resolveTcfContext(any(), any(), any(), any(), any(), any(), any()))
                .willReturn(Future.succeededFuture(tcfContext));

        final String accountId = "account";
        final MetricName requestType = MetricName.openrtb2web;

        // when
        final Future<PrivacyContext> privacyContext = privacyEnforcementService.contextFromBidRequest(
                bidRequest, Account.empty(accountId), requestType, null);

        // then
        final Privacy privacy = Privacy.of("1", "consent", Ccpa.of("1YYY"), 0);
        FutureAssertion.assertThat(privacyContext).succeededWith(PrivacyContext.of(privacy, tcfContext));

        final RequestLogInfo expectedRequestLogInfo = RequestLogInfo.of(requestType, referer, accountId);
        verify(tcfDefinerService).resolveTcfContext(
                eq(privacy), isNull(), isNull(), isNull(), same(requestType), eq(expectedRequestLogInfo), isNull());
    }

    @Test
    public void contextFromBidRequestShouldReturnTcfContextWithIpMasked() {
        // given
        final BidRequest bidRequest = BidRequest.builder()
                .regs(Regs.of(null, ExtRegs.of(1, "1YYY")))
                .user(User.builder()
                        .ext(ExtUser.builder()
                                .consent("consent")
                                .build())
                        .build())
                .device(Device.builder()
                        .lmt(1)
                        .ip("ip")
                        .build())
                .build();

        given(ipAddressHelper.maskIpv4(any())).willReturn("ip-masked");

        final TcfContext tcfContext = TcfContext.builder()
                .gdpr("1")
                .consentString("consent")
                .consent(TCStringEmpty.create())
                .ipAddress("ip-masked")
                .inEea(false)
                .geoInfo(GeoInfo.builder().vendor("v").country("ua").build())
                .build();
        given(tcfDefinerService.resolveTcfContext(any(), any(), any(), any(), any(), any(), any()))
                .willReturn(Future.succeededFuture(tcfContext));

        // when
        final Future<PrivacyContext> privacyContext = privacyEnforcementService.contextFromBidRequest(
                bidRequest, Account.empty("account"), MetricName.openrtb2web, null);

        // then
        final Privacy privacy = Privacy.of("1", "consent", Ccpa.of("1YYY"), 0);
        FutureAssertion.assertThat(privacyContext).succeededWith(PrivacyContext.of(privacy, tcfContext, "ip-masked"));

        verify(tcfDefinerService).resolveTcfContext(
                eq(privacy), isNull(), eq("ip-masked"), isNull(), same(MetricName.openrtb2web), any(), isNull());
    }

    @Test
    public void contextFromLegacyRequestShouldReturnContext() {
        // given
        final PreBidRequestContext preBidRequestContext = PreBidRequestContext.builder()
                .preBidRequest(PreBidRequest.builder()
                        .regs(Regs.of(null, ExtRegs.of(1, "1YYY")))
                        .user(User.builder()
                                .ext(ExtUser.builder()
                                        .consent("consent")
                                        .build())
                                .build())
                        .build())
                .ip("ip")
                .build();

        final TcfContext tcfContext = TcfContext.builder()
                .gdpr("1")
                .consentString("consent")
                .consent(TCStringEmpty.create())
                .build();
        given(tcfDefinerService.resolveTcfContext(any(), any(), any(), any(), any()))
                .willReturn(Future.succeededFuture(tcfContext));

        final String accountId = "account";

        // when
        final Future<PrivacyContext> privacyContext = privacyEnforcementService.contextFromLegacyRequest(
                preBidRequestContext, Account.empty(accountId));

        // then
        final Privacy privacy = Privacy.of("1", "consent", Ccpa.of("1YYY"), 0);
        FutureAssertion.assertThat(privacyContext).succeededWith(PrivacyContext.of(privacy, tcfContext));

        final RequestLogInfo expectedRequestLogInfo = RequestLogInfo.of(MetricName.legacy, null, accountId);
        verify(tcfDefinerService)
                .resolveTcfContext(eq(privacy), eq("ip"), isNull(), eq(expectedRequestLogInfo), isNull());
    }

    @Test
    public void contextFromSetuidRequestShouldReturnContext() {
        // given
        final HttpServerRequest request = mock(HttpServerRequest.class);
        given(request.getParam("gdpr")).willReturn("1");
        given(request.getParam("gdpr_consent")).willReturn("consent");
        given(request.headers()).willReturn(MultiMap.caseInsensitiveMultiMap().add("X-Forwarded-For", "ip"));

        final TcfContext tcfContext = TcfContext.builder()
                .gdpr("1")
                .consentString("consent")
                .consent(TCStringEmpty.create())
                .build();
        given(tcfDefinerService.resolveTcfContext(any(), any(), any(), any(), any()))
                .willReturn(Future.succeededFuture(tcfContext));

        final String accountId = "account";

        // when
        final Future<PrivacyContext> privacyContext = privacyEnforcementService.contextFromSetuidRequest(
                request, Account.empty(accountId), null);

        // then
        final Privacy privacy = Privacy.of("1", "consent", Ccpa.EMPTY, 0);
        FutureAssertion.assertThat(privacyContext).succeededWith(PrivacyContext.of(privacy, tcfContext));

        final RequestLogInfo expectedRequestLogInfo = RequestLogInfo.of(MetricName.setuid, null, accountId);
        verify(tcfDefinerService)
                .resolveTcfContext(eq(privacy), eq("ip"), isNull(), eq(expectedRequestLogInfo), isNull());
    }

    @Test
    public void contextFromCookieSyncRequestShouldReturnContext() {
        // given
        final HttpServerRequest httpServerRequest = mock(HttpServerRequest.class);
        given(httpServerRequest.headers())
                .willReturn(MultiMap.caseInsensitiveMultiMap().add("X-Forwarded-For", "ip"));

        final CookieSyncRequest cookieSyncRequest = CookieSyncRequest.builder()
                .gdpr(1)
                .gdprConsent("consent")
                .usPrivacy("1YYY")
                .build();

        final TcfContext tcfContext = TcfContext.builder()
                .gdpr("1")
                .consentString("consent")
                .consent(TCStringEmpty.create())
                .build();
        given(tcfDefinerService.resolveTcfContext(any(), any(), any(), any(), any()))
                .willReturn(Future.succeededFuture(tcfContext));

        final String accountId = "account";

        // when
        final Future<PrivacyContext> privacyContext = privacyEnforcementService.contextFromCookieSyncRequest(
                cookieSyncRequest, httpServerRequest, Account.empty(accountId), null);

        // then
        final Privacy privacy = Privacy.of("1", "consent", Ccpa.of("1YYY"), 0);
        FutureAssertion.assertThat(privacyContext).succeededWith(PrivacyContext.of(privacy, tcfContext));

        final RequestLogInfo expectedRequestLogInfo = RequestLogInfo.of(MetricName.cookiesync, null, accountId);
        verify(tcfDefinerService)
                .resolveTcfContext(eq(privacy), eq("ip"), isNull(), eq(expectedRequestLogInfo), isNull());
    }

    @Test
    public void shouldMaskForCoppaWhenDeviceLmtIsOneAndRegsCoppaIsOneAndDoesNotCallTcfServices() {
        // given
        final User user = notMaskedUser(notMaskedExtUser());
        final Device device = givenNotMaskedDevice(deviceBuilder -> deviceBuilder.lmt(1));
        final Map<String, User> bidderToUser = singletonMap(BIDDER_NAME, user);

        final BidRequest bidRequest = givenBidRequest(givenSingleImp(
                singletonMap(BIDDER_NAME, 1)),
                bidRequestBuilder -> bidRequestBuilder
                        .user(user)
                        .device(device));
        final PrivacyContext privacyContext = givenPrivacyContext("1", Ccpa.EMPTY, 1);

        final AuctionContext context = auctionContext(bidRequest, privacyContext);

        // when
        final List<BidderPrivacyResult> result = privacyEnforcementService
                .mask(context, bidderToUser, singletonList(BIDDER_NAME), aliases)
                .result();

        // then
        final BidderPrivacyResult expected = BidderPrivacyResult.builder()
                .requestBidder(BIDDER_NAME)
                .user(userCoppaMasked(extUserIdsMasked()))
                .device(givenCoppaMaskedDevice(deviceBuilder -> deviceBuilder.lmt(1)))
                .build();
        assertThat(result).isEqualTo(singletonList(expected));

        verifyZeroInteractions(tcfDefinerService);
    }

    @Test
    public void shouldMaskForCcpaWhenUsPolicyIsValidAndCoppaIsZero() {
        // given
        privacyEnforcementService = new PrivacyEnforcementService(
                bidderCatalog, privacyExtractor, tcfDefinerService, ipAddressHelper, metrics, true);

        given(tcfDefinerService.resultForBidderNames(anySet(), any(), any(), any()))
                .willReturn(Future.succeededFuture(TcfResponse.of(true, emptyMap(), null)));

        given(bidderCatalog.bidderInfoByName(BIDDER_NAME)).willReturn(givenBidderInfo(1, true));

        final User user = notMaskedUser(notMaskedExtUser());
        final Device device = notMaskedDevice();
        final Map<String, User> bidderToUser = singletonMap(BIDDER_NAME, user);

        final BidRequest bidRequest = givenBidRequest(givenSingleImp(
                singletonMap(BIDDER_NAME, 1)),
                bidRequestBuilder -> bidRequestBuilder
                        .user(user)
                        .device(device));

        final PrivacyContext privacyContext = givenPrivacyContext("1", Ccpa.of("1YYY"), 0);

        final AuctionContext context = auctionContext(bidRequest, privacyContext);

        // when
        final List<BidderPrivacyResult> result = privacyEnforcementService
                .mask(context, bidderToUser, singletonList(BIDDER_NAME), aliases)
                .result();

        // then
        final BidderPrivacyResult expected = BidderPrivacyResult.builder()
                .requestBidder(BIDDER_NAME)
                .user(userTcfMasked(extUserIdsMasked()))
                .device(deviceTcfMasked())
                .build();
        assertThat(result).isEqualTo(singletonList(expected));
    }

    @Test
    public void shouldTolerateEmptyBidderToBidderPrivacyResultList() {
        // given
<<<<<<< HEAD
        final BidRequest bidRequest = givenBidRequest(emptyList(), identity());
=======
        final BidRequest bidRequest = givenBidRequest(emptyList(),
                bidRequestBuilder -> bidRequestBuilder
                        .user(null)
                        .device(null));

        final PrivacyContext privacyContext = givenPrivacyContext("1", Ccpa.EMPTY, 0);
>>>>>>> 97a682f3

        final AuctionContext context = auctionContext(bidRequest, privacyContext);

        // when
        final List<BidderPrivacyResult> result = privacyEnforcementService
                .mask(context, emptyMap(), singletonList(BIDDER_NAME), aliases)
                .result();

        // then
        verify(tcfDefinerService).resultForBidderNames(eq(singleton(BIDDER_NAME)), any(), any(), any());
        verifyNoMoreInteractions(tcfDefinerService);

        assertThat(result).isEqualTo(emptyList());
    }

    @Test
    public void shouldNotMaskWhenDeviceLmtIsNullAndGdprNotEnforced() {
        // given
        given(tcfDefinerService.resultForBidderNames(any(), any(), any(), any()))
                .willReturn(Future.succeededFuture(
                        TcfResponse.of(true, singletonMap(BIDDER_NAME, PrivacyEnforcementAction.allowAll()), null)));

        final User user = notMaskedUser();
        final Device device = notMaskedDevice();
        final Map<String, User> bidderToUser = singletonMap(BIDDER_NAME, user);

        final BidRequest bidRequest = givenBidRequest(
                givenSingleImp(singletonMap(BIDDER_NAME, 1)),
                bidRequestBuilder -> bidRequestBuilder
                        .user(user)
                        .device(device));

        final PrivacyContext privacyContext = givenPrivacyContext("1", Ccpa.EMPTY, 0);

        final AuctionContext context = auctionContext(bidRequest, privacyContext);

        // when
        final List<BidderPrivacyResult> result = privacyEnforcementService
                .mask(context, bidderToUser, singletonList(BIDDER_NAME), aliases)
                .result();

        // then
        final BidderPrivacyResult expectedBidderPrivacy = BidderPrivacyResult.builder()
                .user(notMaskedUser())
                .device(notMaskedDevice())
                .requestBidder(BIDDER_NAME)
                .build();
        assertThat(result).containsOnly(expectedBidderPrivacy);

        verify(tcfDefinerService).resultForBidderNames(eq(singleton(BIDDER_NAME)), any(), any(), any());
    }

    @Test
    public void shouldNotMaskWhenDeviceLmtIsZeroAndCoppaIsZeroAndGdprIsZeroAndTcfDefinerServiceAllowAll() {
        // given
        given(tcfDefinerService.resultForBidderNames(any(), any(), any(), any()))
                .willReturn(Future.succeededFuture(
                        TcfResponse.of(true, singletonMap(BIDDER_NAME, PrivacyEnforcementAction.allowAll()), null)));

        final User user = notMaskedUser();
        final Device device = givenNotMaskedDevice(deviceBuilder -> deviceBuilder.lmt(0));
        final Map<String, User> bidderToUser = singletonMap(BIDDER_NAME, user);

        final BidRequest bidRequest = givenBidRequest(givenSingleImp(
                singletonMap(BIDDER_NAME, 1)),
                bidRequestBuilder -> bidRequestBuilder
                        .user(user)
                        .device(device));

        final PrivacyContext privacyContext = givenPrivacyContext("0", Ccpa.EMPTY, 0);

        final AuctionContext context = auctionContext(bidRequest, privacyContext);

        // when
        final List<BidderPrivacyResult> result = privacyEnforcementService
                .mask(context, bidderToUser, singletonList(BIDDER_NAME), aliases)
                .result();

        // then
        final BidderPrivacyResult expectedBidderPrivacy = BidderPrivacyResult.builder()
                .user(notMaskedUser())
                .device(givenNotMaskedDevice(deviceBuilder -> deviceBuilder.lmt(0)))
                .requestBidder(BIDDER_NAME)
                .build();
        assertThat(result).containsOnly(expectedBidderPrivacy);

        verify(tcfDefinerService).resultForBidderNames(eq(singleton(BIDDER_NAME)), any(), any(), any());
    }

    @Test
    public void shouldMaskForTcfWhenTcfServiceAllowAllAndDeviceLmtIsOne() {
        // given
        given(tcfDefinerService.resultForBidderNames(any(), any(), any(), any()))
                .willReturn(Future.succeededFuture(
                        TcfResponse.of(true, singletonMap(BIDDER_NAME, PrivacyEnforcementAction.allowAll()), null)));

        final User user = notMaskedUser();
        final Device device = givenNotMaskedDevice(deviceBuilder -> deviceBuilder.lmt(1));
        final Map<String, User> bidderToUser = singletonMap(BIDDER_NAME, user);

        final BidRequest bidRequest = givenBidRequest(givenSingleImp(
                singletonMap(BIDDER_NAME, 1)),
                bidRequestBuilder -> bidRequestBuilder
                        .user(user)
                        .device(device));

        final PrivacyContext privacyContext = givenPrivacyContext("0", Ccpa.EMPTY, 0);

        final AuctionContext context = auctionContext(bidRequest, privacyContext);

        // when
        final List<BidderPrivacyResult> result = privacyEnforcementService
                .mask(context, bidderToUser, singletonList(BIDDER_NAME), aliases)
                .result();

        // then
        final BidderPrivacyResult expectedBidderPrivacy = BidderPrivacyResult.builder()
                .user(userTcfMasked())
                .device(givenTcfMaskedDevice(deviceBuilder -> deviceBuilder.lmt(1)))
                .requestBidder(BIDDER_NAME)
                .build();
        assertThat(result).containsOnly(expectedBidderPrivacy);

        verify(tcfDefinerService).resultForBidderNames(eq(singleton(BIDDER_NAME)), any(), any(), any());
    }

    @Test
    public void shouldMaskForTcfWhenTcfDefinerServiceRestrictDeviceAndUser() {
        // given
        final User user = notMaskedUser();
        final Device device = notMaskedDevice();
        final Map<String, User> bidderToUser = singletonMap(BIDDER_NAME, user);

        final BidRequest bidRequest = givenBidRequest(givenSingleImp(
                singletonMap(BIDDER_NAME, 1)),
                bidRequestBuilder -> bidRequestBuilder
                        .user(user)
                        .device(device));
<<<<<<< HEAD
=======

        final PrivacyContext privacyContext = givenPrivacyContext("0", Ccpa.EMPTY, 0);
>>>>>>> 97a682f3

        final AuctionContext context = auctionContext(bidRequest, privacyContext);

        // when
        final List<BidderPrivacyResult> result = privacyEnforcementService
                .mask(context, bidderToUser, singletonList(BIDDER_NAME), aliases)
                .result();

        // then
        final BidderPrivacyResult expectedBidderPrivacy = BidderPrivacyResult.builder()
                .user(userTcfMasked())
                .device(deviceTcfMasked())
                .requestBidder(BIDDER_NAME)
                .build();
        assertThat(result).containsOnly(expectedBidderPrivacy);

        verify(tcfDefinerService).resultForBidderNames(eq(singleton(BIDDER_NAME)), any(), any(), any());
    }

    @Test
    public void shouldMaskUserIdsWhenTcfDefinerServiceRestrictUserIds() {
        // given
        final PrivacyEnforcementAction privacyEnforcementAction = PrivacyEnforcementAction.allowAll();
        privacyEnforcementAction.setRemoveUserIds(true);

        given(tcfDefinerService.resultForBidderNames(any(), any(), any(), any()))
                .willReturn(Future.succeededFuture(
                        TcfResponse.of(true, singletonMap(BIDDER_NAME, privacyEnforcementAction), null)));

        final User user = notMaskedUser(notMaskedExtUser());
        final Device device = notMaskedDevice();
        final Map<String, User> bidderToUser = singletonMap(BIDDER_NAME, user);

        final BidRequest bidRequest = givenBidRequest(givenSingleImp(
                singletonMap(BIDDER_NAME, 1)),
                bidRequestBuilder -> bidRequestBuilder
                        .user(user)
                        .device(device));
<<<<<<< HEAD
=======

        final PrivacyContext privacyContext = givenPrivacyContext("0", Ccpa.EMPTY, 0);
>>>>>>> 97a682f3

        final AuctionContext context = auctionContext(bidRequest, privacyContext);

        // when
        final List<BidderPrivacyResult> result = privacyEnforcementService
                .mask(context, bidderToUser, singletonList(BIDDER_NAME), aliases)
                .result();

        // then
        final BidderPrivacyResult expectedBidderPrivacy = BidderPrivacyResult.builder()
                .user(givenNotMaskedUser(userBuilder -> userBuilder
                        .id(null)
                        .buyeruid(null)
                        .ext(extUserIdsMasked())))
                .device(notMaskedDevice())
                .requestBidder(BIDDER_NAME)
                .build();
        assertThat(result).containsOnly(expectedBidderPrivacy);

<<<<<<< HEAD
        verify(tcfDefinerService)
                .resultForBidderNames(eq(singleton(BIDDER_NAME)), any(), isNull(), any(), any(), any(), any(),
                        eq(timeout));

        verify(metrics).updateAuctionTcfMetrics(eq(BIDDER_NAME), any(), eq(true), anyBoolean(), anyBoolean(),
                anyBoolean());
=======
        verify(tcfDefinerService).resultForBidderNames(eq(singleton(BIDDER_NAME)), any(), any(), any());
>>>>>>> 97a682f3
    }

    @Test
    public void shouldMaskUserIdsWhenTcfDefinerServiceRestrictUserIdsAndReturnNullWhenAllValuesMasked() {
        // given
        final PrivacyEnforcementAction privacyEnforcementAction = PrivacyEnforcementAction.allowAll();
        privacyEnforcementAction.setRemoveUserIds(true);

        given(tcfDefinerService.resultForBidderNames(any(), any(), any(), any()))
                .willReturn(Future.succeededFuture(
                        TcfResponse.of(true, singletonMap(BIDDER_NAME, privacyEnforcementAction), null)));

        final ExtUser extUser = ExtUser.builder()
                .eids(singletonList(ExtUserEid.of("Test", "id", emptyList(), null)))
                .digitrust(ExtUserDigiTrust.of("idDigit", 12, 23))
                .build();
        final User user = User.builder()
                .buyeruid(BUYER_UID)
                .ext(extUser)
                .build();

        final Map<String, User> bidderToUser = singletonMap(BIDDER_NAME, user);

        final BidRequest bidRequest = givenBidRequest(givenSingleImp(
                singletonMap(BIDDER_NAME, 1)),
                bidRequestBuilder -> bidRequestBuilder
                        .user(user));

        final PrivacyContext privacyContext = givenPrivacyContext("0", Ccpa.EMPTY, 0);

        final AuctionContext context = auctionContext(bidRequest, privacyContext);

        // when
        final List<BidderPrivacyResult> result = privacyEnforcementService
                .mask(context, bidderToUser, singletonList(BIDDER_NAME), aliases)
                .result();

        // then
        final BidderPrivacyResult expectedBidderPrivacy = BidderPrivacyResult.builder()
                .requestBidder(BIDDER_NAME)
                .build();
        assertThat(result).containsOnly(expectedBidderPrivacy);

        verify(tcfDefinerService).resultForBidderNames(eq(singleton(BIDDER_NAME)), any(), any(), any());
    }

    @Test
    public void shouldMaskGeoWhenTcfDefinerServiceRestrictGeo() {
        // given
        final PrivacyEnforcementAction privacyEnforcementAction = PrivacyEnforcementAction.allowAll();
        privacyEnforcementAction.setMaskGeo(true);

        given(tcfDefinerService.resultForBidderNames(any(), any(), any(), any()))
                .willReturn(Future.succeededFuture(
                        TcfResponse.of(true, singletonMap(BIDDER_NAME, privacyEnforcementAction), null)));

        final User user = notMaskedUser();
        final Device device = notMaskedDevice();
        final Map<String, User> bidderToUser = singletonMap(BIDDER_NAME, user);

        final BidRequest bidRequest = givenBidRequest(givenSingleImp(
                singletonMap(BIDDER_NAME, 1)),
                bidRequestBuilder -> bidRequestBuilder
                        .user(user)
                        .device(device));
<<<<<<< HEAD
=======

        final PrivacyContext privacyContext = givenPrivacyContext("0", Ccpa.EMPTY, 0);
>>>>>>> 97a682f3

        final AuctionContext context = auctionContext(bidRequest, privacyContext);

        // when
        final List<BidderPrivacyResult> result = privacyEnforcementService
                .mask(context, bidderToUser, singletonList(BIDDER_NAME), aliases)
                .result();

        // then
        final BidderPrivacyResult expectedBidderPrivacy = BidderPrivacyResult.builder()
                .user(givenNotMaskedUser(userBuilder -> userBuilder.geo(userTcfMasked().getGeo())))
                .device(givenNotMaskedDevice(deviceBuilder -> deviceBuilder.geo(deviceTcfMasked().getGeo())))
                .requestBidder(BIDDER_NAME)
                .build();
        assertThat(result).containsOnly(expectedBidderPrivacy);

<<<<<<< HEAD
        verify(tcfDefinerService)
                .resultForBidderNames(eq(singleton(BIDDER_NAME)), any(), isNull(), any(), any(), any(), any(),
                        eq(timeout));

        verify(metrics).updateAuctionTcfMetrics(eq(BIDDER_NAME), any(), anyBoolean(), eq(true), anyBoolean(),
                anyBoolean());
=======
        verify(tcfDefinerService).resultForBidderNames(eq(singleton(BIDDER_NAME)), any(), any(), any());
>>>>>>> 97a682f3
    }

    @Test
    public void shouldMaskDeviceIpWhenTcfDefinerServiceRestrictDeviceIp() {
        // given
        final PrivacyEnforcementAction privacyEnforcementAction = PrivacyEnforcementAction.allowAll();
        privacyEnforcementAction.setMaskDeviceIp(true);

        given(tcfDefinerService.resultForBidderNames(any(), any(), any(), any()))
                .willReturn(Future.succeededFuture(
                        TcfResponse.of(true, singletonMap(BIDDER_NAME, privacyEnforcementAction), null)));

        final User user = notMaskedUser();
        final Device device = notMaskedDevice();
        final Map<String, User> bidderToUser = singletonMap(BIDDER_NAME, user);

        final BidRequest bidRequest = givenBidRequest(givenSingleImp(
                singletonMap(BIDDER_NAME, 1)),
                bidRequestBuilder -> bidRequestBuilder
                        .user(user)
                        .device(device));
<<<<<<< HEAD
=======

        final PrivacyContext privacyContext = givenPrivacyContext("0", Ccpa.EMPTY, 0);
>>>>>>> 97a682f3

        final AuctionContext context = auctionContext(bidRequest, privacyContext);

        // when
        final List<BidderPrivacyResult> result = privacyEnforcementService
                .mask(context, bidderToUser, singletonList(BIDDER_NAME), aliases)
                .result();

        // then
        final Device deviceTcfMasked = deviceTcfMasked();
        final BidderPrivacyResult expectedBidderPrivacy = BidderPrivacyResult.builder()
                .user(notMaskedUser())
                .device(givenNotMaskedDevice(
                        deviceBuilder -> deviceBuilder.ip(deviceTcfMasked.getIp()).ipv6(deviceTcfMasked.getIpv6())))
                .requestBidder(BIDDER_NAME)
                .build();
        assertThat(result).containsOnly(expectedBidderPrivacy);

        verify(tcfDefinerService).resultForBidderNames(eq(singleton(BIDDER_NAME)), any(), any(), any());
    }

    @Test
    public void shouldMaskDeviceInfoWhenTcfDefinerServiceRestrictDeviceInfo() {
        // given
        final PrivacyEnforcementAction privacyEnforcementAction = PrivacyEnforcementAction.allowAll();
        privacyEnforcementAction.setMaskDeviceInfo(true);

        given(tcfDefinerService.resultForBidderNames(any(), any(), any(), any()))
                .willReturn(Future.succeededFuture(
                        TcfResponse.of(true, singletonMap(BIDDER_NAME, privacyEnforcementAction), null)));

        final User user = notMaskedUser();
        final Device device = notMaskedDevice();
        final Map<String, User> bidderToUser = singletonMap(BIDDER_NAME, user);

        final BidRequest bidRequest = givenBidRequest(givenSingleImp(
                singletonMap(BIDDER_NAME, 1)),
                bidRequestBuilder -> bidRequestBuilder
                        .user(user)
                        .device(device));
<<<<<<< HEAD
=======

        final PrivacyContext privacyContext = givenPrivacyContext("0", Ccpa.EMPTY, 0);
>>>>>>> 97a682f3

        final AuctionContext context = auctionContext(bidRequest, privacyContext);

        // when
        final List<BidderPrivacyResult> result = privacyEnforcementService
                .mask(context, bidderToUser, singletonList(BIDDER_NAME), aliases)
                .result();

        // then
        final Device deviceInfoMasked = givenNotMaskedDevice(deviceBuilder -> deviceBuilder
                .ifa(null)
                .macsha1(null).macmd5(null)
                .dpidsha1(null).dpidmd5(null)
                .didsha1(null).didmd5(null));
        final BidderPrivacyResult expectedBidderPrivacy = BidderPrivacyResult.builder()
                .user(notMaskedUser())
                .device(deviceInfoMasked)
                .requestBidder(BIDDER_NAME)
                .build();
        assertThat(result).containsOnly(expectedBidderPrivacy);

        verify(tcfDefinerService).resultForBidderNames(eq(singleton(BIDDER_NAME)), any(), any(), any());
    }

    @Test
    public void shouldSendAnalyticsBlockedMetricIfRestrictedByPrivacyEnforcement() {
        // given
        final PrivacyEnforcementAction privacyEnforcementAction = PrivacyEnforcementAction.allowAll();
        privacyEnforcementAction.setBlockAnalyticsReport(true);

        given(tcfDefinerService.resultForBidderNames(any(), any(), any(), any(), any(), any(), any(), any()))
                .willReturn(Future.succeededFuture(
                        TcfResponse.of(true, singletonMap(BIDDER_NAME, privacyEnforcementAction), null)));

        final BidRequest bidRequest = givenBidRequest(givenSingleImp(singletonMap(BIDDER_NAME, 1)), identity());

        final AuctionContext context = auctionContext(bidRequest);

        // when
        privacyEnforcementService.mask(context, emptyMap(), null, singletonList(BIDDER_NAME), aliases);

        // then
        verify(metrics).updateAuctionTcfMetrics(eq(BIDDER_NAME), any(), anyBoolean(), anyBoolean(), eq(true),
                anyBoolean());
    }

    @Test
    public void shouldNotSendRelatedMetricsIfBlockBidderRequestEnforcementIsPresent() {
        // given
        final PrivacyEnforcementAction privacyEnforcementAction = PrivacyEnforcementAction.allowAll();
        privacyEnforcementAction.setBlockBidderRequest(true); // has highest priority
        privacyEnforcementAction.setRemoveUserIds(true);
        privacyEnforcementAction.setMaskGeo(true);
        privacyEnforcementAction.setBlockAnalyticsReport(true);

        given(tcfDefinerService.resultForBidderNames(any(), any(), any(), any(), any(), any(), any(), any()))
                .willReturn(Future.succeededFuture(
                        TcfResponse.of(true, singletonMap(BIDDER_NAME, privacyEnforcementAction), null)));

        final ExtUser extUser = notMaskedExtUser();
        final User user = notMaskedUser(extUser);
        final Map<String, User> bidderToUser = singletonMap(BIDDER_NAME, user);

        final BidRequest bidRequest = givenBidRequest(givenSingleImp(
                singletonMap(BIDDER_NAME, 1)),
                bidRequestBuilder -> bidRequestBuilder
                        .user(user)
                        .device(notMaskedDevice()));

        final AuctionContext context = auctionContext(bidRequest);

        // when
        privacyEnforcementService.mask(context, bidderToUser, extUser, singletonList(BIDDER_NAME), aliases);

        // then
        verify(metrics).updateAuctionTcfMetrics(eq(BIDDER_NAME), any(), eq(false), eq(false), eq(false),
                eq(true));
    }

    @Test
    public void shouldNotSendUserIdRemovedMetricIfNoPrivateUserInformation() {
        // given
        final PrivacyEnforcementAction privacyEnforcementAction = PrivacyEnforcementAction.allowAll();
        privacyEnforcementAction.setRemoveUserIds(true);

        given(tcfDefinerService.resultForBidderNames(any(), any(), any(), any(), any(), any(), any(), any()))
                .willReturn(Future.succeededFuture(
                        TcfResponse.of(true, singletonMap(BIDDER_NAME, privacyEnforcementAction), null)));

        final ExtUser extUser = ExtUser.builder().consent("consent").build();
        final User user = User.builder().gender("gender").build();
        final Map<String, User> bidderToUser = singletonMap(BIDDER_NAME, user);

        final BidRequest bidRequest = givenBidRequest(givenSingleImp(
                singletonMap(BIDDER_NAME, 1)),
                bidRequestBuilder -> bidRequestBuilder
                        .user(user));

        final AuctionContext context = auctionContext(bidRequest);

        // when
        privacyEnforcementService.mask(context, bidderToUser, extUser, singletonList(BIDDER_NAME), aliases);

        // then
        verify(metrics).updateAuctionTcfMetrics(eq(BIDDER_NAME), any(), eq(false), anyBoolean(), anyBoolean(),
                anyBoolean());
    }

    @Test
    public void shouldNotSendGeoMaskedMetricIfNoPrivateGeoInformation() {
        // given
        final PrivacyEnforcementAction privacyEnforcementAction = PrivacyEnforcementAction.allowAll();
        privacyEnforcementAction.setMaskGeo(true);

        given(tcfDefinerService.resultForBidderNames(any(), any(), any(), any(), any(), any(), any(), any()))
                .willReturn(Future.succeededFuture(
                        TcfResponse.of(true, singletonMap(BIDDER_NAME, privacyEnforcementAction), null)));

        final BidRequest bidRequest = givenBidRequest(givenSingleImp(
                singletonMap(BIDDER_NAME, 1)),
                bidRequestBuilder -> bidRequestBuilder
                        .device(Device.builder().model("blackberry").build()));

        final AuctionContext context = auctionContext(bidRequest);

        // when
        privacyEnforcementService.mask(context, emptyMap(), null, singletonList(BIDDER_NAME), aliases);

        // then
        verify(metrics).updateAuctionTcfMetrics(eq(BIDDER_NAME), any(), eq(false), anyBoolean(), anyBoolean(),
                anyBoolean());
    }

    @Test
    public void shouldRerunEmptyResultWhenTcfDefinerServiceRestrictRequest() {
        // given
        given(tcfDefinerService.resultForBidderNames(any(), any(), any(), any()))
                .willReturn(Future.succeededFuture(
                        TcfResponse.of(true, singletonMap(BIDDER_NAME, PrivacyEnforcementAction.restrictAll()), null)));

        final User user = notMaskedUser();
        final Device device = notMaskedDevice();
        final Map<String, User> bidderToUser = singletonMap(BIDDER_NAME, user);

        final BidRequest bidRequest = givenBidRequest(givenSingleImp(
                singletonMap(BIDDER_NAME, 1)),
                bidRequestBuilder -> bidRequestBuilder
                        .user(user)
                        .device(device));

        final PrivacyContext privacyContext = givenPrivacyContext("0", Ccpa.EMPTY, 0);

        final AuctionContext context = auctionContext(bidRequest, privacyContext);

        // when
        final List<BidderPrivacyResult> result = privacyEnforcementService
                .mask(context, bidderToUser, singletonList(BIDDER_NAME), aliases)
                .result();

        // then

        final BidderPrivacyResult expectedBidderPrivacy = BidderPrivacyResult.builder()
                .requestBidder(BIDDER_NAME)
                .blockedRequestByTcf(true)
                .blockedAnalyticsByTcf(true)
                .build();
        assertThat(result).containsOnly(expectedBidderPrivacy);

        verify(tcfDefinerService).resultForBidderNames(eq(singleton(BIDDER_NAME)), any(), any(), any());
    }

    @Test
    public void shouldResolveBidderNameAndVendorIdsByAliases() {
        // given
        final String requestBidder1Name = "bidder1";
        final String requestBidder1Alias = "bidder1Alias";
        final String bidder2Name = "bidder2NotInRequest";
        final String bidder2Alias = "bidder2Alias";
        final Integer bidder2AliasVendorId = 220;
        final String requestBidder3Name = "bidder3";

        final User user = notMaskedUser();
        final Device device = notMaskedDevice();
        final HashMap<String, Integer> bidderToId = new HashMap<>();
        bidderToId.put(requestBidder1Name, 1);
        bidderToId.put(requestBidder1Alias, 2);
        bidderToId.put(bidder2Alias, 3);
        bidderToId.put(requestBidder3Name, 4);
        final BidRequest bidRequest = givenBidRequest(
                givenSingleImp(bidderToId),
                bidRequestBuilder -> bidRequestBuilder
                        .user(user)
                        .device(device));

        final PrivacyContext privacyContext = givenPrivacyContext("1", Ccpa.EMPTY, 0);

        final AuctionContext context = auctionContext(bidRequest, privacyContext);

        final Map<String, User> bidderToUser = new HashMap<>();
        bidderToUser.put(requestBidder1Name, notMaskedUser());
        bidderToUser.put(requestBidder1Alias, notMaskedUser());
        bidderToUser.put(bidder2Alias, notMaskedUser());
        bidderToUser.put(requestBidder3Name, notMaskedUser());

        final Map<String, PrivacyEnforcementAction> bidderNameToTcfEnforcement = new HashMap<>();
        bidderNameToTcfEnforcement.put(requestBidder1Name, PrivacyEnforcementAction.restrictAll());
        bidderNameToTcfEnforcement.put(requestBidder1Alias, PrivacyEnforcementAction.restrictAll());
        bidderNameToTcfEnforcement.put(bidder2Alias, restrictDeviceAndUser());
        bidderNameToTcfEnforcement.put(requestBidder3Name, PrivacyEnforcementAction.allowAll());

        given(tcfDefinerService.resultForBidderNames(any(), any(), any(), any()))
                .willReturn(Future.succeededFuture(TcfResponse.of(true, bidderNameToTcfEnforcement, null)));

        given(aliases.resolveBidder(eq(requestBidder1Alias))).willReturn(requestBidder1Name);
        given(aliases.resolveBidder(eq(bidder2Alias))).willReturn(bidder2Name);
        given(aliases.resolveAliasVendorId(eq(bidder2Alias))).willReturn(bidder2AliasVendorId);

        // when
        final List<String> bidders =
                asList(requestBidder1Name, requestBidder1Alias, bidder2Alias, requestBidder3Name);
        final List<BidderPrivacyResult> result = privacyEnforcementService
                .mask(context, bidderToUser, bidders, aliases)
                .result();

        // then
        final BidderPrivacyResult expectedBidder1Masked = BidderPrivacyResult.builder()
                .requestBidder(requestBidder1Name)
                .blockedAnalyticsByTcf(true)
                .blockedRequestByTcf(true)
                .build();
        final BidderPrivacyResult expectedBidderAlias1Masked = BidderPrivacyResult.builder()
                .requestBidder(requestBidder1Alias)
                .blockedAnalyticsByTcf(true)
                .blockedRequestByTcf(true)
                .build();
        final BidderPrivacyResult expectedBidderAlias2Masked = BidderPrivacyResult.builder()
                .requestBidder(bidder2Alias)
                .user(userTcfMasked())
                .device(deviceTcfMasked())
                .build();
        final BidderPrivacyResult expectedBidder3Masked = BidderPrivacyResult.builder()
                .requestBidder(requestBidder3Name)
                .user(notMaskedUser())
                .device(notMaskedDevice())
                .build();
        assertThat(result).containsOnly(
                expectedBidder1Masked, expectedBidderAlias1Masked, expectedBidderAlias2Masked, expectedBidder3Masked);

        final Set<String> bidderNames = new HashSet<>(asList(
                requestBidder1Name, requestBidder1Alias, bidder2Alias, requestBidder3Name));
        verify(tcfDefinerService).resultForBidderNames(eq(bidderNames), any(), any(), any());
    }

    @Test
    public void shouldNotReturnUserIfMaskingAppliedAndUserBecameEmptyObject() {
        // given
        final ExtUser extUser = ExtUser.builder()
                .eids(singletonList(ExtUserEid.of("Test", "id", emptyList(), null)))
                .digitrust(ExtUserDigiTrust.of("idDigit", 12, 23))
                .build();
        final User user = User.builder()
                .buyeruid("buyeruid")
                .ext(extUser)
                .build();
        final Map<String, User> bidderToUser = singletonMap(BIDDER_NAME, user);

        final BidRequest bidRequest = givenBidRequest(givenSingleImp(
                singletonMap(BIDDER_NAME, 1)),
                bidRequestBuilder -> bidRequestBuilder
                        .user(user));

        final PrivacyContext privacyContext = givenPrivacyContext("0", Ccpa.EMPTY, 1);

        final AuctionContext context = auctionContext(bidRequest, privacyContext);

        // when
        final List<BidderPrivacyResult> result = privacyEnforcementService
                .mask(context, bidderToUser, singletonList(BIDDER_NAME), aliases)
                .result();

        // then
        final BidderPrivacyResult expectedBidderPrivacy = BidderPrivacyResult.builder()
                .requestBidder(BIDDER_NAME)
                .build();
        assertThat(result).containsOnly(expectedBidderPrivacy);
    }

    @Test
    public void shouldReturnFailedFutureWhenTcfServiceIsReturnFailedFuture() {
        // given
        given(tcfDefinerService.resultForBidderNames(any(), any(), any(), any()))
                .willReturn(Future.failedFuture(new InvalidRequestException(
                        "Error when retrieving allowed purpose ids in a reason of invalid consent string")));

        final User user = notMaskedUser();
        final Device device = givenNotMaskedDevice(deviceBuilder -> deviceBuilder.lmt(1));
        final Map<String, User> bidderToUser = singletonMap(BIDDER_NAME, user);

        final BidRequest bidRequest = givenBidRequest(givenSingleImp(
                singletonMap(BIDDER_NAME, 1)),
                bidRequestBuilder -> bidRequestBuilder
                        .user(user)
                        .device(device));

        final PrivacyContext privacyContext = givenPrivacyContext("0", Ccpa.EMPTY, 0);

        final AuctionContext context = auctionContext(bidRequest, privacyContext);

        // when
        final Future<List<BidderPrivacyResult>> firstFuture = privacyEnforcementService
                .mask(context, bidderToUser, singletonList(BIDDER_NAME), aliases);

        // then
        assertThat(firstFuture.failed()).isTrue();
        assertThat(firstFuture.cause().getMessage())
                .isEqualTo("Error when retrieving allowed purpose ids in a reason of invalid consent string");

        verify(tcfDefinerService).resultForBidderNames(eq(singleton(BIDDER_NAME)), any(), any(), any());
        verifyNoMoreInteractions(tcfDefinerService);
    }

    @Test
    public void shouldMaskForCcpaAndTcfWhenUsPolicyIsValidAndGdprIsEnforcedAndCOPPAIsZero() {
        // given
        privacyEnforcementService = new PrivacyEnforcementService(
                bidderCatalog, privacyExtractor, tcfDefinerService, ipAddressHelper, metrics, true);

        final String bidder1Name = "bidder1Name";
        final String bidder2Name = "bidder2Name";
        final String bidder3Name = "bidder3Name";

        given(bidderCatalog.bidderInfoByName(bidder1Name)).willReturn(givenBidderInfo(1, true));
        given(bidderCatalog.bidderInfoByName(bidder2Name)).willReturn(givenBidderInfo(2, true));
        given(bidderCatalog.bidderInfoByName(bidder3Name)).willReturn(givenBidderInfo(3, false));

        final Map<String, PrivacyEnforcementAction> bidderNameToAction = new HashMap<>();
        bidderNameToAction.put(bidder2Name, PrivacyEnforcementAction.restrictAll());
        bidderNameToAction.put(bidder3Name, PrivacyEnforcementAction.restrictAll());
        given(tcfDefinerService.resultForBidderNames(anySet(), any(), any(), any()))
                .willReturn(Future.succeededFuture(TcfResponse.of(true, bidderNameToAction, null)));

        final User user = notMaskedUser();
        final Device device = notMaskedDevice();

        final Map<String, User> bidderToUser = new HashMap<>();
        bidderToUser.put(bidder1Name, notMaskedUser());
        bidderToUser.put(bidder2Name, notMaskedUser());
        bidderToUser.put(bidder3Name, notMaskedUser());

        final BidRequest bidRequest = givenBidRequest(givenSingleImp(
                singletonMap(BIDDER_NAME, 1)),
                bidRequestBuilder -> bidRequestBuilder
                        .user(user)
                        .device(device)
                        .ext(ExtRequest.of(ExtRequestPrebid.builder()
                                .nosale(singletonList(bidder2Name))
                                .build())));

        final PrivacyContext privacyContext = givenPrivacyContext("1", Ccpa.of("1YYY"), 0);

        final AuctionContext context = auctionContext(bidRequest, privacyContext);

        // when
        final List<BidderPrivacyResult> result = privacyEnforcementService.mask(
                context,
                bidderToUser,
                asList(bidder1Name, bidder2Name, bidder3Name),
                BidderAliases.of(bidderCatalog))
                .result();

        // then
        assertThat(result).containsOnly(
                BidderPrivacyResult.builder()
                        .requestBidder(bidder1Name)
                        .device(deviceTcfMasked())
                        .user(userTcfMasked())
                        .blockedRequestByTcf(false)
                        .blockedAnalyticsByTcf(false)
                        .build(),
                BidderPrivacyResult.builder()
                        .requestBidder(bidder2Name)
                        .blockedRequestByTcf(true)
                        .blockedAnalyticsByTcf(true)
                        .build(),
                BidderPrivacyResult.builder()
                        .requestBidder(bidder3Name)
                        .blockedRequestByTcf(true)
                        .blockedAnalyticsByTcf(true)
                        .build());
    }

    @Test
    public void shouldNotMaskForCcpaWhenCatchAllWildcardIsPresentInNosaleList() {
        // given
        privacyEnforcementService = new PrivacyEnforcementService(
                bidderCatalog, privacyExtractor, tcfDefinerService, ipAddressHelper, metrics, true);

        given(tcfDefinerService.resultForBidderNames(anySet(), any(), any(), any()))
                .willReturn(Future.succeededFuture(
                        TcfResponse.of(true, singletonMap(BIDDER_NAME, PrivacyEnforcementAction.allowAll()), null)));

        final User user = notMaskedUser();
        final Device device = notMaskedDevice();

        final Map<String, User> bidderToUser = singletonMap(BIDDER_NAME, notMaskedUser());

        final BidRequest bidRequest = givenBidRequest(givenSingleImp(
                singletonMap(BIDDER_NAME, 1)),
                bidRequestBuilder -> bidRequestBuilder
                        .user(user)
                        .device(device)
                        .ext(ExtRequest.of(ExtRequestPrebid.builder()
                                .nosale(singletonList("*"))
                                .build())));

        final PrivacyContext privacyContext = givenPrivacyContext("1", Ccpa.of("1YYY"), 0);

        final AuctionContext context = auctionContext(bidRequest, privacyContext);

        // when
        final List<BidderPrivacyResult> result = privacyEnforcementService
                .mask(context, bidderToUser, singletonList(BIDDER_NAME), BidderAliases.of(bidderCatalog))
                .result();

        // then
        assertThat(result).containsOnly(
                BidderPrivacyResult.builder()
                        .requestBidder(BIDDER_NAME)
                        .user(notMaskedUser())
                        .device(notMaskedDevice())
                        .blockedRequestByTcf(false)
                        .blockedAnalyticsByTcf(false)
                        .build());
    }

    @Test
    public void isCcpaEnforcedShouldReturnFalseWhenEnforcedPropertyIsFalseInConfigurationAndNullInAccount() {
        // given
        final Ccpa ccpa = Ccpa.of("1YYY");
        final Account account = Account.builder().build();

        // when and then
        assertThat(privacyEnforcementService.isCcpaEnforced(ccpa, account)).isFalse();
    }

    @Test
    public void isCcpaEnforcedShouldReturnFalseWhenEnforcedPropertyIsTrueInConfigurationAndFalseInAccount() {
        // given
        privacyEnforcementService = new PrivacyEnforcementService(
                bidderCatalog, privacyExtractor, tcfDefinerService, ipAddressHelper, metrics, true);

        final Ccpa ccpa = Ccpa.of("1YYY");
        final Account account = Account.builder().enforceCcpa(false).build();

        // when and then
        assertThat(privacyEnforcementService.isCcpaEnforced(ccpa, account)).isFalse();
    }

    @Test
    public void isCcpaEnforcedShouldReturnFalseWhenEnforcedPropertyIsTrue() {
        // given
        privacyEnforcementService = new PrivacyEnforcementService(
                bidderCatalog, privacyExtractor, tcfDefinerService, ipAddressHelper, metrics, true);

        final Ccpa ccpa = Ccpa.of("1YNY");
        final Account account = Account.builder().build();

        // when and then
        assertThat(privacyEnforcementService.isCcpaEnforced(ccpa, account)).isFalse();
    }

    @Test
    public void isCcpaEnforcedShouldReturnTrueWhenEnforcedPropertyIsTrueAndCcpaReturnsTrue() {
        // given
        privacyEnforcementService = new PrivacyEnforcementService(
                bidderCatalog, privacyExtractor, tcfDefinerService, ipAddressHelper, metrics, true);

        final Ccpa ccpa = Ccpa.of("1YYY");
        final Account account = Account.builder().build();

        // when and then
        assertThat(privacyEnforcementService.isCcpaEnforced(ccpa, account)).isTrue();
    }

    @Test
    public void shouldReturnCorrectMaskedForMultipleBidders() {
        // given
        final String bidder1Name = "bidder1";
        final String bidder2Name = "bidder2";
        final String bidder3Name = "bidder3";

        final Map<String, PrivacyEnforcementAction> vendorIdToTcfEnforcement = new HashMap<>();
        vendorIdToTcfEnforcement.put(bidder1Name, PrivacyEnforcementAction.restrictAll());
        vendorIdToTcfEnforcement.put(bidder2Name, restrictDeviceAndUser());
        vendorIdToTcfEnforcement.put(bidder3Name, PrivacyEnforcementAction.allowAll());
        given(tcfDefinerService.resultForBidderNames(any(), any(), any(), any()))
                .willReturn(Future.succeededFuture(TcfResponse.of(true, vendorIdToTcfEnforcement, null)));

        final User user = notMaskedUser();
        final Device device = notMaskedDevice();
        final Map<String, User> bidderToUser = new HashMap<>();
        bidderToUser.put(bidder1Name, notMaskedUser());
        bidderToUser.put(bidder2Name, notMaskedUser());
        bidderToUser.put(bidder3Name, notMaskedUser());
        final List<String> bidders = asList(bidder1Name, bidder2Name, bidder3Name);

        final HashMap<String, Integer> bidderToId = new HashMap<>();
        bidderToId.put(bidder1Name, 1);
        bidderToId.put(bidder2Name, 2);
        bidderToId.put(bidder3Name, 3);
        final BidRequest bidRequest = givenBidRequest(
                givenSingleImp(bidderToId),
                bidRequestBuilder -> bidRequestBuilder
                        .user(user)
                        .device(device));

        final PrivacyContext privacyContext = givenPrivacyContext("1", Ccpa.EMPTY, 0);

        final AuctionContext context = auctionContext(bidRequest, privacyContext);

        // when
        final List<BidderPrivacyResult> result = privacyEnforcementService
                .mask(context, bidderToUser, bidders, aliases)
                .result();

        // then
        final BidderPrivacyResult expectedBidder1Masked = BidderPrivacyResult.builder()
                .requestBidder(bidder1Name)
                .blockedAnalyticsByTcf(true)
                .blockedRequestByTcf(true)
                .build();
        final BidderPrivacyResult expectedBidder2Masked = BidderPrivacyResult.builder()
                .requestBidder(bidder2Name)
                .user(userTcfMasked())
                .device(deviceTcfMasked())
                .build();
        final BidderPrivacyResult expectedBidder3Masked = BidderPrivacyResult.builder()
                .requestBidder(bidder3Name)
                .user(notMaskedUser())
                .device(notMaskedDevice())
                .build();
        assertThat(result).hasSize(3)
                .containsOnly(expectedBidder1Masked, expectedBidder2Masked, expectedBidder3Masked);

        final HashSet<String> bidderNames = new HashSet<>(asList(bidder1Name, bidder2Name, bidder3Name));
        verify(tcfDefinerService).resultForBidderNames(eq(bidderNames), any(), any(), any());
    }

    @Test
    public void shouldIncrementCcpaAndAuctionTcfMetrics() {
        // given
        final User user = notMaskedUser();
        final Device device = notMaskedDevice();
        final Map<String, User> bidderToUser = singletonMap("someAlias", user);

        final BidRequest bidRequest = givenBidRequest(givenSingleImp(
                singletonMap("someAlias", 1)),
                bidRequestBuilder -> bidRequestBuilder
                        .user(user)
                        .device(device));

        final PrivacyContext privacyContext = givenPrivacyContext("1", Ccpa.EMPTY, 0);

        final AuctionContext context = auctionContext(bidRequest, privacyContext);

        given(tcfDefinerService.resultForBidderNames(anySet(), any(), any(), any()))
                .willReturn(Future.succeededFuture(
                        TcfResponse.of(true, singletonMap("someAlias", restrictDeviceAndUser()), null)));

        given(aliases.resolveBidder(eq("someAlias"))).willReturn(BIDDER_NAME);

        // when
        privacyEnforcementService.mask(context, bidderToUser, singletonList("someAlias"), aliases);

        // then
        verify(metrics).updatePrivacyCcpaMetrics(eq(false), eq(false));
        verify(metrics).updateAuctionTcfMetrics(
                eq(BIDDER_NAME), eq(MetricName.openrtb2web), eq(true), eq(true), eq(false), eq(false));
    }

    private AuctionContext auctionContext(BidRequest bidRequest, PrivacyContext privacyContext) {
        return AuctionContext.builder()
                .account(Account.builder().build())
                .requestTypeMetric(MetricName.openrtb2web)
                .bidRequest(bidRequest)
                .timeout(timeout)
                .privacyContext(privacyContext)
                .build();
    }

    private static Device notMaskedDevice() {
        return Device.builder()
                .ip("192.168.0.10")
                .ipv6("2001:0db8:85a3:0000:0000:8a2e:0370:7334")
                .geo(Geo.builder().lon(-85.34321F).lat(189.342323F).country("US").build())
                .ifa("ifa")
                .macsha1("macsha1")
                .macmd5("macmd5")
                .didsha1("didsha1")
                .didmd5("didmd5")
                .dpidsha1("dpidsha1")
                .dpidmd5("dpidmd5")
                .build();
    }

    private static User notMaskedUser() {
        return User.builder()
                .id("id")
                .buyeruid(BUYER_UID)
                .geo(Geo.builder().lon(-85.1245F).lat(189.9531F).country("US").build())
                .ext(ExtUser.builder().consent("consent").build())
                .build();
    }

    private static User notMaskedUser(ExtUser extUser) {
        return User.builder()
                .id("id")
                .buyeruid(BUYER_UID)
                .geo(Geo.builder().lon(-85.1245F).lat(189.9531F).country("US").build())
                .ext(extUser)
                .build();
    }

    private static ExtUser notMaskedExtUser() {
        return ExtUser.builder()
                .eids(singletonList(ExtUserEid.of("Test", "id", emptyList(), null)))
                .digitrust(ExtUserDigiTrust.of("idDigit", 12, 23))
                .prebid(ExtUserPrebid.of(singletonMap("key", "value")))
                .build();
    }

    private static ExtUser extUserIdsMasked() {
        return ExtUser.builder()
                .prebid(ExtUserPrebid.of(singletonMap("key", "value")))
                .build();
    }

    private static Device deviceCoppaMasked() {
        return Device.builder()
                .ip("192.168.0.0")
                .ipv6("2001:0db8:85a3:0000::")
                .geo(Geo.builder().country("US").build())
                .build();
    }

    private static User userCoppaMasked(ExtUser extUser) {
        return User.builder()
                .geo(Geo.builder().country("US").build())
                .ext(extUser)
                .build();
    }

    private static Device deviceTcfMasked() {
        return Device.builder()
                .ip("192.168.0.0")
                .ipv6("2001:0db8:85a3:0000::")
                .geo(Geo.builder().lon(-85.34F).lat(189.34F).country("US").build())
                .build();
    }

    private static User userTcfMasked() {
        return User.builder()
                .buyeruid(null)
                .geo(Geo.builder().lon(-85.12F).lat(189.95F).country("US").build())
                .ext(ExtUser.builder().consent("consent").build())
                .build();
    }

    private static User userTcfMasked(ExtUser extUser) {
        return User.builder()
                .buyeruid(null)
                .geo(Geo.builder().lon(-85.12F).lat(189.95F).country("US").build())
                .ext(extUser)
                .build();
    }

    private static BidRequest givenBidRequest(List<Imp> imp,
                                              UnaryOperator<BidRequest.BidRequestBuilder> bidRequestBuilderCustomizer) {
        return bidRequestBuilderCustomizer.apply(BidRequest.builder().cur(singletonList("USD")).imp(imp)).build();
    }

    private static Device givenNotMaskedDevice(UnaryOperator<Device.DeviceBuilder> deviceBuilderCustomizer) {
        return deviceBuilderCustomizer.apply(notMaskedDevice().toBuilder()).build();
    }

    private static User givenNotMaskedUser(UnaryOperator<User.UserBuilder> deviceBuilderCustomizer) {
        return deviceBuilderCustomizer.apply(notMaskedUser().toBuilder()).build();
    }

    private static Device givenTcfMaskedDevice(UnaryOperator<Device.DeviceBuilder> deviceBuilderCustomizer) {
        return deviceBuilderCustomizer.apply(deviceTcfMasked().toBuilder()).build();
    }

    private static Device givenCoppaMaskedDevice(UnaryOperator<Device.DeviceBuilder> deviceBuilderCustomizer) {
        return deviceBuilderCustomizer.apply(deviceCoppaMasked().toBuilder()).build();
    }

    private static <T> List<Imp> givenSingleImp(T ext) {
        return singletonList(givenImp(ext, identity()));
    }

    private static <T> Imp givenImp(T ext, UnaryOperator<Imp.ImpBuilder> impBuilderCustomizer) {
        return impBuilderCustomizer.apply(Imp.builder().ext(mapper.valueToTree(ext))).build();
    }

    private PrivacyContext givenPrivacyContext(String gdpr, Ccpa ccpa, Integer coppa) {
        return PrivacyContext.of(
                Privacy.of(gdpr, EMPTY, ccpa, coppa),
                TcfContext.empty());
    }

    private static PrivacyEnforcementAction restrictDeviceAndUser() {
        return PrivacyEnforcementAction.builder()
                .maskDeviceInfo(true)
                .maskDeviceIp(true)
                .maskGeo(true)
                .removeUserIds(true)
                .build();
    }

    private static BidderInfo givenBidderInfo(int gdprVendorId, boolean enforceCcpa) {
        return new BidderInfo(true, null, null, null,
                new BidderInfo.GdprInfo(gdprVendorId, true), enforceCcpa, false);
    }
}<|MERGE_RESOLUTION|>--- conflicted
+++ resolved
@@ -66,11 +66,8 @@
 import static java.util.Collections.singleton;
 import static java.util.Collections.singletonList;
 import static java.util.Collections.singletonMap;
-<<<<<<< HEAD
 import static java.util.function.UnaryOperator.identity;
-=======
 import static org.apache.commons.lang3.StringUtils.EMPTY;
->>>>>>> 97a682f3
 import static org.assertj.core.api.Assertions.assertThat;
 import static org.mockito.ArgumentMatchers.any;
 import static org.mockito.ArgumentMatchers.anyBoolean;
@@ -401,16 +398,12 @@
     @Test
     public void shouldTolerateEmptyBidderToBidderPrivacyResultList() {
         // given
-<<<<<<< HEAD
-        final BidRequest bidRequest = givenBidRequest(emptyList(), identity());
-=======
         final BidRequest bidRequest = givenBidRequest(emptyList(),
                 bidRequestBuilder -> bidRequestBuilder
                         .user(null)
                         .device(null));
 
         final PrivacyContext privacyContext = givenPrivacyContext("1", Ccpa.EMPTY, 0);
->>>>>>> 97a682f3
 
         final AuctionContext context = auctionContext(bidRequest, privacyContext);
 
@@ -549,11 +542,8 @@
                 bidRequestBuilder -> bidRequestBuilder
                         .user(user)
                         .device(device));
-<<<<<<< HEAD
-=======
 
         final PrivacyContext privacyContext = givenPrivacyContext("0", Ccpa.EMPTY, 0);
->>>>>>> 97a682f3
 
         final AuctionContext context = auctionContext(bidRequest, privacyContext);
 
@@ -592,11 +582,8 @@
                 bidRequestBuilder -> bidRequestBuilder
                         .user(user)
                         .device(device));
-<<<<<<< HEAD
-=======
 
         final PrivacyContext privacyContext = givenPrivacyContext("0", Ccpa.EMPTY, 0);
->>>>>>> 97a682f3
 
         final AuctionContext context = auctionContext(bidRequest, privacyContext);
 
@@ -616,16 +603,10 @@
                 .build();
         assertThat(result).containsOnly(expectedBidderPrivacy);
 
-<<<<<<< HEAD
-        verify(tcfDefinerService)
-                .resultForBidderNames(eq(singleton(BIDDER_NAME)), any(), isNull(), any(), any(), any(), any(),
-                        eq(timeout));
+        verify(tcfDefinerService).resultForBidderNames(eq(singleton(BIDDER_NAME)), any(), any(), any());
 
         verify(metrics).updateAuctionTcfMetrics(eq(BIDDER_NAME), any(), eq(true), anyBoolean(), anyBoolean(),
                 anyBoolean());
-=======
-        verify(tcfDefinerService).resultForBidderNames(eq(singleton(BIDDER_NAME)), any(), any(), any());
->>>>>>> 97a682f3
     }
 
     @Test
@@ -691,11 +672,8 @@
                 bidRequestBuilder -> bidRequestBuilder
                         .user(user)
                         .device(device));
-<<<<<<< HEAD
-=======
 
         final PrivacyContext privacyContext = givenPrivacyContext("0", Ccpa.EMPTY, 0);
->>>>>>> 97a682f3
 
         final AuctionContext context = auctionContext(bidRequest, privacyContext);
 
@@ -712,16 +690,10 @@
                 .build();
         assertThat(result).containsOnly(expectedBidderPrivacy);
 
-<<<<<<< HEAD
-        verify(tcfDefinerService)
-                .resultForBidderNames(eq(singleton(BIDDER_NAME)), any(), isNull(), any(), any(), any(), any(),
-                        eq(timeout));
+        verify(tcfDefinerService).resultForBidderNames(eq(singleton(BIDDER_NAME)), any(), any(), any());
 
         verify(metrics).updateAuctionTcfMetrics(eq(BIDDER_NAME), any(), anyBoolean(), eq(true), anyBoolean(),
                 anyBoolean());
-=======
-        verify(tcfDefinerService).resultForBidderNames(eq(singleton(BIDDER_NAME)), any(), any(), any());
->>>>>>> 97a682f3
     }
 
     @Test
@@ -743,11 +715,8 @@
                 bidRequestBuilder -> bidRequestBuilder
                         .user(user)
                         .device(device));
-<<<<<<< HEAD
-=======
 
         final PrivacyContext privacyContext = givenPrivacyContext("0", Ccpa.EMPTY, 0);
->>>>>>> 97a682f3
 
         final AuctionContext context = auctionContext(bidRequest, privacyContext);
 
@@ -788,11 +757,8 @@
                 bidRequestBuilder -> bidRequestBuilder
                         .user(user)
                         .device(device));
-<<<<<<< HEAD
-=======
 
         final PrivacyContext privacyContext = givenPrivacyContext("0", Ccpa.EMPTY, 0);
->>>>>>> 97a682f3
 
         final AuctionContext context = auctionContext(bidRequest, privacyContext);
 
@@ -823,16 +789,16 @@
         final PrivacyEnforcementAction privacyEnforcementAction = PrivacyEnforcementAction.allowAll();
         privacyEnforcementAction.setBlockAnalyticsReport(true);
 
-        given(tcfDefinerService.resultForBidderNames(any(), any(), any(), any(), any(), any(), any(), any()))
+        given(tcfDefinerService.resultForBidderNames(any(), any(), any(), any()))
                 .willReturn(Future.succeededFuture(
                         TcfResponse.of(true, singletonMap(BIDDER_NAME, privacyEnforcementAction), null)));
 
         final BidRequest bidRequest = givenBidRequest(givenSingleImp(singletonMap(BIDDER_NAME, 1)), identity());
-
-        final AuctionContext context = auctionContext(bidRequest);
-
-        // when
-        privacyEnforcementService.mask(context, emptyMap(), null, singletonList(BIDDER_NAME), aliases);
+        final PrivacyContext privacyContext = givenPrivacyContext("0", Ccpa.EMPTY, 0);
+        final AuctionContext context = auctionContext(bidRequest, privacyContext);
+
+        // when
+        privacyEnforcementService.mask(context, emptyMap(), singletonList(BIDDER_NAME), aliases);
 
         // then
         verify(metrics).updateAuctionTcfMetrics(eq(BIDDER_NAME), any(), anyBoolean(), anyBoolean(), eq(true),
@@ -848,7 +814,7 @@
         privacyEnforcementAction.setMaskGeo(true);
         privacyEnforcementAction.setBlockAnalyticsReport(true);
 
-        given(tcfDefinerService.resultForBidderNames(any(), any(), any(), any(), any(), any(), any(), any()))
+        given(tcfDefinerService.resultForBidderNames(any(), any(), any(), any()))
                 .willReturn(Future.succeededFuture(
                         TcfResponse.of(true, singletonMap(BIDDER_NAME, privacyEnforcementAction), null)));
 
@@ -861,11 +827,12 @@
                 bidRequestBuilder -> bidRequestBuilder
                         .user(user)
                         .device(notMaskedDevice()));
-
-        final AuctionContext context = auctionContext(bidRequest);
-
-        // when
-        privacyEnforcementService.mask(context, bidderToUser, extUser, singletonList(BIDDER_NAME), aliases);
+        final PrivacyContext privacyContext = givenPrivacyContext("0", Ccpa.EMPTY, 0);
+
+        final AuctionContext context = auctionContext(bidRequest, privacyContext);
+
+        // when
+        privacyEnforcementService.mask(context, bidderToUser, singletonList(BIDDER_NAME), aliases);
 
         // then
         verify(metrics).updateAuctionTcfMetrics(eq(BIDDER_NAME), any(), eq(false), eq(false), eq(false),
@@ -878,23 +845,24 @@
         final PrivacyEnforcementAction privacyEnforcementAction = PrivacyEnforcementAction.allowAll();
         privacyEnforcementAction.setRemoveUserIds(true);
 
-        given(tcfDefinerService.resultForBidderNames(any(), any(), any(), any(), any(), any(), any(), any()))
+        given(tcfDefinerService.resultForBidderNames(any(), any(), any(), any()))
                 .willReturn(Future.succeededFuture(
                         TcfResponse.of(true, singletonMap(BIDDER_NAME, privacyEnforcementAction), null)));
 
         final ExtUser extUser = ExtUser.builder().consent("consent").build();
-        final User user = User.builder().gender("gender").build();
+        final User user = User.builder().gender("gender").ext(extUser).build();
         final Map<String, User> bidderToUser = singletonMap(BIDDER_NAME, user);
 
         final BidRequest bidRequest = givenBidRequest(givenSingleImp(
                 singletonMap(BIDDER_NAME, 1)),
                 bidRequestBuilder -> bidRequestBuilder
                         .user(user));
-
-        final AuctionContext context = auctionContext(bidRequest);
-
-        // when
-        privacyEnforcementService.mask(context, bidderToUser, extUser, singletonList(BIDDER_NAME), aliases);
+        final PrivacyContext privacyContext = givenPrivacyContext("0", Ccpa.EMPTY, 0);
+
+        final AuctionContext context = auctionContext(bidRequest, privacyContext);
+
+        // when
+        privacyEnforcementService.mask(context, bidderToUser, singletonList(BIDDER_NAME), aliases);
 
         // then
         verify(metrics).updateAuctionTcfMetrics(eq(BIDDER_NAME), any(), eq(false), anyBoolean(), anyBoolean(),
@@ -907,7 +875,7 @@
         final PrivacyEnforcementAction privacyEnforcementAction = PrivacyEnforcementAction.allowAll();
         privacyEnforcementAction.setMaskGeo(true);
 
-        given(tcfDefinerService.resultForBidderNames(any(), any(), any(), any(), any(), any(), any(), any()))
+        given(tcfDefinerService.resultForBidderNames(any(), any(), any(), any()))
                 .willReturn(Future.succeededFuture(
                         TcfResponse.of(true, singletonMap(BIDDER_NAME, privacyEnforcementAction), null)));
 
@@ -915,11 +883,12 @@
                 singletonMap(BIDDER_NAME, 1)),
                 bidRequestBuilder -> bidRequestBuilder
                         .device(Device.builder().model("blackberry").build()));
-
-        final AuctionContext context = auctionContext(bidRequest);
-
-        // when
-        privacyEnforcementService.mask(context, emptyMap(), null, singletonList(BIDDER_NAME), aliases);
+        final PrivacyContext privacyContext = givenPrivacyContext("0", Ccpa.EMPTY, 0);
+
+        final AuctionContext context = auctionContext(bidRequest, privacyContext);
+
+        // when
+        privacyEnforcementService.mask(context, emptyMap(), singletonList(BIDDER_NAME), aliases);
 
         // then
         verify(metrics).updateAuctionTcfMetrics(eq(BIDDER_NAME), any(), eq(false), anyBoolean(), anyBoolean(),
@@ -953,7 +922,6 @@
                 .result();
 
         // then
-
         final BidderPrivacyResult expectedBidderPrivacy = BidderPrivacyResult.builder()
                 .requestBidder(BIDDER_NAME)
                 .blockedRequestByTcf(true)
