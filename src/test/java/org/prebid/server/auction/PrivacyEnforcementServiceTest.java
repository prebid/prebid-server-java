package org.prebid.server.auction;

import com.iab.openrtb.request.BidRequest;
import com.iab.openrtb.request.Device;
import com.iab.openrtb.request.Geo;
import com.iab.openrtb.request.Imp;
import com.iab.openrtb.request.Regs;
import com.iab.openrtb.request.User;
import io.vertx.core.Future;
import org.junit.Before;
import org.junit.Rule;
import org.junit.Test;
import org.mockito.Mock;
import org.mockito.junit.MockitoJUnit;
import org.mockito.junit.MockitoRule;
import org.prebid.server.VertxTest;
import org.prebid.server.auction.model.AuctionContext;
import org.prebid.server.auction.model.BidderPrivacyResult;
import org.prebid.server.bidder.BidderCatalog;
import org.prebid.server.exception.InvalidRequestException;
import org.prebid.server.execution.Timeout;
import org.prebid.server.execution.TimeoutFactory;
import org.prebid.server.metric.MetricName;
import org.prebid.server.metric.Metrics;
import org.prebid.server.privacy.ccpa.Ccpa;
import org.prebid.server.privacy.gdpr.TcfDefinerService;
import org.prebid.server.privacy.gdpr.model.PrivacyEnforcementAction;
import org.prebid.server.privacy.gdpr.model.TcfResponse;
import org.prebid.server.proto.openrtb.ext.request.ExtRegs;
import org.prebid.server.proto.openrtb.ext.request.ExtRequest;
import org.prebid.server.proto.openrtb.ext.request.ExtRequestPrebid;
import org.prebid.server.proto.openrtb.ext.request.ExtUser;
import org.prebid.server.proto.openrtb.ext.request.ExtUserDigiTrust;
import org.prebid.server.proto.openrtb.ext.request.ExtUserEid;
import org.prebid.server.proto.openrtb.ext.request.ExtUserPrebid;
import org.prebid.server.proto.response.BidderInfo;
import org.prebid.server.settings.model.Account;

import java.time.Clock;
import java.time.Instant;
import java.time.ZoneId;
import java.util.HashMap;
import java.util.HashSet;
import java.util.List;
import java.util.Map;
import java.util.Set;
import java.util.function.UnaryOperator;

import static java.util.Arrays.asList;
import static java.util.Collections.emptyList;
import static java.util.Collections.emptyMap;
import static java.util.Collections.singleton;
import static java.util.Collections.singletonList;
import static java.util.Collections.singletonMap;
import static org.assertj.core.api.Assertions.assertThat;
import static org.mockito.ArgumentMatchers.any;
import static org.mockito.ArgumentMatchers.anySet;
import static org.mockito.ArgumentMatchers.anyString;
import static org.mockito.ArgumentMatchers.eq;
import static org.mockito.ArgumentMatchers.isNull;
import static org.mockito.BDDMockito.given;
import static org.mockito.Mockito.verify;
import static org.mockito.Mockito.verifyNoMoreInteractions;
import static org.mockito.Mockito.verifyZeroInteractions;

public class PrivacyEnforcementServiceTest extends VertxTest {

    private static final String BIDDER_NAME = "someBidder";
    private static final String BUYER_UID = "uidval";

    @Rule
    public final MockitoRule mockitoRule = MockitoJUnit.rule();

    @Mock
    private BidderCatalog bidderCatalog;
    @Mock
    private TcfDefinerService tcfDefinerService;
    @Mock
    private IpAddressHelper ipAddressHelper;
    @Mock
    private Metrics metrics;

    private PrivacyEnforcementService privacyEnforcementService;

    @Mock
    private BidderAliases aliases;
    private Timeout timeout;

    @Before
    public void setUp() {
        given(tcfDefinerService.resultForBidderNames(anySet(), any(), any(), any(), any(), any(), any()))
                .willReturn(Future.succeededFuture(
                        TcfResponse.of(true, singletonMap(BIDDER_NAME, restrictDeviceAndUser()), null)));
<<<<<<< HEAD
        given(ipAddressHelper.anonymizeIpv6(eq("2001:0db8:85a3:0000:0000:8a2e:0370:7334")))
                .willReturn("2001:0db8:85a3:0000::");
=======
        given(aliases.resolveBidder(anyString())).willAnswer(invocation -> invocation.getArgument(0));
>>>>>>> 56dda825

        timeout = new TimeoutFactory(Clock.fixed(Instant.now(), ZoneId.systemDefault())).create(500);

        privacyEnforcementService = new PrivacyEnforcementService(
<<<<<<< HEAD
                bidderCatalog, tcfDefinerService, ipAddressHelper, metrics, jacksonMapper, false, false);
=======
                bidderCatalog, tcfDefinerService, metrics, false, false);
>>>>>>> 56dda825
    }

    @Test
    public void shouldMaskForCoppaWhenDeviceLmtIsOneAndRegsCoppaIsOneAndDoesNotCallTcfServices() {
        // given
        final ExtUser extUser = notMaskedExtUser();
        final User user = notMaskedUser(extUser);
        final Device device = givenNotMaskedDevice(deviceBuilder -> deviceBuilder.lmt(1));
        final Regs regs = Regs.of(1, ExtRegs.of(1, null));
        final Map<String, User> bidderToUser = singletonMap(BIDDER_NAME, user);

        final BidRequest bidRequest = givenBidRequest(givenSingleImp(
                singletonMap(BIDDER_NAME, 1)),
                bidRequestBuilder -> bidRequestBuilder
                        .user(user)
                        .device(device)
                        .regs(regs));

        final AuctionContext context = auctionContext(bidRequest);

        // when
        final List<BidderPrivacyResult> result = privacyEnforcementService
                .mask(context, bidderToUser, extUser, singletonList(BIDDER_NAME), aliases)
                .result();

        // then
        final BidderPrivacyResult expected = BidderPrivacyResult.builder()
                .requestBidder(BIDDER_NAME)
                .user(userCoppaMasked(extUserIdsMasked()))
                .device(givenCoppaMaskedDevice(deviceBuilder -> deviceBuilder.lmt(1)))
                .build();
        assertThat(result).isEqualTo(singletonList(expected));

        verifyZeroInteractions(tcfDefinerService);
    }

    @Test
    public void shouldMaskForCcpaWhenUsPolicyIsValidAndCoppaIsZero() {
        // given
        privacyEnforcementService = new PrivacyEnforcementService(
<<<<<<< HEAD
                bidderCatalog, tcfDefinerService, ipAddressHelper, metrics, jacksonMapper, false, true);
=======
                bidderCatalog, tcfDefinerService, metrics, false, true);
>>>>>>> 56dda825

        given(tcfDefinerService.resultForBidderNames(anySet(), any(), any(), any(), any(), any(), any()))
                .willReturn(Future.succeededFuture(TcfResponse.of(true, emptyMap(), null)));

        given(bidderCatalog.bidderInfoByName(BIDDER_NAME)).willReturn(givenBidderInfo(1, true));

        final ExtUser extUser = notMaskedExtUser();
        final User user = notMaskedUser(extUser);
        final Device device = notMaskedDevice();
        final Regs regs = Regs.of(0, ExtRegs.of(1, "1YYY"));
        final Map<String, User> bidderToUser = singletonMap(BIDDER_NAME, user);

        final BidRequest bidRequest = givenBidRequest(givenSingleImp(
                singletonMap(BIDDER_NAME, 1)),
                bidRequestBuilder -> bidRequestBuilder
                        .user(user)
                        .device(device)
                        .regs(regs));

        final AuctionContext context = auctionContext(bidRequest);

        // when
        final List<BidderPrivacyResult> result = privacyEnforcementService
                .mask(context, bidderToUser, extUser, singletonList(BIDDER_NAME), aliases)
                .result();

        // then
        final BidderPrivacyResult expected = BidderPrivacyResult.builder()
                .requestBidder(BIDDER_NAME)
                .user(userTcfMasked(extUserIdsMasked()))
                .device(deviceTcfMasked())
                .build();
        assertThat(result).isEqualTo(singletonList(expected));
    }

    @Test
    public void shouldTolerateEmptyBidderToBidderPrivacyResultList() {
        // given
        final BidRequest bidRequest = givenBidRequest(emptyList(),
                bidRequestBuilder -> bidRequestBuilder
                        .user(null)
                        .device(null)
                        .regs(null));

        final AuctionContext context = auctionContext(bidRequest);

        // when
        final List<BidderPrivacyResult> result = privacyEnforcementService
                .mask(context, emptyMap(), null, singletonList(BIDDER_NAME), aliases)
                .result();

        // then
        verify(tcfDefinerService)
                .resultForBidderNames(eq(singleton(BIDDER_NAME)), any(), isNull(), any(), any(), any(), eq(timeout));
        verifyNoMoreInteractions(tcfDefinerService);

        assertThat(result).isEqualTo(emptyList());
    }

    @Test
    public void shouldNotMaskWhenDeviceLmtIsNullAndExtRegsGdprIsOneAndNotGdprEnforcedAndResultByVendorNoEnforcement() {
        // given
        given(tcfDefinerService.resultForBidderNames(any(), any(), any(), any(), any(), any(), any()))
                .willReturn(Future.succeededFuture(
                        TcfResponse.of(true, singletonMap(BIDDER_NAME, PrivacyEnforcementAction.allowAll()), null)));

        final ExtUser extUser = ExtUser.builder().build();
        final User user = notMaskedUser();
        final Device device = notMaskedDevice();
        final Regs regs = Regs.of(null, ExtRegs.of(1, null));
        final Map<String, User> bidderToUser = singletonMap(BIDDER_NAME, user);

        final BidRequest bidRequest = givenBidRequest(
                givenSingleImp(singletonMap(BIDDER_NAME, 1)),
                bidRequestBuilder -> bidRequestBuilder
                        .user(user)
                        .device(device)
                        .regs(regs));

        final AuctionContext context = auctionContext(bidRequest);

        // when
        final List<BidderPrivacyResult> result = privacyEnforcementService
                .mask(context, bidderToUser, extUser, singletonList(BIDDER_NAME), aliases)
                .result();

        // then
        final BidderPrivacyResult expectedBidderPrivacy = BidderPrivacyResult.builder()
                .user(notMaskedUser())
                .device(notMaskedDevice())
                .requestBidder(BIDDER_NAME)
                .build();
        assertThat(result).containsOnly(expectedBidderPrivacy);

        verify(tcfDefinerService)
                .resultForBidderNames(eq(singleton(BIDDER_NAME)), any(), eq("1"), any(), any(), any(), eq(timeout));
    }

    @Test
    public void shouldNotMaskWhenDeviceLmtIsZeroAndRegsCoppaIsZeroAndExtRegsGdprIsZeroAndTcfDefinerServiceAllowAll() {
        // given
        given(tcfDefinerService.resultForBidderNames(any(), any(), any(), any(), any(), any(), any()))
                .willReturn(Future.succeededFuture(
                        TcfResponse.of(true, singletonMap(BIDDER_NAME, PrivacyEnforcementAction.allowAll()), null)));

        final Regs regs = Regs.of(0, ExtRegs.of(0, null));
        final User user = notMaskedUser();
        final Device device = givenNotMaskedDevice(deviceBuilder -> deviceBuilder.lmt(0));
        final Map<String, User> bidderToUser = singletonMap(BIDDER_NAME, user);

        final BidRequest bidRequest = givenBidRequest(givenSingleImp(
                singletonMap(BIDDER_NAME, 1)),
                bidRequestBuilder -> bidRequestBuilder
                        .user(user)
                        .device(device)
                        .regs(regs));

        final AuctionContext context = auctionContext(bidRequest);

        // when
        final List<BidderPrivacyResult> result = privacyEnforcementService
                .mask(context, bidderToUser, null, singletonList(BIDDER_NAME), aliases)
                .result();

        // then
        final BidderPrivacyResult expectedBidderPrivacy = BidderPrivacyResult.builder()
                .user(notMaskedUser())
                .device(givenNotMaskedDevice(deviceBuilder -> deviceBuilder.lmt(0)))
                .requestBidder(BIDDER_NAME)
                .build();
        assertThat(result).containsOnly(expectedBidderPrivacy);

        verify(tcfDefinerService)
                .resultForBidderNames(eq(singleton(BIDDER_NAME)), any(), eq("0"), any(), any(), any(), eq(timeout));
    }

    @Test
    public void shouldMaskForTcfWhenTcfServiceAllowAllAndDeviceLmtIsOne() {
        // given
        given(tcfDefinerService.resultForBidderNames(any(), any(), any(), any(), any(), any(), any()))
                .willReturn(Future.succeededFuture(
                        TcfResponse.of(true, singletonMap(BIDDER_NAME, PrivacyEnforcementAction.allowAll()), null)));

        final ExtUser extUser = ExtUser.builder().build();
        final User user = notMaskedUser();
        final Device device = givenNotMaskedDevice(deviceBuilder -> deviceBuilder.lmt(1));
        final Regs regs = Regs.of(0, null);
        final Map<String, User> bidderToUser = singletonMap(BIDDER_NAME, user);

        final BidRequest bidRequest = givenBidRequest(givenSingleImp(
                singletonMap(BIDDER_NAME, 1)),
                bidRequestBuilder -> bidRequestBuilder
                        .user(user)
                        .device(device)
                        .regs(regs));

        final AuctionContext context = auctionContext(bidRequest);

        // when
        final List<BidderPrivacyResult> result = privacyEnforcementService
                .mask(context, bidderToUser, extUser, singletonList(BIDDER_NAME), aliases)
                .result();

        // then
        final BidderPrivacyResult expectedBidderPrivacy = BidderPrivacyResult.builder()
                .user(userTcfMasked())
                .device(givenTcfMaskedDevice(deviceBuilder -> deviceBuilder.lmt(1)))
                .requestBidder(BIDDER_NAME)
                .build();
        assertThat(result).containsOnly(expectedBidderPrivacy);

        verify(tcfDefinerService)
                .resultForBidderNames(eq(singleton(BIDDER_NAME)), any(), isNull(), any(), any(), any(), eq(timeout));
    }

    @Test
    public void shouldMaskForTcfWhenTcfDefinerServiceRestrictDeviceAndUser() {
        // given
        final ExtUser extUser = ExtUser.builder().build();
        final User user = notMaskedUser();
        final Device device = notMaskedDevice();
        final Map<String, User> bidderToUser = singletonMap(BIDDER_NAME, user);

        final BidRequest bidRequest = givenBidRequest(givenSingleImp(
                singletonMap(BIDDER_NAME, 1)),
                bidRequestBuilder -> bidRequestBuilder
                        .user(user)
                        .device(device)
                        .regs(null));

        final AuctionContext context = auctionContext(bidRequest);

        // when
        final List<BidderPrivacyResult> result = privacyEnforcementService
                .mask(context, bidderToUser, extUser, singletonList(BIDDER_NAME), aliases)
                .result();

        // then
        final BidderPrivacyResult expectedBidderPrivacy = BidderPrivacyResult.builder()
                .user(userTcfMasked())
                .device(deviceTcfMasked())
                .requestBidder(BIDDER_NAME)
                .build();
        assertThat(result).containsOnly(expectedBidderPrivacy);

        verify(tcfDefinerService)
                .resultForBidderNames(eq(singleton(BIDDER_NAME)), any(), isNull(), any(), any(), any(), eq(timeout));
    }

    @Test
    public void shouldMaskUserIdsWhenTcfDefinerServiceRestrictUserIds() {
        // given
        final PrivacyEnforcementAction privacyEnforcementAction = PrivacyEnforcementAction.allowAll();
        privacyEnforcementAction.setRemoveUserIds(true);

        given(tcfDefinerService.resultForBidderNames(any(), any(), any(), any(), any(), any(), any()))
                .willReturn(Future.succeededFuture(
                        TcfResponse.of(true, singletonMap(BIDDER_NAME, privacyEnforcementAction), null)));

        final ExtUser extUser = notMaskedExtUser();
        final User user = notMaskedUser(extUser);
        final Device device = notMaskedDevice();
        final Map<String, User> bidderToUser = singletonMap(BIDDER_NAME, user);

        final BidRequest bidRequest = givenBidRequest(givenSingleImp(
                singletonMap(BIDDER_NAME, 1)),
                bidRequestBuilder -> bidRequestBuilder
                        .user(user)
                        .device(device)
                        .regs(null));

        final AuctionContext context = auctionContext(bidRequest);

        // when
        final List<BidderPrivacyResult> result = privacyEnforcementService
                .mask(context, bidderToUser, extUser, singletonList(BIDDER_NAME), aliases)
                .result();

        // then
        final BidderPrivacyResult expectedBidderPrivacy = BidderPrivacyResult.builder()
                .user(givenNotMaskedUser(userBuilder -> userBuilder
                        .id(null)
                        .buyeruid(null)
                        .ext(extUserIdsMasked())))
                .device(notMaskedDevice())
                .requestBidder(BIDDER_NAME)
                .build();
        assertThat(result).containsOnly(expectedBidderPrivacy);

        verify(tcfDefinerService)
                .resultForBidderNames(eq(singleton(BIDDER_NAME)), any(), isNull(), any(), any(), any(), eq(timeout));
    }

    @Test
    public void shouldMaskUserIdsWhenTcfDefinerServiceRestrictUserIdsAndReturnNullWhenAllValuesMasked() {
        // given
        final PrivacyEnforcementAction privacyEnforcementAction = PrivacyEnforcementAction.allowAll();
        privacyEnforcementAction.setRemoveUserIds(true);

        given(tcfDefinerService.resultForBidderNames(any(), any(), any(), any(), any(), any(), any()))
                .willReturn(Future.succeededFuture(
                        TcfResponse.of(true, singletonMap(BIDDER_NAME, privacyEnforcementAction), null)));

        final ExtUser extUser = ExtUser.builder()
                .eids(singletonList(ExtUserEid.of("Test", "id", emptyList(), null)))
                .digitrust(ExtUserDigiTrust.of("idDigit", 12, 23))
                .build();
        final User user = User.builder()
                .buyeruid(BUYER_UID)
                .ext(extUser)
                .build();

        final Map<String, User> bidderToUser = singletonMap(BIDDER_NAME, user);

        final BidRequest bidRequest = givenBidRequest(givenSingleImp(
                singletonMap(BIDDER_NAME, 1)),
                bidRequestBuilder -> bidRequestBuilder
                        .user(user)
                        .regs(null));

        final AuctionContext context = auctionContext(bidRequest);

        // when
        final List<BidderPrivacyResult> result = privacyEnforcementService
                .mask(context, bidderToUser, extUser, singletonList(BIDDER_NAME), aliases)
                .result();

        // then
        final BidderPrivacyResult expectedBidderPrivacy = BidderPrivacyResult.builder()
                .requestBidder(BIDDER_NAME)
                .build();
        assertThat(result).containsOnly(expectedBidderPrivacy);

        verify(tcfDefinerService)
                .resultForBidderNames(eq(singleton(BIDDER_NAME)), any(), isNull(), any(), any(), any(), eq(timeout));
    }

    @Test
    public void shouldMaskGeoWhenTcfDefinerServiceRestrictGeo() {
        // given
        final PrivacyEnforcementAction privacyEnforcementAction = PrivacyEnforcementAction.allowAll();
        privacyEnforcementAction.setMaskGeo(true);

        given(tcfDefinerService.resultForBidderNames(any(), any(), any(), any(), any(), any(), any()))
                .willReturn(Future.succeededFuture(
                        TcfResponse.of(true, singletonMap(BIDDER_NAME, privacyEnforcementAction), null)));

        final ExtUser extUser = ExtUser.builder().build();
        final User user = notMaskedUser();
        final Device device = notMaskedDevice();
        final Map<String, User> bidderToUser = singletonMap(BIDDER_NAME, user);

        final BidRequest bidRequest = givenBidRequest(givenSingleImp(
                singletonMap(BIDDER_NAME, 1)),
                bidRequestBuilder -> bidRequestBuilder
                        .user(user)
                        .device(device)
                        .regs(null));

        final AuctionContext context = auctionContext(bidRequest);

        // when
        final List<BidderPrivacyResult> result = privacyEnforcementService
                .mask(context, bidderToUser, extUser, singletonList(BIDDER_NAME), aliases)
                .result();

        // then
        final BidderPrivacyResult expectedBidderPrivacy = BidderPrivacyResult.builder()
                .user(givenNotMaskedUser(userBuilder -> userBuilder.geo(userTcfMasked().getGeo())))
                .device(givenNotMaskedDevice(deviceBuilder -> deviceBuilder.geo(deviceTcfMasked().getGeo())))
                .requestBidder(BIDDER_NAME)
                .build();
        assertThat(result).containsOnly(expectedBidderPrivacy);

        verify(tcfDefinerService)
                .resultForBidderNames(eq(singleton(BIDDER_NAME)), any(), isNull(), any(), any(), any(), eq(timeout));
    }

    @Test
    public void shouldMaskDeviceIpWhenTcfDefinerServiceRestrictDeviceIp() {
        // given
        final PrivacyEnforcementAction privacyEnforcementAction = PrivacyEnforcementAction.allowAll();
        privacyEnforcementAction.setMaskDeviceIp(true);

        given(tcfDefinerService.resultForBidderNames(any(), any(), any(), any(), any(), any(), any()))
                .willReturn(Future.succeededFuture(
                        TcfResponse.of(true, singletonMap(BIDDER_NAME, privacyEnforcementAction), null)));

        final ExtUser extUser = ExtUser.builder().build();
        final User user = notMaskedUser();
        final Device device = notMaskedDevice();
        final Map<String, User> bidderToUser = singletonMap(BIDDER_NAME, user);

        final BidRequest bidRequest = givenBidRequest(givenSingleImp(
                singletonMap(BIDDER_NAME, 1)),
                bidRequestBuilder -> bidRequestBuilder
                        .user(user)
                        .device(device)
                        .regs(null));

        final AuctionContext context = auctionContext(bidRequest);

        // when
        final List<BidderPrivacyResult> result = privacyEnforcementService
                .mask(context, bidderToUser, extUser, singletonList(BIDDER_NAME), aliases)
                .result();

        // then
        final Device deviceTcfMasked = deviceTcfMasked();
        final BidderPrivacyResult expectedBidderPrivacy = BidderPrivacyResult.builder()
                .user(notMaskedUser())
                .device(givenNotMaskedDevice(
                        deviceBuilder -> deviceBuilder.ip(deviceTcfMasked.getIp()).ipv6(deviceTcfMasked.getIpv6())))
                .requestBidder(BIDDER_NAME)
                .build();
        assertThat(result).containsOnly(expectedBidderPrivacy);

        verify(tcfDefinerService)
                .resultForBidderNames(eq(singleton(BIDDER_NAME)), any(), isNull(), any(), any(), any(), eq(timeout));
    }

    @Test
    public void shouldMaskDeviceInfoWhenTcfDefinerServiceRestrictDeviceInfo() {
        // given
        final PrivacyEnforcementAction privacyEnforcementAction = PrivacyEnforcementAction.allowAll();
        privacyEnforcementAction.setMaskDeviceInfo(true);

        given(tcfDefinerService.resultForBidderNames(any(), any(), any(), any(), any(), any(), any()))
                .willReturn(Future.succeededFuture(
                        TcfResponse.of(true, singletonMap(BIDDER_NAME, privacyEnforcementAction), null)));

        final ExtUser extUser = ExtUser.builder().build();
        final User user = notMaskedUser();
        final Device device = notMaskedDevice();
        final Map<String, User> bidderToUser = singletonMap(BIDDER_NAME, user);

        final BidRequest bidRequest = givenBidRequest(givenSingleImp(
                singletonMap(BIDDER_NAME, 1)),
                bidRequestBuilder -> bidRequestBuilder
                        .user(user)
                        .device(device)
                        .regs(null));

        final AuctionContext context = auctionContext(bidRequest);

        // when
        final List<BidderPrivacyResult> result = privacyEnforcementService
                .mask(context, bidderToUser, extUser, singletonList(BIDDER_NAME), aliases)
                .result();

        // then
        final Device deviceInfoMasked = givenNotMaskedDevice(deviceBuilder -> deviceBuilder
                .ifa(null)
                .macsha1(null).macmd5(null)
                .dpidsha1(null).dpidmd5(null)
                .didsha1(null).didmd5(null));
        final BidderPrivacyResult expectedBidderPrivacy = BidderPrivacyResult.builder()
                .user(notMaskedUser())
                .device(deviceInfoMasked)
                .requestBidder(BIDDER_NAME)
                .build();
        assertThat(result).containsOnly(expectedBidderPrivacy);

        verify(tcfDefinerService)
                .resultForBidderNames(eq(singleton(BIDDER_NAME)), any(), isNull(), any(), any(), any(), eq(timeout));
    }

    @Test
    public void shouldRerunEmptyResultWhenTcfDefinerServiceRestrictRequest() {
        // given
        given(tcfDefinerService.resultForBidderNames(any(), any(), any(), any(), any(), any(), any()))
                .willReturn(Future.succeededFuture(
                        TcfResponse.of(true, singletonMap(BIDDER_NAME, PrivacyEnforcementAction.restrictAll()), null)));

        final ExtUser extUser = ExtUser.builder().build();
        final User user = notMaskedUser();
        final Device device = notMaskedDevice();
        final Map<String, User> bidderToUser = singletonMap(BIDDER_NAME, user);

        final BidRequest bidRequest = givenBidRequest(givenSingleImp(
                singletonMap(BIDDER_NAME, 1)),
                bidRequestBuilder -> bidRequestBuilder
                        .user(user)
                        .device(device)
                        .regs(null));

        final AuctionContext context = auctionContext(bidRequest);

        // when
        final List<BidderPrivacyResult> result = privacyEnforcementService
                .mask(context, bidderToUser, extUser, singletonList(BIDDER_NAME), aliases)
                .result();

        // then

        final BidderPrivacyResult expectedBidderPrivacy = BidderPrivacyResult.builder()
                .requestBidder(BIDDER_NAME)
                .blockedRequestByTcf(true)
                .blockedAnalyticsByTcf(true)
                .build();
        assertThat(result).containsOnly(expectedBidderPrivacy);

        verify(tcfDefinerService)
                .resultForBidderNames(eq(singleton(BIDDER_NAME)), any(), isNull(), any(), any(), any(), eq(timeout));
    }

    @Test
    public void shouldResolveBidderNameAndVendorIdsByAliases() {
        // given
        final String requestBidder1Name = "bidder1";
        final String requestBidder1Alias = "bidder1Alias";
        final String bidder2Name = "bidder2NotInRequest";
        final String bidder2Alias = "bidder2Alias";
        final Integer bidder2AliasVendorId = 220;
        final String requestBidder3Name = "bidder3";

        final User user = notMaskedUser();
        final Device device = notMaskedDevice();
        final Regs regs = Regs.of(0, ExtRegs.of(1, null));
        final HashMap<String, Integer> bidderToId = new HashMap<>();
        bidderToId.put(requestBidder1Name, 1);
        bidderToId.put(requestBidder1Alias, 2);
        bidderToId.put(bidder2Alias, 3);
        bidderToId.put(requestBidder3Name, 4);
        final BidRequest bidRequest = givenBidRequest(
                givenSingleImp(bidderToId),
                bidRequestBuilder -> bidRequestBuilder
                        .user(user)
                        .device(device)
                        .regs(regs));

        final AuctionContext context = auctionContext(bidRequest);

        final Map<String, User> bidderToUser = new HashMap<>();
        bidderToUser.put(requestBidder1Name, notMaskedUser());
        bidderToUser.put(requestBidder1Alias, notMaskedUser());
        bidderToUser.put(bidder2Alias, notMaskedUser());
        bidderToUser.put(requestBidder3Name, notMaskedUser());

        final Map<String, PrivacyEnforcementAction> bidderNameToTcfEnforcement = new HashMap<>();
        bidderNameToTcfEnforcement.put(requestBidder1Name, PrivacyEnforcementAction.restrictAll());
        bidderNameToTcfEnforcement.put(requestBidder1Alias, PrivacyEnforcementAction.restrictAll());
        bidderNameToTcfEnforcement.put(bidder2Alias, restrictDeviceAndUser());
        bidderNameToTcfEnforcement.put(requestBidder3Name, PrivacyEnforcementAction.allowAll());

        given(tcfDefinerService.resultForBidderNames(any(), any(), any(), any(), any(), any(), any()))
                .willReturn(Future.succeededFuture(TcfResponse.of(true, bidderNameToTcfEnforcement, null)));

        given(aliases.resolveBidder(eq(requestBidder1Alias))).willReturn(requestBidder1Name);
        given(aliases.resolveBidder(eq(bidder2Alias))).willReturn(bidder2Name);
        given(aliases.resolveAliasVendorId(eq(bidder2Alias))).willReturn(bidder2AliasVendorId);

        // when
        final List<String> bidders =
                asList(requestBidder1Name, requestBidder1Alias, bidder2Alias, requestBidder3Name);
        final List<BidderPrivacyResult> result = privacyEnforcementService
                .mask(context, bidderToUser, null, bidders, aliases)
                .result();

        // then
        final BidderPrivacyResult expectedBidder1Masked = BidderPrivacyResult.builder()
                .requestBidder(requestBidder1Name)
                .blockedAnalyticsByTcf(true)
                .blockedRequestByTcf(true)
                .build();
        final BidderPrivacyResult expectedBidderAlias1Masked = BidderPrivacyResult.builder()
                .requestBidder(requestBidder1Alias)
                .blockedAnalyticsByTcf(true)
                .blockedRequestByTcf(true)
                .build();
        final BidderPrivacyResult expectedBidderAlias2Masked = BidderPrivacyResult.builder()
                .requestBidder(bidder2Alias)
                .user(userTcfMasked())
                .device(deviceTcfMasked())
                .build();
        final BidderPrivacyResult expectedBidder3Masked = BidderPrivacyResult.builder()
                .requestBidder(requestBidder3Name)
                .user(notMaskedUser())
                .device(notMaskedDevice())
                .build();
        assertThat(result).containsOnly(
                expectedBidder1Masked, expectedBidderAlias1Masked, expectedBidderAlias2Masked, expectedBidder3Masked);

        final Set<String> bidderNames = new HashSet<>(asList(
                requestBidder1Name, requestBidder1Alias, bidder2Alias, requestBidder3Name));
        verify(tcfDefinerService)
                .resultForBidderNames(eq(bidderNames), any(), eq("1"), any(), any(), isNull(), eq(timeout));
    }

    @Test
    public void shouldNotReturnUserIfMaskingAppliedAndUserBecameEmptyObject() {
        // given
        final ExtUser extUser = ExtUser.builder()
                .eids(singletonList(ExtUserEid.of("Test", "id", emptyList(), null)))
                .digitrust(ExtUserDigiTrust.of("idDigit", 12, 23))
                .build();
        final User user = User.builder()
                .buyeruid("buyeruid")
                .ext(extUser)
                .build();
        final Regs regs = Regs.of(1, null);
        final Map<String, User> bidderToUser = singletonMap(BIDDER_NAME, user);

        final BidRequest bidRequest = givenBidRequest(givenSingleImp(
                singletonMap(BIDDER_NAME, 1)),
                bidRequestBuilder -> bidRequestBuilder
                        .user(user)
                        .regs(regs));

        final AuctionContext context = auctionContext(bidRequest);

        // when
        final List<BidderPrivacyResult> result = privacyEnforcementService
                .mask(context, bidderToUser, null, singletonList(BIDDER_NAME), aliases)
                .result();

        // then
        final BidderPrivacyResult expectedBidderPrivacy = BidderPrivacyResult.builder()
                .requestBidder(BIDDER_NAME)
                .build();
        assertThat(result).containsOnly(expectedBidderPrivacy);
    }

    @Test
    public void shouldReturnFailedFutureWhenTcfServiceIsReturnFailedFuture() {
        // given
        given(tcfDefinerService.resultForBidderNames(any(), any(), any(), any(), any(), any(), any()))
                .willReturn(Future.failedFuture(new InvalidRequestException(
                        "Error when retrieving allowed purpose ids in a reason of invalid consent string")));

        final ExtUser extUser = ExtUser.builder().build();
        final User user = notMaskedUser();
        final Device device = givenNotMaskedDevice(deviceBuilder -> deviceBuilder.lmt(1));
        final Regs regs = Regs.of(0, null);
        final Map<String, User> bidderToUser = singletonMap(BIDDER_NAME, user);

        final BidRequest bidRequest = givenBidRequest(givenSingleImp(
                singletonMap(BIDDER_NAME, 1)),
                bidRequestBuilder -> bidRequestBuilder
                        .user(user)
                        .device(device)
                        .regs(regs));

        final AuctionContext context = auctionContext(bidRequest);

        // when
        final Future<List<BidderPrivacyResult>> firstFuture = privacyEnforcementService
                .mask(context, bidderToUser, extUser, singletonList(BIDDER_NAME), aliases);

        // then
        assertThat(firstFuture.failed()).isTrue();
        assertThat(firstFuture.cause().getMessage())
                .isEqualTo("Error when retrieving allowed purpose ids in a reason of invalid consent string");

        verify(tcfDefinerService)
                .resultForBidderNames(eq(singleton(BIDDER_NAME)), any(), isNull(), any(), any(), any(), eq(timeout));
        verifyNoMoreInteractions(tcfDefinerService);
    }

    @Test
    public void shouldMaskForCcpaAndTcfWhenUsPolicyIsValidAndGdprIsEnforcedAndCOPPAIsZero() {
        // given
        privacyEnforcementService = new PrivacyEnforcementService(
<<<<<<< HEAD
                bidderCatalog, tcfDefinerService, ipAddressHelper, metrics, jacksonMapper, false, true);
=======
                bidderCatalog, tcfDefinerService, metrics, false, true);
>>>>>>> 56dda825

        final String bidder1Name = "bidder1Name";
        final String bidder2Name = "bidder2Name";
        final String bidder3Name = "bidder3Name";

        given(bidderCatalog.bidderInfoByName(bidder1Name)).willReturn(givenBidderInfo(1, true));
        given(bidderCatalog.bidderInfoByName(bidder2Name)).willReturn(givenBidderInfo(2, true));
        given(bidderCatalog.bidderInfoByName(bidder3Name)).willReturn(givenBidderInfo(3, false));

        final Map<String, PrivacyEnforcementAction> bidderNameToAction = new HashMap<>();
        bidderNameToAction.put(bidder2Name, PrivacyEnforcementAction.restrictAll());
        bidderNameToAction.put(bidder3Name, PrivacyEnforcementAction.restrictAll());
        given(tcfDefinerService.resultForBidderNames(anySet(), any(), any(), any(), any(), any(), any()))
                .willReturn(Future.succeededFuture(TcfResponse.of(true, bidderNameToAction, null)));

        final ExtUser extUser = ExtUser.builder().build();
        final User user = notMaskedUser();
        final Device device = notMaskedDevice();
        final Regs regs = Regs.of(0, ExtRegs.of(1, "1YYY"));

        final Map<String, User> bidderToUser = new HashMap<>();
        bidderToUser.put(bidder1Name, notMaskedUser());
        bidderToUser.put(bidder2Name, notMaskedUser());
        bidderToUser.put(bidder3Name, notMaskedUser());

        final BidRequest bidRequest = givenBidRequest(givenSingleImp(
                singletonMap(BIDDER_NAME, 1)),
                bidRequestBuilder -> bidRequestBuilder
                        .user(user)
                        .device(device)
                        .regs(regs)
                        .ext(ExtRequest.of(ExtRequestPrebid.builder()
                                .nosale(singletonList(bidder2Name))
                                .build())));

        final AuctionContext context = auctionContext(bidRequest);

        // when
        final List<BidderPrivacyResult> result = privacyEnforcementService.mask(
                context,
                bidderToUser,
                extUser,
                asList(bidder1Name, bidder2Name, bidder3Name),
                BidderAliases.of(bidderCatalog))
                .result();

        // then
        assertThat(result).containsOnly(
                BidderPrivacyResult.builder()
                        .requestBidder(bidder1Name)
                        .device(deviceTcfMasked())
                        .user(userTcfMasked())
                        .blockedRequestByTcf(false)
                        .blockedAnalyticsByTcf(false)
                        .build(),
                BidderPrivacyResult.builder()
                        .requestBidder(bidder2Name)
                        .blockedRequestByTcf(true)
                        .blockedAnalyticsByTcf(true)
                        .build(),
                BidderPrivacyResult.builder()
                        .requestBidder(bidder3Name)
                        .blockedRequestByTcf(true)
                        .blockedAnalyticsByTcf(true)
                        .build());
    }

    @Test
    public void shouldNotMaskForCcpaWhenCatchAllWildcardIsPresentInNosaleList() {
        // given
        privacyEnforcementService = new PrivacyEnforcementService(
<<<<<<< HEAD
                bidderCatalog, tcfDefinerService, ipAddressHelper, metrics, jacksonMapper, false, true);
=======
                bidderCatalog, tcfDefinerService, metrics, false, true);
>>>>>>> 56dda825

        given(tcfDefinerService.resultForBidderNames(anySet(), any(), any(), any(), any(), any(), any()))
                .willReturn(Future.succeededFuture(
                        TcfResponse.of(true, singletonMap(BIDDER_NAME, PrivacyEnforcementAction.allowAll()), null)));

        final ExtUser extUser = ExtUser.builder().build();
        final User user = notMaskedUser();
        final Device device = notMaskedDevice();
        final Regs regs = Regs.of(0, ExtRegs.of(1, "1YYY"));

        final Map<String, User> bidderToUser = singletonMap(BIDDER_NAME, notMaskedUser());

        final BidRequest bidRequest = givenBidRequest(givenSingleImp(
                singletonMap(BIDDER_NAME, 1)),
                bidRequestBuilder -> bidRequestBuilder
                        .user(user)
                        .device(device)
                        .regs(regs)
                        .ext(ExtRequest.of(ExtRequestPrebid.builder()
                                .nosale(singletonList("*"))
                                .build())));

        final AuctionContext context = auctionContext(bidRequest);

        // when
        final List<BidderPrivacyResult> result = privacyEnforcementService
                .mask(context, bidderToUser, extUser, singletonList(BIDDER_NAME), BidderAliases.of(bidderCatalog))
                .result();

        // then
        assertThat(result).containsOnly(
                BidderPrivacyResult.builder()
                        .requestBidder(BIDDER_NAME)
                        .user(notMaskedUser())
                        .device(notMaskedDevice())
                        .blockedRequestByTcf(false)
                        .blockedAnalyticsByTcf(false)
                        .build());
    }

    @Test
    public void isCcpaEnforcedShouldReturnFalseWhenEnforcedPropertyIsFalseInConfigurationAndNullInAccount() {
        // given
        final Ccpa ccpa = Ccpa.of("1YYY");
        final Account account = Account.builder().build();

        // when and then
        assertThat(privacyEnforcementService.isCcpaEnforced(ccpa, account)).isFalse();
    }

    @Test
    public void isCcpaEnforcedShouldReturnFalseWhenEnforcedPropertyIsTrueInConfigurationAndFalseInAccount() {
        // given
        privacyEnforcementService = new PrivacyEnforcementService(
<<<<<<< HEAD
                bidderCatalog, tcfDefinerService, ipAddressHelper, metrics, jacksonMapper, false, true);
=======
                bidderCatalog, tcfDefinerService, metrics, false, true);
>>>>>>> 56dda825

        final Ccpa ccpa = Ccpa.of("1YYY");
        final Account account = Account.builder().enforceCcpa(false).build();

        // when and then
        assertThat(privacyEnforcementService.isCcpaEnforced(ccpa, account)).isFalse();
    }

    @Test
    public void isCcpaEnforcedShouldReturnFalseWhenEnforcedPropertyIsTrue() {
        // given
        privacyEnforcementService = new PrivacyEnforcementService(
<<<<<<< HEAD
                bidderCatalog, tcfDefinerService, ipAddressHelper, metrics, jacksonMapper, false, true);
=======
                bidderCatalog, tcfDefinerService, metrics, false, true);
>>>>>>> 56dda825

        final Ccpa ccpa = Ccpa.of("1YNY");
        final Account account = Account.builder().build();

        // when and then
        assertThat(privacyEnforcementService.isCcpaEnforced(ccpa, account)).isFalse();
    }

    @Test
    public void isCcpaEnforcedShouldReturnTrueWhenEnforcedPropertyIsTrueAndCcpaReturnsTrue() {
        // given
        privacyEnforcementService = new PrivacyEnforcementService(
<<<<<<< HEAD
                bidderCatalog, tcfDefinerService, ipAddressHelper, metrics, jacksonMapper, false, true);
=======
                bidderCatalog, tcfDefinerService, metrics, false, true);
>>>>>>> 56dda825

        final Ccpa ccpa = Ccpa.of("1YYY");
        final Account account = Account.builder().build();

        // when and then
        assertThat(privacyEnforcementService.isCcpaEnforced(ccpa, account)).isTrue();
    }

    @Test
    public void shouldReturnCorrectMaskedForMultipleBidders() {
        // given
        final String bidder1Name = "bidder1";
        final String bidder2Name = "bidder2";
        final String bidder3Name = "bidder3";

        final Map<String, PrivacyEnforcementAction> vendorIdToTcfEnforcement = new HashMap<>();
        vendorIdToTcfEnforcement.put(bidder1Name, PrivacyEnforcementAction.restrictAll());
        vendorIdToTcfEnforcement.put(bidder2Name, restrictDeviceAndUser());
        vendorIdToTcfEnforcement.put(bidder3Name, PrivacyEnforcementAction.allowAll());
        given(tcfDefinerService.resultForBidderNames(any(), any(), any(), any(), any(), any(), any()))
                .willReturn(Future.succeededFuture(
                        TcfResponse.of(true, vendorIdToTcfEnforcement, null)));

        final ExtUser extUser = ExtUser.builder().build();
        final User user = notMaskedUser();
        final Device device = notMaskedDevice();
        final Regs regs = Regs.of(0, ExtRegs.of(1, null));
        final Map<String, User> bidderToUser = new HashMap<>();
        bidderToUser.put(bidder1Name, notMaskedUser());
        bidderToUser.put(bidder2Name, notMaskedUser());
        bidderToUser.put(bidder3Name, notMaskedUser());
        final List<String> bidders = asList(bidder1Name, bidder2Name, bidder3Name);

        final HashMap<String, Integer> bidderToId = new HashMap<>();
        bidderToId.put(bidder1Name, 1);
        bidderToId.put(bidder2Name, 2);
        bidderToId.put(bidder3Name, 3);
        final BidRequest bidRequest = givenBidRequest(
                givenSingleImp(bidderToId),
                bidRequestBuilder -> bidRequestBuilder
                        .user(user)
                        .device(device)
                        .regs(regs));

        final AuctionContext context = auctionContext(bidRequest);

        // when
        final List<BidderPrivacyResult> result = privacyEnforcementService
                .mask(context, bidderToUser, extUser, bidders, aliases)
                .result();

        // then
        final BidderPrivacyResult expectedBidder1Masked = BidderPrivacyResult.builder()
                .requestBidder(bidder1Name)
                .blockedAnalyticsByTcf(true)
                .blockedRequestByTcf(true)
                .build();
        final BidderPrivacyResult expectedBidder2Masked = BidderPrivacyResult.builder()
                .requestBidder(bidder2Name)
                .user(userTcfMasked())
                .device(deviceTcfMasked())
                .build();
        final BidderPrivacyResult expectedBidder3Masked = BidderPrivacyResult.builder()
                .requestBidder(bidder3Name)
                .user(notMaskedUser())
                .device(notMaskedDevice())
                .build();
        assertThat(result).hasSize(3).containsOnly(expectedBidder1Masked, expectedBidder2Masked, expectedBidder3Masked);

        final HashSet<String> bidderNames = new HashSet<>(asList(bidder1Name, bidder2Name, bidder3Name));
        verify(tcfDefinerService).resultForBidderNames(eq(bidderNames), any(), eq("1"), isNull(), isNull(),
                any(),
                eq(timeout));
    }

    @Test
    public void shouldIncrementCcpaAndAuctionTcfMetrics() {
        // given
        final ExtUser extUser = ExtUser.builder().build();
        final User user = notMaskedUser();
        final Device device = notMaskedDevice();
        final Map<String, User> bidderToUser = singletonMap("someAlias", user);

        final BidRequest bidRequest = givenBidRequest(givenSingleImp(
                singletonMap("someAlias", 1)),
                bidRequestBuilder -> bidRequestBuilder
                        .user(user)
                        .device(device));

        final AuctionContext context = auctionContext(bidRequest);

        given(tcfDefinerService.resultForBidderNames(anySet(), any(), any(), any(), any(), any(), any()))
                .willReturn(Future.succeededFuture(
                        TcfResponse.of(true, singletonMap("someAlias", restrictDeviceAndUser()), null)));

        given(aliases.resolveBidder(eq("someAlias"))).willReturn(BIDDER_NAME);

        // when
        privacyEnforcementService.mask(context, bidderToUser, extUser, singletonList("someAlias"), aliases);

        // then
        verify(metrics).updatePrivacyCcpaMetrics(eq(false), eq(false));
        verify(metrics).updateAuctionTcfMetrics(
                eq(BIDDER_NAME), eq(MetricName.openrtb2web), eq(true), eq(true), eq(false), eq(false));
    }

    private AuctionContext auctionContext(BidRequest bidRequest) {
        return AuctionContext.builder()
                .account(Account.builder().build())
                .requestTypeMetric(MetricName.openrtb2web)
                .bidRequest(bidRequest)
                .timeout(timeout)
                .build();
    }

    private static Device notMaskedDevice() {
        return Device.builder()
                .ip("192.168.0.10")
                .ipv6("2001:0db8:85a3:0000:0000:8a2e:0370:7334")
                .geo(Geo.builder().lon(-85.34321F).lat(189.342323F).country("US").build())
                .ifa("ifa")
                .macsha1("macsha1")
                .macmd5("macmd5")
                .didsha1("didsha1")
                .didmd5("didmd5")
                .dpidsha1("dpidsha1")
                .dpidmd5("dpidmd5")
                .build();
    }

    private static User notMaskedUser() {
        return User.builder()
                .id("id")
                .buyeruid(BUYER_UID)
                .geo(Geo.builder().lon(-85.1245F).lat(189.9531F).country("US").build())
                .ext(ExtUser.builder().consent("consent").build())
                .build();
    }

    private static User notMaskedUser(ExtUser extUser) {
        return User.builder()
                .id("id")
                .buyeruid(BUYER_UID)
                .geo(Geo.builder().lon(-85.1245F).lat(189.9531F).country("US").build())
                .ext(extUser)
                .build();
    }

    private static ExtUser notMaskedExtUser() {
        return ExtUser.builder()
                .eids(singletonList(ExtUserEid.of("Test", "id", emptyList(), null)))
                .digitrust(ExtUserDigiTrust.of("idDigit", 12, 23))
                .prebid(ExtUserPrebid.of(singletonMap("key", "value")))
                .build();
    }

    private static ExtUser extUserIdsMasked() {
        return ExtUser.builder()
                .prebid(ExtUserPrebid.of(singletonMap("key", "value")))
                .build();
    }

    private static Device deviceCoppaMasked() {
        return Device.builder()
                .ip("192.168.0.0")
                .ipv6("2001:0db8:85a3:0000::")
                .geo(Geo.builder().country("US").build())
                .build();
    }

    private static User userCoppaMasked(ExtUser extUser) {
        return User.builder()
                .geo(Geo.builder().country("US").build())
                .ext(extUser)
                .build();
    }

    private static Device deviceTcfMasked() {
        return Device.builder()
                .ip("192.168.0.0")
                .ipv6("2001:0db8:85a3:0000::")
                .geo(Geo.builder().lon(-85.34F).lat(189.34F).country("US").build())
                .build();
    }

    private static User userTcfMasked() {
        return User.builder()
                .buyeruid(null)
                .geo(Geo.builder().lon(-85.12F).lat(189.95F).country("US").build())
                .ext(ExtUser.builder().consent("consent").build())
                .build();
    }

    private static User userTcfMasked(ExtUser extUser) {
        return User.builder()
                .buyeruid(null)
                .geo(Geo.builder().lon(-85.12F).lat(189.95F).country("US").build())
                .ext(extUser)
                .build();
    }

    private static BidRequest givenBidRequest(List<Imp> imp,
                                              UnaryOperator<BidRequest.BidRequestBuilder> bidRequestBuilderCustomizer) {
        return bidRequestBuilderCustomizer.apply(BidRequest.builder().cur(singletonList("USD")).imp(imp)).build();
    }

    private static Device givenNotMaskedDevice(UnaryOperator<Device.DeviceBuilder> deviceBuilderCustomizer) {
        return deviceBuilderCustomizer.apply(notMaskedDevice().toBuilder()).build();
    }

    private static User givenNotMaskedUser(UnaryOperator<User.UserBuilder> deviceBuilderCustomizer) {
        return deviceBuilderCustomizer.apply(notMaskedUser().toBuilder()).build();
    }

    private static Device givenTcfMaskedDevice(UnaryOperator<Device.DeviceBuilder> deviceBuilderCustomizer) {
        return deviceBuilderCustomizer.apply(deviceTcfMasked().toBuilder()).build();
    }

    private static Device givenCoppaMaskedDevice(UnaryOperator<Device.DeviceBuilder> deviceBuilderCustomizer) {
        return deviceBuilderCustomizer.apply(deviceCoppaMasked().toBuilder()).build();
    }

    private static <T> List<Imp> givenSingleImp(T ext) {
        return singletonList(givenImp(ext, UnaryOperator.identity()));
    }

    private static <T> Imp givenImp(T ext, UnaryOperator<Imp.ImpBuilder> impBuilderCustomizer) {
        return impBuilderCustomizer.apply(Imp.builder().ext(mapper.valueToTree(ext))).build();
    }

    private static PrivacyEnforcementAction restrictDeviceAndUser() {
        return PrivacyEnforcementAction.builder()
                .maskDeviceInfo(true)
                .maskDeviceIp(true)
                .maskGeo(true)
                .removeUserIds(true)
                .build();
    }

    private static BidderInfo givenBidderInfo(int gdprVendorId, boolean enforceCcpa) {
        return new BidderInfo(true, null, null, null,
                new BidderInfo.GdprInfo(gdprVendorId, true), enforceCcpa, false);
    }
}<|MERGE_RESOLUTION|>--- conflicted
+++ resolved
@@ -91,21 +91,14 @@
         given(tcfDefinerService.resultForBidderNames(anySet(), any(), any(), any(), any(), any(), any()))
                 .willReturn(Future.succeededFuture(
                         TcfResponse.of(true, singletonMap(BIDDER_NAME, restrictDeviceAndUser()), null)));
-<<<<<<< HEAD
+        given(aliases.resolveBidder(anyString())).willAnswer(invocation -> invocation.getArgument(0));
         given(ipAddressHelper.anonymizeIpv6(eq("2001:0db8:85a3:0000:0000:8a2e:0370:7334")))
                 .willReturn("2001:0db8:85a3:0000::");
-=======
-        given(aliases.resolveBidder(anyString())).willAnswer(invocation -> invocation.getArgument(0));
->>>>>>> 56dda825
 
         timeout = new TimeoutFactory(Clock.fixed(Instant.now(), ZoneId.systemDefault())).create(500);
 
         privacyEnforcementService = new PrivacyEnforcementService(
-<<<<<<< HEAD
-                bidderCatalog, tcfDefinerService, ipAddressHelper, metrics, jacksonMapper, false, false);
-=======
-                bidderCatalog, tcfDefinerService, metrics, false, false);
->>>>>>> 56dda825
+                bidderCatalog, tcfDefinerService, ipAddressHelper, metrics, false, false);
     }
 
     @Test
@@ -146,11 +139,7 @@
     public void shouldMaskForCcpaWhenUsPolicyIsValidAndCoppaIsZero() {
         // given
         privacyEnforcementService = new PrivacyEnforcementService(
-<<<<<<< HEAD
-                bidderCatalog, tcfDefinerService, ipAddressHelper, metrics, jacksonMapper, false, true);
-=======
-                bidderCatalog, tcfDefinerService, metrics, false, true);
->>>>>>> 56dda825
+                bidderCatalog, tcfDefinerService, ipAddressHelper, metrics, false, true);
 
         given(tcfDefinerService.resultForBidderNames(anySet(), any(), any(), any(), any(), any(), any()))
                 .willReturn(Future.succeededFuture(TcfResponse.of(true, emptyMap(), null)));
@@ -774,11 +763,7 @@
     public void shouldMaskForCcpaAndTcfWhenUsPolicyIsValidAndGdprIsEnforcedAndCOPPAIsZero() {
         // given
         privacyEnforcementService = new PrivacyEnforcementService(
-<<<<<<< HEAD
-                bidderCatalog, tcfDefinerService, ipAddressHelper, metrics, jacksonMapper, false, true);
-=======
-                bidderCatalog, tcfDefinerService, metrics, false, true);
->>>>>>> 56dda825
+                bidderCatalog, tcfDefinerService, ipAddressHelper, metrics, false, true);
 
         final String bidder1Name = "bidder1Name";
         final String bidder2Name = "bidder2Name";
@@ -850,11 +835,7 @@
     public void shouldNotMaskForCcpaWhenCatchAllWildcardIsPresentInNosaleList() {
         // given
         privacyEnforcementService = new PrivacyEnforcementService(
-<<<<<<< HEAD
-                bidderCatalog, tcfDefinerService, ipAddressHelper, metrics, jacksonMapper, false, true);
-=======
-                bidderCatalog, tcfDefinerService, metrics, false, true);
->>>>>>> 56dda825
+                bidderCatalog, tcfDefinerService, ipAddressHelper, metrics, false, true);
 
         given(tcfDefinerService.resultForBidderNames(anySet(), any(), any(), any(), any(), any(), any()))
                 .willReturn(Future.succeededFuture(
@@ -909,11 +890,7 @@
     public void isCcpaEnforcedShouldReturnFalseWhenEnforcedPropertyIsTrueInConfigurationAndFalseInAccount() {
         // given
         privacyEnforcementService = new PrivacyEnforcementService(
-<<<<<<< HEAD
-                bidderCatalog, tcfDefinerService, ipAddressHelper, metrics, jacksonMapper, false, true);
-=======
-                bidderCatalog, tcfDefinerService, metrics, false, true);
->>>>>>> 56dda825
+                bidderCatalog, tcfDefinerService, ipAddressHelper, metrics, false, true);
 
         final Ccpa ccpa = Ccpa.of("1YYY");
         final Account account = Account.builder().enforceCcpa(false).build();
@@ -926,11 +903,7 @@
     public void isCcpaEnforcedShouldReturnFalseWhenEnforcedPropertyIsTrue() {
         // given
         privacyEnforcementService = new PrivacyEnforcementService(
-<<<<<<< HEAD
-                bidderCatalog, tcfDefinerService, ipAddressHelper, metrics, jacksonMapper, false, true);
-=======
-                bidderCatalog, tcfDefinerService, metrics, false, true);
->>>>>>> 56dda825
+                bidderCatalog, tcfDefinerService, ipAddressHelper, metrics, false, true);
 
         final Ccpa ccpa = Ccpa.of("1YNY");
         final Account account = Account.builder().build();
@@ -943,11 +916,7 @@
     public void isCcpaEnforcedShouldReturnTrueWhenEnforcedPropertyIsTrueAndCcpaReturnsTrue() {
         // given
         privacyEnforcementService = new PrivacyEnforcementService(
-<<<<<<< HEAD
-                bidderCatalog, tcfDefinerService, ipAddressHelper, metrics, jacksonMapper, false, true);
-=======
-                bidderCatalog, tcfDefinerService, metrics, false, true);
->>>>>>> 56dda825
+                bidderCatalog, tcfDefinerService, ipAddressHelper, metrics, false, true);
 
         final Ccpa ccpa = Ccpa.of("1YYY");
         final Account account = Account.builder().build();
