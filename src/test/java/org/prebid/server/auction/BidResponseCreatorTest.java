package org.prebid.server.auction;

import com.fasterxml.jackson.core.JsonProcessingException;
import com.fasterxml.jackson.core.type.TypeReference;
import com.fasterxml.jackson.databind.node.ObjectNode;
import com.iab.openrtb.request.App;
import com.iab.openrtb.request.Asset;
import com.iab.openrtb.request.BidRequest;
import com.iab.openrtb.request.DataObject;
import com.iab.openrtb.request.ImageObject;
import com.iab.openrtb.request.Imp;
import com.iab.openrtb.request.Native;
import com.iab.openrtb.request.Request;
import com.iab.openrtb.request.Video;
import com.iab.openrtb.response.Bid;
import com.iab.openrtb.response.BidResponse;
import com.iab.openrtb.response.Response;
import com.iab.openrtb.response.SeatBid;
import io.vertx.core.Future;
import org.junit.Before;
import org.junit.Rule;
import org.junit.Test;
import org.mockito.ArgumentCaptor;
import org.mockito.Mock;
import org.mockito.junit.MockitoJUnit;
import org.mockito.junit.MockitoRule;
import org.prebid.server.VertxTest;
import org.prebid.server.auction.model.AuctionContext;
import org.prebid.server.auction.model.BidRequestCacheInfo;
import org.prebid.server.auction.model.BidderResponse;
import org.prebid.server.bidder.BidderCatalog;
import org.prebid.server.bidder.model.BidderBid;
import org.prebid.server.bidder.model.BidderError;
import org.prebid.server.bidder.model.BidderSeatBid;
import org.prebid.server.cache.CacheService;
import org.prebid.server.cache.model.CacheContext;
import org.prebid.server.cache.model.CacheInfo;
import org.prebid.server.cache.model.CacheServiceResult;
import org.prebid.server.cache.model.DebugHttpCall;
import org.prebid.server.events.EventsContext;
import org.prebid.server.events.EventsService;
import org.prebid.server.execution.Timeout;
import org.prebid.server.execution.TimeoutFactory;
import org.prebid.server.identity.IdGenerator;
import org.prebid.server.identity.IdGeneratorType;
import org.prebid.server.proto.openrtb.ext.ExtPrebid;
import org.prebid.server.proto.openrtb.ext.request.ExtGranularityRange;
import org.prebid.server.proto.openrtb.ext.request.ExtImp;
import org.prebid.server.proto.openrtb.ext.request.ExtImpPrebid;
import org.prebid.server.proto.openrtb.ext.request.ExtMediaTypePriceGranularity;
import org.prebid.server.proto.openrtb.ext.request.ExtOptions;
import org.prebid.server.proto.openrtb.ext.request.ExtPriceGranularity;
import org.prebid.server.proto.openrtb.ext.request.ExtRequest;
import org.prebid.server.proto.openrtb.ext.request.ExtRequestPrebid;
import org.prebid.server.proto.openrtb.ext.request.ExtRequestPrebidAdservertargetingRule;
import org.prebid.server.proto.openrtb.ext.request.ExtRequestPrebidChannel;
import org.prebid.server.proto.openrtb.ext.request.ExtRequestTargeting;
import org.prebid.server.proto.openrtb.ext.request.ExtStoredRequest;
import org.prebid.server.proto.openrtb.ext.response.CacheAsset;
import org.prebid.server.proto.openrtb.ext.response.Events;
import org.prebid.server.proto.openrtb.ext.response.ExtBidPrebid;
import org.prebid.server.proto.openrtb.ext.response.ExtBidPrebidVideo;
import org.prebid.server.proto.openrtb.ext.response.ExtBidResponse;
import org.prebid.server.proto.openrtb.ext.response.ExtBidResponsePrebid;
import org.prebid.server.proto.openrtb.ext.response.ExtBidderError;
import org.prebid.server.proto.openrtb.ext.response.ExtHttpCall;
import org.prebid.server.proto.openrtb.ext.response.ExtResponseCache;
import org.prebid.server.settings.model.Account;
import org.prebid.server.settings.model.AccountAnalyticsConfig;
import org.prebid.server.settings.model.VideoStoredDataResult;

import java.io.IOException;
import java.math.BigDecimal;
import java.time.Clock;
import java.time.Instant;
import java.time.ZoneId;
import java.time.ZoneOffset;
import java.util.Arrays;
import java.util.HashMap;
import java.util.List;
import java.util.Map;
import java.util.function.UnaryOperator;
import java.util.stream.Collectors;

import static java.util.Arrays.asList;
import static java.util.Collections.emptyList;
import static java.util.Collections.emptyMap;
import static java.util.Collections.singletonList;
import static java.util.Collections.singletonMap;
import static java.util.function.UnaryOperator.identity;
import static org.apache.commons.lang3.exception.ExceptionUtils.rethrow;
import static org.assertj.core.api.Assertions.assertThat;
import static org.assertj.core.api.Assertions.entry;
import static org.assertj.core.api.Assertions.tuple;
import static org.mockito.ArgumentMatchers.any;
import static org.mockito.ArgumentMatchers.anyList;
import static org.mockito.ArgumentMatchers.anyLong;
import static org.mockito.ArgumentMatchers.anyString;
import static org.mockito.ArgumentMatchers.argThat;
import static org.mockito.ArgumentMatchers.eq;
import static org.mockito.ArgumentMatchers.same;
import static org.mockito.BDDMockito.given;
import static org.mockito.Mockito.never;
import static org.mockito.Mockito.verify;
import static org.prebid.server.proto.openrtb.ext.request.ExtRequestPrebidAdservertargetingRule.Source.xStatic;
import static org.prebid.server.proto.openrtb.ext.response.BidType.banner;
import static org.prebid.server.proto.openrtb.ext.response.BidType.xNative;

public class BidResponseCreatorTest extends VertxTest {

    private static final BidRequestCacheInfo CACHE_INFO = BidRequestCacheInfo.builder().build();

    @Rule
    public final MockitoRule mockitoRule = MockitoJUnit.rule();

    @Mock
    private CacheService cacheService;
    @Mock
    private BidderCatalog bidderCatalog;
    @Mock
    private EventsService eventsService;
    @Mock
    private StoredRequestProcessor storedRequestProcessor;
    @Mock
<<<<<<< HEAD
    private BidResponseReducer bidResponseReducer;
=======
    private IdGenerator idGenerator;

>>>>>>> f35f6c8c
    private Clock clock;

    private Timeout timeout;

    private BidResponseCreator bidResponseCreator;

    @Before
    public void setUp() {
        given(cacheService.getEndpointHost()).willReturn("testHost");
        given(cacheService.getEndpointPath()).willReturn("testPath");
        given(cacheService.getCachedAssetURLTemplate()).willReturn("uuid=");
        given(bidResponseReducer.removeRedundantBids(any()))
                .willAnswer(invocationOnMock -> invocationOnMock.getArgument(0));

        given(storedRequestProcessor.videoStoredDataResult(any(), anyList(), anyList(), any()))
                .willReturn(Future.succeededFuture(VideoStoredDataResult.empty()));
        given(idGenerator.getType()).willReturn(IdGeneratorType.none);

        clock = Clock.fixed(Instant.ofEpochMilli(1000L), ZoneOffset.UTC);

        bidResponseCreator = new BidResponseCreator(
                cacheService,
                bidderCatalog,
                eventsService,
                storedRequestProcessor,
<<<<<<< HEAD
                bidResponseReducer,
                false,
=======
                idGenerator,
>>>>>>> f35f6c8c
                0,
                clock,
                jacksonMapper);

        timeout = new TimeoutFactory(Clock.fixed(Instant.now(), ZoneId.systemDefault())).create(500);
    }

    @Test
    public void shouldPassOriginalTimeoutToCacheServiceIfCachingIsRequested() {
        // given
        final AuctionContext auctionContext = givenAuctionContext(givenBidRequest());

        final Bid bid = Bid.builder()
                .id("bidId1")
                .impid("impId1")
                .price(BigDecimal.valueOf(5.67))
                .build();
        final List<BidderResponse> bidderResponses = singletonList(
                BidderResponse.of("bidder1", givenSeatBid(BidderBid.of(bid, banner, "USD")), 100));

        final BidRequestCacheInfo cacheInfo = BidRequestCacheInfo.builder().doCaching(true).build();

        givenCacheServiceResult(singletonMap(bid, CacheInfo.empty()));

        // when
        bidResponseCreator.create(bidderResponses, auctionContext, cacheInfo, false);

        // then
        verify(cacheService).cacheBidsOpenrtb(anyList(), any(), any(), any());
    }

    @Test
    public void shouldRequestCacheServiceWithExpectedArguments() {
        // given
        final AuctionContext auctionContext = givenAuctionContext(
                givenBidRequest(builder -> builder.ext(ExtRequest.of(ExtRequestPrebid.builder()
                        .events(mapper.createObjectNode())
                        .build()))),
                builder -> builder.account(Account.builder()
                        .id("accountId")
                        .eventsEnabled(true)
                        .build()));

        final Bid bid1 = Bid.builder().id("bidId1").impid("impId1").price(BigDecimal.valueOf(5.67)).build();
        final Bid bid2 = Bid.builder().id("bidId2").impid("impId2").price(BigDecimal.valueOf(7.19)).build();
        final Bid bid3 = Bid.builder().id("bidId3").impid("impId1").price(BigDecimal.valueOf(3.74)).build();
        final Bid bid4 = Bid.builder().id("bidId4").impid("impId2").price(BigDecimal.valueOf(6.74)).build();
        final List<BidderResponse> bidderResponses = asList(
                BidderResponse.of("bidder1", givenSeatBid(BidderBid.of(bid1, banner, "USD"),
                        BidderBid.of(bid2, banner, "USD")), 100),
                BidderResponse.of("bidder2", givenSeatBid(BidderBid.of(bid3, banner, "USD"),
                        BidderBid.of(bid4, banner, "USD")), 100));

        final BidRequestCacheInfo cacheInfo = BidRequestCacheInfo.builder()
                .doCaching(true)
                .shouldCacheBids(true)
                .shouldCacheVideoBids(true)
                .cacheBidsTtl(99)
                .cacheVideoBidsTtl(101)
                .build();

        // just a stub to get through method call chain
        givenCacheServiceResult(singletonMap(bid1, CacheInfo.empty()));

        // when
        bidResponseCreator.create(bidderResponses, auctionContext, cacheInfo, false);

        // then
        ArgumentCaptor<CacheContext> contextArgumentCaptor = ArgumentCaptor.forClass(CacheContext.class);
        verify(cacheService).cacheBidsOpenrtb(
                argThat(t -> t.containsAll(asList(bid1, bid4, bid3, bid2))),
                same(auctionContext),
                contextArgumentCaptor.capture(),
                eq(EventsContext.builder()
                        .enabledForAccount(true)
                        .enabledForRequest(true)
                        .auctionTimestamp(1000L)
                        .build()));

        Map<String, Map<String, String>> biddersToCacheBidIds = doubleMap(
                "bidder1", doubleMap("bidId1-impId1", "bidId1", "bidId2-impId2", "bidId2"),
                "bidder2", doubleMap("bidId3-impId1", "bidId3", "bidId4-impId2", "bidId4"));

        assertThat(contextArgumentCaptor.getValue())
                .satisfies(context -> {
                    assertThat(context.isShouldCacheBids()).isTrue();
                    assertThat(context.isShouldCacheVideoBids()).isTrue();
                    assertThat(context.getCacheBidsTtl()).isEqualTo(99);
                    assertThat(context.getCacheVideoBidsTtl()).isEqualTo(101);
                    assertThat(contextArgumentCaptor.getValue().getBidderToBidsToGeneratedIds().getBidderToBidIds())
                            .containsAllEntriesOf(biddersToCacheBidIds);
                    assertThat(context.getBidderToVideoGeneratedBidIdsToModify().getBidderToBidIds()).isEmpty();
                });
    }

    @Test
    public void shouldRequestCacheServiceWithWinningBidsOnlyWhenWinningonlyIsTrue() {
        // given
        final AuctionContext auctionContext = givenAuctionContext(givenBidRequest(
                identity(),
                extBuilder -> extBuilder.targeting(givenTargeting())));

        final Bid bid1 = Bid.builder().id("bidId1").impid("impId1").price(BigDecimal.valueOf(5.67)).build();
        final Bid bid2 = Bid.builder().id("bidId2").impid("impId2").price(BigDecimal.valueOf(7.19)).build();
        final Bid bid3 = Bid.builder().id("bidId3").impid("impId1").price(BigDecimal.valueOf(3.74)).build();
        final Bid bid4 = Bid.builder().id("bidId4").impid("impId2").price(BigDecimal.valueOf(6.74)).build();
        final List<BidderResponse> bidderResponses = asList(
                BidderResponse.of("bidder1", givenSeatBid(BidderBid.of(bid1, banner, "USD"),
                        BidderBid.of(bid2, banner, "USD")), 100),
                BidderResponse.of("bidder2", givenSeatBid(BidderBid.of(bid3, banner, "USD"),
                        BidderBid.of(bid4, banner, "USD")), 100));

        final BidRequestCacheInfo cacheInfo = BidRequestCacheInfo.builder()
                .doCaching(true).shouldCacheWinningBidsOnly(true).build();

        // just a stub to get through method call chain
        givenCacheServiceResult(singletonMap(bid1, CacheInfo.empty()));

        // when
        bidResponseCreator.create(bidderResponses, auctionContext, cacheInfo, false);

        // then
        ArgumentCaptor<CacheContext> contextArgumentCaptor = ArgumentCaptor.forClass(CacheContext.class);
        verify(cacheService).cacheBidsOpenrtb(
                eq(asList(bid1, bid2)),
                same(auctionContext),
                contextArgumentCaptor.capture(),
                eq(EventsContext.builder().auctionTimestamp(1000L).build()));

        final Map<String, Map<String, String>> biddersToCacheBidIds = doubleMap(
                "bidder1", doubleMap("bidId1-impId1", "bidId1", "bidId2-impId2", "bidId2"),
                "bidder2", doubleMap("bidId3-impId1", "bidId3", "bidId4-impId2", "bidId4"));

        assertThat(contextArgumentCaptor.getValue())
                .satisfies(context -> {
                    assertThat(contextArgumentCaptor.getValue().getBidderToBidsToGeneratedIds().getBidderToBidIds())
                            .containsAllEntriesOf(biddersToCacheBidIds);
                    assertThat(context.getBidderToVideoGeneratedBidIdsToModify().getBidderToBidIds()).isEmpty();
                });
    }

    @Test
    public void shouldRequestCacheServiceWithVideoBidsToModifyWhenEventsEnabledAndForBidderThatAllowsModifyVastXml() {
        // given
        final Account account = Account.builder().id("accountId").eventsEnabled(true).build();

        final Imp imp1 = Imp.builder().id("impId1").video(Video.builder().build()).build();
        final Imp imp2 = Imp.builder().id("impId2").video(Video.builder().build()).build();

        final AuctionContext auctionContext = givenAuctionContext(
                givenBidRequest(
                        identity(),
                        extBuilder -> extBuilder.events(mapper.createObjectNode()),
                        imp1, imp2),
                contextBuilder -> contextBuilder.account(account));

        final Bid bid1 = Bid.builder().id("bidId1").impid("impId1").price(BigDecimal.valueOf(5.67)).build();
        final Bid bid2 = Bid.builder().id("bidId2").impid("impId2").price(BigDecimal.valueOf(7.19)).build();
        final List<BidderResponse> bidderResponses = asList(
                BidderResponse.of("bidder1", givenSeatBid(BidderBid.of(bid1, banner, "USD")), 100),
                BidderResponse.of("bidder2", givenSeatBid(BidderBid.of(bid2, banner, "USD")), 100));

        final BidRequestCacheInfo cacheInfo = BidRequestCacheInfo.builder()
                .doCaching(true)
                .shouldCacheVideoBids(true)
                .build();

        // just a stub to get through method call chain
        givenCacheServiceResult(singletonMap(bid1, CacheInfo.empty()));

        given(bidderCatalog.isModifyingVastXmlAllowed(eq("bidder1"))).willReturn(true);

        // when
        bidResponseCreator.create(bidderResponses, auctionContext, cacheInfo, false);

        // then
        final Map<String, Map<String, String>> biddersToCacheBidIds = doubleMap(
                "bidder1", singletonMap("bidId1-impId1", "bidId1"),
                "bidder2", singletonMap("bidId2-impId2", "bidId2"));

        final ArgumentCaptor<CacheContext> cacheContextArgumentCaptor = ArgumentCaptor.forClass(CacheContext.class);

        verify(cacheService).cacheBidsOpenrtb(
                argThat(t -> t.containsAll(asList(bid1, bid2))),
                same(auctionContext),
                cacheContextArgumentCaptor.capture(),
                eq(EventsContext.builder()
                        .enabledForAccount(true)
                        .enabledForRequest(true)
                        .auctionTimestamp(1000L)
                        .build()));

        assertThat(cacheContextArgumentCaptor.getValue())
                .satisfies(context -> {
                    assertThat(context.getBidderToVideoGeneratedBidIdsToModify().getBidderToBidIds())
                            .containsAllEntriesOf(singletonMap("bidder1", singletonMap("bidId1-impId1", "bidId1")));
                    assertThat(context.getBidderToBidsToGeneratedIds().getBidderToBidIds())
                            .containsAllEntriesOf(biddersToCacheBidIds);
                    assertThat(context.isShouldCacheVideoBids()).isTrue();
                });
    }

    @Test
    public void shouldCallCacheServiceEvenRoundedCpmIsZero() {
        // given
        final AuctionContext auctionContext = givenAuctionContext(givenBidRequest());

        final Bid bid1 = Bid.builder().id("bidId1").impid("impId1").price(BigDecimal.valueOf(0.05)).build();
        final List<BidderResponse> bidderResponses = singletonList(
                BidderResponse.of("bidder1", givenSeatBid(BidderBid.of(bid1, banner, "USD")), 100));

        final BidRequestCacheInfo cacheInfo = BidRequestCacheInfo.builder().doCaching(true).build();
        // just a stub to get through method call chain
        givenCacheServiceResult(singletonMap(bid1, CacheInfo.empty()));

        // when
        bidResponseCreator.create(bidderResponses, auctionContext, cacheInfo, false);

        // then
        final ArgumentCaptor<CacheContext> cacheContextArgumentCaptor = ArgumentCaptor.forClass(CacheContext.class);
        verify(cacheService).cacheBidsOpenrtb(
                argThat(bids -> bids.contains(bid1)),
                same(auctionContext),
                cacheContextArgumentCaptor.capture(),
                eq(EventsContext.builder().auctionTimestamp(1000L).build()));

        assertThat(cacheContextArgumentCaptor.getValue())
                .satisfies(context -> {
                    assertThat(context.getBidderToVideoGeneratedBidIdsToModify().getBidderToBidIds()).isEmpty();
                    assertThat(context.getBidderToBidsToGeneratedIds().getBidderToBidIds())
                            .containsAllEntriesOf(singletonMap("bidder1", singletonMap("bidId1-impId1", "bidId1")));
                });
    }

    @Test
    public void shouldSetExpectedConstantResponseFields() {
        // given
        final AuctionContext auctionContext = givenAuctionContext(givenBidRequest());

        final List<BidderResponse> bidderResponses = singletonList(BidderResponse.of("bidder1", givenSeatBid(), 100));

        // when
        final BidResponse bidResponse =
                bidResponseCreator.create(bidderResponses, auctionContext, null, false).result();

        // then
        final BidResponse responseWithExpectedFields = BidResponse.builder()
                .id("123")
                .cur("USD")
                .ext(mapper.valueToTree(
                        ExtBidResponse.of(null, null, singletonMap("bidder1", 100), 1000L, null,
                                ExtBidResponsePrebid.of(1000L))))
                .build();

        assertThat(bidResponse)
                .isEqualToIgnoringGivenFields(responseWithExpectedFields, "nbr", "seatbid");

        verify(cacheService, never()).cacheBidsOpenrtb(anyList(), any(), any(), any());

    }

    @Test
    public void shouldSetNbrValueTwoAndEmptySeatbidWhenIncomingBidResponsesAreEmpty() {
        // given
        final AuctionContext auctionContext = givenAuctionContext(givenBidRequest());

        // when
        final BidResponse bidResponse = bidResponseCreator.create(emptyList(), auctionContext, null, false).result();

        // then
        assertThat(bidResponse).returns(0, BidResponse::getNbr);
        assertThat(bidResponse).returns(emptyList(), BidResponse::getSeatbid);

        verify(cacheService, never()).cacheBidsOpenrtb(anyList(), any(), any(), any());
    }

    @Test
    public void shouldSetNbrValueTwoAndEmptySeatbidWhenIncomingBidResponsesDoNotContainAnyBids() {
        // given
        final AuctionContext auctionContext = givenAuctionContext(givenBidRequest());

        final List<BidderResponse> bidderResponses = singletonList(BidderResponse.of("bidder1", givenSeatBid(), 100));

        // when
        final BidResponse bidResponse =
                bidResponseCreator.create(bidderResponses, auctionContext, null, false).result();

        // then
        assertThat(bidResponse).returns(0, BidResponse::getNbr);
        assertThat(bidResponse).returns(emptyList(), BidResponse::getSeatbid);

        verify(cacheService, never()).cacheBidsOpenrtb(anyList(), any(), any(), any());
    }

    @Test
    public void shouldSetNbrNullAndPopulateSeatbidWhenAtLeastOneBidIsPresent() {
        // given
        final AuctionContext auctionContext = givenAuctionContext(givenBidRequest());

        final Bid bid = Bid.builder().impid("imp1").id("bidId").build();
        final List<BidderResponse> bidderResponses = singletonList(BidderResponse.of("bidder1",
                givenSeatBid(BidderBid.of(bid, null, null)), 100));

        // when
        final BidResponse bidResponse =
                bidResponseCreator.create(bidderResponses, auctionContext, CACHE_INFO, false).result();

        // then
        assertThat(bidResponse.getNbr()).isNull();
        assertThat(bidResponse.getSeatbid()).hasSize(1);

        verify(cacheService, never()).cacheBidsOpenrtb(anyList(), any(), any(), any());
    }

    @Test
    public void shouldSkipBidderResponsesWhereSeatBidContainEmptyBids() {
        // given
        final AuctionContext auctionContext = givenAuctionContext(givenBidRequest());

        final Bid bid = Bid.builder().impid("imp1").id("bidId").build();
        final List<BidderResponse> bidderResponses = asList(
                BidderResponse.of("bidder1", givenSeatBid(), 0),
                BidderResponse.of("bidder2", givenSeatBid(BidderBid.of(bid, banner, "USD")), 0));

        // when
        final BidResponse bidResponse =
                bidResponseCreator.create(bidderResponses, auctionContext, CACHE_INFO, false).result();

        // then
        assertThat(bidResponse.getSeatbid()).hasSize(1);

        verify(cacheService, never()).cacheBidsOpenrtb(anyList(), any(), any(), any());
    }

    @Test
    public void shouldOverrideBidIdWhenGenerateBidIdIsTurnedOn() {
        // given
        final AuctionContext auctionContext = givenAuctionContext(givenBidRequest());
        final ExtPrebid<ExtBidPrebid, ?> prebid = ExtPrebid.of(ExtBidPrebid.builder().type(banner).build(), null);
        final Bid bid = Bid.builder()
                .id("123")
                .impid("imp123")
                .ext(mapper.valueToTree(prebid))
                .build();
        final List<BidderResponse> bidderResponses = singletonList(
                BidderResponse.of("bidder2", givenSeatBid(BidderBid.of(bid, banner, "USD")), 0));
        given(idGenerator.getType()).willReturn(IdGeneratorType.uuid);
        given(idGenerator.generateId()).willReturn("de7fc739-0a6e-41ad-8961-701c30c82166");

        final BidResponseCreator bidResponseCreator = new BidResponseCreator(
                cacheService,
                bidderCatalog,
                eventsService,
                storedRequestProcessor,
<<<<<<< HEAD
                bidResponseReducer,
                true,
=======
                idGenerator,
>>>>>>> f35f6c8c
                0,
                clock,
                jacksonMapper);

        // when
        final BidResponse bidResponse =
                bidResponseCreator.create(bidderResponses, auctionContext, CACHE_INFO, false).result();

        // then
        assertThat(bidResponse.getSeatbid())
                .flatExtracting(SeatBid::getBid)
                .extracting(Bid::getExt)
                .extracting(ext -> ext.get("prebid"))
                .extracting(extPrebid -> mapper.treeToValue(extPrebid, ExtBidPrebid.class))
                .extracting(ExtBidPrebid::getBidid)
                .hasSize(1)
                .first()
                .isEqualTo("de7fc739-0a6e-41ad-8961-701c30c82166");

        verify(cacheService, never()).cacheBidsOpenrtb(anyList(), any(), any(), any());
    }

    @Test
    public void shouldUseGeneratedBidIdForEventAndCacheWhenGeneratedIdIsTurnedOn() {
        // given
        final Account account = Account.builder().id("accountId").eventsEnabled(true).build();
        final BidRequest bidRequest = givenBidRequest(
                identity(),
                extBuilder -> extBuilder
                        .events(mapper.createObjectNode())
                        .integration("pbjs"));

        final AuctionContext auctionContext = givenAuctionContext(
                bidRequest,
                contextBuilder -> contextBuilder.account(account));

        final ExtPrebid<ExtBidPrebid, ?> prebid = ExtPrebid.of(ExtBidPrebid.builder().type(banner).build(), null);
        final Bid bid = Bid.builder()
                .id("bidId1")
                .impid("impId1")
                .price(BigDecimal.ONE)
                .ext(mapper.valueToTree(prebid))
                .build();

        final List<BidderResponse> bidderResponses = singletonList(
                BidderResponse.of("bidder1", givenSeatBid(BidderBid.of(bid, banner, "USD")), 0));

        final String generatedBid = "de7fc739-0a6e-41ad-8961-701c30c82166";
        given(idGenerator.getType()).willReturn(IdGeneratorType.uuid);
        given(idGenerator.generateId()).willReturn(generatedBid);

        final BidRequestCacheInfo cacheInfo = BidRequestCacheInfo.builder().doCaching(true).build();
        givenCacheServiceResult(singletonMap(bid, CacheInfo.of("id", null, null, null)));

        final Events events = Events.of("http://event-type-win", "http://event-type-view");
        given(eventsService.createEvent(anyString(), anyString(), anyString(), anyLong(), anyString()))
                .willReturn(events);

        final BidResponseCreator bidResponseCreator = new BidResponseCreator(
                cacheService,
                bidderCatalog,
                eventsService,
                storedRequestProcessor,
                idGenerator,
                0,
                clock,
                jacksonMapper);

        // when
        bidResponseCreator.create(bidderResponses, auctionContext, cacheInfo, false).result();

        // then
        final ArgumentCaptor<CacheContext> cacheContextArgumentCaptor = ArgumentCaptor.forClass(CacheContext.class);
        verify(cacheService).cacheBidsOpenrtb(any(), any(), cacheContextArgumentCaptor.capture(), any());

        assertThat(cacheContextArgumentCaptor.getValue())
                .satisfies(context -> {
                    assertThat(context.isShouldCacheVideoBids()).isFalse();
                    assertThat(context.getBidderToVideoGeneratedBidIdsToModify().getBidderToBidIds()).isEmpty();
                    assertThat(context.getBidderToBidsToGeneratedIds().getBidderToBidIds())
                            .containsAllEntriesOf(singletonMap("bidder1", singletonMap("bidId1-impId1", generatedBid)));
                });

        verify(eventsService).createEvent(eq(generatedBid), anyString(), anyString(), anyLong(), anyString());
    }

    @Test
    public void shouldSetExpectedResponseSeatBidAndBidFields() {
        // given
        final AuctionContext auctionContext = givenAuctionContext(givenBidRequest());
        final Bid bid = Bid.builder().id("bidId").price(BigDecimal.ONE).adm("adm").impid("i1")
                .ext(mapper.valueToTree(singletonMap("bidExt", 1))).build();
        final List<BidderResponse> bidderResponses = singletonList(BidderResponse.of("bidder1",
                givenSeatBid(BidderBid.of(bid, banner, "USD")), 100));

        // when
        final BidResponse bidResponse =
                bidResponseCreator.create(bidderResponses, auctionContext, CACHE_INFO, false).result();

        // then
        assertThat(bidResponse.getSeatbid()).containsOnly(SeatBid.builder()
                .seat("bidder1")
                .group(0)
                .bid(singletonList(Bid.builder()
                        .id("bidId")
                        .impid("i1")
                        .price(BigDecimal.ONE)
                        .adm("adm")
                        .ext(mapper.valueToTree(ExtPrebid.of(
                                ExtBidPrebid.builder().type(banner).build(),
                                singletonMap("bidExt", 1))))
                        .build()))
                .build());

        verify(cacheService, never()).cacheBidsOpenrtb(anyList(), any(), any(), any());
    }

    @Test
    public void shouldFilterBidByBidReducerResponse() {
        // given
        final AuctionContext auctionContext = givenAuctionContext(givenBidRequest());

        final Bid dealBid1Imp1 = Bid.builder().id("bidId1i1d").dealid("d1").price(BigDecimal.valueOf(4.98)).impid("i1")
                .build();
        final Bid dealBid2Imp1 = Bid.builder().id("bidId2i1d").dealid("d2").price(BigDecimal.valueOf(5.00)).impid("i1")
                .build();
        final BidderSeatBid seatBidWithDeals = givenSeatBid(
                BidderBid.of(dealBid2Imp1, banner, null),
                BidderBid.of(dealBid1Imp1, banner, null));

        final List<BidderResponse> bidderResponses = singletonList(BidderResponse.of("bidder1", seatBidWithDeals, 100));

        given(bidResponseReducer.removeRedundantBids(any()))
                .willReturn(BidderResponse.of("bidder1", givenSeatBid(BidderBid.of(dealBid2Imp1, banner, null)), 100));

        // when
        final BidResponse bidResponse =
                bidResponseCreator.create(bidderResponses, auctionContext, CACHE_INFO, false).result();

        // then
        assertThat(bidResponse.getSeatbid())
                .flatExtracting(SeatBid::getBid).hasSize(1)
                .extracting(Bid::getId)
                .containsOnly("bidId2i1d");
    }

    @Test
    public void shouldAddTypeToNativeBidAdm() throws JsonProcessingException {
        // given
        final Request nativeRequest = Request.builder()
                .assets(singletonList(Asset.builder()
                        .id(123)
                        .img(ImageObject.builder().type(1).build())
                        .data(DataObject.builder().type(2).build())
                        .build()))
                .build();

        final BidRequest bidRequest = BidRequest.builder()
                .cur(singletonList("USD"))
                .tmax(1000L)
                .app(App.builder().build())
                .imp(singletonList(Imp.builder()
                        .id("imp1")
                        .xNative(Native.builder().request(mapper.writeValueAsString(nativeRequest)).build())
                        .build()))
                .build();
        final AuctionContext auctionContext = givenAuctionContext(bidRequest);

        final Response responseAdm = Response.builder()
                .assets(singletonList(com.iab.openrtb.response.Asset.builder()
                        .id(123)
                        .img(com.iab.openrtb.response.ImageObject.builder().build())
                        .data(com.iab.openrtb.response.DataObject.builder().build())
                        .build()))
                .build();

        final Bid bid = Bid.builder().id("bidId").price(BigDecimal.ONE).impid("imp1")
                .adm(mapper.writeValueAsString(responseAdm))
                .ext(mapper.valueToTree(singletonMap("bidExt", 1))).build();
        final List<BidderResponse> bidderResponses = singletonList(BidderResponse.of("bidder1",
                givenSeatBid(BidderBid.of(bid, xNative, "USD")), 100));

        // when
        final BidResponse bidResponse =
                bidResponseCreator.create(bidderResponses, auctionContext, CACHE_INFO, false).result();

        // then
        assertThat(bidResponse.getSeatbid()).hasSize(1)
                .flatExtracting(SeatBid::getBid)
                .extracting(Bid::getAdm)
                .extracting(adm -> mapper.readValue(adm, Response.class))
                .flatExtracting(Response::getAssets).hasSize(1)
                .containsOnly(com.iab.openrtb.response.Asset.builder()
                        .id(123)
                        .img(com.iab.openrtb.response.ImageObject.builder().type(1).build())
                        .data(com.iab.openrtb.response.DataObject.builder().type(2).build())
                        .build());

        verify(cacheService, never()).cacheBidsOpenrtb(anyList(), any(), any(), any());
    }

    @Test
    public void shouldReturnEmptyAssetIfImageTypeIsEmpty() throws JsonProcessingException {
        // given
        final Request nativeRequest = Request.builder()
                .assets(singletonList(Asset.builder()
                        .id(123)
                        .img(ImageObject.builder().type(null).build())
                        .data(DataObject.builder().type(2).build())
                        .build()))
                .build();

        final BidRequest bidRequest = BidRequest.builder()
                .cur(singletonList("USD"))
                .tmax(1000L)
                .app(App.builder().build())
                .imp(singletonList(Imp.builder()
                        .id("imp1")
                        .xNative(Native.builder().request(mapper.writeValueAsString(nativeRequest)).build())
                        .build()))
                .build();

        final AuctionContext auctionContext = givenAuctionContext(bidRequest);

        final Response responseAdm = Response.builder()
                .assets(singletonList(com.iab.openrtb.response.Asset.builder()
                        .id(123)
                        .img(com.iab.openrtb.response.ImageObject.builder().type(null).build())
                        .data(com.iab.openrtb.response.DataObject.builder().build())
                        .build()))
                .build();

        final Bid bid = Bid.builder().id("bidId").price(BigDecimal.ONE).impid("imp1")
                .adm(mapper.writeValueAsString(responseAdm))
                .ext(mapper.valueToTree(singletonMap("bidExt", 1))).build();
        final List<BidderResponse> bidderResponses = singletonList(BidderResponse.of("bidder1",
                givenSeatBid(BidderBid.of(bid, xNative, "USD")), 100));

        // when
        final BidResponse bidResponse =
                bidResponseCreator.create(bidderResponses, auctionContext, CACHE_INFO, false).result();

        // then
        assertThat(bidResponse.getSeatbid()).hasSize(1)
                .flatExtracting(SeatBid::getBid)
                .extracting(Bid::getAdm)
                .extracting(adm -> mapper.readValue(adm, Response.class))
                .flatExtracting(Response::getAssets)
                .isEmpty();
    }

    @Test
    public void shouldReturnEmptyAssetIfDataTypeIsEmpty() throws JsonProcessingException {
        // given
        final Request nativeRequest = Request.builder()
                .assets(singletonList(Asset.builder()
                        .id(123)
                        .img(ImageObject.builder().type(1).build())
                        .data(DataObject.builder().type(null).build())
                        .build()))
                .build();

        final BidRequest bidRequest = BidRequest.builder()
                .cur(singletonList("USD"))
                .tmax(1000L)
                .app(App.builder().build())
                .imp(singletonList(Imp.builder()
                        .id("imp1")
                        .xNative(Native.builder().request(mapper.writeValueAsString(nativeRequest)).build())
                        .build()))
                .build();

        final AuctionContext auctionContext = givenAuctionContext(bidRequest);

        final Response responseAdm = Response.builder()
                .assets(singletonList(com.iab.openrtb.response.Asset.builder()
                        .id(123)
                        .img(com.iab.openrtb.response.ImageObject.builder().build())
                        .data(com.iab.openrtb.response.DataObject.builder().build())
                        .build()))
                .build();

        final Bid bid = Bid.builder().id("bidId").price(BigDecimal.ONE).impid("imp1")
                .adm(mapper.writeValueAsString(responseAdm))
                .ext(mapper.valueToTree(singletonMap("bidExt", 1))).build();
        final List<BidderResponse> bidderResponses = singletonList(BidderResponse.of("bidder1",
                givenSeatBid(BidderBid.of(bid, xNative, "USD")), 100));

        // when
        final BidResponse bidResponse =
                bidResponseCreator.create(bidderResponses, auctionContext, CACHE_INFO, false).result();

        // then
        assertThat(bidResponse.getSeatbid()).hasSize(1)
                .flatExtracting(SeatBid::getBid)
                .extracting(Bid::getAdm)
                .extracting(adm -> mapper.readValue(adm, Response.class))
                .flatExtracting(Response::getAssets)
                .isEmpty();
    }

    @Test
    public void shouldSetBidAdmToNullIfCacheIdIsPresentAndReturnCreativeBidsIsFalse() {
        // given
        final AuctionContext auctionContext = givenAuctionContext(givenBidRequest(
                identity(),
                extBuilder -> extBuilder.targeting(givenTargeting())));

        final Bid bid = Bid.builder().price(BigDecimal.ONE).adm("adm").id("bidId").impid("i1").build();
        final List<BidderResponse> bidderResponses = singletonList(BidderResponse.of("bidder1",
                givenSeatBid(BidderBid.of(bid, banner, "USD")), 100));

        givenCacheServiceResult(singletonMap(bid, CacheInfo.of("id", null, null, null)));

        final BidRequestCacheInfo cacheInfo = BidRequestCacheInfo.builder().doCaching(true).build();

        // when
        final BidResponse bidResponse =
                bidResponseCreator.create(bidderResponses, auctionContext, cacheInfo, false).result();

        // then
        assertThat(bidResponse.getSeatbid())
                .flatExtracting(SeatBid::getBid).hasSize(1)
                .extracting(Bid::getAdm)
                .containsNull();

        verify(cacheService).cacheBidsOpenrtb(anyList(), any(), any(), any());
    }

    @Test
    public void shouldSetBidAdmToNullIfVideoCacheIdIsPresentAndReturnCreativeVideoBidsIsFalse() {
        // given
        final AuctionContext auctionContext = givenAuctionContext(givenBidRequest(
                identity(),
                extBuilder -> extBuilder.targeting(givenTargeting())));

        final Bid bid = Bid.builder().price(BigDecimal.ONE).adm("adm").id("bidId").impid("i1").build();
        final List<BidderResponse> bidderResponses = singletonList(BidderResponse.of("bidder1",
                givenSeatBid(BidderBid.of(bid, banner, "USD")), 100));

        final BidRequestCacheInfo cacheInfo = BidRequestCacheInfo.builder().doCaching(true).build();

        givenCacheServiceResult(singletonMap(bid, CacheInfo.of("id", null, null, null)));

        // when
        final BidResponse bidResponse =
                bidResponseCreator.create(bidderResponses, auctionContext, cacheInfo, false).result();

        // then
        assertThat(bidResponse.getSeatbid())
                .flatExtracting(SeatBid::getBid).hasSize(1)
                .extracting(Bid::getAdm)
                .containsNull();

        verify(cacheService).cacheBidsOpenrtb(anyList(), any(), any(), any());
    }

    @Test
    public void shouldSetBidExpWhenCacheIdIsMatched() {
        // given
        final AuctionContext auctionContext = givenAuctionContext(givenBidRequest(
                identity(),
                extBuilder -> extBuilder.targeting(givenTargeting())));

        final Bid bid = Bid.builder().price(BigDecimal.ONE).impid("i1").id("bidId").build();
        final List<BidderResponse> bidderResponses = singletonList(BidderResponse.of("bidder1",
                givenSeatBid(BidderBid.of(bid, banner, "USD")), 100));

        givenCacheServiceResult(singletonMap(bid, CacheInfo.of("id", null, 100, null)));

        final BidRequestCacheInfo cacheInfo = BidRequestCacheInfo.builder().doCaching(true).build();

        // when
        final BidResponse bidResponse =
                bidResponseCreator.create(bidderResponses, auctionContext, cacheInfo, false).result();

        // then
        assertThat(bidResponse.getSeatbid())
                .flatExtracting(SeatBid::getBid).hasSize(1)
                .extracting(Bid::getExp)
                .containsOnly(100);

        verify(cacheService).cacheBidsOpenrtb(anyList(), any(), any(), any());
    }

    @Test
    public void shouldSetBidExpMaxTtlWhenCacheIdIsMatchedAndBothTtlIsSet() {
        // given
        final AuctionContext auctionContext = givenAuctionContext(givenBidRequest(
                identity(),
                extBuilder -> extBuilder.targeting(givenTargeting())));

        final Bid bid = Bid.builder().price(BigDecimal.ONE).impid("i1").id("bidId").build();
        final List<BidderResponse> bidderResponses = singletonList(BidderResponse.of("bidder1",
                givenSeatBid(BidderBid.of(bid, banner, "USD")), 100));

        givenCacheServiceResult(singletonMap(bid, CacheInfo.of("id", null, 100, 200)));

        final BidRequestCacheInfo cacheInfo = BidRequestCacheInfo.builder().doCaching(true).build();

        // when
        final BidResponse bidResponse =
                bidResponseCreator.create(bidderResponses, auctionContext, cacheInfo, false).result();

        // then
        assertThat(bidResponse.getSeatbid())
                .flatExtracting(SeatBid::getBid).hasSize(1)
                .extracting(Bid::getExp)
                .containsOnly(200);

        verify(cacheService).cacheBidsOpenrtb(anyList(), any(), any(), any());
    }

    @Test
    public void shouldTolerateMissingExtInSeatBidAndBid() {
        // given
        final AuctionContext auctionContext = givenAuctionContext(givenBidRequest());
        final Bid bid = Bid.builder().id("bidId").price(BigDecimal.ONE).impid("i1").build();
        final List<BidderResponse> bidderResponses = singletonList(BidderResponse.of("bidder1",
                givenSeatBid(BidderBid.of(bid, banner, "USD")), 100));

        // when
        final BidResponse bidResponse =
                bidResponseCreator.create(bidderResponses, auctionContext, CACHE_INFO, false).result();

        // then
        assertThat(bidResponse.getSeatbid()).hasSize(1)
                .flatExtracting(SeatBid::getBid)
                .containsOnly(Bid.builder()
                        .id("bidId")
                        .impid("i1")
                        .price(BigDecimal.ONE)
                        .ext(mapper.valueToTree(
                                ExtPrebid.of(ExtBidPrebid.builder().type(banner).build(), null)))
                        .build());

        verify(cacheService, never()).cacheBidsOpenrtb(anyList(), any(), any(), any());
    }

    @Test
    public void shouldPopulateTargetingKeywords() {
        // given
        final AuctionContext auctionContext = givenAuctionContext(givenBidRequest(
                identity(),
                extBuilder -> extBuilder.targeting(givenTargeting())));

        final Bid bid = Bid.builder().id("bidId1").price(BigDecimal.valueOf(5.67)).impid("i1").build();
        final List<BidderResponse> bidderResponses = singletonList(BidderResponse.of("bidder1",
                givenSeatBid(BidderBid.of(bid, banner, "USD")), 100));

        // when
        final BidResponse bidResponse =
                bidResponseCreator.create(bidderResponses, auctionContext, CACHE_INFO, false).result();

        // then
        assertThat(bidResponse.getSeatbid())
                .flatExtracting(SeatBid::getBid).hasSize(1)
                .extracting(extractedBid -> toExtPrebid(extractedBid.getExt()).getPrebid().getTargeting())
                .flatExtracting(Map::entrySet)
                .extracting(Map.Entry::getKey, Map.Entry::getValue)
                .containsOnly(
                        tuple("hb_pb", "5.00"),
                        tuple("hb_pb_bidder1", "5.00"),
                        tuple("hb_bidder", "bidder1"),
                        tuple("hb_bidder_bidder1", "bidder1"));

        verify(cacheService, never()).cacheBidsOpenrtb(anyList(), any(), any(), any());
    }

    @Test
    public void shouldTruncateTargetingKeywordsByGlobalConfig() {
        // given
        final AuctionContext auctionContext = givenAuctionContext(givenBidRequest(
                identity(),
                extBuilder -> extBuilder.targeting(givenTargeting())));

        final Bid bid = Bid.builder().id("bidId1").price(BigDecimal.valueOf(5.67)).impid("i1").build();
        final List<BidderResponse> bidderResponses = singletonList(BidderResponse.of("someVeryLongBidderName",
                givenSeatBid(BidderBid.of(bid, banner, "USD")), 100));

        final BidResponseCreator bidResponseCreator = new BidResponseCreator(
                cacheService,
                bidderCatalog,
                eventsService,
                storedRequestProcessor,
<<<<<<< HEAD
                bidResponseReducer,
                false,
=======
                idGenerator,
>>>>>>> f35f6c8c
                20,
                clock,
                jacksonMapper);

        // when
        final BidResponse bidResponse =
                bidResponseCreator.create(bidderResponses, auctionContext, CACHE_INFO, false).result();

        // then
        assertThat(bidResponse.getSeatbid())
                .flatExtracting(SeatBid::getBid).hasSize(1)
                .extracting(extractedBid -> toExtPrebid(extractedBid.getExt()).getPrebid().getTargeting())
                .flatExtracting(Map::entrySet)
                .extracting(Map.Entry::getKey, Map.Entry::getValue)
                .containsOnly(
                        tuple("hb_pb", "5.00"),
                        tuple("hb_pb_someVeryLongBi", "5.00"),
                        tuple("hb_bidder", "someVeryLongBidderName"),
                        tuple("hb_bidder_someVeryLo", "someVeryLongBidderName"),
                        tuple("hb_bidder_someVeryLo", "someVeryLongBidderName"));
    }

    @Test
    public void shouldTruncateTargetingKeywordsByAccountConfig() {
        // given
        final Account account = Account.builder().id("accountId").truncateTargetAttr(20).build();
        final BidRequest bidRequest = givenBidRequest(
                identity(),
                extBuilder -> extBuilder.targeting(givenTargeting()));
        final AuctionContext auctionContext = givenAuctionContext(
                bidRequest,
                contextBuilder -> contextBuilder.account(account));

        final Bid bid = Bid.builder().id("bidId1").price(BigDecimal.valueOf(5.67)).impid("i1").build();
        final List<BidderResponse> bidderResponses = singletonList(BidderResponse.of("someVeryLongBidderName",
                givenSeatBid(BidderBid.of(bid, banner, "USD")), 100));

        // when
        final BidResponse bidResponse =
                bidResponseCreator.create(bidderResponses, auctionContext, CACHE_INFO, false).result();

        // then
        assertThat(bidResponse.getSeatbid())
                .flatExtracting(SeatBid::getBid).hasSize(1)
                .extracting(extractedBid -> toExtPrebid(extractedBid.getExt()).getPrebid().getTargeting())
                .flatExtracting(Map::entrySet)
                .extracting(Map.Entry::getKey, Map.Entry::getValue)
                .containsOnly(
                        tuple("hb_pb", "5.00"),
                        tuple("hb_pb_someVeryLongBi", "5.00"),
                        tuple("hb_bidder", "someVeryLongBidderName"),
                        tuple("hb_bidder_someVeryLo", "someVeryLongBidderName"));
    }

    @Test
    public void shouldTruncateTargetingKeywordsByRequestPassedValue() {
        // given
        final Account account = Account.builder().id("accountId").truncateTargetAttr(25).build();
        final BidRequest bidRequest = givenBidRequest(
                identity(),
                extBuilder -> extBuilder.targeting(ExtRequestTargeting.builder()
                        .pricegranularity(mapper.valueToTree(
                                ExtPriceGranularity.of(2, singletonList(ExtGranularityRange.of(BigDecimal.valueOf(5),
                                        BigDecimal.valueOf(0.5))))))
                        .includewinners(true)
                        .includebidderkeys(true)
                        .includeformat(false)
                        .truncateattrchars(20)
                        .build()));
        final AuctionContext auctionContext = givenAuctionContext(
                bidRequest,
                contextBuilder -> contextBuilder.account(account));

        final Bid bid = Bid.builder().id("bidId1").price(BigDecimal.valueOf(5.67)).impid("i1").build();
        final List<BidderResponse> bidderResponses = singletonList(BidderResponse.of("someVeryLongBidderName",
                givenSeatBid(BidderBid.of(bid, banner, "USD")), 100));

        // when
        final BidResponse bidResponse =
                bidResponseCreator.create(bidderResponses, auctionContext, CACHE_INFO, false).result();

        // then
        assertThat(bidResponse.getSeatbid())
                .flatExtracting(SeatBid::getBid).hasSize(1)
                .extracting(extractedBid -> toExtPrebid(extractedBid.getExt()).getPrebid().getTargeting())
                .flatExtracting(Map::entrySet)
                .extracting(Map.Entry::getKey, Map.Entry::getValue)
                .containsOnly(
                        tuple("hb_pb", "5.00"),
                        tuple("hb_pb_someVeryLongBi", "5.00"),
                        tuple("hb_bidder", "someVeryLongBidderName"),
                        tuple("hb_bidder_someVeryLo", "someVeryLongBidderName"));
    }

    @Test
    public void shouldPopulateTargetingKeywordsForWinningBidsAndWinningBidsByBidder() {
        // given
        final AuctionContext auctionContext = givenAuctionContext(givenBidRequest(
                identity(),
                extBuilder -> extBuilder.targeting(givenTargeting())));

        final Bid firstBid = Bid.builder().id("bidId1").price(BigDecimal.valueOf(5.67)).impid("i1").build();
        final Bid secondBid = Bid.builder().id("bidId2").price(BigDecimal.valueOf(4.98)).impid("i2").build();
        final Bid thirdBid = Bid.builder().id("bidId3").price(BigDecimal.valueOf(7.25)).impid("i2").build();
        final List<BidderResponse> bidderResponses = asList(
                BidderResponse.of("bidder1",
                        givenSeatBid(BidderBid.of(firstBid, banner, null),
                                BidderBid.of(secondBid, banner, null)), 100),
                BidderResponse.of("bidder2",
                        givenSeatBid(BidderBid.of(thirdBid, banner, null)), 111));

        // when
        final BidResponse bidResponse =
                bidResponseCreator.create(bidderResponses, auctionContext, CACHE_INFO, false).result();

        // then
        assertThat(bidResponse.getSeatbid())
                .flatExtracting(SeatBid::getBid).hasSize(3)
                .extracting(
                        Bid::getId,
                        bid -> toTargetingByKey(bid, "hb_bidder"),
                        bid -> toTargetingByKey(bid, "hb_bidder_bidder1"),
                        bid -> toTargetingByKey(bid, "hb_bidder_bidder2"))
                .containsOnly(
                        tuple("bidId1", "bidder1", "bidder1", null),
                        tuple("bidId2", null, "bidder1", null),
                        tuple("bidId3", "bidder2", null, "bidder2"));

        verify(cacheService, never()).cacheBidsOpenrtb(anyList(), any(), any(), any());
    }

    @Test
    public void shouldPopulateTargetingKeywordsFromMediaTypePriceGranularities() {
        // given
        final AuctionContext auctionContext = givenAuctionContext(givenBidRequest(
                identity(),
                extBuilder -> extBuilder.targeting(ExtRequestTargeting.builder()
                        .pricegranularity(mapper.valueToTree(ExtPriceGranularity.of(2,
                                singletonList(ExtGranularityRange.of(BigDecimal.valueOf(5), BigDecimal.valueOf(0.5))))))
                        .mediatypepricegranularity(ExtMediaTypePriceGranularity.of(
                                mapper.valueToTree(ExtPriceGranularity.of(
                                        3,
                                        singletonList(ExtGranularityRange.of(
                                                BigDecimal.valueOf(10), BigDecimal.valueOf(1))))),
                                null,
                                null))
                        .includewinners(true)
                        .includebidderkeys(true)
                        .includeformat(false)
                        .build())));

        final Bid bid = Bid.builder().id("bidId").price(BigDecimal.valueOf(5.67)).impid("i1").build();
        final List<BidderResponse> bidderResponses = singletonList(BidderResponse.of("bidder1",
                givenSeatBid(BidderBid.of(bid, banner, "USD")), 100));

        // when
        final BidResponse bidResponse =
                bidResponseCreator.create(bidderResponses, auctionContext, CACHE_INFO, false).result();

        // then
        assertThat(bidResponse.getSeatbid())
                .flatExtracting(SeatBid::getBid)
                .extracting(extractedBid -> toExtPrebid(extractedBid.getExt()).getPrebid().getTargeting())
                .flatExtracting(Map::entrySet)
                .extracting(Map.Entry::getKey, Map.Entry::getValue)
                .containsOnly(
                        tuple("hb_pb", "5.000"),
                        tuple("hb_bidder", "bidder1"),
                        tuple("hb_pb_bidder1", "5.000"),
                        tuple("hb_bidder_bidder1", "bidder1"));

        verify(cacheService, never()).cacheBidsOpenrtb(anyList(), any(), any(), any());
    }

    @Test
    public void shouldPopulateCacheIdHostPathAndUuidTargetingKeywords() {
        // given
        final AuctionContext auctionContext = givenAuctionContext(givenBidRequest(
                identity(),
                extBuilder -> extBuilder.targeting(givenTargeting())));

        final Bid bid = Bid.builder().id("bidId").price(BigDecimal.valueOf(5.67)).impid("i1").build();
        final List<BidderResponse> bidderResponses = singletonList(BidderResponse.of("bidder1",
                givenSeatBid(BidderBid.of(bid, banner, "USD")), 100));
        final BidRequestCacheInfo cacheInfo = BidRequestCacheInfo.builder().doCaching(true).build();

        givenCacheServiceResult(singletonMap(bid, CacheInfo.of("cacheId", "videoId", null, null)));

        // when
        final BidResponse bidResponse =
                bidResponseCreator.create(bidderResponses, auctionContext, cacheInfo, false).result();

        // then
        assertThat(bidResponse.getSeatbid())
                .flatExtracting(SeatBid::getBid).hasSize(1)
                .extracting(extractedBid -> toExtPrebid(extractedBid.getExt()).getPrebid().getTargeting())
                .flatExtracting(Map::entrySet)
                .extracting(Map.Entry::getKey, Map.Entry::getValue)
                .containsOnly(
                        tuple("hb_pb", "5.00"),
                        tuple("hb_bidder", "bidder1"),
                        tuple("hb_cache_id", "cacheId"),
                        tuple("hb_uuid", "videoId"),
                        tuple("hb_cache_host", "testHost"),
                        tuple("hb_cache_path", "testPath"),
                        tuple("hb_pb_bidder1", "5.00"),
                        tuple("hb_bidder_bidder1", "bidder1"),
                        tuple("hb_cache_id_bidder1", "cacheId"),
                        tuple("hb_uuid_bidder1", "videoId"),
                        tuple("hb_cache_host_bidder1", "testHost"),
                        tuple("hb_cache_path_bidder1", "testPath"));

        verify(cacheService).cacheBidsOpenrtb(anyList(), any(), any(), any());
    }

    @Test
    public void shouldPopulateTargetingKeywordsWithAdditionalValuesFromRequest() {
        // given
        final AuctionContext auctionContext = givenAuctionContext(givenBidRequest(
                identity(),
                extBuilder -> extBuilder
                        .targeting(givenTargeting())
                        .adservertargeting(singletonList(ExtRequestPrebidAdservertargetingRule.of(
                                "static_keyword1", xStatic, "static_keyword1")))));

        final Bid bid = Bid.builder().id("bidId1").price(BigDecimal.valueOf(5.67)).impid("i1").build();
        final List<BidderResponse> bidderResponses = singletonList(BidderResponse.of(
                "bidder1", givenSeatBid(BidderBid.of(bid, banner, "USD")), 100));

        // when
        final BidResponse bidResponse =
                bidResponseCreator.create(bidderResponses, auctionContext, CACHE_INFO, false).result();

        // then
        assertThat(bidResponse.getSeatbid())
                .flatExtracting(SeatBid::getBid).hasSize(1)
                .extracting(extractedBid -> toExtPrebid(extractedBid.getExt()).getPrebid().getTargeting())
                .flatExtracting(Map::entrySet)
                .extracting(Map.Entry::getKey, Map.Entry::getValue)
                .contains(tuple("static_keyword1", "static_keyword1"));
    }

    @Test
    public void shouldPopulateTargetingKeywordsIfBidWasCachedAndAdmWasRemoved() {
        // given
        final AuctionContext auctionContext = givenAuctionContext(givenBidRequest(
                identity(),
                extBuilder -> extBuilder.targeting(givenTargeting())));

        final Bid bid = Bid.builder().id("bidId").price(BigDecimal.valueOf(5.67)).impid("impId").adm("adm").build();
        final List<BidderResponse> bidderResponses = singletonList(BidderResponse.of("bidder1",
                givenSeatBid(BidderBid.of(bid, banner, "USD")), 100));

        final BidRequestCacheInfo cacheInfo = BidRequestCacheInfo.builder()
                .doCaching(true)
                .returnCreativeBids(false) // this will cause erasing of bid.adm
                .build();

        givenCacheServiceResult(singletonMap(bid, CacheInfo.of("cacheId", null, null, null)));

        // when
        final BidResponse bidResponse =
                bidResponseCreator.create(bidderResponses, auctionContext, cacheInfo, false).result();

        // then
        assertThat(bidResponse.getSeatbid())
                .flatExtracting(SeatBid::getBid).hasSize(1)
                .extracting(extractedBid -> toExtPrebid(extractedBid.getExt()).getPrebid().getTargeting())
                .doesNotContainNull();
    }

    @Test
    public void shouldAddExtPrebidEventsIfEventsAreEnabledAndExtRequestPrebidEventPresent() {
        // given
        final Account account = Account.builder().id("accountId").eventsEnabled(true).build();
        final BidRequest bidRequest = givenBidRequest(
                identity(),
                extBuilder -> extBuilder
                        .events(mapper.createObjectNode())
                        .integration("pbjs"));
        final AuctionContext auctionContext = givenAuctionContext(
                bidRequest,
                contextBuilder -> contextBuilder.account(account));

        final Bid bid = Bid.builder()
                .id("bidId1")
                .price(BigDecimal.valueOf(5.67))
                .impid("i1")
                .build();
        final List<BidderResponse> bidderResponses = singletonList(
                BidderResponse.of("bidder1", givenSeatBid(BidderBid.of(bid, banner, "USD")), 100));

        final Events events = Events.of("http://event-type-win", "http://event-type-view");
        given(eventsService.createEvent(anyString(), anyString(), anyString(), anyLong(), anyString()))
                .willReturn(events);

        // when
        final BidResponse bidResponse =
                bidResponseCreator.create(bidderResponses, auctionContext, CACHE_INFO, false).result();

        // then
        assertThat(bidResponse.getSeatbid()).hasSize(1)
                .flatExtracting(SeatBid::getBid)
                .extracting(responseBid -> toExtPrebid(responseBid.getExt()).getPrebid().getEvents())
                .containsOnly(events);

        verify(cacheService, never()).cacheBidsOpenrtb(anyList(), any(), any(), any());
    }

    @Test
    public void shouldAddExtPrebidEventsIfEventsAreEnabledAndAccountSupportEventsForChannel() {
        // given
        final Account account = Account.builder()
                .id("accountId")
                .eventsEnabled(true)
                .analyticsConfig(AccountAnalyticsConfig.of(singletonMap("web", true)))
                .build();
        final BidRequest bidRequest = givenBidRequest(
                identity(),
                extBuilder -> extBuilder
                        .channel(ExtRequestPrebidChannel.of("web"))
                        .integration("pbjs"));
        final AuctionContext auctionContext = givenAuctionContext(
                bidRequest,
                contextBuilder -> contextBuilder.account(account));

        final Bid bid = Bid.builder()
                .id("bidId1")
                .price(BigDecimal.valueOf(5.67))
                .impid("i1")
                .build();
        final List<BidderResponse> bidderResponses = singletonList(
                BidderResponse.of("bidder1", givenSeatBid(BidderBid.of(bid, banner, "USD")), 100));

        final Events events = Events.of("http://event-type-win", "http://event-type-view");
        given(eventsService.createEvent(anyString(), anyString(), anyString(), anyLong(), anyString()))
                .willReturn(events);

        // when
        final BidResponse bidResponse =
                bidResponseCreator.create(bidderResponses, auctionContext, CACHE_INFO, false).result();

        // then
        assertThat(bidResponse.getSeatbid()).hasSize(1)
                .flatExtracting(SeatBid::getBid)
                .extracting(responseBid -> toExtPrebid(responseBid.getExt()).getPrebid().getEvents())
                .containsOnly(events);

        verify(cacheService, never()).cacheBidsOpenrtb(anyList(), any(), any(), any());
    }

    @Test
    public void shouldAddExtPrebidEventsIfEventsAreEnabledAndDefaultAccountAnalyticsConfig() {
        // given
        final Account account = Account.builder().id("accountId").eventsEnabled(true).build();
        final BidRequest bidRequest = givenBidRequest(
                identity(),
                extBuilder -> extBuilder
                        .channel(ExtRequestPrebidChannel.of("amp"))
                        .integration("pbjs"));
        final AuctionContext auctionContext = givenAuctionContext(
                bidRequest,
                contextBuilder -> contextBuilder.account(account));

        final Bid bid = Bid.builder()
                .id("bidId1")
                .price(BigDecimal.valueOf(5.67))
                .impid("i1")
                .build();
        final List<BidderResponse> bidderResponses = singletonList(
                BidderResponse.of("bidder1", givenSeatBid(BidderBid.of(bid, banner, "USD")), 100));

        final Events events = Events.of("http://event-type-win", "http://event-type-view");
        given(eventsService.createEvent(anyString(), anyString(), anyString(), anyLong(), anyString()))
                .willReturn(events);

        // when
        final BidResponse bidResponse =
                bidResponseCreator.create(bidderResponses, auctionContext, CACHE_INFO, false).result();

        // then
        assertThat(bidResponse.getSeatbid()).hasSize(1)
                .flatExtracting(SeatBid::getBid)
                .extracting(responseBid -> toExtPrebid(responseBid.getExt()).getPrebid().getEvents())
                .containsOnly(events);

        verify(cacheService, never()).cacheBidsOpenrtb(anyList(), any(), any(), any());
    }

    @Test
    public void shouldAddExtPrebidVideo() {
        // given
        final AuctionContext auctionContext = givenAuctionContext(givenBidRequest());

        final Bid bid = Bid.builder().id("bidId1").price(BigDecimal.valueOf(5.67)).impid("i1").impid("i1")
                .ext(mapper.createObjectNode().set("prebid", mapper.valueToTree(
                        ExtBidPrebid.builder().video(ExtBidPrebidVideo.of(1, "category")).build()))).build();
        final List<BidderResponse> bidderResponses = singletonList(BidderResponse.of("bidder1",
                givenSeatBid(BidderBid.of(bid, banner, "USD")), 100));

        // when
        final BidResponse bidResponse =
                bidResponseCreator.create(bidderResponses, auctionContext, CACHE_INFO, false).result();

        // then
        assertThat(bidResponse.getSeatbid()).hasSize(1)
                .flatExtracting(SeatBid::getBid)
                .extracting(responseBid -> toExtPrebid(responseBid.getExt()).getPrebid().getVideo())
                .containsOnly(ExtBidPrebidVideo.of(1, "category"));
    }

    @Test
    public void shouldNotAddExtPrebidEventsIfEventsAreNotEnabled() {
        // given
        final Account account = Account.builder().id("accountId").eventsEnabled(false).build();
        final AuctionContext auctionContext = givenAuctionContext(
                givenBidRequest(
                        identity(),
                        extBuilder -> extBuilder.events(mapper.createObjectNode())),
                contextBuilder -> contextBuilder.account(account));

        final Bid bid = Bid.builder().id("bidId1").price(BigDecimal.valueOf(5.67)).impid("i1").build();
        final List<BidderResponse> bidderResponses = singletonList(BidderResponse.of("bidder1",
                givenSeatBid(BidderBid.of(bid, banner, "USD")), 100));

        // when
        final BidResponse bidResponse =
                bidResponseCreator.create(bidderResponses, auctionContext, CACHE_INFO, false).result();

        // then
        assertThat(bidResponse.getSeatbid()).hasSize(1)
                .flatExtracting(SeatBid::getBid)
                .extracting(responseBid -> toExtPrebid(responseBid.getExt()).getPrebid().getEvents())
                .containsNull();
    }

    @Test
    public void shouldNotAddExtPrebidEventsIfExtRequestPrebidEventsNull() {
        // given
        final Account account = Account.builder().id("accountId").eventsEnabled(true).build();
        final AuctionContext auctionContext = givenAuctionContext(
                givenBidRequest(),
                contextBuilder -> contextBuilder.account(account));

        final Bid bid = Bid.builder()
                .id("bidId1")
                .price(BigDecimal.valueOf(5.67))
                .impid("i1")
                .build();
        final List<BidderResponse> bidderResponses = singletonList(
                BidderResponse.of("bidder1", givenSeatBid(BidderBid.of(bid, banner, "USD")), 100));

        // when
        final BidResponse bidResponse =
                bidResponseCreator.create(bidderResponses, auctionContext, CACHE_INFO, false).result();

        // then
        assertThat(bidResponse.getSeatbid()).hasSize(1)
                .flatExtracting(SeatBid::getBid)
                .extracting(responseBid -> toExtPrebid(responseBid.getExt()).getPrebid().getEvents())
                .containsNull();
    }

    @Test
    public void shouldNotAddExtPrebidEventsIfAccountDoesNotSupportEventsForChannel() {
        // given
        final Account account = Account.builder()
                .id("accountId")
                .eventsEnabled(true)
                .analyticsConfig(AccountAnalyticsConfig.of(singletonMap("web", true)))
                .build();
        final BidRequest bidRequest = givenBidRequest(
                identity(),
                extBuilder -> extBuilder.channel(ExtRequestPrebidChannel.of("amp")));
        final AuctionContext auctionContext = givenAuctionContext(
                bidRequest,
                contextBuilder -> contextBuilder.account(account));

        final Bid bid = Bid.builder()
                .id("bidId1")
                .price(BigDecimal.valueOf(5.67))
                .impid("i1")
                .build();
        final List<BidderResponse> bidderResponses = singletonList(
                BidderResponse.of("bidder1", givenSeatBid(BidderBid.of(bid, banner, "USD")), 100));

        // when
        final BidResponse bidResponse =
                bidResponseCreator.create(bidderResponses, auctionContext, CACHE_INFO, false).result();

        // then
        assertThat(bidResponse.getSeatbid()).hasSize(1)
                .flatExtracting(SeatBid::getBid)
                .extracting(responseBid -> toExtPrebid(responseBid.getExt()).getPrebid().getEvents())
                .containsNull();
    }

    @Test
    public void shouldReturnCacheEntityInExt() {
        // given
        final AuctionContext auctionContext = givenAuctionContext(givenBidRequest(
                identity(),
                extBuilder -> extBuilder.targeting(givenTargeting())));

        final Bid bid = Bid.builder().id("bidId").price(BigDecimal.valueOf(5.67)).impid("i1").build();
        final List<BidderResponse> bidderResponses = singletonList(BidderResponse.of("bidder1",
                givenSeatBid(BidderBid.of(bid, banner, "USD")), 100));

        final BidRequestCacheInfo cacheInfo = BidRequestCacheInfo.builder()
                .doCaching(true)
                .shouldCacheBids(true)
                .shouldCacheVideoBids(true)
                .build();

        givenCacheServiceResult(singletonMap(bid, CacheInfo.of("cacheId", "videoId", null, null)));

        // when
        final BidResponse bidResponse =
                bidResponseCreator.create(bidderResponses, auctionContext, cacheInfo, false).result();

        // then
        assertThat(bidResponse.getSeatbid())
                .flatExtracting(SeatBid::getBid)
                .extracting(extractedBid -> toExtPrebid(extractedBid.getExt()).getPrebid().getCache())
                .extracting(ExtResponseCache::getBids, ExtResponseCache::getVastXml)
                .containsExactly(tuple(
                        CacheAsset.of("uuid=cacheId", "cacheId"),
                        CacheAsset.of("uuid=videoId", "videoId")));

        verify(cacheService).cacheBidsOpenrtb(anyList(), any(), any(), any());
    }

    @Test
    public void shouldNotPopulateWinningBidTargetingIfIncludeWinnersFlagIsFalse() {
        // given
        final AuctionContext auctionContext = givenAuctionContext(givenBidRequest(
                identity(),
                extBuilder -> extBuilder.targeting(ExtRequestTargeting.builder()
                        .pricegranularity(mapper.valueToTree(
                                ExtPriceGranularity.of(2, singletonList(ExtGranularityRange.of(BigDecimal.valueOf(5),
                                        BigDecimal.valueOf(0.5))))))
                        .includewinners(false)
                        .includebidderkeys(true)
                        .includeformat(false)
                        .build())));

        final Bid bid = Bid.builder().id("bidId").price(BigDecimal.valueOf(5.67)).impid("i1").build();
        final List<BidderResponse> bidderResponses = singletonList(BidderResponse.of("bidder1",
                givenSeatBid(BidderBid.of(bid, banner, "USD")), 100));

        final BidRequestCacheInfo cacheInfo = BidRequestCacheInfo.builder()
                .doCaching(true)
                .shouldCacheBids(true)
                .shouldCacheVideoBids(true)
                .build();

        givenCacheServiceResult(singletonMap(bid, CacheInfo.of("cacheId", "videoId", null, null)));

        // when
        final BidResponse bidResponse =
                bidResponseCreator.create(bidderResponses, auctionContext, cacheInfo, false).result();

        // then
        assertThat(bidResponse.getSeatbid()).flatExtracting(SeatBid::getBid)
                .extracting(
                        Bid::getId,
                        extractedBid -> toTargetingByKey(extractedBid, "hb_bidder"),
                        extractedBid -> toTargetingByKey(extractedBid, "hb_bidder_bidder1"))
                .containsOnly(
                        tuple("bidId", null, "bidder1"));

        verify(cacheService).cacheBidsOpenrtb(anyList(), any(), any(), any());
    }

    @Test
    public void shouldNotPopulateBidderKeysTargetingIfIncludeBidderKeysFlagIsFalse() {
        // given
        final AuctionContext auctionContext = givenAuctionContext(givenBidRequest(
                identity(),
                extBuilder -> extBuilder.targeting(ExtRequestTargeting.builder()
                        .pricegranularity(mapper.valueToTree(
                                ExtPriceGranularity.of(2, singletonList(ExtGranularityRange.of(BigDecimal.valueOf(5),
                                        BigDecimal.valueOf(0.5))))))
                        .includewinners(true)
                        .includebidderkeys(false)
                        .includeformat(false)
                        .build())));

        final Bid bid = Bid.builder().id("bidId").price(BigDecimal.valueOf(5.67)).impid("i1").build();
        final List<BidderResponse> bidderResponses = singletonList(BidderResponse.of("bidder1",
                givenSeatBid(BidderBid.of(bid, banner, "USD")), 100));

        final BidRequestCacheInfo cacheInfo = BidRequestCacheInfo.builder()
                .doCaching(true)
                .shouldCacheBids(true)
                .shouldCacheVideoBids(true)
                .build();

        givenCacheServiceResult(singletonMap(bid, CacheInfo.of("cacheId", "videoId", null, null)));

        // when
        final BidResponse bidResponse =
                bidResponseCreator.create(bidderResponses, auctionContext, cacheInfo, false).result();

        // then
        assertThat(bidResponse.getSeatbid()).flatExtracting(SeatBid::getBid)
                .extracting(
                        Bid::getId,
                        extractedBid -> toTargetingByKey(extractedBid, "hb_bidder"),
                        extractedBid -> toTargetingByKey(extractedBid, "hb_bidder_bidder1"))
                .containsOnly(
                        tuple("bidId", "bidder1", null));

        verify(cacheService).cacheBidsOpenrtb(anyList(), any(), any(), any());
    }

    @Test
    public void shouldNotPopulateCacheIdTargetingKeywordsIfBidCpmIsZero() {
        // given
        final AuctionContext auctionContext = givenAuctionContext(givenBidRequest(
                identity(),
                extBuilder -> extBuilder.targeting(givenTargeting())));

        final Bid firstBid = Bid.builder().id("bidId1").impid("impId1").price(BigDecimal.ZERO).build();
        final Bid secondBid = Bid.builder().id("bidId2").impid("impId2").price(BigDecimal.valueOf(5.67)).build();

        final List<BidderResponse> bidderResponses = asList(
                BidderResponse.of("bidder1", givenSeatBid(BidderBid.of(firstBid, banner, null)), 99),
                BidderResponse.of("bidder2", givenSeatBid(BidderBid.of(secondBid, banner, null)), 123));

        final BidRequestCacheInfo cacheInfo = BidRequestCacheInfo.builder().doCaching(true).build();

        givenCacheServiceResult(singletonMap(secondBid, CacheInfo.of("cacheId2", null, null, null)));

        // when
        final BidResponse bidResponse =
                bidResponseCreator.create(bidderResponses, auctionContext, cacheInfo, false).result();

        // then
        assertThat(bidResponse.getSeatbid()).flatExtracting(SeatBid::getBid).hasSize(2)
                .extracting(
                        bid -> toTargetingByKey(bid, "hb_bidder"),
                        bid -> toTargetingByKey(bid, "hb_cache_id"),
                        bid -> toTargetingByKey(bid, "hb_cache_id_bidder2"))
                .containsOnly(
                        tuple("bidder1", null, null),
                        tuple("bidder2", "cacheId2", "cacheId2"));

        verify(cacheService).cacheBidsOpenrtb(anyList(), any(), any(), any());
    }

    @Test
    public void shouldNotCacheNonDealBidWithCpmIsZeroAndCacheDealBidWithZeroCpm() {
        // given
        final AuctionContext auctionContext = givenAuctionContext(givenBidRequest());

        final Bid firstBid = Bid.builder().id("bidId1").impid("impId1").price(BigDecimal.ZERO).build();
        final Bid secondBid = Bid.builder().id("bidId2").impid("impId2").price(BigDecimal.ZERO).dealid("dealId2")
                .build();

        final List<BidderResponse> bidderResponses = asList(
                BidderResponse.of("bidder1", givenSeatBid(BidderBid.of(firstBid, banner, null)), 99),
                BidderResponse.of("bidder2", givenSeatBid(BidderBid.of(secondBid, banner, null)), 99));

        final BidRequestCacheInfo cacheInfo = BidRequestCacheInfo.builder().doCaching(true).build();
        givenCacheServiceResult(singletonMap(secondBid, CacheInfo.of("cacheId2", null, null, null)));

        // when
        bidResponseCreator.create(bidderResponses, auctionContext, cacheInfo, false).result();

        // then
        @SuppressWarnings("unchecked") final ArgumentCaptor<List<Bid>> cacheBidArgumentCaptor
                = ArgumentCaptor.forClass(List.class);
        verify(cacheService).cacheBidsOpenrtb(cacheBidArgumentCaptor.capture(), any(), any(), any());
        assertThat(cacheBidArgumentCaptor.getValue())
                .extracting(Bid::getId)
                .containsOnly("bidId2");
    }

    @Test
    public void shouldPopulateBidResponseExtension() throws JsonProcessingException {
        // given
        final BidRequest bidRequest = BidRequest.builder()
                .cur(singletonList("USD"))
                .tmax(1000L)
                .app(App.builder().build())
                .imp(emptyList())
                .build();
        final AuctionContext auctionContext = givenAuctionContext(bidRequest);

        final Bid bid = Bid.builder().id("bidId1").impid("impId1").adm("[]").price(BigDecimal.valueOf(5.67)).build();
        final List<BidderResponse> bidderResponses = singletonList(BidderResponse.of("bidder1",
                BidderSeatBid.of(singletonList(BidderBid.of(bid, xNative, null)), null,
                        singletonList(BidderError.badInput("bad_input"))), 100));
        final BidRequestCacheInfo cacheInfo = BidRequestCacheInfo.builder().doCaching(true).build();

        givenCacheServiceResult(CacheServiceResult.of(
                DebugHttpCall.builder().endpoint("http://cache-service/cache").responseTimeMillis(666).build(),
                new RuntimeException("cacheError"), emptyMap()));

        // when
        final BidResponse bidResponse =
                bidResponseCreator.create(bidderResponses, auctionContext, cacheInfo, false).result();

        // then
        final ExtBidResponse responseExt = mapper.treeToValue(bidResponse.getExt(), ExtBidResponse.class);

        assertThat(responseExt.getDebug()).isNull();
        assertThat(responseExt.getUsersync()).isNull();
        assertThat(responseExt.getTmaxrequest()).isEqualTo(1000L);

        assertThat(responseExt.getErrors()).hasSize(2).containsOnly(
                entry("bidder1", asList(
                        ExtBidderError.of(2, "bad_input"),
                        ExtBidderError.of(3, "Failed to decode: Cannot deserialize instance of `com.iab."
                                + "openrtb.response.Response` out of START_ARRAY token\n at [Source: (String)\"[]\"; "
                                + "line: 1, column: 1]"))),
                entry("cache", singletonList(ExtBidderError.of(999, "cacheError"))));

        assertThat(responseExt.getResponsetimemillis()).hasSize(2)
                .containsOnly(entry("bidder1", 100), entry("cache", 666));

        verify(cacheService).cacheBidsOpenrtb(anyList(), any(), any(), any());
    }

    @Test
    public void impToStoredVideoJsonShouldTolerateWhenStoredVideoFetchIsFailed() {
        // given
        final Imp imp = Imp.builder().id("impId1").ext(
                mapper.valueToTree(
                        ExtImp.of(
                                ExtImpPrebid.builder()
                                        .storedrequest(ExtStoredRequest.of("st1"))
                                        .options(ExtOptions.of(true))
                                        .build(),
                                null
                        )))
                .build();
        final AuctionContext auctionContext = givenAuctionContext(givenBidRequest(imp));

        final Bid bid = Bid.builder().id("bidId1").impid("impId1").price(BigDecimal.valueOf(5.67)).build();
        final List<BidderResponse> bidderResponses = singletonList(BidderResponse.of("bidder1",
                givenSeatBid(BidderBid.of(bid, banner, "USD")), 100));

        given(storedRequestProcessor.videoStoredDataResult(any(), anyList(), anyList(), any())).willReturn(
                Future.failedFuture("Fetch failed"));

        // when
        final Future<BidResponse> result =
                bidResponseCreator.create(bidderResponses, auctionContext, CACHE_INFO, false);

        // then
        verify(storedRequestProcessor).videoStoredDataResult(any(), eq(singletonList(imp)), anyList(), eq(timeout));

        assertThat(result.succeeded()).isTrue();
    }

    @Test
    public void impToStoredVideoJsonShouldInjectStoredVideoWhenExtOptionsIsTrueAndVideoNotEmpty() {
        // given
        final Imp imp1 = Imp.builder().id("impId1").ext(
                mapper.valueToTree(
                        ExtImp.of(ExtImpPrebid.builder()
                                .storedrequest(ExtStoredRequest.of("st1"))
                                .options(ExtOptions.of(true))
                                .build(), null)))
                .build();
        final Imp imp2 = Imp.builder().id("impId2").ext(
                mapper.valueToTree(
                        ExtImp.of(ExtImpPrebid.builder()
                                .storedrequest(ExtStoredRequest.of("st2"))
                                .options(ExtOptions.of(false))
                                .build(), null)))
                .build();
        final Imp imp3 = Imp.builder().id("impId3").ext(
                mapper.valueToTree(
                        ExtImp.of(ExtImpPrebid.builder()
                                .storedrequest(ExtStoredRequest.of("st3"))
                                .options(ExtOptions.of(true))
                                .build(), null)))
                .build();
        final BidRequest bidRequest = givenBidRequest(imp1, imp2, imp3);
        final AuctionContext auctionContext = givenAuctionContext(bidRequest);

        final Bid bid1 = Bid.builder().id("bidId1").impid("impId1").price(BigDecimal.valueOf(5.67)).build();
        final Bid bid2 = Bid.builder().id("bidId2").impid("impId2").price(BigDecimal.valueOf(2)).build();
        final Bid bid3 = Bid.builder().id("bidId3").impid("impId3").price(BigDecimal.valueOf(3)).build();
        final List<BidderBid> bidderBids = mutableList(
                BidderBid.of(bid1, banner, "USD"),
                BidderBid.of(bid2, banner, "USD"),
                BidderBid.of(bid3, banner, "USD"));
        final List<BidderResponse> bidderResponses = singletonList(
                BidderResponse.of("bidder1", BidderSeatBid.of(bidderBids, emptyList(), emptyList()), 100));

        final Video storedVideo = Video.builder().maxduration(100).h(2).w(2).build();
        given(storedRequestProcessor.videoStoredDataResult(any(), anyList(), anyList(), any()))
                .willReturn(Future.succeededFuture(
                        VideoStoredDataResult.of(singletonMap("impId1", storedVideo), emptyList())));

        // when
        final Future<BidResponse> result =
                bidResponseCreator.create(bidderResponses, auctionContext, CACHE_INFO, false);

        // then
        verify(storedRequestProcessor).videoStoredDataResult(any(), eq(asList(imp1, imp3)), anyList(),
                eq(timeout));

        assertThat(result.result().getSeatbid())
                .flatExtracting(SeatBid::getBid).hasSize(3)
                .extracting(extractedBid -> toExtPrebid(extractedBid.getExt()).getPrebid().getStoredRequestAttributes())
                .containsOnly(storedVideo, null, null);
    }

    @Test
    public void impToStoredVideoJsonShouldAddErrorsWithPrebidBidderWhenStoredVideoRequestFailed() {
        // given
        final Imp imp1 = Imp.builder().id("impId1").ext(
                mapper.valueToTree(
                        ExtImp.of(ExtImpPrebid.builder()
                                        .storedrequest(ExtStoredRequest.of("st1"))
                                        .options(ExtOptions.of(true))
                                        .build(),
                                null)))
                .build();
        final BidRequest bidRequest = givenBidRequest(imp1);
        final AuctionContext auctionContext = givenAuctionContext(bidRequest);

        final Bid bid1 = Bid.builder().id("bidId1").impid("impId1").price(BigDecimal.valueOf(5.67)).build();
        final List<BidderBid> bidderBids = singletonList(BidderBid.of(bid1, banner, "USD"));
        final List<BidderResponse> bidderResponses = singletonList(
                BidderResponse.of("bidder1", BidderSeatBid.of(bidderBids, emptyList(), emptyList()), 100));

        given(storedRequestProcessor.videoStoredDataResult(any(), anyList(), anyList(), any()))
                .willReturn(Future.failedFuture("Bad timeout"));

        // when
        final Future<BidResponse> result =
                bidResponseCreator.create(bidderResponses, auctionContext, CACHE_INFO, false);

        // then
        verify(storedRequestProcessor).videoStoredDataResult(any(), eq(singletonList(imp1)), anyList(), eq(timeout));

        assertThat(result.result().getExt()).isEqualTo(
                mapper.valueToTree(ExtBidResponse.of(null, singletonMap(
                        "prebid", singletonList(ExtBidderError.of(BidderError.Type.generic.getCode(),
                                "Bad timeout"))), singletonMap("bidder1", 100), 1000L, null,
                        ExtBidResponsePrebid.of(1000L))));
    }

    @Test
    public void shouldProcessRequestAndAddErrorAboutDeprecatedBidder() {
        // given
        final String invalidBidderName = "invalid";

        final BidRequest bidRequest = givenBidRequest(Imp.builder()
                .ext(mapper.valueToTree(singletonMap(invalidBidderName, 0)))
                .build());
        final AuctionContext auctionContext = givenAuctionContext(bidRequest);

        final List<BidderResponse> bidderResponses = singletonList(BidderResponse.of("bidder1", givenSeatBid(), 100));

        given(bidderCatalog.isDeprecatedName(invalidBidderName)).willReturn(true);
        given(bidderCatalog.errorForDeprecatedName(invalidBidderName)).willReturn(
                "invalid has been deprecated and is no longer available. Use valid instead.");

        // when
        final BidResponse bidResponse =
                bidResponseCreator.create(bidderResponses, auctionContext, CACHE_INFO, false).result();

        // then
        assertThat(bidResponse.getExt()).isEqualTo(
                mapper.valueToTree(ExtBidResponse.of(null, singletonMap(
                        invalidBidderName, singletonList(ExtBidderError.of(BidderError.Type.bad_input.getCode(),
                                "invalid has been deprecated and is no longer available. Use valid instead."))),
                        singletonMap("bidder1", 100), 1000L, null, ExtBidResponsePrebid.of(1000L))));

        verify(cacheService, never()).cacheBidsOpenrtb(anyList(), any(), any(), any());
    }

    @Test
    public void shouldProcessRequestAndAddErrorFromAuctionContext() {
        // given
        final AuctionContext auctionContext = givenAuctionContext(
                givenBidRequest(),
                contextBuilder -> contextBuilder.prebidErrors(singletonList("privacy error")));

        final Bid bid1 = Bid.builder().id("bidId1").impid("impId1").price(BigDecimal.valueOf(5.67)).build();
        final List<BidderBid> bidderBids = singletonList(BidderBid.of(bid1, banner, "USD"));
        final List<BidderResponse> bidderResponses = singletonList(
                BidderResponse.of("bidder1", BidderSeatBid.of(bidderBids, emptyList(), emptyList()), 100));

        // when
        final Future<BidResponse> result =
                bidResponseCreator.create(bidderResponses, auctionContext, CACHE_INFO, false);

        // then
        assertThat(result.result().getExt()).isEqualTo(
                mapper.valueToTree(ExtBidResponse.of(null, singletonMap(
                        "prebid", singletonList(ExtBidderError.of(BidderError.Type.generic.getCode(),
                                "privacy error"))), singletonMap("bidder1", 100), 1000L, null,
                        ExtBidResponsePrebid.of(1000L))));
    }

    @Test
    public void shouldPopulateBidResponseDebugExtensionIfDebugIsEnabled() throws JsonProcessingException {
        // given
        final BidRequest bidRequest = givenBidRequest();
        final AuctionContext auctionContext = givenAuctionContext(bidRequest);
        givenCacheServiceResult(CacheServiceResult.of(
                DebugHttpCall.builder().endpoint("http://cache-service/cache")
                        .requestUri("test.uri").responseStatus(500).build(), null, emptyMap()));

        final BidRequestCacheInfo cacheInfo = BidRequestCacheInfo.builder().doCaching(true).build();

        final Bid bid = Bid.builder().id("bidId1").impid("impId1").price(BigDecimal.valueOf(5.67)).build();
        final List<BidderResponse> bidderResponses = singletonList(BidderResponse.of("bidder1",
                BidderSeatBid.of(singletonList(BidderBid.of(bid, banner, null)),
                        singletonList(ExtHttpCall.builder().status(200).build()), null), 100));

        // when
        final BidResponse bidResponse =
                bidResponseCreator.create(bidderResponses, auctionContext, cacheInfo, true).result();

        // then
        final ExtBidResponse responseExt = mapper.treeToValue(bidResponse.getExt(), ExtBidResponse.class);

        assertThat(responseExt.getDebug()).isNotNull();
        assertThat(responseExt.getDebug().getHttpcalls()).hasSize(2)
                .containsOnly(
                        entry("bidder1", singletonList(ExtHttpCall.builder().status(200).build())),
                        entry("cache", singletonList(ExtHttpCall.builder().uri("test.uri").status(500).build())));

        assertThat(responseExt.getDebug().getResolvedrequest()).isEqualTo(bidRequest);

        verify(cacheService).cacheBidsOpenrtb(anyList(), any(), any(), any());
    }

    @Test
    public void shouldPassIntegrationToCacheServiceAndBidEvents() {
        // given
        final Account account = Account.builder().id("accountId").eventsEnabled(true).build();
        final BidRequest bidRequest = BidRequest.builder()
                .cur(singletonList("USD"))
                .imp(emptyList())
                .ext(ExtRequest.of(ExtRequestPrebid.builder()
                        .events(mapper.createObjectNode())
                        .integration("integration")
                        .build()))
                .build();
        final AuctionContext auctionContext = givenAuctionContext(
                bidRequest,
                contextBuilder -> contextBuilder.account(account));

        final Bid bid = Bid.builder().id("bidId1").impid("impId1").price(BigDecimal.valueOf(5.67)).build();
        final List<BidderResponse> bidderResponses = singletonList(
                BidderResponse.of("bidder1", givenSeatBid(BidderBid.of(bid, banner, "USD")), 100));

        final BidRequestCacheInfo cacheInfo = BidRequestCacheInfo.builder().doCaching(true).build();

        givenCacheServiceResult(singletonMap(bid, CacheInfo.empty()));

        given(eventsService.createEvent(anyString(), anyString(), anyString(), anyLong(), anyString()))
                .willReturn(Events.of(
                        "http://win-url?param=value&int=integration",
                        "http://imp-url?param=value&int=integration"));

        // when
        final Future<BidResponse> result =
                bidResponseCreator.create(bidderResponses, auctionContext, cacheInfo, false);

        // then
        verify(cacheService).cacheBidsOpenrtb(anyList(), any(), any(),
                argThat(eventsContext -> eventsContext.getIntegration().equals("integration")));

        assertThat(result.result().getSeatbid())
                .flatExtracting(SeatBid::getBid).hasSize(1)
                .extracting(extractedBid -> toExtPrebid(extractedBid.getExt()).getPrebid().getEvents())
                .containsOnly(Events.of("http://win-url?param=value&int=integration",
                        "http://imp-url?param=value&int=integration"));
    }

    private AuctionContext givenAuctionContext(BidRequest bidRequest,
                                               UnaryOperator<AuctionContext.AuctionContextBuilder> contextCustomizer) {

        final AuctionContext.AuctionContextBuilder auctionContextBuilder = AuctionContext.builder()
                .account(Account.empty("accountId"))
                .bidRequest(bidRequest)
                .timeout(timeout)
                .prebidErrors(emptyList());

        return contextCustomizer.apply(auctionContextBuilder)
                .build();
    }

    private AuctionContext givenAuctionContext(BidRequest bidRequest) {
        return givenAuctionContext(bidRequest, identity());
    }

    private void givenCacheServiceResult(Map<Bid, CacheInfo> cacheBids) {
        givenCacheServiceResult(CacheServiceResult.of(null, null, cacheBids));
    }

    private void givenCacheServiceResult(CacheServiceResult cacheServiceResult) {
        given(cacheService.cacheBidsOpenrtb(any(), any(), any(), any()))
                .willReturn(Future.succeededFuture(cacheServiceResult));
    }

    private static BidRequest givenBidRequest(
            UnaryOperator<BidRequest.BidRequestBuilder> bidRequestCustomizer,
            UnaryOperator<ExtRequestPrebid.ExtRequestPrebidBuilder> extRequestCustomizer,
            Imp... imps) {

        final ExtRequestPrebid.ExtRequestPrebidBuilder extRequestBuilder = ExtRequestPrebid.builder();

        final BidRequest.BidRequestBuilder bidRequestBuilder = BidRequest.builder()
                .id("123")
                .cur(singletonList("USD"))
                .tmax(1000L)
                .imp(asList(imps))
                .ext(ExtRequest.of(extRequestCustomizer.apply(extRequestBuilder).build()));

        return bidRequestCustomizer.apply(bidRequestBuilder)
                .build();
    }

    private static BidRequest givenBidRequest(UnaryOperator<BidRequest.BidRequestBuilder> bidRequestCustomizer,
                                              Imp... imps) {

        return givenBidRequest(bidRequestCustomizer, identity(), imps);
    }

    private static BidRequest givenBidRequest(Imp... imps) {
        return givenBidRequest(identity(), imps);
    }

    private static BidderSeatBid givenSeatBid(BidderBid... bids) {
        return BidderSeatBid.of(mutableList(bids), emptyList(), emptyList());
    }

    private static ExtRequestTargeting givenTargeting() {
        return ExtRequestTargeting.builder()
                .pricegranularity(mapper.valueToTree(
                        ExtPriceGranularity.of(2, singletonList(ExtGranularityRange.of(BigDecimal.valueOf(5),
                                BigDecimal.valueOf(0.5))))))
                .includewinners(true)
                .includebidderkeys(true)
                .includeformat(false)
                .build();
    }

    private static ExtPrebid<ExtBidPrebid, ?> toExtPrebid(ObjectNode ext) {
        try {
            return mapper.readValue(mapper.treeAsTokens(ext), new TypeReference<ExtPrebid<ExtBidPrebid, ?>>() {
            });
        } catch (IOException e) {
            return rethrow(e);
        }
    }

    private static String toTargetingByKey(Bid bid, String targetingKey) {
        final Map<String, String> targeting = toExtPrebid(bid.getExt()).getPrebid().getTargeting();
        return targeting != null ? targeting.get(targetingKey) : null;
    }

    @SuppressWarnings("unchecked")
    private static <K, V> void assertMapWithUnorderedList(Map<K, List<V>> map, Map<K, List<V>> expectedMap) {
        assertThat(map).hasSize(expectedMap.size());
        for (Map.Entry<K, List<V>> keyToValues : expectedMap.entrySet()) {
            final V[] values = (V[]) keyToValues.getValue().toArray();
            assertThat(expectedMap.get(keyToValues.getKey())).containsOnly(values);
        }
    }

    private <K, V> Map<K, V> doubleMap(K key1, V value1, K key2, V value2) {
        final Map<K, V> result = new HashMap<>();
        result.put(key1, value1);
        result.put(key2, value2);
        return result;
    }

    @SafeVarargs
    private static <T> List<T> mutableList(T... values) {
        return Arrays.stream(values).collect(Collectors.toList());
    }
}<|MERGE_RESOLUTION|>--- conflicted
+++ resolved
@@ -122,12 +122,10 @@
     @Mock
     private StoredRequestProcessor storedRequestProcessor;
     @Mock
-<<<<<<< HEAD
     private BidResponseReducer bidResponseReducer;
-=======
+    @Mock
     private IdGenerator idGenerator;
 
->>>>>>> f35f6c8c
     private Clock clock;
 
     private Timeout timeout;
@@ -153,12 +151,8 @@
                 bidderCatalog,
                 eventsService,
                 storedRequestProcessor,
-<<<<<<< HEAD
                 bidResponseReducer,
-                false,
-=======
                 idGenerator,
->>>>>>> f35f6c8c
                 0,
                 clock,
                 jacksonMapper);
@@ -513,12 +507,8 @@
                 bidderCatalog,
                 eventsService,
                 storedRequestProcessor,
-<<<<<<< HEAD
                 bidResponseReducer,
-                true,
-=======
                 idGenerator,
->>>>>>> f35f6c8c
                 0,
                 clock,
                 jacksonMapper);
@@ -582,6 +572,7 @@
                 bidderCatalog,
                 eventsService,
                 storedRequestProcessor,
+                bidResponseReducer,
                 idGenerator,
                 0,
                 clock,
@@ -1004,12 +995,8 @@
                 bidderCatalog,
                 eventsService,
                 storedRequestProcessor,
-<<<<<<< HEAD
                 bidResponseReducer,
-                false,
-=======
                 idGenerator,
->>>>>>> f35f6c8c
                 20,
                 clock,
                 jacksonMapper);
