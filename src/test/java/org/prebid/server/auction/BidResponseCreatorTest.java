package org.prebid.server.auction;

import com.fasterxml.jackson.core.JsonProcessingException;
import com.fasterxml.jackson.core.type.TypeReference;
import com.fasterxml.jackson.databind.node.ObjectNode;
import com.iab.openrtb.request.App;
import com.iab.openrtb.request.Asset;
import com.iab.openrtb.request.BidRequest;
import com.iab.openrtb.request.DataObject;
import com.iab.openrtb.request.ImageObject;
import com.iab.openrtb.request.Imp;
import com.iab.openrtb.request.Native;
import com.iab.openrtb.request.Request;
import com.iab.openrtb.request.Video;
import com.iab.openrtb.response.Bid;
import com.iab.openrtb.response.BidResponse;
import com.iab.openrtb.response.Response;
import com.iab.openrtb.response.SeatBid;
import io.vertx.core.Future;
import org.junit.Before;
import org.junit.Rule;
import org.junit.Test;
import org.mockito.ArgumentCaptor;
import org.mockito.Mock;
import org.mockito.junit.MockitoJUnit;
import org.mockito.junit.MockitoRule;
import org.prebid.server.VertxTest;
import org.prebid.server.auction.model.AuctionContext;
import org.prebid.server.auction.model.BidRequestCacheInfo;
import org.prebid.server.auction.model.BidderResponse;
import org.prebid.server.bidder.BidderCatalog;
import org.prebid.server.bidder.model.BidderBid;
import org.prebid.server.bidder.model.BidderError;
import org.prebid.server.bidder.model.BidderSeatBid;
import org.prebid.server.cache.CacheService;
import org.prebid.server.cache.model.CacheContext;
import org.prebid.server.cache.model.CacheInfo;
import org.prebid.server.cache.model.CacheServiceResult;
import org.prebid.server.cache.model.DebugHttpCall;
import org.prebid.server.events.EventsContext;
import org.prebid.server.events.EventsService;
import org.prebid.server.execution.Timeout;
import org.prebid.server.execution.TimeoutFactory;
import org.prebid.server.proto.openrtb.ext.ExtPrebid;
import org.prebid.server.proto.openrtb.ext.request.ExtGranularityRange;
import org.prebid.server.proto.openrtb.ext.request.ExtImp;
import org.prebid.server.proto.openrtb.ext.request.ExtImpPrebid;
import org.prebid.server.proto.openrtb.ext.request.ExtMediaTypePriceGranularity;
import org.prebid.server.proto.openrtb.ext.request.ExtOptions;
import org.prebid.server.proto.openrtb.ext.request.ExtPriceGranularity;
import org.prebid.server.proto.openrtb.ext.request.ExtRequest;
import org.prebid.server.proto.openrtb.ext.request.ExtRequestPrebid;
import org.prebid.server.proto.openrtb.ext.request.ExtRequestPrebidAdservertargetingRule;
import org.prebid.server.proto.openrtb.ext.request.ExtRequestPrebidChannel;
import org.prebid.server.proto.openrtb.ext.request.ExtRequestTargeting;
import org.prebid.server.proto.openrtb.ext.request.ExtStoredRequest;
import org.prebid.server.proto.openrtb.ext.response.CacheAsset;
import org.prebid.server.proto.openrtb.ext.response.Events;
import org.prebid.server.proto.openrtb.ext.response.ExtBidPrebid;
import org.prebid.server.proto.openrtb.ext.response.ExtBidPrebidVideo;
import org.prebid.server.proto.openrtb.ext.response.ExtBidResponse;
import org.prebid.server.proto.openrtb.ext.response.ExtBidResponsePrebid;
import org.prebid.server.proto.openrtb.ext.response.ExtBidderError;
import org.prebid.server.proto.openrtb.ext.response.ExtHttpCall;
import org.prebid.server.proto.openrtb.ext.response.ExtResponseCache;
import org.prebid.server.settings.model.Account;
import org.prebid.server.settings.model.AccountAnalyticsConfig;
import org.prebid.server.settings.model.VideoStoredDataResult;

import java.io.IOException;
import java.math.BigDecimal;
import java.time.Clock;
import java.time.Instant;
import java.time.ZoneId;
import java.time.ZoneOffset;
import java.util.ArrayList;
import java.util.Arrays;
import java.util.Collections;
import java.util.HashMap;
import java.util.List;
import java.util.Map;
import java.util.UUID;
import java.util.function.UnaryOperator;

import static java.util.Arrays.asList;
import static java.util.Collections.emptyList;
import static java.util.Collections.emptyMap;
import static java.util.Collections.singletonList;
import static java.util.Collections.singletonMap;
import static java.util.function.UnaryOperator.identity;
import static org.apache.commons.lang3.exception.ExceptionUtils.rethrow;
import static org.assertj.core.api.Assertions.assertThat;
import static org.assertj.core.api.Assertions.entry;
import static org.assertj.core.api.Assertions.tuple;
import static org.mockito.ArgumentMatchers.any;
import static org.mockito.ArgumentMatchers.anyList;
import static org.mockito.ArgumentMatchers.anyLong;
import static org.mockito.ArgumentMatchers.anyString;
import static org.mockito.ArgumentMatchers.argThat;
import static org.mockito.ArgumentMatchers.eq;
import static org.mockito.ArgumentMatchers.same;
import static org.mockito.BDDMockito.given;
import static org.mockito.Mockito.never;
import static org.mockito.Mockito.verify;
import static org.prebid.server.proto.openrtb.ext.request.ExtRequestPrebidAdservertargetingRule.Source.xStatic;
import static org.prebid.server.proto.openrtb.ext.response.BidType.banner;
import static org.prebid.server.proto.openrtb.ext.response.BidType.xNative;

public class BidResponseCreatorTest extends VertxTest {

    private static final BidRequestCacheInfo CACHE_INFO = BidRequestCacheInfo.builder().build();

    @Rule
    public final MockitoRule mockitoRule = MockitoJUnit.rule();

    @Mock
    private CacheService cacheService;
    @Mock
    private BidderCatalog bidderCatalog;
    @Mock
    private EventsService eventsService;
    @Mock
    private StoredRequestProcessor storedRequestProcessor;
    private Clock clock;

    private Timeout timeout;

    private BidResponseCreator bidResponseCreator;

    @Before
    public void setUp() {
        given(cacheService.getEndpointHost()).willReturn("testHost");
        given(cacheService.getEndpointPath()).willReturn("testPath");
        given(cacheService.getCachedAssetURLTemplate()).willReturn("uuid=");

        given(storedRequestProcessor.videoStoredDataResult(any(), anyList(), anyList(), any()))
                .willReturn(Future.succeededFuture(VideoStoredDataResult.empty()));

        clock = Clock.fixed(Instant.ofEpochMilli(1000L), ZoneOffset.UTC);

        bidResponseCreator = new BidResponseCreator(
                cacheService,
                bidderCatalog,
                eventsService,
                storedRequestProcessor,
                false,
                0,
                clock,
                jacksonMapper);

        timeout = new TimeoutFactory(Clock.fixed(Instant.now(), ZoneId.systemDefault())).create(500);
    }

    @Test
    public void shouldPassOriginalTimeoutToCacheServiceIfCachingIsRequested() {
        // given
        final AuctionContext auctionContext = givenAuctionContext(givenBidRequest());

        final Bid bid = Bid.builder()
                .id("bidId1")
                .impid("impId1")
                .price(BigDecimal.valueOf(5.67))
                .build();
        final List<BidderResponse> bidderResponses = singletonList(
                BidderResponse.of("bidder1", givenSeatBid(BidderBid.of(bid, banner, "USD")), 100));

        final BidRequestCacheInfo cacheInfo = BidRequestCacheInfo.builder().doCaching(true).build();

        givenCacheServiceResult(singletonMap(bid, CacheInfo.empty()));

        // when
        bidResponseCreator.create(bidderResponses, auctionContext, cacheInfo, false);

        // then
        verify(cacheService).cacheBidsOpenrtb(anyList(), any(), any(), any());
    }

    @Test
    public void shouldRequestCacheServiceWithExpectedArguments() {
        // given
        final AuctionContext auctionContext = givenAuctionContext(
                givenBidRequest(builder -> builder.ext(ExtRequest.of(ExtRequestPrebid.builder()
                        .events(mapper.createObjectNode())
                        .build()))),
                builder -> builder.account(Account.builder()
                        .id("accountId")
                        .eventsEnabled(true)
                        .build()));

        final Bid bid1 = Bid.builder().id("bidId1").impid("impId1").price(BigDecimal.valueOf(5.67)).build();
        final Bid bid2 = Bid.builder().id("bidId2").impid("impId2").price(BigDecimal.valueOf(7.19)).build();
        final Bid bid3 = Bid.builder().id("bidId3").impid("impId1").price(BigDecimal.valueOf(3.74)).build();
        final Bid bid4 = Bid.builder().id("bidId4").impid("impId2").price(BigDecimal.valueOf(6.74)).build();
        final List<BidderResponse> bidderResponses = asList(
                BidderResponse.of("bidder1", givenSeatBid(BidderBid.of(bid1, banner, "USD"),
                        BidderBid.of(bid2, banner, "USD")), 100),
                BidderResponse.of("bidder2", givenSeatBid(BidderBid.of(bid3, banner, "USD"),
                        BidderBid.of(bid4, banner, "USD")), 100));

        final BidRequestCacheInfo cacheInfo = BidRequestCacheInfo.builder()
                .doCaching(true)
                .shouldCacheBids(true)
                .shouldCacheVideoBids(true)
                .cacheBidsTtl(99)
                .cacheVideoBidsTtl(101)
                .build();

        // just a stub to get through method call chain
        givenCacheServiceResult(singletonMap(bid1, CacheInfo.empty()));

        // when
        bidResponseCreator.create(bidderResponses, auctionContext, cacheInfo, false);

        // then
        Map<String, List<String>> biddersToCacheBidIds = new HashMap<>();
        biddersToCacheBidIds.put("bidder1", Arrays.asList("bidId1", "bidId2"));
        biddersToCacheBidIds.put("bidder2", Arrays.asList("bidId3", "bidId4"));
        verify(cacheService).cacheBidsOpenrtb(
                argThat(t -> t.containsAll(asList(bid1, bid4, bid3, bid2))),
                same(auctionContext),
                eq(CacheContext.builder()
                        .shouldCacheBids(true)
                        .shouldCacheVideoBids(true)
                        .cacheBidsTtl(99)
                        .cacheVideoBidsTtl(101)
                        .bidderToVideoBidIdsToModify(emptyMap())
                        .bidderToBidIds(biddersToCacheBidIds)
                        .build()),
                eq(EventsContext.builder()
                        .enabledForAccount(true)
                        .enabledForRequest(true)
                        .auctionTimestamp(1000L)
                        .build()));
    }

    @Test
    public void shouldRequestCacheServiceWithWinningBidsOnlyWhenWinningonlyIsTrue() {
        // given
        final AuctionContext auctionContext = givenAuctionContext(givenBidRequest(
                identity(),
                extBuilder -> extBuilder.targeting(givenTargeting())));

        final Bid bid1 = Bid.builder().id("bidId1").impid("impId1").price(BigDecimal.valueOf(5.67)).build();
        final Bid bid2 = Bid.builder().id("bidId2").impid("impId2").price(BigDecimal.valueOf(7.19)).build();
        final Bid bid3 = Bid.builder().id("bidId3").impid("impId1").price(BigDecimal.valueOf(3.74)).build();
        final Bid bid4 = Bid.builder().id("bidId4").impid("impId2").price(BigDecimal.valueOf(6.74)).build();
        final List<BidderResponse> bidderResponses = asList(
                BidderResponse.of("bidder1", givenSeatBid(BidderBid.of(bid1, banner, "USD"),
                        BidderBid.of(bid2, banner, "USD")), 100),
                BidderResponse.of("bidder2", givenSeatBid(BidderBid.of(bid3, banner, "USD"),
                        BidderBid.of(bid4, banner, "USD")), 100));

        final BidRequestCacheInfo cacheInfo = BidRequestCacheInfo.builder()
                .doCaching(true).shouldCacheWinningBidsOnly(true).build();

        // just a stub to get through method call chain
        givenCacheServiceResult(singletonMap(bid1, CacheInfo.empty()));

        // when
        bidResponseCreator.create(bidderResponses, auctionContext, cacheInfo, false);

        // then
        Map<String, List<String>> biddersToCacheBidIds = new HashMap<>();
        biddersToCacheBidIds.put("bidder1", Arrays.asList("bidId1", "bidId2"));
        biddersToCacheBidIds.put("bidder2", Arrays.asList("bidId3", "bidId4"));
        verify(cacheService).cacheBidsOpenrtb(
                argThat(t -> t.containsAll(asList(bid1, bid2)) && t.size() == 2),
                same(auctionContext),
                eq(CacheContext.builder()
                        .bidderToVideoBidIdsToModify(emptyMap())
                        .bidderToBidIds(biddersToCacheBidIds)
                        .build()),
                eq(EventsContext.builder().auctionTimestamp(1000L).build()));
    }

    @Test
    public void shouldRequestCacheServiceWithVideoBidsToModifyWhenEventsEnabledAndForBidderThatAllowsModifyVastXml() {
        // given
        final Account account = Account.builder().id("accountId").eventsEnabled(true).build();

        final Imp imp1 = Imp.builder().id("impId1").video(Video.builder().build()).build();
        final Imp imp2 = Imp.builder().id("impId2").video(Video.builder().build()).build();

        final AuctionContext auctionContext = givenAuctionContext(
                givenBidRequest(
                        identity(),
                        extBuilder -> extBuilder.events(mapper.createObjectNode()),
                        imp1, imp2),
                contextBuilder -> contextBuilder.account(account));

        final Bid bid1 = Bid.builder().id("bidId1").impid("impId1").price(BigDecimal.valueOf(5.67)).build();
        final Bid bid2 = Bid.builder().id("bidId2").impid("impId2").price(BigDecimal.valueOf(7.19)).build();
        final List<BidderResponse> bidderResponses = asList(
                BidderResponse.of("bidder1", givenSeatBid(BidderBid.of(bid1, banner, "USD")), 100),
                BidderResponse.of("bidder2", givenSeatBid(BidderBid.of(bid2, banner, "USD")), 100));

        final BidRequestCacheInfo cacheInfo = BidRequestCacheInfo.builder()
                .doCaching(true)
                .shouldCacheVideoBids(true)
                .build();

        // just a stub to get through method call chain
        givenCacheServiceResult(singletonMap(bid1, CacheInfo.empty()));

        given(bidderCatalog.isModifyingVastXmlAllowed(eq("bidder1"))).willReturn(true);

        // when
        bidResponseCreator.create(bidderResponses, auctionContext, cacheInfo, false);

        // then
        Map<String, List<String>> biddersToCacheBidIds = new HashMap<>();
        biddersToCacheBidIds.put("bidder1", Collections.singletonList("bidId1"));
        biddersToCacheBidIds.put("bidder2", Collections.singletonList("bidId2"));
        verify(cacheService).cacheBidsOpenrtb(
                argThat(t -> t.containsAll(asList(bid1, bid2))),
                same(auctionContext),
                eq(CacheContext.builder()
                        .shouldCacheVideoBids(true)
                        .bidderToVideoBidIdsToModify(singletonMap("bidder1", singletonList("bidId1")))
                        .bidderToBidIds(biddersToCacheBidIds)
                        .build()),
                eq(EventsContext.builder()
                        .enabledForAccount(true)
                        .enabledForRequest(true)
                        .auctionTimestamp(1000L)
                        .build()));
    }

    @Test
    public void shouldCallCacheServiceEvenRoundedCpmIsZero() {
        // given
        final AuctionContext auctionContext = givenAuctionContext(givenBidRequest());

        final Bid bid1 = Bid.builder().id("bidId1").impid("impId1").price(BigDecimal.valueOf(0.05)).build();
        final List<BidderResponse> bidderResponses = singletonList(
                BidderResponse.of("bidder1", givenSeatBid(BidderBid.of(bid1, banner, "USD")), 100));

        final BidRequestCacheInfo cacheInfo = BidRequestCacheInfo.builder().doCaching(true).build();
        // just a stub to get through method call chain
        givenCacheServiceResult(singletonMap(bid1, CacheInfo.empty()));

        // when
        bidResponseCreator.create(bidderResponses, auctionContext, cacheInfo, false);

        // then
        verify(cacheService).cacheBidsOpenrtb(
                argThat(bids -> bids.contains(bid1)),
                same(auctionContext),
                eq(CacheContext.builder()
                        .bidderToVideoBidIdsToModify(emptyMap())
                        .bidderToBidIds(singletonMap("bidder1", Collections.singletonList("bidId1")))
                        .build()),
                eq(EventsContext.builder().auctionTimestamp(1000L).build()));
    }

    @Test
    public void shouldSetExpectedConstantResponseFields() {
        // given
        final AuctionContext auctionContext = givenAuctionContext(givenBidRequest());

        final List<BidderResponse> bidderResponses = singletonList(BidderResponse.of("bidder1", givenSeatBid(), 100));

        // when
        final BidResponse bidResponse =
                bidResponseCreator.create(bidderResponses, auctionContext, null, false).result();

        // then
        final BidResponse responseWithExpectedFields = BidResponse.builder()
                .id("123")
                .cur("USD")
                .ext(mapper.valueToTree(
                        ExtBidResponse.of(null, null, singletonMap("bidder1", 100), 1000L, null,
                                ExtBidResponsePrebid.of(1000L))))
                .build();

        assertThat(bidResponse)
                .isEqualToIgnoringGivenFields(responseWithExpectedFields, "nbr", "seatbid");

        verify(cacheService, never()).cacheBidsOpenrtb(anyList(), any(), any(), any());

    }

    @Test
    public void shouldSetNbrValueTwoAndEmptySeatbidWhenIncomingBidResponsesAreEmpty() {
        // given
        final AuctionContext auctionContext = givenAuctionContext(givenBidRequest());

        // when
        final BidResponse bidResponse = bidResponseCreator.create(emptyList(), auctionContext, null, false).result();

        // then
        assertThat(bidResponse).returns(0, BidResponse::getNbr);
        assertThat(bidResponse).returns(emptyList(), BidResponse::getSeatbid);

        verify(cacheService, never()).cacheBidsOpenrtb(anyList(), any(), any(), any());
    }

    @Test
    public void shouldSetNbrValueTwoAndEmptySeatbidWhenIncomingBidResponsesDoNotContainAnyBids() {
        // given
        final AuctionContext auctionContext = givenAuctionContext(givenBidRequest());

        final List<BidderResponse> bidderResponses = singletonList(BidderResponse.of("bidder1", givenSeatBid(), 100));

        // when
        final BidResponse bidResponse =
                bidResponseCreator.create(bidderResponses, auctionContext, null, false).result();

        // then
        assertThat(bidResponse).returns(0, BidResponse::getNbr);
        assertThat(bidResponse).returns(emptyList(), BidResponse::getSeatbid);

        verify(cacheService, never()).cacheBidsOpenrtb(anyList(), any(), any(), any());
    }

    @Test
    public void shouldSetNbrNullAndPopulateSeatbidWhenAtLeastOneBidIsPresent() {
        // given
        final AuctionContext auctionContext = givenAuctionContext(givenBidRequest());

        final Bid bid = Bid.builder().impid("imp1").build();
        final List<BidderResponse> bidderResponses = singletonList(BidderResponse.of("bidder1",
                givenSeatBid(BidderBid.of(bid, null, null)), 100));

        // when
        final BidResponse bidResponse =
                bidResponseCreator.create(bidderResponses, auctionContext, CACHE_INFO, false).result();

        // then
        assertThat(bidResponse.getNbr()).isNull();
        assertThat(bidResponse.getSeatbid()).hasSize(1);

        verify(cacheService, never()).cacheBidsOpenrtb(anyList(), any(), any(), any());
    }

    @Test
    public void shouldSkipBidderResponsesWhereSeatBidContainEmptyBids() {
        // given
        final AuctionContext auctionContext = givenAuctionContext(givenBidRequest());

        final Bid bid = Bid.builder().impid("imp1").build();
        final List<BidderResponse> bidderResponses = asList(
                BidderResponse.of("bidder1", givenSeatBid(), 0),
                BidderResponse.of("bidder2", givenSeatBid(BidderBid.of(bid, banner, "USD")), 0));

        // when
        final BidResponse bidResponse =
                bidResponseCreator.create(bidderResponses, auctionContext, CACHE_INFO, false).result();

        // then
        assertThat(bidResponse.getSeatbid()).hasSize(1);

        verify(cacheService, never()).cacheBidsOpenrtb(anyList(), any(), any(), any());
    }

    @Test
    public void shouldOverrideBidIdWhenGenerateBidIdIsTurnedOn() {
        // given
        final AuctionContext auctionContext = givenAuctionContext(givenBidRequest());
        final ExtPrebid<ExtBidPrebid, ?> prebid = ExtPrebid.of(ExtBidPrebid.builder().type(banner).build(), null);
        final Bid bid = Bid.builder()
                .id("123")
                .impid("imp123")
                .ext(mapper.valueToTree(prebid))
                .build();
        final List<BidderResponse> bidderResponses = singletonList(
                BidderResponse.of("bidder2", givenSeatBid(BidderBid.of(bid, banner, "USD")), 0));

        final BidResponseCreator bidResponseCreator = new BidResponseCreator(
                cacheService,
                bidderCatalog,
                eventsService,
                storedRequestProcessor,
                true,
                0,
                clock,
                jacksonMapper);

        // when
        final BidResponse bidResponse =
                bidResponseCreator.create(bidderResponses, auctionContext, CACHE_INFO, false).result();

        // then
        assertThat(bidResponse.getSeatbid())
                .flatExtracting(SeatBid::getBid)
                .extracting(Bid::getExt)
                .extracting(ext -> ext.get("prebid"))
                .extracting(extPrebid -> mapper.treeToValue(extPrebid, ExtBidPrebid.class))
                .extracting(ExtBidPrebid::getBidid)
                .hasSize(1)
                .first()
                .satisfies(bidId -> assertThat(UUID.fromString(bidId)).isInstanceOf(UUID.class));

        verify(cacheService, never()).cacheBidsOpenrtb(anyList(), any(), any(), any());
    }

    @Test
    public void shouldSetExpectedResponseSeatBidAndBidFields() {
        // given
        final AuctionContext auctionContext = givenAuctionContext(givenBidRequest());
        final Bid bid = Bid.builder().id("bidId").price(BigDecimal.ONE).adm("adm").impid("i1")
                .ext(mapper.valueToTree(singletonMap("bidExt", 1))).build();
        final List<BidderResponse> bidderResponses = singletonList(BidderResponse.of("bidder1",
                givenSeatBid(BidderBid.of(bid, banner, "USD")), 100));

        // when
        final BidResponse bidResponse =
                bidResponseCreator.create(bidderResponses, auctionContext, CACHE_INFO, false).result();

        // then
        assertThat(bidResponse.getSeatbid()).containsOnly(SeatBid.builder()
                .seat("bidder1")
                .group(0)
                .bid(singletonList(Bid.builder()
                        .id("bidId")
                        .impid("i1")
                        .price(BigDecimal.ONE)
                        .adm("adm")
                        .ext(mapper.valueToTree(ExtPrebid.of(
                                ExtBidPrebid.builder().type(banner).build(),
                                singletonMap("bidExt", 1))))
                        .build()))
                .build());

        verify(cacheService, never()).cacheBidsOpenrtb(anyList(), any(), any(), any());
    }

    @Test
    public void shouldFilterByDealsAndPriceBidsWhenImpIdsAreEqual() {
        // given
        final AuctionContext auctionContext = givenAuctionContext(givenBidRequest());

        final Bid simpleBidImp1 = Bid.builder().id("bidId1i1").price(BigDecimal.valueOf(5.67)).impid("i1").build();
        final Bid simpleBid1Imp2 = Bid.builder().id("bidId1i2").price(BigDecimal.valueOf(15.67)).impid("i2").build();
        final Bid simpleBid2Imp2 = Bid.builder().id("bidId2i2").price(BigDecimal.valueOf(17.67)).impid("i2").build();
        final Bid dealBid1Imp1 = Bid.builder().id("bidId1i1d").dealid("d1").price(BigDecimal.valueOf(4.98)).impid("i1")
                .build();
        final Bid dealBid2Imp1 = Bid.builder().id("bidId2i1d").dealid("d2").price(BigDecimal.valueOf(5.00)).impid("i1")
                .build();
        final BidderSeatBid seatBidWithDeals = givenSeatBid(
                BidderBid.of(simpleBidImp1, banner, null),
                BidderBid.of(simpleBid1Imp2, banner, null),
                BidderBid.of(simpleBid2Imp2, banner, null), // will stay (top price)
                BidderBid.of(dealBid2Imp1, banner, null),   // will stay (deal + topPrice)
                BidderBid.of(dealBid1Imp1, banner, null));

        final Bid simpleBid3Imp2 = Bid.builder().id("bidId3i2").price(BigDecimal.valueOf(7.25)).impid("i2").build();
        final Bid simpleBid4Imp2 = Bid.builder().id("bidId4i2").price(BigDecimal.valueOf(7.26)).impid("i2").build();
        final BidderSeatBid seatBidWithSimpleBids = givenSeatBid(
                BidderBid.of(simpleBid3Imp2, banner, null),
                BidderBid.of(simpleBid4Imp2, banner, null)); // will stay (top price)

        final List<BidderResponse> bidderResponses = asList(
                BidderResponse.of("bidder1", seatBidWithDeals, 100),
                BidderResponse.of("bidder2", seatBidWithSimpleBids, 111));

        // when
        final BidResponse bidResponse =
                bidResponseCreator.create(bidderResponses, auctionContext, CACHE_INFO, false).result();

        // then
        assertThat(bidResponse.getSeatbid())
                .flatExtracting(SeatBid::getBid).hasSize(3)
                .extracting(Bid::getId)
                .containsOnly("bidId2i2", "bidId2i1d", "bidId4i2");
    }

    @Test
    public void shouldAddTypeToNativeBidAdm() throws JsonProcessingException {
        // given
        final Request nativeRequest = Request.builder()
                .assets(singletonList(Asset.builder()
                        .id(123)
                        .img(ImageObject.builder().type(1).build())
                        .data(DataObject.builder().type(2).build())
                        .build()))
                .build();

        final BidRequest bidRequest = BidRequest.builder()
                .cur(singletonList("USD"))
                .tmax(1000L)
                .app(App.builder().build())
                .imp(singletonList(Imp.builder()
                        .id("imp1")
                        .xNative(Native.builder().request(mapper.writeValueAsString(nativeRequest)).build())
                        .build()))
                .build();
        final AuctionContext auctionContext = givenAuctionContext(bidRequest);

        final Response responseAdm = Response.builder()
                .assets(singletonList(com.iab.openrtb.response.Asset.builder()
                        .id(123)
                        .img(com.iab.openrtb.response.ImageObject.builder().build())
                        .data(com.iab.openrtb.response.DataObject.builder().build())
                        .build()))
                .build();

        final Bid bid = Bid.builder().id("bidId").price(BigDecimal.ONE).impid("imp1")
                .adm(mapper.writeValueAsString(responseAdm))
                .ext(mapper.valueToTree(singletonMap("bidExt", 1))).build();
        final List<BidderResponse> bidderResponses = singletonList(BidderResponse.of("bidder1",
                givenSeatBid(BidderBid.of(bid, xNative, "USD")), 100));

        // when
        final BidResponse bidResponse =
                bidResponseCreator.create(bidderResponses, auctionContext, CACHE_INFO, false).result();

        // then
        assertThat(bidResponse.getSeatbid()).hasSize(1)
                .flatExtracting(SeatBid::getBid)
                .extracting(Bid::getAdm)
                .extracting(adm -> mapper.readValue(adm, Response.class))
                .flatExtracting(Response::getAssets).hasSize(1)
                .containsOnly(com.iab.openrtb.response.Asset.builder()
                        .id(123)
                        .img(com.iab.openrtb.response.ImageObject.builder().type(1).build())
                        .data(com.iab.openrtb.response.DataObject.builder().type(2).build())
                        .build());

        verify(cacheService, never()).cacheBidsOpenrtb(anyList(), any(), any(), any());
    }

    @Test
    public void shouldReturnEmptyAssetIfImageTypeIsEmpty() throws JsonProcessingException {
        // given
        final Request nativeRequest = Request.builder()
                .assets(singletonList(Asset.builder()
                        .id(123)
                        .img(ImageObject.builder().type(null).build())
                        .data(DataObject.builder().type(2).build())
                        .build()))
                .build();

        final BidRequest bidRequest = BidRequest.builder()
                .cur(singletonList("USD"))
                .tmax(1000L)
                .app(App.builder().build())
                .imp(singletonList(Imp.builder()
                        .id("imp1")
                        .xNative(Native.builder().request(mapper.writeValueAsString(nativeRequest)).build())
                        .build()))
                .build();

        final AuctionContext auctionContext = givenAuctionContext(bidRequest);

        final Response responseAdm = Response.builder()
                .assets(singletonList(com.iab.openrtb.response.Asset.builder()
                        .id(123)
                        .img(com.iab.openrtb.response.ImageObject.builder().type(null).build())
                        .data(com.iab.openrtb.response.DataObject.builder().build())
                        .build()))
                .build();

        final Bid bid = Bid.builder().id("bidId").price(BigDecimal.ONE).impid("imp1")
                .adm(mapper.writeValueAsString(responseAdm))
                .ext(mapper.valueToTree(singletonMap("bidExt", 1))).build();
        final List<BidderResponse> bidderResponses = singletonList(BidderResponse.of("bidder1",
                givenSeatBid(BidderBid.of(bid, xNative, "USD")), 100));

        // when
        final BidResponse bidResponse =
                bidResponseCreator.create(bidderResponses, auctionContext, CACHE_INFO, false).result();

        // then
        assertThat(bidResponse.getSeatbid()).hasSize(1)
                .flatExtracting(SeatBid::getBid)
                .extracting(Bid::getAdm)
                .extracting(adm -> mapper.readValue(adm, Response.class))
                .flatExtracting(Response::getAssets)
                .isEmpty();
    }

    @Test
    public void shouldReturnEmptyAssetIfDataTypeIsEmpty() throws JsonProcessingException {
        // given
        final Request nativeRequest = Request.builder()
                .assets(singletonList(Asset.builder()
                        .id(123)
                        .img(ImageObject.builder().type(1).build())
                        .data(DataObject.builder().type(null).build())
                        .build()))
                .build();

        final BidRequest bidRequest = BidRequest.builder()
                .cur(singletonList("USD"))
                .tmax(1000L)
                .app(App.builder().build())
                .imp(singletonList(Imp.builder()
                        .id("imp1")
                        .xNative(Native.builder().request(mapper.writeValueAsString(nativeRequest)).build())
                        .build()))
                .build();

        final AuctionContext auctionContext = givenAuctionContext(bidRequest);

        final Response responseAdm = Response.builder()
                .assets(singletonList(com.iab.openrtb.response.Asset.builder()
                        .id(123)
                        .img(com.iab.openrtb.response.ImageObject.builder().build())
                        .data(com.iab.openrtb.response.DataObject.builder().build())
                        .build()))
                .build();

        final Bid bid = Bid.builder().id("bidId").price(BigDecimal.ONE).impid("imp1")
                .adm(mapper.writeValueAsString(responseAdm))
                .ext(mapper.valueToTree(singletonMap("bidExt", 1))).build();
        final List<BidderResponse> bidderResponses = singletonList(BidderResponse.of("bidder1",
                givenSeatBid(BidderBid.of(bid, xNative, "USD")), 100));

        // when
        final BidResponse bidResponse =
                bidResponseCreator.create(bidderResponses, auctionContext, CACHE_INFO, false).result();

        // then
        assertThat(bidResponse.getSeatbid()).hasSize(1)
                .flatExtracting(SeatBid::getBid)
                .extracting(Bid::getAdm)
                .extracting(adm -> mapper.readValue(adm, Response.class))
                .flatExtracting(Response::getAssets)
                .isEmpty();
    }

    @Test
    public void shouldSetBidAdmToNullIfCacheIdIsPresentAndReturnCreativeBidsIsFalse() {
        // given
        final AuctionContext auctionContext = givenAuctionContext(givenBidRequest(
                identity(),
                extBuilder -> extBuilder.targeting(givenTargeting())));

        final Bid bid = Bid.builder().price(BigDecimal.ONE).adm("adm").impid("i1").build();
        final List<BidderResponse> bidderResponses = singletonList(BidderResponse.of("bidder1",
                givenSeatBid(BidderBid.of(bid, banner, "USD")), 100));

        givenCacheServiceResult(singletonMap(bid, CacheInfo.of("id", null, null, null)));

        final BidRequestCacheInfo cacheInfo = BidRequestCacheInfo.builder().doCaching(true).build();

        // when
        final BidResponse bidResponse =
                bidResponseCreator.create(bidderResponses, auctionContext, cacheInfo, false).result();

        // then
        assertThat(bidResponse.getSeatbid())
                .flatExtracting(SeatBid::getBid).hasSize(1)
                .extracting(Bid::getAdm)
                .containsNull();

        verify(cacheService).cacheBidsOpenrtb(anyList(), any(), any(), any());
    }

    @Test
    public void shouldSetBidAdmToNullIfVideoCacheIdIsPresentAndReturnCreativeVideoBidsIsFalse() {
        // given
        final AuctionContext auctionContext = givenAuctionContext(givenBidRequest(
                identity(),
                extBuilder -> extBuilder.targeting(givenTargeting())));

        final Bid bid = Bid.builder().price(BigDecimal.ONE).adm("adm").impid("i1").build();
        final List<BidderResponse> bidderResponses = singletonList(BidderResponse.of("bidder1",
                givenSeatBid(BidderBid.of(bid, banner, "USD")), 100));

        final BidRequestCacheInfo cacheInfo = BidRequestCacheInfo.builder().doCaching(true).build();

        givenCacheServiceResult(singletonMap(bid, CacheInfo.of("id", null, null, null)));

        // when
        final BidResponse bidResponse =
                bidResponseCreator.create(bidderResponses, auctionContext, cacheInfo, false).result();

        // then
        assertThat(bidResponse.getSeatbid())
                .flatExtracting(SeatBid::getBid).hasSize(1)
                .extracting(Bid::getAdm)
                .containsNull();

        verify(cacheService).cacheBidsOpenrtb(anyList(), any(), any(), any());
    }

    @Test
    public void shouldSetBidExpWhenCacheIdIsMatched() {
        // given
        final AuctionContext auctionContext = givenAuctionContext(givenBidRequest(
                identity(),
                extBuilder -> extBuilder.targeting(givenTargeting())));

        final Bid bid = Bid.builder().price(BigDecimal.ONE).impid("i1").build();
        final List<BidderResponse> bidderResponses = singletonList(BidderResponse.of("bidder1",
                givenSeatBid(BidderBid.of(bid, banner, "USD")), 100));

        givenCacheServiceResult(singletonMap(bid, CacheInfo.of("id", null, 100, null)));

        final BidRequestCacheInfo cacheInfo = BidRequestCacheInfo.builder().doCaching(true).build();

        // when
        final BidResponse bidResponse =
                bidResponseCreator.create(bidderResponses, auctionContext, cacheInfo, false).result();

        // then
        assertThat(bidResponse.getSeatbid())
                .flatExtracting(SeatBid::getBid).hasSize(1)
                .extracting(Bid::getExp)
                .containsOnly(100);

        verify(cacheService).cacheBidsOpenrtb(anyList(), any(), any(), any());
    }

    @Test
    public void shouldSetBidExpMaxTtlWhenCacheIdIsMatchedAndBothTtlIsSet() {
        // given
        final AuctionContext auctionContext = givenAuctionContext(givenBidRequest(
                identity(),
                extBuilder -> extBuilder.targeting(givenTargeting())));

        final Bid bid = Bid.builder().price(BigDecimal.ONE).impid("i1").build();
        final List<BidderResponse> bidderResponses = singletonList(BidderResponse.of("bidder1",
                givenSeatBid(BidderBid.of(bid, banner, "USD")), 100));

        givenCacheServiceResult(singletonMap(bid, CacheInfo.of("id", null, 100, 200)));

        final BidRequestCacheInfo cacheInfo = BidRequestCacheInfo.builder().doCaching(true).build();

        // when
        final BidResponse bidResponse =
                bidResponseCreator.create(bidderResponses, auctionContext, cacheInfo, false).result();

        // then
        assertThat(bidResponse.getSeatbid())
                .flatExtracting(SeatBid::getBid).hasSize(1)
                .extracting(Bid::getExp)
                .containsOnly(200);

        verify(cacheService).cacheBidsOpenrtb(anyList(), any(), any(), any());
    }

    @Test
    public void shouldTolerateMissingExtInSeatBidAndBid() {
        // given
        final AuctionContext auctionContext = givenAuctionContext(givenBidRequest());
        final Bid bid = Bid.builder().id("bidId").price(BigDecimal.ONE).impid("i1").build();
        final List<BidderResponse> bidderResponses = singletonList(BidderResponse.of("bidder1",
                givenSeatBid(BidderBid.of(bid, banner, "USD")), 100));

        // when
        final BidResponse bidResponse =
                bidResponseCreator.create(bidderResponses, auctionContext, CACHE_INFO, false).result();

        // then
        assertThat(bidResponse.getSeatbid()).hasSize(1)
                .flatExtracting(SeatBid::getBid)
                .containsOnly(Bid.builder()
                        .id("bidId")
                        .impid("i1")
                        .price(BigDecimal.ONE)
                        .ext(mapper.valueToTree(
                                ExtPrebid.of(ExtBidPrebid.builder().type(banner).build(), null)))
                        .build());

        verify(cacheService, never()).cacheBidsOpenrtb(anyList(), any(), any(), any());
    }

    @Test
    public void shouldPopulateTargetingKeywords() {
        // given
        final AuctionContext auctionContext = givenAuctionContext(givenBidRequest(
                identity(),
                extBuilder -> extBuilder.targeting(givenTargeting())));

        final Bid bid = Bid.builder().id("bidId1").price(BigDecimal.valueOf(5.67)).impid("i1").build();
        final List<BidderResponse> bidderResponses = singletonList(BidderResponse.of("bidder1",
                givenSeatBid(BidderBid.of(bid, banner, "USD")), 100));

        // when
        final BidResponse bidResponse =
                bidResponseCreator.create(bidderResponses, auctionContext, CACHE_INFO, false).result();

        // then
        assertThat(bidResponse.getSeatbid())
                .flatExtracting(SeatBid::getBid).hasSize(1)
                .extracting(extractedBid -> toExtPrebid(extractedBid.getExt()).getPrebid().getTargeting())
                .flatExtracting(Map::entrySet)
                .extracting(Map.Entry::getKey, Map.Entry::getValue)
                .containsOnly(
                        tuple("hb_pb", "5.00"),
                        tuple("hb_pb_bidder1", "5.00"),
                        tuple("hb_bidder", "bidder1"),
                        tuple("hb_bidder_bidder1", "bidder1"));

        verify(cacheService, never()).cacheBidsOpenrtb(anyList(), any(), any(), any());
    }

    @Test
    public void shouldTruncateTargetingKeywordsByGlobalConfig() {
        // given
        final AuctionContext auctionContext = givenAuctionContext(givenBidRequest(
                identity(),
                extBuilder -> extBuilder.targeting(givenTargeting())));

        final Bid bid = Bid.builder().id("bidId1").price(BigDecimal.valueOf(5.67)).impid("i1").build();
        final List<BidderResponse> bidderResponses = singletonList(BidderResponse.of("someVeryLongBidderName",
                givenSeatBid(BidderBid.of(bid, banner, "USD")), 100));

        final BidResponseCreator bidResponseCreator = new BidResponseCreator(
                cacheService,
                bidderCatalog,
                eventsService,
                storedRequestProcessor,
                false,
                20,
                clock,
                jacksonMapper);

        // when
        final BidResponse bidResponse =
                bidResponseCreator.create(bidderResponses, auctionContext, CACHE_INFO, false).result();

        // then
        assertThat(bidResponse.getSeatbid())
                .flatExtracting(SeatBid::getBid).hasSize(1)
                .extracting(extractedBid -> toExtPrebid(extractedBid.getExt()).getPrebid().getTargeting())
                .flatExtracting(Map::entrySet)
                .extracting(Map.Entry::getKey, Map.Entry::getValue)
                .containsOnly(
                        tuple("hb_pb", "5.00"),
                        tuple("hb_pb_someVeryLongBi", "5.00"),
                        tuple("hb_bidder", "someVeryLongBidderName"),
                        tuple("hb_bidder_someVeryLo", "someVeryLongBidderName"),
                        tuple("hb_bidder_someVeryLo", "someVeryLongBidderName"));
    }

    @Test
    public void shouldTruncateTargetingKeywordsByAccountConfig() {
        // given
        final Account account = Account.builder().id("accountId").truncateTargetAttr(20).build();
        final BidRequest bidRequest = givenBidRequest(
                identity(),
                extBuilder -> extBuilder.targeting(givenTargeting()));
        final AuctionContext auctionContext = givenAuctionContext(
                bidRequest,
                contextBuilder -> contextBuilder.account(account));

        final Bid bid = Bid.builder().id("bidId1").price(BigDecimal.valueOf(5.67)).impid("i1").build();
        final List<BidderResponse> bidderResponses = singletonList(BidderResponse.of("someVeryLongBidderName",
                givenSeatBid(BidderBid.of(bid, banner, "USD")), 100));

        // when
        final BidResponse bidResponse =
                bidResponseCreator.create(bidderResponses, auctionContext, CACHE_INFO, false).result();

        // then
        assertThat(bidResponse.getSeatbid())
                .flatExtracting(SeatBid::getBid).hasSize(1)
                .extracting(extractedBid -> toExtPrebid(extractedBid.getExt()).getPrebid().getTargeting())
                .flatExtracting(Map::entrySet)
                .extracting(Map.Entry::getKey, Map.Entry::getValue)
                .containsOnly(
                        tuple("hb_pb", "5.00"),
                        tuple("hb_pb_someVeryLongBi", "5.00"),
                        tuple("hb_bidder", "someVeryLongBidderName"),
                        tuple("hb_bidder_someVeryLo", "someVeryLongBidderName"));
    }

    @Test
    public void shouldTruncateTargetingKeywordsByRequestPassedValue() {
        // given
<<<<<<< HEAD
        final AuctionContext auctionContext = givenAuctionContext(givenBidRequest());
        final ExtRequestTargeting targeting = ExtRequestTargeting.builder()
                .pricegranularity(mapper.valueToTree(
                        ExtPriceGranularity.of(2, singletonList(ExtGranularityRange.of(BigDecimal.valueOf(5),
                                BigDecimal.valueOf(0.5))))))
                .includewinners(true)
                .includebidderkeys(true)
                .includeformat(false)
                .truncateattrchars(20)
                .build();
=======
        final Account account = Account.builder().id("accountId").truncateTargetAttr(25).build();
        final BidRequest bidRequest = givenBidRequest(
                identity(),
                extBuilder -> extBuilder.targeting(ExtRequestTargeting.builder()
                        .pricegranularity(mapper.valueToTree(
                                ExtPriceGranularity.of(2, singletonList(ExtGranularityRange.of(BigDecimal.valueOf(5),
                                        BigDecimal.valueOf(0.5))))))
                        .includewinners(true)
                        .includebidderkeys(true)
                        .truncateattrchars(20)
                        .build()));
        final AuctionContext auctionContext = givenAuctionContext(
                bidRequest,
                contextBuilder -> contextBuilder.account(account));
>>>>>>> 3d99819a

        final Bid bid = Bid.builder().id("bidId1").price(BigDecimal.valueOf(5.67)).impid("i1").build();
        final List<BidderResponse> bidderResponses = singletonList(BidderResponse.of("someVeryLongBidderName",
                givenSeatBid(BidderBid.of(bid, banner, "USD")), 100));

        // when
        final BidResponse bidResponse =
                bidResponseCreator.create(bidderResponses, auctionContext, CACHE_INFO, false).result();

        // then
        assertThat(bidResponse.getSeatbid())
                .flatExtracting(SeatBid::getBid).hasSize(1)
                .extracting(extractedBid -> toExtPrebid(extractedBid.getExt()).getPrebid().getTargeting())
                .flatExtracting(Map::entrySet)
                .extracting(Map.Entry::getKey, Map.Entry::getValue)
                .containsOnly(
                        tuple("hb_pb", "5.00"),
                        tuple("hb_pb_someVeryLongBi", "5.00"),
                        tuple("hb_bidder", "someVeryLongBidderName"),
                        tuple("hb_bidder_someVeryLo", "someVeryLongBidderName"));
    }

    @Test
    public void shouldPopulateTargetingKeywordsForWinningBidsAndWinningBidsByBidder() {
        // given
        final AuctionContext auctionContext = givenAuctionContext(givenBidRequest(
                identity(),
                extBuilder -> extBuilder.targeting(givenTargeting())));

        final Bid firstBid = Bid.builder().id("bidId1").price(BigDecimal.valueOf(5.67)).impid("i1").build();
        final Bid secondBid = Bid.builder().id("bidId2").price(BigDecimal.valueOf(4.98)).impid("i2").build();
        final Bid thirdBid = Bid.builder().id("bidId3").price(BigDecimal.valueOf(7.25)).impid("i2").build();
        final List<BidderResponse> bidderResponses = asList(
                BidderResponse.of("bidder1",
                        givenSeatBid(BidderBid.of(firstBid, banner, null),
                                BidderBid.of(secondBid, banner, null)), 100),
                BidderResponse.of("bidder2",
                        givenSeatBid(BidderBid.of(thirdBid, banner, null)), 111));

        // when
        final BidResponse bidResponse =
                bidResponseCreator.create(bidderResponses, auctionContext, CACHE_INFO, false).result();

        // then
        assertThat(bidResponse.getSeatbid())
                .flatExtracting(SeatBid::getBid).hasSize(3)
                .extracting(
                        Bid::getId,
                        bid -> toTargetingByKey(bid, "hb_bidder"),
                        bid -> toTargetingByKey(bid, "hb_bidder_bidder1"),
                        bid -> toTargetingByKey(bid, "hb_bidder_bidder2"))
                .containsOnly(
                        tuple("bidId1", "bidder1", "bidder1", null),
                        tuple("bidId2", null, "bidder1", null),
                        tuple("bidId3", "bidder2", null, "bidder2"));

        verify(cacheService, never()).cacheBidsOpenrtb(anyList(), any(), any(), any());
    }

    @Test
    public void shouldPopulateTargetingKeywordsFromMediaTypePriceGranularities() {
        // given
<<<<<<< HEAD
        final AuctionContext auctionContext = givenAuctionContext(givenBidRequest());
        final ExtPriceGranularity priceGranularity = ExtPriceGranularity.of(2,
                singletonList(ExtGranularityRange.of(BigDecimal.valueOf(5),
                        BigDecimal.valueOf(0.5))));
        final ExtMediaTypePriceGranularity mediaTypePriceGranuality = ExtMediaTypePriceGranularity.of(
                mapper.valueToTree(
                        ExtPriceGranularity.of(3, singletonList(
                                ExtGranularityRange.of(BigDecimal.valueOf(10), BigDecimal.valueOf(1))))), null, null);
        final ExtRequestTargeting targeting = ExtRequestTargeting.builder()
                .pricegranularity(mapper.valueToTree(priceGranularity))
                .mediatypepricegranularity(mediaTypePriceGranuality)
                .includewinners(true)
                .includebidderkeys(true)
                .includeformat(false)
                .build();
=======
        final AuctionContext auctionContext = givenAuctionContext(givenBidRequest(
                identity(),
                extBuilder -> extBuilder.targeting(ExtRequestTargeting.builder()
                        .pricegranularity(mapper.valueToTree(ExtPriceGranularity.of(2,
                                singletonList(ExtGranularityRange.of(BigDecimal.valueOf(5), BigDecimal.valueOf(0.5))))))
                        .mediatypepricegranularity(ExtMediaTypePriceGranularity.of(
                                mapper.valueToTree(ExtPriceGranularity.of(
                                        3,
                                        singletonList(ExtGranularityRange.of(
                                                BigDecimal.valueOf(10), BigDecimal.valueOf(1))))),
                                null,
                                null))
                        .includewinners(true)
                        .includebidderkeys(true)
                        .build())));
>>>>>>> 3d99819a

        final Bid bid = Bid.builder().id("bidId").price(BigDecimal.valueOf(5.67)).impid("i1").build();
        final List<BidderResponse> bidderResponses = singletonList(BidderResponse.of("bidder1",
                givenSeatBid(BidderBid.of(bid, banner, "USD")), 100));

        // when
        final BidResponse bidResponse =
                bidResponseCreator.create(bidderResponses, auctionContext, CACHE_INFO, false).result();

        // then
        assertThat(bidResponse.getSeatbid())
                .flatExtracting(SeatBid::getBid)
                .extracting(extractedBid -> toExtPrebid(extractedBid.getExt()).getPrebid().getTargeting())
                .flatExtracting(Map::entrySet)
                .extracting(Map.Entry::getKey, Map.Entry::getValue)
                .containsOnly(
                        tuple("hb_pb", "5.000"),
                        tuple("hb_bidder", "bidder1"),
                        tuple("hb_pb_bidder1", "5.000"),
                        tuple("hb_bidder_bidder1", "bidder1"));

        verify(cacheService, never()).cacheBidsOpenrtb(anyList(), any(), any(), any());
    }

    @Test
    public void shouldPopulateCacheIdHostPathAndUuidTargetingKeywords() {
        // given
        final AuctionContext auctionContext = givenAuctionContext(givenBidRequest(
                identity(),
                extBuilder -> extBuilder.targeting(givenTargeting())));

        final Bid bid = Bid.builder().id("bidId").price(BigDecimal.valueOf(5.67)).impid("i1").build();
        final List<BidderResponse> bidderResponses = singletonList(BidderResponse.of("bidder1",
                givenSeatBid(BidderBid.of(bid, banner, "USD")), 100));
        final BidRequestCacheInfo cacheInfo = BidRequestCacheInfo.builder().doCaching(true).build();

        givenCacheServiceResult(singletonMap(bid, CacheInfo.of("cacheId", "videoId", null, null)));

        // when
        final BidResponse bidResponse =
                bidResponseCreator.create(bidderResponses, auctionContext, cacheInfo, false).result();

        // then
        assertThat(bidResponse.getSeatbid())
                .flatExtracting(SeatBid::getBid).hasSize(1)
                .extracting(extractedBid -> toExtPrebid(extractedBid.getExt()).getPrebid().getTargeting())
                .flatExtracting(Map::entrySet)
                .extracting(Map.Entry::getKey, Map.Entry::getValue)
                .containsOnly(
                        tuple("hb_pb", "5.00"),
                        tuple("hb_bidder", "bidder1"),
                        tuple("hb_cache_id", "cacheId"),
                        tuple("hb_uuid", "videoId"),
                        tuple("hb_cache_host", "testHost"),
                        tuple("hb_cache_path", "testPath"),
                        tuple("hb_pb_bidder1", "5.00"),
                        tuple("hb_bidder_bidder1", "bidder1"),
                        tuple("hb_cache_id_bidder1", "cacheId"),
                        tuple("hb_uuid_bidder1", "videoId"),
                        tuple("hb_cache_host_bidder1", "testHost"),
                        tuple("hb_cache_path_bidder1", "testPath"));

        verify(cacheService).cacheBidsOpenrtb(anyList(), any(), any(), any());
    }

    @Test
    public void shouldPopulateTargetingKeywordsWithAdditionalValuesFromRequest() {
        // given
        final AuctionContext auctionContext = givenAuctionContext(givenBidRequest(
                identity(),
                extBuilder -> extBuilder
                        .targeting(givenTargeting())
                        .adservertargeting(singletonList(ExtRequestPrebidAdservertargetingRule.of(
                                "static_keyword1", xStatic, "static_keyword1")))));

        final Bid bid = Bid.builder().id("bidId1").price(BigDecimal.valueOf(5.67)).impid("i1").build();
        final List<BidderResponse> bidderResponses = singletonList(BidderResponse.of(
                "bidder1", givenSeatBid(BidderBid.of(bid, banner, "USD")), 100));

        // when
        final BidResponse bidResponse =
                bidResponseCreator.create(bidderResponses, auctionContext, CACHE_INFO, false).result();

        // then
        assertThat(bidResponse.getSeatbid())
                .flatExtracting(SeatBid::getBid).hasSize(1)
                .extracting(extractedBid -> toExtPrebid(extractedBid.getExt()).getPrebid().getTargeting())
                .flatExtracting(Map::entrySet)
                .extracting(Map.Entry::getKey, Map.Entry::getValue)
                .contains(tuple("static_keyword1", "static_keyword1"));
    }

    @Test
    public void shouldPopulateTargetingKeywordsIfBidWasCachedAndAdmWasRemoved() {
        // given
        final AuctionContext auctionContext = givenAuctionContext(givenBidRequest(
                identity(),
                extBuilder -> extBuilder.targeting(givenTargeting())));

        final Bid bid = Bid.builder().id("bidId").price(BigDecimal.valueOf(5.67)).impid("impId").adm("adm").build();
        final List<BidderResponse> bidderResponses = singletonList(BidderResponse.of("bidder1",
                givenSeatBid(BidderBid.of(bid, banner, "USD")), 100));

        final BidRequestCacheInfo cacheInfo = BidRequestCacheInfo.builder()
                .doCaching(true)
                .returnCreativeBids(false) // this will cause erasing of bid.adm
                .build();

        givenCacheServiceResult(singletonMap(bid, CacheInfo.of("cacheId", null, null, null)));

        // when
        final BidResponse bidResponse =
                bidResponseCreator.create(bidderResponses, auctionContext, cacheInfo, false).result();

        // then
        assertThat(bidResponse.getSeatbid())
                .flatExtracting(SeatBid::getBid).hasSize(1)
                .extracting(extractedBid -> toExtPrebid(extractedBid.getExt()).getPrebid().getTargeting())
                .doesNotContainNull();
    }

    @Test
    public void shouldAddExtPrebidEventsIfEventsAreEnabledAndExtRequestPrebidEventPresent() {
        // given
        final Account account = Account.builder().id("accountId").eventsEnabled(true).build();
        final BidRequest bidRequest = givenBidRequest(
                identity(),
                extBuilder -> extBuilder
                        .events(mapper.createObjectNode())
                        .integration("pbjs"));
        final AuctionContext auctionContext = givenAuctionContext(
                bidRequest,
                contextBuilder -> contextBuilder.account(account));

        final Bid bid = Bid.builder()
                .id("bidId1")
                .price(BigDecimal.valueOf(5.67))
                .impid("i1")
                .build();
        final List<BidderResponse> bidderResponses = singletonList(
                BidderResponse.of("bidder1", givenSeatBid(BidderBid.of(bid, banner, "USD")), 100));

        final Events events = Events.of("http://event-type-win", "http://event-type-view");
        given(eventsService.createEvent(anyString(), anyString(), anyString(), anyLong(), anyString()))
                .willReturn(events);

        // when
        final BidResponse bidResponse =
                bidResponseCreator.create(bidderResponses, auctionContext, CACHE_INFO, false).result();

        // then
        assertThat(bidResponse.getSeatbid()).hasSize(1)
                .flatExtracting(SeatBid::getBid)
                .extracting(responseBid -> toExtPrebid(responseBid.getExt()).getPrebid().getEvents())
                .containsOnly(events);

        verify(cacheService, never()).cacheBidsOpenrtb(anyList(), any(), any(), any());
    }

    @Test
    public void shouldAddExtPrebidEventsIfEventsAreEnabledAndAccountSupportEventsForChannel() {
        // given
        final Account account = Account.builder()
                .id("accountId")
                .eventsEnabled(true)
                .analyticsConfig(AccountAnalyticsConfig.of(singletonMap("web", true)))
                .build();
        final BidRequest bidRequest = givenBidRequest(
                identity(),
                extBuilder -> extBuilder
                        .channel(ExtRequestPrebidChannel.of("web"))
                        .integration("pbjs"));
        final AuctionContext auctionContext = givenAuctionContext(
                bidRequest,
                contextBuilder -> contextBuilder.account(account));

        final Bid bid = Bid.builder()
                .id("bidId1")
                .price(BigDecimal.valueOf(5.67))
                .impid("i1")
                .build();
        final List<BidderResponse> bidderResponses = singletonList(
                BidderResponse.of("bidder1", givenSeatBid(BidderBid.of(bid, banner, "USD")), 100));

        final Events events = Events.of("http://event-type-win", "http://event-type-view");
        given(eventsService.createEvent(anyString(), anyString(), anyString(), anyLong(), anyString()))
                .willReturn(events);

        // when
        final BidResponse bidResponse =
                bidResponseCreator.create(bidderResponses, auctionContext, CACHE_INFO, false).result();

        // then
        assertThat(bidResponse.getSeatbid()).hasSize(1)
                .flatExtracting(SeatBid::getBid)
                .extracting(responseBid -> toExtPrebid(responseBid.getExt()).getPrebid().getEvents())
                .containsOnly(events);

        verify(cacheService, never()).cacheBidsOpenrtb(anyList(), any(), any(), any());
    }

    @Test
    public void shouldAddExtPrebidEventsIfEventsAreEnabledAndDefaultAccountAnalyticsConfig() {
        // given
        final Account account = Account.builder().id("accountId").eventsEnabled(true).build();
        final BidRequest bidRequest = givenBidRequest(
                identity(),
                extBuilder -> extBuilder
                        .channel(ExtRequestPrebidChannel.of("amp"))
                        .integration("pbjs"));
        final AuctionContext auctionContext = givenAuctionContext(
                bidRequest,
                contextBuilder -> contextBuilder.account(account));

        final Bid bid = Bid.builder()
                .id("bidId1")
                .price(BigDecimal.valueOf(5.67))
                .impid("i1")
                .build();
        final List<BidderResponse> bidderResponses = singletonList(
                BidderResponse.of("bidder1", givenSeatBid(BidderBid.of(bid, banner, "USD")), 100));

        final Events events = Events.of("http://event-type-win", "http://event-type-view");
        given(eventsService.createEvent(anyString(), anyString(), anyString(), anyLong(), anyString()))
                .willReturn(events);

        // when
        final BidResponse bidResponse =
                bidResponseCreator.create(bidderResponses, auctionContext, CACHE_INFO, false).result();

        // then
        assertThat(bidResponse.getSeatbid()).hasSize(1)
                .flatExtracting(SeatBid::getBid)
                .extracting(responseBid -> toExtPrebid(responseBid.getExt()).getPrebid().getEvents())
                .containsOnly(events);

        verify(cacheService, never()).cacheBidsOpenrtb(anyList(), any(), any(), any());
    }

    @Test
    public void shouldAddExtPrebidVideo() {
        // given
        final AuctionContext auctionContext = givenAuctionContext(givenBidRequest());

        final Bid bid = Bid.builder().id("bidId1").price(BigDecimal.valueOf(5.67)).impid("i1").impid("i1")
                .ext(mapper.createObjectNode().set("prebid", mapper.valueToTree(
                        ExtBidPrebid.builder().video(ExtBidPrebidVideo.of(1, "category")).build()))).build();
        final List<BidderResponse> bidderResponses = singletonList(BidderResponse.of("bidder1",
                givenSeatBid(BidderBid.of(bid, banner, "USD")), 100));

        // when
        final BidResponse bidResponse =
                bidResponseCreator.create(bidderResponses, auctionContext, CACHE_INFO, false).result();

        // then
        assertThat(bidResponse.getSeatbid()).hasSize(1)
                .flatExtracting(SeatBid::getBid)
                .extracting(responseBid -> toExtPrebid(responseBid.getExt()).getPrebid().getVideo())
                .containsOnly(ExtBidPrebidVideo.of(1, "category"));
    }

    @Test
    public void shouldNotAddExtPrebidEventsIfEventsAreNotEnabled() {
        // given
        final Account account = Account.builder().id("accountId").eventsEnabled(false).build();
        final AuctionContext auctionContext = givenAuctionContext(
                givenBidRequest(
                        identity(),
                        extBuilder -> extBuilder.events(mapper.createObjectNode())),
                contextBuilder -> contextBuilder.account(account));

        final Bid bid = Bid.builder().id("bidId1").price(BigDecimal.valueOf(5.67)).impid("i1").build();
        final List<BidderResponse> bidderResponses = singletonList(BidderResponse.of("bidder1",
                givenSeatBid(BidderBid.of(bid, banner, "USD")), 100));

        // when
        final BidResponse bidResponse =
                bidResponseCreator.create(bidderResponses, auctionContext, CACHE_INFO, false).result();

        // then
        assertThat(bidResponse.getSeatbid()).hasSize(1)
                .flatExtracting(SeatBid::getBid)
                .extracting(responseBid -> toExtPrebid(responseBid.getExt()).getPrebid().getEvents())
                .containsNull();
    }

    @Test
    public void shouldNotAddExtPrebidEventsIfExtRequestPrebidEventsNull() {
        // given
        final Account account = Account.builder().id("accountId").eventsEnabled(true).build();
        final AuctionContext auctionContext = givenAuctionContext(
                givenBidRequest(),
                contextBuilder -> contextBuilder.account(account));

        final Bid bid = Bid.builder()
                .id("bidId1")
                .price(BigDecimal.valueOf(5.67))
                .impid("i1")
                .build();
        final List<BidderResponse> bidderResponses = singletonList(
                BidderResponse.of("bidder1", givenSeatBid(BidderBid.of(bid, banner, "USD")), 100));

        // when
        final BidResponse bidResponse =
                bidResponseCreator.create(bidderResponses, auctionContext, CACHE_INFO, false).result();

        // then
        assertThat(bidResponse.getSeatbid()).hasSize(1)
                .flatExtracting(SeatBid::getBid)
                .extracting(responseBid -> toExtPrebid(responseBid.getExt()).getPrebid().getEvents())
                .containsNull();
    }

    @Test
    public void shouldNotAddExtPrebidEventsIfAccountDoesNotSupportEventsForChannel() {
        // given
        final Account account = Account.builder()
                .id("accountId")
                .eventsEnabled(true)
                .analyticsConfig(AccountAnalyticsConfig.of(singletonMap("web", true)))
                .build();
        final BidRequest bidRequest = givenBidRequest(
                identity(),
                extBuilder -> extBuilder.channel(ExtRequestPrebidChannel.of("amp")));
        final AuctionContext auctionContext = givenAuctionContext(
                bidRequest,
                contextBuilder -> contextBuilder.account(account));

        final Bid bid = Bid.builder()
                .id("bidId1")
                .price(BigDecimal.valueOf(5.67))
                .impid("i1")
                .build();
        final List<BidderResponse> bidderResponses = singletonList(
                BidderResponse.of("bidder1", givenSeatBid(BidderBid.of(bid, banner, "USD")), 100));

        // when
        final BidResponse bidResponse =
                bidResponseCreator.create(bidderResponses, auctionContext, CACHE_INFO, false).result();

        // then
        assertThat(bidResponse.getSeatbid()).hasSize(1)
                .flatExtracting(SeatBid::getBid)
                .extracting(responseBid -> toExtPrebid(responseBid.getExt()).getPrebid().getEvents())
                .containsNull();
    }

    @Test
    public void shouldReturnCacheEntityInExt() {
        // given
        final AuctionContext auctionContext = givenAuctionContext(givenBidRequest(
                identity(),
                extBuilder -> extBuilder.targeting(givenTargeting())));

        final Bid bid = Bid.builder().id("bidId").price(BigDecimal.valueOf(5.67)).impid("i1").build();
        final List<BidderResponse> bidderResponses = singletonList(BidderResponse.of("bidder1",
                givenSeatBid(BidderBid.of(bid, banner, "USD")), 100));

        final BidRequestCacheInfo cacheInfo = BidRequestCacheInfo.builder()
                .doCaching(true)
                .shouldCacheBids(true)
                .shouldCacheVideoBids(true)
                .build();

        givenCacheServiceResult(singletonMap(bid, CacheInfo.of("cacheId", "videoId", null, null)));

        // when
        final BidResponse bidResponse =
                bidResponseCreator.create(bidderResponses, auctionContext, cacheInfo, false).result();

        // then
        assertThat(bidResponse.getSeatbid())
                .flatExtracting(SeatBid::getBid)
                .extracting(extractedBid -> toExtPrebid(extractedBid.getExt()).getPrebid().getCache())
                .extracting(ExtResponseCache::getBids, ExtResponseCache::getVastXml)
                .containsExactly(tuple(
                        CacheAsset.of("uuid=cacheId", "cacheId"),
                        CacheAsset.of("uuid=videoId", "videoId")));

        verify(cacheService).cacheBidsOpenrtb(anyList(), any(), any(), any());
    }

    @Test
    public void shouldNotPopulateWinningBidTargetingIfIncludeWinnersFlagIsFalse() {
        // given
<<<<<<< HEAD
        final AuctionContext auctionContext = givenAuctionContext(givenBidRequest());
        final ExtRequestTargeting targeting = ExtRequestTargeting.builder()
                .pricegranularity(mapper.valueToTree(
                        ExtPriceGranularity.of(2, singletonList(ExtGranularityRange.of(BigDecimal.valueOf(5),
                                BigDecimal.valueOf(0.5))))))
                .includewinners(false)
                .includebidderkeys(true)
                .includeformat(false)
                .build();
=======
        final AuctionContext auctionContext = givenAuctionContext(givenBidRequest(
                identity(),
                extBuilder -> extBuilder.targeting(ExtRequestTargeting.builder()
                        .pricegranularity(mapper.valueToTree(
                                ExtPriceGranularity.of(2, singletonList(ExtGranularityRange.of(BigDecimal.valueOf(5),
                                        BigDecimal.valueOf(0.5))))))
                        .includewinners(false)
                        .includebidderkeys(true)
                        .build())));
>>>>>>> 3d99819a

        final Bid bid = Bid.builder().id("bidId").price(BigDecimal.valueOf(5.67)).impid("i1").build();
        final List<BidderResponse> bidderResponses = singletonList(BidderResponse.of("bidder1",
                givenSeatBid(BidderBid.of(bid, banner, "USD")), 100));

        final BidRequestCacheInfo cacheInfo = BidRequestCacheInfo.builder()
                .doCaching(true)
                .shouldCacheBids(true)
                .shouldCacheVideoBids(true)
                .build();

        givenCacheServiceResult(singletonMap(bid, CacheInfo.of("cacheId", "videoId", null, null)));

        // when
        final BidResponse bidResponse =
                bidResponseCreator.create(bidderResponses, auctionContext, cacheInfo, false).result();

        // then
        assertThat(bidResponse.getSeatbid()).flatExtracting(SeatBid::getBid)
                .extracting(
                        Bid::getId,
                        extractedBid -> toTargetingByKey(extractedBid, "hb_bidder"),
                        extractedBid -> toTargetingByKey(extractedBid, "hb_bidder_bidder1"))
                .containsOnly(
                        tuple("bidId", null, "bidder1"));

        verify(cacheService).cacheBidsOpenrtb(anyList(), any(), any(), any());
    }

    @Test
    public void shouldNotPopulateBidderKeysTargetingIfIncludeBidderKeysFlagIsFalse() {
        // given
<<<<<<< HEAD
        final AuctionContext auctionContext = givenAuctionContext(givenBidRequest());
        final ExtRequestTargeting targeting = ExtRequestTargeting.builder()
                .pricegranularity(mapper.valueToTree(
                        ExtPriceGranularity.of(2, singletonList(ExtGranularityRange.of(BigDecimal.valueOf(5),
                                BigDecimal.valueOf(0.5))))))
                .includewinners(true)
                .includebidderkeys(false)
                .includeformat(false)
                .build();
=======
        final AuctionContext auctionContext = givenAuctionContext(givenBidRequest(
                identity(),
                extBuilder -> extBuilder.targeting(ExtRequestTargeting.builder()
                        .pricegranularity(mapper.valueToTree(
                                ExtPriceGranularity.of(2, singletonList(ExtGranularityRange.of(BigDecimal.valueOf(5),
                                        BigDecimal.valueOf(0.5))))))
                        .includewinners(true)
                        .includebidderkeys(false)
                        .build())));
>>>>>>> 3d99819a

        final Bid bid = Bid.builder().id("bidId").price(BigDecimal.valueOf(5.67)).impid("i1").build();
        final List<BidderResponse> bidderResponses = singletonList(BidderResponse.of("bidder1",
                givenSeatBid(BidderBid.of(bid, banner, "USD")), 100));

        final BidRequestCacheInfo cacheInfo = BidRequestCacheInfo.builder()
                .doCaching(true)
                .shouldCacheBids(true)
                .shouldCacheVideoBids(true)
                .build();

        givenCacheServiceResult(singletonMap(bid, CacheInfo.of("cacheId", "videoId", null, null)));

        // when
        final BidResponse bidResponse =
                bidResponseCreator.create(bidderResponses, auctionContext, cacheInfo, false).result();

        // then
        assertThat(bidResponse.getSeatbid()).flatExtracting(SeatBid::getBid)
                .extracting(
                        Bid::getId,
                        extractedBid -> toTargetingByKey(extractedBid, "hb_bidder"),
                        extractedBid -> toTargetingByKey(extractedBid, "hb_bidder_bidder1"))
                .containsOnly(
                        tuple("bidId", "bidder1", null));

        verify(cacheService).cacheBidsOpenrtb(anyList(), any(), any(), any());
    }

    @Test
    public void shouldNotPopulateCacheIdTargetingKeywordsIfBidCpmIsZero() {
        // given
        final AuctionContext auctionContext = givenAuctionContext(givenBidRequest(
                identity(),
                extBuilder -> extBuilder.targeting(givenTargeting())));

        final Bid firstBid = Bid.builder().id("bidId1").impid("impId1").price(BigDecimal.ZERO).build();
        final Bid secondBid = Bid.builder().id("bidId2").impid("impId2").price(BigDecimal.valueOf(5.67)).build();

        final List<BidderResponse> bidderResponses = asList(
                BidderResponse.of("bidder1", givenSeatBid(BidderBid.of(firstBid, banner, null)), 99),
                BidderResponse.of("bidder2", givenSeatBid(BidderBid.of(secondBid, banner, null)), 123));

        final BidRequestCacheInfo cacheInfo = BidRequestCacheInfo.builder().doCaching(true).build();

        givenCacheServiceResult(singletonMap(secondBid, CacheInfo.of("cacheId2", null, null, null)));

        // when
        final BidResponse bidResponse =
                bidResponseCreator.create(bidderResponses, auctionContext, cacheInfo, false).result();

        // then
        assertThat(bidResponse.getSeatbid()).flatExtracting(SeatBid::getBid).hasSize(2)
                .extracting(
                        bid -> toTargetingByKey(bid, "hb_bidder"),
                        bid -> toTargetingByKey(bid, "hb_cache_id"),
                        bid -> toTargetingByKey(bid, "hb_cache_id_bidder2"))
                .containsOnly(
                        tuple("bidder1", null, null),
                        tuple("bidder2", "cacheId2", "cacheId2"));

        verify(cacheService).cacheBidsOpenrtb(anyList(), any(), any(), any());
    }

    @Test
    public void shouldNotCacheNonDealBidWithCpmIsZeroAndCacheDealBidWithZeroCpm() {
        // given
        final AuctionContext auctionContext = givenAuctionContext(givenBidRequest());

        final Bid firstBid = Bid.builder().id("bidId1").impid("impId1").price(BigDecimal.ZERO).build();
        final Bid secondBid = Bid.builder().id("bidId2").impid("impId2").price(BigDecimal.ZERO).dealid("dealId2")
                .build();

        final List<BidderResponse> bidderResponses = asList(
                BidderResponse.of("bidder1", givenSeatBid(BidderBid.of(firstBid, banner, null)), 99),
                BidderResponse.of("bidder2", givenSeatBid(BidderBid.of(secondBid, banner, null)), 99));

        final BidRequestCacheInfo cacheInfo = BidRequestCacheInfo.builder().doCaching(true).build();
        givenCacheServiceResult(singletonMap(secondBid, CacheInfo.of("cacheId2", null, null, null)));

        // when
        bidResponseCreator.create(bidderResponses, auctionContext, cacheInfo, false).result();

        // then
        @SuppressWarnings("unchecked") final ArgumentCaptor<List<Bid>> cacheBidArgumentCaptor
                = ArgumentCaptor.forClass(List.class);
        verify(cacheService).cacheBidsOpenrtb(cacheBidArgumentCaptor.capture(), any(), any(), any());
        assertThat(cacheBidArgumentCaptor.getValue())
                .extracting(Bid::getId)
                .containsOnly("bidId2");
    }

    @Test
    public void shouldPopulateBidResponseExtension() throws JsonProcessingException {
        // given
        final BidRequest bidRequest = BidRequest.builder()
                .cur(singletonList("USD"))
                .tmax(1000L)
                .app(App.builder().build())
                .imp(emptyList())
                .build();
        final AuctionContext auctionContext = givenAuctionContext(bidRequest);

        final Bid bid = Bid.builder().id("bidId1").impid("impId1").adm("[]").price(BigDecimal.valueOf(5.67)).build();
        final List<BidderResponse> bidderResponses = singletonList(BidderResponse.of("bidder1",
                BidderSeatBid.of(singletonList(BidderBid.of(bid, xNative, null)), null,
                        singletonList(BidderError.badInput("bad_input"))), 100));
        final BidRequestCacheInfo cacheInfo = BidRequestCacheInfo.builder().doCaching(true).build();

        givenCacheServiceResult(CacheServiceResult.of(
                DebugHttpCall.builder().endpoint("http://cache-service/cache").responseTimeMillis(666).build(),
                new RuntimeException("cacheError"), emptyMap()));

        // when
        final BidResponse bidResponse =
                bidResponseCreator.create(bidderResponses, auctionContext, cacheInfo, false).result();

        // then
        final ExtBidResponse responseExt = mapper.treeToValue(bidResponse.getExt(), ExtBidResponse.class);

        assertThat(responseExt.getDebug()).isNull();
        assertThat(responseExt.getUsersync()).isNull();
        assertThat(responseExt.getTmaxrequest()).isEqualTo(1000L);

        assertThat(responseExt.getErrors()).hasSize(2).containsOnly(
                entry("bidder1", asList(
                        ExtBidderError.of(2, "bad_input"),
                        ExtBidderError.of(3, "Failed to decode: Cannot deserialize instance of `com.iab."
                                + "openrtb.response.Response` out of START_ARRAY token\n at [Source: (String)\"[]\"; "
                                + "line: 1, column: 1]"))),
                entry("cache", singletonList(ExtBidderError.of(999, "cacheError"))));

        assertThat(responseExt.getResponsetimemillis()).hasSize(2)
                .containsOnly(entry("bidder1", 100), entry("cache", 666));

        verify(cacheService).cacheBidsOpenrtb(anyList(), any(), any(), any());
    }

    @Test
    public void impToStoredVideoJsonShouldTolerateWhenStoredVideoFetchIsFailed() {
        // given
        final Imp imp = Imp.builder().id("impId1").ext(
                mapper.valueToTree(
                        ExtImp.of(
                                ExtImpPrebid.builder()
                                        .storedrequest(ExtStoredRequest.of("st1"))
                                        .options(ExtOptions.of(true))
                                        .build(),
                                null
                        )))
                .build();
        final AuctionContext auctionContext = givenAuctionContext(givenBidRequest(imp));

        final Bid bid = Bid.builder().id("bidId1").impid("impId1").price(BigDecimal.valueOf(5.67)).build();
        final List<BidderResponse> bidderResponses = singletonList(BidderResponse.of("bidder1",
                givenSeatBid(BidderBid.of(bid, banner, "USD")), 100));

        given(storedRequestProcessor.videoStoredDataResult(any(), anyList(), anyList(), any())).willReturn(
                Future.failedFuture("Fetch failed"));

        // when
        final Future<BidResponse> result =
                bidResponseCreator.create(bidderResponses, auctionContext, CACHE_INFO, false);

        // then
        verify(storedRequestProcessor).videoStoredDataResult(any(), eq(singletonList(imp)), anyList(), eq(timeout));

        assertThat(result.succeeded()).isTrue();
    }

    @Test
    public void impToStoredVideoJsonShouldInjectStoredVideoWhenExtOptionsIsTrueAndVideoNotEmpty() {
        // given
        final Imp imp1 = Imp.builder().id("impId1").ext(
                mapper.valueToTree(
                        ExtImp.of(ExtImpPrebid.builder()
                                .storedrequest(ExtStoredRequest.of("st1"))
                                .options(ExtOptions.of(true))
                                .build(), null)))
                .build();
        final Imp imp2 = Imp.builder().id("impId2").ext(
                mapper.valueToTree(
                        ExtImp.of(ExtImpPrebid.builder()
                                .storedrequest(ExtStoredRequest.of("st2"))
                                .options(ExtOptions.of(false))
                                .build(), null)))
                .build();
        final Imp imp3 = Imp.builder().id("impId3").ext(
                mapper.valueToTree(
                        ExtImp.of(ExtImpPrebid.builder()
                                .storedrequest(ExtStoredRequest.of("st3"))
                                .options(ExtOptions.of(true))
                                .build(), null)))
                .build();
        final BidRequest bidRequest = givenBidRequest(imp1, imp2, imp3);
        final AuctionContext auctionContext = givenAuctionContext(bidRequest);

        final Bid bid1 = Bid.builder().id("bidId1").impid("impId1").price(BigDecimal.valueOf(5.67)).build();
        final Bid bid2 = Bid.builder().id("bidId2").impid("impId2").price(BigDecimal.valueOf(2)).build();
        final Bid bid3 = Bid.builder().id("bidId3").impid("impId3").price(BigDecimal.valueOf(3)).build();
        final List<BidderBid> bidderBids = Arrays.asList(
                BidderBid.of(bid1, banner, "USD"),
                BidderBid.of(bid2, banner, "USD"),
                BidderBid.of(bid3, banner, "USD"));
        final List<BidderResponse> bidderResponses = singletonList(
                BidderResponse.of("bidder1", BidderSeatBid.of(bidderBids, emptyList(), emptyList()), 100));

        final Video storedVideo = Video.builder().maxduration(100).h(2).w(2).build();
        given(storedRequestProcessor.videoStoredDataResult(any(), anyList(), anyList(), any()))
                .willReturn(Future.succeededFuture(
                        VideoStoredDataResult.of(singletonMap("impId1", storedVideo), emptyList())));

        // when
        final Future<BidResponse> result =
                bidResponseCreator.create(bidderResponses, auctionContext, CACHE_INFO, false);

        // then
        verify(storedRequestProcessor).videoStoredDataResult(any(), eq(Arrays.asList(imp1, imp3)), anyList(),
                eq(timeout));

        assertThat(result.result().getSeatbid())
                .flatExtracting(SeatBid::getBid).hasSize(3)
                .extracting(extractedBid -> toExtPrebid(extractedBid.getExt()).getPrebid().getStoredRequestAttributes())
                .containsOnly(storedVideo, null, null);
    }

    @Test
    public void impToStoredVideoJsonShouldAddErrorsWithPrebidBidderWhenStoredVideoRequestFailed() {
        // given
        final Imp imp1 = Imp.builder().id("impId1").ext(
                mapper.valueToTree(
                        ExtImp.of(ExtImpPrebid.builder()
                                        .storedrequest(ExtStoredRequest.of("st1"))
                                        .options(ExtOptions.of(true))
                                        .build(),
                                null)))
                .build();
        final BidRequest bidRequest = givenBidRequest(imp1);
        final AuctionContext auctionContext = givenAuctionContext(bidRequest);

        final Bid bid1 = Bid.builder().id("bidId1").impid("impId1").price(BigDecimal.valueOf(5.67)).build();
        final List<BidderBid> bidderBids = singletonList(
                BidderBid.of(bid1, banner, "USD"));
        final List<BidderResponse> bidderResponses = singletonList(
                BidderResponse.of("bidder1", BidderSeatBid.of(bidderBids, emptyList(), emptyList()), 100));

        given(storedRequestProcessor.videoStoredDataResult(any(), anyList(), anyList(), any()))
                .willReturn(Future.failedFuture("Bad timeout"));

        // when
        final Future<BidResponse> result =
                bidResponseCreator.create(bidderResponses, auctionContext, CACHE_INFO, false);

        // then
        verify(storedRequestProcessor).videoStoredDataResult(any(), eq(singletonList(imp1)), anyList(), eq(timeout));

        assertThat(result.result().getExt()).isEqualTo(
                mapper.valueToTree(ExtBidResponse.of(null, singletonMap(
                        "prebid", singletonList(ExtBidderError.of(BidderError.Type.generic.getCode(),
                                "Bad timeout"))), singletonMap("bidder1", 100), 1000L, null,
                        ExtBidResponsePrebid.of(1000L))));
    }

    @Test
    public void shouldProcessRequestAndAddErrorAboutDeprecatedBidder() {
        // given
        final String invalidBidderName = "invalid";

        final BidRequest bidRequest = givenBidRequest(Imp.builder()
                .ext(mapper.valueToTree(singletonMap(invalidBidderName, 0)))
                .build());
        final AuctionContext auctionContext = givenAuctionContext(bidRequest);

        final List<BidderResponse> bidderResponses = singletonList(BidderResponse.of("bidder1", givenSeatBid(), 100));

        given(bidderCatalog.isDeprecatedName(invalidBidderName)).willReturn(true);
        given(bidderCatalog.errorForDeprecatedName(invalidBidderName)).willReturn(
                "invalid has been deprecated and is no longer available. Use valid instead.");

        // when
        final BidResponse bidResponse =
                bidResponseCreator.create(bidderResponses, auctionContext, CACHE_INFO, false).result();

        // then
        assertThat(bidResponse.getExt()).isEqualTo(
                mapper.valueToTree(ExtBidResponse.of(null, singletonMap(
                        invalidBidderName, singletonList(ExtBidderError.of(BidderError.Type.bad_input.getCode(),
                                "invalid has been deprecated and is no longer available. Use valid instead."))),
                        singletonMap("bidder1", 100), 1000L, null, ExtBidResponsePrebid.of(1000L))));

        verify(cacheService, never()).cacheBidsOpenrtb(anyList(), any(), any(), any());
    }

    @Test
    public void shouldProcessRequestAndAddErrorFromAuctionContext() {
        // given
        final AuctionContext auctionContext = givenAuctionContext(
                givenBidRequest(),
                contextBuilder -> contextBuilder.prebidErrors(singletonList("privacy error")));

        final Bid bid1 = Bid.builder().id("bidId1").impid("impId1").price(BigDecimal.valueOf(5.67)).build();
        final List<BidderBid> bidderBids = singletonList(
                BidderBid.of(bid1, banner, "USD"));
        final List<BidderResponse> bidderResponses = singletonList(
                BidderResponse.of("bidder1", BidderSeatBid.of(bidderBids, emptyList(), emptyList()), 100));

        // when
        final Future<BidResponse> result =
                bidResponseCreator.create(bidderResponses, auctionContext, CACHE_INFO, false);

        // then
        assertThat(result.result().getExt()).isEqualTo(
                mapper.valueToTree(ExtBidResponse.of(null, singletonMap(
                        "prebid", singletonList(ExtBidderError.of(BidderError.Type.generic.getCode(),
                                "privacy error"))), singletonMap("bidder1", 100), 1000L, null,
                        ExtBidResponsePrebid.of(1000L))));
    }

    @Test
    public void shouldPopulateBidResponseDebugExtensionIfDebugIsEnabled() throws JsonProcessingException {
        // given
        final BidRequest bidRequest = givenBidRequest();
        final AuctionContext auctionContext = givenAuctionContext(bidRequest);
        givenCacheServiceResult(CacheServiceResult.of(
                DebugHttpCall.builder().endpoint("http://cache-service/cache")
                        .requestUri("test.uri").responseStatus(500).build(), null, emptyMap()));

        final BidRequestCacheInfo cacheInfo = BidRequestCacheInfo.builder().doCaching(true).build();

        final Bid bid = Bid.builder().id("bidId1").impid("impId1").price(BigDecimal.valueOf(5.67)).build();
        final List<BidderResponse> bidderResponses = singletonList(BidderResponse.of("bidder1",
                BidderSeatBid.of(singletonList(BidderBid.of(bid, banner, null)),
                        singletonList(ExtHttpCall.builder().status(200).build()), null), 100));

        // when
        final BidResponse bidResponse =
                bidResponseCreator.create(bidderResponses, auctionContext, cacheInfo, true).result();

        // then
        final ExtBidResponse responseExt = mapper.treeToValue(bidResponse.getExt(), ExtBidResponse.class);

        assertThat(responseExt.getDebug()).isNotNull();
        assertThat(responseExt.getDebug().getHttpcalls()).hasSize(2)
                .containsOnly(
                        entry("bidder1", singletonList(ExtHttpCall.builder().status(200).build())),
                        entry("cache", singletonList(ExtHttpCall.builder().uri("test.uri").status(500).build())));

        assertThat(responseExt.getDebug().getResolvedrequest()).isEqualTo(bidRequest);

        verify(cacheService).cacheBidsOpenrtb(anyList(), any(), any(), any());
    }

    @Test
    public void shouldPassIntegrationToCacheServiceAndBidEvents() {
        // given
        final Account account = Account.builder().id("accountId").eventsEnabled(true).build();
        final BidRequest bidRequest = BidRequest.builder()
                .cur(singletonList("USD"))
                .imp(emptyList())
                .ext(ExtRequest.of(ExtRequestPrebid.builder()
                        .events(mapper.createObjectNode())
                        .integration("integration")
                        .build()))
                .build();
        final AuctionContext auctionContext = givenAuctionContext(
                bidRequest,
                contextBuilder -> contextBuilder.account(account));

        final Bid bid = Bid.builder().id("bidId1").impid("impId1").price(BigDecimal.valueOf(5.67)).build();
        final List<BidderResponse> bidderResponses = singletonList(
                BidderResponse.of("bidder1", givenSeatBid(BidderBid.of(bid, banner, "USD")), 100));

        final BidRequestCacheInfo cacheInfo = BidRequestCacheInfo.builder().doCaching(true).build();

        givenCacheServiceResult(singletonMap(bid, CacheInfo.empty()));

        given(eventsService.createEvent(anyString(), anyString(), anyString(), anyLong(), anyString()))
                .willReturn(Events.of(
                        "http://win-url?param=value&int=integration",
                        "http://imp-url?param=value&int=integration"));

        // when
        final Future<BidResponse> result =
                bidResponseCreator.create(bidderResponses, auctionContext, cacheInfo, false);

        // then
        verify(cacheService).cacheBidsOpenrtb(anyList(), any(), any(),
                argThat(eventsContext -> eventsContext.getIntegration().equals("integration")));

        assertThat(result.result().getSeatbid())
                .flatExtracting(SeatBid::getBid).hasSize(1)
                .extracting(extractedBid -> toExtPrebid(extractedBid.getExt()).getPrebid().getEvents())
                .containsOnly(Events.of("http://win-url?param=value&int=integration",
                        "http://imp-url?param=value&int=integration"));
    }

    private AuctionContext givenAuctionContext(BidRequest bidRequest,
                                               UnaryOperator<AuctionContext.AuctionContextBuilder> contextCustomizer) {

        final AuctionContext.AuctionContextBuilder auctionContextBuilder = AuctionContext.builder()
                .account(Account.empty("accountId"))
                .bidRequest(bidRequest)
                .timeout(timeout)
                .prebidErrors(emptyList());

        return contextCustomizer.apply(auctionContextBuilder)
                .build();
    }

    private AuctionContext givenAuctionContext(BidRequest bidRequest) {
        return givenAuctionContext(bidRequest, identity());
    }

    private void givenCacheServiceResult(Map<Bid, CacheInfo> cacheBids) {
        givenCacheServiceResult(CacheServiceResult.of(null, null, cacheBids));
    }

    private void givenCacheServiceResult(CacheServiceResult cacheServiceResult) {
        given(cacheService.cacheBidsOpenrtb(any(), any(), any(), any()))
                .willReturn(Future.succeededFuture(cacheServiceResult));
    }

    private static BidRequest givenBidRequest(
            UnaryOperator<BidRequest.BidRequestBuilder> bidRequestCustomizer,
            UnaryOperator<ExtRequestPrebid.ExtRequestPrebidBuilder> extRequestCustomizer,
            Imp... imps) {

        final ExtRequestPrebid.ExtRequestPrebidBuilder extRequestBuilder = ExtRequestPrebid.builder();

        final BidRequest.BidRequestBuilder bidRequestBuilder = BidRequest.builder()
                .id("123")
                .cur(singletonList("USD"))
                .tmax(1000L)
                .imp(asList(imps))
                .ext(ExtRequest.of(extRequestCustomizer.apply(extRequestBuilder).build()));

        return bidRequestCustomizer.apply(bidRequestBuilder)
                .build();
    }

    private static BidRequest givenBidRequest(UnaryOperator<BidRequest.BidRequestBuilder> bidRequestCustomizer,
                                              Imp... imps) {

        return givenBidRequest(bidRequestCustomizer, identity(), imps);
    }

    private static BidRequest givenBidRequest(Imp... imps) {
        return givenBidRequest(identity(), imps);
    }

    private static BidderSeatBid givenSeatBid(BidderBid... bids) {
        return BidderSeatBid.of(new ArrayList<>(asList(bids)), emptyList(), emptyList());
    }

    private static ExtRequestTargeting givenTargeting() {
        return ExtRequestTargeting.builder()
                .pricegranularity(mapper.valueToTree(
                        ExtPriceGranularity.of(2, singletonList(ExtGranularityRange.of(BigDecimal.valueOf(5),
                                BigDecimal.valueOf(0.5))))))
                .includewinners(true)
                .includebidderkeys(true)
                .includeformat(false)
                .build();
    }

    private static ExtPrebid<ExtBidPrebid, ?> toExtPrebid(ObjectNode ext) {
        try {
            return mapper.readValue(mapper.treeAsTokens(ext), new TypeReference<ExtPrebid<ExtBidPrebid, ?>>() {
            });
        } catch (IOException e) {
            return rethrow(e);
        }
    }

    private static String toTargetingByKey(Bid bid, String targetingKey) {
        final Map<String, String> targeting = toExtPrebid(bid.getExt()).getPrebid().getTargeting();
        return targeting != null ? targeting.get(targetingKey) : null;
    }
}<|MERGE_RESOLUTION|>--- conflicted
+++ resolved
@@ -962,18 +962,6 @@
     @Test
     public void shouldTruncateTargetingKeywordsByRequestPassedValue() {
         // given
-<<<<<<< HEAD
-        final AuctionContext auctionContext = givenAuctionContext(givenBidRequest());
-        final ExtRequestTargeting targeting = ExtRequestTargeting.builder()
-                .pricegranularity(mapper.valueToTree(
-                        ExtPriceGranularity.of(2, singletonList(ExtGranularityRange.of(BigDecimal.valueOf(5),
-                                BigDecimal.valueOf(0.5))))))
-                .includewinners(true)
-                .includebidderkeys(true)
-                .includeformat(false)
-                .truncateattrchars(20)
-                .build();
-=======
         final Account account = Account.builder().id("accountId").truncateTargetAttr(25).build();
         final BidRequest bidRequest = givenBidRequest(
                 identity(),
@@ -983,12 +971,12 @@
                                         BigDecimal.valueOf(0.5))))))
                         .includewinners(true)
                         .includebidderkeys(true)
-                        .truncateattrchars(20)
+                        .includeformat(false)
+                .truncateattrchars(20)
                         .build()));
         final AuctionContext auctionContext = givenAuctionContext(
                 bidRequest,
                 contextBuilder -> contextBuilder.account(account));
->>>>>>> 3d99819a
 
         final Bid bid = Bid.builder().id("bidId1").price(BigDecimal.valueOf(5.67)).impid("i1").build();
         final List<BidderResponse> bidderResponses = singletonList(BidderResponse.of("someVeryLongBidderName",
@@ -1051,23 +1039,6 @@
     @Test
     public void shouldPopulateTargetingKeywordsFromMediaTypePriceGranularities() {
         // given
-<<<<<<< HEAD
-        final AuctionContext auctionContext = givenAuctionContext(givenBidRequest());
-        final ExtPriceGranularity priceGranularity = ExtPriceGranularity.of(2,
-                singletonList(ExtGranularityRange.of(BigDecimal.valueOf(5),
-                        BigDecimal.valueOf(0.5))));
-        final ExtMediaTypePriceGranularity mediaTypePriceGranuality = ExtMediaTypePriceGranularity.of(
-                mapper.valueToTree(
-                        ExtPriceGranularity.of(3, singletonList(
-                                ExtGranularityRange.of(BigDecimal.valueOf(10), BigDecimal.valueOf(1))))), null, null);
-        final ExtRequestTargeting targeting = ExtRequestTargeting.builder()
-                .pricegranularity(mapper.valueToTree(priceGranularity))
-                .mediatypepricegranularity(mediaTypePriceGranuality)
-                .includewinners(true)
-                .includebidderkeys(true)
-                .includeformat(false)
-                .build();
-=======
         final AuctionContext auctionContext = givenAuctionContext(givenBidRequest(
                 identity(),
                 extBuilder -> extBuilder.targeting(ExtRequestTargeting.builder()
@@ -1082,8 +1053,8 @@
                                 null))
                         .includewinners(true)
                         .includebidderkeys(true)
-                        .build())));
->>>>>>> 3d99819a
+                        .includeformat(false)
+                .build())));
 
         final Bid bid = Bid.builder().id("bidId").price(BigDecimal.valueOf(5.67)).impid("i1").build();
         final List<BidderResponse> bidderResponses = singletonList(BidderResponse.of("bidder1",
@@ -1469,17 +1440,6 @@
     @Test
     public void shouldNotPopulateWinningBidTargetingIfIncludeWinnersFlagIsFalse() {
         // given
-<<<<<<< HEAD
-        final AuctionContext auctionContext = givenAuctionContext(givenBidRequest());
-        final ExtRequestTargeting targeting = ExtRequestTargeting.builder()
-                .pricegranularity(mapper.valueToTree(
-                        ExtPriceGranularity.of(2, singletonList(ExtGranularityRange.of(BigDecimal.valueOf(5),
-                                BigDecimal.valueOf(0.5))))))
-                .includewinners(false)
-                .includebidderkeys(true)
-                .includeformat(false)
-                .build();
-=======
         final AuctionContext auctionContext = givenAuctionContext(givenBidRequest(
                 identity(),
                 extBuilder -> extBuilder.targeting(ExtRequestTargeting.builder()
@@ -1488,8 +1448,8 @@
                                         BigDecimal.valueOf(0.5))))))
                         .includewinners(false)
                         .includebidderkeys(true)
-                        .build())));
->>>>>>> 3d99819a
+                        .includeformat(false)
+                .build())));
 
         final Bid bid = Bid.builder().id("bidId").price(BigDecimal.valueOf(5.67)).impid("i1").build();
         final List<BidderResponse> bidderResponses = singletonList(BidderResponse.of("bidder1",
@@ -1522,17 +1482,6 @@
     @Test
     public void shouldNotPopulateBidderKeysTargetingIfIncludeBidderKeysFlagIsFalse() {
         // given
-<<<<<<< HEAD
-        final AuctionContext auctionContext = givenAuctionContext(givenBidRequest());
-        final ExtRequestTargeting targeting = ExtRequestTargeting.builder()
-                .pricegranularity(mapper.valueToTree(
-                        ExtPriceGranularity.of(2, singletonList(ExtGranularityRange.of(BigDecimal.valueOf(5),
-                                BigDecimal.valueOf(0.5))))))
-                .includewinners(true)
-                .includebidderkeys(false)
-                .includeformat(false)
-                .build();
-=======
         final AuctionContext auctionContext = givenAuctionContext(givenBidRequest(
                 identity(),
                 extBuilder -> extBuilder.targeting(ExtRequestTargeting.builder()
@@ -1541,8 +1490,8 @@
                                         BigDecimal.valueOf(0.5))))))
                         .includewinners(true)
                         .includebidderkeys(false)
-                        .build())));
->>>>>>> 3d99819a
+                        .includeformat(false)
+                .build())));
 
         final Bid bid = Bid.builder().id("bidId").price(BigDecimal.valueOf(5.67)).impid("i1").build();
         final List<BidderResponse> bidderResponses = singletonList(BidderResponse.of("bidder1",
