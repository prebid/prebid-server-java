package org.prebid.server.auction;

import com.fasterxml.jackson.core.JsonProcessingException;
import com.fasterxml.jackson.core.type.TypeReference;
import com.fasterxml.jackson.databind.node.ObjectNode;
import com.iab.openrtb.request.App;
import com.iab.openrtb.request.Asset;
import com.iab.openrtb.request.BidRequest;
import com.iab.openrtb.request.DataObject;
import com.iab.openrtb.request.ImageObject;
import com.iab.openrtb.request.Imp;
import com.iab.openrtb.request.Native;
import com.iab.openrtb.request.Request;
import com.iab.openrtb.request.Video;
import com.iab.openrtb.response.Bid;
import com.iab.openrtb.response.BidResponse;
import com.iab.openrtb.response.Response;
import com.iab.openrtb.response.SeatBid;
import io.vertx.core.Future;
import org.apache.commons.collections4.CollectionUtils;
import org.junit.Before;
import org.junit.Rule;
import org.junit.Test;
import org.mockito.ArgumentCaptor;
import org.mockito.Mock;
import org.mockito.junit.MockitoJUnit;
import org.mockito.junit.MockitoRule;
import org.prebid.server.VertxTest;
import org.prebid.server.auction.model.AuctionContext;
import org.prebid.server.auction.model.BidInfo;
import org.prebid.server.auction.model.BidRequestCacheInfo;
import org.prebid.server.auction.model.BidderResponse;
import org.prebid.server.bidder.BidderCatalog;
import org.prebid.server.bidder.model.BidderBid;
import org.prebid.server.bidder.model.BidderError;
import org.prebid.server.bidder.model.BidderSeatBid;
import org.prebid.server.cache.CacheService;
import org.prebid.server.cache.model.CacheContext;
import org.prebid.server.cache.model.CacheInfo;
import org.prebid.server.cache.model.CacheServiceResult;
import org.prebid.server.cache.model.DebugHttpCall;
import org.prebid.server.events.EventsContext;
import org.prebid.server.events.EventsService;
import org.prebid.server.execution.Timeout;
import org.prebid.server.execution.TimeoutFactory;
import org.prebid.server.identity.IdGenerator;
import org.prebid.server.identity.IdGeneratorType;
import org.prebid.server.proto.openrtb.ext.ExtPrebid;
import org.prebid.server.proto.openrtb.ext.request.ExtGranularityRange;
import org.prebid.server.proto.openrtb.ext.request.ExtImp;
import org.prebid.server.proto.openrtb.ext.request.ExtImpPrebid;
import org.prebid.server.proto.openrtb.ext.request.ExtMediaTypePriceGranularity;
import org.prebid.server.proto.openrtb.ext.request.ExtOptions;
import org.prebid.server.proto.openrtb.ext.request.ExtPriceGranularity;
import org.prebid.server.proto.openrtb.ext.request.ExtRequest;
import org.prebid.server.proto.openrtb.ext.request.ExtRequestPrebid;
import org.prebid.server.proto.openrtb.ext.request.ExtRequestPrebidAdservertargetingRule;
import org.prebid.server.proto.openrtb.ext.request.ExtRequestPrebidChannel;
import org.prebid.server.proto.openrtb.ext.request.ExtRequestTargeting;
import org.prebid.server.proto.openrtb.ext.request.ExtStoredRequest;
import org.prebid.server.proto.openrtb.ext.response.BidType;
import org.prebid.server.proto.openrtb.ext.response.CacheAsset;
import org.prebid.server.proto.openrtb.ext.response.Events;
import org.prebid.server.proto.openrtb.ext.response.ExtBidPrebid;
import org.prebid.server.proto.openrtb.ext.response.ExtBidPrebidVideo;
import org.prebid.server.proto.openrtb.ext.response.ExtBidResponse;
import org.prebid.server.proto.openrtb.ext.response.ExtBidResponsePrebid;
import org.prebid.server.proto.openrtb.ext.response.ExtBidderError;
import org.prebid.server.proto.openrtb.ext.response.ExtHttpCall;
import org.prebid.server.proto.openrtb.ext.response.ExtResponseCache;
import org.prebid.server.settings.model.Account;
import org.prebid.server.settings.model.AccountAnalyticsConfig;
import org.prebid.server.settings.model.VideoStoredDataResult;
import org.prebid.server.vast.VastModifier;

import java.io.IOException;
import java.math.BigDecimal;
import java.time.Clock;
import java.time.Instant;
import java.time.ZoneId;
import java.time.ZoneOffset;
import java.util.Arrays;
<<<<<<< HEAD
=======
import java.util.HashMap;
>>>>>>> f680e791
import java.util.List;
import java.util.Map;
import java.util.function.UnaryOperator;
import java.util.stream.Collectors;

import static java.util.Arrays.asList;
import static java.util.Collections.emptyList;
import static java.util.Collections.emptyMap;
import static java.util.Collections.singletonList;
import static java.util.Collections.singletonMap;
import static java.util.function.UnaryOperator.identity;
import static org.apache.commons.lang3.exception.ExceptionUtils.rethrow;
import static org.assertj.core.api.Assertions.assertThat;
import static org.assertj.core.api.Assertions.entry;
import static org.assertj.core.api.Assertions.tuple;
import static org.mockito.ArgumentMatchers.any;
import static org.mockito.ArgumentMatchers.anyList;
import static org.mockito.ArgumentMatchers.anyLong;
import static org.mockito.ArgumentMatchers.anyString;
import static org.mockito.ArgumentMatchers.argThat;
import static org.mockito.ArgumentMatchers.eq;
import static org.mockito.ArgumentMatchers.same;
import static org.mockito.BDDMockito.given;
import static org.mockito.Mockito.never;
import static org.mockito.Mockito.verify;
import static org.prebid.server.proto.openrtb.ext.request.ExtRequestPrebidAdservertargetingRule.Source.xStatic;
import static org.prebid.server.proto.openrtb.ext.response.BidType.banner;
import static org.prebid.server.proto.openrtb.ext.response.BidType.video;
import static org.prebid.server.proto.openrtb.ext.response.BidType.xNative;

public class BidResponseCreatorTest extends VertxTest {

    private static final BidRequestCacheInfo CACHE_INFO = BidRequestCacheInfo.builder().build();

    private static final String IMP_ID = "impId1";

    @Rule
    public final MockitoRule mockitoRule = MockitoJUnit.rule();

    @Mock
    private CacheService cacheService;
    @Mock
    private BidderCatalog bidderCatalog;
    @Mock
    private VastModifier vastModifier;
    @Mock
    private EventsService eventsService;
    @Mock
    private StoredRequestProcessor storedRequestProcessor;
<<<<<<< HEAD
=======
    @Mock
    private BidResponseReducer bidResponseReducer;
    @Mock
    private IdGenerator idGenerator;
>>>>>>> f680e791

    private Clock clock;

    private Timeout timeout;

    private BidResponseCreator bidResponseCreator;

    @Before
    public void setUp() {
        given(cacheService.getEndpointHost()).willReturn("testHost");
        given(cacheService.getEndpointPath()).willReturn("testPath");
        given(cacheService.getCachedAssetURLTemplate()).willReturn("uuid=");
        given(bidResponseReducer.removeRedundantBids(any()))
                .willAnswer(invocationOnMock -> invocationOnMock.getArgument(0));

        given(storedRequestProcessor.videoStoredDataResult(any(), anyList(), anyList(), any()))
                .willReturn(Future.succeededFuture(VideoStoredDataResult.empty()));
        given(idGenerator.getType()).willReturn(IdGeneratorType.none);

        clock = Clock.fixed(Instant.ofEpochMilli(1000L), ZoneOffset.UTC);

        bidResponseCreator = new BidResponseCreator(
                cacheService,
                bidderCatalog,
                vastModifier,
                eventsService,
                storedRequestProcessor,
                bidResponseReducer,
                idGenerator,
                0,
                clock,
                jacksonMapper);

        timeout = new TimeoutFactory(Clock.fixed(Instant.now(), ZoneId.systemDefault())).create(500);
    }

    @Test
    public void shouldPassOriginalTimeoutToCacheServiceIfCachingIsRequested() {
        // given
        final AuctionContext auctionContext = givenAuctionContext(givenBidRequest(givenImp()));

        final Bid bid = Bid.builder()
                .id("bidId1")
                .impid(IMP_ID)
                .price(BigDecimal.valueOf(5.67))
                .build();
        final List<BidderResponse> bidderResponses = singletonList(
                BidderResponse.of("bidder1", givenSeatBid(BidderBid.of(bid, banner, "USD")), 100));

        final BidRequestCacheInfo cacheInfo = BidRequestCacheInfo.builder().doCaching(true).build();

        givenCacheServiceResult(singletonMap(bid, CacheInfo.empty()));

        // when
        bidResponseCreator.create(bidderResponses, auctionContext, cacheInfo, false);

        // then
        verify(cacheService).cacheBidsOpenrtb(anyList(), any(), any(), any());
    }

    @Test
    public void shouldRequestCacheServiceWithExpectedArguments() {
        // given
        final Imp imp1 = givenImp("impId1");
        final Imp imp2 = givenImp("impId2");
        final AuctionContext auctionContext = givenAuctionContext(
                givenBidRequest(builder -> builder.ext(ExtRequest.of(ExtRequestPrebid.builder()
                                .events(mapper.createObjectNode())
                                .build())),
                        imp1, imp2),
                builder -> builder.account(Account.builder()
                        .id("accountId")
                        .eventsEnabled(true)
                        .build()));

        final Bid bid1 = Bid.builder().id("bidId1").impid("impId1").price(BigDecimal.valueOf(5.67)).build();
        final Bid bid2 = Bid.builder().id("bidId2").impid("impId2").price(BigDecimal.valueOf(7.19)).build();
        final Bid bid3 = Bid.builder().id("bidId3").impid("impId1").price(BigDecimal.valueOf(3.74)).build();
        final Bid bid4 = Bid.builder().id("bidId4").impid("impId2").price(BigDecimal.valueOf(6.74)).build();
        final List<BidderResponse> bidderResponses = asList(
                BidderResponse.of("bidder1",
                        givenSeatBid(
                                BidderBid.of(bid1, banner, "USD"),
                                BidderBid.of(bid2, banner, "USD")),
                        100),
                BidderResponse.of("bidder2",
                        givenSeatBid(
                                BidderBid.of(bid3, banner, "USD"),
                                BidderBid.of(bid4, banner, "USD")),
                        100));

        final BidRequestCacheInfo cacheInfo = BidRequestCacheInfo.builder()
                .doCaching(true)
                .shouldCacheBids(true)
                .shouldCacheVideoBids(true)
                .cacheBidsTtl(99)
                .cacheVideoBidsTtl(101)
                .build();

        // just a stub to get through method call chain
        givenCacheServiceResult(singletonMap(bid1, CacheInfo.empty()));

        // when
        bidResponseCreator.create(bidderResponses, auctionContext, cacheInfo, false);

        // then
        final BidInfo bidInfo1 = toBidInfo(bid1, imp1, "bidder1", banner);
        final BidInfo bidInfo2 = toBidInfo(bid2, imp2, "bidder1", banner);
        final BidInfo bidInfo3 = toBidInfo(bid3, imp1, "bidder2", banner);
        final BidInfo bidInfo4 = toBidInfo(bid4, imp2, "bidder2", banner);
        ArgumentCaptor<CacheContext> contextArgumentCaptor = ArgumentCaptor.forClass(CacheContext.class);
        verify(cacheService).cacheBidsOpenrtb(
                argThat(t -> t.containsAll(asList(bidInfo1, bidInfo2, bidInfo3, bidInfo4))),
                same(auctionContext),
                contextArgumentCaptor.capture(),
                eq(EventsContext.builder()
                        .enabledForAccount(true)
                        .enabledForRequest(true)
                        .auctionTimestamp(1000L)
                        .build()));

<<<<<<< HEAD
=======
        Map<String, Map<String, String>> biddersToCacheBidIds = doubleMap(
                "bidder1", doubleMap("bidId1-impId1", "bidId1", "bidId2-impId2", "bidId2"),
                "bidder2", doubleMap("bidId3-impId1", "bidId3", "bidId4-impId2", "bidId4"));

>>>>>>> f680e791
        assertThat(contextArgumentCaptor.getValue())
                .satisfies(context -> {
                    assertThat(context.isShouldCacheBids()).isTrue();
                    assertThat(context.isShouldCacheVideoBids()).isTrue();
                    assertThat(context.getCacheBidsTtl()).isEqualTo(99);
                    assertThat(context.getCacheVideoBidsTtl()).isEqualTo(101);
<<<<<<< HEAD
=======
                    assertThat(contextArgumentCaptor.getValue().getBidderToBidsToGeneratedIds().getBidderToBidIds())
                            .containsAllEntriesOf(biddersToCacheBidIds);
                    assertThat(context.getBidderToVideoGeneratedBidIdsToModify().getBidderToBidIds()).isEmpty();
>>>>>>> f680e791
                });
    }

    @Test
    public void shouldRequestCacheServiceWithWinningBidsOnlyWhenWinningonlyIsTrue() {
        // given
        final Imp imp1 = givenImp("impId1");
        final Imp imp2 = givenImp("impId2");
        final AuctionContext auctionContext = givenAuctionContext(givenBidRequest(
                identity(),
                extBuilder -> extBuilder.targeting(givenTargeting()),
                imp1, imp2, givenImp("impId3"), givenImp("impId4")));

        final Bid bid1 = Bid.builder().id("bidId1").impid("impId1").price(BigDecimal.valueOf(5.67)).build();
        final Bid bid2 = Bid.builder().id("bidId2").impid("impId2").price(BigDecimal.valueOf(7.19)).build();
        final Bid bid3 = Bid.builder().id("bidId3").impid("impId1").price(BigDecimal.valueOf(3.74)).build();
        final Bid bid4 = Bid.builder().id("bidId4").impid("impId2").price(BigDecimal.valueOf(6.74)).build();
        final List<BidderResponse> bidderResponses = asList(
                BidderResponse.of("bidder1",
                        givenSeatBid(
                                BidderBid.of(bid1, banner, "USD"),
                                BidderBid.of(bid2, banner, "USD")),
                        100),
                BidderResponse.of("bidder2",
                        givenSeatBid(
                                BidderBid.of(bid3, banner, "USD"),
                                BidderBid.of(bid4, banner, "USD")),
                        100));

        final BidRequestCacheInfo cacheInfo = BidRequestCacheInfo.builder()
                .doCaching(true)
                .shouldCacheWinningBidsOnly(true)
                .build();

        // just a stub to get through method call chain
        givenCacheServiceResult(singletonMap(bid1, CacheInfo.empty()));

        // when
        bidResponseCreator.create(bidderResponses, auctionContext, cacheInfo, false);

        // then
        final BidInfo bidInfo1 = toBidInfo(bid1, imp1, "bidder1", banner);
        final BidInfo bidInfo2 = toBidInfo(bid2, imp2, "bidder1", banner);
        verify(cacheService).cacheBidsOpenrtb(
                eq(asList(bidInfo1, bidInfo2)),
                same(auctionContext),
                any(),
                eq(EventsContext.builder().auctionTimestamp(1000L).build()));
<<<<<<< HEAD
=======

        final Map<String, Map<String, String>> biddersToCacheBidIds = doubleMap(
                "bidder1", doubleMap("bidId1-impId1", "bidId1", "bidId2-impId2", "bidId2"),
                "bidder2", doubleMap("bidId3-impId1", "bidId3", "bidId4-impId2", "bidId4"));

        assertThat(contextArgumentCaptor.getValue())
                .satisfies(context -> {
                    assertThat(contextArgumentCaptor.getValue().getBidderToBidsToGeneratedIds().getBidderToBidIds())
                            .containsAllEntriesOf(biddersToCacheBidIds);
                    assertThat(context.getBidderToVideoGeneratedBidIdsToModify().getBidderToBidIds()).isEmpty();
                });
>>>>>>> f680e791
    }

    @Test
    public void shouldRequestCacheServiceWithVideoBidsToModify() {
        // given
        final Account account = Account.builder().id("accountId").eventsEnabled(true).build();

        final Imp imp1 = givenImp("impId1");
        final Imp imp2 = givenImp("impId2");
        final AuctionContext auctionContext = givenAuctionContext(
                givenBidRequest(
                        identity(),
                        extBuilder -> extBuilder.events(mapper.createObjectNode()),
                        imp1, imp2),
                contextBuilder -> contextBuilder.account(account));

        final Bid bid1 = Bid.builder().id("bidId1").impid("impId1").price(BigDecimal.valueOf(5.67)).build();
        final Bid bid2 = Bid.builder().id("bidId2").impid("impId2").price(BigDecimal.valueOf(7.19)).build();
        final List<BidderResponse> bidderResponses = asList(
                BidderResponse.of("bidder1", givenSeatBid(BidderBid.of(bid1, video, "USD")), 100),
                BidderResponse.of("bidder2", givenSeatBid(BidderBid.of(bid2, banner, "USD")), 100));

        final BidRequestCacheInfo cacheInfo = BidRequestCacheInfo.builder()
                .doCaching(true)
                .shouldCacheVideoBids(true)
                .build();

        // just a stub to get through method call chain
        givenCacheServiceResult(singletonMap(bid1, CacheInfo.empty()));

        // when
        bidResponseCreator.create(bidderResponses, auctionContext, cacheInfo, false);

        // then
<<<<<<< HEAD
        final BidInfo bidInfo1 = toBidInfo(bid1, imp1, "bidder1", video);
        final BidInfo bidInfo2 = toBidInfo(bid2, imp2, "bidder2", banner);
=======
        final Map<String, Map<String, String>> biddersToCacheBidIds = doubleMap(
                "bidder1", singletonMap("bidId1-impId1", "bidId1"),
                "bidder2", singletonMap("bidId2-impId2", "bidId2"));

        final ArgumentCaptor<CacheContext> cacheContextArgumentCaptor = ArgumentCaptor.forClass(CacheContext.class);

>>>>>>> f680e791
        verify(cacheService).cacheBidsOpenrtb(
                argThat(argument -> CollectionUtils.isEqualCollection(argument, asList(bidInfo1, bidInfo2))),
                same(auctionContext),
<<<<<<< HEAD
                eq(CacheContext.builder().shouldCacheVideoBids(true).build()),
=======
                cacheContextArgumentCaptor.capture(),
>>>>>>> f680e791
                eq(EventsContext.builder()
                        .enabledForAccount(true)
                        .enabledForRequest(true)
                        .auctionTimestamp(1000L)
                        .build()));

        assertThat(cacheContextArgumentCaptor.getValue())
                .satisfies(context -> {
                    assertThat(context.getBidderToVideoGeneratedBidIdsToModify().getBidderToBidIds())
                            .containsAllEntriesOf(singletonMap("bidder1", singletonMap("bidId1-impId1", "bidId1")));
                    assertThat(context.getBidderToBidsToGeneratedIds().getBidderToBidIds())
                            .containsAllEntriesOf(biddersToCacheBidIds);
                    assertThat(context.isShouldCacheVideoBids()).isTrue();
                });
    }

    @Test
    public void shouldCallCacheServiceEvenRoundedCpmIsZero() {
        // given
        final Imp imp1 = givenImp();
        final AuctionContext auctionContext = givenAuctionContext(givenBidRequest(imp1));

        final Bid bid1 = Bid.builder().id("bidId1").impid(IMP_ID).price(BigDecimal.valueOf(0.05)).build();
        final List<BidderResponse> bidderResponses = singletonList(
                BidderResponse.of("bidder1", givenSeatBid(BidderBid.of(bid1, banner, "USD")), 100));

        final BidRequestCacheInfo cacheInfo = BidRequestCacheInfo.builder().doCaching(true).build();
        // just a stub to get through method call chain
        givenCacheServiceResult(singletonMap(bid1, CacheInfo.empty()));

        // when
        bidResponseCreator.create(bidderResponses, auctionContext, cacheInfo, false);

        // then
<<<<<<< HEAD
        final BidInfo bidInfo1 = toBidInfo(bid1, imp1, "bidder1", banner);
=======
        final ArgumentCaptor<CacheContext> cacheContextArgumentCaptor = ArgumentCaptor.forClass(CacheContext.class);
>>>>>>> f680e791
        verify(cacheService).cacheBidsOpenrtb(
                eq(singletonList(bidInfo1)),
                same(auctionContext),
<<<<<<< HEAD
                eq(CacheContext.builder().build()),
=======
                cacheContextArgumentCaptor.capture(),
>>>>>>> f680e791
                eq(EventsContext.builder().auctionTimestamp(1000L).build()));

        assertThat(cacheContextArgumentCaptor.getValue())
                .satisfies(context -> {
                    assertThat(context.getBidderToVideoGeneratedBidIdsToModify().getBidderToBidIds()).isEmpty();
                    assertThat(context.getBidderToBidsToGeneratedIds().getBidderToBidIds())
                            .containsAllEntriesOf(singletonMap("bidder1", singletonMap("bidId1-impId1", "bidId1")));
                });
    }

    @Test
    public void shouldSetExpectedConstantResponseFields() {
        // given
        final AuctionContext auctionContext = givenAuctionContext(givenBidRequest(givenImp()));

        final List<BidderResponse> bidderResponses = singletonList(BidderResponse.of("bidder1", givenSeatBid(), 100));

        // when
        final BidResponse bidResponse =
                bidResponseCreator.create(bidderResponses, auctionContext, null, false).result();

        // then
        final BidResponse responseWithExpectedFields = BidResponse.builder()
                .id("123")
                .cur("USD")
                .ext(mapper.valueToTree(
                        ExtBidResponse.of(null, null, singletonMap("bidder1", 100), 1000L, null,
                                ExtBidResponsePrebid.of(1000L))))
                .build();

        assertThat(bidResponse)
                .isEqualToIgnoringGivenFields(responseWithExpectedFields, "nbr", "seatbid");

        verify(cacheService, never()).cacheBidsOpenrtb(anyList(), any(), any(), any());

    }

    @Test
    public void shouldSetNbrValueTwoAndEmptySeatbidWhenIncomingBidResponsesAreEmpty() {
        // given
        final AuctionContext auctionContext = givenAuctionContext(givenBidRequest(givenImp()));

        // when
        final BidResponse bidResponse = bidResponseCreator.create(emptyList(), auctionContext, null, false).result();

        // then
        assertThat(bidResponse).returns(0, BidResponse::getNbr);
        assertThat(bidResponse).returns(emptyList(), BidResponse::getSeatbid);

        verify(cacheService, never()).cacheBidsOpenrtb(anyList(), any(), any(), any());
    }

    @Test
    public void shouldSetNbrValueTwoAndEmptySeatbidWhenIncomingBidResponsesDoNotContainAnyBids() {
        // given
        final AuctionContext auctionContext = givenAuctionContext(givenBidRequest(givenImp()));

        final List<BidderResponse> bidderResponses = singletonList(BidderResponse.of("bidder1", givenSeatBid(), 100));

        // when
        final BidResponse bidResponse =
                bidResponseCreator.create(bidderResponses, auctionContext, null, false).result();

        // then
        assertThat(bidResponse).returns(0, BidResponse::getNbr);
        assertThat(bidResponse).returns(emptyList(), BidResponse::getSeatbid);

        verify(cacheService, never()).cacheBidsOpenrtb(anyList(), any(), any(), any());
    }

    @Test
    public void shouldSetNbrNullAndPopulateSeatbidWhenAtLeastOneBidIsPresent() {
        // given
        final AuctionContext auctionContext = givenAuctionContext(givenBidRequest(givenImp()));

<<<<<<< HEAD
        final Bid bid = Bid.builder().impid(IMP_ID).build();
=======
        final Bid bid = Bid.builder().impid("imp1").id("bidId").build();
>>>>>>> f680e791
        final List<BidderResponse> bidderResponses = singletonList(BidderResponse.of("bidder1",
                givenSeatBid(BidderBid.of(bid, banner, null)), 100));

        // when
        final BidResponse bidResponse =
                bidResponseCreator.create(bidderResponses, auctionContext, CACHE_INFO, false).result();

        // then
        assertThat(bidResponse.getNbr()).isNull();
        assertThat(bidResponse.getSeatbid()).hasSize(1);

        verify(cacheService, never()).cacheBidsOpenrtb(anyList(), any(), any(), any());
    }

    @Test
    public void shouldSkipBidderResponsesWhereSeatBidContainEmptyBids() {
        // given
        final AuctionContext auctionContext = givenAuctionContext(givenBidRequest(givenImp()));

<<<<<<< HEAD
        final Bid bid = Bid.builder().impid(IMP_ID).build();
=======
        final Bid bid = Bid.builder().impid("imp1").id("bidId").build();
>>>>>>> f680e791
        final List<BidderResponse> bidderResponses = asList(
                BidderResponse.of("bidder1", givenSeatBid(), 0),
                BidderResponse.of("bidder2", givenSeatBid(BidderBid.of(bid, banner, "USD")), 0));

        // when
        final BidResponse bidResponse =
                bidResponseCreator.create(bidderResponses, auctionContext, CACHE_INFO, false).result();

        // then
        assertThat(bidResponse.getSeatbid()).hasSize(1);

        verify(cacheService, never()).cacheBidsOpenrtb(anyList(), any(), any(), any());
    }

    @Test
    public void shouldOverrideBidIdWhenGenerateBidIdIsTurnedOn() {
        // given
        final AuctionContext auctionContext = givenAuctionContext(givenBidRequest(givenImp()));
        final ExtPrebid<ExtBidPrebid, ?> prebid = ExtPrebid.of(ExtBidPrebid.builder().type(banner).build(), null);
        final Bid bid = Bid.builder()
                .id("123")
                .impid(IMP_ID)
                .ext(mapper.valueToTree(prebid))
                .build();
        final List<BidderResponse> bidderResponses = singletonList(
                BidderResponse.of("bidder2", givenSeatBid(BidderBid.of(bid, banner, "USD")), 0));
        given(idGenerator.getType()).willReturn(IdGeneratorType.uuid);
        given(idGenerator.generateId()).willReturn("de7fc739-0a6e-41ad-8961-701c30c82166");

        final BidResponseCreator bidResponseCreator = new BidResponseCreator(
                cacheService,
                bidderCatalog,
                vastModifier,
                eventsService,
                storedRequestProcessor,
                bidResponseReducer,
                idGenerator,
                0,
                clock,
                jacksonMapper);

        // when
        final BidResponse bidResponse =
                bidResponseCreator.create(bidderResponses, auctionContext, CACHE_INFO, false).result();

        // then
        assertThat(bidResponse.getSeatbid())
                .flatExtracting(SeatBid::getBid)
                .extracting(Bid::getExt)
                .extracting(ext -> ext.get("prebid"))
                .extracting(extPrebid -> mapper.treeToValue(extPrebid, ExtBidPrebid.class))
                .extracting(ExtBidPrebid::getBidid)
                .hasSize(1)
                .first()
                .isEqualTo("de7fc739-0a6e-41ad-8961-701c30c82166");

        verify(cacheService, never()).cacheBidsOpenrtb(anyList(), any(), any(), any());
    }

    @Test
    public void shouldUseGeneratedBidIdForEventAndCacheWhenGeneratedIdIsTurnedOn() {
        // given
        final Account account = Account.builder().id("accountId").eventsEnabled(true).build();
        final BidRequest bidRequest = givenBidRequest(
                identity(),
                extBuilder -> extBuilder
                        .events(mapper.createObjectNode())
                        .integration("pbjs"));

        final AuctionContext auctionContext = givenAuctionContext(
                bidRequest,
                contextBuilder -> contextBuilder.account(account));

        final ExtPrebid<ExtBidPrebid, ?> prebid = ExtPrebid.of(ExtBidPrebid.builder().type(banner).build(), null);
        final Bid bid = Bid.builder()
                .id("bidId1")
                .impid("impId1")
                .price(BigDecimal.ONE)
                .ext(mapper.valueToTree(prebid))
                .build();

        final List<BidderResponse> bidderResponses = singletonList(
                BidderResponse.of("bidder1", givenSeatBid(BidderBid.of(bid, banner, "USD")), 0));

        final String generatedBid = "de7fc739-0a6e-41ad-8961-701c30c82166";
        given(idGenerator.getType()).willReturn(IdGeneratorType.uuid);
        given(idGenerator.generateId()).willReturn(generatedBid);

        final BidRequestCacheInfo cacheInfo = BidRequestCacheInfo.builder().doCaching(true).build();
        givenCacheServiceResult(singletonMap(bid, CacheInfo.of("id", null, null, null)));

        final Events events = Events.of("http://event-type-win", "http://event-type-view");
        given(eventsService.createEvent(anyString(), anyString(), anyString(), anyLong(), anyString()))
                .willReturn(events);

        final BidResponseCreator bidResponseCreator = new BidResponseCreator(
                cacheService,
                bidderCatalog,
                eventsService,
                storedRequestProcessor,
                bidResponseReducer,
                idGenerator,
                0,
                clock,
                jacksonMapper);

        // when
        bidResponseCreator.create(bidderResponses, auctionContext, cacheInfo, false).result();

        // then
        final ArgumentCaptor<CacheContext> cacheContextArgumentCaptor = ArgumentCaptor.forClass(CacheContext.class);
        verify(cacheService).cacheBidsOpenrtb(any(), any(), cacheContextArgumentCaptor.capture(), any());

        assertThat(cacheContextArgumentCaptor.getValue())
                .satisfies(context -> {
                    assertThat(context.isShouldCacheVideoBids()).isFalse();
                    assertThat(context.getBidderToVideoGeneratedBidIdsToModify().getBidderToBidIds()).isEmpty();
                    assertThat(context.getBidderToBidsToGeneratedIds().getBidderToBidIds())
                            .containsAllEntriesOf(singletonMap("bidder1", singletonMap("bidId1-impId1", generatedBid)));
                });

        verify(eventsService).createEvent(eq(generatedBid), anyString(), anyString(), anyLong(), anyString());
    }

    @Test
    public void shouldSetExpectedResponseSeatBidAndBidFields() {
        // given
        final AuctionContext auctionContext = givenAuctionContext(givenBidRequest(givenImp()));
        final Bid bid = Bid.builder()
                .id("bidId")
                .price(BigDecimal.ONE)
                .adm("adm")
                .impid(IMP_ID)
                .ext(mapper.valueToTree(singletonMap("bidExt", 1)))
                .build();
        final List<BidderResponse> bidderResponses = singletonList(BidderResponse.of("bidder1",
                givenSeatBid(BidderBid.of(bid, banner, "USD")), 100));

        // when
        final BidResponse bidResponse =
                bidResponseCreator.create(bidderResponses, auctionContext, CACHE_INFO, false).result();

        // then
        assertThat(bidResponse.getSeatbid())
                .containsOnly(SeatBid.builder()
                        .seat("bidder1")
                        .group(0)
                        .bid(singletonList(Bid.builder()
                                .id("bidId")
                                .impid(IMP_ID)
                                .price(BigDecimal.ONE)
                                .adm("adm")
                                .ext(mapper.valueToTree(ExtPrebid.of(
                                        ExtBidPrebid.builder().type(banner).build(),
                                        singletonMap("bidExt", 1))))
                                .build()))
                        .build());

        verify(cacheService, never()).cacheBidsOpenrtb(anyList(), any(), any(), any());
    }

    @Test
    public void shouldFilterBidByBidReducerResponse() {
        // given
        final AuctionContext auctionContext = givenAuctionContext(givenBidRequest(givenImp("i1"), givenImp("i2")));

        final Bid dealBid1Imp1 = Bid.builder().id("bidId1i1d").dealid("d1").price(BigDecimal.valueOf(4.98)).impid("i1")
                .build();
        final Bid dealBid2Imp1 = Bid.builder().id("bidId2i1d").dealid("d2").price(BigDecimal.valueOf(5.00)).impid("i1")
                .build();
        final BidderSeatBid seatBidWithDeals = givenSeatBid(
                BidderBid.of(dealBid2Imp1, banner, null),
                BidderBid.of(dealBid1Imp1, banner, null));

        final List<BidderResponse> bidderResponses = singletonList(BidderResponse.of("bidder1", seatBidWithDeals, 100));

        given(bidResponseReducer.removeRedundantBids(any()))
                .willReturn(BidderResponse.of("bidder1", givenSeatBid(BidderBid.of(dealBid2Imp1, banner, null)), 100));

        // when
        final BidResponse bidResponse =
                bidResponseCreator.create(bidderResponses, auctionContext, CACHE_INFO, false).result();

        // then
        assertThat(bidResponse.getSeatbid())
                .flatExtracting(SeatBid::getBid).hasSize(1)
                .extracting(Bid::getId)
                .containsOnly("bidId2i1d");
    }

    @Test
    public void shouldAddTypeToNativeBidAdm() throws JsonProcessingException {
        // given
        final Request nativeRequest = Request.builder()
                .assets(singletonList(Asset.builder()
                        .id(123)
                        .img(ImageObject.builder().type(1).build())
                        .data(DataObject.builder().type(2).build())
                        .build()))
                .build();

        final BidRequest bidRequest = BidRequest.builder()
                .cur(singletonList("USD"))
                .tmax(1000L)
                .app(App.builder().build())
                .imp(singletonList(Imp.builder()
                        .id(IMP_ID)
                        .xNative(Native.builder().request(mapper.writeValueAsString(nativeRequest)).build())
                        .build()))
                .build();
        final AuctionContext auctionContext = givenAuctionContext(bidRequest);

        final Response responseAdm = Response.builder()
                .assets(singletonList(com.iab.openrtb.response.Asset.builder()
                        .id(123)
                        .img(com.iab.openrtb.response.ImageObject.builder().build())
                        .data(com.iab.openrtb.response.DataObject.builder().build())
                        .build()))
                .build();

        final Bid bid = Bid.builder().id("bidId").price(BigDecimal.ONE).impid(IMP_ID)
                .adm(mapper.writeValueAsString(responseAdm))
                .ext(mapper.valueToTree(singletonMap("bidExt", 1))).build();
        final List<BidderResponse> bidderResponses = singletonList(BidderResponse.of("bidder1",
                givenSeatBid(BidderBid.of(bid, xNative, "USD")), 100));

        // when
        final BidResponse bidResponse =
                bidResponseCreator.create(bidderResponses, auctionContext, CACHE_INFO, false).result();

        // then
        assertThat(bidResponse.getSeatbid()).hasSize(1)
                .flatExtracting(SeatBid::getBid)
                .extracting(Bid::getAdm)
                .extracting(adm -> mapper.readValue(adm, Response.class))
                .flatExtracting(Response::getAssets).hasSize(1)
                .containsOnly(com.iab.openrtb.response.Asset.builder()
                        .id(123)
                        .img(com.iab.openrtb.response.ImageObject.builder().type(1).build())
                        .data(com.iab.openrtb.response.DataObject.builder().type(2).build())
                        .build());

        verify(cacheService, never()).cacheBidsOpenrtb(anyList(), any(), any(), any());
    }

    @Test
    public void shouldReturnEmptyAssetIfImageTypeIsEmpty() throws JsonProcessingException {
        // given
        final Request nativeRequest = Request.builder()
                .assets(singletonList(Asset.builder()
                        .id(123)
                        .img(ImageObject.builder().type(null).build())
                        .data(DataObject.builder().type(2).build())
                        .build()))
                .build();

        final BidRequest bidRequest = BidRequest.builder()
                .cur(singletonList("USD"))
                .tmax(1000L)
                .app(App.builder().build())
                .imp(singletonList(Imp.builder()
                        .id(IMP_ID)
                        .xNative(Native.builder().request(mapper.writeValueAsString(nativeRequest)).build())
                        .build()))
                .build();

        final AuctionContext auctionContext = givenAuctionContext(bidRequest);

        final Response responseAdm = Response.builder()
                .assets(singletonList(com.iab.openrtb.response.Asset.builder()
                        .id(123)
                        .img(com.iab.openrtb.response.ImageObject.builder().type(null).build())
                        .data(com.iab.openrtb.response.DataObject.builder().build())
                        .build()))
                .build();

        final Bid bid = Bid.builder()
                .id("bidId")
                .price(BigDecimal.ONE)
                .impid(IMP_ID)
                .adm(mapper.writeValueAsString(responseAdm))
                .ext(mapper.valueToTree(singletonMap("bidExt", 1)))
                .build();
        final List<BidderResponse> bidderResponses = singletonList(BidderResponse.of("bidder1",
                givenSeatBid(BidderBid.of(bid, xNative, "USD")), 100));

        // when
        final BidResponse bidResponse =
                bidResponseCreator.create(bidderResponses, auctionContext, CACHE_INFO, false).result();

        // then
        assertThat(bidResponse.getSeatbid()).hasSize(1)
                .flatExtracting(SeatBid::getBid)
                .extracting(Bid::getAdm)
                .extracting(adm -> mapper.readValue(adm, Response.class))
                .flatExtracting(Response::getAssets)
                .isEmpty();
    }

    @Test
    public void shouldReturnEmptyAssetIfDataTypeIsEmpty() throws JsonProcessingException {
        // given
        final Request nativeRequest = Request.builder()
                .assets(singletonList(Asset.builder()
                        .id(123)
                        .img(ImageObject.builder().type(1).build())
                        .data(DataObject.builder().type(null).build())
                        .build()))
                .build();

        final BidRequest bidRequest = BidRequest.builder()
                .cur(singletonList("USD"))
                .tmax(1000L)
                .app(App.builder().build())
                .imp(singletonList(Imp.builder()
                        .id(IMP_ID)
                        .xNative(Native.builder().request(mapper.writeValueAsString(nativeRequest)).build())
                        .build()))
                .build();

        final AuctionContext auctionContext = givenAuctionContext(bidRequest);

        final Response responseAdm = Response.builder()
                .assets(singletonList(com.iab.openrtb.response.Asset.builder()
                        .id(123)
                        .img(com.iab.openrtb.response.ImageObject.builder().build())
                        .data(com.iab.openrtb.response.DataObject.builder().build())
                        .build()))
                .build();

        final Bid bid = Bid.builder().id("bidId")
                .price(BigDecimal.ONE)
                .impid(IMP_ID)
                .adm(mapper.writeValueAsString(responseAdm))
                .ext(mapper.valueToTree(singletonMap("bidExt", 1)))
                .build();
        final List<BidderResponse> bidderResponses = singletonList(BidderResponse.of("bidder1",
                givenSeatBid(BidderBid.of(bid, xNative, "USD")), 100));

        // when
        final BidResponse bidResponse =
                bidResponseCreator.create(bidderResponses, auctionContext, CACHE_INFO, false).result();

        // then
        assertThat(bidResponse.getSeatbid()).hasSize(1)
                .flatExtracting(SeatBid::getBid)
                .extracting(Bid::getAdm)
                .extracting(adm -> mapper.readValue(adm, Response.class))
                .flatExtracting(Response::getAssets)
                .isEmpty();
    }

    @Test
    public void shouldSetBidAdmToNullIfCacheIdIsPresentAndReturnCreativeBidsIsFalse() {
        // given
        final AuctionContext auctionContext = givenAuctionContext(givenBidRequest(
                identity(),
                extBuilder -> extBuilder.targeting(givenTargeting()),
                givenImp()));

<<<<<<< HEAD
        final Bid bid = Bid.builder()
                .price(BigDecimal.ONE)
                .adm("adm")
                .impid(IMP_ID)
                .build();
=======
        final Bid bid = Bid.builder().price(BigDecimal.ONE).adm("adm").id("bidId").impid("i1").build();
>>>>>>> f680e791
        final List<BidderResponse> bidderResponses = singletonList(BidderResponse.of("bidder1",
                givenSeatBid(BidderBid.of(bid, banner, "USD")), 100));

        givenCacheServiceResult(singletonMap(bid, CacheInfo.of("id", null, null, null)));

        final BidRequestCacheInfo cacheInfo = BidRequestCacheInfo.builder().doCaching(true).build();

        // when
        final BidResponse bidResponse =
                bidResponseCreator.create(bidderResponses, auctionContext, cacheInfo, false).result();

        // then
        assertThat(bidResponse.getSeatbid())
                .flatExtracting(SeatBid::getBid).hasSize(1)
                .extracting(Bid::getAdm)
                .containsNull();

        verify(cacheService).cacheBidsOpenrtb(anyList(), any(), any(), any());
    }

    @Test
    public void shouldSetBidAdmToNullIfVideoCacheIdIsPresentAndReturnCreativeVideoBidsIsFalse() {
        // given
        final AuctionContext auctionContext = givenAuctionContext(givenBidRequest(
                identity(),
                extBuilder -> extBuilder.targeting(givenTargeting()),
                Imp.builder().id(IMP_ID).build()));

<<<<<<< HEAD
        final Bid bid = Bid.builder().price(BigDecimal.ONE).adm("adm").impid(IMP_ID).build();
=======
        final Bid bid = Bid.builder().price(BigDecimal.ONE).adm("adm").id("bidId").impid("i1").build();
>>>>>>> f680e791
        final List<BidderResponse> bidderResponses = singletonList(BidderResponse.of("bidder1",
                givenSeatBid(BidderBid.of(bid, banner, "USD")), 100));

        final BidRequestCacheInfo cacheInfo = BidRequestCacheInfo.builder().doCaching(true).build();

        givenCacheServiceResult(singletonMap(bid, CacheInfo.of("id", null, null, null)));

        // when
        final BidResponse bidResponse =
                bidResponseCreator.create(bidderResponses, auctionContext, cacheInfo, false).result();

        // then
        assertThat(bidResponse.getSeatbid())
                .flatExtracting(SeatBid::getBid).hasSize(1)
                .extracting(Bid::getAdm)
                .containsNull();

        verify(cacheService).cacheBidsOpenrtb(anyList(), any(), any(), any());
    }

    @Test
    public void shouldModifyBidAdmWhenBidVideoAndVastModifierReturnValue() {
        // given
        final AuctionContext auctionContext = givenAuctionContext(givenBidRequest(
                identity(),
                extBuilder -> extBuilder.targeting(givenTargeting()),
                givenImp()));

        final Bid bid = Bid.builder()
                .price(BigDecimal.ONE)
                .adm("adm")
                .impid(IMP_ID)
                .build();
        final List<BidderResponse> bidderResponses = singletonList(BidderResponse.of("bidder1",
                givenSeatBid(BidderBid.of(bid, video, "USD")), 100));

        final String modifiedVast = "modifiedVast";
        given(vastModifier.createBidVastXml(any(), anyString(), anyString(), any())).willReturn(modifiedVast);

        // when
        final BidResponse bidResponse =
                bidResponseCreator.create(bidderResponses, auctionContext, CACHE_INFO, false).result();

        // then
        assertThat(bidResponse.getSeatbid())
                .flatExtracting(SeatBid::getBid).hasSize(1)
                .extracting(Bid::getAdm)
                .containsOnly(modifiedVast);

        verify(vastModifier).createBidVastXml(eq(bid), eq("bidder1"), eq("accountId"), any());
    }

    @Test
    public void shouldSetBidExpWhenCacheIdIsMatched() {
        // given
        final AuctionContext auctionContext = givenAuctionContext(givenBidRequest(
                identity(),
                extBuilder -> extBuilder.targeting(givenTargeting()),
                givenImp()));

<<<<<<< HEAD
        final Bid bid = Bid.builder().price(BigDecimal.ONE).impid(IMP_ID).build();
=======
        final Bid bid = Bid.builder().price(BigDecimal.ONE).impid("i1").id("bidId").build();
>>>>>>> f680e791
        final List<BidderResponse> bidderResponses = singletonList(BidderResponse.of("bidder1",
                givenSeatBid(BidderBid.of(bid, banner, "USD")), 100));

        givenCacheServiceResult(singletonMap(bid, CacheInfo.of("id", null, 100, null)));

        final BidRequestCacheInfo cacheInfo = BidRequestCacheInfo.builder().doCaching(true).build();

        // when
        final BidResponse bidResponse =
                bidResponseCreator.create(bidderResponses, auctionContext, cacheInfo, false).result();

        // then
        assertThat(bidResponse.getSeatbid())
                .flatExtracting(SeatBid::getBid).hasSize(1)
                .extracting(Bid::getExp)
                .containsOnly(100);

        verify(cacheService).cacheBidsOpenrtb(anyList(), any(), any(), any());
    }

    @Test
    public void shouldSetBidExpMaxTtlWhenCacheIdIsMatchedAndBothTtlIsSet() {
        // given
        final AuctionContext auctionContext = givenAuctionContext(givenBidRequest(
                identity(),
                extBuilder -> extBuilder.targeting(givenTargeting()),
                givenImp()));

<<<<<<< HEAD
        final Bid bid = Bid.builder().price(BigDecimal.ONE).impid(IMP_ID).build();
=======
        final Bid bid = Bid.builder().price(BigDecimal.ONE).impid("i1").id("bidId").build();
>>>>>>> f680e791
        final List<BidderResponse> bidderResponses = singletonList(BidderResponse.of("bidder1",
                givenSeatBid(BidderBid.of(bid, banner, "USD")), 100));

        givenCacheServiceResult(singletonMap(bid, CacheInfo.of("id", null, 100, 200)));

        final BidRequestCacheInfo cacheInfo = BidRequestCacheInfo.builder().doCaching(true).build();

        // when
        final BidResponse bidResponse =
                bidResponseCreator.create(bidderResponses, auctionContext, cacheInfo, false).result();

        // then
        assertThat(bidResponse.getSeatbid())
                .flatExtracting(SeatBid::getBid).hasSize(1)
                .extracting(Bid::getExp)
                .containsOnly(200);

        verify(cacheService).cacheBidsOpenrtb(anyList(), any(), any(), any());
    }

    @Test
    public void shouldTolerateMissingExtInSeatBidAndBid() {
        // given
        final AuctionContext auctionContext = givenAuctionContext(givenBidRequest(givenImp()));

        final Bid bid = Bid.builder().id("bidId").price(BigDecimal.ONE).impid(IMP_ID).build();
        final List<BidderResponse> bidderResponses = singletonList(BidderResponse.of("bidder1",
                givenSeatBid(BidderBid.of(bid, banner, "USD")), 100));

        // when
        final BidResponse bidResponse =
                bidResponseCreator.create(bidderResponses, auctionContext, CACHE_INFO, false).result();

        // then
        assertThat(bidResponse.getSeatbid()).hasSize(1)
                .flatExtracting(SeatBid::getBid)
                .containsOnly(Bid.builder()
                        .id("bidId")
                        .impid(IMP_ID)
                        .price(BigDecimal.ONE)
                        .ext(mapper.valueToTree(
                                ExtPrebid.of(ExtBidPrebid.builder().type(banner).build(), null)))
                        .build());

        verify(cacheService, never()).cacheBidsOpenrtb(anyList(), any(), any(), any());
    }

    @Test
    public void shouldPopulateTargetingKeywords() {
        // given
        final AuctionContext auctionContext = givenAuctionContext(givenBidRequest(
                identity(),
                extBuilder -> extBuilder.targeting(givenTargeting()),
                givenImp()));

        final Bid bid = Bid.builder().id("bidId1").price(BigDecimal.valueOf(5.67)).impid(IMP_ID).build();
        final List<BidderResponse> bidderResponses = singletonList(BidderResponse.of("bidder1",
                givenSeatBid(BidderBid.of(bid, banner, "USD")), 100));

        // when
        final BidResponse bidResponse =
                bidResponseCreator.create(bidderResponses, auctionContext, CACHE_INFO, false).result();

        // then
        assertThat(bidResponse.getSeatbid())
                .flatExtracting(SeatBid::getBid).hasSize(1)
                .extracting(extractedBid -> toExtPrebid(extractedBid.getExt()).getPrebid().getTargeting())
                .flatExtracting(Map::entrySet)
                .extracting(Map.Entry::getKey, Map.Entry::getValue)
                .containsOnly(
                        tuple("hb_pb", "5.00"),
                        tuple("hb_pb_bidder1", "5.00"),
                        tuple("hb_bidder", "bidder1"),
                        tuple("hb_bidder_bidder1", "bidder1"));

        verify(cacheService, never()).cacheBidsOpenrtb(anyList(), any(), any(), any());
    }

    @Test
    public void shouldTruncateTargetingKeywordsByGlobalConfig() {
        // given
        final AuctionContext auctionContext = givenAuctionContext(givenBidRequest(
                identity(),
                extBuilder -> extBuilder.targeting(givenTargeting()),
                givenImp()));

        final Bid bid = Bid.builder().id("bidId1").price(BigDecimal.valueOf(5.67)).impid(IMP_ID).build();
        final List<BidderResponse> bidderResponses = singletonList(BidderResponse.of("someVeryLongBidderName",
                givenSeatBid(BidderBid.of(bid, banner, "USD")), 100));

        final BidResponseCreator bidResponseCreator = new BidResponseCreator(
                cacheService,
                bidderCatalog,
                vastModifier,
                eventsService,
                storedRequestProcessor,
                bidResponseReducer,
                idGenerator,
                20,
                clock,
                jacksonMapper);

        // when
        final BidResponse bidResponse =
                bidResponseCreator.create(bidderResponses, auctionContext, CACHE_INFO, false).result();

        // then
        assertThat(bidResponse.getSeatbid())
                .flatExtracting(SeatBid::getBid).hasSize(1)
                .extracting(extractedBid -> toExtPrebid(extractedBid.getExt()).getPrebid().getTargeting())
                .flatExtracting(Map::entrySet)
                .extracting(Map.Entry::getKey, Map.Entry::getValue)
                .containsOnly(
                        tuple("hb_pb", "5.00"),
                        tuple("hb_pb_someVeryLongBi", "5.00"),
                        tuple("hb_bidder", "someVeryLongBidderName"),
                        tuple("hb_bidder_someVeryLo", "someVeryLongBidderName"),
                        tuple("hb_bidder_someVeryLo", "someVeryLongBidderName"));
    }

    @Test
    public void shouldTruncateTargetingKeywordsByAccountConfig() {
        // given
        final Account account = Account.builder().id("accountId").truncateTargetAttr(20).build();
        final BidRequest bidRequest = givenBidRequest(
                identity(),
                extBuilder -> extBuilder.targeting(givenTargeting()),
                givenImp());
        final AuctionContext auctionContext = givenAuctionContext(
                bidRequest,
                contextBuilder -> contextBuilder.account(account));

        final Bid bid = Bid.builder().id("bidId1").price(BigDecimal.valueOf(5.67)).impid(IMP_ID).build();
        final List<BidderResponse> bidderResponses = singletonList(BidderResponse.of("someVeryLongBidderName",
                givenSeatBid(BidderBid.of(bid, banner, "USD")), 100));

        // when
        final BidResponse bidResponse =
                bidResponseCreator.create(bidderResponses, auctionContext, CACHE_INFO, false).result();

        // then
        assertThat(bidResponse.getSeatbid())
                .flatExtracting(SeatBid::getBid).hasSize(1)
                .extracting(extractedBid -> toExtPrebid(extractedBid.getExt()).getPrebid().getTargeting())
                .flatExtracting(Map::entrySet)
                .extracting(Map.Entry::getKey, Map.Entry::getValue)
                .containsOnly(
                        tuple("hb_pb", "5.00"),
                        tuple("hb_pb_someVeryLongBi", "5.00"),
                        tuple("hb_bidder", "someVeryLongBidderName"),
                        tuple("hb_bidder_someVeryLo", "someVeryLongBidderName"));
    }

    @Test
    public void shouldTruncateTargetingKeywordsByRequestPassedValue() {
        // given
        final Account account = Account.builder().id("accountId").truncateTargetAttr(25).build();
        final ExtRequestTargeting targeting = ExtRequestTargeting.builder()
                .pricegranularity(mapper.valueToTree(
                        ExtPriceGranularity.of(2,
                                singletonList(ExtGranularityRange.of(BigDecimal.valueOf(5), BigDecimal.valueOf(0.5))))))
                .includewinners(true)
                .includebidderkeys(true)
                .includeformat(false)
                .truncateattrchars(20)
                .build();
        final BidRequest bidRequest = givenBidRequest(
                identity(),
<<<<<<< HEAD
                extBuilder -> extBuilder.targeting(targeting),
                givenImp());

=======
                extBuilder -> extBuilder.targeting(ExtRequestTargeting.builder()
                        .pricegranularity(mapper.valueToTree(
                                ExtPriceGranularity.of(2, singletonList(ExtGranularityRange.of(BigDecimal.valueOf(5),
                                        BigDecimal.valueOf(0.5))))))
                        .includewinners(true)
                        .includebidderkeys(true)
                        .includeformat(false)
                        .truncateattrchars(20)
                        .build()));
>>>>>>> f680e791
        final AuctionContext auctionContext = givenAuctionContext(
                bidRequest,
                contextBuilder -> contextBuilder.account(account));

        final Bid bid = Bid.builder().id("bidId1").price(BigDecimal.valueOf(5.67)).impid(IMP_ID).build();
        final List<BidderResponse> bidderResponses = singletonList(BidderResponse.of("someVeryLongBidderName",
                givenSeatBid(BidderBid.of(bid, banner, "USD")), 100));

        // when
        final BidResponse bidResponse =
                bidResponseCreator.create(bidderResponses, auctionContext, CACHE_INFO, false).result();

        // then
        assertThat(bidResponse.getSeatbid())
                .flatExtracting(SeatBid::getBid).hasSize(1)
                .extracting(extractedBid -> toExtPrebid(extractedBid.getExt()).getPrebid().getTargeting())
                .flatExtracting(Map::entrySet)
                .extracting(Map.Entry::getKey, Map.Entry::getValue)
                .containsOnly(
                        tuple("hb_pb", "5.00"),
                        tuple("hb_pb_someVeryLongBi", "5.00"),
                        tuple("hb_bidder", "someVeryLongBidderName"),
                        tuple("hb_bidder_someVeryLo", "someVeryLongBidderName"));
    }

    @Test
    public void shouldPopulateTargetingKeywordsForWinningBidsAndWinningBidsByBidder() {
        // given
        final AuctionContext auctionContext = givenAuctionContext(givenBidRequest(
                identity(),
                extBuilder -> extBuilder.targeting(givenTargeting()),
                givenImp("i1"), givenImp("i2")));

        final Bid firstBid = Bid.builder().id("bidId1").price(BigDecimal.valueOf(5.67)).impid("i1").build();
        final Bid secondBid = Bid.builder().id("bidId2").price(BigDecimal.valueOf(4.98)).impid("i2").build();
        final Bid thirdBid = Bid.builder().id("bidId3").price(BigDecimal.valueOf(7.25)).impid("i2").build();
        final List<BidderResponse> bidderResponses = asList(
                BidderResponse.of("bidder1",
                        givenSeatBid(BidderBid.of(firstBid, banner, null),
                                BidderBid.of(secondBid, banner, null)), 100),
                BidderResponse.of("bidder2",
                        givenSeatBid(BidderBid.of(thirdBid, banner, null)), 111));

        // when
        final BidResponse bidResponse =
                bidResponseCreator.create(bidderResponses, auctionContext, CACHE_INFO, false).result();

        // then
        assertThat(bidResponse.getSeatbid())
                .flatExtracting(SeatBid::getBid).hasSize(3)
                .extracting(
                        Bid::getId,
                        bid -> toTargetingByKey(bid, "hb_bidder"),
                        bid -> toTargetingByKey(bid, "hb_bidder_bidder1"),
                        bid -> toTargetingByKey(bid, "hb_bidder_bidder2"))
                .containsOnly(
                        tuple("bidId1", "bidder1", "bidder1", null),
                        tuple("bidId2", null, "bidder1", null),
                        tuple("bidId3", "bidder2", null, "bidder2"));

        verify(cacheService, never()).cacheBidsOpenrtb(anyList(), any(), any(), any());
    }

    @Test
    public void shouldPopulateTargetingKeywordsFromMediaTypePriceGranularities() {
        // given
        final ExtMediaTypePriceGranularity extMediaTypePriceGranularity = ExtMediaTypePriceGranularity.of(
                mapper.valueToTree(ExtPriceGranularity.of(
                        3,
                        singletonList(ExtGranularityRange.of(
                                BigDecimal.valueOf(10), BigDecimal.valueOf(1))))),
                null,
                null);
        final ExtPriceGranularity extPriceGranularity = ExtPriceGranularity.of(2,
                singletonList(ExtGranularityRange.of(BigDecimal.valueOf(5), BigDecimal.valueOf(0.5))));

        final ExtRequestTargeting targeting = ExtRequestTargeting.builder()
                .pricegranularity(mapper.valueToTree(extPriceGranularity))
                .mediatypepricegranularity(extMediaTypePriceGranularity)
                .includewinners(true)
                .includebidderkeys(true)
                .includeformat(false)
                .build();
        final AuctionContext auctionContext = givenAuctionContext(givenBidRequest(
                identity(),
<<<<<<< HEAD
                extBuilder -> extBuilder.targeting(targeting),
                givenImp()));
=======
                extBuilder -> extBuilder.targeting(ExtRequestTargeting.builder()
                        .pricegranularity(mapper.valueToTree(ExtPriceGranularity.of(2,
                                singletonList(ExtGranularityRange.of(BigDecimal.valueOf(5), BigDecimal.valueOf(0.5))))))
                        .mediatypepricegranularity(ExtMediaTypePriceGranularity.of(
                                mapper.valueToTree(ExtPriceGranularity.of(
                                        3,
                                        singletonList(ExtGranularityRange.of(
                                                BigDecimal.valueOf(10), BigDecimal.valueOf(1))))),
                                null,
                                null))
                        .includewinners(true)
                        .includebidderkeys(true)
                        .includeformat(false)
                        .build())));
>>>>>>> f680e791

        final Bid bid = Bid.builder().id("bidId").price(BigDecimal.valueOf(5.67)).impid(IMP_ID).build();
        final List<BidderResponse> bidderResponses = singletonList(BidderResponse.of("bidder1",
                givenSeatBid(BidderBid.of(bid, banner, "USD")), 100));

        // when
        final BidResponse bidResponse =
                bidResponseCreator.create(bidderResponses, auctionContext, CACHE_INFO, false).result();

        // then
        assertThat(bidResponse.getSeatbid())
                .flatExtracting(SeatBid::getBid)
                .extracting(extractedBid -> toExtPrebid(extractedBid.getExt()).getPrebid().getTargeting())
                .flatExtracting(Map::entrySet)
                .extracting(Map.Entry::getKey, Map.Entry::getValue)
                .containsOnly(
                        tuple("hb_pb", "5.000"),
                        tuple("hb_bidder", "bidder1"),
                        tuple("hb_pb_bidder1", "5.000"),
                        tuple("hb_bidder_bidder1", "bidder1"));

        verify(cacheService, never()).cacheBidsOpenrtb(anyList(), any(), any(), any());
    }

    @Test
    public void shouldPopulateCacheIdHostPathAndUuidTargetingKeywords() {
        // given
        final AuctionContext auctionContext = givenAuctionContext(givenBidRequest(
                identity(),
                extBuilder -> extBuilder.targeting(givenTargeting()),
                givenImp()));

        final Bid bid = Bid.builder().id("bidId").price(BigDecimal.valueOf(5.67)).impid(IMP_ID).build();
        final List<BidderResponse> bidderResponses = singletonList(BidderResponse.of("bidder1",
                givenSeatBid(BidderBid.of(bid, banner, "USD")), 100));
        final BidRequestCacheInfo cacheInfo = BidRequestCacheInfo.builder().doCaching(true).build();

        givenCacheServiceResult(singletonMap(bid, CacheInfo.of("cacheId", "videoId", null, null)));

        // when
        final BidResponse bidResponse =
                bidResponseCreator.create(bidderResponses, auctionContext, cacheInfo, false).result();

        // then
        assertThat(bidResponse.getSeatbid())
                .flatExtracting(SeatBid::getBid).hasSize(1)
                .extracting(extractedBid -> toExtPrebid(extractedBid.getExt()).getPrebid().getTargeting())
                .flatExtracting(Map::entrySet)
                .extracting(Map.Entry::getKey, Map.Entry::getValue)
                .containsOnly(
                        tuple("hb_pb", "5.00"),
                        tuple("hb_bidder", "bidder1"),
                        tuple("hb_cache_id", "cacheId"),
                        tuple("hb_uuid", "videoId"),
                        tuple("hb_cache_host", "testHost"),
                        tuple("hb_cache_path", "testPath"),
                        tuple("hb_pb_bidder1", "5.00"),
                        tuple("hb_bidder_bidder1", "bidder1"),
                        tuple("hb_cache_id_bidder1", "cacheId"),
                        tuple("hb_uuid_bidder1", "videoId"),
                        tuple("hb_cache_host_bidder1", "testHost"),
                        tuple("hb_cache_path_bidder1", "testPath"));

        verify(cacheService).cacheBidsOpenrtb(anyList(), any(), any(), any());
    }

    @Test
    public void shouldPopulateTargetingKeywordsWithAdditionalValuesFromRequest() {
        // given
        final AuctionContext auctionContext = givenAuctionContext(givenBidRequest(
                identity(),
                extBuilder -> extBuilder
                        .targeting(givenTargeting())
                        .adservertargeting(singletonList(ExtRequestPrebidAdservertargetingRule.of(
                                "static_keyword1", xStatic, "static_keyword1"))),
                givenImp()));

        final Bid bid = Bid.builder().id("bidId1").price(BigDecimal.valueOf(5.67)).impid(IMP_ID).build();
        final List<BidderResponse> bidderResponses = singletonList(BidderResponse.of(
                "bidder1", givenSeatBid(BidderBid.of(bid, banner, "USD")), 100));

        // when
        final BidResponse bidResponse =
                bidResponseCreator.create(bidderResponses, auctionContext, CACHE_INFO, false).result();

        // then
        assertThat(bidResponse.getSeatbid())
                .flatExtracting(SeatBid::getBid).hasSize(1)
                .extracting(extractedBid -> toExtPrebid(extractedBid.getExt()).getPrebid().getTargeting())
                .flatExtracting(Map::entrySet)
                .extracting(Map.Entry::getKey, Map.Entry::getValue)
                .contains(tuple("static_keyword1", "static_keyword1"));
    }

    @Test
    public void shouldPopulateTargetingKeywordsIfBidWasCachedAndAdmWasRemoved() {
        // given
        final AuctionContext auctionContext = givenAuctionContext(givenBidRequest(
                identity(),
                extBuilder -> extBuilder.targeting(givenTargeting()),
                givenImp()));

        final Bid bid = Bid.builder().id("bidId").price(BigDecimal.valueOf(5.67)).impid(IMP_ID).adm("adm").build();
        final List<BidderResponse> bidderResponses = singletonList(BidderResponse.of("bidder1",
                givenSeatBid(BidderBid.of(bid, banner, "USD")), 100));

        final BidRequestCacheInfo cacheInfo = BidRequestCacheInfo.builder()
                .doCaching(true)
                .returnCreativeBids(false) // this will cause erasing of bid.adm
                .build();

        givenCacheServiceResult(singletonMap(bid, CacheInfo.of("cacheId", null, null, null)));

        // when
        final BidResponse bidResponse =
                bidResponseCreator.create(bidderResponses, auctionContext, cacheInfo, false).result();

        // then
        assertThat(bidResponse.getSeatbid())
                .flatExtracting(SeatBid::getBid).hasSize(1)
                .extracting(extractedBid -> toExtPrebid(extractedBid.getExt()).getPrebid().getTargeting())
                .doesNotContainNull();
    }

    @Test
    public void shouldAddExtPrebidEventsIfEventsAreEnabledAndExtRequestPrebidEventPresent() {
        // given
        final Account account = Account.builder().id("accountId").eventsEnabled(true).build();
        final BidRequest bidRequest = givenBidRequest(
                identity(),
                extBuilder -> extBuilder
                        .events(mapper.createObjectNode())
                        .integration("pbjs"),
                givenImp());

        final AuctionContext auctionContext = givenAuctionContext(
                bidRequest,
                contextBuilder -> contextBuilder.account(account));

        final Bid bid = Bid.builder()
                .id("bidId1")
                .price(BigDecimal.valueOf(5.67))
                .impid(IMP_ID)
                .build();
        final List<BidderResponse> bidderResponses = singletonList(
                BidderResponse.of("bidder1", givenSeatBid(BidderBid.of(bid, banner, "USD")), 100));

        final Events events = Events.of("http://event-type-win", "http://event-type-view");
        given(eventsService.createEvent(anyString(), anyString(), anyString(), anyLong(), anyString()))
                .willReturn(events);

        // when
        final BidResponse bidResponse =
                bidResponseCreator.create(bidderResponses, auctionContext, CACHE_INFO, false).result();

        // then
        assertThat(bidResponse.getSeatbid()).hasSize(1)
                .flatExtracting(SeatBid::getBid)
                .extracting(responseBid -> toExtPrebid(responseBid.getExt()).getPrebid().getEvents())
                .containsOnly(events);

        verify(cacheService, never()).cacheBidsOpenrtb(anyList(), any(), any(), any());
    }

    @Test
    public void shouldAddExtPrebidEventsIfEventsAreEnabledAndAccountSupportEventsForChannel() {
        // given
        final Account account = Account.builder()
                .id("accountId")
                .eventsEnabled(true)
                .analyticsConfig(AccountAnalyticsConfig.of(singletonMap("web", true)))
                .build();
        final BidRequest bidRequest = givenBidRequest(
                identity(),
                extBuilder -> extBuilder
                        .channel(ExtRequestPrebidChannel.of("web"))
                        .integration("pbjs"),
                givenImp());
        final AuctionContext auctionContext = givenAuctionContext(
                bidRequest,
                contextBuilder -> contextBuilder.account(account));

        final Bid bid = Bid.builder()
                .id("bidId1")
                .price(BigDecimal.valueOf(5.67))
                .impid(IMP_ID)
                .build();
        final List<BidderResponse> bidderResponses = singletonList(
                BidderResponse.of("bidder1", givenSeatBid(BidderBid.of(bid, banner, "USD")), 100));

        final Events events = Events.of("http://event-type-win", "http://event-type-view");
        given(eventsService.createEvent(anyString(), anyString(), anyString(), anyLong(), anyString()))
                .willReturn(events);

        // when
        final BidResponse bidResponse =
                bidResponseCreator.create(bidderResponses, auctionContext, CACHE_INFO, false).result();

        // then
        assertThat(bidResponse.getSeatbid()).hasSize(1)
                .flatExtracting(SeatBid::getBid)
                .extracting(responseBid -> toExtPrebid(responseBid.getExt()).getPrebid().getEvents())
                .containsOnly(events);

        verify(cacheService, never()).cacheBidsOpenrtb(anyList(), any(), any(), any());
    }

    @Test
    public void shouldAddExtPrebidEventsIfEventsAreEnabledAndDefaultAccountAnalyticsConfig() {
        // given
        final Account account = Account.builder().id("accountId").eventsEnabled(true).build();
        final BidRequest bidRequest = givenBidRequest(
                identity(),
                extBuilder -> extBuilder
                        .channel(ExtRequestPrebidChannel.of("amp"))
                        .integration("pbjs"),
                givenImp());
        final AuctionContext auctionContext = givenAuctionContext(
                bidRequest,
                contextBuilder -> contextBuilder.account(account));

        final Bid bid = Bid.builder()
                .id("bidId1")
                .price(BigDecimal.valueOf(5.67))
                .impid(IMP_ID)
                .build();
        final List<BidderResponse> bidderResponses = singletonList(
                BidderResponse.of("bidder1", givenSeatBid(BidderBid.of(bid, banner, "USD")), 100));

        final Events events = Events.of("http://event-type-win", "http://event-type-view");
        given(eventsService.createEvent(anyString(), anyString(), anyString(), anyLong(), anyString()))
                .willReturn(events);

        // when
        final BidResponse bidResponse =
                bidResponseCreator.create(bidderResponses, auctionContext, CACHE_INFO, false).result();

        // then
        assertThat(bidResponse.getSeatbid()).hasSize(1)
                .flatExtracting(SeatBid::getBid)
                .extracting(responseBid -> toExtPrebid(responseBid.getExt()).getPrebid().getEvents())
                .containsOnly(events);

        verify(cacheService, never()).cacheBidsOpenrtb(anyList(), any(), any(), any());
    }

    @Test
    public void shouldAddExtPrebidVideo() {
        // given
        final AuctionContext auctionContext = givenAuctionContext(givenBidRequest(givenImp()));

        final ExtBidPrebid extBidPrebid = ExtBidPrebid.builder().video(ExtBidPrebidVideo.of(1, "category")).build();
        final Bid bid = Bid.builder()
                .id("bidId1")
                .price(BigDecimal.valueOf(5.67))
                .impid(IMP_ID)
                .ext(mapper.createObjectNode().set("prebid", mapper.valueToTree(extBidPrebid)))
                .build();
        final List<BidderResponse> bidderResponses = singletonList(BidderResponse.of("bidder1",
                givenSeatBid(BidderBid.of(bid, banner, "USD")), 100));

        // when
        final BidResponse bidResponse =
                bidResponseCreator.create(bidderResponses, auctionContext, CACHE_INFO, false).result();

        // then
        assertThat(bidResponse.getSeatbid()).hasSize(1)
                .flatExtracting(SeatBid::getBid)
                .extracting(responseBid -> toExtPrebid(responseBid.getExt()).getPrebid().getVideo())
                .containsOnly(ExtBidPrebidVideo.of(1, "category"));
    }

    @Test
    public void shouldNotAddExtPrebidEventsIfEventsAreNotEnabled() {
        // given
        final Account account = Account.builder().id("accountId").eventsEnabled(false).build();
        final AuctionContext auctionContext = givenAuctionContext(
                givenBidRequest(
                        identity(),
                        extBuilder -> extBuilder.events(mapper.createObjectNode()),
                        givenImp()),
                contextBuilder -> contextBuilder.account(account));

        final Bid bid = Bid.builder().id("bidId1").price(BigDecimal.valueOf(5.67)).impid(IMP_ID).build();
        final List<BidderResponse> bidderResponses = singletonList(BidderResponse.of("bidder1",
                givenSeatBid(BidderBid.of(bid, banner, "USD")), 100));

        // when
        final BidResponse bidResponse =
                bidResponseCreator.create(bidderResponses, auctionContext, CACHE_INFO, false).result();

        // then
        assertThat(bidResponse.getSeatbid()).hasSize(1)
                .flatExtracting(SeatBid::getBid)
                .extracting(responseBid -> toExtPrebid(responseBid.getExt()).getPrebid().getEvents())
                .containsNull();
    }

    @Test
    public void shouldNotAddExtPrebidEventsIfExtRequestPrebidEventsNull() {
        // given
        final Account account = Account.builder().id("accountId").eventsEnabled(true).build();
        final AuctionContext auctionContext = givenAuctionContext(
                givenBidRequest(givenImp()),
                contextBuilder -> contextBuilder.account(account));

        final Bid bid = Bid.builder()
                .id("bidId1")
                .price(BigDecimal.valueOf(5.67))
                .impid(IMP_ID)
                .build();
        final List<BidderResponse> bidderResponses = singletonList(
                BidderResponse.of("bidder1", givenSeatBid(BidderBid.of(bid, banner, "USD")), 100));

        // when
        final BidResponse bidResponse =
                bidResponseCreator.create(bidderResponses, auctionContext, CACHE_INFO, false).result();

        // then
        assertThat(bidResponse.getSeatbid()).hasSize(1)
                .flatExtracting(SeatBid::getBid)
                .extracting(responseBid -> toExtPrebid(responseBid.getExt()).getPrebid().getEvents())
                .containsNull();
    }

    @Test
    public void shouldNotAddExtPrebidEventsIfAccountDoesNotSupportEventsForChannel() {
        // given
        final Account account = Account.builder()
                .id("accountId")
                .eventsEnabled(true)
                .analyticsConfig(AccountAnalyticsConfig.of(singletonMap("web", true)))
                .build();
        final BidRequest bidRequest = givenBidRequest(
                identity(),
                extBuilder -> extBuilder.channel(ExtRequestPrebidChannel.of("amp")),
                givenImp());
        final AuctionContext auctionContext = givenAuctionContext(
                bidRequest,
                contextBuilder -> contextBuilder.account(account));

        final Bid bid = Bid.builder()
                .id("bidId1")
                .price(BigDecimal.valueOf(5.67))
                .impid(IMP_ID)
                .build();
        final List<BidderResponse> bidderResponses = singletonList(
                BidderResponse.of("bidder1", givenSeatBid(BidderBid.of(bid, banner, "USD")), 100));

        // when
        final BidResponse bidResponse =
                bidResponseCreator.create(bidderResponses, auctionContext, CACHE_INFO, false).result();

        // then
        assertThat(bidResponse.getSeatbid()).hasSize(1)
                .flatExtracting(SeatBid::getBid)
                .extracting(responseBid -> toExtPrebid(responseBid.getExt()).getPrebid().getEvents())
                .containsNull();
    }

    @Test
    public void shouldReturnCacheEntityInExt() {
        // given
        final AuctionContext auctionContext = givenAuctionContext(givenBidRequest(
                identity(),
                extBuilder -> extBuilder.targeting(givenTargeting()),
                givenImp()));

        final Bid bid = Bid.builder().id("bidId").price(BigDecimal.valueOf(5.67)).impid(IMP_ID).build();
        final List<BidderResponse> bidderResponses = singletonList(BidderResponse.of("bidder1",
                givenSeatBid(BidderBid.of(bid, banner, "USD")), 100));

        final BidRequestCacheInfo cacheInfo = BidRequestCacheInfo.builder()
                .doCaching(true)
                .shouldCacheBids(true)
                .shouldCacheVideoBids(true)
                .build();

        givenCacheServiceResult(singletonMap(bid, CacheInfo.of("cacheId", "videoId", null, null)));

        // when
        final BidResponse bidResponse =
                bidResponseCreator.create(bidderResponses, auctionContext, cacheInfo, false).result();

        // then
        assertThat(bidResponse.getSeatbid())
                .flatExtracting(SeatBid::getBid)
                .extracting(extractedBid -> toExtPrebid(extractedBid.getExt()).getPrebid().getCache())
                .extracting(ExtResponseCache::getBids, ExtResponseCache::getVastXml)
                .containsExactly(tuple(
                        CacheAsset.of("uuid=cacheId", "cacheId"),
                        CacheAsset.of("uuid=videoId", "videoId")));

        verify(cacheService).cacheBidsOpenrtb(anyList(), any(), any(), any());
    }

    @Test
    public void shouldNotPopulateWinningBidTargetingIfIncludeWinnersFlagIsFalse() {
        // given
        final AuctionContext auctionContext = givenAuctionContext(givenBidRequest(
                identity(),
                extBuilder -> extBuilder.targeting(ExtRequestTargeting.builder()
                        .pricegranularity(mapper.valueToTree(
                                ExtPriceGranularity.of(2, singletonList(ExtGranularityRange.of(BigDecimal.valueOf(5),
                                        BigDecimal.valueOf(0.5))))))
                        .includewinners(false)
                        .includebidderkeys(true)
                        .includeformat(false)
<<<<<<< HEAD
                        .build()),
                givenImp()));
=======
                        .build())));
>>>>>>> f680e791

        final Bid bid = Bid.builder().id("bidId").price(BigDecimal.valueOf(5.67)).impid(IMP_ID).build();
        final List<BidderResponse> bidderResponses = singletonList(BidderResponse.of("bidder1",
                givenSeatBid(BidderBid.of(bid, banner, "USD")), 100));

        final BidRequestCacheInfo cacheInfo = BidRequestCacheInfo.builder()
                .doCaching(true)
                .shouldCacheBids(true)
                .shouldCacheVideoBids(true)
                .build();

        givenCacheServiceResult(singletonMap(bid, CacheInfo.of("cacheId", "videoId", null, null)));

        // when
        final BidResponse bidResponse =
                bidResponseCreator.create(bidderResponses, auctionContext, cacheInfo, false).result();

        // then
        assertThat(bidResponse.getSeatbid()).flatExtracting(SeatBid::getBid)
                .extracting(
                        Bid::getId,
                        extractedBid -> toTargetingByKey(extractedBid, "hb_bidder"),
                        extractedBid -> toTargetingByKey(extractedBid, "hb_bidder_bidder1"))
                .containsOnly(
                        tuple("bidId", null, "bidder1"));

        verify(cacheService).cacheBidsOpenrtb(anyList(), any(), any(), any());
    }

    @Test
    public void shouldNotPopulateBidderKeysTargetingIfIncludeBidderKeysFlagIsFalse() {
        // given
        final AuctionContext auctionContext = givenAuctionContext(givenBidRequest(
                identity(),
                extBuilder -> extBuilder.targeting(ExtRequestTargeting.builder()
                        .pricegranularity(mapper.valueToTree(
                                ExtPriceGranularity.of(2, singletonList(ExtGranularityRange.of(BigDecimal.valueOf(5),
                                        BigDecimal.valueOf(0.5))))))
                        .includewinners(true)
                        .includebidderkeys(false)
                        .includeformat(false)
<<<<<<< HEAD
                        .build()),
                givenImp()));
=======
                        .build())));
>>>>>>> f680e791

        final Bid bid = Bid.builder().id("bidId").price(BigDecimal.valueOf(5.67)).impid(IMP_ID).build();
        final List<BidderResponse> bidderResponses = singletonList(BidderResponse.of("bidder1",
                givenSeatBid(BidderBid.of(bid, banner, "USD")), 100));

        final BidRequestCacheInfo cacheInfo = BidRequestCacheInfo.builder()
                .doCaching(true)
                .shouldCacheBids(true)
                .shouldCacheVideoBids(true)
                .build();

        givenCacheServiceResult(singletonMap(bid, CacheInfo.of("cacheId", "videoId", null, null)));

        // when
        final BidResponse bidResponse =
                bidResponseCreator.create(bidderResponses, auctionContext, cacheInfo, false).result();

        // then
        assertThat(bidResponse.getSeatbid()).flatExtracting(SeatBid::getBid)
                .extracting(
                        Bid::getId,
                        extractedBid -> toTargetingByKey(extractedBid, "hb_bidder"),
                        extractedBid -> toTargetingByKey(extractedBid, "hb_bidder_bidder1"))
                .containsOnly(
                        tuple("bidId", "bidder1", null));

        verify(cacheService).cacheBidsOpenrtb(anyList(), any(), any(), any());
    }

    @Test
    public void shouldNotPopulateCacheIdTargetingKeywordsIfBidCpmIsZero() {
        // given
        final AuctionContext auctionContext = givenAuctionContext(givenBidRequest(
                identity(),
                extBuilder -> extBuilder.targeting(givenTargeting()),
                givenImp("impId1"), givenImp("impId2")));

        final Bid firstBid = Bid.builder().id("bidId1").impid("impId1").price(BigDecimal.ZERO).build();
        final Bid secondBid = Bid.builder().id("bidId2").impid("impId2").price(BigDecimal.valueOf(5.67)).build();

        final List<BidderResponse> bidderResponses = asList(
                BidderResponse.of("bidder1", givenSeatBid(BidderBid.of(firstBid, banner, null)), 99),
                BidderResponse.of("bidder2", givenSeatBid(BidderBid.of(secondBid, banner, null)), 123));

        final BidRequestCacheInfo cacheInfo = BidRequestCacheInfo.builder().doCaching(true).build();

        givenCacheServiceResult(singletonMap(secondBid, CacheInfo.of("cacheId2", null, null, null)));

        // when
        final BidResponse bidResponse =
                bidResponseCreator.create(bidderResponses, auctionContext, cacheInfo, false).result();

        // then
        assertThat(bidResponse.getSeatbid()).flatExtracting(SeatBid::getBid).hasSize(2)
                .extracting(
                        bid -> toTargetingByKey(bid, "hb_bidder"),
                        bid -> toTargetingByKey(bid, "hb_cache_id"),
                        bid -> toTargetingByKey(bid, "hb_cache_id_bidder2"))
                .containsOnly(
                        tuple("bidder1", null, null),
                        tuple("bidder2", "cacheId2", "cacheId2"));

        verify(cacheService).cacheBidsOpenrtb(anyList(), any(), any(), any());
    }

    @Test
    public void shouldNotCacheNonDealBidWithCpmIsZeroAndCacheDealBidWithZeroCpm() {
        // given
        final Imp imp2 = givenImp("impId2");
        final AuctionContext auctionContext = givenAuctionContext(givenBidRequest(givenImp("impId1"), imp2));

        final Bid bid1 = Bid.builder().id("bidId1").impid("impId1").price(BigDecimal.ZERO).build();
        final Bid bid2 = Bid.builder().id("bidId2").impid("impId2").price(BigDecimal.ZERO).dealid("dealId2").build();

        final List<BidderResponse> bidderResponses = asList(
                BidderResponse.of("bidder1", givenSeatBid(BidderBid.of(bid1, banner, null)), 99),
                BidderResponse.of("bidder2", givenSeatBid(BidderBid.of(bid2, banner, null)), 99));

        final BidRequestCacheInfo cacheInfo = BidRequestCacheInfo.builder().doCaching(true).build();
        givenCacheServiceResult(singletonMap(bid2, CacheInfo.of("cacheId2", null, null, null)));

        // when
        bidResponseCreator.create(bidderResponses, auctionContext, cacheInfo, false).result();

        // then
        final BidInfo bidInfo2 = toBidInfo(bid2, imp2, "bidder2", banner);
        verify(cacheService).cacheBidsOpenrtb(eq(singletonList(bidInfo2)), any(), any(), any());
    }

    @Test
    public void shouldPopulateBidResponseExtension() throws JsonProcessingException {
        // given
        final BidRequest bidRequest = BidRequest.builder()
                .cur(singletonList("USD"))
                .tmax(1000L)
                .app(App.builder().build())
                .imp(singletonList(givenImp()))
                .build();
        final AuctionContext auctionContext = givenAuctionContext(bidRequest);

        final Bid bid = Bid.builder().id("bidId1").impid(IMP_ID).adm("[]").price(BigDecimal.valueOf(5.67)).build();
        final List<BidderResponse> bidderResponses = singletonList(BidderResponse.of("bidder1",
                BidderSeatBid.of(singletonList(BidderBid.of(bid, xNative, null)), null,
                        singletonList(BidderError.badInput("bad_input"))), 100));
        final BidRequestCacheInfo cacheInfo = BidRequestCacheInfo.builder().doCaching(true).build();

        givenCacheServiceResult(CacheServiceResult.of(
                DebugHttpCall.builder().endpoint("http://cache-service/cache").responseTimeMillis(666).build(),
                new RuntimeException("cacheError"), emptyMap()));

        // when
        final BidResponse bidResponse =
                bidResponseCreator.create(bidderResponses, auctionContext, cacheInfo, false).result();

        // then
        final ExtBidResponse responseExt = mapper.treeToValue(bidResponse.getExt(), ExtBidResponse.class);

        assertThat(responseExt.getDebug()).isNull();
        assertThat(responseExt.getUsersync()).isNull();
        assertThat(responseExt.getTmaxrequest()).isEqualTo(1000L);

        assertThat(responseExt.getErrors()).hasSize(2).containsOnly(
                entry("bidder1", asList(
                        ExtBidderError.of(2, "bad_input"),
                        ExtBidderError.of(3, "Failed to decode: Cannot deserialize instance of `com.iab."
                                + "openrtb.response.Response` out of START_ARRAY token\n at [Source: (String)\"[]\"; "
                                + "line: 1, column: 1]"))),
                entry("cache", singletonList(ExtBidderError.of(999, "cacheError"))));

        assertThat(responseExt.getResponsetimemillis()).hasSize(2)
                .containsOnly(entry("bidder1", 100), entry("cache", 666));

        verify(cacheService).cacheBidsOpenrtb(anyList(), any(), any(), any());
    }

    @Test
    public void impToStoredVideoJsonShouldTolerateWhenStoredVideoFetchIsFailed() {
        // given
        final Imp imp = Imp.builder().id(IMP_ID).ext(
                mapper.valueToTree(
                        ExtImp.of(
                                ExtImpPrebid.builder()
                                        .storedrequest(ExtStoredRequest.of("st1"))
                                        .options(ExtOptions.of(true))
                                        .build(),
                                null
                        )))
                .build();
        final AuctionContext auctionContext = givenAuctionContext(givenBidRequest(imp));

        final Bid bid = Bid.builder().id("bidId1").impid(IMP_ID).price(BigDecimal.valueOf(5.67)).build();
        final List<BidderResponse> bidderResponses = singletonList(BidderResponse.of("bidder1",
                givenSeatBid(BidderBid.of(bid, banner, "USD")), 100));

        given(storedRequestProcessor.videoStoredDataResult(any(), anyList(), anyList(), any())).willReturn(
                Future.failedFuture("Fetch failed"));

        // when
        final Future<BidResponse> result =
                bidResponseCreator.create(bidderResponses, auctionContext, CACHE_INFO, false);

        // then
        verify(storedRequestProcessor).videoStoredDataResult(any(), eq(singletonList(imp)), anyList(), eq(timeout));

        assertThat(result.succeeded()).isTrue();
    }

    @Test
    public void impToStoredVideoJsonShouldInjectStoredVideoWhenExtOptionsIsTrueAndVideoNotEmpty() {
        // given
        final Imp imp1 = Imp.builder().id("impId1").ext(
                mapper.valueToTree(
                        ExtImp.of(ExtImpPrebid.builder()
                                .storedrequest(ExtStoredRequest.of("st1"))
                                .options(ExtOptions.of(true))
                                .build(), null)))
                .build();
        final Imp imp2 = Imp.builder().id("impId2").ext(
                mapper.valueToTree(
                        ExtImp.of(ExtImpPrebid.builder()
                                .storedrequest(ExtStoredRequest.of("st2"))
                                .options(ExtOptions.of(false))
                                .build(), null)))
                .build();
        final Imp imp3 = Imp.builder().id("impId3").ext(
                mapper.valueToTree(
                        ExtImp.of(ExtImpPrebid.builder()
                                .storedrequest(ExtStoredRequest.of("st3"))
                                .options(ExtOptions.of(true))
                                .build(), null)))
                .build();
        final BidRequest bidRequest = givenBidRequest(imp1, imp2, imp3);
        final AuctionContext auctionContext = givenAuctionContext(bidRequest);

        final Bid bid1 = Bid.builder().id("bidId1").impid("impId1").price(BigDecimal.valueOf(5.67)).build();
        final Bid bid2 = Bid.builder().id("bidId2").impid("impId2").price(BigDecimal.valueOf(2)).build();
        final Bid bid3 = Bid.builder().id("bidId3").impid("impId3").price(BigDecimal.valueOf(3)).build();
        final List<BidderBid> bidderBids = mutableList(
                BidderBid.of(bid1, banner, "USD"),
                BidderBid.of(bid2, banner, "USD"),
                BidderBid.of(bid3, banner, "USD"));
        final List<BidderResponse> bidderResponses = singletonList(
                BidderResponse.of("bidder1", BidderSeatBid.of(bidderBids, emptyList(), emptyList()), 100));

        final Video storedVideo = Video.builder().maxduration(100).h(2).w(2).build();
        given(storedRequestProcessor.videoStoredDataResult(any(), anyList(), anyList(), any()))
                .willReturn(Future.succeededFuture(
                        VideoStoredDataResult.of(singletonMap("impId1", storedVideo), emptyList())));

        // when
        final Future<BidResponse> result =
                bidResponseCreator.create(bidderResponses, auctionContext, CACHE_INFO, false);

        // then
        verify(storedRequestProcessor).videoStoredDataResult(any(), eq(asList(imp1, imp3)), anyList(),
                eq(timeout));

        assertThat(result.result().getSeatbid())
                .flatExtracting(SeatBid::getBid).hasSize(3)
                .extracting(extractedBid -> toExtPrebid(extractedBid.getExt()).getPrebid().getStoredRequestAttributes())
                .containsOnly(storedVideo, null, null);
    }

    @Test
    public void impToStoredVideoJsonShouldAddErrorsWithPrebidBidderWhenStoredVideoRequestFailed() {
        // given
        final Imp imp1 = Imp.builder().id(IMP_ID).ext(
                mapper.valueToTree(
                        ExtImp.of(ExtImpPrebid.builder()
                                        .storedrequest(ExtStoredRequest.of("st1"))
                                        .options(ExtOptions.of(true))
                                        .build(),
                                null)))
                .build();
        final BidRequest bidRequest = givenBidRequest(imp1);
        final AuctionContext auctionContext = givenAuctionContext(bidRequest);

        final Bid bid1 = Bid.builder().id("bidId1").impid(IMP_ID).price(BigDecimal.valueOf(5.67)).build();
        final List<BidderBid> bidderBids = singletonList(BidderBid.of(bid1, banner, "USD"));
        final List<BidderResponse> bidderResponses = singletonList(
                BidderResponse.of("bidder1", BidderSeatBid.of(bidderBids, emptyList(), emptyList()), 100));

        given(storedRequestProcessor.videoStoredDataResult(any(), anyList(), anyList(), any()))
                .willReturn(Future.failedFuture("Bad timeout"));

        // when
        final Future<BidResponse> result =
                bidResponseCreator.create(bidderResponses, auctionContext, CACHE_INFO, false);

        // then
        verify(storedRequestProcessor).videoStoredDataResult(any(), eq(singletonList(imp1)), anyList(), eq(timeout));

        assertThat(result.result().getExt()).isEqualTo(
                mapper.valueToTree(ExtBidResponse.of(null, singletonMap(
                        "prebid", singletonList(ExtBidderError.of(BidderError.Type.generic.getCode(),
                                "Bad timeout"))), singletonMap("bidder1", 100), 1000L, null,
                        ExtBidResponsePrebid.of(1000L))));
    }

    @Test
    public void shouldProcessRequestAndAddErrorAboutDeprecatedBidder() {
        // given
        final String invalidBidderName = "invalid";

        final BidRequest bidRequest = givenBidRequest(Imp.builder()
                .ext(mapper.valueToTree(singletonMap(invalidBidderName, 0)))
                .build());
        final AuctionContext auctionContext = givenAuctionContext(bidRequest);

        final List<BidderResponse> bidderResponses = singletonList(BidderResponse.of("bidder1", givenSeatBid(), 100));

        given(bidderCatalog.isDeprecatedName(invalidBidderName)).willReturn(true);
        given(bidderCatalog.errorForDeprecatedName(invalidBidderName)).willReturn(
                "invalid has been deprecated and is no longer available. Use valid instead.");

        // when
        final BidResponse bidResponse =
                bidResponseCreator.create(bidderResponses, auctionContext, CACHE_INFO, false).result();

        // then
        assertThat(bidResponse.getExt()).isEqualTo(
                mapper.valueToTree(ExtBidResponse.of(null, singletonMap(
                        invalidBidderName, singletonList(ExtBidderError.of(BidderError.Type.bad_input.getCode(),
                                "invalid has been deprecated and is no longer available. Use valid instead."))),
                        singletonMap("bidder1", 100), 1000L, null, ExtBidResponsePrebid.of(1000L))));

        verify(cacheService, never()).cacheBidsOpenrtb(anyList(), any(), any(), any());
    }

    @Test
    public void shouldProcessRequestAndAddErrorFromAuctionContext() {
        // given
        final AuctionContext auctionContext = givenAuctionContext(
                givenBidRequest(givenImp()),
                contextBuilder -> contextBuilder.prebidErrors(singletonList("privacy error")));

        final Bid bid1 = Bid.builder().id("bidId1").impid(IMP_ID).price(BigDecimal.valueOf(5.67)).build();
        final List<BidderBid> bidderBids = singletonList(BidderBid.of(bid1, banner, "USD"));
        final List<BidderResponse> bidderResponses = singletonList(
                BidderResponse.of("bidder1", BidderSeatBid.of(bidderBids, emptyList(), emptyList()), 100));

        // when
        final Future<BidResponse> result =
                bidResponseCreator.create(bidderResponses, auctionContext, CACHE_INFO, false);

        // then
        assertThat(result.result().getExt()).isEqualTo(
                mapper.valueToTree(ExtBidResponse.of(null, singletonMap(
                        "prebid", singletonList(ExtBidderError.of(BidderError.Type.generic.getCode(),
                                "privacy error"))), singletonMap("bidder1", 100), 1000L, null,
                        ExtBidResponsePrebid.of(1000L))));
    }

    @Test
    public void shouldPopulateBidResponseDebugExtensionIfDebugIsEnabled() throws JsonProcessingException {
        // given
        final BidRequest bidRequest = givenBidRequest(givenImp());
        final AuctionContext auctionContext = givenAuctionContext(bidRequest);
        givenCacheServiceResult(CacheServiceResult.of(
                DebugHttpCall.builder()
                        .endpoint("http://cache-service/cache")
                        .requestUri("test.uri")
                        .responseStatus(500)
                        .build(),
                null,
                emptyMap()));

        final BidRequestCacheInfo cacheInfo = BidRequestCacheInfo.builder().doCaching(true).build();

        final Bid bid = Bid.builder().id("bidId1").impid(IMP_ID).price(BigDecimal.valueOf(5.67)).build();
        final List<BidderResponse> bidderResponses = singletonList(BidderResponse.of("bidder1",
                BidderSeatBid.of(singletonList(BidderBid.of(bid, banner, null)),
                        singletonList(ExtHttpCall.builder().status(200).build()), null), 100));

        // when
        final BidResponse bidResponse =
                bidResponseCreator.create(bidderResponses, auctionContext, cacheInfo, true).result();

        // then
        final ExtBidResponse responseExt = mapper.treeToValue(bidResponse.getExt(), ExtBidResponse.class);

        assertThat(responseExt.getDebug()).isNotNull();
        assertThat(responseExt.getDebug().getHttpcalls()).hasSize(2)
                .containsOnly(
                        entry("bidder1", singletonList(ExtHttpCall.builder().status(200).build())),
                        entry("cache", singletonList(ExtHttpCall.builder().uri("test.uri").status(500).build())));

        assertThat(responseExt.getDebug().getResolvedrequest()).isEqualTo(bidRequest);

        verify(cacheService).cacheBidsOpenrtb(anyList(), any(), any(), any());
    }

    @Test
    public void shouldPassIntegrationToCacheServiceAndBidEvents() {
        // given
        final Account account = Account.builder().id("accountId").eventsEnabled(true).build();
        final BidRequest bidRequest = BidRequest.builder()
                .cur(singletonList("USD"))
                .imp(singletonList(givenImp()))
                .ext(ExtRequest.of(ExtRequestPrebid.builder()
                        .events(mapper.createObjectNode())
                        .integration("integration")
                        .build()))
                .build();
        final AuctionContext auctionContext = givenAuctionContext(
                bidRequest,
                contextBuilder -> contextBuilder.account(account));

        final Bid bid = Bid.builder().id("bidId1").impid(IMP_ID).price(BigDecimal.valueOf(5.67)).build();
        final List<BidderResponse> bidderResponses = singletonList(
                BidderResponse.of("bidder1", givenSeatBid(BidderBid.of(bid, banner, "USD")), 100));

        final BidRequestCacheInfo cacheInfo = BidRequestCacheInfo.builder().doCaching(true).build();

        givenCacheServiceResult(singletonMap(bid, CacheInfo.empty()));

        given(eventsService.createEvent(anyString(), anyString(), anyString(), anyLong(), anyString()))
                .willReturn(Events.of(
                        "http://win-url?param=value&int=integration",
                        "http://imp-url?param=value&int=integration"));

        // when
        final Future<BidResponse> result =
                bidResponseCreator.create(bidderResponses, auctionContext, cacheInfo, false);

        // then
        verify(cacheService).cacheBidsOpenrtb(anyList(), any(), any(),
                argThat(eventsContext -> eventsContext.getIntegration().equals("integration")));

        assertThat(result.result().getSeatbid())
                .flatExtracting(SeatBid::getBid).hasSize(1)
                .extracting(extractedBid -> toExtPrebid(extractedBid.getExt()).getPrebid().getEvents())
                .containsOnly(Events.of("http://win-url?param=value&int=integration",
                        "http://imp-url?param=value&int=integration"));
    }

    private AuctionContext givenAuctionContext(BidRequest bidRequest,
                                               UnaryOperator<AuctionContext.AuctionContextBuilder> contextCustomizer) {

        final AuctionContext.AuctionContextBuilder auctionContextBuilder = AuctionContext.builder()
                .account(Account.empty("accountId"))
                .bidRequest(bidRequest)
                .timeout(timeout)
                .prebidErrors(emptyList());

        return contextCustomizer.apply(auctionContextBuilder).build();
    }

    private AuctionContext givenAuctionContext(BidRequest bidRequest) {
        return givenAuctionContext(bidRequest, identity());
    }

    private void givenCacheServiceResult(Map<Bid, CacheInfo> cacheBids) {
        givenCacheServiceResult(CacheServiceResult.of(null, null, cacheBids));
    }

    private void givenCacheServiceResult(CacheServiceResult cacheServiceResult) {
        given(cacheService.cacheBidsOpenrtb(any(), any(), any(), any()))
                .willReturn(Future.succeededFuture(cacheServiceResult));
    }

    private static BidInfo toBidInfo(Bid bid, Imp correspondingImp, String bidder, BidType bidType) {
        return BidInfo.builder().bid(bid).correspondingImp(correspondingImp).bidder(bidder).bidType(bidType).build();
    }

    private static Imp givenImp() {
        return Imp.builder().id(IMP_ID).build();
    }

    private static Imp givenImp(String impId) {
        return Imp.builder().id(impId).build();
    }

    private static BidRequest givenBidRequest(
            UnaryOperator<BidRequest.BidRequestBuilder> bidRequestCustomizer,
            UnaryOperator<ExtRequestPrebid.ExtRequestPrebidBuilder> extRequestCustomizer,
            Imp... imps) {

        final ExtRequestPrebid.ExtRequestPrebidBuilder extRequestBuilder = ExtRequestPrebid.builder();

        final BidRequest.BidRequestBuilder bidRequestBuilder = BidRequest.builder()
                .id("123")
                .cur(singletonList("USD"))
                .tmax(1000L)
                .imp(asList(imps))
                .ext(ExtRequest.of(extRequestCustomizer.apply(extRequestBuilder).build()));

        return bidRequestCustomizer.apply(bidRequestBuilder)
                .build();
    }

    private static BidRequest givenBidRequest(UnaryOperator<BidRequest.BidRequestBuilder> bidRequestCustomizer,
                                              Imp... imps) {

        return givenBidRequest(bidRequestCustomizer, identity(), imps);
    }

    private static BidRequest givenBidRequest(Imp... imps) {
        return givenBidRequest(identity(), imps);
    }

    private static BidderSeatBid givenSeatBid(BidderBid... bids) {
        return BidderSeatBid.of(mutableList(bids), emptyList(), emptyList());
    }

    private static ExtRequestTargeting givenTargeting() {
        return ExtRequestTargeting.builder()
                .pricegranularity(mapper.valueToTree(
                        ExtPriceGranularity.of(2, singletonList(ExtGranularityRange.of(BigDecimal.valueOf(5),
                                BigDecimal.valueOf(0.5))))))
                .includewinners(true)
                .includebidderkeys(true)
                .includeformat(false)
                .build();
    }

    private static ExtPrebid<ExtBidPrebid, ?> toExtPrebid(ObjectNode ext) {
        try {
            return mapper.readValue(mapper.treeAsTokens(ext), new TypeReference<ExtPrebid<ExtBidPrebid, ?>>() {
            });
        } catch (IOException e) {
            return rethrow(e);
        }
    }

    private static String toTargetingByKey(Bid bid, String targetingKey) {
        final Map<String, String> targeting = toExtPrebid(bid.getExt()).getPrebid().getTargeting();
        return targeting != null ? targeting.get(targetingKey) : null;
    }

<<<<<<< HEAD
=======
    @SuppressWarnings("unchecked")
    private static <K, V> void assertMapWithUnorderedList(Map<K, List<V>> map, Map<K, List<V>> expectedMap) {
        assertThat(map).hasSize(expectedMap.size());
        for (Map.Entry<K, List<V>> keyToValues : expectedMap.entrySet()) {
            final V[] values = (V[]) keyToValues.getValue().toArray();
            assertThat(expectedMap.get(keyToValues.getKey())).containsOnly(values);
        }
    }

    private <K, V> Map<K, V> doubleMap(K key1, V value1, K key2, V value2) {
        final Map<K, V> result = new HashMap<>();
        result.put(key1, value1);
        result.put(key2, value2);
        return result;
    }

>>>>>>> f680e791
    @SafeVarargs
    private static <T> List<T> mutableList(T... values) {
        return Arrays.stream(values).collect(Collectors.toList());
    }
}<|MERGE_RESOLUTION|>--- conflicted
+++ resolved
@@ -80,10 +80,6 @@
 import java.time.ZoneId;
 import java.time.ZoneOffset;
 import java.util.Arrays;
-<<<<<<< HEAD
-=======
-import java.util.HashMap;
->>>>>>> f680e791
 import java.util.List;
 import java.util.Map;
 import java.util.function.UnaryOperator;
@@ -119,6 +115,8 @@
     private static final BidRequestCacheInfo CACHE_INFO = BidRequestCacheInfo.builder().build();
 
     private static final String IMP_ID = "impId1";
+    private static final String BID_ADM = "adm";
+    private static final String BID_NURL = "nurl";
 
     @Rule
     public final MockitoRule mockitoRule = MockitoJUnit.rule();
@@ -133,13 +131,10 @@
     private EventsService eventsService;
     @Mock
     private StoredRequestProcessor storedRequestProcessor;
-<<<<<<< HEAD
-=======
     @Mock
     private BidResponseReducer bidResponseReducer;
     @Mock
     private IdGenerator idGenerator;
->>>>>>> f680e791
 
     private Clock clock;
 
@@ -261,25 +256,12 @@
                         .auctionTimestamp(1000L)
                         .build()));
 
-<<<<<<< HEAD
-=======
-        Map<String, Map<String, String>> biddersToCacheBidIds = doubleMap(
-                "bidder1", doubleMap("bidId1-impId1", "bidId1", "bidId2-impId2", "bidId2"),
-                "bidder2", doubleMap("bidId3-impId1", "bidId3", "bidId4-impId2", "bidId4"));
-
->>>>>>> f680e791
         assertThat(contextArgumentCaptor.getValue())
                 .satisfies(context -> {
                     assertThat(context.isShouldCacheBids()).isTrue();
                     assertThat(context.isShouldCacheVideoBids()).isTrue();
                     assertThat(context.getCacheBidsTtl()).isEqualTo(99);
                     assertThat(context.getCacheVideoBidsTtl()).isEqualTo(101);
-<<<<<<< HEAD
-=======
-                    assertThat(contextArgumentCaptor.getValue().getBidderToBidsToGeneratedIds().getBidderToBidIds())
-                            .containsAllEntriesOf(biddersToCacheBidIds);
-                    assertThat(context.getBidderToVideoGeneratedBidIdsToModify().getBidderToBidIds()).isEmpty();
->>>>>>> f680e791
                 });
     }
 
@@ -324,24 +306,10 @@
         final BidInfo bidInfo1 = toBidInfo(bid1, imp1, "bidder1", banner);
         final BidInfo bidInfo2 = toBidInfo(bid2, imp2, "bidder1", banner);
         verify(cacheService).cacheBidsOpenrtb(
-                eq(asList(bidInfo1, bidInfo2)),
+                argThat(t -> t.containsAll(asList(bidInfo1, bidInfo2))),
                 same(auctionContext),
                 any(),
                 eq(EventsContext.builder().auctionTimestamp(1000L).build()));
-<<<<<<< HEAD
-=======
-
-        final Map<String, Map<String, String>> biddersToCacheBidIds = doubleMap(
-                "bidder1", doubleMap("bidId1-impId1", "bidId1", "bidId2-impId2", "bidId2"),
-                "bidder2", doubleMap("bidId3-impId1", "bidId3", "bidId4-impId2", "bidId4"));
-
-        assertThat(contextArgumentCaptor.getValue())
-                .satisfies(context -> {
-                    assertThat(contextArgumentCaptor.getValue().getBidderToBidsToGeneratedIds().getBidderToBidIds())
-                            .containsAllEntriesOf(biddersToCacheBidIds);
-                    assertThat(context.getBidderToVideoGeneratedBidIdsToModify().getBidderToBidIds()).isEmpty();
-                });
->>>>>>> f680e791
     }
 
     @Test
@@ -376,39 +344,17 @@
         bidResponseCreator.create(bidderResponses, auctionContext, cacheInfo, false);
 
         // then
-<<<<<<< HEAD
         final BidInfo bidInfo1 = toBidInfo(bid1, imp1, "bidder1", video);
         final BidInfo bidInfo2 = toBidInfo(bid2, imp2, "bidder2", banner);
-=======
-        final Map<String, Map<String, String>> biddersToCacheBidIds = doubleMap(
-                "bidder1", singletonMap("bidId1-impId1", "bidId1"),
-                "bidder2", singletonMap("bidId2-impId2", "bidId2"));
-
-        final ArgumentCaptor<CacheContext> cacheContextArgumentCaptor = ArgumentCaptor.forClass(CacheContext.class);
-
->>>>>>> f680e791
         verify(cacheService).cacheBidsOpenrtb(
                 argThat(argument -> CollectionUtils.isEqualCollection(argument, asList(bidInfo1, bidInfo2))),
                 same(auctionContext),
-<<<<<<< HEAD
                 eq(CacheContext.builder().shouldCacheVideoBids(true).build()),
-=======
-                cacheContextArgumentCaptor.capture(),
->>>>>>> f680e791
                 eq(EventsContext.builder()
                         .enabledForAccount(true)
                         .enabledForRequest(true)
                         .auctionTimestamp(1000L)
                         .build()));
-
-        assertThat(cacheContextArgumentCaptor.getValue())
-                .satisfies(context -> {
-                    assertThat(context.getBidderToVideoGeneratedBidIdsToModify().getBidderToBidIds())
-                            .containsAllEntriesOf(singletonMap("bidder1", singletonMap("bidId1-impId1", "bidId1")));
-                    assertThat(context.getBidderToBidsToGeneratedIds().getBidderToBidIds())
-                            .containsAllEntriesOf(biddersToCacheBidIds);
-                    assertThat(context.isShouldCacheVideoBids()).isTrue();
-                });
     }
 
     @Test
@@ -429,27 +375,12 @@
         bidResponseCreator.create(bidderResponses, auctionContext, cacheInfo, false);
 
         // then
-<<<<<<< HEAD
         final BidInfo bidInfo1 = toBidInfo(bid1, imp1, "bidder1", banner);
-=======
-        final ArgumentCaptor<CacheContext> cacheContextArgumentCaptor = ArgumentCaptor.forClass(CacheContext.class);
->>>>>>> f680e791
         verify(cacheService).cacheBidsOpenrtb(
                 eq(singletonList(bidInfo1)),
                 same(auctionContext),
-<<<<<<< HEAD
                 eq(CacheContext.builder().build()),
-=======
-                cacheContextArgumentCaptor.capture(),
->>>>>>> f680e791
                 eq(EventsContext.builder().auctionTimestamp(1000L).build()));
-
-        assertThat(cacheContextArgumentCaptor.getValue())
-                .satisfies(context -> {
-                    assertThat(context.getBidderToVideoGeneratedBidIdsToModify().getBidderToBidIds()).isEmpty();
-                    assertThat(context.getBidderToBidsToGeneratedIds().getBidderToBidIds())
-                            .containsAllEntriesOf(singletonMap("bidder1", singletonMap("bidId1-impId1", "bidId1")));
-                });
     }
 
     @Test
@@ -517,11 +448,7 @@
         // given
         final AuctionContext auctionContext = givenAuctionContext(givenBidRequest(givenImp()));
 
-<<<<<<< HEAD
-        final Bid bid = Bid.builder().impid(IMP_ID).build();
-=======
-        final Bid bid = Bid.builder().impid("imp1").id("bidId").build();
->>>>>>> f680e791
+        final Bid bid = Bid.builder().impid(IMP_ID).id("bidId").build();
         final List<BidderResponse> bidderResponses = singletonList(BidderResponse.of("bidder1",
                 givenSeatBid(BidderBid.of(bid, banner, null)), 100));
 
@@ -541,11 +468,7 @@
         // given
         final AuctionContext auctionContext = givenAuctionContext(givenBidRequest(givenImp()));
 
-<<<<<<< HEAD
-        final Bid bid = Bid.builder().impid(IMP_ID).build();
-=======
-        final Bid bid = Bid.builder().impid("imp1").id("bidId").build();
->>>>>>> f680e791
+        final Bid bid = Bid.builder().impid(IMP_ID).id("bidId").build();
         final List<BidderResponse> bidderResponses = asList(
                 BidderResponse.of("bidder1", givenSeatBid(), 0),
                 BidderResponse.of("bidder2", givenSeatBid(BidderBid.of(bid, banner, "USD")), 0));
@@ -561,7 +484,7 @@
     }
 
     @Test
-    public void shouldOverrideBidIdWhenGenerateBidIdIsTurnedOn() {
+    public void shouldOverrideBidIdWhenIdGeneratorIsUUID() {
         // given
         final AuctionContext auctionContext = givenAuctionContext(givenBidRequest(givenImp()));
         final ExtPrebid<ExtBidPrebid, ?> prebid = ExtPrebid.of(ExtBidPrebid.builder().type(banner).build(), null);
@@ -572,20 +495,9 @@
                 .build();
         final List<BidderResponse> bidderResponses = singletonList(
                 BidderResponse.of("bidder2", givenSeatBid(BidderBid.of(bid, banner, "USD")), 0));
+
         given(idGenerator.getType()).willReturn(IdGeneratorType.uuid);
         given(idGenerator.generateId()).willReturn("de7fc739-0a6e-41ad-8961-701c30c82166");
-
-        final BidResponseCreator bidResponseCreator = new BidResponseCreator(
-                cacheService,
-                bidderCatalog,
-                vastModifier,
-                eventsService,
-                storedRequestProcessor,
-                bidResponseReducer,
-                idGenerator,
-                0,
-                clock,
-                jacksonMapper);
 
         // when
         final BidResponse bidResponse =
@@ -606,15 +518,18 @@
     }
 
     @Test
-    public void shouldUseGeneratedBidIdForEventAndCacheWhenGeneratedIdIsTurnedOn() {
+    public void shouldUseGeneratedBidIdForEventAndCacheWhenIdGeneratorIsUUIDAndEventEnabledForAccountAndRequest() {
         // given
         final Account account = Account.builder().id("accountId").eventsEnabled(true).build();
+        final Imp imp = givenImp();
+
+        // Allow events for request
         final BidRequest bidRequest = givenBidRequest(
                 identity(),
                 extBuilder -> extBuilder
                         .events(mapper.createObjectNode())
-                        .integration("pbjs"));
-
+                        .integration("pbjs"),
+                imp);
         final AuctionContext auctionContext = givenAuctionContext(
                 bidRequest,
                 contextBuilder -> contextBuilder.account(account));
@@ -622,13 +537,14 @@
         final ExtPrebid<ExtBidPrebid, ?> prebid = ExtPrebid.of(ExtBidPrebid.builder().type(banner).build(), null);
         final Bid bid = Bid.builder()
                 .id("bidId1")
-                .impid("impId1")
+                .impid(IMP_ID)
                 .price(BigDecimal.ONE)
                 .ext(mapper.valueToTree(prebid))
                 .build();
 
+        final String bidder = "bidder1";
         final List<BidderResponse> bidderResponses = singletonList(
-                BidderResponse.of("bidder1", givenSeatBid(BidderBid.of(bid, banner, "USD")), 0));
+                BidderResponse.of(bidder, givenSeatBid(BidderBid.of(bid, banner, "USD")), 0));
 
         final String generatedBid = "de7fc739-0a6e-41ad-8961-701c30c82166";
         given(idGenerator.getType()).willReturn(IdGeneratorType.uuid);
@@ -637,35 +553,12 @@
         final BidRequestCacheInfo cacheInfo = BidRequestCacheInfo.builder().doCaching(true).build();
         givenCacheServiceResult(singletonMap(bid, CacheInfo.of("id", null, null, null)));
 
-        final Events events = Events.of("http://event-type-win", "http://event-type-view");
-        given(eventsService.createEvent(anyString(), anyString(), anyString(), anyLong(), anyString()))
-                .willReturn(events);
-
-        final BidResponseCreator bidResponseCreator = new BidResponseCreator(
-                cacheService,
-                bidderCatalog,
-                eventsService,
-                storedRequestProcessor,
-                bidResponseReducer,
-                idGenerator,
-                0,
-                clock,
-                jacksonMapper);
-
         // when
         bidResponseCreator.create(bidderResponses, auctionContext, cacheInfo, false).result();
 
         // then
-        final ArgumentCaptor<CacheContext> cacheContextArgumentCaptor = ArgumentCaptor.forClass(CacheContext.class);
-        verify(cacheService).cacheBidsOpenrtb(any(), any(), cacheContextArgumentCaptor.capture(), any());
-
-        assertThat(cacheContextArgumentCaptor.getValue())
-                .satisfies(context -> {
-                    assertThat(context.isShouldCacheVideoBids()).isFalse();
-                    assertThat(context.getBidderToVideoGeneratedBidIdsToModify().getBidderToBidIds()).isEmpty();
-                    assertThat(context.getBidderToBidsToGeneratedIds().getBidderToBidIds())
-                            .containsAllEntriesOf(singletonMap("bidder1", singletonMap("bidId1-impId1", generatedBid)));
-                });
+        final BidInfo expectedBidInfo = toBidInfo(bid, generatedBid, imp, bidder, banner);
+        verify(cacheService).cacheBidsOpenrtb(eq(singletonList(expectedBidInfo)), any(), any(), any());
 
         verify(eventsService).createEvent(eq(generatedBid), anyString(), anyString(), anyLong(), anyString());
     }
@@ -677,11 +570,13 @@
         final Bid bid = Bid.builder()
                 .id("bidId")
                 .price(BigDecimal.ONE)
-                .adm("adm")
+                .adm(BID_ADM)
                 .impid(IMP_ID)
                 .ext(mapper.valueToTree(singletonMap("bidExt", 1)))
                 .build();
-        final List<BidderResponse> bidderResponses = singletonList(BidderResponse.of("bidder1",
+
+        final String bidder = "bidder1";
+        final List<BidderResponse> bidderResponses = singletonList(BidderResponse.of(bidder,
                 givenSeatBid(BidderBid.of(bid, banner, "USD")), 100));
 
         // when
@@ -691,13 +586,13 @@
         // then
         assertThat(bidResponse.getSeatbid())
                 .containsOnly(SeatBid.builder()
-                        .seat("bidder1")
+                        .seat(bidder)
                         .group(0)
                         .bid(singletonList(Bid.builder()
                                 .id("bidId")
                                 .impid(IMP_ID)
                                 .price(BigDecimal.ONE)
-                                .adm("adm")
+                                .adm(BID_ADM)
                                 .ext(mapper.valueToTree(ExtPrebid.of(
                                         ExtBidPrebid.builder().type(banner).build(),
                                         singletonMap("bidExt", 1))))
@@ -906,15 +801,12 @@
                 extBuilder -> extBuilder.targeting(givenTargeting()),
                 givenImp()));
 
-<<<<<<< HEAD
         final Bid bid = Bid.builder()
                 .price(BigDecimal.ONE)
-                .adm("adm")
+                .adm(BID_ADM)
+                .id("bidId")
                 .impid(IMP_ID)
                 .build();
-=======
-        final Bid bid = Bid.builder().price(BigDecimal.ONE).adm("adm").id("bidId").impid("i1").build();
->>>>>>> f680e791
         final List<BidderResponse> bidderResponses = singletonList(BidderResponse.of("bidder1",
                 givenSeatBid(BidderBid.of(bid, banner, "USD")), 100));
 
@@ -943,11 +835,7 @@
                 extBuilder -> extBuilder.targeting(givenTargeting()),
                 Imp.builder().id(IMP_ID).build()));
 
-<<<<<<< HEAD
-        final Bid bid = Bid.builder().price(BigDecimal.ONE).adm("adm").impid(IMP_ID).build();
-=======
-        final Bid bid = Bid.builder().price(BigDecimal.ONE).adm("adm").id("bidId").impid("i1").build();
->>>>>>> f680e791
+        final Bid bid = Bid.builder().price(BigDecimal.ONE).adm(BID_ADM).id("bidId").impid(IMP_ID).build();
         final List<BidderResponse> bidderResponses = singletonList(BidderResponse.of("bidder1",
                 givenSeatBid(BidderBid.of(bid, banner, "USD")), 100));
 
@@ -976,16 +864,22 @@
                 extBuilder -> extBuilder.targeting(givenTargeting()),
                 givenImp()));
 
+        final String bidId = "bid_id";
         final Bid bid = Bid.builder()
+                .id(bidId)
                 .price(BigDecimal.ONE)
-                .adm("adm")
+                .adm(BID_ADM)
+                .nurl(BID_NURL)
                 .impid(IMP_ID)
                 .build();
-        final List<BidderResponse> bidderResponses = singletonList(BidderResponse.of("bidder1",
-                givenSeatBid(BidderBid.of(bid, video, "USD")), 100));
+
+        final String bidder = "bidder1";
+        final List<BidderResponse> bidderResponses = singletonList(
+                BidderResponse.of(bidder, givenSeatBid(BidderBid.of(bid, video, "USD")), 100));
 
         final String modifiedVast = "modifiedVast";
-        given(vastModifier.createBidVastXml(any(), anyString(), anyString(), any())).willReturn(modifiedVast);
+        given(vastModifier.createBidVastXml(anyString(), anyString(), anyString(), anyString(), anyString(), any()))
+                .willReturn(modifiedVast);
 
         // when
         final BidResponse bidResponse =
@@ -997,7 +891,7 @@
                 .extracting(Bid::getAdm)
                 .containsOnly(modifiedVast);
 
-        verify(vastModifier).createBidVastXml(eq(bid), eq("bidder1"), eq("accountId"), any());
+        verify(vastModifier).createBidVastXml(eq(bidder), eq(BID_ADM), eq(BID_NURL), eq(bidId), eq("accountId"), any());
     }
 
     @Test
@@ -1008,11 +902,7 @@
                 extBuilder -> extBuilder.targeting(givenTargeting()),
                 givenImp()));
 
-<<<<<<< HEAD
-        final Bid bid = Bid.builder().price(BigDecimal.ONE).impid(IMP_ID).build();
-=======
-        final Bid bid = Bid.builder().price(BigDecimal.ONE).impid("i1").id("bidId").build();
->>>>>>> f680e791
+        final Bid bid = Bid.builder().price(BigDecimal.ONE).impid(IMP_ID).id("bidId").build();
         final List<BidderResponse> bidderResponses = singletonList(BidderResponse.of("bidder1",
                 givenSeatBid(BidderBid.of(bid, banner, "USD")), 100));
 
@@ -1041,11 +931,7 @@
                 extBuilder -> extBuilder.targeting(givenTargeting()),
                 givenImp()));
 
-<<<<<<< HEAD
-        final Bid bid = Bid.builder().price(BigDecimal.ONE).impid(IMP_ID).build();
-=======
-        final Bid bid = Bid.builder().price(BigDecimal.ONE).impid("i1").id("bidId").build();
->>>>>>> f680e791
+        final Bid bid = Bid.builder().price(BigDecimal.ONE).impid(IMP_ID).id("bidId").build();
         final List<BidderResponse> bidderResponses = singletonList(BidderResponse.of("bidder1",
                 givenSeatBid(BidderBid.of(bid, banner, "USD")), 100));
 
@@ -1214,21 +1100,9 @@
                 .build();
         final BidRequest bidRequest = givenBidRequest(
                 identity(),
-<<<<<<< HEAD
                 extBuilder -> extBuilder.targeting(targeting),
                 givenImp());
 
-=======
-                extBuilder -> extBuilder.targeting(ExtRequestTargeting.builder()
-                        .pricegranularity(mapper.valueToTree(
-                                ExtPriceGranularity.of(2, singletonList(ExtGranularityRange.of(BigDecimal.valueOf(5),
-                                        BigDecimal.valueOf(0.5))))))
-                        .includewinners(true)
-                        .includebidderkeys(true)
-                        .includeformat(false)
-                        .truncateattrchars(20)
-                        .build()));
->>>>>>> f680e791
         final AuctionContext auctionContext = givenAuctionContext(
                 bidRequest,
                 contextBuilder -> contextBuilder.account(account));
@@ -1314,25 +1188,8 @@
                 .build();
         final AuctionContext auctionContext = givenAuctionContext(givenBidRequest(
                 identity(),
-<<<<<<< HEAD
                 extBuilder -> extBuilder.targeting(targeting),
                 givenImp()));
-=======
-                extBuilder -> extBuilder.targeting(ExtRequestTargeting.builder()
-                        .pricegranularity(mapper.valueToTree(ExtPriceGranularity.of(2,
-                                singletonList(ExtGranularityRange.of(BigDecimal.valueOf(5), BigDecimal.valueOf(0.5))))))
-                        .mediatypepricegranularity(ExtMediaTypePriceGranularity.of(
-                                mapper.valueToTree(ExtPriceGranularity.of(
-                                        3,
-                                        singletonList(ExtGranularityRange.of(
-                                                BigDecimal.valueOf(10), BigDecimal.valueOf(1))))),
-                                null,
-                                null))
-                        .includewinners(true)
-                        .includebidderkeys(true)
-                        .includeformat(false)
-                        .build())));
->>>>>>> f680e791
 
         final Bid bid = Bid.builder().id("bidId").price(BigDecimal.valueOf(5.67)).impid(IMP_ID).build();
         final List<BidderResponse> bidderResponses = singletonList(BidderResponse.of("bidder1",
@@ -1435,9 +1292,9 @@
                 extBuilder -> extBuilder.targeting(givenTargeting()),
                 givenImp()));
 
-        final Bid bid = Bid.builder().id("bidId").price(BigDecimal.valueOf(5.67)).impid(IMP_ID).adm("adm").build();
-        final List<BidderResponse> bidderResponses = singletonList(BidderResponse.of("bidder1",
-                givenSeatBid(BidderBid.of(bid, banner, "USD")), 100));
+        final Bid bid = Bid.builder().id("bidId").price(BigDecimal.valueOf(5.67)).impid(IMP_ID).adm(BID_ADM).build();
+        final List<BidderResponse> bidderResponses = singletonList(
+                BidderResponse.of("bidder1", givenSeatBid(BidderBid.of(bid, banner, "USD")), 100));
 
         final BidRequestCacheInfo cacheInfo = BidRequestCacheInfo.builder()
                 .doCaching(true)
@@ -1450,6 +1307,7 @@
         final BidResponse bidResponse =
                 bidResponseCreator.create(bidderResponses, auctionContext, cacheInfo, false).result();
 
+        // Check if you didn't lost any bids because of bid change in winningBids set
         // then
         assertThat(bidResponse.getSeatbid())
                 .flatExtracting(SeatBid::getBid).hasSize(1)
@@ -1741,12 +1599,8 @@
                         .includewinners(false)
                         .includebidderkeys(true)
                         .includeformat(false)
-<<<<<<< HEAD
                         .build()),
                 givenImp()));
-=======
-                        .build())));
->>>>>>> f680e791
 
         final Bid bid = Bid.builder().id("bidId").price(BigDecimal.valueOf(5.67)).impid(IMP_ID).build();
         final List<BidderResponse> bidderResponses = singletonList(BidderResponse.of("bidder1",
@@ -1788,12 +1642,8 @@
                         .includewinners(true)
                         .includebidderkeys(false)
                         .includeformat(false)
-<<<<<<< HEAD
                         .build()),
                 givenImp()));
-=======
-                        .build())));
->>>>>>> f680e791
 
         final Bid bid = Bid.builder().id("bidId").price(BigDecimal.valueOf(5.67)).impid(IMP_ID).build();
         final List<BidderResponse> bidderResponses = singletonList(BidderResponse.of("bidder1",
@@ -2219,6 +2069,20 @@
         return BidInfo.builder().bid(bid).correspondingImp(correspondingImp).bidder(bidder).bidType(bidType).build();
     }
 
+    private static BidInfo toBidInfo(Bid bid,
+                                     String generatedBidId,
+                                     Imp correspondingImp,
+                                     String bidder,
+                                     BidType bidType) {
+        return BidInfo.builder()
+                .generatedBidId(generatedBidId)
+                .bid(bid)
+                .correspondingImp(correspondingImp)
+                .bidder(bidder)
+                .bidType(bidType)
+                .build();
+    }
+
     private static Imp givenImp() {
         return Imp.builder().id(IMP_ID).build();
     }
@@ -2284,25 +2148,6 @@
         return targeting != null ? targeting.get(targetingKey) : null;
     }
 
-<<<<<<< HEAD
-=======
-    @SuppressWarnings("unchecked")
-    private static <K, V> void assertMapWithUnorderedList(Map<K, List<V>> map, Map<K, List<V>> expectedMap) {
-        assertThat(map).hasSize(expectedMap.size());
-        for (Map.Entry<K, List<V>> keyToValues : expectedMap.entrySet()) {
-            final V[] values = (V[]) keyToValues.getValue().toArray();
-            assertThat(expectedMap.get(keyToValues.getKey())).containsOnly(values);
-        }
-    }
-
-    private <K, V> Map<K, V> doubleMap(K key1, V value1, K key2, V value2) {
-        final Map<K, V> result = new HashMap<>();
-        result.put(key1, value1);
-        result.put(key2, value2);
-        return result;
-    }
-
->>>>>>> f680e791
     @SafeVarargs
     private static <T> List<T> mutableList(T... values) {
         return Arrays.stream(values).collect(Collectors.toList());
