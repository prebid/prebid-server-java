package org.prebid.server.auction;

import com.fasterxml.jackson.core.JsonProcessingException;
import com.fasterxml.jackson.databind.JsonNode;
import com.fasterxml.jackson.databind.node.ObjectNode;
import com.iab.openrtb.request.App;
import com.iab.openrtb.request.Asset;
import com.iab.openrtb.request.BidRequest;
import com.iab.openrtb.request.DataObject;
import com.iab.openrtb.request.Deal;
import com.iab.openrtb.request.ImageObject;
import com.iab.openrtb.request.Imp;
import com.iab.openrtb.request.Native;
import com.iab.openrtb.request.Pmp;
import com.iab.openrtb.request.Request;
import com.iab.openrtb.request.Video;
import com.iab.openrtb.response.Bid;
import com.iab.openrtb.response.BidResponse;
import com.iab.openrtb.response.Response;
import com.iab.openrtb.response.SeatBid;
import io.vertx.core.Future;
import lombok.Value;
import lombok.experimental.Accessors;
import org.apache.commons.collections4.MapUtils;
import org.junit.Before;
import org.junit.Rule;
import org.junit.Test;
import org.mockito.ArgumentCaptor;
import org.mockito.Mock;
import org.mockito.Spy;
import org.mockito.junit.MockitoJUnit;
import org.mockito.junit.MockitoRule;
import org.prebid.server.VertxTest;
import org.prebid.server.auction.categorymapping.CategoryMappingService;
import org.prebid.server.auction.model.AuctionContext;
import org.prebid.server.auction.model.AuctionParticipation;
import org.prebid.server.auction.model.BidInfo;
import org.prebid.server.auction.model.BidRequestCacheInfo;
import org.prebid.server.auction.model.BidderResponse;
import org.prebid.server.auction.model.CachedDebugLog;
import org.prebid.server.auction.model.CategoryMappingResult;
import org.prebid.server.auction.model.DebugContext;
import org.prebid.server.auction.model.MultiBidConfig;
import org.prebid.server.auction.model.TargetingInfo;
import org.prebid.server.bidder.BidderCatalog;
import org.prebid.server.bidder.model.BidderBid;
import org.prebid.server.bidder.model.BidderError;
import org.prebid.server.bidder.model.BidderSeatBid;
import org.prebid.server.cache.CacheService;
import org.prebid.server.cache.model.CacheContext;
import org.prebid.server.cache.model.CacheInfo;
import org.prebid.server.cache.model.CacheServiceResult;
import org.prebid.server.cache.model.DebugHttpCall;
import org.prebid.server.deals.model.DeepDebugLog;
import org.prebid.server.deals.model.TxnLog;
import org.prebid.server.events.EventsContext;
import org.prebid.server.events.EventsService;
import org.prebid.server.exception.InvalidRequestException;
import org.prebid.server.execution.Timeout;
import org.prebid.server.execution.TimeoutFactory;
import org.prebid.server.hooks.execution.HookStageExecutor;
import org.prebid.server.hooks.execution.model.HookStageExecutionResult;
import org.prebid.server.hooks.v1.bidder.BidderResponsePayload;
import org.prebid.server.identity.IdGenerator;
import org.prebid.server.identity.IdGeneratorType;
import org.prebid.server.proto.openrtb.ext.ExtIncludeBrandCategory;
import org.prebid.server.proto.openrtb.ext.request.ExtDeal;
import org.prebid.server.proto.openrtb.ext.request.ExtDealLine;
import org.prebid.server.proto.openrtb.ext.request.ExtGranularityRange;
import org.prebid.server.proto.openrtb.ext.request.ExtImp;
import org.prebid.server.proto.openrtb.ext.request.ExtImpPrebid;
import org.prebid.server.proto.openrtb.ext.request.ExtMediaTypePriceGranularity;
import org.prebid.server.proto.openrtb.ext.request.ExtOptions;
import org.prebid.server.proto.openrtb.ext.request.ExtPriceGranularity;
import org.prebid.server.proto.openrtb.ext.request.ExtRequest;
import org.prebid.server.proto.openrtb.ext.request.ExtRequestPrebid;
import org.prebid.server.proto.openrtb.ext.request.ExtRequestPrebidAdservertargetingRule;
import org.prebid.server.proto.openrtb.ext.request.ExtRequestPrebidChannel;
import org.prebid.server.proto.openrtb.ext.request.ExtRequestTargeting;
import org.prebid.server.proto.openrtb.ext.request.ExtStoredRequest;
import org.prebid.server.proto.openrtb.ext.response.BidType;
import org.prebid.server.proto.openrtb.ext.response.CacheAsset;
import org.prebid.server.proto.openrtb.ext.response.Events;
import org.prebid.server.proto.openrtb.ext.response.ExtBidPrebid;
import org.prebid.server.proto.openrtb.ext.response.ExtBidPrebidVideo;
import org.prebid.server.proto.openrtb.ext.response.ExtBidResponse;
import org.prebid.server.proto.openrtb.ext.response.ExtBidResponsePrebid;
import org.prebid.server.proto.openrtb.ext.response.ExtBidderError;
import org.prebid.server.proto.openrtb.ext.response.ExtDebugPgmetrics;
import org.prebid.server.proto.openrtb.ext.response.ExtDebugTrace;
import org.prebid.server.proto.openrtb.ext.response.ExtHttpCall;
import org.prebid.server.proto.openrtb.ext.response.ExtResponseCache;
import org.prebid.server.proto.openrtb.ext.response.ExtTraceDeal;
import org.prebid.server.settings.model.Account;
import org.prebid.server.settings.model.AccountAnalyticsConfig;
import org.prebid.server.settings.model.AccountAuctionConfig;
import org.prebid.server.settings.model.AccountAuctionEventConfig;
import org.prebid.server.settings.model.AccountEventsConfig;
import org.prebid.server.settings.model.VideoStoredDataResult;
import org.prebid.server.vast.VastModifier;

import java.math.BigDecimal;
import java.time.Clock;
import java.time.Instant;
import java.time.ZoneId;
import java.time.ZoneOffset;
import java.time.ZonedDateTime;
import java.util.ArrayList;
import java.util.Arrays;
import java.util.Collections;
import java.util.HashMap;
import java.util.List;
import java.util.Map;
import java.util.function.UnaryOperator;
import java.util.stream.Collectors;
import java.util.stream.IntStream;

import static java.util.Arrays.asList;
import static java.util.Collections.emptyList;
import static java.util.Collections.emptyMap;
import static java.util.Collections.singleton;
import static java.util.Collections.singletonList;
import static java.util.Collections.singletonMap;
import static java.util.function.UnaryOperator.identity;
import static org.apache.commons.lang3.exception.ExceptionUtils.rethrow;
import static org.assertj.core.api.Assertions.assertThat;
import static org.assertj.core.api.Assertions.assertThatIllegalArgumentException;
import static org.assertj.core.api.Assertions.entry;
import static org.assertj.core.api.Assertions.tuple;
import static org.mockito.ArgumentMatchers.any;
import static org.mockito.ArgumentMatchers.anyBoolean;
import static org.mockito.ArgumentMatchers.anyList;
import static org.mockito.ArgumentMatchers.anyString;
import static org.mockito.ArgumentMatchers.argThat;
import static org.mockito.ArgumentMatchers.eq;
import static org.mockito.ArgumentMatchers.same;
import static org.mockito.BDDMockito.given;
import static org.mockito.Mockito.doAnswer;
import static org.mockito.Mockito.never;
import static org.mockito.Mockito.times;
import static org.mockito.Mockito.verify;
<<<<<<< HEAD
import static org.prebid.server.proto.openrtb.ext.request.ExtRequestPrebidAdservertargetingRule.Source.X_STATIC;
import static org.prebid.server.proto.openrtb.ext.response.BidType.BANNER;
import static org.prebid.server.proto.openrtb.ext.response.BidType.VIDEO;
import static org.prebid.server.proto.openrtb.ext.response.BidType.X_NATIVE;
=======
import static org.prebid.server.proto.openrtb.ext.request.ExtRequestPrebidAdservertargetingRule.Source.xStatic;
import static org.prebid.server.proto.openrtb.ext.response.BidType.banner;
import static org.prebid.server.proto.openrtb.ext.response.BidType.video;
import static org.prebid.server.proto.openrtb.ext.response.BidType.xNative;
import static org.prebid.server.proto.openrtb.ext.response.ExtTraceDeal.Category.pacing;
import static org.prebid.server.proto.openrtb.ext.response.ExtTraceDeal.Category.targeting;
>>>>>>> 43267f77

public class BidResponseCreatorTest extends VertxTest {

    private static final BidRequestCacheInfo CACHE_INFO = BidRequestCacheInfo.builder().build();
    private static final Map<String, MultiBidConfig> MULTI_BIDS = emptyMap();

    private static final String IMP_ID = "impId1";
    private static final String BID_ADM = "adm";
    private static final String BID_NURL = "nurl";

    @Rule
    public final MockitoRule mockitoRule = MockitoJUnit.rule();

    @Mock
    private CacheService cacheService;
    @Mock
    private BidderCatalog bidderCatalog;
    @Mock
    private VastModifier vastModifier;
    @Mock
    private EventsService eventsService;
    @Mock
    private StoredRequestProcessor storedRequestProcessor;
    @Mock
    private IdGenerator idGenerator;
    @Mock
    private CategoryMappingService categoryMappingService;
    @Mock
    private HookStageExecutor hookStageExecutor;

    @Spy
    private WinningBidComparatorFactory winningBidComparatorFactory;

    private Clock clock;

    private Timeout timeout;

    private BidResponseCreator bidResponseCreator;

    @Before
    public void setUp() {
        given(cacheService.getEndpointHost()).willReturn("testHost");
        given(cacheService.getEndpointPath()).willReturn("testPath");
        given(cacheService.getCachedAssetURLTemplate()).willReturn("uuid=");

        given(categoryMappingService.createCategoryMapping(any(), any(), any()))
                .willAnswer(invocationOnMock -> Future.succeededFuture(
                        CategoryMappingResult.of(emptyMap(), emptyMap(), invocationOnMock.getArgument(0), null)));

        given(storedRequestProcessor.videoStoredDataResult(any(), anyList(), anyList(), any()))
                .willReturn(Future.succeededFuture(VideoStoredDataResult.empty()));

        given(idGenerator.getType()).willReturn(IdGeneratorType.NONE);

        given(hookStageExecutor.executeProcessedBidderResponseStage(any(), any()))
                .willAnswer(invocation -> Future.succeededFuture(HookStageExecutionResult.of(
                        false,
                        BidderResponsePayloadImpl.of(((BidderResponse) invocation.getArgument(0))
                                .getSeatBid()
                                .getBids()))));

        clock = Clock.fixed(Instant.ofEpochMilli(1000L), ZoneOffset.UTC);

        bidResponseCreator = givenBidResponseCreator(0);

        timeout = new TimeoutFactory(Clock.fixed(Instant.now(), ZoneId.systemDefault())).create(500);
    }

    @Test
    public void shouldThrowErrorWhenTruncateAttrCharsLessThatZeroOrBiggestThatTwoHundredFiftyFive() {
        assertThatIllegalArgumentException()
                .isThrownBy(() -> givenBidResponseCreator(-5))
                .withMessage("truncateAttrChars must be between 0 and 255");
    }

    @Test
    public void shouldPassBidWithGeneratedIdAndPreserveExtFieldsWhenIdGeneratorTypeUuid() {
        // given
        final Imp imp = givenImp();
        final AuctionContext auctionContext = givenAuctionContext(givenBidRequest(imp));
        final String generatedId = "generatedId";
        given(idGenerator.getType()).willReturn(IdGeneratorType.UUID);
        given(idGenerator.generateId()).willReturn(generatedId);

        final ObjectNode receivedBidExt = mapper.createObjectNode()
                .put("origbidcur", "test");
        final Bid bid = Bid.builder()
                .id("bidId1")
                .impid(IMP_ID)
                .price(BigDecimal.valueOf(5.67))
                .ext(receivedBidExt)
                .build();
        final String bidder = "bidder1";
        final List<BidderResponse> bidderResponses = singletonList(
                BidderResponse.of(bidder, givenSeatBid(BidderBid.of(bid, BANNER, "USD")), 100));

        final BidRequestCacheInfo cacheInfo = BidRequestCacheInfo.builder().doCaching(true).build();

        givenCacheServiceResult(singletonList(CacheInfo.empty()));

        // when
        bidResponseCreator.create(toAuctionParticipant(bidderResponses), auctionContext, cacheInfo, MULTI_BIDS);

        // then
        final ExtBidPrebid extBidPrebid = ExtBidPrebid.builder()
                .bidid(generatedId)
                .type(BANNER)
                .build();
        final Bid expectedBid = bid.toBuilder()
                .ext(mapper.createObjectNode()
                        .put("origbidcur", "test")
                        .set("prebid", mapper.valueToTree(extBidPrebid)))
                .build();
        final BidInfo bidInfo = toBidInfo(expectedBid, imp, bidder, BANNER, true);
        verify(cacheService).cacheBidsOpenrtb(eq(singletonList(bidInfo)), any(), any(), any());
    }

    @Test
    public void shouldSkipBidderWhenRejectedByProcessedBidderResponseHooks() {
        // given
        doAnswer(invocation -> Future.succeededFuture(HookStageExecutionResult.of(true, null)))
                .when(hookStageExecutor).executeProcessedBidderResponseStage(any(), any());

        final AuctionContext auctionContext = givenAuctionContext(givenBidRequest(givenImp()));

        final Bid bid = Bid.builder()
                .id("bidId1")
                .impid(IMP_ID)
                .price(BigDecimal.valueOf(5.67))
                .build();
        final List<BidderResponse> bidderResponses = singletonList(
                BidderResponse.of("bidder1", givenSeatBid(BidderBid.of(bid, BANNER, "USD")), 100));

        // when
        final BidResponse bidResponse =
                bidResponseCreator.create(toAuctionParticipant(bidderResponses), auctionContext, CACHE_INFO, MULTI_BIDS)
                        .result();

        // then
        assertThat(bidResponse.getSeatbid())
                .flatExtracting(SeatBid::getBid)
                .isEmpty();
    }

    @Test
    public void shouldPassRequestModifiedByBidderRequestHooks() {
        doAnswer(invocation -> Future.succeededFuture(HookStageExecutionResult.of(
                false,
                BidderResponsePayloadImpl.of(singletonList(BidderBid.of(
                        Bid.builder()
                                .id("bidIdModifiedByHook")
                                .impid(IMP_ID)
                                .price(BigDecimal.valueOf(1.23))
                                .build(),
                        VIDEO,
                        "EUR"))))))
                .when(hookStageExecutor).executeProcessedBidderResponseStage(any(), any());

        final AuctionContext auctionContext = givenAuctionContext(givenBidRequest(givenImp()));

        final Bid bid = Bid.builder()
                .id("bidId1")
                .impid(IMP_ID)
                .price(BigDecimal.valueOf(5.67))
                .build();
        final List<BidderResponse> bidderResponses = singletonList(
                BidderResponse.of("bidder1", givenSeatBid(BidderBid.of(bid, BANNER, "USD")), 100));

        // when
        final BidResponse bidResponse =
                bidResponseCreator.create(toAuctionParticipant(bidderResponses), auctionContext, CACHE_INFO, MULTI_BIDS)
                        .result();

        // then
        assertThat(bidResponse.getSeatbid())
                .flatExtracting(SeatBid::getBid)
                .extracting(Bid::getId, Bid::getImpid, Bid::getPrice)
                .containsOnly(tuple("bidIdModifiedByHook", IMP_ID, BigDecimal.valueOf(1.23)));
    }

    @Test
    public void shouldPassOriginalTimeoutToCacheServiceIfCachingIsRequested() {
        // given
        final AuctionContext auctionContext = givenAuctionContext(givenBidRequest(givenImp()));

        final Bid bid = Bid.builder()
                .id("bidId1")
                .impid(IMP_ID)
                .price(BigDecimal.valueOf(5.67))
                .build();
        final List<BidderResponse> bidderResponses = singletonList(
                BidderResponse.of("bidder1", givenSeatBid(BidderBid.of(bid, BANNER, "USD")), 100));

        final BidRequestCacheInfo cacheInfo = BidRequestCacheInfo.builder().doCaching(true).build();

        givenCacheServiceResult(singletonList(CacheInfo.empty()));

        // when
        bidResponseCreator.create(toAuctionParticipant(bidderResponses), auctionContext, cacheInfo, MULTI_BIDS);

        // then
        verify(cacheService).cacheBidsOpenrtb(anyList(), any(), any(), any());
    }

    @SuppressWarnings("unchecked")
    @Test
    public void shouldRequestCacheServiceWithExpectedArguments() {
        // given
        final Imp imp1 = givenImp("impId1");
        final Imp imp2 = givenImp("impId2");
        final AuctionContext auctionContext = givenAuctionContext(
                givenBidRequest(builder -> builder.ext(ExtRequest.of(ExtRequestPrebid.builder()
                                .events(mapper.createObjectNode())
                                .build())),
                        imp1, imp2),
                builder -> builder.account(Account.builder()
                        .id("accountId")
                        .auction(AccountAuctionConfig.builder()
                                .events(AccountEventsConfig.of(true))
                                .build())
                        .build()));

        final Bid bid1 = Bid.builder().id("bidId1").impid("impId1").price(BigDecimal.valueOf(5.67)).build();
        final Bid bid2 = Bid.builder().id("bidId2").impid("impId2").price(BigDecimal.valueOf(7.19)).build();
        final Bid bid3 = Bid.builder().id("bidId3").impid("impId1").price(BigDecimal.valueOf(3.74)).build();
        final Bid bid4 = Bid.builder().id("bidId4").impid("impId2").price(BigDecimal.valueOf(6.74)).build();
        final List<BidderResponse> bidderResponses = asList(
                BidderResponse.of("bidder1",
                        givenSeatBid(
                                BidderBid.of(bid1, BANNER, "USD"),
                                BidderBid.of(bid2, BANNER, "USD")),
                        100),
                BidderResponse.of("bidder2",
                        givenSeatBid(
                                BidderBid.of(bid3, BANNER, "USD"),
                                BidderBid.of(bid4, BANNER, "USD")),
                        100));

        final BidRequestCacheInfo cacheInfo = BidRequestCacheInfo.builder()
                .doCaching(true)
                .shouldCacheBids(true)
                .shouldCacheVideoBids(true)
                .cacheBidsTtl(99)
                .cacheVideoBidsTtl(101)
                .build();

        // just a stub to get through method call chain
        givenCacheServiceResult(singletonList(CacheInfo.empty()));

        // when
        bidResponseCreator.create(toAuctionParticipant(bidderResponses), auctionContext, cacheInfo,
                MULTI_BIDS);

        // then
        final ArgumentCaptor<CacheContext> contextArgumentCaptor = ArgumentCaptor.forClass(CacheContext.class);
        final ArgumentCaptor<List<BidInfo>> bidsArgumentCaptor = ArgumentCaptor.forClass(List.class);
        verify(cacheService).cacheBidsOpenrtb(
                bidsArgumentCaptor.capture(),
                same(auctionContext),
                contextArgumentCaptor.capture(),
                eq(EventsContext.builder()
                        .auctionId("123")
                        .enabledForAccount(true)
                        .enabledForRequest(true)
                        .auctionTimestamp(1000L)
                        .build()));

        assertThat(bidsArgumentCaptor.getValue()).extracting(bidInfo -> bidInfo.getBid().getId())
                .containsOnly("bidId1", "bidId2", "bidId3", "bidId4");
        assertThat(contextArgumentCaptor.getValue())
                .satisfies(context -> {
                    assertThat(context.isShouldCacheBids()).isTrue();
                    assertThat(context.isShouldCacheVideoBids()).isTrue();
                    assertThat(context.getCacheBidsTtl()).isEqualTo(99);
                    assertThat(context.getCacheVideoBidsTtl()).isEqualTo(101);
                });
    }

    @SuppressWarnings("unchecked")
    @Test
    public void shouldRequestCacheServiceWithWinningBidsOnlyWhenWinningonlyIsTrue() {
        // given
        final Imp imp1 = givenImp("impId1");
        final Imp imp2 = givenImp("impId2");
        final AuctionContext auctionContext = givenAuctionContext(givenBidRequest(
                identity(),
                extBuilder -> extBuilder.targeting(givenTargeting()),
                imp1, imp2, givenImp("impId3"), givenImp("impId4")));

        final Bid bid1 = Bid.builder().id("bidId1").impid("impId1").price(BigDecimal.valueOf(5.67)).build();
        final Bid bid2 = Bid.builder().id("bidId2").impid("impId2").price(BigDecimal.valueOf(7.19)).build();
        final Bid bid3 = Bid.builder().id("bidId3").impid("impId1").price(BigDecimal.valueOf(3.74)).build();
        final Bid bid4 = Bid.builder().id("bidId4").impid("impId2").price(BigDecimal.valueOf(6.74)).build();
        final List<BidderResponse> bidderResponses = asList(
                BidderResponse.of("bidder1",
                        givenSeatBid(
                                BidderBid.of(bid1, BANNER, "USD"),
                                BidderBid.of(bid2, BANNER, "USD")),
                        100),
                BidderResponse.of("bidder2",
                        givenSeatBid(
                                BidderBid.of(bid3, BANNER, "USD"),
                                BidderBid.of(bid4, BANNER, "USD")),
                        100));

        final BidRequestCacheInfo cacheInfo = BidRequestCacheInfo.builder()
                .doCaching(true)
                .shouldCacheWinningBidsOnly(true)
                .build();

        // just a stub to get through method call chain
        givenCacheServiceResult(singletonList(CacheInfo.empty()));

        // when
        bidResponseCreator.create(toAuctionParticipant(bidderResponses), auctionContext, cacheInfo,
                MULTI_BIDS);

        // then
        final ArgumentCaptor<List<BidInfo>> bidsArgumentCaptor = ArgumentCaptor.forClass(List.class);
        verify(cacheService).cacheBidsOpenrtb(
                bidsArgumentCaptor.capture(),
                same(auctionContext),
                any(),
                eq(EventsContext.builder().auctionId("123").auctionTimestamp(1000L).build()));

        assertThat(bidsArgumentCaptor.getValue()).extracting(bidInfo -> bidInfo.getBid().getId())
                .containsOnly("bidId1", "bidId2");
    }

    @SuppressWarnings("unchecked")
    @Test
    public void shouldRequestCacheServiceWithVideoBidsToModify() {
        // given
        final String accountId = "accountId";
        final Account account = Account.builder()
                .id(accountId)
                .auction(AccountAuctionConfig.builder()
                        .events(AccountEventsConfig.of(true))
                        .build())
                .build();

        final Imp imp1 = givenImp("impId1");
        final Imp imp2 = givenImp("impId2");
        final AuctionContext auctionContext = givenAuctionContext(
                givenBidRequest(
                        identity(),
                        extBuilder -> extBuilder.events(mapper.createObjectNode()),
                        imp1, imp2),
                contextBuilder -> contextBuilder.account(account));

        final String bidId1 = "bidId1";
        final Bid bid1 = Bid.builder()
                .id(bidId1)
                .impid("impId1")
                .price(BigDecimal.valueOf(5.67))
                .nurl(BID_NURL)
                .build();
        final Bid bid2 = Bid.builder()
                .id("bidId2")
                .impid("impId2")
                .price(BigDecimal.valueOf(7.19))
                .adm("adm2")
                .build();

        final String bidder1 = "bidder1";
        final List<BidderResponse> bidderResponses = asList(
                BidderResponse.of(bidder1, givenSeatBid(BidderBid.of(bid1, VIDEO, "USD")), 100),
                BidderResponse.of("bidder2", givenSeatBid(BidderBid.of(bid2, BANNER, "USD")), 100));

        final BidRequestCacheInfo cacheInfo = BidRequestCacheInfo.builder()
                .doCaching(true)
                .shouldCacheVideoBids(true)
                .build();

        final String modifiedAdm = "modifiedAdm";
        given(vastModifier.createBidVastXml(any(), any(), any(), any(), any(), any(), any(), any()))
                .willReturn(modifiedAdm);

        // just a stub to get through method call chain
        givenCacheServiceResult(singletonList(CacheInfo.empty()));

        // when
        bidResponseCreator.create(toAuctionParticipant(bidderResponses), auctionContext, cacheInfo, MULTI_BIDS);

        // then
        final EventsContext expectedEventContext = EventsContext.builder()
                .auctionId("123")
                .enabledForAccount(true)
                .enabledForRequest(true)
                .auctionTimestamp(1000L)
                .build();

        verify(vastModifier)
                .createBidVastXml(eq(bidder1), eq(null), eq(BID_NURL), eq(bidId1),
                        eq(accountId), eq(expectedEventContext), eq(emptyList()), eq(null));

        final ArgumentCaptor<List<BidInfo>> bidInfoCaptor = ArgumentCaptor.forClass(List.class);
        verify(cacheService).cacheBidsOpenrtb(
                bidInfoCaptor.capture(),
                same(auctionContext),
                eq(CacheContext.builder().shouldCacheVideoBids(true).build()),
                eq(expectedEventContext));

        assertThat(bidInfoCaptor.getValue())
                .extracting(bidInfo -> bidInfo.getBid().getId(), bidInfo -> bidInfo.getBid().getAdm())
                .containsOnly(tuple("bidId1", "modifiedAdm"), tuple("bidId2", "adm2"));
    }

    @Test
    public void shouldModifyBidAdmWhenBidVideoAndVastModifierReturnValue() {
        // given
        final AuctionContext auctionContext = givenAuctionContext(givenBidRequest(
                identity(),
                extBuilder -> extBuilder.targeting(givenTargeting()),
                givenImp()));

        final String bidId = "bid_id";
        final Bid bid = Bid.builder()
                .id(bidId)
                .price(BigDecimal.ONE)
                .adm(BID_ADM)
                .nurl(BID_NURL)
                .impid(IMP_ID)
                .build();

        final String bidder = "bidder1";
        final List<BidderResponse> bidderResponses = singletonList(
                BidderResponse.of(bidder, givenSeatBid(BidderBid.of(bid, VIDEO, "USD")), 100));

        final String modifiedVast = "modifiedVast";
        given(vastModifier
                .createBidVastXml(anyString(), anyString(), anyString(),
                        anyString(), anyString(), any(), any(), any()))
                .willReturn(modifiedVast);

        // when
        final BidResponse bidResponse =
                bidResponseCreator.create(toAuctionParticipant(bidderResponses), auctionContext, CACHE_INFO, MULTI_BIDS)
                        .result();

        // then
        assertThat(bidResponse.getSeatbid())
                .flatExtracting(SeatBid::getBid).hasSize(1)
                .extracting(Bid::getAdm)
                .containsOnly(modifiedVast);

        verify(vastModifier)
                .createBidVastXml(eq(bidder), eq(BID_ADM), eq(BID_NURL), eq(bidId), eq("accountId"), any(), any(),
                        any());
    }

    @SuppressWarnings("unchecked")
    @Test
    public void shouldCallCacheServiceEvenRoundedCpmIsZero() {
        // given
        final Imp imp1 = givenImp();
        final AuctionContext auctionContext = givenAuctionContext(givenBidRequest(imp1));

        final Bid bid1 = Bid.builder().id("bidId1").impid(IMP_ID).price(BigDecimal.valueOf(0.05)).build();
        final List<BidderResponse> bidderResponses = singletonList(
                BidderResponse.of("bidder1", givenSeatBid(BidderBid.of(bid1, BANNER, "USD")), 100));

        final BidRequestCacheInfo cacheInfo = BidRequestCacheInfo.builder().doCaching(true).build();
        // just a stub to get through method call chain
        givenCacheServiceResult(singletonList(CacheInfo.empty()));

        // when
        bidResponseCreator.create(toAuctionParticipant(bidderResponses), auctionContext, cacheInfo,
                MULTI_BIDS);

        // then
        final ArgumentCaptor<List<BidInfo>> bidsArgumentCaptor = ArgumentCaptor.forClass(List.class);
        verify(cacheService).cacheBidsOpenrtb(
                bidsArgumentCaptor.capture(),
                same(auctionContext),
                eq(CacheContext.builder().build()),
                eq(EventsContext.builder().auctionId("123").auctionTimestamp(1000L).build()));

        assertThat(bidsArgumentCaptor.getValue()).extracting(bidInfo -> bidInfo.getBid().getId())
                .containsOnly("bidId1");
    }

    @Test
    public void shouldSetExpectedConstantResponseFields() {
        // given
        final AuctionContext auctionContext = givenAuctionContext(givenBidRequest(givenImp()));

        final List<BidderResponse> bidderResponses = singletonList(BidderResponse.of("bidder1", givenSeatBid(), 100));

        // when
        final BidResponse bidResponse =
                bidResponseCreator.create(toAuctionParticipant(bidderResponses), auctionContext,
                        null, MULTI_BIDS).result();

        // then
        final BidResponse responseWithExpectedFields = BidResponse.builder()
                .id("123")
                .cur("USD")
                .ext(ExtBidResponse.builder()
                        .responsetimemillis(singletonMap("bidder1", 100))
                        .tmaxrequest(1000L)
                        .prebid(ExtBidResponsePrebid.of(1000L, null))
                        .build())
                .build();

        assertThat(bidResponse)
                .usingRecursiveComparison()
                .ignoringFields("nbr", "seatbid")
                .isEqualTo(responseWithExpectedFields);

        verify(cacheService, never()).cacheBidsOpenrtb(anyList(), any(), any(), any());
    }

    @Test
    public void shouldSetNbrValueTwoAndEmptySeatbidWhenIncomingBidResponsesAreEmpty() {
        // given
        final AuctionContext auctionContext = givenAuctionContext(givenBidRequest(givenImp()));

        // when
        final BidResponse bidResponse =
                bidResponseCreator.create(emptyList(), auctionContext, null, MULTI_BIDS).result();

        // then
        assertThat(bidResponse).returns(0, BidResponse::getNbr);
        assertThat(bidResponse).returns(emptyList(), BidResponse::getSeatbid);

        verify(cacheService, never()).cacheBidsOpenrtb(anyList(), any(), any(), any());
    }

    @Test
    public void shouldSetNbrValueTwoAndEmptySeatbidWhenIncomingBidResponsesDoNotContainAnyBids() {
        // given
        final AuctionContext auctionContext = givenAuctionContext(givenBidRequest(givenImp()));

        final List<BidderResponse> bidderResponses = singletonList(BidderResponse.of("bidder1", givenSeatBid(), 100));

        // when
        final BidResponse bidResponse =
                bidResponseCreator.create(toAuctionParticipant(bidderResponses), auctionContext,
                        null, MULTI_BIDS).result();

        // then
        assertThat(bidResponse).returns(0, BidResponse::getNbr);
        assertThat(bidResponse).returns(emptyList(), BidResponse::getSeatbid);

        verify(cacheService, never()).cacheBidsOpenrtb(anyList(), any(), any(), any());
    }

    @Test
    public void shouldSetNbrNullAndPopulateSeatbidWhenAtLeastOneBidIsPresent() {
        // given
        final AuctionContext auctionContext = givenAuctionContext(givenBidRequest(givenImp()));

        final Bid bid = Bid.builder().impid(IMP_ID).id("bidId").build();
        final List<BidderResponse> bidderResponses = singletonList(BidderResponse.of("bidder1",
                givenSeatBid(BidderBid.of(bid, BANNER, null)), 100));

        // when
        final BidResponse bidResponse =
                bidResponseCreator.create(toAuctionParticipant(bidderResponses), auctionContext,
                        CACHE_INFO, MULTI_BIDS).result();

        // then
        assertThat(bidResponse.getNbr()).isNull();
        assertThat(bidResponse.getSeatbid()).hasSize(1);

        verify(cacheService, never()).cacheBidsOpenrtb(anyList(), any(), any(), any());
    }

    @Test
    public void shouldSkipBidderResponsesWhereSeatBidContainEmptyBids() {
        // given
        final AuctionContext auctionContext = givenAuctionContext(givenBidRequest(givenImp()));

        final Bid bid = Bid.builder().impid(IMP_ID).id("bidId").build();
        final List<BidderResponse> bidderResponses = asList(
                BidderResponse.of("bidder1", givenSeatBid(), 0),
                BidderResponse.of("bidder2", givenSeatBid(BidderBid.of(bid, BANNER, "USD")), 0));

        // when
        final BidResponse bidResponse =
                bidResponseCreator.create(toAuctionParticipant(bidderResponses), auctionContext,
                        CACHE_INFO, MULTI_BIDS).result();

        // then
        assertThat(bidResponse.getSeatbid()).hasSize(1);

        verify(cacheService, never()).cacheBidsOpenrtb(anyList(), any(), any(), any());
    }

    @Test
    public void shouldOverrideBidIdWhenIdGeneratorIsUUID() {
        // given
        final AuctionContext auctionContext = givenAuctionContext(givenBidRequest(givenImp()));
        final Bid bid = Bid.builder()
                .id("123")
                .impid(IMP_ID)
                .ext(mapper.createObjectNode()
                        .set("prebid", mapper.valueToTree(ExtBidPrebid.builder().type(BANNER).build())))
                .build();
        final List<BidderResponse> bidderResponses = singletonList(
                BidderResponse.of("bidder2", givenSeatBid(BidderBid.of(bid, BANNER, "USD")), 0));

        given(idGenerator.getType()).willReturn(IdGeneratorType.UUID);
        given(idGenerator.generateId()).willReturn("de7fc739-0a6e-41ad-8961-701c30c82166");

        // when
        final BidResponse bidResponse =
                bidResponseCreator.create(toAuctionParticipant(bidderResponses), auctionContext, CACHE_INFO, MULTI_BIDS)
                        .result();

        // then
        assertThat(bidResponse.getSeatbid())
                .flatExtracting(SeatBid::getBid)
                .extracting(Bid::getExt)
                .extracting(ext -> ext.get("prebid"))
                .extracting(extPrebid -> mapper.treeToValue(extPrebid, ExtBidPrebid.class))
                .extracting(ExtBidPrebid::getBidid)
                .hasSize(1)
                .first()
                .isEqualTo("de7fc739-0a6e-41ad-8961-701c30c82166");

        verify(cacheService, never()).cacheBidsOpenrtb(anyList(), any(), any(), any());
    }

    @Test
    public void shouldUseGeneratedBidIdForEventAndCacheWhenIdGeneratorIsUUIDAndEventEnabledForAccountAndRequest() {
        // given
        final Account account = Account.builder()
                .id("accountId")
                .auction(AccountAuctionConfig.builder()
                        .events(AccountEventsConfig.of(true))
                        .build())
                .build();
        final Imp imp = givenImp();

        // Allow events for request
        final BidRequest bidRequest = givenBidRequest(
                identity(),
                extBuilder -> extBuilder
                        .events(mapper.createObjectNode())
                        .integration("pbjs"),
                imp);
        final AuctionContext auctionContext = givenAuctionContext(
                bidRequest,
                contextBuilder -> contextBuilder.account(account));

        final Bid bid = Bid.builder()
                .id("bidId1")
                .impid(IMP_ID)
                .price(BigDecimal.ONE)
                .build();

        final String bidder = "bidder1";
        final List<BidderResponse> bidderResponses = singletonList(
                BidderResponse.of(bidder, givenSeatBid(BidderBid.of(bid, BANNER, "USD")), 0));

        final String generatedBidId = "de7fc739-0a6e-41ad-8961-701c30c82166";
        given(idGenerator.getType()).willReturn(IdGeneratorType.UUID);
        given(idGenerator.generateId()).willReturn(generatedBidId);

        final BidRequestCacheInfo cacheInfo = BidRequestCacheInfo.builder().doCaching(true).build();
        givenCacheServiceResult(singletonList(CacheInfo.of("id", null, null, null)));
        final Events events = Events.of("http://event-type-win", "http://event-type-view");
        given(eventsService.createEvent(anyString(), anyString(), anyString(), anyString(), anyBoolean(), any()))
                .willReturn(events);

        // when
        bidResponseCreator.create(toAuctionParticipant(bidderResponses), auctionContext, cacheInfo, MULTI_BIDS)
                .result();

        // then
        final ExtBidPrebid extBidPrebid = ExtBidPrebid.builder().bidid(generatedBidId).type(BANNER).build();
        final Bid expectedBid = bid.toBuilder()
                .ext(mapper.createObjectNode().set("prebid", mapper.valueToTree(extBidPrebid)))
                .build();

        final BidInfo expectedBidInfo = toBidInfo(expectedBid, imp, bidder, BANNER, true);
        verify(cacheService).cacheBidsOpenrtb(eq(singletonList(expectedBidInfo)), any(), any(), any());

        verify(eventsService).createEvent(eq(generatedBidId), anyString(), anyString(), any(), anyBoolean(), any());
    }

    @SuppressWarnings("unchecked")
    @Test
    public void shouldSetExpectedResponseSeatBidAndBidFields() {
        // given
        final AuctionContext auctionContext = givenAuctionContext(givenBidRequest(givenImp()));
        final ObjectNode bidExt = mapper.createObjectNode()
                .put("origbidcpm", BigDecimal.ONE)
                .put("origbidcur", "USD");
        final Bid bid = Bid.builder()
                .id("bidId")
                .price(BigDecimal.ONE)
                .adm(BID_ADM)
                .impid(IMP_ID)
                .ext(bidExt)
                .build();

        final String bidder = "bidder1";
        final List<BidderResponse> bidderResponses = singletonList(BidderResponse.of(bidder,
                givenSeatBid(BidderBid.of(bid, BANNER, "USD")), 100));

        final BidRequestCacheInfo cacheInfo = BidRequestCacheInfo.builder().doCaching(true).build();
        givenCacheServiceResult(emptyList());

        // when
        final BidResponse bidResponse =
                bidResponseCreator.create(toAuctionParticipant(bidderResponses), auctionContext,
                        cacheInfo, MULTI_BIDS).result();

        // then
        final ObjectNode expectedBidExt = mapper.createObjectNode();
        expectedBidExt.set("prebid", mapper.valueToTree(ExtBidPrebid.builder().type(BANNER).build()));
        expectedBidExt.put("origbidcpm", BigDecimal.ONE);
        expectedBidExt.put("origbidcur", "USD");

        final ArgumentCaptor<List<BidInfo>> bidsArgumentCaptor = ArgumentCaptor.forClass(List.class);
        verify(cacheService).cacheBidsOpenrtb(bidsArgumentCaptor.capture(), any(), any(), any());

        assertThat(bidsArgumentCaptor.getValue()).extracting(bidInfo -> bidInfo.getBid().getExt())
                .containsOnly(expectedBidExt);

        assertThat(bidResponse.getSeatbid())
                .containsOnly(SeatBid.builder()
                        .seat(bidder)
                        .group(0)
                        .bid(singletonList(Bid.builder()
                                .id("bidId")
                                .impid(IMP_ID)
                                .price(BigDecimal.ONE)
                                .adm(BID_ADM)
                                .ext(expectedBidExt)
                                .build()))
                        .build());
    }

    @Test
    public void shouldUpdateCacheDebugLogWithExtBidResponseWhenEnabledAndBidsReturned() {
        // given
        final AuctionContext auctionContext = givenAuctionContext(givenBidRequest(Imp.builder().id("i1").build()))
                .toBuilder().cachedDebugLog(new CachedDebugLog(true, 100, null, jacksonMapper)).build();
        final Bid bid = Bid.builder().id("bidId").price(BigDecimal.ONE).adm("adm").impid("i1")
                .ext(mapper.valueToTree(singletonMap("bidExt", 1))).build();
        final List<BidderResponse> bidderResponses = singletonList(BidderResponse.of("bidder1",
                givenSeatBid(BidderBid.of(bid, BANNER, "USD")), 100));

        // when
        bidResponseCreator.create(toAuctionParticipant(bidderResponses),
                auctionContext,
                CACHE_INFO, MULTI_BIDS).result();

        // then
        assertThat(auctionContext.getCachedDebugLog().buildCacheBody())
                .containsSequence("{\"responsetimemillis\":{\"bidder1\":100},\"tmaxrequest\":1000,"
                        + "\"prebid\":{\"auctiontimestamp\":1000}}</Response>");
    }

    @Test
    public void shouldUpdateCacheDebugLogWithExtBidResponseWhenEnabledAndNoBidsReturned() {
        // given
        final AuctionContext auctionContext = givenAuctionContext(givenBidRequest())
                .toBuilder().cachedDebugLog(new CachedDebugLog(true, 100, null, jacksonMapper)).build();
        final List<BidderResponse> bidderResponses = emptyList();

        // when
        bidResponseCreator.create(toAuctionParticipant(bidderResponses),
                auctionContext,
                CACHE_INFO, MULTI_BIDS).result();

        // then
        assertThat(auctionContext.getCachedDebugLog().buildCacheBody())
                .containsSequence("{\"responsetimemillis\":{},\"tmaxrequest\":1000,\"prebid\""
                        + ":{\"auctiontimestamp\":1000}}");
    }

    @Test
    public void shouldUseBidsReturnedInCategoryMapperResultAndUpdateErrors() {
        // given
        final AuctionContext auctionContext = givenAuctionContext(givenBidRequest(
                bidRequestBuilder -> bidRequestBuilder.imp(singletonList(Imp.builder().id("i1").build())),

                extBuilder -> extBuilder.targeting(givenTargeting().toBuilder()
                        .includebrandcategory(ExtIncludeBrandCategory.of(null, null, null, null)).build())));
        final Bid bid1 = Bid.builder().id("bidId1").price(BigDecimal.ONE).adm("adm").impid("i1")
                .ext(mapper.valueToTree(singletonMap("bidExt", 1))).build();
        final Bid bid2 = Bid.builder().id("bidId2").price(BigDecimal.ONE).adm("adm").impid("i1")
                .ext(mapper.valueToTree(singletonMap("bidExt", 1))).build();
        final List<BidderResponse> bidderResponses = singletonList(BidderResponse.of("bidder1",
                givenSeatBid(BidderBid.of(bid1, BANNER, "USD"), BidderBid.of(bid2, BANNER, "USD")), 100));

        given(categoryMappingService.createCategoryMapping(any(), any(), any()))
                .willReturn(Future.succeededFuture(CategoryMappingResult.of(emptyMap(), emptyMap(),
                        singletonList(BidderResponse.of("bidder1", givenSeatBid(BidderBid.of(bid1, BANNER, "USD")),
                                100)),
                        singletonList("Filtered bid 2"))));

        // when
        final BidResponse bidResponse =
                bidResponseCreator.create(toAuctionParticipant(bidderResponses),
                        auctionContext,
                        CACHE_INFO, MULTI_BIDS).result();

        // then
        assertThat(bidResponse.getSeatbid())
                .flatExtracting(SeatBid::getBid)
                .extracting(Bid::getId)
                .containsOnly("bidId1");

        assertThat(auctionContext.getPrebidErrors()).containsOnly("Filtered bid 2");
    }

    @Test
    public void shouldThrowExceptionWhenCategoryMappingThrowsPrebidException() {
        // given
        final AuctionContext auctionContext = givenAuctionContext(givenBidRequest(
                identity(),
                identity(),
                givenImp()));
        final Bid bid = Bid.builder().id("bidId1").price(BigDecimal.valueOf(5.67)).impid(IMP_ID).build();
        final List<BidderResponse> bidderResponses = singletonList(BidderResponse.of("bidder1",
                givenSeatBid(BidderBid.of(bid, BANNER, "USD")), 100));
        given(categoryMappingService.createCategoryMapping(any(), any(), any()))
                .willReturn(Future.failedFuture(new InvalidRequestException("category exception")));

        // when
        final Future<BidResponse> result = bidResponseCreator.create(toAuctionParticipant(bidderResponses),
                auctionContext,
                CACHE_INFO,
                MULTI_BIDS);

        // then
        // then
        assertThat(result.failed()).isTrue();
        assertThat(result.cause())
                .isInstanceOf(InvalidRequestException.class)
                .hasMessage("category exception");
    }

    @SuppressWarnings("unchecked")
    @Test
    public void shouldNotWriteSkadnAttributeToBidderSection() {
        // given
        final AuctionContext auctionContext = givenAuctionContext(givenBidRequest(givenImp()));
        final Map<String, Object> bidExtProperties = new HashMap<>();
        bidExtProperties.put("skadn", singletonMap("skadnKey", "skadnValue"));
        bidExtProperties.put("origbidcur", "USD");
        final Bid bid = Bid.builder()
                .id("bidId")
                .price(BigDecimal.ONE)
                .adm(BID_ADM)
                .impid(IMP_ID)
                .ext(mapper.valueToTree(bidExtProperties))
                .build();

        final String bidder = "bidder1";
        final List<BidderResponse> bidderResponses = singletonList(BidderResponse.of(bidder,
                givenSeatBid(BidderBid.of(bid, BANNER, "USD")), 100));

        final BidRequestCacheInfo cacheInfo = BidRequestCacheInfo.builder().doCaching(true).build();
        givenCacheServiceResult(emptyList());

        // when
        final BidResponse bidResponse =
                bidResponseCreator.create(toAuctionParticipant(bidderResponses), auctionContext, cacheInfo, MULTI_BIDS)
                        .result();

        // then
        final ObjectNode expectedBidExt = mapper.createObjectNode();
        expectedBidExt.set("prebid", mapper.valueToTree(ExtBidPrebid.builder().type(BANNER).build()));
        expectedBidExt.put("origbidcur", "USD");
        expectedBidExt.set("skadn", mapper.convertValue(singletonMap("skadnKey", "skadnValue"), JsonNode.class));

        final ArgumentCaptor<List<BidInfo>> bidsArgumentCaptor = ArgumentCaptor.forClass(List.class);
        verify(cacheService).cacheBidsOpenrtb(bidsArgumentCaptor.capture(), any(), any(), any());

        assertThat(bidsArgumentCaptor.getValue()).extracting(bidInfo -> bidInfo.getBid().getExt())
                .containsOnly(expectedBidExt);

        assertThat(bidResponse.getSeatbid())
                .flatExtracting(SeatBid::getBid)
                .extracting(Bid::getExt)
                .containsExactly(expectedBidExt);
    }

    @Test
    public void shouldAddTypeToNativeBidAdm() throws JsonProcessingException {
        // given
        final Request nativeRequest = Request.builder()
                .assets(singletonList(Asset.builder()
                        .id(123)
                        .img(ImageObject.builder().type(1).build())
                        .data(DataObject.builder().type(2).build())
                        .build()))
                .build();

        final BidRequest bidRequest = BidRequest.builder()
                .cur(singletonList("USD"))
                .tmax(1000L)
                .imp(singletonList(Imp.builder()
                        .id(IMP_ID)
                        .xNative(Native.builder().request(mapper.writeValueAsString(nativeRequest)).build())
                        .build()))
                .build();
        final AuctionContext auctionContext = givenAuctionContext(bidRequest);

        final Response responseAdm = Response.builder()
                .assets(singletonList(com.iab.openrtb.response.Asset.builder()
                        .id(123)
                        .img(com.iab.openrtb.response.ImageObject.builder().build())
                        .data(com.iab.openrtb.response.DataObject.builder().build())
                        .build()))
                .build();

        final Bid bid = Bid.builder().id("bidId").price(BigDecimal.ONE).impid(IMP_ID)
                .adm(mapper.writeValueAsString(responseAdm))
                .ext(mapper.valueToTree(singletonMap("bidExt", 1))).build();
        final List<BidderResponse> bidderResponses = singletonList(BidderResponse.of("bidder1",
                givenSeatBid(BidderBid.of(bid, X_NATIVE, "USD")), 100));

        // when
        final BidResponse bidResponse =
                bidResponseCreator.create(toAuctionParticipant(bidderResponses), auctionContext,
                        CACHE_INFO, MULTI_BIDS).result();

        // then
        assertThat(bidResponse.getSeatbid()).hasSize(1)
                .flatExtracting(SeatBid::getBid)
                .extracting(Bid::getAdm)
                .extracting(adm -> mapper.readValue(adm, Response.class))
                .flatExtracting(Response::getAssets).hasSize(1)
                .containsOnly(com.iab.openrtb.response.Asset.builder()
                        .id(123)
                        .img(com.iab.openrtb.response.ImageObject.builder().type(1).build())
                        .data(com.iab.openrtb.response.DataObject.builder().type(2).build())
                        .build());

        verify(cacheService, never()).cacheBidsOpenrtb(anyList(), any(), any(), any());
    }

    @Test
    public void shouldReturnEmptyAssetIfImageTypeIsEmpty() throws JsonProcessingException {
        // given
        final Request nativeRequest = Request.builder()
                .assets(singletonList(Asset.builder()
                        .id(123)
                        .img(ImageObject.builder().type(null).build())
                        .data(DataObject.builder().type(2).build())
                        .build()))
                .build();

        final BidRequest bidRequest = BidRequest.builder()
                .cur(singletonList("USD"))
                .tmax(1000L)
                .app(App.builder().build())
                .imp(singletonList(Imp.builder()
                        .id(IMP_ID)
                        .xNative(Native.builder().request(mapper.writeValueAsString(nativeRequest)).build())
                        .build()))
                .build();

        final AuctionContext auctionContext = givenAuctionContext(bidRequest);

        final Response responseAdm = Response.builder()
                .assets(singletonList(com.iab.openrtb.response.Asset.builder()
                        .id(123)
                        .img(com.iab.openrtb.response.ImageObject.builder().type(null).build())
                        .data(com.iab.openrtb.response.DataObject.builder().build())
                        .build()))
                .build();

        final Bid bid = Bid.builder()
                .id("bidId")
                .price(BigDecimal.ONE)
                .impid(IMP_ID)
                .adm(mapper.writeValueAsString(responseAdm))
                .ext(mapper.valueToTree(singletonMap("bidExt", 1)))
                .build();
        final List<BidderResponse> bidderResponses = singletonList(BidderResponse.of("bidder1",
                givenSeatBid(BidderBid.of(bid, X_NATIVE, "USD")), 100));

        // when
        final BidResponse bidResponse =
                bidResponseCreator.create(toAuctionParticipant(bidderResponses), auctionContext, CACHE_INFO, MULTI_BIDS)
                        .result();

        // then
        assertThat(bidResponse.getSeatbid()).hasSize(1)
                .flatExtracting(SeatBid::getBid)
                .extracting(Bid::getAdm)
                .extracting(adm -> mapper.readValue(adm, Response.class))
                .flatExtracting(Response::getAssets)
                .isEmpty();
    }

    @Test
    public void shouldReturnEmptyAssetIfNoRelatedNativeAssetFound() throws JsonProcessingException {
        // given
        final Request nativeRequest = Request.builder()
                .assets(singletonList(Asset.builder()
                        .id(null)
                        .img(ImageObject.builder().type(null).build())
                        .data(DataObject.builder().type(2).build())
                        .build()))
                .build();

        final BidRequest bidRequest = BidRequest.builder()
                .cur(singletonList("USD"))
                .tmax(1000L)
                .app(App.builder().build())
                .imp(singletonList(Imp.builder()
                        .id(IMP_ID)
                        .xNative(Native.builder().request(mapper.writeValueAsString(nativeRequest)).build())
                        .build()))
                .build();

        final AuctionContext auctionContext = givenAuctionContext(bidRequest);

        final Response responseAdm = Response.builder()
                .assets(singletonList(com.iab.openrtb.response.Asset.builder()
                        .id(123)
                        .img(com.iab.openrtb.response.ImageObject.builder().type(null).build())
                        .data(com.iab.openrtb.response.DataObject.builder().build())
                        .build()))
                .build();

        final Bid bid = Bid.builder()
                .id("bidId")
                .price(BigDecimal.ONE)
                .impid(IMP_ID)
                .adm(mapper.writeValueAsString(responseAdm))
                .ext(mapper.valueToTree(singletonMap("bidExt", 1)))
                .build();
        final List<BidderResponse> bidderResponses = singletonList(BidderResponse.of("bidder1",
                givenSeatBid(BidderBid.of(bid, xNative, "USD")), 100));

        // when
        final BidResponse bidResponse =
                bidResponseCreator.create(toAuctionParticipant(bidderResponses), auctionContext, CACHE_INFO, MULTI_BIDS)
                        .result();

        // then

        assertThat(bidResponse.getSeatbid()).hasSize(1)
                .flatExtracting(SeatBid::getBid)
                .extracting(Bid::getAdm)
                .extracting(adm -> mapper.readValue(adm, Response.class))
                .flatExtracting(Response::getAssets)
                .isEmpty();
        assertThat(bidResponse.getExt())
                .extracting(ExtBidResponse::getErrors)
                .isEqualTo(Map.of("bidder1", singletonList(ExtBidderError.of(3,
                        "Response has an Image asset with ID:'123' present that doesn't exist in the request"))));
    }

    @Test
    public void shouldReturnEmptyAssetIfIdIsNotPresentRelatedNativeAssetFound() throws JsonProcessingException {
        // given
        final Request nativeRequest = Request.builder()
                .assets(singletonList(Asset.builder()
                        .id(123)
                        .img(ImageObject.builder().type(null).build())
                        .data(DataObject.builder().type(2).build())
                        .build()))
                .build();

        final BidRequest bidRequest = BidRequest.builder()
                .cur(singletonList("USD"))
                .tmax(1000L)
                .app(App.builder().build())
                .imp(singletonList(Imp.builder()
                        .id(IMP_ID)
                        .xNative(Native.builder().request(mapper.writeValueAsString(nativeRequest)).build())
                        .build()))
                .build();

        final AuctionContext auctionContext = givenAuctionContext(bidRequest);

        final Response responseAdm = Response.builder()
                .assets(singletonList(com.iab.openrtb.response.Asset.builder()
                        .id(null)
                        .img(com.iab.openrtb.response.ImageObject.builder().type(null).build())
                        .data(com.iab.openrtb.response.DataObject.builder().build())
                        .build()))
                .build();

        final Bid bid = Bid.builder()
                .id("bidId")
                .price(BigDecimal.ONE)
                .impid(IMP_ID)
                .adm(mapper.writeValueAsString(responseAdm))
                .ext(mapper.valueToTree(singletonMap("bidExt", 1)))
                .build();
        final List<BidderResponse> bidderResponses = singletonList(BidderResponse.of("bidder1",
                givenSeatBid(BidderBid.of(bid, xNative, "USD")), 100));

        // when
        final BidResponse bidResponse =
                bidResponseCreator.create(toAuctionParticipant(bidderResponses), auctionContext, CACHE_INFO, MULTI_BIDS)
                        .result();

        // then

        assertThat(bidResponse.getSeatbid()).hasSize(1)
                .flatExtracting(SeatBid::getBid)
                .extracting(Bid::getAdm)
                .extracting(adm -> mapper.readValue(adm, Response.class))
                .flatExtracting(Response::getAssets)
                .isEmpty();
        assertThat(bidResponse.getExt())
                .extracting(ExtBidResponse::getErrors)
                .isEqualTo(Map.of("bidder1", singletonList(ExtBidderError.of(3,
                        "Response has an Image asset with ID:'' present that doesn't exist in the request"))));
    }

    @Test
    public void shouldReturnEmptyAssetIfDataTypeIsEmpty() throws JsonProcessingException {
        // given
        final Request nativeRequest = Request.builder()
                .assets(singletonList(Asset.builder()
                        .id(123)
                        .img(ImageObject.builder().type(1).build())
                        .data(DataObject.builder().type(null).build())
                        .build()))
                .build();

        final BidRequest bidRequest = BidRequest.builder()
                .cur(singletonList("USD"))
                .tmax(1000L)
                .app(App.builder().build())
                .imp(singletonList(Imp.builder()
                        .id(IMP_ID)
                        .xNative(Native.builder().request(mapper.writeValueAsString(nativeRequest)).build())
                        .build()))
                .build();

        final AuctionContext auctionContext = givenAuctionContext(bidRequest);

        final Response responseAdm = Response.builder()
                .assets(singletonList(com.iab.openrtb.response.Asset.builder()
                        .id(123)
                        .img(com.iab.openrtb.response.ImageObject.builder().build())
                        .data(com.iab.openrtb.response.DataObject.builder().build())
                        .build()))
                .build();

        final Bid bid = Bid.builder().id("bidId")
                .price(BigDecimal.ONE)
                .impid(IMP_ID)
                .adm(mapper.writeValueAsString(responseAdm))
                .ext(mapper.valueToTree(singletonMap("bidExt", 1)))
                .build();
        final List<BidderResponse> bidderResponses = singletonList(BidderResponse.of("bidder1",
                givenSeatBid(BidderBid.of(bid, X_NATIVE, "USD")), 100));

        // when
        final BidResponse bidResponse =
                bidResponseCreator.create(toAuctionParticipant(bidderResponses), auctionContext, CACHE_INFO, MULTI_BIDS)
                        .result();

        // then
        assertThat(bidResponse.getSeatbid()).hasSize(1)
                .flatExtracting(SeatBid::getBid)
                .extracting(Bid::getAdm)
                .extracting(adm -> mapper.readValue(adm, Response.class))
                .flatExtracting(Response::getAssets)
                .isEmpty();
    }

    @Test
    public void shouldSetBidAdmToNullIfCacheIdIsPresentAndReturnCreativeBidsIsFalse() {
        // given
        final AuctionContext auctionContext = givenAuctionContext(givenBidRequest(
                identity(),
                extBuilder -> extBuilder.targeting(givenTargeting()),
                givenImp()));

        final Bid bid = Bid.builder()
                .price(BigDecimal.ONE)
                .adm(BID_ADM)
                .id("bidId")
                .impid(IMP_ID)
                .build();
        final List<BidderResponse> bidderResponses = singletonList(BidderResponse.of("bidder1",
                givenSeatBid(BidderBid.of(bid, BANNER, "USD")), 100));

        givenCacheServiceResult(singletonList(CacheInfo.of("id", null, null, null)));

        final BidRequestCacheInfo cacheInfo = BidRequestCacheInfo.builder().doCaching(true).build();

        // when
        final BidResponse bidResponse =
                bidResponseCreator.create(toAuctionParticipant(bidderResponses), auctionContext,
                        cacheInfo, MULTI_BIDS).result();

        // then
        assertThat(bidResponse.getSeatbid())
                .flatExtracting(SeatBid::getBid).hasSize(1)
                .extracting(Bid::getAdm)
                .containsNull();

        verify(cacheService).cacheBidsOpenrtb(anyList(), any(), any(), any());
    }

    @Test
    public void shouldSetBidAdmToNullIfVideoCacheIdIsPresentAndReturnCreativeVideoBidsIsFalse() {
        // given
        final AuctionContext auctionContext = givenAuctionContext(givenBidRequest(
                identity(),
                extBuilder -> extBuilder.targeting(givenTargeting()),
                givenImp()));

        final Bid bid = Bid.builder().price(BigDecimal.ONE).adm(BID_ADM).id("bidId").impid(IMP_ID).build();
        final List<BidderResponse> bidderResponses = singletonList(BidderResponse.of("bidder1",
                givenSeatBid(BidderBid.of(bid, BANNER, "USD")), 100));

        final BidRequestCacheInfo cacheInfo = BidRequestCacheInfo.builder().doCaching(true).build();

        givenCacheServiceResult(singletonList(CacheInfo.of("id", null, null, null)));

        // when
        final BidResponse bidResponse =
                bidResponseCreator.create(toAuctionParticipant(bidderResponses), auctionContext,
                        cacheInfo, MULTI_BIDS).result();

        // then
        assertThat(bidResponse.getSeatbid())
                .flatExtracting(SeatBid::getBid).hasSize(1)
                .extracting(Bid::getAdm)
                .containsNull();

        verify(cacheService).cacheBidsOpenrtb(anyList(), any(), any(), any());
    }

    @Test
    public void shouldSetBidExpWhenCacheIdIsMatched() {
        // given
        final AuctionContext auctionContext = givenAuctionContext(givenBidRequest(
                identity(),
                extBuilder -> extBuilder.targeting(givenTargeting()),
                givenImp(Collections.singletonMap("dealId", "lineItemId1"))));

        final Bid bid = Bid.builder().price(BigDecimal.ONE).impid(IMP_ID).id("bidId").build();
        final List<BidderResponse> bidderResponses = singletonList(BidderResponse.of("bidder1",
                givenSeatBid(BidderBid.of(bid, BANNER, "USD")), 100));

        givenCacheServiceResult(singletonList(CacheInfo.of("id", null, 100, null)));

        final BidRequestCacheInfo cacheInfo = BidRequestCacheInfo.builder().doCaching(true).build();

        // when
        final BidResponse bidResponse =
                bidResponseCreator.create(toAuctionParticipant(bidderResponses), auctionContext, cacheInfo, MULTI_BIDS)
                        .result();

        // then
        assertThat(bidResponse.getSeatbid())
                .flatExtracting(SeatBid::getBid).hasSize(1)
                .extracting(Bid::getExp)
                .containsOnly(100);

        verify(cacheService).cacheBidsOpenrtb(anyList(), any(), any(), any());
    }

    @Test
    public void shouldSetBidExpMaxTtlWhenCacheIdIsMatchedAndBothTtlIsSet() {
        // given
        final AuctionContext auctionContext = givenAuctionContext(givenBidRequest(
                identity(),
                extBuilder -> extBuilder.targeting(givenTargeting()),
                givenImp()));

        final Bid bid = Bid.builder().price(BigDecimal.ONE).impid(IMP_ID).id("bidId").build();
        final List<BidderResponse> bidderResponses = singletonList(BidderResponse.of("bidder1",
                givenSeatBid(BidderBid.of(bid, BANNER, "USD")), 100));

        givenCacheServiceResult(singletonList(CacheInfo.of("id", null, 100, 200)));

        final BidRequestCacheInfo cacheInfo = BidRequestCacheInfo.builder().doCaching(true).build();

        // when
        final BidResponse bidResponse =
                bidResponseCreator.create(toAuctionParticipant(bidderResponses), auctionContext, cacheInfo, MULTI_BIDS)
                        .result();

        // then
        assertThat(bidResponse.getSeatbid())
                .flatExtracting(SeatBid::getBid).hasSize(1)
                .extracting(Bid::getExp)
                .containsOnly(200);

        verify(cacheService).cacheBidsOpenrtb(anyList(), any(), any(), any());
    }

    @Test
    public void shouldTolerateMissingExtInSeatBidAndBid() {
        // given
        final AuctionContext auctionContext = givenAuctionContext(givenBidRequest(givenImp()));

        final Bid bid = Bid.builder().id("bidId").price(BigDecimal.ONE).impid(IMP_ID).build();
        final List<BidderResponse> bidderResponses = singletonList(BidderResponse.of("bidder1",
                givenSeatBid(BidderBid.of(bid, BANNER, "USD")), 100));

        // when
        final BidResponse bidResponse =
                bidResponseCreator.create(toAuctionParticipant(bidderResponses), auctionContext,
                        CACHE_INFO, MULTI_BIDS).result();

        // then
        final ObjectNode expectedBidExt = mapper.createObjectNode();
        expectedBidExt.set("prebid", mapper.valueToTree(ExtBidPrebid.builder().type(BANNER).build()));
        assertThat(bidResponse.getSeatbid()).hasSize(1)
                .flatExtracting(SeatBid::getBid)
                .containsOnly(Bid.builder()
                        .id("bidId")
                        .impid(IMP_ID)
                        .price(BigDecimal.ONE)
                        .ext(expectedBidExt)
                        .build());

        verify(cacheService, never()).cacheBidsOpenrtb(anyList(), any(), any(), any());
    }

    @Test
    public void shouldPassPreferDealsToWinningComparatorFactoryWhenBidRequestTrue() {
        // given
        final AuctionContext auctionContext = givenAuctionContext(givenBidRequest(
                bidRequestBuilder -> bidRequestBuilder.imp(singletonList(givenImp("i1"))),
                extBuilder -> extBuilder.targeting(givenTargeting().toBuilder().preferdeals(true).build())));

        final Bid bid = Bid.builder().id("bidId1").price(BigDecimal.valueOf(5.67)).impid("i1").build();

        final List<BidderResponse> bidderResponses = singletonList(BidderResponse.of("bidder1",
                givenSeatBid(BidderBid.of(bid, BANNER, "USD")), 100));

        // when
        bidResponseCreator.create(toAuctionParticipant(bidderResponses), auctionContext, CACHE_INFO, MULTI_BIDS)
                .result();

        // then
        verify(winningBidComparatorFactory, times(2)).create(eq(true));
    }

    @Test
    public void shouldPassPreferDealsFalseWhenBidRequestPreferDealsIsNotDefined() {
        // given
        final AuctionContext auctionContext = givenAuctionContext(givenBidRequest(
                bidRequestBuilder -> bidRequestBuilder.imp(singletonList(givenImp("i1"))),
                extBuilder -> extBuilder.targeting(givenTargeting())));

        final Bid bid = Bid.builder().id("bidId1").price(BigDecimal.valueOf(5.67)).impid("i1").build();

        final List<BidderResponse> bidderResponses = singletonList(BidderResponse.of("bidder1",
                givenSeatBid(BidderBid.of(bid, BANNER, "USD")), 100));

        // when
        bidResponseCreator.create(toAuctionParticipant(bidderResponses), auctionContext, CACHE_INFO, MULTI_BIDS)
                .result();

        // then
        verify(winningBidComparatorFactory, times(2)).create(eq(false));
    }

    @Test
    public void shouldPopulateTargetingKeywords() {
        // given
        final AuctionContext auctionContext = givenAuctionContext(givenBidRequest(
                identity(),
                extBuilder -> extBuilder.targeting(givenTargeting()),
                givenImp()));

        final Bid bid = Bid.builder().id("bidId1").price(BigDecimal.valueOf(5.67)).impid(IMP_ID).build();
        final List<BidderResponse> bidderResponses = singletonList(BidderResponse.of("bidder1",
                givenSeatBid(BidderBid.of(bid, BANNER, "USD")), 100));

        // when
        final BidResponse bidResponse =
                bidResponseCreator.create(toAuctionParticipant(bidderResponses), auctionContext,
                        CACHE_INFO, MULTI_BIDS).result();

        // then
        assertThat(bidResponse.getSeatbid())
                .flatExtracting(SeatBid::getBid).hasSize(1)
                .extracting(extractedBid -> toExtBidPrebid(extractedBid.getExt()).getTargeting())
                .flatExtracting(Map::entrySet)
                .extracting(Map.Entry::getKey, Map.Entry::getValue)
                .containsOnly(
                        tuple("hb_pb", "5.00"),
                        tuple("hb_pb_bidder1", "5.00"),
                        tuple("hb_bidder", "bidder1"),
                        tuple("hb_bidder_bidder1", "bidder1"));

        verify(cacheService, never()).cacheBidsOpenrtb(anyList(), any(), any(), any());
    }

    @Test
    public void shouldTruncateTargetingKeywordsByGlobalConfig() {
        // given
        final AuctionContext auctionContext = givenAuctionContext(givenBidRequest(
                identity(),
                extBuilder -> extBuilder.targeting(givenTargeting()),
                givenImp()));

        final Bid bid = Bid.builder().id("bidId1").price(BigDecimal.valueOf(5.67)).impid(IMP_ID).build();
        final List<BidderResponse> bidderResponses = singletonList(BidderResponse.of("someVeryLongBidderName",
                givenSeatBid(BidderBid.of(bid, BANNER, "USD")), 100));

        final BidResponseCreator bidResponseCreator = new BidResponseCreator(
                cacheService,
                bidderCatalog,
                vastModifier,
                eventsService,
                storedRequestProcessor,
                winningBidComparatorFactory,
                idGenerator,
                hookStageExecutor,
                categoryMappingService,
                20,
                clock,
                jacksonMapper);

        // when
        final BidResponse bidResponse =
                bidResponseCreator.create(toAuctionParticipant(bidderResponses), auctionContext,
                        CACHE_INFO, MULTI_BIDS).result();

        // then
        assertThat(bidResponse.getSeatbid())
                .flatExtracting(SeatBid::getBid).hasSize(1)
                .extracting(extractedBid -> toExtBidPrebid(extractedBid.getExt()).getTargeting())
                .flatExtracting(Map::entrySet)
                .extracting(Map.Entry::getKey, Map.Entry::getValue)
                .containsOnly(
                        tuple("hb_pb", "5.00"),
                        tuple("hb_pb_someVeryLongBi", "5.00"),
                        tuple("hb_bidder", "someVeryLongBidderName"),
                        tuple("hb_bidder_someVeryLo", "someVeryLongBidderName"),
                        tuple("hb_bidder_someVeryLo", "someVeryLongBidderName"));
    }

    @Test
    public void shouldTruncateTargetingKeywordsByAccountConfig() {
        // given
        final Account account = Account.builder()
                .id("accountId")
                .auction(AccountAuctionConfig.builder()
                        .truncateTargetAttr(20)
                        .build())
                .build();
        final BidRequest bidRequest = givenBidRequest(
                identity(),
                extBuilder -> extBuilder.targeting(givenTargeting()),
                givenImp());
        final AuctionContext auctionContext = givenAuctionContext(
                bidRequest,
                contextBuilder -> contextBuilder.account(account));

        final Bid bid = Bid.builder().id("bidId1").price(BigDecimal.valueOf(5.67)).impid(IMP_ID).build();
        final List<BidderResponse> bidderResponses = singletonList(BidderResponse.of("someVeryLongBidderName",
                givenSeatBid(BidderBid.of(bid, BANNER, "USD")), 100));

        // when
        final BidResponse bidResponse =
                bidResponseCreator.create(toAuctionParticipant(bidderResponses), auctionContext,
                        CACHE_INFO, MULTI_BIDS).result();

        // then
        assertThat(bidResponse.getSeatbid())
                .flatExtracting(SeatBid::getBid).hasSize(1)
                .extracting(extractedBid -> toExtBidPrebid(extractedBid.getExt()).getTargeting())
                .flatExtracting(Map::entrySet)
                .extracting(Map.Entry::getKey, Map.Entry::getValue)
                .containsOnly(
                        tuple("hb_pb", "5.00"),
                        tuple("hb_pb_someVeryLongBi", "5.00"),
                        tuple("hb_bidder", "someVeryLongBidderName"),
                        tuple("hb_bidder_someVeryLo", "someVeryLongBidderName"));
    }

    @Test
    public void shouldTruncateTargetingKeywordsByRequestPassedValue() {
        // given
        final Account account = Account.builder()
                .id("accountId")
                .auction(AccountAuctionConfig.builder()
                        .truncateTargetAttr(25)
                        .build())
                .build();
        final ExtRequestTargeting targeting = ExtRequestTargeting.builder()
                .pricegranularity(mapper.valueToTree(
                        ExtPriceGranularity.of(2,
                                singletonList(ExtGranularityRange.of(BigDecimal.valueOf(5), BigDecimal.valueOf(0.5))))))
                .includewinners(true)
                .includebidderkeys(true)
                .includeformat(false)
                .truncateattrchars(20)
                .build();
        final BidRequest bidRequest = givenBidRequest(
                identity(),
                extBuilder -> extBuilder.targeting(targeting),
                givenImp());
        final AuctionContext auctionContext = givenAuctionContext(
                bidRequest,
                contextBuilder -> contextBuilder.account(account));

        final Bid bid = Bid.builder().id("bidId1").price(BigDecimal.valueOf(5.67)).impid(IMP_ID).build();
        final List<BidderResponse> bidderResponses = singletonList(BidderResponse.of("someVeryLongBidderName",
                givenSeatBid(BidderBid.of(bid, BANNER, "USD")), 100));

        // when
        final BidResponse bidResponse =
                bidResponseCreator.create(toAuctionParticipant(bidderResponses), auctionContext,
                        CACHE_INFO, MULTI_BIDS).result();

        // then
        assertThat(bidResponse.getSeatbid())
                .flatExtracting(SeatBid::getBid).hasSize(1)
                .extracting(extractedBid -> toExtBidPrebid(extractedBid.getExt()).getTargeting())
                .flatExtracting(Map::entrySet)
                .extracting(Map.Entry::getKey, Map.Entry::getValue)
                .containsOnly(
                        tuple("hb_pb", "5.00"),
                        tuple("hb_pb_someVeryLongBi", "5.00"),
                        tuple("hb_bidder", "someVeryLongBidderName"),
                        tuple("hb_bidder_someVeryLo", "someVeryLongBidderName"));
    }

    @Test
    public void shouldReduceAndNotPopulateTargetingKeywordsForExtraBidsWhenCodePrefixIsNotDefined() {
        // given
        final AuctionContext auctionContext = givenAuctionContext(givenBidRequest(
                identity(),
                extBuilder -> extBuilder.targeting(givenTargeting()),
                givenImp("i1"), givenImp("i2")));

        final String bidder1 = "bidder1";
        final Map<String, MultiBidConfig> multiBidMap = singletonMap(bidder1, MultiBidConfig.of(bidder1, 3, null));

        final Bid bidder1Bid1 = Bid.builder().id("bidder1Bid1").price(BigDecimal.valueOf(3.67)).impid("i1").build();
        final Bid bidder1Bid2 = Bid.builder().id("bidder1Bid2").price(BigDecimal.valueOf(4.98)).impid("i1").build();
        final Bid bidder1Bid3 = Bid.builder().id("bidder1Bid3").price(BigDecimal.valueOf(1.08)).impid("i1").build();
        final Bid bidder1Bid4 = Bid.builder().id("bidder1Bid4").price(BigDecimal.valueOf(11.8)).impid("i1").build();
        final Bid bidder1Bid5 = Bid.builder().id("bidder1Bid5").price(BigDecimal.valueOf(1.08)).impid("i2").build();

        final List<BidderResponse> bidderResponses = singletonList(
                BidderResponse.of(bidder1,
                        givenSeatBid(
                                BidderBid.of(bidder1Bid1, BANNER, null),  // extra bid
                                BidderBid.of(bidder1Bid2, BANNER, null),  // extra bid
                                BidderBid.of(bidder1Bid3, BANNER, null),  // Will be removed by price
                                BidderBid.of(bidder1Bid4, BANNER, null),
                                BidderBid.of(bidder1Bid5, BANNER, null)),
                        100));

        // when
        final BidResponse result =
                bidResponseCreator.create(toAuctionParticipant(bidderResponses), auctionContext, CACHE_INFO,
                        multiBidMap).result();

        // then
        assertThat(result.getSeatbid())
                .flatExtracting(SeatBid::getBid).hasSize(4)
                .extracting(
                        Bid::getId,
                        bid -> toTargetingByKey(bid, "hb_bidder"),
                        bid -> toTargetingByKey(bid, "hb_bidder_bidder1"),
                        BidResponseCreatorTest::getTargetingBidderCode)
                .containsOnly(
                        tuple("bidder1Bid4", bidder1, bidder1, bidder1),
                        tuple("bidder1Bid2", null, null, null),
                        tuple("bidder1Bid1", null, null, null),
                        tuple("bidder1Bid5", bidder1, bidder1, null));

        verify(cacheService, never()).cacheBidsOpenrtb(anyList(), any(), any(), any());
    }

    @Test
    public void shouldNotPopulateTargetingKeywordsForExtraBidsWhenCodePrefixIsDefinedAndBidderKeysFlagIsFalse() {
        // given
        final AuctionContext auctionContext = givenAuctionContext(givenBidRequest(
                identity(),
                extBuilder -> extBuilder.targeting(ExtRequestTargeting.builder()
                        .pricegranularity(mapper.valueToTree(
                                ExtPriceGranularity.of(2, singletonList(
                                        ExtGranularityRange.of(BigDecimal.valueOf(5), BigDecimal.valueOf(0.5))))))
                        .includewinners(true)
                        .includebidderkeys(false)
                        .includeformat(false)
                        .build()),
                givenImp("i1")));

        final String bidder1 = "bidder1";
        final Map<String, MultiBidConfig> multiBidMap = singletonMap(bidder1, MultiBidConfig.of(bidder1, 3, "pref"));

        final Bid bidder1Bid1 = Bid.builder().id("bidder1Bid1").price(BigDecimal.valueOf(3.67)).impid("i1").build();
        final Bid bidder1Bid2 = Bid.builder().id("bidder1Bid2").price(BigDecimal.valueOf(4.98)).impid("i1").build();
        final Bid bidder1Bid3 = Bid.builder().id("bidder1Bid3").price(BigDecimal.valueOf(1.08)).impid("i1").build();

        final List<BidderResponse> bidderResponses = singletonList(
                BidderResponse.of(bidder1,
                        givenSeatBid(
                                BidderBid.of(bidder1Bid1, BANNER, null),  // extra bid
                                BidderBid.of(bidder1Bid2, BANNER, null),  // extra bid
                                BidderBid.of(bidder1Bid3, BANNER, null)),
                        100));

        // when
        final BidResponse result =
                bidResponseCreator.create(toAuctionParticipant(bidderResponses),
                        auctionContext, CACHE_INFO, multiBidMap).result();

        final Map<String, String> expectedWinningBidTargetingMap = new HashMap<>();
        expectedWinningBidTargetingMap.put("hb_pb", "4.50");
        expectedWinningBidTargetingMap.put("hb_bidder", bidder1);

        // then
        assertThat(result.getSeatbid())
                .flatExtracting(SeatBid::getBid).hasSize(3)
                .extracting(
                        Bid::getId,
                        bid -> toExtBidPrebid(bid.getExt()).getTargeting())
                .containsOnly(
                        tuple("bidder1Bid2", expectedWinningBidTargetingMap),
                        tuple("bidder1Bid1", null),
                        tuple("bidder1Bid3", null));
    }

    @Test
    public void shouldReduceAndPopulateTargetingKeywordsForExtraBidsWhenCodePrefixIsDefined() {
        // given
        final AuctionContext auctionContext = givenAuctionContext(givenBidRequest(
                identity(),
                extBuilder -> extBuilder.targeting(givenTargeting()),
                givenImp("i1"), givenImp("i2")));

        final String bidder1 = "bidder1";
        final String codePrefix = "bN";
        final Map<String, MultiBidConfig> multiBidMap = singletonMap(bidder1,
                MultiBidConfig.of(bidder1, 3, codePrefix));

        final Bid bidder1Bid1 = Bid.builder().id("bidder1Bid1").price(BigDecimal.valueOf(3.67)).impid("i1").build();
        final Bid bidder1Bid2 = Bid.builder().id("bidder1Bid2").price(BigDecimal.valueOf(4.88)).impid("i1").build();
        final Bid bidder1Bid3 = Bid.builder().id("bidder1Bid3").price(BigDecimal.valueOf(1.08)).impid("i1").build();
        final Bid bidder1Bid4 = Bid.builder().id("bidder1Bid4").price(BigDecimal.valueOf(11.8)).impid("i1").build();
        final Bid bidder1Bid5 = Bid.builder().id("bidder1Bid5").price(BigDecimal.valueOf(1.08)).impid("i2").build();

        final List<BidderResponse> bidderResponses = singletonList(
                BidderResponse.of(bidder1,
                        givenSeatBid(
                                BidderBid.of(bidder1Bid1, BANNER, null),  // extra bid
                                BidderBid.of(bidder1Bid2, BANNER, null),  // extra bid
                                BidderBid.of(bidder1Bid3, BANNER, null),  // Will be removed by price
                                BidderBid.of(bidder1Bid4, BANNER, null),
                                BidderBid.of(bidder1Bid5, BANNER, null)),
                        100));

        // when
        final BidResponse result =
                bidResponseCreator.create(toAuctionParticipant(bidderResponses), auctionContext, CACHE_INFO,
                        multiBidMap).result();

        // then
        final Map<String, String> bidder1Bid4Targeting = new HashMap<>();
        bidder1Bid4Targeting.put("hb_pb", "5.00");
        bidder1Bid4Targeting.put("hb_pb_" + bidder1, "5.00");
        bidder1Bid4Targeting.put("hb_bidder_" + bidder1, bidder1);
        bidder1Bid4Targeting.put("hb_bidder", bidder1);
        final ObjectNode bidder1Bid4Ext = extWithTargeting(bidder1, bidder1Bid4Targeting);
        final Bid expectedBidder1Bid4 = bidder1Bid4.toBuilder().ext(bidder1Bid4Ext).build();

        final String bidderCodeForBidder1Bid2 = String.format("%s%s", codePrefix, 2);
        final Map<String, String> bidder1Bid2Targeting = new HashMap<>();
        bidder1Bid2Targeting.put("hb_bidder_" + bidderCodeForBidder1Bid2, bidderCodeForBidder1Bid2);
        bidder1Bid2Targeting.put("hb_pb_" + bidderCodeForBidder1Bid2, "4.50");
        final ObjectNode bidder1Bid2Ext = extWithTargeting(bidderCodeForBidder1Bid2, bidder1Bid2Targeting);
        final Bid expectedBidder1Bid2 = bidder1Bid2.toBuilder().ext(bidder1Bid2Ext).build();

        final String bidderCodeForBidder1Bid1 = String.format("%s%s", codePrefix, 3);
        final Map<String, String> bidder1Bid1Targeting = new HashMap<>();
        bidder1Bid1Targeting.put("hb_bidder_" + bidderCodeForBidder1Bid1, bidderCodeForBidder1Bid1);
        bidder1Bid1Targeting.put("hb_pb_" + bidderCodeForBidder1Bid1, "3.50");
        final ObjectNode bidder1Bid1Ext = extWithTargeting(bidderCodeForBidder1Bid1, bidder1Bid1Targeting);
        final Bid expectedBidder1Bid1 = bidder1Bid1.toBuilder().ext(bidder1Bid1Ext).build();

        final Map<String, String> bidder1Bid5Targeting = new HashMap<>();
        bidder1Bid5Targeting.put("hb_pb", "1.00");
        bidder1Bid5Targeting.put("hb_pb_" + bidder1, "1.00");
        bidder1Bid5Targeting.put("hb_bidder_" + bidder1, bidder1);
        bidder1Bid5Targeting.put("hb_bidder", bidder1);
        final ObjectNode bidder1Bid5Ext = extWithTargeting(null, bidder1Bid5Targeting);
        final Bid expectedBidder1Bid5 = bidder1Bid5.toBuilder().ext(bidder1Bid5Ext).build();

        assertThat(result.getSeatbid())
                .flatExtracting(SeatBid::getBid)
                .contains(expectedBidder1Bid4, expectedBidder1Bid2, expectedBidder1Bid1, expectedBidder1Bid5);
        verify(cacheService, never()).cacheBidsOpenrtb(anyList(), any(), any(), any());
    }

    @Test
    public void shouldPopulateTargetingKeywordsForWinningBidsAndWinningBidsByBidder() {
        // given
        final AuctionContext auctionContext = givenAuctionContext(givenBidRequest(
                identity(),
                extBuilder -> extBuilder.targeting(givenTargeting()),
                givenImp("i1"), givenImp("i2")));

        final Bid firstBid = Bid.builder().id("bidId1").price(BigDecimal.valueOf(5.67)).impid("i1").build();
        final Bid secondBid = Bid.builder().id("bidId2").price(BigDecimal.valueOf(4.98)).impid("i2").build();
        final Bid thirdBid = Bid.builder().id("bidId3").price(BigDecimal.valueOf(7.25)).impid("i2").build();
        final List<BidderResponse> bidderResponses = asList(
                BidderResponse.of("bidder1",
                        givenSeatBid(
                                BidderBid.of(firstBid, BANNER, null),
                                BidderBid.of(secondBid, BANNER, null)), 100),
                BidderResponse.of("bidder2",
                        givenSeatBid(BidderBid.of(thirdBid, BANNER, null)), 111));

        // when
        final BidResponse bidResponse =
                bidResponseCreator.create(toAuctionParticipant(bidderResponses), auctionContext,
                        CACHE_INFO, MULTI_BIDS).result();

        // then
        assertThat(bidResponse.getSeatbid())
                .flatExtracting(SeatBid::getBid).hasSize(3)
                .extracting(
                        Bid::getId,
                        bid -> toTargetingByKey(bid, "hb_bidder"),
                        bid -> toTargetingByKey(bid, "hb_bidder_bidder1"),
                        bid -> toTargetingByKey(bid, "hb_bidder_bidder2"))
                .containsOnly(
                        tuple("bidId1", "bidder1", "bidder1", null),
                        tuple("bidId2", null, "bidder1", null),
                        tuple("bidId3", "bidder2", null, "bidder2"));

        verify(cacheService, never()).cacheBidsOpenrtb(anyList(), any(), any(), any());
    }

    @Test
    public void shouldPopulateAuctionLostToMetricByWinningDealBid() {
        // given
        final String dealId1 = "dealId1";
        final String dealId2 = "dealId2";
        final String lineItemId1 = "lineItemId1";
        final String lineItemId2 = "lineItemId2";
        final AuctionContext auctionContext = givenAuctionContext(givenBidRequest(
                identity(),
                extBuilder -> extBuilder.targeting(givenTargeting()),
                Imp.builder()
                        .id(IMP_ID)
                        .pmp(Pmp.builder()
                                // Order defines winning bid
                                .deals(asList(
                                        Deal.builder().id("dealId1")
                                                .ext(mapper.valueToTree(ExtDeal.of(ExtDealLine.of(
                                                        "lineItemId1", null, null, null)))).build(),
                                        Deal.builder().id("dealId2")
                                                .ext(mapper.valueToTree(ExtDeal.of(ExtDealLine.of(
                                                        "lineItemId2", null, null, null)))).build()))
                                .build())
                        .build()));

        final Bid firstBid = Bid.builder().id("bidId1").impid(IMP_ID).price(BigDecimal.valueOf(5.67))
                .dealid(dealId1).build();
        final Bid secondBid = Bid.builder().id("bidId2").impid(IMP_ID).price(BigDecimal.valueOf(4.98))
                .dealid(dealId2).build();

        final List<BidderResponse> bidderResponses = asList(
                BidderResponse.of("bidder1", givenSeatBid(BidderBid.of(firstBid, BANNER, null)), 100),
                BidderResponse.of("bidder2", givenSeatBid(BidderBid.of(secondBid, BANNER, null)), 100));

        // when
        bidResponseCreator.create(toAuctionParticipant(bidderResponses), auctionContext, CACHE_INFO, MULTI_BIDS)
                .result();

        // then
        assertThat(auctionContext.getTxnLog().lostAuctionToLineItems().entrySet())
                .extracting(Map.Entry::getKey, Map.Entry::getValue)
                .containsOnly(tuple(lineItemId2, singleton(lineItemId1)));
    }

    @Test
    public void shouldIncreaseLineItemSentToClientAsTopMatchMetricInTransactionLog() {
        // given
        final BidRequest bidRequest = givenBidRequest(
                identity(),
                extBuilder -> extBuilder.targeting(givenTargeting()),
                givenImp(Collections.singletonMap("dealId", "lineItemId1")));

        final AuctionContext auctionContext = givenAuctionContext(
                bidRequest,
                context -> context.debugContext(DebugContext.of(true, null)));

        final Bid bid = Bid.builder()
                .id("bidId1")
                .impid(IMP_ID)
                .price(BigDecimal.valueOf(5.67))
                .dealid("dealId")
                .build();
        final List<BidderResponse> bidderResponses = singletonList(
                BidderResponse.of("bidder1", givenSeatBid(BidderBid.of(bid, BANNER, null)), 100));

        // when
        final BidResponse bidResponse =
                bidResponseCreator.create(toAuctionParticipant(bidderResponses), auctionContext, CACHE_INFO, MULTI_BIDS)
                        .result();

        // then
        final ExtBidResponse responseExt = bidResponse.getExt();

        assertThat(responseExt.getDebug()).isNotNull();
        assertThat(responseExt.getDebug().getPgmetrics()).isNotNull();
        assertThat(singletonList(responseExt.getDebug().getPgmetrics()))
                .flatExtracting(ExtDebugPgmetrics::getSentToClientAsTopMatch)
                .containsOnly("lineItemId1");
    }

    @Test
    public void shouldPopulateTargetingKeywordsFromMediaTypePriceGranularities() {
        // given
        final ExtMediaTypePriceGranularity extMediaTypePriceGranularity = ExtMediaTypePriceGranularity.of(
                mapper.valueToTree(ExtPriceGranularity.of(
                        3,
                        singletonList(ExtGranularityRange.of(
                                BigDecimal.valueOf(10), BigDecimal.valueOf(1))))),
                null,
                null);
        final ExtPriceGranularity extPriceGranularity = ExtPriceGranularity.of(2,
                singletonList(ExtGranularityRange.of(BigDecimal.valueOf(5), BigDecimal.valueOf(0.5))));

        final ExtRequestTargeting targeting = ExtRequestTargeting.builder()
                .pricegranularity(mapper.valueToTree(extPriceGranularity))
                .mediatypepricegranularity(extMediaTypePriceGranularity)
                .includewinners(true)
                .includebidderkeys(true)
                .includeformat(false)
                .build();
        final AuctionContext auctionContext = givenAuctionContext(givenBidRequest(
                identity(),
                extBuilder -> extBuilder.targeting(targeting),
                givenImp()));

        final Bid bid = Bid.builder().id("bidId").price(BigDecimal.valueOf(5.67)).impid(IMP_ID).build();
        final List<BidderResponse> bidderResponses = singletonList(BidderResponse.of("bidder1",
                givenSeatBid(BidderBid.of(bid, BANNER, "USD")), 100));

        // when
        final BidResponse bidResponse =
                bidResponseCreator.create(toAuctionParticipant(bidderResponses), auctionContext,
                        CACHE_INFO, MULTI_BIDS).result();

        // then
        assertThat(bidResponse.getSeatbid())
                .flatExtracting(SeatBid::getBid)
                .extracting(extractedBid -> toExtBidPrebid(extractedBid.getExt()).getTargeting())
                .flatExtracting(Map::entrySet)
                .extracting(Map.Entry::getKey, Map.Entry::getValue)
                .containsOnly(
                        tuple("hb_pb", "5.000"),
                        tuple("hb_bidder", "bidder1"),
                        tuple("hb_pb_bidder1", "5.000"),
                        tuple("hb_bidder_bidder1", "bidder1"));

        verify(cacheService, never()).cacheBidsOpenrtb(anyList(), any(), any(), any());
    }

    @Test
    public void shouldPopulateCacheIdHostPathAndUuidTargetingKeywords() {
        // given
        final AuctionContext auctionContext = givenAuctionContext(givenBidRequest(
                identity(),
                extBuilder -> extBuilder.targeting(givenTargeting()),
                givenImp()));

        final Bid bid = Bid.builder().id("bidId").price(BigDecimal.valueOf(5.67)).impid(IMP_ID).build();
        final List<BidderResponse> bidderResponses = singletonList(BidderResponse.of("bidder1",
                givenSeatBid(BidderBid.of(bid, BANNER, "USD")), 100));
        final BidRequestCacheInfo cacheInfo = BidRequestCacheInfo.builder().doCaching(true).build();

        givenCacheServiceResult(singletonList(CacheInfo.of("cacheId", "videoId", null, null)));

        // when
        final BidResponse bidResponse =
                bidResponseCreator.create(toAuctionParticipant(bidderResponses), auctionContext,
                        cacheInfo, MULTI_BIDS).result();

        // then
        assertThat(bidResponse.getSeatbid())
                .flatExtracting(SeatBid::getBid).hasSize(1)
                .extracting(extractedBid -> toExtBidPrebid(extractedBid.getExt()).getTargeting())
                .flatExtracting(Map::entrySet)
                .extracting(Map.Entry::getKey, Map.Entry::getValue)
                .containsOnly(
                        tuple("hb_pb", "5.00"),
                        tuple("hb_bidder", "bidder1"),
                        tuple("hb_cache_id", "cacheId"),
                        tuple("hb_uuid", "videoId"),
                        tuple("hb_cache_host", "testHost"),
                        tuple("hb_cache_path", "testPath"),
                        tuple("hb_pb_bidder1", "5.00"),
                        tuple("hb_bidder_bidder1", "bidder1"),
                        tuple("hb_cache_id_bidder1", "cacheId"),
                        tuple("hb_uuid_bidder1", "videoId"),
                        tuple("hb_cache_host_bidder1", "testHost"),
                        tuple("hb_cache_path_bidder1", "testPath"));

        verify(cacheService).cacheBidsOpenrtb(anyList(), any(), any(), any());
    }

    @Test
    public void shouldPopulateTargetingKeywordsWithAdditionalValuesFromRequest() {
        // given
        final AuctionContext auctionContext = givenAuctionContext(givenBidRequest(
                identity(),
                extBuilder -> extBuilder
                        .targeting(givenTargeting())
                        .adservertargeting(singletonList(ExtRequestPrebidAdservertargetingRule.of(
                                "static_keyword1", X_STATIC, "static_keyword1"))),
                givenImp()));

        final Bid bid = Bid.builder().id("bidId1").price(BigDecimal.valueOf(5.67)).impid(IMP_ID).build();
        final List<BidderResponse> bidderResponses = singletonList(BidderResponse.of(
                "bidder1", givenSeatBid(BidderBid.of(bid, BANNER, "USD")), 100));

        // when
        final BidResponse bidResponse =
                bidResponseCreator.create(toAuctionParticipant(bidderResponses), auctionContext,
                        CACHE_INFO, MULTI_BIDS).result();

        // then
        assertThat(bidResponse.getSeatbid())
                .flatExtracting(SeatBid::getBid).hasSize(1)
                .extracting(extractedBid -> toExtBidPrebid(extractedBid.getExt()).getTargeting())
                .flatExtracting(Map::entrySet)
                .extracting(Map.Entry::getKey, Map.Entry::getValue)
                .contains(tuple("static_keyword1", "static_keyword1"));
    }

    @Test
    public void shouldPopulateTargetingKeywordsIfBidWasCachedAndAdmWasRemoved() {
        // given
        final AuctionContext auctionContext = givenAuctionContext(givenBidRequest(
                identity(),
                extBuilder -> extBuilder.targeting(givenTargeting()),
                givenImp()));

        final Bid bid = Bid.builder().id("bidId").price(BigDecimal.valueOf(5.67)).impid(IMP_ID).adm(BID_ADM).build();
        final List<BidderResponse> bidderResponses = singletonList(
                BidderResponse.of("bidder1", givenSeatBid(BidderBid.of(bid, BANNER, "USD")), 100));

        final BidRequestCacheInfo cacheInfo = BidRequestCacheInfo.builder()
                .doCaching(true)
                .returnCreativeBids(false) // this will cause erasing of bid.adm
                .build();

        givenCacheServiceResult(singletonList(CacheInfo.of("cacheId", null, null, null)));

        // when
        final BidResponse bidResponse =
                bidResponseCreator.create(toAuctionParticipant(bidderResponses), auctionContext, cacheInfo, MULTI_BIDS)
                        .result();

        // Check if you didn't lost any bids because of bid change in winningBids set
        // then
        assertThat(bidResponse.getSeatbid())
                .flatExtracting(SeatBid::getBid).hasSize(1)
                .extracting(extractedBid -> toExtBidPrebid(extractedBid.getExt()).getTargeting())
                .doesNotContainNull();
    }

    @Test
    public void shouldCallEventsServiceWhenEventsDisabledByRequestButBidWithLineItem() {
        // given
        final Account account = Account.builder()
                .id("accountId")
                .auction(AccountAuctionConfig.builder()
                        .events(AccountEventsConfig.of(true))
                        .build())
                .build();
        final BidRequest bidRequest = givenBidRequest(
                identity(),
                extBuilder -> extBuilder.targeting(givenTargeting()),
                givenImp(Collections.singletonMap("dealId", "lineItemId")));
        final AuctionContext auctionContext = givenAuctionContext(bidRequest, context -> context.account(account));

        final Bid bid = Bid.builder()
                .id("bidId")
                .price(BigDecimal.valueOf(5.67))
                .impid(IMP_ID)
                .dealid("dealId")
                .build();
        final List<BidderResponse> bidderResponses = singletonList(BidderResponse.of("bidder1",
                givenSeatBid(BidderBid.of(bid, BANNER, "USD")), 100));

        // when
        bidResponseCreator.create(toAuctionParticipant(bidderResponses), auctionContext, CACHE_INFO, MULTI_BIDS)
                .result();
        // then
        verify(eventsService).createEvent(
                anyString(), anyString(), anyString(), eq("lineItemId"), eq(false), any());
    }

    @Test
    public void shouldAddExtPrebidEventsIfEventsAreEnabledAndExtRequestPrebidEventPresent() {
        // given
        final Account account = Account.builder()
                .id("accountId")
                .auction(AccountAuctionConfig.builder()
                        .events(AccountEventsConfig.of(true))
                        .build())
                .build();
        final BidRequest bidRequest = givenBidRequest(
                identity(),
                extBuilder -> extBuilder
                        .events(mapper.createObjectNode())
                        .integration("pbjs"),
                givenImp());

        final AuctionContext auctionContext = givenAuctionContext(
                bidRequest,
                contextBuilder -> contextBuilder.account(account));

        final Bid bid = Bid.builder()
                .id("bidId1")
                .price(BigDecimal.valueOf(5.67))
                .impid(IMP_ID)
                .build();
        final List<BidderResponse> bidderResponses = singletonList(
                BidderResponse.of("bidder1", givenSeatBid(BidderBid.of(bid, BANNER, "USD")), 100));

        final Events events = Events.of("http://event-type-win", "http://event-type-view");
        given(eventsService.createEvent(anyString(), anyString(), anyString(), any(), anyBoolean(), any()))
                .willReturn(events);

        final BidRequestCacheInfo cacheInfo = BidRequestCacheInfo.builder().doCaching(true).build();
        givenCacheServiceResult(emptyList());

        // when
        final BidResponse bidResponse =
                bidResponseCreator.create(toAuctionParticipant(bidderResponses), auctionContext, cacheInfo, MULTI_BIDS)
                        .result();

        // then
        final ArgumentCaptor<List<BidInfo>> bidsArgumentCaptor = ArgumentCaptor.forClass(List.class);
        verify(cacheService).cacheBidsOpenrtb(bidsArgumentCaptor.capture(), any(), any(), any());

        assertThat(bidsArgumentCaptor.getValue())
                .extracting(bidInfo -> toExtBidPrebid(bidInfo.getBid().getExt()).getEvents())
                .containsOnly(events);

        assertThat(bidResponse.getSeatbid()).hasSize(1)
                .flatExtracting(SeatBid::getBid)
                .extracting(responseBid -> toExtBidPrebid(responseBid.getExt()).getEvents())
                .containsOnly(events);
    }

    @Test
    public void shouldAddExtPrebidEventsIfEventsAreEnabledAndAccountSupportEventsForChannel() {
        // given
        final AccountAuctionEventConfig eventsConfig = AccountAuctionEventConfig.builder().build();
        eventsConfig.addEvent("web", true);
        final Account account = Account.builder()
                .id("accountId")
                .auction(AccountAuctionConfig.builder()
                        .events(AccountEventsConfig.of(true))
                        .build())
                .analytics(AccountAnalyticsConfig.of(eventsConfig, null))
                .build();
        final BidRequest bidRequest = givenBidRequest(
                identity(),
                extBuilder -> extBuilder
                        .channel(ExtRequestPrebidChannel.of("web"))
                        .integration("pbjs"),
                givenImp());
        final AuctionContext auctionContext = givenAuctionContext(
                bidRequest,
                contextBuilder -> contextBuilder.account(account));

        final Bid bid = Bid.builder()
                .id("bidId1")
                .price(BigDecimal.valueOf(5.67))
                .impid(IMP_ID)
                .build();
        final List<BidderResponse> bidderResponses = singletonList(
                BidderResponse.of("bidder1", givenSeatBid(BidderBid.of(bid, BANNER, "USD")), 100));

        final Events events = Events.of("http://event-type-win", "http://event-type-view");
        given(eventsService.createEvent(anyString(), anyString(), anyString(), any(), anyBoolean(), any()))
                .willReturn(events);

        // when
        final BidResponse bidResponse =
                bidResponseCreator.create(toAuctionParticipant(bidderResponses), auctionContext, CACHE_INFO, MULTI_BIDS)
                        .result();

        // then
        assertThat(bidResponse.getSeatbid()).hasSize(1)
                .flatExtracting(SeatBid::getBid)
                .extracting(responseBid -> toExtBidPrebid(responseBid.getExt()).getEvents())
                .containsOnly(events);

        verify(cacheService, never()).cacheBidsOpenrtb(anyList(), any(), any(), any());
    }

    @Test
    public void shouldAddExtPrebidEventsIfEventsAreEnabledAndDefaultAccountAnalyticsConfig() {
        // given
        final Account account = Account.builder()
                .id("accountId")
                .auction(AccountAuctionConfig.builder()
                        .events(AccountEventsConfig.of(true))
                        .build())
                .analytics(AccountAnalyticsConfig.of(null, singletonMap("some-analytics", mapper.createObjectNode())))
                .build();
        final BidRequest bidRequest = givenBidRequest(
                identity(),
                extBuilder -> extBuilder
                        .channel(ExtRequestPrebidChannel.of("amp"))
                        .integration("pbjs"),
                givenImp());
        final AuctionContext auctionContext = givenAuctionContext(
                bidRequest,
                contextBuilder -> contextBuilder.account(account));

        final Bid bid = Bid.builder()
                .id("bidId1")
                .price(BigDecimal.valueOf(5.67))
                .impid(IMP_ID)
                .build();
        final List<BidderResponse> bidderResponses = singletonList(
                BidderResponse.of("bidder1", givenSeatBid(BidderBid.of(bid, BANNER, "USD")), 100));

        final Events events = Events.of("http://event-type-win", "http://event-type-view");
        given(eventsService.createEvent(anyString(), anyString(), anyString(), any(), anyBoolean(), any()))
                .willReturn(events);

        // when
        final BidResponse bidResponse =
                bidResponseCreator.create(toAuctionParticipant(bidderResponses), auctionContext,
                        CACHE_INFO, MULTI_BIDS).result();

        // then
        assertThat(bidResponse.getSeatbid()).hasSize(1)
                .flatExtracting(SeatBid::getBid)
                .extracting(responseBid -> toExtBidPrebid(responseBid.getExt()).getEvents())
                .containsOnly(events);

        verify(cacheService, never()).cacheBidsOpenrtb(anyList(), any(), any(), any());
    }

    @SuppressWarnings("unchecked")
    @Test
    public void shouldAddExtPrebidVideoToExtBidPrebidWhenVideoBids() {
        // given
        final AuctionContext auctionContext = givenAuctionContext(givenBidRequest(givenImp()));

        final ExtBidPrebid extBidPrebid = ExtBidPrebid.builder().video(ExtBidPrebidVideo.of(1, "category")).build();
        final Bid bid = Bid.builder()
                .id("bidId1")
                .price(BigDecimal.valueOf(5.67))
                .impid(IMP_ID)
                .ext(mapper.createObjectNode().set("prebid", mapper.valueToTree(extBidPrebid)))
                .build();
        final List<BidderResponse> bidderResponses = singletonList(BidderResponse.of("bidder1",
                givenSeatBid(BidderBid.of(bid, BANNER, "USD")), 100));

        final BidRequestCacheInfo cacheInfo = BidRequestCacheInfo.builder().doCaching(true).build();
        givenCacheServiceResult(emptyList());

        // when
        final BidResponse bidResponse =
                bidResponseCreator.create(toAuctionParticipant(bidderResponses), auctionContext, cacheInfo, MULTI_BIDS)
                        .result();

        // then
        final ArgumentCaptor<List<BidInfo>> bidsArgumentCaptor = ArgumentCaptor.forClass(List.class);
        verify(cacheService).cacheBidsOpenrtb(bidsArgumentCaptor.capture(), any(), any(), any());

        assertThat(bidsArgumentCaptor.getValue())
                .extracting(bidInfo -> toExtBidPrebid(bidInfo.getBid().getExt()).getVideo())
                .containsOnly(ExtBidPrebidVideo.of(1, "category"));

        assertThat(bidResponse.getSeatbid()).hasSize(1)
                .flatExtracting(SeatBid::getBid)
                .extracting(responseBid -> toExtBidPrebid(responseBid.getExt()).getVideo())
                .containsOnly(ExtBidPrebidVideo.of(1, "category"));
    }

    @Test
    public void shouldAddDealTierSatisfiedToExtBidPrebidWhenBidsPrioritySatisfiedMinPriority() {
        // given
        final AuctionContext auctionContext = givenAuctionContext(givenBidRequest(Imp.builder().id("i1").build()));
        final Bid bid = Bid.builder().id("bidId1").price(BigDecimal.valueOf(5.67)).impid("i1").impid("i1")
                .ext(mapper.createObjectNode().set("prebid", mapper.valueToTree(
                        ExtBidPrebid.builder().video(ExtBidPrebidVideo.of(1, "category")).build()))).build();
        final List<BidderResponse> bidderResponses = singletonList(BidderResponse.of("bidder1",
                givenSeatBid(BidderBid.of(bid, BANNER, "USD")), 100));
        given(categoryMappingService.createCategoryMapping(any(), any(), any()))
                .willReturn(Future.succeededFuture(CategoryMappingResult.of(emptyMap(),
                        Collections.singletonMap(bid, true),
                        bidderResponses, emptyList())));

        // when
        final BidResponse bidResponse =
                bidResponseCreator.create(
                        toAuctionParticipant(bidderResponses),
                        auctionContext,
                        CACHE_INFO, MULTI_BIDS).result();

        // then
        assertThat(bidResponse.getSeatbid()).hasSize(1)
                .flatExtracting(SeatBid::getBid)
                .extracting(Bid::getExt)
                .extracting(ext -> ext.get("prebid"))
                .extracting(ext -> mapper.convertValue(ext, ExtBidPrebid.class))
                .extracting(ExtBidPrebid::getDealtiersatisfied)
                .containsOnly(true);
    }

    @Test
    public void shouldNotAddExtPrebidEventsIfEventsAreNotEnabled() {
        // given
        final Account account = Account.builder()
                .id("accountId")
                .auction(AccountAuctionConfig.builder()
                        .events(AccountEventsConfig.of(false))
                        .build())
                .build();
        final AuctionContext auctionContext = givenAuctionContext(
                givenBidRequest(
                        identity(),
                        extBuilder -> extBuilder.events(mapper.createObjectNode()),
                        givenImp()),
                contextBuilder -> contextBuilder.account(account));

        final Bid bid = Bid.builder().id("bidId1").price(BigDecimal.valueOf(5.67)).impid(IMP_ID).build();
        final List<BidderResponse> bidderResponses = singletonList(BidderResponse.of("bidder1",
                givenSeatBid(BidderBid.of(bid, BANNER, "USD")), 100));

        // when
        final BidResponse bidResponse =
                bidResponseCreator.create(toAuctionParticipant(bidderResponses), auctionContext,
                        CACHE_INFO, MULTI_BIDS).result();

        // then
        assertThat(bidResponse.getSeatbid()).hasSize(1)
                .flatExtracting(SeatBid::getBid)
                .extracting(responseBid -> toExtBidPrebid(responseBid.getExt()).getEvents())
                .containsNull();
    }

    @Test
    public void shouldNotAddExtPrebidEventsIfExtRequestPrebidEventsNull() {
        // given
        final Account account = Account.builder()
                .id("accountId")
                .auction(AccountAuctionConfig.builder()
                        .events(AccountEventsConfig.of(true))
                        .build())
                .build();
        final AuctionContext auctionContext = givenAuctionContext(
                givenBidRequest(givenImp()),
                contextBuilder -> contextBuilder.account(account));

        final Bid bid = Bid.builder()
                .id("bidId1")
                .price(BigDecimal.valueOf(5.67))
                .impid(IMP_ID)
                .build();
        final List<BidderResponse> bidderResponses = singletonList(
                BidderResponse.of("bidder1", givenSeatBid(BidderBid.of(bid, BANNER, "USD")), 100));

        // when
        final BidResponse bidResponse =
                bidResponseCreator.create(toAuctionParticipant(bidderResponses), auctionContext, CACHE_INFO, MULTI_BIDS)
                        .result();

        // then
        assertThat(bidResponse.getSeatbid()).hasSize(1)
                .flatExtracting(SeatBid::getBid)
                .extracting(responseBid -> toExtBidPrebid(responseBid.getExt()).getEvents())
                .containsNull();
    }

    @Test
    public void shouldNotAddExtPrebidEventsIfAccountDoesNotSupportEventsForChannel() {
        // given
        final AccountAuctionEventConfig eventsConfig = AccountAuctionEventConfig.builder().build();
        eventsConfig.addEvent("web", true);
        final Account account = Account.builder()
                .id("accountId")
                .auction(AccountAuctionConfig.builder()
                        .events(AccountEventsConfig.of(true))
                        .build())
                .analytics(AccountAnalyticsConfig.of(eventsConfig, null))
                .build();
        final BidRequest bidRequest = givenBidRequest(
                identity(),
                extBuilder -> extBuilder.channel(ExtRequestPrebidChannel.of("amp")),
                givenImp());
        final AuctionContext auctionContext = givenAuctionContext(
                bidRequest,
                contextBuilder -> contextBuilder.account(account));

        final Bid bid = Bid.builder()
                .id("bidId1")
                .price(BigDecimal.valueOf(5.67))
                .impid(IMP_ID)
                .build();
        final List<BidderResponse> bidderResponses = singletonList(
                BidderResponse.of("bidder1", givenSeatBid(BidderBid.of(bid, BANNER, "USD")), 100));

        // when
        final BidResponse bidResponse =
                bidResponseCreator.create(toAuctionParticipant(bidderResponses), auctionContext, CACHE_INFO, MULTI_BIDS)
                        .result();

        // then
        assertThat(bidResponse.getSeatbid()).hasSize(1)
                .flatExtracting(SeatBid::getBid)
                .extracting(responseBid -> toExtBidPrebid(responseBid.getExt()).getEvents())
                .containsNull();
    }

    @Test
    public void shouldReturnCacheEntityInExt() {
        // given
        final AuctionContext auctionContext = givenAuctionContext(givenBidRequest(
                identity(),
                extBuilder -> extBuilder.targeting(givenTargeting()),
                givenImp()));

        final Bid bid = Bid.builder().id("bidId").price(BigDecimal.valueOf(5.67)).impid(IMP_ID).build();
        final List<BidderResponse> bidderResponses = singletonList(BidderResponse.of("bidder1",
                givenSeatBid(BidderBid.of(bid, BANNER, "USD")), 100));

        final BidRequestCacheInfo cacheInfo = BidRequestCacheInfo.builder()
                .doCaching(true)
                .shouldCacheBids(true)
                .shouldCacheVideoBids(true)
                .build();

        givenCacheServiceResult(singletonList(CacheInfo.of("cacheId", "videoId", null, null)));

        // when
        final BidResponse bidResponse =
                bidResponseCreator.create(toAuctionParticipant(bidderResponses), auctionContext,
                        cacheInfo, MULTI_BIDS).result();

        // then
        assertThat(bidResponse.getSeatbid())
                .flatExtracting(SeatBid::getBid)
                .extracting(extractedBid -> toExtBidPrebid(extractedBid.getExt()).getCache())
                .extracting(ExtResponseCache::getBids, ExtResponseCache::getVastXml)
                .containsExactly(tuple(
                        CacheAsset.of("uuid=cacheId", "cacheId"),
                        CacheAsset.of("uuid=videoId", "videoId")));

        verify(cacheService).cacheBidsOpenrtb(anyList(), any(), any(), any());
    }

    @Test
    public void shouldNotPopulateWinningBidTargetingIfIncludeWinnersFlagIsFalse() {
        // given
        final AuctionContext auctionContext = givenAuctionContext(givenBidRequest(
                identity(),
                extBuilder -> extBuilder.targeting(ExtRequestTargeting.builder()
                        .pricegranularity(mapper.valueToTree(
                                ExtPriceGranularity.of(2, singletonList(ExtGranularityRange.of(BigDecimal.valueOf(5),
                                        BigDecimal.valueOf(0.5))))))
                        .includewinners(false)
                        .includebidderkeys(true)
                        .includeformat(false)
                        .build()),
                givenImp()));

        final Bid bid = Bid.builder().id("bidId").price(BigDecimal.valueOf(5.67)).impid(IMP_ID).build();
        final List<BidderResponse> bidderResponses = singletonList(BidderResponse.of("bidder1",
                givenSeatBid(BidderBid.of(bid, BANNER, "USD")), 100));

        final BidRequestCacheInfo cacheInfo = BidRequestCacheInfo.builder()
                .doCaching(true)
                .shouldCacheBids(true)
                .shouldCacheVideoBids(true)
                .build();

        givenCacheServiceResult(singletonList(CacheInfo.of("cacheId", "videoId", null, null)));

        // when
        final BidResponse bidResponse =
                bidResponseCreator.create(toAuctionParticipant(bidderResponses), auctionContext,
                        cacheInfo, MULTI_BIDS).result();

        // then
        assertThat(bidResponse.getSeatbid()).flatExtracting(SeatBid::getBid)
                .extracting(
                        Bid::getId,
                        extractedBid -> toTargetingByKey(extractedBid, "hb_bidder"),
                        extractedBid -> toTargetingByKey(extractedBid, "hb_bidder_bidder1"))
                .containsOnly(
                        tuple("bidId", null, "bidder1"));

        verify(cacheService).cacheBidsOpenrtb(anyList(), any(), any(), any());
    }

    @Test
    public void shouldNotPopulateBidderKeysTargetingIfIncludeBidderKeysFlagIsFalse() {
        // given
        final AuctionContext auctionContext = givenAuctionContext(givenBidRequest(
                identity(),
                extBuilder -> extBuilder.targeting(ExtRequestTargeting.builder()
                        .pricegranularity(mapper.valueToTree(
                                ExtPriceGranularity.of(2, singletonList(
                                        ExtGranularityRange.of(BigDecimal.valueOf(5), BigDecimal.valueOf(0.5))))))
                        .includewinners(true)
                        .includebidderkeys(false)
                        .includeformat(false)
                        .build()),
                givenImp()));

        final Bid bid = Bid.builder().id("bidId").price(BigDecimal.valueOf(5.67)).impid(IMP_ID).build();
        final List<BidderResponse> bidderResponses = singletonList(
                BidderResponse.of("bidder1", givenSeatBid(BidderBid.of(bid, BANNER, "USD")), 100));

        final BidRequestCacheInfo cacheInfo = BidRequestCacheInfo.builder()
                .doCaching(true)
                .shouldCacheBids(true)
                .shouldCacheVideoBids(true)
                .build();

        givenCacheServiceResult(singletonList(CacheInfo.of("cacheId", "videoId", null, null)));

        // when
        final BidResponse bidResponse =
                bidResponseCreator.create(toAuctionParticipant(bidderResponses), auctionContext,
                        cacheInfo, MULTI_BIDS).result();

        // then
        assertThat(bidResponse.getSeatbid()).flatExtracting(SeatBid::getBid)
                .extracting(
                        Bid::getId,
                        extractedBid -> toTargetingByKey(extractedBid, "hb_bidder"),
                        extractedBid -> toTargetingByKey(extractedBid, "hb_bidder_bidder1"))
                .containsOnly(
                        tuple("bidId", "bidder1", null));

        verify(cacheService).cacheBidsOpenrtb(anyList(), any(), any(), any());
    }

    @Test
    public void shouldNotPopulateCacheIdTargetingKeywordsIfBidCpmIsZero() {
        // given
        final AuctionContext auctionContext = givenAuctionContext(givenBidRequest(
                identity(),
                extBuilder -> extBuilder.targeting(givenTargeting()),
                givenImp("impId1"), givenImp("impId2")));

        final Bid firstBid = Bid.builder().id("bidId1").impid("impId1").price(BigDecimal.ZERO).build();
        final Bid secondBid = Bid.builder().id("bidId2").impid("impId2").price(BigDecimal.valueOf(5.67)).build();

        final List<BidderResponse> bidderResponses = asList(
                BidderResponse.of("bidder1", givenSeatBid(BidderBid.of(firstBid, BANNER, null)), 99),
                BidderResponse.of("bidder2", givenSeatBid(BidderBid.of(secondBid, BANNER, null)), 123));

        final BidRequestCacheInfo cacheInfo = BidRequestCacheInfo.builder().doCaching(true).build();

        givenCacheServiceResult(singletonList(CacheInfo.of("cacheId2", null, null, null)));

        // when
        final BidResponse bidResponse =
                bidResponseCreator.create(toAuctionParticipant(bidderResponses), auctionContext,
                        cacheInfo, MULTI_BIDS).result();

        // then
        assertThat(bidResponse.getSeatbid()).flatExtracting(SeatBid::getBid).hasSize(2)
                .extracting(
                        bid -> toTargetingByKey(bid, "hb_bidder"),
                        bid -> toTargetingByKey(bid, "hb_cache_id"),
                        bid -> toTargetingByKey(bid, "hb_cache_id_bidder2"))
                .containsOnly(
                        tuple("bidder1", null, null),
                        tuple("bidder2", "cacheId2", "cacheId2"));

        verify(cacheService).cacheBidsOpenrtb(anyList(), any(), any(), any());
    }

    @SuppressWarnings("unchecked")
    @Test
    public void shouldNotCacheNonDealBidWithCpmIsZeroAndCacheDealBidWithZeroCpm() {
        // given
        final Imp imp2 = givenImp("impId2");
        final AuctionContext auctionContext = givenAuctionContext(givenBidRequest(givenImp("impId1"), imp2));

        final Bid bid1 = Bid.builder().id("bidId1").impid("impId1").price(BigDecimal.ZERO).build();
        final Bid bid2 = Bid.builder().id("bidId2").impid("impId2").price(BigDecimal.ZERO).dealid("dealId2").build();

        final List<BidderResponse> bidderResponses = asList(
                BidderResponse.of("bidder1", givenSeatBid(BidderBid.of(bid1, BANNER, null)), 99),
                BidderResponse.of("bidder2", givenSeatBid(BidderBid.of(bid2, BANNER, null)), 99));

        final BidRequestCacheInfo cacheInfo = BidRequestCacheInfo.builder().doCaching(true).build();
        givenCacheServiceResult(singletonList(CacheInfo.of("cacheId2", null, null, null)));

        // when
        bidResponseCreator.create(toAuctionParticipant(bidderResponses), auctionContext, cacheInfo, MULTI_BIDS)
                .result();

        // then
        final ArgumentCaptor<List<BidInfo>> bidsArgumentCaptor = ArgumentCaptor.forClass(List.class);
        verify(cacheService).cacheBidsOpenrtb(bidsArgumentCaptor.capture(), any(), any(), any());

        assertThat(bidsArgumentCaptor.getValue()).extracting(bidInfo -> bidInfo.getBid().getId())
                .containsOnly("bidId2");
    }

    @Test
    public void shouldPopulateBidResponseExtension() {
        // given
        final BidRequest bidRequest = BidRequest.builder()
                .cur(singletonList("USD"))
                .tmax(1000L)
                .app(App.builder().build())
                .imp(singletonList(givenImp()))
                .build();
        final AuctionContext auctionContext = givenAuctionContext(bidRequest);

        final Bid bid = Bid.builder().id("bidId1").impid(IMP_ID).adm("[]").price(BigDecimal.valueOf(5.67)).build();
        final List<BidderResponse> bidderResponses = singletonList(BidderResponse.of("bidder1",
<<<<<<< HEAD
                BidderSeatBid.of(singletonList(BidderBid.of(bid, X_NATIVE, null)), null,
                        singletonList(BidderError.badInput("bad_input"))), 100));
=======
                BidderSeatBid.of(singletonList(BidderBid.of(bid, xNative, null)), null,
                        singletonList(BidderError.badInput("bad_input")),
                        singletonList(BidderError.generic("some_warning"))), 100));
>>>>>>> 43267f77
        final BidRequestCacheInfo cacheInfo = BidRequestCacheInfo.builder().doCaching(true).build();

        givenCacheServiceResult(CacheServiceResult.of(
                DebugHttpCall.builder().endpoint("http://cache-service/cache").responseTimeMillis(666).build(),
                new RuntimeException("cacheError"), emptyMap()));

        // when
        final BidResponse bidResponse =
                bidResponseCreator.create(toAuctionParticipant(bidderResponses), auctionContext,
                        cacheInfo, MULTI_BIDS).result();

        // then
        final ExtBidResponse responseExt = bidResponse.getExt();

        assertThat(responseExt.getDebug()).isNull();
        assertThat(responseExt.getWarnings())
                .containsEntry("bidder1", singletonList(ExtBidderError.of(999, "some_warning")));
        assertThat(responseExt.getUsersync()).isNull();
        assertThat(responseExt.getTmaxrequest()).isEqualTo(1000L);

        assertThat(responseExt.getErrors()).hasSize(2).containsOnly(
                entry("bidder1", asList(
                        ExtBidderError.of(2, "bad_input"),
                        ExtBidderError.of(3, "Failed to decode: Cannot deserialize value"
                                + " of type `com.iab.openrtb.response.Response` from Array value "
                                + "(token `JsonToken.START_ARRAY`)\n"
                                + " at [Source: (String)\"[]\"; line: 1, column: 1]"))),
                entry("cache", singletonList(ExtBidderError.of(999, "cacheError"))));

        assertThat(responseExt.getResponsetimemillis()).hasSize(2)
                .containsOnly(entry("bidder1", 100), entry("cache", 666));

        verify(cacheService).cacheBidsOpenrtb(anyList(), any(), any(), any());
    }

    @Test
    public void impToStoredVideoJsonShouldTolerateWhenStoredVideoFetchIsFailed() {
        // given
        final Imp imp = Imp.builder().id(IMP_ID).ext(
                        mapper.valueToTree(
                                ExtImp.of(
                                        ExtImpPrebid.builder()
                                                .storedrequest(ExtStoredRequest.of("st1"))
                                                .options(ExtOptions.of(true))
                                                .build(),
                                        null
                                )))
                .build();
        final AuctionContext auctionContext = givenAuctionContext(givenBidRequest(imp));

        final Bid bid = Bid.builder().id("bidId1").impid(IMP_ID).price(BigDecimal.valueOf(5.67)).build();
        final List<BidderResponse> bidderResponses = singletonList(BidderResponse.of("bidder1",
                givenSeatBid(BidderBid.of(bid, BANNER, "USD")), 100));

        given(storedRequestProcessor.videoStoredDataResult(any(), anyList(), anyList(), any())).willReturn(
                Future.failedFuture("Fetch failed"));

        // when
        final Future<BidResponse> result =
                bidResponseCreator.create(toAuctionParticipant(bidderResponses),
                        auctionContext, CACHE_INFO, MULTI_BIDS);

        // then
        verify(storedRequestProcessor).videoStoredDataResult(any(), eq(singletonList(imp)), anyList(), eq(timeout));

        assertThat(result.succeeded()).isTrue();
    }

    @SuppressWarnings("unchecked")
    @Test
    public void impToStoredVideoJsonShouldInjectStoredVideoWhenExtOptionsIsTrueAndVideoNotEmpty() {
        // given
        final Imp imp1 = Imp.builder().id("impId1").ext(
                        mapper.valueToTree(
                                ExtImp.of(ExtImpPrebid.builder()
                                        .storedrequest(ExtStoredRequest.of("st1"))
                                        .options(ExtOptions.of(true))
                                        .build(), null)))
                .build();
        final Imp imp2 = Imp.builder().id("impId2").ext(
                        mapper.valueToTree(
                                ExtImp.of(ExtImpPrebid.builder()
                                        .storedrequest(ExtStoredRequest.of("st2"))
                                        .options(ExtOptions.of(false))
                                        .build(), null)))
                .build();
        final Imp imp3 = Imp.builder().id("impId3").ext(
                        mapper.valueToTree(
                                ExtImp.of(ExtImpPrebid.builder()
                                        .storedrequest(ExtStoredRequest.of("st3"))
                                        .options(ExtOptions.of(true))
                                        .build(), null)))
                .build();
        final BidRequest bidRequest = givenBidRequest(imp1, imp2, imp3);
        final AuctionContext auctionContext = givenAuctionContext(bidRequest);

        final Bid bid1 = Bid.builder().id("bidId1").impid("impId1").price(BigDecimal.valueOf(5.67)).build();
        final Bid bid2 = Bid.builder().id("bidId2").impid("impId2").price(BigDecimal.valueOf(2)).build();
        final Bid bid3 = Bid.builder().id("bidId3").impid("impId3").price(BigDecimal.valueOf(3)).build();
        final List<BidderBid> bidderBids = mutableList(
                BidderBid.of(bid1, BANNER, "USD"),
                BidderBid.of(bid2, BANNER, "USD"),
                BidderBid.of(bid3, BANNER, "USD"));
        final List<BidderResponse> bidderResponses = singletonList(
                BidderResponse.of("bidder1", BidderSeatBid.of(bidderBids, emptyList(), emptyList()), 100));

        final Video storedVideo = Video.builder().maxduration(100).h(2).w(2).build();
        given(storedRequestProcessor.videoStoredDataResult(any(), anyList(), anyList(), any()))
                .willReturn(Future.succeededFuture(
                        VideoStoredDataResult.of(singletonMap("impId1", storedVideo), emptyList())));
        final BidRequestCacheInfo cacheInfo = BidRequestCacheInfo.builder().doCaching(true).build();
        givenCacheServiceResult(emptyList());

        // when
        final Future<BidResponse> result =
                bidResponseCreator.create(toAuctionParticipant(bidderResponses),
                        auctionContext, cacheInfo, MULTI_BIDS);

        // then
        verify(storedRequestProcessor).videoStoredDataResult(any(), eq(asList(imp1, imp3)), anyList(),
                eq(timeout));

        final ArgumentCaptor<List<BidInfo>> bidsArgumentCaptor = ArgumentCaptor.forClass(List.class);
        verify(cacheService).cacheBidsOpenrtb(bidsArgumentCaptor.capture(), any(), any(), any());

        assertThat(bidsArgumentCaptor.getValue())
                .extracting(bidInfo -> toExtBidPrebid(bidInfo.getBid().getExt()).getStoredRequestAttributes())
                .containsOnly(storedVideo, null, null);

        assertThat(result.result().getSeatbid())
                .flatExtracting(SeatBid::getBid).hasSize(3)
                .extracting(extractedBid -> toExtBidPrebid(extractedBid.getExt()).getStoredRequestAttributes())
                .containsOnly(storedVideo, null, null);
    }

    @Test
    public void impToStoredVideoJsonShouldAddErrorsWithPrebidBidderWhenStoredVideoRequestFailed() {
        // given
        final Imp imp1 = Imp.builder().id(IMP_ID).ext(
                        mapper.valueToTree(
                                ExtImp.of(ExtImpPrebid.builder()
                                                .storedrequest(ExtStoredRequest.of("st1"))
                                                .options(ExtOptions.of(true))
                                                .build(),
                                        null)))
                .build();
        final BidRequest bidRequest = givenBidRequest(imp1);
        final AuctionContext auctionContext = givenAuctionContext(bidRequest);

        final Bid bid1 = Bid.builder().id("bidId1").impid(IMP_ID).price(BigDecimal.valueOf(5.67)).build();
        final List<BidderBid> bidderBids = singletonList(BidderBid.of(bid1, BANNER, "USD"));
        final List<BidderResponse> bidderResponses = singletonList(
                BidderResponse.of("bidder1", BidderSeatBid.of(bidderBids, emptyList(), emptyList()), 100));

        given(storedRequestProcessor.videoStoredDataResult(any(), anyList(), anyList(), any()))
                .willReturn(Future.failedFuture("Bad timeout"));

        // when
        final Future<BidResponse> result =
                bidResponseCreator.create(toAuctionParticipant(bidderResponses),
                        auctionContext, CACHE_INFO, MULTI_BIDS);

        // then
        verify(storedRequestProcessor).videoStoredDataResult(any(), eq(singletonList(imp1)), anyList(), eq(timeout));

        assertThat(result.result().getExt()).isEqualTo(
                ExtBidResponse.builder()
                        .errors(singletonMap("prebid",
                                singletonList(ExtBidderError.of(BidderError.Type.GENERIC.getCode(), "Bad timeout"))))
                        .responsetimemillis(singletonMap("bidder1", 100))
                        .tmaxrequest(1000L)
                        .prebid(ExtBidResponsePrebid.of(1000L, null))
                        .build());
    }

    @Test
    public void shouldProcessRequestAndAddErrorAboutDeprecatedBidder() {
        // given
        final String invalidBidderName = "invalid";

        final BidRequest bidRequest = givenBidRequest(Imp.builder()
                .ext(mapper.valueToTree(singletonMap(invalidBidderName, 0)))
                .build());
        final AuctionContext auctionContext = givenAuctionContext(bidRequest);

        final List<BidderResponse> bidderResponses = singletonList(BidderResponse.of("bidder1", givenSeatBid(), 100));

        given(bidderCatalog.isDeprecatedName(invalidBidderName)).willReturn(true);
        given(bidderCatalog.errorForDeprecatedName(invalidBidderName)).willReturn(
                "invalid has been deprecated and is no longer available. Use valid instead.");

        // when
        final BidResponse bidResponse =
                bidResponseCreator.create(toAuctionParticipant(bidderResponses),
                        auctionContext, CACHE_INFO, MULTI_BIDS).result();

        // then
        assertThat(bidResponse.getExt()).isEqualTo(
                ExtBidResponse.builder()
                        .errors(singletonMap(invalidBidderName,
                                singletonList(ExtBidderError.of(BidderError.Type.BAD_INPUT.getCode(),
                                        "invalid has been deprecated and is no longer available. Use valid instead."))))
                        .responsetimemillis(singletonMap("bidder1", 100))
                        .tmaxrequest(1000L)
                        .prebid(ExtBidResponsePrebid.of(1000L, null))
                        .build());

        verify(cacheService, never()).cacheBidsOpenrtb(anyList(), any(), any(), any());
    }

    @Test
    public void shouldProcessRequestAndAddErrorFromAuctionContext() {
        // given
        final AuctionContext auctionContext = givenAuctionContext(
                givenBidRequest(givenImp()),
                contextBuilder -> contextBuilder.prebidErrors(singletonList("privacy error")));

        final Bid bid1 = Bid.builder().id("bidId1").impid(IMP_ID).price(BigDecimal.valueOf(5.67)).build();
        final List<BidderBid> bidderBids = singletonList(BidderBid.of(bid1, BANNER, "USD"));
        final List<BidderResponse> bidderResponses = singletonList(
                BidderResponse.of("bidder1", BidderSeatBid.of(bidderBids, emptyList(), emptyList()), 100));

        // when
        final Future<BidResponse> result =
                bidResponseCreator.create(toAuctionParticipant(bidderResponses),
                        auctionContext, CACHE_INFO, MULTI_BIDS);

        // then
        assertThat(result.result().getExt()).isEqualTo(
                ExtBidResponse.builder()
                        .errors(singletonMap(
                                "prebid",
                                singletonList(ExtBidderError.of(BidderError.Type.GENERIC.getCode(), "privacy error"))))
                        .responsetimemillis(singletonMap("bidder1", 100))
                        .tmaxrequest(1000L)
                        .prebid(ExtBidResponsePrebid.of(1000L, null))
                        .build());
    }

    @Test
    public void shouldPopulateResponseDebugExtensionAndWarningsIfDebugIsEnabled() {
        // given
        final BidRequest bidRequest = givenBidRequest(givenImp());
        final List<String> warnings = asList("warning1", "warning2");
        final AuctionContext auctionContext = givenAuctionContext(
                bidRequest,
                builder -> builder
                        .debugWarnings(warnings)
                        .debugContext(DebugContext.of(true, null)));
        givenCacheServiceResult(CacheServiceResult.of(
                DebugHttpCall.builder()
                        .endpoint("http://cache-service/cache")
                        .requestUri("test.uri")
                        .responseStatus(500)
                        .build(),
                null,
                emptyMap()));
        auctionContext.getDebugHttpCalls().put("userservice", singletonList(
                DebugHttpCall.builder()
                        .requestUri("userservice.uri")
                        .responseStatus(500)
                        .responseTimeMillis(200)
                        .build()));

        final BidRequestCacheInfo cacheInfo = BidRequestCacheInfo.builder().doCaching(true).build();

        final Bid bid = Bid.builder().id("bidId1").impid(IMP_ID).price(BigDecimal.valueOf(5.67)).build();
        final List<BidderResponse> bidderResponses = singletonList(BidderResponse.of("bidder1",
                BidderSeatBid.of(singletonList(BidderBid.of(bid, BANNER, null)),
                        singletonList(ExtHttpCall.builder().status(200).build()), null), 100));

        // when
        final BidResponse bidResponse =
                bidResponseCreator.create(toAuctionParticipant(bidderResponses),
                        auctionContext, cacheInfo, MULTI_BIDS).result();

        // then
        final ExtBidResponse responseExt = bidResponse.getExt();

        assertThat(responseExt.getDebug()).isNotNull();
        assertThat(responseExt.getDebug().getHttpcalls()).hasSize(3)
                .containsOnly(
                        entry("bidder1", singletonList(ExtHttpCall.builder().status(200).build())),
                        entry("cache", singletonList(ExtHttpCall.builder().uri("test.uri").status(500).build())),
                        entry("userservice", singletonList(ExtHttpCall.builder().uri("userservice.uri").status(500)
                                .build())));

        assertThat(responseExt.getDebug().getResolvedrequest()).isEqualTo(bidRequest);

        assertThat(responseExt.getWarnings())
                .containsOnly(
                        entry("prebid", Arrays.asList(
                                ExtBidderError.of(BidderError.Type.GENERIC.getCode(), "warning1"),
                                ExtBidderError.of(BidderError.Type.GENERIC.getCode(), "warning2"))));

        verify(cacheService).cacheBidsOpenrtb(anyList(), any(), any(), any());
    }

    @Test
    public void shouldPassIntegrationToCacheServiceAndBidEvents() {
        // given
        final Account account = Account.builder()
                .id("accountId")
                .auction(AccountAuctionConfig.builder()
                        .events(AccountEventsConfig.of(true))
                        .build())
                .build();
        final BidRequest bidRequest = BidRequest.builder()
                .cur(singletonList("USD"))
                .imp(singletonList(givenImp()))
                .ext(ExtRequest.of(ExtRequestPrebid.builder()
                        .events(mapper.createObjectNode())
                        .integration("integration")
                        .build()))
                .build();
        final AuctionContext auctionContext = givenAuctionContext(
                bidRequest,
                contextBuilder -> contextBuilder.account(account));

        final Bid bid = Bid.builder().id("bidId1").impid(IMP_ID).price(BigDecimal.valueOf(5.67)).build();
        final List<BidderResponse> bidderResponses = singletonList(
                BidderResponse.of("bidder1", givenSeatBid(BidderBid.of(bid, BANNER, "USD")), 100));

        final BidRequestCacheInfo cacheInfo = BidRequestCacheInfo.builder().doCaching(true).build();

        givenCacheServiceResult(singletonList(CacheInfo.empty()));

        given(eventsService.createEvent(anyString(), anyString(), anyString(), any(), anyBoolean(), any()))
                .willReturn(Events.of(
                        "http://win-url?param=value&int=integration",
                        "http://imp-url?param=value&int=integration"));

        // when
        final Future<BidResponse> result =
                bidResponseCreator.create(toAuctionParticipant(bidderResponses), auctionContext, cacheInfo, MULTI_BIDS);

        // then
        verify(cacheService).cacheBidsOpenrtb(anyList(), any(), any(),
                argThat(eventsContext -> eventsContext.getIntegration().equals("integration")));

        assertThat(result.result().getSeatbid())
                .flatExtracting(SeatBid::getBid).hasSize(1)
                .extracting(extractedBid -> toExtBidPrebid(extractedBid.getExt()).getEvents())
                .containsOnly(Events.of(
                        "http://win-url?param=value&int=integration",
                        "http://imp-url?param=value&int=integration"));
    }

    @Test
    public void shouldPopulateExtensionResponseDebugAndDeepDebugLogIfEnabled() {
        // given
        final DeepDebugLog deepDebugLog = DeepDebugLog.create(true, clock);
        deepDebugLog.add("line-item-id-1", pacing, () -> "test-1");
        deepDebugLog.add("line-item-id-2", targeting, () -> "test-2");
        deepDebugLog.add("", targeting, () -> "test-3");
        final AuctionContext auctionContext = givenAuctionContext(
                givenBidRequest(givenImp()),
                builder -> builder.deepDebugLog(deepDebugLog));

        final Bid bid = Bid.builder().id("bidId1").price(BigDecimal.valueOf(5.67)).impid(IMP_ID).build();
        final List<BidderResponse> bidderResponses = singletonList(BidderResponse.of("bidder1",
                givenSeatBid(BidderBid.of(bid, banner, "USD")), 100));

        // when
        final BidResponse bidResponse =
                bidResponseCreator.create(toAuctionParticipant(bidderResponses),
                        auctionContext, CACHE_INFO, MULTI_BIDS).result();

        // then
        final ExtDebugTrace extDebugTrace = bidResponse.getExt().getDebug().getTrace();

        assertThat(extDebugTrace.getDeals())
                .containsExactly(ExtTraceDeal.of("", ZonedDateTime.now(clock), targeting, "test-3"));

        assertThat(extDebugTrace.getLineItems())
                .containsExactly(
                        entry("line-item-id-1", List.of(ExtTraceDeal.of("line-item-id-1",
                                ZonedDateTime.now(clock), pacing, "test-1"))),
                        entry("line-item-id-2", List.of(ExtTraceDeal.of("line-item-id-2",
                                ZonedDateTime.now(clock), targeting, "test-2"))));
    }

    @Test
    public void shouldBidResponseDebugReturnNullIfDeepDebugLogIsEnabledAndNotPopulated() {
        // given
        final AuctionContext auctionContext = givenAuctionContext(
                givenBidRequest(givenImp()),
                builder -> builder.deepDebugLog(DeepDebugLog.create(true, clock)));

        final Bid bid = Bid.builder().id("bidId1").price(BigDecimal.valueOf(5.67)).impid(IMP_ID).build();
        final List<BidderResponse> bidderResponses = singletonList(BidderResponse.of("bidder1",
                givenSeatBid(BidderBid.of(bid, banner, "USD")), 100));

        // when
        final BidResponse bidResponse =
                bidResponseCreator.create(toAuctionParticipant(bidderResponses),
                        auctionContext, CACHE_INFO, MULTI_BIDS).result();

        // then
        assertThat(bidResponse.getExt().getDebug()).isNull();
    }

    @Test
    public void shouldPopulateBidResponseExtErrorIfImpExtIsInvalid() {
        // given
        final String errorMessage = "Incorrect Imp extension format for Imp with id imp-test: Cannot deserialize";
        given(storedRequestProcessor.videoStoredDataResult(anyString(), anyList(), anyList(), any()))
                .willReturn(Future.succeededFuture(VideoStoredDataResult.of(emptyMap(), List.of(errorMessage))));

        final BidRequest bidRequest = givenBidRequest(Imp.builder()
                .ext(mapper.createObjectNode().set("prebid", mapper.createObjectNode()
                        .set("storedrequest", mapper.createObjectNode()
                                .set("id", mapper.createObjectNode().putArray("id")
                                        .add("id"))))).id(IMP_ID).build());

        final AuctionContext auctionContext = givenAuctionContext(bidRequest, identity());

        final Bid bid = Bid.builder().id("bidId1").price(BigDecimal.valueOf(5.67)).impid(IMP_ID).build();
        final List<BidderResponse> bidderResponses = singletonList(BidderResponse.of("bidder1",
                givenSeatBid(BidderBid.of(bid, banner, "USD")), 100));

        // when
        final BidResponse bidResponse =
                bidResponseCreator.create(toAuctionParticipant(bidderResponses),
                        auctionContext, CACHE_INFO, MULTI_BIDS).result();

        // then
        assertThat(bidResponse.getExt().getErrors().get("prebid").get(0).getMessage()).isEqualTo(errorMessage);
    }

    @Test
    public void shouldThrowErrorIfBidIdAndCorrespondingImpIdNotEquals() {
        // given
        final BidRequest bidRequest = givenBidRequest(Imp.builder().id("312").build());

        final AuctionContext auctionContext = givenAuctionContext(bidRequest, identity());

        final Bid bid = Bid.builder().id("bidId1").price(BigDecimal.valueOf(5.67)).impid("123").build();
        final List<BidderResponse> bidderResponses = singletonList(BidderResponse.of("bidder1",
                givenSeatBid(BidderBid.of(bid, banner, "USD")), 100));

        // when
        final Future<BidResponse> bidResponse =
                bidResponseCreator.create(toAuctionParticipant(bidderResponses),
                        auctionContext, CACHE_INFO, MULTI_BIDS);

        // when
        assertThat(bidResponse.failed()).isTrue();
        assertThat(bidResponse.cause()).hasMessage("Bid with impId 123 doesn't have matched imp");
    }

    @Test
    public void shouldThrowExceptionWhenBidAdmIsParsedButImpNativeNotFound() throws JsonProcessingException {
        // given
        final AuctionContext auctionContext = givenAuctionContext(givenBidRequest(givenImp("impId1")));

        final Bid bid = Bid.builder()
                .id("bidId1")
                .impid("impId1")
                .price(BigDecimal.valueOf(5.67))
                .nurl(BID_NURL)
                .adm(mapper.writeValueAsString(Response.builder()
                        .assets(List.of(com.iab.openrtb.response.Asset.builder().build()))
                        .build()))
                .build();

        final String bidder1 = "bidder1";
        final List<BidderResponse> bidderResponses = List.of(BidderResponse.of(bidder1,
                givenSeatBid(BidderBid.of(bid, xNative, "USD")), 100));

        // when
        final BidResponse bidResponse =
                bidResponseCreator.create(toAuctionParticipant(bidderResponses),
                        auctionContext, CACHE_INFO, MULTI_BIDS).result();

        // then
        assertThat(bidResponse.getExt())
                .extracting(ExtBidResponse::getErrors)
                .extracting(error -> error.get(bidder1))
                .extracting(extBidderErrors -> extBidderErrors.get(0))
                .isEqualTo(ExtBidderError.of(3, "Could not find native imp"));

    }

    @Test
    public void shouldThrowExceptionWhenNativeRequestIsInvalid() throws JsonProcessingException {
        // given
        final ObjectNode customObjectNode = mapper.createObjectNode();
        customObjectNode.set("test-field", mapper
                .createObjectNode().set("other-test-field", mapper
                        .createArrayNode().add(22).add(33)));

        final AuctionContext auctionContext = givenAuctionContext(givenBidRequest(Imp.builder()
                .id("impId1")
                .xNative(Native.builder().request(customObjectNode.asText()).build())
                .build()));

        final Bid bid = Bid.builder()
                .id("bidId1")
                .impid("impId1")
                .price(BigDecimal.valueOf(5.67))
                .nurl(BID_NURL)
                .adm(mapper.writeValueAsString(Response.builder()
                        .assets(List.of(com.iab.openrtb.response.Asset.builder().build()))
                        .build()))
                .build();

        final String bidder1 = "bidder1";
        final List<BidderResponse> bidderResponses = List.of(BidderResponse.of(bidder1,
                givenSeatBid(BidderBid.of(bid, xNative, "USD")), 100));

        // when
        final BidResponse bidResponse =
                bidResponseCreator.create(toAuctionParticipant(bidderResponses),
                        auctionContext, CACHE_INFO, MULTI_BIDS).result();

        // then
        assertThat(bidResponse.getExt())
                .extracting(ExtBidResponse::getErrors)
                .extracting(error -> error.get(bidder1))
                .extracting(extBidderErrors -> extBidderErrors.get(0))
                .isEqualTo(ExtBidderError.of(3, "No content to map due to end-of-input\n"
                        + " at [Source: (String)\"\"; line: 1, column: 0]"));
    }

    @Test
    public void shouldPopulateBidAdmIfResponseAssetsIsNull() throws JsonProcessingException {
        // given
        final AuctionContext auctionContext = givenAuctionContext(givenBidRequest(Imp.builder()
                .id("impId1")
                .xNative(Native.builder().build())
                .build()));

        final String adm = mapper.writeValueAsString(Response.builder()
                .assets(null)
                .dcourl("test-field")
                .build());

        final Bid bid = Bid.builder()
                .id("bidId1")
                .impid("impId1")
                .price(BigDecimal.valueOf(5.67))
                .nurl(BID_NURL)
                .adm(adm)
                .build();

        final String bidder1 = "bidder1";
        final List<BidderResponse> bidderResponses = List.of(BidderResponse.of(bidder1,
                givenSeatBid(BidderBid.of(bid, xNative, "USD")), 100));

        // when
        final BidResponse bidResponse =
                bidResponseCreator.create(toAuctionParticipant(bidderResponses),
                        auctionContext, CACHE_INFO, MULTI_BIDS).result();

        // then
        assertThat(bidResponse)
                .extracting(BidResponse::getSeatbid)
                .extracting(seatBids -> seatBids.get(0))
                .extracting(SeatBid::getBid)
                .extracting(bids -> bids.get(0))
                .extracting(Bid::getAdm)
                .isEqualTo(adm);
    }

    @Test
    public void shouldPopulateEventsContextForRequestIfEventsEnabledForRequest() {
        // given
        final AccountAuctionEventConfig accountAuctionEventConfig = AccountAuctionEventConfig.builder().build();
        accountAuctionEventConfig.addEvent("pbjs", true);

        final Account account = Account.builder()
                .id("accountId")
                .analytics(AccountAnalyticsConfig.of(accountAuctionEventConfig, emptyMap()))
                .auction(AccountAuctionConfig.builder()
                        .events(AccountEventsConfig.of(true))
                        .build())
                .build();

        final AuctionContext auctionContext = givenAuctionContext(
                givenBidRequest(bidRequestBuilder ->
                                bidRequestBuilder.ext(ExtRequest.of(ExtRequestPrebid.builder()
                                        .channel(ExtRequestPrebidChannel.of("pbjs"))
                                        .build())),
                        givenImp()),
                contextBuilder -> contextBuilder.account(account));

        final Bid bid = Bid.builder().id("bidId1").impid(IMP_ID).price(BigDecimal.valueOf(5.67)).build();
        final List<BidderResponse> bidderResponses = singletonList(
                BidderResponse.of("bidder1", givenSeatBid(BidderBid.of(bid, banner, "USD")), 100));

        final Events givenEvents = Events.of(
                "http://win-url?auctionId=123&timestamp=1000",
                "http://imp-url?auctionId=123&timestamp=1000");
        given(eventsService.createEvent(anyString(), anyString(), anyString(), any(), anyBoolean(), any()))
                .willReturn(givenEvents);

        // when
        final BidResponse bidResponse =
                bidResponseCreator.create(toAuctionParticipant(bidderResponses),
                        auctionContext, CACHE_INFO, MULTI_BIDS).result();

        // then
        assertThat(bidResponse.getSeatbid())
                .flatExtracting(SeatBid::getBid)
                .extracting(extractedBid -> toExtBidPrebid(extractedBid.getExt()).getEvents())
                .containsOnly(givenEvents);
    }

    @Test
    public void shouldNotPopulateBidExtTargetingWhenExtRequestTargetingPricegranularityIsNull() {
        // given
        final ExtRequestTargeting extRequestTargeting = ExtRequestTargeting.builder()
                .pricegranularity(null)
                .includewinners(true)
                .build();

        final AuctionContext auctionContext = givenAuctionContext(givenBidRequest(
                identity(),
                extBuilder -> extBuilder.targeting(extRequestTargeting),
                givenImp("i1")));

        final Bid bidder1Bid1 = Bid.builder().id("bidder1Bid1").price(BigDecimal.valueOf(3.67)).impid("i1").build();
        final List<BidderResponse> bidderResponses = singletonList(
                BidderResponse.of("bidder1", givenSeatBid(BidderBid.of(bidder1Bid1, banner, null)), 100));

        // when
        final BidResponse bidResponse =
                bidResponseCreator.create(toAuctionParticipant(bidderResponses),
                        auctionContext, CACHE_INFO, MULTI_BIDS).result();

        // then
        final ObjectNode givenDefaultBidExt =
                mapper.createObjectNode().set("prebid", mapper.createObjectNode().put("type", "banner"));
        assertThat(bidResponse.getSeatbid())
                .flatExtracting(SeatBid::getBid)
                .extracting(Bid::getExt)
                .containsExactly(givenDefaultBidExt);
    }

    @Test
    public void shouldPopulateBidExtWhenExtMediaTypePriceGranularityHasValidVideoExtPriceGranularity() {
        // given
        final ExtMediaTypePriceGranularity extMediaTypePriceGranularity = ExtMediaTypePriceGranularity.of(
                null,
                mapper.valueToTree(ExtPriceGranularity.of(
                        3,
                        singletonList(ExtGranularityRange.of(
                                BigDecimal.valueOf(10), BigDecimal.valueOf(1))))),
                null);

        final ExtPriceGranularity extPriceGranularity = ExtPriceGranularity.of(2,
                singletonList(ExtGranularityRange.of(BigDecimal.valueOf(5), BigDecimal.valueOf(0.5))));

        final ExtRequestTargeting targeting = ExtRequestTargeting.builder()
                .pricegranularity(mapper.valueToTree(extPriceGranularity))
                .mediatypepricegranularity(extMediaTypePriceGranularity)
                .includebidderkeys(true)
                .includewinners(true)
                .build();

        final AuctionContext auctionContext = givenAuctionContext(givenBidRequest(
                identity(),
                extBuilder -> extBuilder.targeting(targeting),
                givenImp()));

        final Bid bid = Bid.builder().id("bidId").price(BigDecimal.valueOf(5.67)).impid(IMP_ID).build();
        final List<BidderResponse> bidderResponses = singletonList(BidderResponse.of("bidder1",
                givenSeatBid(BidderBid.of(bid, banner, "USD")), 100));

        // when
        final BidResponse bidResponse =
                bidResponseCreator.create(toAuctionParticipant(bidderResponses),
                        auctionContext, CACHE_INFO, MULTI_BIDS).result();

        // then
        assertThat(bidResponse.getSeatbid())
                .flatExtracting(SeatBid::getBid)
                .extracting(extractedBid -> toExtBidPrebid(extractedBid.getExt()).getTargeting())
                .flatExtracting(Map::entrySet)
                .extracting(Map.Entry::getKey, Map.Entry::getValue)
                .containsOnly(
                        tuple("hb_pb", "5.00"),
                        tuple("hb_bidder", "bidder1"),
                        tuple("hb_pb_bidder1", "5.00"),
                        tuple("hb_bidder_bidder1", "bidder1"));
    }

    @Test
    public void shouldPopulateBidExtWhenExtMediaTypePriceGranularityHasValidxNativeExtPriceGranularity() {
        // given
        final ExtMediaTypePriceGranularity extMediaTypePriceGranularity = ExtMediaTypePriceGranularity.of(
                null, null,
                mapper.valueToTree(ExtPriceGranularity.of(
                        3,
                        singletonList(ExtGranularityRange.of(BigDecimal.valueOf(10), BigDecimal.valueOf(1))))));

        final ExtPriceGranularity extPriceGranularity = ExtPriceGranularity.of(2,
                singletonList(ExtGranularityRange.of(BigDecimal.valueOf(5), BigDecimal.valueOf(0.5))));

        final ExtRequestTargeting targeting = ExtRequestTargeting.builder()
                .pricegranularity(mapper.valueToTree(extPriceGranularity))
                .mediatypepricegranularity(extMediaTypePriceGranularity)
                .includewinners(true)
                .includebidderkeys(true)
                .build();

        final TxnLog txnLog = TxnLog.create();
        txnLog.lineItemsSentToBidder();

        final AuctionContext auctionContext = givenAuctionContext(givenBidRequest(
                        identity(), extBuilder -> extBuilder.targeting(targeting), givenImp()),
                auctionContextBuilder -> auctionContextBuilder.txnLog(txnLog));

        final Bid bid = Bid.builder().id("bidId").price(BigDecimal.valueOf(5.67)).impid(IMP_ID).build();
        final List<BidderResponse> bidderResponses = singletonList(BidderResponse.of("bidder1",
                givenSeatBid(BidderBid.of(bid, banner, "USD")), 100));

        // when
        final BidResponse bidResponse =
                bidResponseCreator.create(toAuctionParticipant(bidderResponses),
                        auctionContext, CACHE_INFO, MULTI_BIDS).result();

        // then
        assertThat(bidResponse.getSeatbid())
                .flatExtracting(SeatBid::getBid)
                .extracting(extractedBid -> toExtBidPrebid(extractedBid.getExt()).getTargeting())
                .flatExtracting(Map::entrySet)
                .extracting(Map.Entry::getKey, Map.Entry::getValue)
                .containsOnly(
                        tuple("hb_pb", "5.00"),
                        tuple("hb_bidder", "bidder1"),
                        tuple("hb_pb_bidder1", "5.00"),
                        tuple("hb_bidder_bidder1", "bidder1"));
    }

    @Test
    public void shouldThrowErrorIfExtMediaTypePriceGranularityCannotBeParsed() {
        // given
        final ExtMediaTypePriceGranularity extMediaTypePriceGranularity = ExtMediaTypePriceGranularity.of(
                null,
                null,
                mapper.createObjectNode().put("precision", "2").put("ranges", "2"));

        final ExtPriceGranularity extPriceGranularity = ExtPriceGranularity.of(2,
                singletonList(ExtGranularityRange.of(BigDecimal.valueOf(5), BigDecimal.valueOf(0.5))));

        final ExtRequestTargeting targeting = ExtRequestTargeting.builder()
                .pricegranularity(mapper.valueToTree(extPriceGranularity))
                .mediatypepricegranularity(extMediaTypePriceGranularity)
                .includewinners(true)
                .includebidderkeys(true)
                .includeformat(false)
                .build();

        final AuctionContext auctionContext = givenAuctionContext(givenBidRequest(
                identity(),
                extBuilder -> extBuilder.targeting(targeting),
                givenImp()));

        final Bid bid = Bid.builder().id("bidId").price(BigDecimal.valueOf(5.67)).impid(IMP_ID).build();
        final List<BidderResponse> bidderResponses = singletonList(BidderResponse.of("bidder1",
                givenSeatBid(BidderBid.of(bid, banner, "USD")), 100));

        // when
        final Future<BidResponse> bidResponse =
                bidResponseCreator.create(toAuctionParticipant(bidderResponses),
                        auctionContext, CACHE_INFO, MULTI_BIDS);

        // then
        assertThat(bidResponse.failed()).isTrue();
        assertThat(bidResponse.cause())
                .hasMessageStartingWith("Error decoding bidRequest.prebid.targeting.pricegranularity: "
                        + "Cannot construct instance of `org.prebid.server.proto.openrtb.ext.request"
                        + ".ExtGranularityRange");
    }

    private AuctionContext givenAuctionContext(BidRequest bidRequest,
                                               UnaryOperator<AuctionContext.AuctionContextBuilder> contextCustomizer) {

        final AuctionContext.AuctionContextBuilder auctionContextBuilder = AuctionContext.builder()
                .account(Account.empty("accountId"))
                .bidRequest(bidRequest)
                .txnLog(TxnLog.create())
                .timeout(timeout)
                .debugContext(DebugContext.empty())
                .deepDebugLog(DeepDebugLog.create(false, clock))
                .debugHttpCalls(new HashMap<>())
                .debugWarnings(emptyList())
                .prebidErrors(new ArrayList<>());

        return contextCustomizer.apply(auctionContextBuilder).build();
    }

    private AuctionContext givenAuctionContext(BidRequest bidRequest) {
        return givenAuctionContext(bidRequest, identity());
    }

    private static List<AuctionParticipation> toAuctionParticipant(List<BidderResponse> bidderResponses) {
        return bidderResponses.stream()
                .map(bidderResponse -> AuctionParticipation.builder()
                        .bidder(bidderResponse.getBidder())
                        .bidderResponse(bidderResponse)
                        .build())
                .collect(Collectors.toList());
    }

    private void givenCacheServiceResult(List<CacheInfo> cacheInfos) {
        given(cacheService.cacheBidsOpenrtb(anyList(), any(), any(), any()))
                .willAnswer(invocation -> Future.succeededFuture(CacheServiceResult.of(
                        null,
                        null,
                        zipBidsWithCacheInfos(invocation.getArgument(0), cacheInfos))));
    }

    private void givenCacheServiceResult(CacheServiceResult cacheServiceResult) {
        given(cacheService.cacheBidsOpenrtb(anyList(), any(), any(), any()))
                .willReturn(Future.succeededFuture(cacheServiceResult));
    }

    private static Map<Bid, CacheInfo> zipBidsWithCacheInfos(List<BidInfo> bidInfos, List<CacheInfo> cacheInfos) {
        return IntStream.range(0, Math.min(bidInfos.size(), cacheInfos.size()))
                .boxed()
                .collect(Collectors.toMap(i -> bidInfos.get(i).getBid(), cacheInfos::get));
    }

    private static BidInfo toBidInfo(Bid bid,
                                     Imp correspondingImp,
                                     String bidder,
                                     BidType bidType,
                                     boolean isWinningBid) {

        return BidInfo.builder()
                .bid(bid)
                .correspondingImp(correspondingImp)
                .bidder(bidder)
                .bidType(bidType)
                .targetingInfo(TargetingInfo.builder()
                        .bidderCode(bidder)
                        .isTargetingEnabled(true)
                        .isWinningBid(isWinningBid)
                        .isBidderWinningBid(true)
                        .isAddTargetBidderCode(false)
                        .build())
                .build();
    }

    private static Imp givenImp() {
        return givenImp(IMP_ID);
    }

    private static Imp givenImp(String impId) {
        return Imp.builder().id(impId).build();
    }

    private static Imp givenImp(Map<String, String> dealIdToLineItemId) {
        Pmp pmp = null;
        if (MapUtils.isNotEmpty(dealIdToLineItemId)) {
            final List<Deal> deals = dealIdToLineItemId.entrySet().stream()
                    .map(dealIdAndLineId -> Deal.builder()
                            .id(dealIdAndLineId.getKey())
                            .ext(mapper.valueToTree(ExtDeal.of(ExtDealLine.of(
                                    dealIdAndLineId.getValue(), null, null, null)))).build())
                    .collect(Collectors.toList());
            pmp = Pmp.builder().deals(deals).build();
        }

        return Imp.builder().id(IMP_ID).pmp(pmp).build();
    }

    private static BidRequest givenBidRequest(
            UnaryOperator<BidRequest.BidRequestBuilder> bidRequestCustomizer,
            UnaryOperator<ExtRequestPrebid.ExtRequestPrebidBuilder> extRequestCustomizer,
            Imp... imps) {

        final ExtRequestPrebid.ExtRequestPrebidBuilder extRequestBuilder = ExtRequestPrebid.builder();

        final BidRequest.BidRequestBuilder bidRequestBuilder = BidRequest.builder()
                .id("123")
                .cur(singletonList("USD"))
                .tmax(1000L)
                .imp(asList(imps))
                .ext(ExtRequest.of(extRequestCustomizer.apply(extRequestBuilder).build()));

        return bidRequestCustomizer.apply(bidRequestBuilder)
                .build();
    }

    private static BidRequest givenBidRequest(UnaryOperator<BidRequest.BidRequestBuilder> bidRequestCustomizer,
                                              Imp... imps) {
        return givenBidRequest(bidRequestCustomizer, identity(), imps);
    }

    private static BidRequest givenBidRequest(Imp... imps) {
        return givenBidRequest(identity(), imps);
    }

    private static BidderSeatBid givenSeatBid(BidderBid... bids) {
        return BidderSeatBid.of(mutableList(bids), emptyList(), emptyList());
    }

    private static ExtRequestTargeting givenTargeting() {
        return ExtRequestTargeting.builder()
                .pricegranularity(mapper.valueToTree(
                        ExtPriceGranularity.of(2, singletonList(ExtGranularityRange.of(BigDecimal.valueOf(5),
                                BigDecimal.valueOf(0.5))))))
                .includewinners(true)
                .includebidderkeys(true)
                .includeformat(false)
                .build();
    }

    private static ExtBidPrebid toExtBidPrebid(ObjectNode ext) {
        try {
            return mapper.treeToValue(ext.get("prebid"), ExtBidPrebid.class);
        } catch (JsonProcessingException e) {
            return rethrow(e);
        }
    }

    private BidResponseCreator givenBidResponseCreator(int truncateAttrChars) {
        return new BidResponseCreator(
                cacheService,
                bidderCatalog,
                vastModifier,
                eventsService,
                storedRequestProcessor,
                winningBidComparatorFactory,
                idGenerator,
                hookStageExecutor,
                categoryMappingService,
                truncateAttrChars,
                clock,
                jacksonMapper);
    }

    private static String toTargetingByKey(Bid bid, String targetingKey) {
        final Map<String, String> targeting = toExtBidPrebid(bid.getExt()).getTargeting();
        return targeting != null ? targeting.get(targetingKey) : null;
    }

    private static String getTargetingBidderCode(Bid bid) {
        return toExtBidPrebid(bid.getExt()).getTargetBidderCode();
    }

    private static ObjectNode extWithTargeting(String targetBidderCode, Map<String, String> targeting) {
        final ExtBidPrebid extBidPrebid = ExtBidPrebid.builder()
                .type(BANNER)
                .targeting(targeting)
                .targetBidderCode(targetBidderCode)
                .build();

        final ObjectNode ext = mapper.createObjectNode();
        ext.set("prebid", mapper.valueToTree(extBidPrebid));
        return ext;
    }

    @SafeVarargs
    private static <T> List<T> mutableList(T... values) {
        return Arrays.stream(values).collect(Collectors.toList());
    }

    @Accessors(fluent = true)
    @Value(staticConstructor = "of")
    private static class BidderResponsePayloadImpl implements BidderResponsePayload {

        List<BidderBid> bids;
    }
}<|MERGE_RESOLUTION|>--- conflicted
+++ resolved
@@ -139,19 +139,12 @@
 import static org.mockito.Mockito.never;
 import static org.mockito.Mockito.times;
 import static org.mockito.Mockito.verify;
-<<<<<<< HEAD
 import static org.prebid.server.proto.openrtb.ext.request.ExtRequestPrebidAdservertargetingRule.Source.X_STATIC;
 import static org.prebid.server.proto.openrtb.ext.response.BidType.BANNER;
 import static org.prebid.server.proto.openrtb.ext.response.BidType.VIDEO;
 import static org.prebid.server.proto.openrtb.ext.response.BidType.X_NATIVE;
-=======
-import static org.prebid.server.proto.openrtb.ext.request.ExtRequestPrebidAdservertargetingRule.Source.xStatic;
-import static org.prebid.server.proto.openrtb.ext.response.BidType.banner;
-import static org.prebid.server.proto.openrtb.ext.response.BidType.video;
-import static org.prebid.server.proto.openrtb.ext.response.BidType.xNative;
 import static org.prebid.server.proto.openrtb.ext.response.ExtTraceDeal.Category.pacing;
 import static org.prebid.server.proto.openrtb.ext.response.ExtTraceDeal.Category.targeting;
->>>>>>> 43267f77
 
 public class BidResponseCreatorTest extends VertxTest {
 
@@ -2680,14 +2673,9 @@
 
         final Bid bid = Bid.builder().id("bidId1").impid(IMP_ID).adm("[]").price(BigDecimal.valueOf(5.67)).build();
         final List<BidderResponse> bidderResponses = singletonList(BidderResponse.of("bidder1",
-<<<<<<< HEAD
                 BidderSeatBid.of(singletonList(BidderBid.of(bid, X_NATIVE, null)), null,
-                        singletonList(BidderError.badInput("bad_input"))), 100));
-=======
-                BidderSeatBid.of(singletonList(BidderBid.of(bid, xNative, null)), null,
                         singletonList(BidderError.badInput("bad_input")),
                         singletonList(BidderError.generic("some_warning"))), 100));
->>>>>>> 43267f77
         final BidRequestCacheInfo cacheInfo = BidRequestCacheInfo.builder().doCaching(true).build();
 
         givenCacheServiceResult(CacheServiceResult.of(
