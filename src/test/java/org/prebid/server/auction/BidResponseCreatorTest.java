--- conflicted
+++ resolved
@@ -35,12 +35,9 @@
 import org.prebid.server.auction.model.BidInfo;
 import org.prebid.server.auction.model.BidRequestCacheInfo;
 import org.prebid.server.auction.model.BidderResponse;
-<<<<<<< HEAD
 import org.prebid.server.auction.model.CachedDebugLog;
 import org.prebid.server.auction.model.CategoryMappingResult;
-=======
 import org.prebid.server.auction.model.DebugContext;
->>>>>>> b23bac74
 import org.prebid.server.auction.model.MultiBidConfig;
 import org.prebid.server.auction.model.TargetingInfo;
 import org.prebid.server.bidder.BidderCatalog;
@@ -64,13 +61,9 @@
 import org.prebid.server.hooks.v1.bidder.BidderResponsePayload;
 import org.prebid.server.identity.IdGenerator;
 import org.prebid.server.identity.IdGeneratorType;
-<<<<<<< HEAD
 import org.prebid.server.proto.openrtb.ext.ExtIncludeBrandCategory;
-import org.prebid.server.proto.openrtb.ext.ExtPrebid;
-=======
 import org.prebid.server.proto.openrtb.ext.request.ExtDeal;
 import org.prebid.server.proto.openrtb.ext.request.ExtDealLine;
->>>>>>> b23bac74
 import org.prebid.server.proto.openrtb.ext.request.ExtGranularityRange;
 import org.prebid.server.proto.openrtb.ext.request.ExtImp;
 import org.prebid.server.proto.openrtb.ext.request.ExtImpPrebid;
@@ -169,17 +162,12 @@
     @Mock
     private IdGenerator idGenerator;
     @Mock
+    private CategoryMappingService categoryMappingService;
+    @Mock
     private HookStageExecutor hookStageExecutor;
 
-<<<<<<< HEAD
-    @Mock
-    private CategoryMappingService categoryMappingService;
-
-    private WinningBidComparator winningBidComparator;
-=======
     @Spy
     private WinningBidComparatorFactory winningBidComparatorFactory;
->>>>>>> b23bac74
 
     private Clock clock;
 
@@ -801,15 +789,11 @@
         given(idGenerator.generateId()).willReturn(generatedBidId);
 
         final BidRequestCacheInfo cacheInfo = BidRequestCacheInfo.builder().doCaching(true).build();
-<<<<<<< HEAD
-        givenCacheServiceResult(singletonMap(bid, CacheInfo.of("id", null, null, null)));
+        givenCacheServiceResult(singletonList(CacheInfo.of("id", null, null, null)));
         final Events events = Events.of("http://event-type-win", "http://event-type-view");
-        given(eventsService.createEvent(anyString(), anyString(), anyString(), anyLong(), anyString()))
+        given(eventsService.createEvent(anyString(), anyString(), anyString(), anyString(), anyBoolean(), any()))
                 .willReturn(events);
-=======
-        givenCacheServiceResult(singletonList(CacheInfo.of("id", null, null, null)));
-
->>>>>>> b23bac74
+
         // when
         bidResponseCreator.create(bidderResponses, auctionContext, cacheInfo, MULTI_BIDS).result();
 
@@ -878,7 +862,6 @@
                         .build());
     }
 
-    @SuppressWarnings("unchecked")
     @Test
     public void shouldUpdateCacheDebugLogWithExtBidResponseWhenEnabledAndBidsReturned() {
         // given
@@ -890,7 +873,7 @@
                 givenSeatBid(BidderBid.of(bid, banner, "USD")), 100));
 
         // when
-        bidResponseCreator.create(bidderResponses, auctionContext, CACHE_INFO, MULTI_BIDS, false).result();
+        bidResponseCreator.create(bidderResponses, auctionContext, CACHE_INFO, MULTI_BIDS).result();
 
         // then
         assertThat(auctionContext.getCachedDebugLog().buildCacheBody())
@@ -906,7 +889,7 @@
         final List<BidderResponse> bidderResponses = emptyList();
 
         // when
-        bidResponseCreator.create(bidderResponses, auctionContext, CACHE_INFO, MULTI_BIDS, false).result();
+        bidResponseCreator.create(bidderResponses, auctionContext, CACHE_INFO, MULTI_BIDS).result();
 
         // then
         assertThat(auctionContext.getCachedDebugLog().buildCacheBody())
@@ -937,7 +920,7 @@
 
         // when
         final BidResponse bidResponse =
-                bidResponseCreator.create(bidderResponses, auctionContext, CACHE_INFO, MULTI_BIDS, false).result();
+                bidResponseCreator.create(bidderResponses, auctionContext, CACHE_INFO, MULTI_BIDS).result();
 
         // then
         assertThat(bidResponse.getSeatbid())
@@ -953,20 +936,19 @@
         // given
         final AuctionContext auctionContext = givenAuctionContext(givenBidRequest(
                 identity(),
-                extBuilder -> extBuilder.targeting(givenTargeting().toBuilder()
-                        .includebrandcategory(ExtIncludeBrandCategory.of(null, null, null, null)).build())));
-        final Bid bid1 = Bid.builder().id("bidId1").price(BigDecimal.ONE).adm("adm").impid("i1")
-                .ext(mapper.valueToTree(singletonMap("bidExt", 1))).build();
+                identity(),
+                givenImp()));
+        final Bid bid = Bid.builder().id("bidId1").price(BigDecimal.valueOf(5.67)).impid(IMP_ID).build();
         final List<BidderResponse> bidderResponses = singletonList(BidderResponse.of("bidder1",
-                givenSeatBid(BidderBid.of(bid1, banner, "USD")), 100));
-
+                givenSeatBid(BidderBid.of(bid, banner, "USD")), 100));
         given(categoryMappingService.createCategoryMapping(any(), any(), any(), any()))
                 .willReturn(Future.failedFuture(new InvalidRequestException("category exception")));
 
         // when
-        final Future<BidResponse> result = bidResponseCreator.create(bidderResponses, auctionContext, CACHE_INFO,
-                MULTI_BIDS, false);
-
+        final Future<BidResponse> result =
+                bidResponseCreator.create(bidderResponses, auctionContext, CACHE_INFO, MULTI_BIDS);
+
+        // then
         // then
         assertThat(result.failed()).isTrue();
         assertThat(result.cause())
@@ -974,6 +956,7 @@
                 .hasMessage("category exception");
     }
 
+    @SuppressWarnings("unchecked")
     @Test
     public void shouldNotWriteSkadnAttributeToBidderSection() {
         // given
@@ -2186,12 +2169,14 @@
 
         // when
         final BidResponse bidResponse =
-                bidResponseCreator.create(bidderResponses, auctionContext, CACHE_INFO, MULTI_BIDS, false).result();
+                bidResponseCreator.create(bidderResponses, auctionContext, CACHE_INFO, MULTI_BIDS).result();
 
         // then
         assertThat(bidResponse.getSeatbid()).hasSize(1)
                 .flatExtracting(SeatBid::getBid)
-                .extracting(responseBid -> toExtPrebid(responseBid.getExt()).getPrebid())
+                .extracting(Bid::getExt)
+                .extracting(ext -> ext.get("prebid"))
+                .extracting(ext -> mapper.convertValue(ext, ExtBidPrebid.class))
                 .extracting(ExtBidPrebid::getDealtiersatisfied)
                 .containsOnly(true);
     }
@@ -2533,14 +2518,14 @@
     public void impToStoredVideoJsonShouldTolerateWhenStoredVideoFetchIsFailed() {
         // given
         final Imp imp = Imp.builder().id(IMP_ID).ext(
-                mapper.valueToTree(
-                        ExtImp.of(
-                                ExtImpPrebid.builder()
-                                        .storedrequest(ExtStoredRequest.of("st1"))
-                                        .options(ExtOptions.of(true))
-                                        .build(),
-                                null
-                        )))
+                        mapper.valueToTree(
+                                ExtImp.of(
+                                        ExtImpPrebid.builder()
+                                                .storedrequest(ExtStoredRequest.of("st1"))
+                                                .options(ExtOptions.of(true))
+                                                .build(),
+                                        null
+                                )))
                 .build();
         final AuctionContext auctionContext = givenAuctionContext(givenBidRequest(imp));
 
@@ -2566,25 +2551,25 @@
     public void impToStoredVideoJsonShouldInjectStoredVideoWhenExtOptionsIsTrueAndVideoNotEmpty() {
         // given
         final Imp imp1 = Imp.builder().id("impId1").ext(
-                mapper.valueToTree(
-                        ExtImp.of(ExtImpPrebid.builder()
-                                .storedrequest(ExtStoredRequest.of("st1"))
-                                .options(ExtOptions.of(true))
-                                .build(), null)))
+                        mapper.valueToTree(
+                                ExtImp.of(ExtImpPrebid.builder()
+                                        .storedrequest(ExtStoredRequest.of("st1"))
+                                        .options(ExtOptions.of(true))
+                                        .build(), null)))
                 .build();
         final Imp imp2 = Imp.builder().id("impId2").ext(
-                mapper.valueToTree(
-                        ExtImp.of(ExtImpPrebid.builder()
-                                .storedrequest(ExtStoredRequest.of("st2"))
-                                .options(ExtOptions.of(false))
-                                .build(), null)))
+                        mapper.valueToTree(
+                                ExtImp.of(ExtImpPrebid.builder()
+                                        .storedrequest(ExtStoredRequest.of("st2"))
+                                        .options(ExtOptions.of(false))
+                                        .build(), null)))
                 .build();
         final Imp imp3 = Imp.builder().id("impId3").ext(
-                mapper.valueToTree(
-                        ExtImp.of(ExtImpPrebid.builder()
-                                .storedrequest(ExtStoredRequest.of("st3"))
-                                .options(ExtOptions.of(true))
-                                .build(), null)))
+                        mapper.valueToTree(
+                                ExtImp.of(ExtImpPrebid.builder()
+                                        .storedrequest(ExtStoredRequest.of("st3"))
+                                        .options(ExtOptions.of(true))
+                                        .build(), null)))
                 .build();
         final BidRequest bidRequest = givenBidRequest(imp1, imp2, imp3);
         final AuctionContext auctionContext = givenAuctionContext(bidRequest);
@@ -2631,12 +2616,12 @@
     public void impToStoredVideoJsonShouldAddErrorsWithPrebidBidderWhenStoredVideoRequestFailed() {
         // given
         final Imp imp1 = Imp.builder().id(IMP_ID).ext(
-                mapper.valueToTree(
-                        ExtImp.of(ExtImpPrebid.builder()
-                                        .storedrequest(ExtStoredRequest.of("st1"))
-                                        .options(ExtOptions.of(true))
-                                        .build(),
-                                null)))
+                        mapper.valueToTree(
+                                ExtImp.of(ExtImpPrebid.builder()
+                                                .storedrequest(ExtStoredRequest.of("st1"))
+                                                .options(ExtOptions.of(true))
+                                                .build(),
+                                        null)))
                 .build();
         final BidRequest bidRequest = givenBidRequest(imp1);
         final AuctionContext auctionContext = givenAuctionContext(bidRequest);
@@ -2844,15 +2829,11 @@
                 .bidRequest(bidRequest)
                 .txnLog(TxnLog.create())
                 .timeout(timeout)
-<<<<<<< HEAD
-                .prebidErrors(new ArrayList<>());
-=======
                 .debugContext(DebugContext.empty())
                 .deepDebugLog(DeepDebugLog.create(false, clock))
                 .debugHttpCalls(new HashMap<>())
                 .debugWarnings(emptyList())
-                .prebidErrors(emptyList());
->>>>>>> b23bac74
+                .prebidErrors(new ArrayList<>());
 
         return contextCustomizer.apply(auctionContextBuilder).build();
     }
