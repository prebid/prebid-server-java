--- conflicted
+++ resolved
@@ -972,22 +972,6 @@
     @Test
     public void shouldPopulateTargetingKeywordsFromMediaTypePriceGranularities() {
         // given
-<<<<<<< HEAD
-        final AuctionContext auctionContext = givenAuctionContext(givenBidRequest());
-        final ExtPriceGranularity priceGranularity = ExtPriceGranularity.of(2,
-                singletonList(ExtGranularityRange.of(BigDecimal.valueOf(5),
-                        BigDecimal.valueOf(0.5))));
-        final ExtMediaTypePriceGranularity mediaTypePriceGranularity = ExtMediaTypePriceGranularity.of(
-                mapper.valueToTree(
-                        ExtPriceGranularity.of(3, singletonList(
-                                ExtGranularityRange.of(BigDecimal.valueOf(10), BigDecimal.valueOf(1))))), null, null);
-        final ExtRequestTargeting targeting = ExtRequestTargeting.builder()
-                .pricegranularity(mapper.valueToTree(priceGranularity))
-                .mediatypepricegranularity(mediaTypePriceGranularity)
-                .includewinners(true)
-                .includebidderkeys(true)
-                .build();
-=======
         final AuctionContext auctionContext = givenAuctionContext(givenBidRequest(
                 identity(),
                 extBuilder -> extBuilder.targeting(ExtRequestTargeting.builder()
@@ -1003,7 +987,6 @@
                         .includewinners(true)
                         .includebidderkeys(true)
                         .build())));
->>>>>>> c1642823
 
         final Bid bid = Bid.builder().id("bidId").price(BigDecimal.valueOf(5.67)).impid("i1").build();
         final List<BidderResponse> bidderResponses = singletonList(BidderResponse.of("bidder1",
@@ -1190,7 +1173,6 @@
     public void shouldAddExtPrebidVideo() {
         // given
         final AuctionContext auctionContext = givenAuctionContext(givenBidRequest());
-        final ExtRequestTargeting targeting = givenTargeting();
 
         final Bid bid = Bid.builder().id("bidId1").price(BigDecimal.valueOf(5.67)).impid("i1").impid("i1")
                 .ext(mapper.createObjectNode().set("prebid", mapper.valueToTree(
@@ -1198,13 +1180,12 @@
         final List<BidderResponse> bidderResponses = singletonList(BidderResponse.of("bidder1",
                 givenSeatBid(BidderBid.of(bid, banner, "USD")), 100));
 
-        given(eventsService.winUrlTargeting(anyString(), anyString(), anyLong())).willReturn("http://win-url");
-
-        final Account account = Account.builder().id("accountId").eventsEnabled(true).build();
-
-        // when
-        final BidResponse bidResponse = bidResponseCreator.create(bidderResponses, auctionContext, targeting,
-                CACHE_INFO, account, true, 0L, false, timeout).result();
+        given(eventsService.winUrlTargeting(anyString(), anyString(), anyLong(), anyString()))
+                .willReturn("http://win-url");
+
+        // when
+        final BidResponse bidResponse =
+                bidResponseCreator.create(bidderResponses, auctionContext, CACHE_INFO, false).result();
 
         // then
         assertThat(bidResponse.getSeatbid()).hasSize(1)
