--- conflicted
+++ resolved
@@ -124,12 +124,10 @@
     private EventsService eventsService;
     @Mock
     private StoredRequestProcessor storedRequestProcessor;
-<<<<<<< HEAD
     @Mock
     private WinningBidsResolver winningBidsResolver;
-=======
+
     private Clock clock;
->>>>>>> 39355cef
 
     private Timeout timeout;
 
@@ -145,10 +143,6 @@
 
         given(storedRequestProcessor.videoStoredDataResult(any(), anyList(), anyList(), any()))
                 .willReturn(Future.succeededFuture(VideoStoredDataResult.empty()));
-<<<<<<< HEAD
-        bidResponseCreator = new BidResponseCreator(cacheService, bidderCatalog, eventsService, storedRequestProcessor,
-                winningBidsResolver, false, 0, jacksonMapper);
-=======
 
         clock = Clock.fixed(Instant.ofEpochMilli(1000L), ZoneOffset.UTC);
 
@@ -157,11 +151,10 @@
                 bidderCatalog,
                 eventsService,
                 storedRequestProcessor,
-                false,
+                winningBidsResolver, false,
                 0,
                 clock,
                 jacksonMapper);
->>>>>>> 39355cef
 
         timeout = new TimeoutFactory(Clock.fixed(Instant.now(), ZoneId.systemDefault())).create(500);
     }
@@ -169,12 +162,7 @@
     @Test
     public void shouldPassOriginalTimeoutToCacheServiceIfCachingIsRequested() {
         // given
-<<<<<<< HEAD
-        final AuctionContext auctionContext = AuctionContext.builder()
-                .bidRequest(givenBidRequest(givenImp("impId1"))).build();
-=======
-        final AuctionContext auctionContext = givenAuctionContext(givenBidRequest());
->>>>>>> 39355cef
+        final AuctionContext auctionContext = givenAuctionContext(givenBidRequest(givenImp("impId1")));
 
         final Bid bid = Bid.builder()
                 .id("bidId1")
@@ -199,17 +187,14 @@
     public void shouldRequestCacheServiceWithExpectedArguments() {
         // given
         final AuctionContext auctionContext = givenAuctionContext(
-<<<<<<< HEAD
-                givenBidRequest(givenImp("impId1"), givenImp("impId2")));
-=======
                 givenBidRequest(builder -> builder.ext(ExtRequest.of(ExtRequestPrebid.builder()
                         .events(mapper.createObjectNode())
-                        .build()))),
+                        .build()))
+                        .imp(asList(givenImp("impId1"), givenImp("impId2")))),
                 builder -> builder.account(Account.builder()
                         .id("accountId")
                         .eventsEnabled(true)
                         .build()));
->>>>>>> 39355cef
 
         final Bid bid1 = Bid.builder().id("bidId1").impid("impId1").price(BigDecimal.valueOf(5.67)).build();
         final Bid bid2 = Bid.builder().id("bidId2").impid("impId2").price(BigDecimal.valueOf(7.19)).build();
@@ -241,11 +226,8 @@
         biddersToCacheBidIds.put("bidder2", Arrays.asList("bidId3", "bidId4"));
         verify(cacheService).cacheBidsOpenrtb(
                 argThat(t -> t.containsAll(asList(bid1, bid4, bid3, bid2))),
-<<<<<<< HEAD
+                same(auctionContext),
                 eq(asList(givenImp("impId1"), givenImp("impId2"))),
-=======
-                same(auctionContext),
->>>>>>> 39355cef
                 eq(CacheContext.builder()
                         .shouldCacheBids(true)
                         .shouldCacheVideoBids(true)
@@ -264,15 +246,10 @@
     @Test
     public void shouldRequestCacheServiceWithWinningBidsOnlyWhenWinningonlyIsTrue() {
         // given
-<<<<<<< HEAD
-        final AuctionContext auctionContext = givenAuctionContext(givenBidRequest(givenImp("impId1"),
-                givenImp("impId2")));
-        final ExtRequestTargeting targeting = givenTargeting();
-=======
         final AuctionContext auctionContext = givenAuctionContext(givenBidRequest(
-                identity(),
+                bidRequestBuilder -> bidRequestBuilder
+                        .imp(asList(givenImp("impId1"), givenImp("impId2"))),
                 extBuilder -> extBuilder.targeting(givenTargeting())));
->>>>>>> 39355cef
 
         final Bid bid1 = Bid.builder().id("bidId1").impid("impId1").price(BigDecimal.valueOf(5.67)).build();
         final Bid bid2 = Bid.builder().id("bidId2").impid("impId2").price(BigDecimal.valueOf(7.19)).build();
@@ -301,11 +278,8 @@
         biddersToCacheBidIds.put("bidder2", Arrays.asList("bidId3", "bidId4"));
         verify(cacheService).cacheBidsOpenrtb(
                 argThat(t -> t.containsAll(asList(bid1, bid2)) && t.size() == 2),
-<<<<<<< HEAD
+                same(auctionContext),
                 eq(asList(givenImp("impId1"), givenImp("impId2"))),
-=======
-                same(auctionContext),
->>>>>>> 39355cef
                 eq(CacheContext.builder()
                         .bidderToVideoBidIdsToModify(emptyMap())
                         .bidderToBidIds(biddersToCacheBidIds)
@@ -316,17 +290,12 @@
     @Test
     public void shouldRequestCacheServiceWithVideoBidsToModifyWhenEventsEnabledAndForBidderThatAllowsModifyVastXml() {
         // given
-<<<<<<< HEAD
+        final Account account = Account.builder().id("accountId").eventsEnabled(true).build();
+
         final Imp imp1 = Imp.builder().id("impId1").video(Video.builder().build())
                 .ext(mapper.createObjectNode()).build();
         final Imp imp2 = Imp.builder().id("impId2").video(Video.builder().build())
                 .ext(mapper.createObjectNode()).build();
-        final AuctionContext auctionContext = givenAuctionContext(givenBidRequest(imp1, imp2));
-=======
-        final Account account = Account.builder().id("accountId").eventsEnabled(true).build();
-
-        final Imp imp1 = Imp.builder().id("impId1").video(Video.builder().build()).build();
-        final Imp imp2 = Imp.builder().id("impId2").video(Video.builder().build()).build();
 
         final AuctionContext auctionContext = givenAuctionContext(
                 givenBidRequest(
@@ -334,7 +303,6 @@
                         extBuilder -> extBuilder.events(mapper.createObjectNode()),
                         imp1, imp2),
                 contextBuilder -> contextBuilder.account(account));
->>>>>>> 39355cef
 
         final Bid bid1 = Bid.builder().id("bidId1").impid("impId1").price(BigDecimal.valueOf(5.67)).build();
         final Bid bid2 = Bid.builder().id("bidId2").impid("impId2").price(BigDecimal.valueOf(7.19)).build();
@@ -393,11 +361,8 @@
         // then
         verify(cacheService).cacheBidsOpenrtb(
                 argThat(bids -> bids.contains(bid1)),
-<<<<<<< HEAD
+                same(auctionContext),
                 eq(singletonList(givenImp("impId1"))),
-=======
-                same(auctionContext),
->>>>>>> 39355cef
                 eq(CacheContext.builder()
                         .bidderToVideoBidIdsToModify(emptyMap())
                         .bidderToBidIds(singletonMap("bidder1", Collections.singletonList("bidId1")))
@@ -508,14 +473,8 @@
     @Test
     public void shouldOverrideBidIdWhenGenerateBidIdIsTurnedOn() {
         // given
-<<<<<<< HEAD
         final AuctionContext auctionContext = givenAuctionContext(givenBidRequest(givenImp("imp123")));
-        final ExtPrebid<ExtBidPrebid, ?> prebid = ExtPrebid.of(ExtBidPrebid.of(null, banner, null,
-                null, null, null, null), null);
-=======
-        final AuctionContext auctionContext = givenAuctionContext(givenBidRequest());
         final ExtPrebid<ExtBidPrebid, ?> prebid = ExtPrebid.of(ExtBidPrebid.builder().type(banner).build(), null);
->>>>>>> 39355cef
         final Bid bid = Bid.builder()
                 .id("123")
                 .impid("imp123")
@@ -524,20 +483,11 @@
         final List<BidderResponse> bidderResponses = singletonList(
                 BidderResponse.of("bidder2", givenSeatBid(BidderBid.of(bid, banner, "USD")), 0));
 
-<<<<<<< HEAD
         final BidResponseCreator bidResponseCreator = new BidResponseCreator(cacheService, bidderCatalog, eventsService,
-                storedRequestProcessor, winningBidsResolver, true, 0, jacksonMapper);
-=======
-        final BidResponseCreator bidResponseCreator = new BidResponseCreator(
-                cacheService,
-                bidderCatalog,
-                eventsService,
-                storedRequestProcessor,
-                true,
+                storedRequestProcessor, winningBidsResolver, true,
                 0,
                 clock,
                 jacksonMapper);
->>>>>>> 39355cef
 
         // when
         final BidResponse bidResponse =
@@ -589,49 +539,6 @@
     }
 
     @Test
-<<<<<<< HEAD
-=======
-    public void shouldFilterByDealsAndPriceBidsWhenImpIdsAreEqual() {
-        // given
-        final AuctionContext auctionContext = givenAuctionContext(givenBidRequest());
-
-        final Bid simpleBidImp1 = Bid.builder().id("bidId1i1").price(BigDecimal.valueOf(5.67)).impid("i1").build();
-        final Bid simpleBid1Imp2 = Bid.builder().id("bidId1i2").price(BigDecimal.valueOf(15.67)).impid("i2").build();
-        final Bid simpleBid2Imp2 = Bid.builder().id("bidId2i2").price(BigDecimal.valueOf(17.67)).impid("i2").build();
-        final Bid dealBid1Imp1 = Bid.builder().id("bidId1i1d").dealid("d1").price(BigDecimal.valueOf(4.98)).impid("i1")
-                .build();
-        final Bid dealBid2Imp1 = Bid.builder().id("bidId2i1d").dealid("d2").price(BigDecimal.valueOf(5.00)).impid("i1")
-                .build();
-        final BidderSeatBid seatBidWithDeals = givenSeatBid(
-                BidderBid.of(simpleBidImp1, banner, null),
-                BidderBid.of(simpleBid1Imp2, banner, null),
-                BidderBid.of(simpleBid2Imp2, banner, null), // will stay (top price)
-                BidderBid.of(dealBid2Imp1, banner, null),   // will stay (deal + topPrice)
-                BidderBid.of(dealBid1Imp1, banner, null));
-
-        final Bid simpleBid3Imp2 = Bid.builder().id("bidId3i2").price(BigDecimal.valueOf(7.25)).impid("i2").build();
-        final Bid simpleBid4Imp2 = Bid.builder().id("bidId4i2").price(BigDecimal.valueOf(7.26)).impid("i2").build();
-        final BidderSeatBid seatBidWithSimpleBids = givenSeatBid(
-                BidderBid.of(simpleBid3Imp2, banner, null),
-                BidderBid.of(simpleBid4Imp2, banner, null)); // will stay (top price)
-
-        final List<BidderResponse> bidderResponses = asList(
-                BidderResponse.of("bidder1", seatBidWithDeals, 100),
-                BidderResponse.of("bidder2", seatBidWithSimpleBids, 111));
-
-        // when
-        final BidResponse bidResponse =
-                bidResponseCreator.create(bidderResponses, auctionContext, CACHE_INFO, false).result();
-
-        // then
-        assertThat(bidResponse.getSeatbid())
-                .flatExtracting(SeatBid::getBid).hasSize(3)
-                .extracting(Bid::getId)
-                .containsOnly("bidId2i2", "bidId2i1d", "bidId4i2");
-    }
-
-    @Test
->>>>>>> 39355cef
     public void shouldAddTypeToNativeBidAdm() throws JsonProcessingException {
         // given
         final Request nativeRequest = Request.builder()
@@ -790,14 +697,9 @@
     @Test
     public void shouldSetBidAdmToNullIfCacheIdIsPresentAndReturnCreativeBidsIsFalse() {
         // given
-<<<<<<< HEAD
-        final AuctionContext auctionContext = givenAuctionContext(givenBidRequest(givenImp("i1")));
-        final ExtRequestTargeting targeting = givenTargeting();
-=======
         final AuctionContext auctionContext = givenAuctionContext(givenBidRequest(
-                identity(),
+                bidRequestBuilder -> bidRequestBuilder.imp(singletonList(givenImp("i1"))),
                 extBuilder -> extBuilder.targeting(givenTargeting())));
->>>>>>> 39355cef
 
         final Bid bid = Bid.builder().price(BigDecimal.ONE).adm("adm").impid("i1").build();
         final List<BidderResponse> bidderResponses = singletonList(BidderResponse.of("bidder1",
@@ -823,14 +725,9 @@
     @Test
     public void shouldSetBidAdmToNullIfVideoCacheIdIsPresentAndReturnCreativeVideoBidsIsFalse() {
         // given
-<<<<<<< HEAD
-        final AuctionContext auctionContext = givenAuctionContext(givenBidRequest(givenImp("i1")));
-        final ExtRequestTargeting targeting = givenTargeting();
-=======
         final AuctionContext auctionContext = givenAuctionContext(givenBidRequest(
-                identity(),
+                bidRequestBuilder -> bidRequestBuilder.imp(singletonList(givenImp("i1"))),
                 extBuilder -> extBuilder.targeting(givenTargeting())));
->>>>>>> 39355cef
 
         final Bid bid = Bid.builder().price(BigDecimal.ONE).adm("adm").impid("i1").build();
         final List<BidderResponse> bidderResponses = singletonList(BidderResponse.of("bidder1",
@@ -938,14 +835,9 @@
     @Test
     public void shouldPopulateTargetingKeywords() {
         // given
-<<<<<<< HEAD
-        final AuctionContext auctionContext = givenAuctionContext(givenBidRequest(givenImp("i1")));
-        final ExtRequestTargeting targeting = givenTargeting();
-=======
         final AuctionContext auctionContext = givenAuctionContext(givenBidRequest(
-                identity(),
+                bidRequestBuilder -> bidRequestBuilder.imp(singletonList(givenImp("i1"))),
                 extBuilder -> extBuilder.targeting(givenTargeting())));
->>>>>>> 39355cef
 
         final Bid bid = Bid.builder().id("bidId1").price(BigDecimal.valueOf(5.67)).impid("i1").build();
         given(winningBidsResolver.resolveWinningBids(anyList(), anyList(), anyBoolean()))
@@ -975,14 +867,9 @@
     @Test
     public void shouldTruncateTargetingKeywordsByGlobalConfig() {
         // given
-<<<<<<< HEAD
-        final AuctionContext auctionContext = givenAuctionContext(givenBidRequest(givenImp("i1")));
-        final ExtRequestTargeting targeting = givenTargeting();
-=======
         final AuctionContext auctionContext = givenAuctionContext(givenBidRequest(
-                identity(),
+                bidRequestBuilder -> bidRequestBuilder.imp(singletonList(givenImp("i1"))),
                 extBuilder -> extBuilder.targeting(givenTargeting())));
->>>>>>> 39355cef
 
         final Bid bid = Bid.builder().id("bidId1").price(BigDecimal.valueOf(5.67)).impid("i1").build();
         final List<BidderResponse> bidderResponses = singletonList(BidderResponse.of("someVeryLongBidderName",
@@ -990,19 +877,9 @@
         given(winningBidsResolver.resolveWinningBids(anyList(), anyList(), anyBoolean()))
                 .willReturn(singleton(bid));
 
-<<<<<<< HEAD
         final BidResponseCreator bidResponseCreator = new BidResponseCreator(cacheService, bidderCatalog,
                 eventsService, storedRequestProcessor, winningBidsResolver, false, 20,
-=======
-        final BidResponseCreator bidResponseCreator = new BidResponseCreator(
-                cacheService,
-                bidderCatalog,
-                eventsService,
-                storedRequestProcessor,
-                false,
-                20,
                 clock,
->>>>>>> 39355cef
                 jacksonMapper);
 
         // when
@@ -1026,18 +903,13 @@
     @Test
     public void shouldTruncateTargetingKeywordsByAccountConfig() {
         // given
-<<<<<<< HEAD
-        final AuctionContext auctionContext = givenAuctionContext(givenBidRequest(givenImp("i1")));
-        final ExtRequestTargeting targeting = givenTargeting();
-=======
         final Account account = Account.builder().id("accountId").truncateTargetAttr(20).build();
         final BidRequest bidRequest = givenBidRequest(
-                identity(),
+                bidRequestBuilder -> bidRequestBuilder.imp(singletonList(givenImp("i1"))),
                 extBuilder -> extBuilder.targeting(givenTargeting()));
         final AuctionContext auctionContext = givenAuctionContext(
                 bidRequest,
                 contextBuilder -> contextBuilder.account(account));
->>>>>>> 39355cef
 
         final Bid bid = Bid.builder().id("bidId1").price(BigDecimal.valueOf(5.67)).impid("i1").build();
         given(winningBidsResolver.resolveWinningBids(anyList(), anyList(), anyBoolean()))
@@ -1065,20 +937,9 @@
     @Test
     public void shouldTruncateTargetingKeywordsByRequestPassedValue() {
         // given
-<<<<<<< HEAD
-        final AuctionContext auctionContext = givenAuctionContext(givenBidRequest(givenImp("i1")));
-        final ExtRequestTargeting targeting = ExtRequestTargeting.builder()
-                .pricegranularity(mapper.valueToTree(
-                        ExtPriceGranularity.of(2, singletonList(ExtGranularityRange.of(BigDecimal.valueOf(5),
-                                BigDecimal.valueOf(0.5))))))
-                .includewinners(true)
-                .includebidderkeys(true)
-                .truncateattrchars(20)
-                .build();
-=======
         final Account account = Account.builder().id("accountId").truncateTargetAttr(25).build();
         final BidRequest bidRequest = givenBidRequest(
-                identity(),
+                bidRequestBuilder -> bidRequestBuilder.imp(singletonList(givenImp("i1"))),
                 extBuilder -> extBuilder.targeting(ExtRequestTargeting.builder()
                         .pricegranularity(mapper.valueToTree(
                                 ExtPriceGranularity.of(2, singletonList(ExtGranularityRange.of(BigDecimal.valueOf(5),
@@ -1090,7 +951,6 @@
         final AuctionContext auctionContext = givenAuctionContext(
                 bidRequest,
                 contextBuilder -> contextBuilder.account(account));
->>>>>>> 39355cef
 
         final Bid bid = Bid.builder().id("bidId1").price(BigDecimal.valueOf(5.67)).impid("i1").build();
         given(winningBidsResolver.resolveWinningBids(anyList(), anyList(), anyBoolean()))
@@ -1118,14 +978,9 @@
     @Test
     public void shouldPopulateTargetingKeywordsForWinningBidsAndWinningBidsByBidder() {
         // given
-<<<<<<< HEAD
-        final AuctionContext auctionContext = givenAuctionContext(givenBidRequest(givenImp("i1"), givenImp("i2")));
-        final ExtRequestTargeting targeting = givenTargeting();
-=======
         final AuctionContext auctionContext = givenAuctionContext(givenBidRequest(
-                identity(),
+                bidRequestBuilder -> bidRequestBuilder.imp(asList(givenImp("i1"), givenImp("i2"))),
                 extBuilder -> extBuilder.targeting(givenTargeting())));
->>>>>>> 39355cef
 
         final Bid firstBid = Bid.builder().id("bidId1").price(BigDecimal.valueOf(5.67)).impid("i1").build();
         final Bid secondBid = Bid.builder().id("bidId2").price(BigDecimal.valueOf(4.67)).dealid("d1")
@@ -1169,24 +1024,8 @@
     @Test
     public void shouldPopulateTargetingKeywordsFromMediaTypePriceGranularities() {
         // given
-<<<<<<< HEAD
-        final AuctionContext auctionContext = givenAuctionContext(givenBidRequest(givenImp("i1")));
-        final ExtPriceGranularity priceGranularity = ExtPriceGranularity.of(2,
-                singletonList(ExtGranularityRange.of(BigDecimal.valueOf(5),
-                        BigDecimal.valueOf(0.5))));
-        final ExtMediaTypePriceGranularity mediaTypePriceGranuality = ExtMediaTypePriceGranularity.of(
-                mapper.valueToTree(
-                        ExtPriceGranularity.of(3, singletonList(
-                                ExtGranularityRange.of(BigDecimal.valueOf(10), BigDecimal.valueOf(1))))), null, null);
-        final ExtRequestTargeting targeting = ExtRequestTargeting.builder()
-                .pricegranularity(mapper.valueToTree(priceGranularity))
-                .mediatypepricegranularity(mediaTypePriceGranuality)
-                .includewinners(true)
-                .includebidderkeys(true)
-                .build();
-=======
         final AuctionContext auctionContext = givenAuctionContext(givenBidRequest(
-                identity(),
+                bidRequestBuilder -> bidRequestBuilder.imp(singletonList(givenImp("i1"))),
                 extBuilder -> extBuilder.targeting(ExtRequestTargeting.builder()
                         .pricegranularity(mapper.valueToTree(ExtPriceGranularity.of(2,
                                 singletonList(ExtGranularityRange.of(BigDecimal.valueOf(5), BigDecimal.valueOf(0.5))))))
@@ -1200,7 +1039,6 @@
                         .includewinners(true)
                         .includebidderkeys(true)
                         .build())));
->>>>>>> 39355cef
 
         final Bid bid = Bid.builder().id("bidId").price(BigDecimal.valueOf(5.67)).impid("i1").build();
         given(winningBidsResolver.resolveWinningBids(anyList(), anyList(), anyBoolean()))
@@ -1230,14 +1068,9 @@
     @Test
     public void shouldPopulateCacheIdHostPathAndUuidTargetingKeywords() {
         // given
-<<<<<<< HEAD
-        final AuctionContext auctionContext = givenAuctionContext(givenBidRequest(givenImp("i1")));
-        final ExtRequestTargeting targeting = givenTargeting();
-=======
         final AuctionContext auctionContext = givenAuctionContext(givenBidRequest(
-                identity(),
+                bidRequestBuilder -> bidRequestBuilder.imp(singletonList(givenImp("i1"))),
                 extBuilder -> extBuilder.targeting(givenTargeting())));
->>>>>>> 39355cef
 
         final Bid bid = Bid.builder().id("bidId").price(BigDecimal.valueOf(5.67)).impid("i1").build();
         given(winningBidsResolver.resolveWinningBids(anyList(), anyList(), anyBoolean()))
@@ -1278,22 +1111,16 @@
     @Test
     public void shouldPopulateTargetingKeywordsWithAdditionalValuesFromRequest() {
         // given
-<<<<<<< HEAD
-        final AuctionContext auctionContext = givenAuctionContext(givenBidRequest(givenImp("i1")));
-        final ExtRequestTargeting targeting = givenTargeting();
-
-        final Bid bid = Bid.builder().id("bidId1").price(BigDecimal.valueOf(5.67)).impid("i1").build();
-        given(winningBidsResolver.resolveWinningBids(anyList(), anyList(), anyBoolean()))
-                .willReturn(singleton(bid));
-=======
         final AuctionContext auctionContext = givenAuctionContext(givenBidRequest(
-                identity(),
+                bidRequestBuilder -> bidRequestBuilder.imp(singletonList(givenImp("i1"))),
                 extBuilder -> extBuilder
                         .targeting(givenTargeting())
                         .adservertargeting(singletonList(ExtRequestPrebidAdservertargetingRule.of(
                                 "static_keyword1", xStatic, "static_keyword1")))));
 
         final Bid bid = Bid.builder().id("bidId1").price(BigDecimal.valueOf(5.67)).impid("i1").build();
+        given(winningBidsResolver.resolveWinningBids(anyList(), anyList(), anyBoolean()))
+                .willReturn(singleton(bid));
         final List<BidderResponse> bidderResponses = singletonList(BidderResponse.of(
                 "bidder1", givenSeatBid(BidderBid.of(bid, banner, "USD")), 100));
 
@@ -1314,11 +1141,10 @@
     public void shouldPopulateTargetingKeywordsIfBidWasCachedAndAdmWasRemoved() {
         // given
         final AuctionContext auctionContext = givenAuctionContext(givenBidRequest(
-                identity(),
+                bidRequestBuilder -> bidRequestBuilder.imp(singletonList(givenImp("i1"))),
                 extBuilder -> extBuilder.targeting(givenTargeting())));
 
         final Bid bid = Bid.builder().id("bidId").price(BigDecimal.valueOf(5.67)).impid("impId").adm("adm").build();
->>>>>>> 39355cef
         final List<BidderResponse> bidderResponses = singletonList(BidderResponse.of("bidder1",
                 givenSeatBid(BidderBid.of(bid, banner, "USD")), 100));
 
@@ -1381,14 +1207,6 @@
     @Test
     public void shouldAddExtPrebidEventsIfEventsAreEnabledAndAccountSupportEventsForChannel() {
         // given
-<<<<<<< HEAD
-        final AuctionContext auctionContext = givenAuctionContext(givenBidRequest(givenImp("i1")));
-        final ExtRequestTargeting targeting = givenTargeting();
-
-        final Bid bid = Bid.builder().id("bidId1").price(BigDecimal.valueOf(5.67)).impid("i1").build();
-        final List<BidderResponse> bidderResponses = singletonList(BidderResponse.of("bidder1",
-                givenSeatBid(BidderBid.of(bid, banner, "USD")), 100));
-=======
         final Account account = Account.builder()
                 .id("accountId")
                 .eventsEnabled(true)
@@ -1410,7 +1228,6 @@
                 .build();
         final List<BidderResponse> bidderResponses = singletonList(
                 BidderResponse.of("bidder1", givenSeatBid(BidderBid.of(bid, banner, "USD")), 100));
->>>>>>> 39355cef
 
         final Events events = Events.of("http://event-type-win", "http://event-type-view");
         given(eventsService.createEvent(anyString(), anyString(), anyString(), anyLong(), anyString()))
@@ -1470,12 +1287,7 @@
     @Test
     public void shouldAddExtPrebidVideo() {
         // given
-<<<<<<< HEAD
-        final AuctionContext auctionContext = givenAuctionContext(givenBidRequest(givenImp("i1")));
-        final ExtRequestTargeting targeting = givenTargeting();
-=======
         final AuctionContext auctionContext = givenAuctionContext(givenBidRequest());
->>>>>>> 39355cef
 
         final Bid bid = Bid.builder().id("bidId1").price(BigDecimal.valueOf(5.67)).impid("i1").impid("i1")
                 .ext(mapper.createObjectNode().set("prebid", mapper.valueToTree(
@@ -1500,7 +1312,7 @@
         final Account account = Account.builder().id("accountId").eventsEnabled(false).build();
         final AuctionContext auctionContext = givenAuctionContext(
                 givenBidRequest(
-                        identity(),
+                        bidRequestBuilder -> bidRequestBuilder.imp(singletonList(givenImp("i1"))),
                         extBuilder -> extBuilder.events(mapper.createObjectNode())),
                 contextBuilder -> contextBuilder.account(account));
 
@@ -1522,15 +1334,10 @@
     @Test
     public void shouldNotAddExtPrebidEventsIfExtRequestPrebidEventsNull() {
         // given
-<<<<<<< HEAD
-        final AuctionContext auctionContext = givenAuctionContext(givenBidRequest(givenImp("i1")));
-        final ExtRequestTargeting targeting = givenTargeting();
-=======
         final Account account = Account.builder().id("accountId").eventsEnabled(true).build();
         final AuctionContext auctionContext = givenAuctionContext(
-                givenBidRequest(),
+                givenBidRequest(givenImp("i1")),
                 contextBuilder -> contextBuilder.account(account));
->>>>>>> 39355cef
 
         final Bid bid = Bid.builder()
                 .id("bidId1")
@@ -1588,14 +1395,9 @@
     @Test
     public void shouldReturnCacheEntityInExt() {
         // given
-<<<<<<< HEAD
-        final AuctionContext auctionContext = givenAuctionContext(givenBidRequest(givenImp("i1")));
-        final ExtRequestTargeting targeting = givenTargeting();
-=======
         final AuctionContext auctionContext = givenAuctionContext(givenBidRequest(
-                identity(),
+                bidRequestBuilder -> bidRequestBuilder.imp(singletonList(givenImp("i1"))),
                 extBuilder -> extBuilder.targeting(givenTargeting())));
->>>>>>> 39355cef
 
         final Bid bid = Bid.builder().id("bidId").price(BigDecimal.valueOf(5.67)).impid("i1").build();
         final List<BidderResponse> bidderResponses = singletonList(BidderResponse.of("bidder1",
@@ -1628,18 +1430,8 @@
     @Test
     public void shouldNotPopulateWinningBidTargetingIfIncludeWinnersFlagIsFalse() {
         // given
-<<<<<<< HEAD
-        final AuctionContext auctionContext = givenAuctionContext(givenBidRequest(givenImp("i1")));
-        final ExtRequestTargeting targeting = ExtRequestTargeting.builder()
-                .pricegranularity(mapper.valueToTree(
-                        ExtPriceGranularity.of(2, singletonList(ExtGranularityRange.of(BigDecimal.valueOf(5),
-                                BigDecimal.valueOf(0.5))))))
-                .includewinners(false)
-                .includebidderkeys(true)
-                .build();
-=======
         final AuctionContext auctionContext = givenAuctionContext(givenBidRequest(
-                identity(),
+                bidRequestBuilder -> bidRequestBuilder.imp(singletonList(givenImp("i1"))),
                 extBuilder -> extBuilder.targeting(ExtRequestTargeting.builder()
                         .pricegranularity(mapper.valueToTree(
                                 ExtPriceGranularity.of(2, singletonList(ExtGranularityRange.of(BigDecimal.valueOf(5),
@@ -1647,7 +1439,6 @@
                         .includewinners(false)
                         .includebidderkeys(true)
                         .build())));
->>>>>>> 39355cef
 
         final Bid bid = Bid.builder().id("bidId").price(BigDecimal.valueOf(5.67)).impid("i1").build();
         final List<BidderResponse> bidderResponses = singletonList(BidderResponse.of("bidder1",
@@ -1680,18 +1471,8 @@
     @Test
     public void shouldNotPopulateBidderKeysTargetingIfIncludeBidderKeysFlagIsFalse() {
         // given
-<<<<<<< HEAD
-        final AuctionContext auctionContext = givenAuctionContext(givenBidRequest(givenImp("i1")));
-        final ExtRequestTargeting targeting = ExtRequestTargeting.builder()
-                .pricegranularity(mapper.valueToTree(
-                        ExtPriceGranularity.of(2, singletonList(ExtGranularityRange.of(BigDecimal.valueOf(5),
-                                BigDecimal.valueOf(0.5))))))
-                .includewinners(true)
-                .includebidderkeys(false)
-                .build();
-=======
         final AuctionContext auctionContext = givenAuctionContext(givenBidRequest(
-                identity(),
+                bidRequestBuilder -> bidRequestBuilder.imp(singletonList(givenImp("i1"))),
                 extBuilder -> extBuilder.targeting(ExtRequestTargeting.builder()
                         .pricegranularity(mapper.valueToTree(
                                 ExtPriceGranularity.of(2, singletonList(ExtGranularityRange.of(BigDecimal.valueOf(5),
@@ -1699,7 +1480,6 @@
                         .includewinners(true)
                         .includebidderkeys(false)
                         .build())));
->>>>>>> 39355cef
 
         final Bid bid = Bid.builder().id("bidId").price(BigDecimal.valueOf(5.67)).impid("i1").build();
         given(winningBidsResolver.resolveWinningBids(anyList(), anyList(), anyBoolean()))
@@ -1734,15 +1514,10 @@
     @Test
     public void shouldNotPopulateCacheIdTargetingKeywordsIfBidCpmIsZero() {
         // given
-<<<<<<< HEAD
-        final AuctionContext auctionContext = givenAuctionContext(givenBidRequest(givenImp("impId1"),
-                givenImp("impId2")));
-        final ExtRequestTargeting targeting = givenTargeting();
-=======
         final AuctionContext auctionContext = givenAuctionContext(givenBidRequest(
-                identity(),
+                bidRequestBuilder -> bidRequestBuilder.imp(asList(givenImp("impId1"),
+                        givenImp("impId2"))),
                 extBuilder -> extBuilder.targeting(givenTargeting())));
->>>>>>> 39355cef
 
         final Bid firstBid = Bid.builder().id("bidId1").impid("impId1").price(BigDecimal.ZERO).build();
         final Bid secondBid = Bid.builder().id("bidId2").impid("impId2").price(BigDecimal.valueOf(5.67)).build();
@@ -2006,14 +1781,9 @@
     @Test
     public void shouldProcessRequestAndAddErrorFromAuctionContext() {
         // given
-<<<<<<< HEAD
-        final AuctionContext auctionContext = givenAuctionContext(givenBidRequest(givenImp("impId1")))
-                .toBuilder().prebidErrors(singletonList("privacy error")).build();
-=======
         final AuctionContext auctionContext = givenAuctionContext(
-                givenBidRequest(),
+                givenBidRequest(givenImp("impId1")),
                 contextBuilder -> contextBuilder.prebidErrors(singletonList("privacy error")));
->>>>>>> 39355cef
 
         final Bid bid1 = Bid.builder().id("bidId1").impid("impId1").price(BigDecimal.valueOf(5.67)).build();
         final List<BidderBid> bidderBids = singletonList(
