package org.prebid.server.auction;

import com.fasterxml.jackson.core.JsonProcessingException;
import com.fasterxml.jackson.core.type.TypeReference;
import com.fasterxml.jackson.databind.node.ObjectNode;
import com.iab.openrtb.request.App;
import com.iab.openrtb.request.Asset;
import com.iab.openrtb.request.BidRequest;
import com.iab.openrtb.request.DataObject;
import com.iab.openrtb.request.ImageObject;
import com.iab.openrtb.request.Imp;
import com.iab.openrtb.request.Native;
import com.iab.openrtb.request.Request;
import com.iab.openrtb.request.Video;
import com.iab.openrtb.response.Bid;
import com.iab.openrtb.response.BidResponse;
import com.iab.openrtb.response.Response;
import com.iab.openrtb.response.SeatBid;
import io.vertx.core.Future;
import org.junit.Before;
import org.junit.Rule;
import org.junit.Test;
import org.mockito.Mock;
import org.mockito.junit.MockitoJUnit;
import org.mockito.junit.MockitoRule;
import org.prebid.server.VertxTest;
import org.prebid.server.auction.model.AuctionContext;
import org.prebid.server.auction.model.AuctionParticipation;
import org.prebid.server.auction.model.BidRequestCacheInfo;
import org.prebid.server.auction.model.BidderResponse;
import org.prebid.server.bidder.BidderCatalog;
import org.prebid.server.bidder.model.BidderBid;
import org.prebid.server.bidder.model.BidderError;
import org.prebid.server.bidder.model.BidderSeatBid;
import org.prebid.server.cache.CacheService;
import org.prebid.server.cache.model.CacheContext;
import org.prebid.server.cache.model.CacheIdInfo;
import org.prebid.server.cache.model.CacheServiceResult;
import org.prebid.server.cache.model.DebugHttpCall;
import org.prebid.server.events.EventsContext;
import org.prebid.server.events.EventsService;
import org.prebid.server.execution.Timeout;
import org.prebid.server.execution.TimeoutFactory;
import org.prebid.server.proto.openrtb.ext.ExtPrebid;
import org.prebid.server.proto.openrtb.ext.request.ExtGranularityRange;
import org.prebid.server.proto.openrtb.ext.request.ExtImp;
import org.prebid.server.proto.openrtb.ext.request.ExtImpPrebid;
import org.prebid.server.proto.openrtb.ext.request.ExtMediaTypePriceGranularity;
import org.prebid.server.proto.openrtb.ext.request.ExtOptions;
import org.prebid.server.proto.openrtb.ext.request.ExtPriceGranularity;
import org.prebid.server.proto.openrtb.ext.request.ExtRequest;
import org.prebid.server.proto.openrtb.ext.request.ExtRequestPrebid;
import org.prebid.server.proto.openrtb.ext.request.ExtRequestPrebidAdservertargetingRule;
import org.prebid.server.proto.openrtb.ext.request.ExtRequestPrebidChannel;
import org.prebid.server.proto.openrtb.ext.request.ExtRequestTargeting;
import org.prebid.server.proto.openrtb.ext.request.ExtStoredRequest;
import org.prebid.server.proto.openrtb.ext.response.CacheAsset;
import org.prebid.server.proto.openrtb.ext.response.Events;
import org.prebid.server.proto.openrtb.ext.response.ExtBidPrebid;
import org.prebid.server.proto.openrtb.ext.response.ExtBidPrebidVideo;
import org.prebid.server.proto.openrtb.ext.response.ExtBidResponse;
import org.prebid.server.proto.openrtb.ext.response.ExtBidResponsePrebid;
import org.prebid.server.proto.openrtb.ext.response.ExtBidderError;
import org.prebid.server.proto.openrtb.ext.response.ExtHttpCall;
import org.prebid.server.proto.openrtb.ext.response.ExtResponseCache;
import org.prebid.server.settings.model.Account;
import org.prebid.server.settings.model.AccountAnalyticsConfig;
import org.prebid.server.settings.model.VideoStoredDataResult;

import java.io.IOException;
import java.math.BigDecimal;
import java.time.Clock;
import java.time.Instant;
import java.time.ZoneId;
import java.time.ZoneOffset;
import java.util.ArrayList;
import java.util.Arrays;
import java.util.Collections;
import java.util.HashMap;
import java.util.List;
import java.util.Map;
import java.util.UUID;
<<<<<<< HEAD
import java.util.stream.Collectors;
=======
import java.util.function.UnaryOperator;
>>>>>>> 60a0b988

import static java.util.Arrays.asList;
import static java.util.Collections.emptyList;
import static java.util.Collections.emptyMap;
import static java.util.Collections.singletonList;
import static java.util.Collections.singletonMap;
import static java.util.function.UnaryOperator.identity;
import static org.apache.commons.lang3.exception.ExceptionUtils.rethrow;
import static org.assertj.core.api.Assertions.assertThat;
import static org.assertj.core.api.Assertions.entry;
import static org.assertj.core.api.Assertions.tuple;
import static org.mockito.ArgumentMatchers.any;
import static org.mockito.ArgumentMatchers.anyList;
import static org.mockito.ArgumentMatchers.anyLong;
import static org.mockito.ArgumentMatchers.anyString;
import static org.mockito.ArgumentMatchers.argThat;
import static org.mockito.ArgumentMatchers.eq;
import static org.mockito.ArgumentMatchers.same;
import static org.mockito.BDDMockito.given;
import static org.mockito.Mockito.never;
import static org.mockito.Mockito.verify;
import static org.prebid.server.proto.openrtb.ext.request.ExtRequestPrebidAdservertargetingRule.Source.xStatic;
import static org.prebid.server.proto.openrtb.ext.response.BidType.banner;
import static org.prebid.server.proto.openrtb.ext.response.BidType.xNative;

public class BidResponseCreatorTest extends VertxTest {

    private static final BidRequestCacheInfo CACHE_INFO = BidRequestCacheInfo.builder().build();

    @Rule
    public final MockitoRule mockitoRule = MockitoJUnit.rule();

    @Mock
    private CacheService cacheService;
    @Mock
    private BidderCatalog bidderCatalog;
    @Mock
    private EventsService eventsService;
    @Mock
    private StoredRequestProcessor storedRequestProcessor;
    private Clock clock;

    private Timeout timeout;

    private BidResponseCreator bidResponseCreator;

    @Before
    public void setUp() {
        given(cacheService.getEndpointHost()).willReturn("testHost");
        given(cacheService.getEndpointPath()).willReturn("testPath");
        given(cacheService.getCachedAssetURLTemplate()).willReturn("uuid=");

        given(storedRequestProcessor.videoStoredDataResult(any(), any(), any()))
                .willReturn(Future.succeededFuture(VideoStoredDataResult.empty()));

        clock = Clock.fixed(Instant.ofEpochMilli(1000L), ZoneOffset.UTC);

        bidResponseCreator = new BidResponseCreator(
                cacheService,
                bidderCatalog,
                eventsService,
                storedRequestProcessor,
                false,
                0,
                clock,
                jacksonMapper);

        timeout = new TimeoutFactory(Clock.fixed(Instant.now(), ZoneId.systemDefault())).create(500);
    }

    @Test
    public void shouldPassOriginalTimeoutToCacheServiceIfCachingIsRequested() {
        // given
        final AuctionContext auctionContext = givenAuctionContext(givenBidRequest());

        final Bid bid = Bid.builder()
                .id("bidId1")
                .impid("impId1")
                .price(BigDecimal.valueOf(5.67))
                .build();
        final List<BidderResponse> bidderResponses = singletonList(
                BidderResponse.of("bidder1", givenSeatBid(BidderBid.of(bid, banner, "USD")), 100));

        final BidRequestCacheInfo cacheInfo = BidRequestCacheInfo.builder().doCaching(true).build();

        givenCacheServiceResult(singletonMap(bid, CacheIdInfo.of(null, null)));

        // when
<<<<<<< HEAD
        bidResponseCreator.create(toAuctionParticipant(bidderResponses), auctionContext, null, cacheInfo, ACCOUNT,
                false, 1000L, false, timeout);
=======
        bidResponseCreator.create(bidderResponses, auctionContext, cacheInfo, false);
>>>>>>> 60a0b988

        // then
        verify(cacheService).cacheBidsOpenrtb(anyList(), any(), any(), any());
    }

    @Test
    public void shouldRequestCacheServiceWithExpectedArguments() {
        // given
        final AuctionContext auctionContext = givenAuctionContext(
                givenBidRequest(builder -> builder.ext(ExtRequest.of(ExtRequestPrebid.builder()
                        .events(mapper.createObjectNode())
                        .build()))),
                builder -> builder.account(Account.builder()
                        .id("accountId")
                        .eventsEnabled(true)
                        .build()));

        final Bid bid1 = Bid.builder().id("bidId1").impid("impId1").price(BigDecimal.valueOf(5.67)).build();
        final Bid bid2 = Bid.builder().id("bidId2").impid("impId2").price(BigDecimal.valueOf(7.19)).build();
        final Bid bid3 = Bid.builder().id("bidId3").impid("impId1").price(BigDecimal.valueOf(3.74)).build();
        final Bid bid4 = Bid.builder().id("bidId4").impid("impId2").price(BigDecimal.valueOf(6.74)).build();
        final List<BidderResponse> bidderResponses = asList(
                BidderResponse.of("bidder1", givenSeatBid(BidderBid.of(bid1, banner, "USD"),
                        BidderBid.of(bid2, banner, "USD")), 100),
                BidderResponse.of("bidder2", givenSeatBid(BidderBid.of(bid3, banner, "USD"),
                        BidderBid.of(bid4, banner, "USD")), 100));

        final BidRequestCacheInfo cacheInfo = BidRequestCacheInfo.builder()
                .doCaching(true)
                .shouldCacheBids(true)
                .shouldCacheVideoBids(true)
                .cacheBidsTtl(99)
                .cacheVideoBidsTtl(101)
                .build();

        // just a stub to get through method call chain
        givenCacheServiceResult(singletonMap(bid1, CacheIdInfo.of(null, null)));

        // when
<<<<<<< HEAD
        bidResponseCreator.create(toAuctionParticipant(bidderResponses), auctionContext, null, cacheInfo, ACCOUNT,
                false, 1000L, false, timeout);
=======
        bidResponseCreator.create(bidderResponses, auctionContext, cacheInfo, false);
>>>>>>> 60a0b988

        // then
        Map<String, List<String>> biddersToCacheBidIds = new HashMap<>();
        biddersToCacheBidIds.put("bidder1", Arrays.asList("bidId1", "bidId2"));
        biddersToCacheBidIds.put("bidder2", Arrays.asList("bidId3", "bidId4"));
        verify(cacheService).cacheBidsOpenrtb(
                argThat(t -> t.containsAll(asList(bid1, bid4, bid3, bid2))),
                same(auctionContext),
                eq(CacheContext.builder()
                        .shouldCacheBids(true)
                        .shouldCacheVideoBids(true)
                        .cacheBidsTtl(99)
                        .cacheVideoBidsTtl(101)
                        .bidderToVideoBidIdsToModify(emptyMap())
                        .bidderToBidIds(biddersToCacheBidIds)
                        .build()),
                eq(EventsContext.builder()
                        .enabledForAccount(true)
                        .enabledForRequest(true)
                        .auctionTimestamp(1000L)
                        .build()));
    }

    @Test
    public void shouldRequestCacheServiceWithWinningBidsOnlyWhenWinningonlyIsTrue() {
        // given
        final AuctionContext auctionContext = givenAuctionContext(givenBidRequest(
                identity(),
                extBuilder -> extBuilder.targeting(givenTargeting())));

        final Bid bid1 = Bid.builder().id("bidId1").impid("impId1").price(BigDecimal.valueOf(5.67)).build();
        final Bid bid2 = Bid.builder().id("bidId2").impid("impId2").price(BigDecimal.valueOf(7.19)).build();
        final Bid bid3 = Bid.builder().id("bidId3").impid("impId1").price(BigDecimal.valueOf(3.74)).build();
        final Bid bid4 = Bid.builder().id("bidId4").impid("impId2").price(BigDecimal.valueOf(6.74)).build();
        final List<BidderResponse> bidderResponses = asList(
                BidderResponse.of("bidder1", givenSeatBid(BidderBid.of(bid1, banner, "USD"),
                        BidderBid.of(bid2, banner, "USD")), 100),
                BidderResponse.of("bidder2", givenSeatBid(BidderBid.of(bid3, banner, "USD"),
                        BidderBid.of(bid4, banner, "USD")), 100));

        final BidRequestCacheInfo cacheInfo = BidRequestCacheInfo.builder()
                .doCaching(true).shouldCacheWinningBidsOnly(true).build();

        // just a stub to get through method call chain
        givenCacheServiceResult(singletonMap(bid1, CacheIdInfo.of(null, null)));

        // when
<<<<<<< HEAD
        bidResponseCreator.create(toAuctionParticipant(bidderResponses), auctionContext, targeting, cacheInfo, ACCOUNT,
                false, 1000L, false, timeout);
=======
        bidResponseCreator.create(bidderResponses, auctionContext, cacheInfo, false);
>>>>>>> 60a0b988

        // then
        Map<String, List<String>> biddersToCacheBidIds = new HashMap<>();
        biddersToCacheBidIds.put("bidder1", Arrays.asList("bidId1", "bidId2"));
        biddersToCacheBidIds.put("bidder2", Arrays.asList("bidId3", "bidId4"));
        verify(cacheService).cacheBidsOpenrtb(
                argThat(t -> t.containsAll(asList(bid1, bid2)) && t.size() == 2),
                same(auctionContext),
                eq(CacheContext.builder()
                        .bidderToVideoBidIdsToModify(emptyMap())
                        .bidderToBidIds(biddersToCacheBidIds)
                        .build()),
                eq(EventsContext.builder().auctionTimestamp(1000L).build()));
    }

    @Test
    public void shouldRequestCacheServiceWithVideoBidsToModifyWhenEventsEnabledAndForBidderThatAllowsModifyVastXml() {
        // given
        final Account account = Account.builder().id("accountId").eventsEnabled(true).build();

        final Imp imp1 = Imp.builder().id("impId1").video(Video.builder().build()).build();
        final Imp imp2 = Imp.builder().id("impId2").video(Video.builder().build()).build();

        final AuctionContext auctionContext = givenAuctionContext(
                givenBidRequest(
                        identity(),
                        extBuilder -> extBuilder.events(mapper.createObjectNode()),
                        imp1, imp2),
                contextBuilder -> contextBuilder.account(account));

        final Bid bid1 = Bid.builder().id("bidId1").impid("impId1").price(BigDecimal.valueOf(5.67)).build();
        final Bid bid2 = Bid.builder().id("bidId2").impid("impId2").price(BigDecimal.valueOf(7.19)).build();
        final List<BidderResponse> bidderResponses = asList(
                BidderResponse.of("bidder1", givenSeatBid(BidderBid.of(bid1, banner, "USD")), 100),
                BidderResponse.of("bidder2", givenSeatBid(BidderBid.of(bid2, banner, "USD")), 100));

        final BidRequestCacheInfo cacheInfo = BidRequestCacheInfo.builder()
                .doCaching(true)
                .shouldCacheVideoBids(true)
                .build();

        // just a stub to get through method call chain
        givenCacheServiceResult(singletonMap(bid1, CacheIdInfo.of(null, null)));

        given(bidderCatalog.isModifyingVastXmlAllowed(eq("bidder1"))).willReturn(true);

        // when
<<<<<<< HEAD
        bidResponseCreator.create(toAuctionParticipant(bidderResponses), auctionContext, null, cacheInfo, account, true,
                1000L, false, timeout);
=======
        bidResponseCreator.create(bidderResponses, auctionContext, cacheInfo, false);
>>>>>>> 60a0b988

        // then
        Map<String, List<String>> biddersToCacheBidIds = new HashMap<>();
        biddersToCacheBidIds.put("bidder1", Collections.singletonList("bidId1"));
        biddersToCacheBidIds.put("bidder2", Collections.singletonList("bidId2"));
        verify(cacheService).cacheBidsOpenrtb(
                argThat(t -> t.containsAll(asList(bid1, bid2))),
                same(auctionContext),
                eq(CacheContext.builder()
                        .shouldCacheVideoBids(true)
                        .bidderToVideoBidIdsToModify(singletonMap("bidder1", singletonList("bidId1")))
                        .bidderToBidIds(biddersToCacheBidIds)
                        .build()),
                eq(EventsContext.builder()
                        .enabledForAccount(true)
                        .enabledForRequest(true)
                        .auctionTimestamp(1000L)
                        .build()));
    }

    @Test
    public void shouldCallCacheServiceEvenRoundedCpmIsZero() {
        // given
        final AuctionContext auctionContext = givenAuctionContext(givenBidRequest());

        final Bid bid1 = Bid.builder().id("bidId1").impid("impId1").price(BigDecimal.valueOf(0.05)).build();
        final List<BidderResponse> bidderResponses = singletonList(
                BidderResponse.of("bidder1", givenSeatBid(BidderBid.of(bid1, banner, "USD")), 100));

        final BidRequestCacheInfo cacheInfo = BidRequestCacheInfo.builder().doCaching(true).build();
        // just a stub to get through method call chain
        givenCacheServiceResult(singletonMap(bid1, CacheIdInfo.of(null, null)));

        // when
<<<<<<< HEAD
        bidResponseCreator.create(toAuctionParticipant(bidderResponses), auctionContext, null, cacheInfo, ACCOUNT,
                false, 1000L, false, timeout);
=======
        bidResponseCreator.create(bidderResponses, auctionContext, cacheInfo, false);
>>>>>>> 60a0b988

        // then
        verify(cacheService).cacheBidsOpenrtb(
                argThat(bids -> bids.contains(bid1)),
                same(auctionContext),
                eq(CacheContext.builder()
                        .bidderToVideoBidIdsToModify(emptyMap())
                        .bidderToBidIds(singletonMap("bidder1", Collections.singletonList("bidId1")))
                        .build()),
                eq(EventsContext.builder().auctionTimestamp(1000L).build()));
    }

    @Test
    public void shouldSetExpectedConstantResponseFields() {
        // given
        final AuctionContext auctionContext = givenAuctionContext(givenBidRequest());

        final List<BidderResponse> bidderResponses = singletonList(BidderResponse.of("bidder1", givenSeatBid(), 100));

        // when
<<<<<<< HEAD
        final BidResponse bidResponse = bidResponseCreator.create(toAuctionParticipant(bidderResponses), auctionContext,
                null, null, ACCOUNT, false, 1000L, false, timeout).result();
=======
        final BidResponse bidResponse =
                bidResponseCreator.create(bidderResponses, auctionContext, null, false).result();
>>>>>>> 60a0b988

        // then
        final BidResponse responseWithExpectedFields = BidResponse.builder()
                .id("123")
                .cur("USD")
                .ext(mapper.valueToTree(
                        ExtBidResponse.of(null, null, singletonMap("bidder1", 100), 1000L, null,
                                ExtBidResponsePrebid.of(1000L))))
                .build();

        assertThat(bidResponse)
                .isEqualToIgnoringGivenFields(responseWithExpectedFields, "nbr", "seatbid");

        verify(cacheService, never()).cacheBidsOpenrtb(anyList(), any(), any(), any());

    }

    @Test
    public void shouldSetNbrValueTwoAndEmptySeatbidWhenIncomingBidResponsesAreEmpty() {
        // given
        final AuctionContext auctionContext = givenAuctionContext(givenBidRequest());

        // when
        final BidResponse bidResponse = bidResponseCreator.create(emptyList(), auctionContext, null, false).result();

        // then
        assertThat(bidResponse).returns(0, BidResponse::getNbr);
        assertThat(bidResponse).returns(emptyList(), BidResponse::getSeatbid);

        verify(cacheService, never()).cacheBidsOpenrtb(anyList(), any(), any(), any());
    }

    @Test
    public void shouldSetNbrValueTwoAndEmptySeatbidWhenIncomingBidResponsesDoNotContainAnyBids() {
        // given
        final AuctionContext auctionContext = givenAuctionContext(givenBidRequest());

        final List<BidderResponse> bidderResponses = singletonList(BidderResponse.of("bidder1", givenSeatBid(), 100));

        // when
<<<<<<< HEAD
        final BidResponse bidResponse = bidResponseCreator.create(toAuctionParticipant(bidderResponses), auctionContext,
                null, null, ACCOUNT, false, 1000L, false, timeout).result();
=======
        final BidResponse bidResponse =
                bidResponseCreator.create(bidderResponses, auctionContext, null, false).result();
>>>>>>> 60a0b988

        // then
        assertThat(bidResponse).returns(0, BidResponse::getNbr);
        assertThat(bidResponse).returns(emptyList(), BidResponse::getSeatbid);

        verify(cacheService, never()).cacheBidsOpenrtb(anyList(), any(), any(), any());
    }

    @Test
    public void shouldSetNbrNullAndPopulateSeatbidWhenAtLeastOneBidIsPresent() {
        // given
        final AuctionContext auctionContext = givenAuctionContext(givenBidRequest());

        final Bid bid = Bid.builder().impid("imp1").build();
        final List<BidderResponse> bidderResponses = singletonList(BidderResponse.of("bidder1",
                givenSeatBid(BidderBid.of(bid, null, null)), 100));

        // when
<<<<<<< HEAD
        final BidResponse bidResponse = bidResponseCreator.create(toAuctionParticipant(bidderResponses), auctionContext,
                null, CACHE_INFO, ACCOUNT, false, 1000L, false, timeout).result();
=======
        final BidResponse bidResponse =
                bidResponseCreator.create(bidderResponses, auctionContext, CACHE_INFO, false).result();
>>>>>>> 60a0b988

        // then
        assertThat(bidResponse.getNbr()).isNull();
        assertThat(bidResponse.getSeatbid()).hasSize(1);

        verify(cacheService, never()).cacheBidsOpenrtb(anyList(), any(), any(), any());
    }

    @Test
    public void shouldSkipBidderResponsesWhereSeatBidContainEmptyBids() {
        // given
        final AuctionContext auctionContext = givenAuctionContext(givenBidRequest());

        final Bid bid = Bid.builder().impid("imp1").build();
        final List<BidderResponse> bidderResponses = asList(
                BidderResponse.of("bidder1", givenSeatBid(), 0),
                BidderResponse.of("bidder2", givenSeatBid(BidderBid.of(bid, banner, "USD")), 0));

        // when
<<<<<<< HEAD
        final BidResponse bidResponse = bidResponseCreator.create(toAuctionParticipant(bidderResponses), auctionContext,
                null, CACHE_INFO, ACCOUNT, false, 1000L, false, timeout).result();
=======
        final BidResponse bidResponse =
                bidResponseCreator.create(bidderResponses, auctionContext, CACHE_INFO, false).result();
>>>>>>> 60a0b988

        // then
        assertThat(bidResponse.getSeatbid()).hasSize(1);

        verify(cacheService, never()).cacheBidsOpenrtb(anyList(), any(), any(), any());
    }

    @Test
    public void shouldOverrideBidIdWhenGenerateBidIdIsTurnedOn() {
        // given
        final AuctionContext auctionContext = givenAuctionContext(givenBidRequest());
        final ExtPrebid<ExtBidPrebid, ?> prebid = ExtPrebid.of(ExtBidPrebid.builder().type(banner).build(), null);
        final Bid bid = Bid.builder()
                .id("123")
                .impid("imp123")
                .ext(mapper.valueToTree(prebid))
                .build();
        final List<BidderResponse> bidderResponses = singletonList(
                BidderResponse.of("bidder2", givenSeatBid(BidderBid.of(bid, banner, "USD")), 0));

        final BidResponseCreator bidResponseCreator = new BidResponseCreator(
                cacheService,
                bidderCatalog,
                eventsService,
                storedRequestProcessor,
                true,
                0,
                clock,
                jacksonMapper);

        // when
<<<<<<< HEAD
        final BidResponse bidResponse = bidResponseCreator.create(toAuctionParticipant(bidderResponses), auctionContext,
                null, CACHE_INFO, ACCOUNT, false, 1000L, false, timeout).result();
=======
        final BidResponse bidResponse =
                bidResponseCreator.create(bidderResponses, auctionContext, CACHE_INFO, false).result();
>>>>>>> 60a0b988

        // then
        assertThat(bidResponse.getSeatbid())
                .flatExtracting(SeatBid::getBid)
                .extracting(Bid::getExt)
                .extracting(ext -> ext.get("prebid"))
                .extracting(extPrebid -> mapper.treeToValue(extPrebid, ExtBidPrebid.class))
                .extracting(ExtBidPrebid::getBidid)
                .hasSize(1)
                .first()
                .satisfies(bidId -> assertThat(UUID.fromString(bidId)).isInstanceOf(UUID.class));

        verify(cacheService, never()).cacheBidsOpenrtb(anyList(), any(), any(), any());
    }

    @Test
    public void shouldSetExpectedResponseSeatBidAndBidFields() {
        // given
        final AuctionContext auctionContext = givenAuctionContext(givenBidRequest());
        final Bid bid = Bid.builder().id("bidId").price(BigDecimal.ONE).adm("adm").impid("i1")
                .ext(mapper.valueToTree(singletonMap("bidExt", 1))).build();
        final List<BidderResponse> bidderResponses = singletonList(BidderResponse.of("bidder1",
                givenSeatBid(BidderBid.of(bid, banner, "USD")), 100));

        // when
<<<<<<< HEAD
        final BidResponse bidResponse = bidResponseCreator.create(toAuctionParticipant(bidderResponses), auctionContext,
                null, CACHE_INFO, ACCOUNT, false, 1000L, false, timeout).result();
=======
        final BidResponse bidResponse =
                bidResponseCreator.create(bidderResponses, auctionContext, CACHE_INFO, false).result();
>>>>>>> 60a0b988

        // then
        assertThat(bidResponse.getSeatbid()).containsOnly(SeatBid.builder()
                .seat("bidder1")
                .group(0)
                .bid(singletonList(Bid.builder()
                        .id("bidId")
                        .impid("i1")
                        .price(BigDecimal.ONE)
                        .adm("adm")
                        .ext(mapper.valueToTree(ExtPrebid.of(
                                ExtBidPrebid.builder().type(banner).build(),
                                singletonMap("bidExt", 1))))
                        .build()))
                .build());

        verify(cacheService, never()).cacheBidsOpenrtb(anyList(), any(), any(), any());
    }

    @Test
    public void shouldFilterByDealsAndPriceBidsWhenImpIdsAreEqual() {
        // given
        final AuctionContext auctionContext = givenAuctionContext(givenBidRequest());

        final Bid simpleBidImp1 = Bid.builder().id("bidId1i1").price(BigDecimal.valueOf(5.67)).impid("i1").build();
        final Bid simpleBid1Imp2 = Bid.builder().id("bidId1i2").price(BigDecimal.valueOf(15.67)).impid("i2").build();
        final Bid simpleBid2Imp2 = Bid.builder().id("bidId2i2").price(BigDecimal.valueOf(17.67)).impid("i2").build();
        final Bid dealBid1Imp1 = Bid.builder().id("bidId1i1d").dealid("d1").price(BigDecimal.valueOf(4.98)).impid("i1")
                .build();
        final Bid dealBid2Imp1 = Bid.builder().id("bidId2i1d").dealid("d2").price(BigDecimal.valueOf(5.00)).impid("i1")
                .build();
        final BidderSeatBid seatBidWithDeals = givenSeatBid(
                BidderBid.of(simpleBidImp1, banner, null),
                BidderBid.of(simpleBid1Imp2, banner, null),
                BidderBid.of(simpleBid2Imp2, banner, null), // will stay (top price)
                BidderBid.of(dealBid2Imp1, banner, null),   // will stay (deal + topPrice)
                BidderBid.of(dealBid1Imp1, banner, null));

        final Bid simpleBid3Imp2 = Bid.builder().id("bidId3i2").price(BigDecimal.valueOf(7.25)).impid("i2").build();
        final Bid simpleBid4Imp2 = Bid.builder().id("bidId4i2").price(BigDecimal.valueOf(7.26)).impid("i2").build();
        final BidderSeatBid seatBidWithSimpleBids = givenSeatBid(
                BidderBid.of(simpleBid3Imp2, banner, null),
                BidderBid.of(simpleBid4Imp2, banner, null)); // will stay (top price)

        final List<BidderResponse> bidderResponses = asList(
                BidderResponse.of("bidder1", seatBidWithDeals, 100),
                BidderResponse.of("bidder2", seatBidWithSimpleBids, 111));

        // when
        final BidResponse bidResponse =
                bidResponseCreator.create(bidderResponses, auctionContext, CACHE_INFO, false).result();

        // then
        assertThat(bidResponse.getSeatbid())
                .flatExtracting(SeatBid::getBid).hasSize(3)
                .extracting(Bid::getId)
                .containsOnly("bidId2i2", "bidId2i1d", "bidId4i2");
    }

    @Test
    public void shouldAddTypeToNativeBidAdm() throws JsonProcessingException {
        // given
        final Request nativeRequest = Request.builder()
                .assets(singletonList(Asset.builder()
                        .id(123)
                        .img(ImageObject.builder().type(1).build())
                        .data(DataObject.builder().type(2).build())
                        .build()))
                .build();

        final BidRequest bidRequest = BidRequest.builder()
                .cur(singletonList("USD"))
                .tmax(1000L)
                .app(App.builder().build())
                .imp(singletonList(Imp.builder()
                        .id("imp1")
                        .xNative(Native.builder().request(mapper.writeValueAsString(nativeRequest)).build())
                        .build()))
                .build();
        final AuctionContext auctionContext = givenAuctionContext(bidRequest);

        final Response responseAdm = Response.builder()
                .assets(singletonList(com.iab.openrtb.response.Asset.builder()
                        .id(123)
                        .img(com.iab.openrtb.response.ImageObject.builder().build())
                        .data(com.iab.openrtb.response.DataObject.builder().build())
                        .build()))
                .build();

        final Bid bid = Bid.builder().id("bidId").price(BigDecimal.ONE).impid("imp1")
                .adm(mapper.writeValueAsString(responseAdm))
                .ext(mapper.valueToTree(singletonMap("bidExt", 1))).build();
        final List<BidderResponse> bidderResponses = singletonList(BidderResponse.of("bidder1",
                givenSeatBid(BidderBid.of(bid, xNative, "USD")), 100));

        // when
<<<<<<< HEAD
        final BidResponse bidResponse = bidResponseCreator.create(toAuctionParticipant(bidderResponses), auctionContext,
                null, CACHE_INFO, ACCOUNT, false, 1000L, false, timeout).result();
=======
        final BidResponse bidResponse =
                bidResponseCreator.create(bidderResponses, auctionContext, CACHE_INFO, false).result();
>>>>>>> 60a0b988

        // then
        assertThat(bidResponse.getSeatbid()).hasSize(1)
                .flatExtracting(SeatBid::getBid)
                .extracting(Bid::getAdm)
                .extracting(adm -> mapper.readValue(adm, Response.class))
                .flatExtracting(Response::getAssets).hasSize(1)
                .containsOnly(com.iab.openrtb.response.Asset.builder()
                        .id(123)
                        .img(com.iab.openrtb.response.ImageObject.builder().type(1).build())
                        .data(com.iab.openrtb.response.DataObject.builder().type(2).build())
                        .build());

        verify(cacheService, never()).cacheBidsOpenrtb(anyList(), any(), any(), any());
    }

    @Test
    public void shouldReturnEmptyAssetIfImageTypeIsEmpty() throws JsonProcessingException {
        // given
        final Request nativeRequest = Request.builder()
                .assets(singletonList(Asset.builder()
                        .id(123)
                        .img(ImageObject.builder().type(null).build())
                        .data(DataObject.builder().type(2).build())
                        .build()))
                .build();

        final BidRequest bidRequest = BidRequest.builder()
                .cur(singletonList("USD"))
                .tmax(1000L)
                .app(App.builder().build())
                .imp(singletonList(Imp.builder()
                        .id("imp1")
                        .xNative(Native.builder().request(mapper.writeValueAsString(nativeRequest)).build())
                        .build()))
                .build();

        final AuctionContext auctionContext = givenAuctionContext(bidRequest);

        final Response responseAdm = Response.builder()
                .assets(singletonList(com.iab.openrtb.response.Asset.builder()
                        .id(123)
                        .img(com.iab.openrtb.response.ImageObject.builder().type(null).build())
                        .data(com.iab.openrtb.response.DataObject.builder().build())
                        .build()))
                .build();

        final Bid bid = Bid.builder().id("bidId").price(BigDecimal.ONE).impid("imp1")
                .adm(mapper.writeValueAsString(responseAdm))
                .ext(mapper.valueToTree(singletonMap("bidExt", 1))).build();
        final List<BidderResponse> bidderResponses = singletonList(BidderResponse.of("bidder1",
                givenSeatBid(BidderBid.of(bid, xNative, "USD")), 100));

        // when
        final BidResponse bidResponse =
                bidResponseCreator.create(bidderResponses, auctionContext, CACHE_INFO, false).result();

        // then
        assertThat(bidResponse.getSeatbid()).hasSize(1)
                .flatExtracting(SeatBid::getBid)
                .extracting(Bid::getAdm)
                .extracting(adm -> mapper.readValue(adm, Response.class))
                .flatExtracting(Response::getAssets)
                .isEmpty();
    }

    @Test
    public void shouldReturnEmptyAssetIfDataTypeIsEmpty() throws JsonProcessingException {
        // given
        final Request nativeRequest = Request.builder()
                .assets(singletonList(Asset.builder()
                        .id(123)
                        .img(ImageObject.builder().type(1).build())
                        .data(DataObject.builder().type(null).build())
                        .build()))
                .build();

        final BidRequest bidRequest = BidRequest.builder()
                .cur(singletonList("USD"))
                .tmax(1000L)
                .app(App.builder().build())
                .imp(singletonList(Imp.builder()
                        .id("imp1")
                        .xNative(Native.builder().request(mapper.writeValueAsString(nativeRequest)).build())
                        .build()))
                .build();

        final AuctionContext auctionContext = givenAuctionContext(bidRequest);

        final Response responseAdm = Response.builder()
                .assets(singletonList(com.iab.openrtb.response.Asset.builder()
                        .id(123)
                        .img(com.iab.openrtb.response.ImageObject.builder().build())
                        .data(com.iab.openrtb.response.DataObject.builder().build())
                        .build()))
                .build();

        final Bid bid = Bid.builder().id("bidId").price(BigDecimal.ONE).impid("imp1")
                .adm(mapper.writeValueAsString(responseAdm))
                .ext(mapper.valueToTree(singletonMap("bidExt", 1))).build();
        final List<BidderResponse> bidderResponses = singletonList(BidderResponse.of("bidder1",
                givenSeatBid(BidderBid.of(bid, xNative, "USD")), 100));

        // when
        final BidResponse bidResponse =
                bidResponseCreator.create(bidderResponses, auctionContext, CACHE_INFO, false).result();

        // then
        assertThat(bidResponse.getSeatbid()).hasSize(1)
                .flatExtracting(SeatBid::getBid)
                .extracting(Bid::getAdm)
                .extracting(adm -> mapper.readValue(adm, Response.class))
                .flatExtracting(Response::getAssets)
                .isEmpty();
    }

    @Test
    public void shouldSetBidAdmToNullIfCacheIdIsPresentAndReturnCreativeBidsIsFalse() {
        // given
        final AuctionContext auctionContext = givenAuctionContext(givenBidRequest(
                identity(),
                extBuilder -> extBuilder.targeting(givenTargeting())));

        final Bid bid = Bid.builder().price(BigDecimal.ONE).adm("adm").impid("i1").build();
        final List<BidderResponse> bidderResponses = singletonList(BidderResponse.of("bidder1",
                givenSeatBid(BidderBid.of(bid, banner, "USD")), 100));

        givenCacheServiceResult(singletonMap(bid, CacheIdInfo.of("id", null)));

        final BidRequestCacheInfo cacheInfo = BidRequestCacheInfo.builder().doCaching(true).build();

        // when
<<<<<<< HEAD
        final BidResponse bidResponse = bidResponseCreator.create(toAuctionParticipant(bidderResponses), auctionContext,
                targeting, cacheInfo, ACCOUNT, false, 0L, false, timeout).result();
=======
        final BidResponse bidResponse =
                bidResponseCreator.create(bidderResponses, auctionContext, cacheInfo, false).result();
>>>>>>> 60a0b988

        // then
        assertThat(bidResponse.getSeatbid())
                .flatExtracting(SeatBid::getBid).hasSize(1)
                .extracting(Bid::getAdm)
                .containsNull();

        verify(cacheService).cacheBidsOpenrtb(anyList(), any(), any(), any());
    }

    @Test
    public void shouldSetBidAdmToNullIfVideoCacheIdIsPresentAndReturnCreativeVideoBidsIsFalse() {
        // given
        final AuctionContext auctionContext = givenAuctionContext(givenBidRequest(
                identity(),
                extBuilder -> extBuilder.targeting(givenTargeting())));

        final Bid bid = Bid.builder().price(BigDecimal.ONE).adm("adm").impid("i1").build();
        final List<BidderResponse> bidderResponses = singletonList(BidderResponse.of("bidder1",
                givenSeatBid(BidderBid.of(bid, banner, "USD")), 100));

        final BidRequestCacheInfo cacheInfo = BidRequestCacheInfo.builder().doCaching(true).build();

        givenCacheServiceResult(singletonMap(bid, CacheIdInfo.of("id", null)));

        // when
<<<<<<< HEAD
        final BidResponse bidResponse = bidResponseCreator.create(toAuctionParticipant(bidderResponses), auctionContext,
                targeting, cacheInfo, ACCOUNT, false, 0L, false, timeout).result();
=======
        final BidResponse bidResponse =
                bidResponseCreator.create(bidderResponses, auctionContext, cacheInfo, false).result();
>>>>>>> 60a0b988

        // then
        assertThat(bidResponse.getSeatbid())
                .flatExtracting(SeatBid::getBid).hasSize(1)
                .extracting(Bid::getAdm)
                .containsNull();

        verify(cacheService).cacheBidsOpenrtb(anyList(), any(), any(), any());
    }

    @Test
    public void shouldTolerateMissingExtInSeatBidAndBid() {
        // given
        final AuctionContext auctionContext = givenAuctionContext(givenBidRequest());
        final Bid bid = Bid.builder().id("bidId").price(BigDecimal.ONE).impid("i1").build();
        final List<BidderResponse> bidderResponses = singletonList(BidderResponse.of("bidder1",
                givenSeatBid(BidderBid.of(bid, banner, "USD")), 100));

        // when
<<<<<<< HEAD
        final BidResponse bidResponse = bidResponseCreator.create(toAuctionParticipant(bidderResponses), auctionContext,
                null, CACHE_INFO, ACCOUNT, false, 1000L, false, timeout).result();
=======
        final BidResponse bidResponse =
                bidResponseCreator.create(bidderResponses, auctionContext, CACHE_INFO, false).result();
>>>>>>> 60a0b988

        // then
        assertThat(bidResponse.getSeatbid()).hasSize(1)
                .flatExtracting(SeatBid::getBid)
                .containsOnly(Bid.builder()
                        .id("bidId")
                        .impid("i1")
                        .price(BigDecimal.ONE)
                        .ext(mapper.valueToTree(
                                ExtPrebid.of(ExtBidPrebid.builder().type(banner).build(), null)))
                        .build());

        verify(cacheService, never()).cacheBidsOpenrtb(anyList(), any(), any(), any());
    }

    @Test
    public void shouldPopulateTargetingKeywords() {
        // given
        final AuctionContext auctionContext = givenAuctionContext(givenBidRequest(
                identity(),
                extBuilder -> extBuilder.targeting(givenTargeting())));

        final Bid bid = Bid.builder().id("bidId1").price(BigDecimal.valueOf(5.67)).impid("i1").build();
        final List<BidderResponse> bidderResponses = singletonList(BidderResponse.of("bidder1",
                givenSeatBid(BidderBid.of(bid, banner, "USD")), 100));

        // when
<<<<<<< HEAD
        final BidResponse bidResponse = bidResponseCreator.create(toAuctionParticipant(bidderResponses), auctionContext,
                targeting, CACHE_INFO, ACCOUNT, false, 1000L, false, timeout).result();
=======
        final BidResponse bidResponse =
                bidResponseCreator.create(bidderResponses, auctionContext, CACHE_INFO, false).result();
>>>>>>> 60a0b988

        // then
        assertThat(bidResponse.getSeatbid())
                .flatExtracting(SeatBid::getBid).hasSize(1)
                .extracting(extractedBid -> toExtPrebid(extractedBid.getExt()).getPrebid().getTargeting())
                .flatExtracting(Map::entrySet)
                .extracting(Map.Entry::getKey, Map.Entry::getValue)
                .containsOnly(
                        tuple("hb_pb", "5.00"),
                        tuple("hb_pb_bidder1", "5.00"),
                        tuple("hb_bidder", "bidder1"),
                        tuple("hb_bidder_bidder1", "bidder1"));

        verify(cacheService, never()).cacheBidsOpenrtb(anyList(), any(), any(), any());
    }

    @Test
    public void shouldTruncateTargetingKeywordsByGlobalConfig() {
        // given
        final AuctionContext auctionContext = givenAuctionContext(givenBidRequest(
                identity(),
                extBuilder -> extBuilder.targeting(givenTargeting())));

        final Bid bid = Bid.builder().id("bidId1").price(BigDecimal.valueOf(5.67)).impid("i1").build();
        final List<BidderResponse> bidderResponses = singletonList(BidderResponse.of("someVeryLongBidderName",
                givenSeatBid(BidderBid.of(bid, banner, "USD")), 100));

        final BidResponseCreator bidResponseCreator = new BidResponseCreator(
                cacheService,
                bidderCatalog,
                eventsService,
                storedRequestProcessor,
                false,
                20,
                clock,
                jacksonMapper);

        // when
<<<<<<< HEAD
        final BidResponse bidResponse = bidResponseCreator.create(toAuctionParticipant(bidderResponses), auctionContext,
                targeting, CACHE_INFO, ACCOUNT, false, 1000L, false, timeout).result();
=======
        final BidResponse bidResponse =
                bidResponseCreator.create(bidderResponses, auctionContext, CACHE_INFO, false).result();
>>>>>>> 60a0b988

        // then
        assertThat(bidResponse.getSeatbid())
                .flatExtracting(SeatBid::getBid).hasSize(1)
                .extracting(extractedBid -> toExtPrebid(extractedBid.getExt()).getPrebid().getTargeting())
                .flatExtracting(Map::entrySet)
                .extracting(Map.Entry::getKey, Map.Entry::getValue)
                .containsOnly(
                        tuple("hb_pb", "5.00"),
                        tuple("hb_pb_someVeryLongBi", "5.00"),
                        tuple("hb_bidder", "someVeryLongBidderName"),
                        tuple("hb_bidder_someVeryLo", "someVeryLongBidderName"),
                        tuple("hb_bidder_someVeryLo", "someVeryLongBidderName"));
    }

    @Test
    public void shouldTruncateTargetingKeywordsByAccountConfig() {
        // given
        final Account account = Account.builder().id("accountId").truncateTargetAttr(20).build();
        final BidRequest bidRequest = givenBidRequest(
                identity(),
                extBuilder -> extBuilder.targeting(givenTargeting()));
        final AuctionContext auctionContext = givenAuctionContext(
                bidRequest,
                contextBuilder -> contextBuilder.account(account));

        final Bid bid = Bid.builder().id("bidId1").price(BigDecimal.valueOf(5.67)).impid("i1").build();
        final List<BidderResponse> bidderResponses = singletonList(BidderResponse.of("someVeryLongBidderName",
                givenSeatBid(BidderBid.of(bid, banner, "USD")), 100));

        // when
<<<<<<< HEAD
        final BidResponse bidResponse = bidResponseCreator.create(toAuctionParticipant(bidderResponses), auctionContext,
                targeting, CACHE_INFO, account, false, 1000L, false, timeout).result();
=======
        final BidResponse bidResponse =
                bidResponseCreator.create(bidderResponses, auctionContext, CACHE_INFO, false).result();
>>>>>>> 60a0b988

        // then
        assertThat(bidResponse.getSeatbid())
                .flatExtracting(SeatBid::getBid).hasSize(1)
                .extracting(extractedBid -> toExtPrebid(extractedBid.getExt()).getPrebid().getTargeting())
                .flatExtracting(Map::entrySet)
                .extracting(Map.Entry::getKey, Map.Entry::getValue)
                .containsOnly(
                        tuple("hb_pb", "5.00"),
                        tuple("hb_pb_someVeryLongBi", "5.00"),
                        tuple("hb_bidder", "someVeryLongBidderName"),
                        tuple("hb_bidder_someVeryLo", "someVeryLongBidderName"));
    }

    @Test
    public void shouldTruncateTargetingKeywordsByRequestPassedValue() {
        // given
        final Account account = Account.builder().id("accountId").truncateTargetAttr(25).build();
        final BidRequest bidRequest = givenBidRequest(
                identity(),
                extBuilder -> extBuilder.targeting(ExtRequestTargeting.builder()
                        .pricegranularity(mapper.valueToTree(
                                ExtPriceGranularity.of(2, singletonList(ExtGranularityRange.of(BigDecimal.valueOf(5),
                                        BigDecimal.valueOf(0.5))))))
                        .includewinners(true)
                        .includebidderkeys(true)
                        .truncateattrchars(20)
                        .build()));
        final AuctionContext auctionContext = givenAuctionContext(
                bidRequest,
                contextBuilder -> contextBuilder.account(account));

        final Bid bid = Bid.builder().id("bidId1").price(BigDecimal.valueOf(5.67)).impid("i1").build();
        final List<BidderResponse> bidderResponses = singletonList(BidderResponse.of("someVeryLongBidderName",
                givenSeatBid(BidderBid.of(bid, banner, "USD")), 100));

        // when
<<<<<<< HEAD
        final BidResponse bidResponse = bidResponseCreator.create(toAuctionParticipant(bidderResponses), auctionContext,
                targeting, CACHE_INFO, account, false, 1000L, false, timeout).result();
=======
        final BidResponse bidResponse =
                bidResponseCreator.create(bidderResponses, auctionContext, CACHE_INFO, false).result();
>>>>>>> 60a0b988

        // then
        assertThat(bidResponse.getSeatbid())
                .flatExtracting(SeatBid::getBid).hasSize(1)
                .extracting(extractedBid -> toExtPrebid(extractedBid.getExt()).getPrebid().getTargeting())
                .flatExtracting(Map::entrySet)
                .extracting(Map.Entry::getKey, Map.Entry::getValue)
                .containsOnly(
                        tuple("hb_pb", "5.00"),
                        tuple("hb_pb_someVeryLongBi", "5.00"),
                        tuple("hb_bidder", "someVeryLongBidderName"),
                        tuple("hb_bidder_someVeryLo", "someVeryLongBidderName"));
    }

    @Test
    public void shouldPopulateTargetingKeywordsForWinningBidsAndWinningBidsByBidder() {
        // given
        final AuctionContext auctionContext = givenAuctionContext(givenBidRequest(
                identity(),
                extBuilder -> extBuilder.targeting(givenTargeting())));

        final Bid firstBid = Bid.builder().id("bidId1").price(BigDecimal.valueOf(5.67)).impid("i1").build();
        final Bid secondBid = Bid.builder().id("bidId2").price(BigDecimal.valueOf(4.98)).impid("i2").build();
        final Bid thirdBid = Bid.builder().id("bidId3").price(BigDecimal.valueOf(7.25)).impid("i2").build();
        final List<BidderResponse> bidderResponses = asList(
                BidderResponse.of("bidder1",
                        givenSeatBid(BidderBid.of(firstBid, banner, null),
                                BidderBid.of(secondBid, banner, null)), 100),
                BidderResponse.of("bidder2",
                        givenSeatBid(BidderBid.of(thirdBid, banner, null)), 111));

        // when
<<<<<<< HEAD
        final BidResponse bidResponse = bidResponseCreator.create(toAuctionParticipant(bidderResponses), auctionContext,
                targeting, CACHE_INFO, ACCOUNT, false, 0L, false, timeout).result();
=======
        final BidResponse bidResponse =
                bidResponseCreator.create(bidderResponses, auctionContext, CACHE_INFO, false).result();
>>>>>>> 60a0b988

        // then
        assertThat(bidResponse.getSeatbid())
                .flatExtracting(SeatBid::getBid).hasSize(3)
                .extracting(
                        Bid::getId,
                        bid -> toTargetingByKey(bid, "hb_bidder"),
                        bid -> toTargetingByKey(bid, "hb_bidder_bidder1"),
                        bid -> toTargetingByKey(bid, "hb_bidder_bidder2"))
                .containsOnly(
                        tuple("bidId1", "bidder1", "bidder1", null),
                        tuple("bidId2", null, "bidder1", null),
                        tuple("bidId3", "bidder2", null, "bidder2"));

        verify(cacheService, never()).cacheBidsOpenrtb(anyList(), any(), any(), any());
    }

    @Test
    public void shouldPopulateTargetingKeywordsFromMediaTypePriceGranularities() {
        // given
        final AuctionContext auctionContext = givenAuctionContext(givenBidRequest(
                identity(),
                extBuilder -> extBuilder.targeting(ExtRequestTargeting.builder()
                        .pricegranularity(mapper.valueToTree(ExtPriceGranularity.of(2,
                                singletonList(ExtGranularityRange.of(BigDecimal.valueOf(5), BigDecimal.valueOf(0.5))))))
                        .mediatypepricegranularity(ExtMediaTypePriceGranularity.of(
                                mapper.valueToTree(ExtPriceGranularity.of(
                                        3,
                                        singletonList(ExtGranularityRange.of(
                                                BigDecimal.valueOf(10), BigDecimal.valueOf(1))))),
                                null,
                                null))
                        .includewinners(true)
                        .includebidderkeys(true)
                        .build())));

        final Bid bid = Bid.builder().id("bidId").price(BigDecimal.valueOf(5.67)).impid("i1").build();
        final List<BidderResponse> bidderResponses = singletonList(BidderResponse.of("bidder1",
                givenSeatBid(BidderBid.of(bid, banner, "USD")), 100));

        // when
<<<<<<< HEAD
        final BidResponse bidResponse = bidResponseCreator.create(toAuctionParticipant(bidderResponses), auctionContext,
                targeting, CACHE_INFO, ACCOUNT, false, 0L, false, timeout).result();
=======
        final BidResponse bidResponse =
                bidResponseCreator.create(bidderResponses, auctionContext, CACHE_INFO, false).result();
>>>>>>> 60a0b988

        // then
        assertThat(bidResponse.getSeatbid())
                .flatExtracting(SeatBid::getBid)
                .extracting(extractedBid -> toExtPrebid(extractedBid.getExt()).getPrebid().getTargeting())
                .flatExtracting(Map::entrySet)
                .extracting(Map.Entry::getKey, Map.Entry::getValue)
                .containsOnly(
                        tuple("hb_pb", "5.000"),
                        tuple("hb_bidder", "bidder1"),
                        tuple("hb_pb_bidder1", "5.000"),
                        tuple("hb_bidder_bidder1", "bidder1"));

        verify(cacheService, never()).cacheBidsOpenrtb(anyList(), any(), any(), any());
    }

    @Test
    public void shouldPopulateCacheIdHostPathAndUuidTargetingKeywords() {
        // given
        final AuctionContext auctionContext = givenAuctionContext(givenBidRequest(
                identity(),
                extBuilder -> extBuilder.targeting(givenTargeting())));

        final Bid bid = Bid.builder().id("bidId").price(BigDecimal.valueOf(5.67)).impid("i1").build();
        final List<BidderResponse> bidderResponses = singletonList(BidderResponse.of("bidder1",
                givenSeatBid(BidderBid.of(bid, banner, "USD")), 100));
        final BidRequestCacheInfo cacheInfo = BidRequestCacheInfo.builder().doCaching(true).build();

        givenCacheServiceResult(singletonMap(bid, CacheIdInfo.of("cacheId", "videoId")));

        // when
<<<<<<< HEAD
        final BidResponse bidResponse = bidResponseCreator.create(toAuctionParticipant(bidderResponses), auctionContext,
                targeting, cacheInfo, ACCOUNT, false, 0L, false, timeout).result();
=======
        final BidResponse bidResponse =
                bidResponseCreator.create(bidderResponses, auctionContext, cacheInfo, false).result();
>>>>>>> 60a0b988

        // then
        assertThat(bidResponse.getSeatbid())
                .flatExtracting(SeatBid::getBid).hasSize(1)
                .extracting(extractedBid -> toExtPrebid(extractedBid.getExt()).getPrebid().getTargeting())
                .flatExtracting(Map::entrySet)
                .extracting(Map.Entry::getKey, Map.Entry::getValue)
                .containsOnly(
                        tuple("hb_pb", "5.00"),
                        tuple("hb_bidder", "bidder1"),
                        tuple("hb_cache_id", "cacheId"),
                        tuple("hb_uuid", "videoId"),
                        tuple("hb_cache_host", "testHost"),
                        tuple("hb_cache_path", "testPath"),
                        tuple("hb_pb_bidder1", "5.00"),
                        tuple("hb_bidder_bidder1", "bidder1"),
                        tuple("hb_cache_id_bidder1", "cacheId"),
                        tuple("hb_uuid_bidder1", "videoId"),
                        tuple("hb_cache_host_bidder1", "testHost"),
                        tuple("hb_cache_path_bidder1", "testPath"));

        verify(cacheService).cacheBidsOpenrtb(anyList(), any(), any(), any());
    }

    @Test
    public void shouldPopulateTargetingKeywordsWithAdditionalValuesFromRequest() {
        // given
        final AuctionContext auctionContext = givenAuctionContext(givenBidRequest(
                identity(),
                extBuilder -> extBuilder
                        .targeting(givenTargeting())
                        .adservertargeting(singletonList(ExtRequestPrebidAdservertargetingRule.of(
                                "static_keyword1", xStatic, "static_keyword1")))));

        final Bid bid = Bid.builder().id("bidId1").price(BigDecimal.valueOf(5.67)).impid("i1").build();
        final List<BidderResponse> bidderResponses = singletonList(BidderResponse.of(
                "bidder1", givenSeatBid(BidderBid.of(bid, banner, "USD")), 100));

        // when
        final BidResponse bidResponse =
                bidResponseCreator.create(bidderResponses, auctionContext, CACHE_INFO, false).result();

        // then
        assertThat(bidResponse.getSeatbid())
                .flatExtracting(SeatBid::getBid).hasSize(1)
                .extracting(extractedBid -> toExtPrebid(extractedBid.getExt()).getPrebid().getTargeting())
                .flatExtracting(Map::entrySet)
                .extracting(Map.Entry::getKey, Map.Entry::getValue)
                .contains(tuple("static_keyword1", "static_keyword1"));
    }

    @Test
    public void shouldPopulateTargetingKeywordsIfBidWasCachedAndAdmWasRemoved() {
        // given
        final AuctionContext auctionContext = givenAuctionContext(givenBidRequest(
                identity(),
                extBuilder -> extBuilder.targeting(givenTargeting())));

        final Bid bid = Bid.builder().id("bidId").price(BigDecimal.valueOf(5.67)).impid("impId").adm("adm").build();
        final List<BidderResponse> bidderResponses = singletonList(BidderResponse.of("bidder1",
                givenSeatBid(BidderBid.of(bid, banner, "USD")), 100));

        final BidRequestCacheInfo cacheInfo = BidRequestCacheInfo.builder()
                .doCaching(true)
                .returnCreativeBids(false) // this will cause erasing of bid.adm
                .build();

        givenCacheServiceResult(singletonMap(bid, CacheIdInfo.of("cacheId", null)));

        // when
<<<<<<< HEAD
        final BidResponse bidResponse = bidResponseCreator.create(toAuctionParticipant(bidderResponses), auctionContext,
                targeting, CACHE_INFO, account, true, 0L, false, timeout).result();
=======
        final BidResponse bidResponse =
                bidResponseCreator.create(bidderResponses, auctionContext, cacheInfo, false).result();
>>>>>>> 60a0b988

        // then
        assertThat(bidResponse.getSeatbid())
                .flatExtracting(SeatBid::getBid).hasSize(1)
                .extracting(extractedBid -> toExtPrebid(extractedBid.getExt()).getPrebid().getTargeting())
                .doesNotContainNull();
    }

    @Test
    public void shouldAddExtPrebidEventsIfEventsAreEnabledAndExtRequestPrebidEventPresent() {
        // given
        final Account account = Account.builder().id("accountId").eventsEnabled(true).build();
        final BidRequest bidRequest = givenBidRequest(
                identity(),
                extBuilder -> extBuilder
                        .events(mapper.createObjectNode())
                        .integration("pbjs"));
        final AuctionContext auctionContext = givenAuctionContext(
                bidRequest,
                contextBuilder -> contextBuilder.account(account));

        final Bid bid = Bid.builder()
                .id("bidId1")
                .price(BigDecimal.valueOf(5.67))
                .impid("i1")
                .build();
        final List<BidderResponse> bidderResponses = singletonList(
                BidderResponse.of("bidder1", givenSeatBid(BidderBid.of(bid, banner, "USD")), 100));

        final Events events = Events.of("http://event-type-win", "http://event-type-view");
        given(eventsService.createEvent(anyString(), anyString(), anyString(), anyLong(), anyString()))
                .willReturn(events);

        // when
        final BidResponse bidResponse =
                bidResponseCreator.create(bidderResponses, auctionContext, CACHE_INFO, false).result();

        // then
        assertThat(bidResponse.getSeatbid()).hasSize(1)
                .flatExtracting(SeatBid::getBid)
                .extracting(responseBid -> toExtPrebid(responseBid.getExt()).getPrebid().getEvents())
                .containsOnly(events);

        verify(cacheService, never()).cacheBidsOpenrtb(anyList(), any(), any(), any());
    }

    @Test
    public void shouldAddExtPrebidEventsIfEventsAreEnabledAndAccountSupportEventsForChannel() {
        // given
        final Account account = Account.builder()
                .id("accountId")
                .eventsEnabled(true)
                .analyticsConfig(AccountAnalyticsConfig.of(singletonMap("web", true)))
                .build();
        final BidRequest bidRequest = givenBidRequest(
                identity(),
                extBuilder -> extBuilder
                        .channel(ExtRequestPrebidChannel.of("web"))
                        .integration("pbjs"));
        final AuctionContext auctionContext = givenAuctionContext(
                bidRequest,
                contextBuilder -> contextBuilder.account(account));

        final Bid bid = Bid.builder()
                .id("bidId1")
                .price(BigDecimal.valueOf(5.67))
                .impid("i1")
                .build();
        final List<BidderResponse> bidderResponses = singletonList(
                BidderResponse.of("bidder1", givenSeatBid(BidderBid.of(bid, banner, "USD")), 100));

        final Events events = Events.of("http://event-type-win", "http://event-type-view");
        given(eventsService.createEvent(anyString(), anyString(), anyString(), anyLong(), anyString()))
                .willReturn(events);

        // when
        final BidResponse bidResponse =
                bidResponseCreator.create(bidderResponses, auctionContext, CACHE_INFO, false).result();

        // then
        assertThat(bidResponse.getSeatbid()).hasSize(1)
                .flatExtracting(SeatBid::getBid)
                .extracting(responseBid -> toExtPrebid(responseBid.getExt()).getPrebid().getEvents())
                .containsOnly(events);

        verify(cacheService, never()).cacheBidsOpenrtb(anyList(), any(), any(), any());
    }

    @Test
    public void shouldAddExtPrebidEventsIfEventsAreEnabledAndDefaultAccountAnalyticsConfig() {
        // given
        final Account account = Account.builder().id("accountId").eventsEnabled(true).build();
        final BidRequest bidRequest = givenBidRequest(
                identity(),
                extBuilder -> extBuilder
                        .channel(ExtRequestPrebidChannel.of("amp"))
                        .integration("pbjs"));
        final AuctionContext auctionContext = givenAuctionContext(
                bidRequest,
                contextBuilder -> contextBuilder.account(account));

        final Bid bid = Bid.builder()
                .id("bidId1")
                .price(BigDecimal.valueOf(5.67))
                .impid("i1")
                .build();
        final List<BidderResponse> bidderResponses = singletonList(
                BidderResponse.of("bidder1", givenSeatBid(BidderBid.of(bid, banner, "USD")), 100));

        final Events events = Events.of("http://event-type-win", "http://event-type-view");
        given(eventsService.createEvent(anyString(), anyString(), anyString(), anyLong(), anyString()))
                .willReturn(events);

        // when
<<<<<<< HEAD
        final BidResponse bidResponse = bidResponseCreator.create(toAuctionParticipant(bidderResponses), auctionContext,
                targeting, CACHE_INFO, account, true, 0L, false, timeout).result();
=======
        final BidResponse bidResponse =
                bidResponseCreator.create(bidderResponses, auctionContext, CACHE_INFO, false).result();
>>>>>>> 60a0b988

        // then
        assertThat(bidResponse.getSeatbid()).hasSize(1)
                .flatExtracting(SeatBid::getBid)
                .extracting(responseBid -> toExtPrebid(responseBid.getExt()).getPrebid().getEvents())
                .containsOnly(events);

        verify(cacheService, never()).cacheBidsOpenrtb(anyList(), any(), any(), any());
    }

    @Test
    public void shouldAddExtPrebidVideo() {
        // given
        final AuctionContext auctionContext = givenAuctionContext(givenBidRequest());

        final Bid bid = Bid.builder().id("bidId1").price(BigDecimal.valueOf(5.67)).impid("i1").impid("i1")
                .ext(mapper.createObjectNode().set("prebid", mapper.valueToTree(
                        ExtBidPrebid.builder().video(ExtBidPrebidVideo.of(1, "category")).build()))).build();
        final List<BidderResponse> bidderResponses = singletonList(BidderResponse.of("bidder1",
                givenSeatBid(BidderBid.of(bid, banner, "USD")), 100));

        // when
        final BidResponse bidResponse =
                bidResponseCreator.create(bidderResponses, auctionContext, CACHE_INFO, false).result();

        // then
        assertThat(bidResponse.getSeatbid()).hasSize(1)
                .flatExtracting(SeatBid::getBid)
                .extracting(responseBid -> toExtPrebid(responseBid.getExt()).getPrebid().getVideo())
                .containsOnly(ExtBidPrebidVideo.of(1, "category"));
    }

    @Test
    public void shouldNotAddExtPrebidEventsIfEventsAreNotEnabled() {
        // given
        final Account account = Account.builder().id("accountId").eventsEnabled(false).build();
        final AuctionContext auctionContext = givenAuctionContext(
                givenBidRequest(
                        identity(),
                        extBuilder -> extBuilder.events(mapper.createObjectNode())),
                contextBuilder -> contextBuilder.account(account));

        final Bid bid = Bid.builder().id("bidId1").price(BigDecimal.valueOf(5.67)).impid("i1").build();
        final List<BidderResponse> bidderResponses = singletonList(BidderResponse.of("bidder1",
                givenSeatBid(BidderBid.of(bid, banner, "USD")), 100));

        // when
<<<<<<< HEAD
        final BidResponse bidResponse = bidResponseCreator.create(toAuctionParticipant(bidderResponses), auctionContext,
                targeting, CACHE_INFO, account, true, 0L, false, timeout).result();
=======
        final BidResponse bidResponse =
                bidResponseCreator.create(bidderResponses, auctionContext, CACHE_INFO, false).result();
>>>>>>> 60a0b988

        // then
        assertThat(bidResponse.getSeatbid()).hasSize(1)
                .flatExtracting(SeatBid::getBid)
                .extracting(responseBid -> toExtPrebid(responseBid.getExt()).getPrebid().getEvents())
                .containsNull();
    }

    @Test
    public void shouldNotAddExtPrebidEventsIfExtRequestPrebidEventsNull() {
        // given
        final Account account = Account.builder().id("accountId").eventsEnabled(true).build();
        final AuctionContext auctionContext = givenAuctionContext(
                givenBidRequest(),
                contextBuilder -> contextBuilder.account(account));

        final Bid bid = Bid.builder()
                .id("bidId1")
                .price(BigDecimal.valueOf(5.67))
                .impid("i1")
                .build();
        final List<BidderResponse> bidderResponses = singletonList(
                BidderResponse.of("bidder1", givenSeatBid(BidderBid.of(bid, banner, "USD")), 100));

        // when
        final BidResponse bidResponse =
                bidResponseCreator.create(bidderResponses, auctionContext, CACHE_INFO, false).result();

        // then
        assertThat(bidResponse.getSeatbid()).hasSize(1)
                .flatExtracting(SeatBid::getBid)
                .extracting(responseBid -> toExtPrebid(responseBid.getExt()).getPrebid().getEvents())
                .containsNull();
    }

    @Test
    public void shouldNotAddExtPrebidEventsIfAccountDoesNotSupportEventsForChannel() {
        // given
        final Account account = Account.builder()
                .id("accountId")
                .eventsEnabled(true)
                .analyticsConfig(AccountAnalyticsConfig.of(singletonMap("web", true)))
                .build();
        final BidRequest bidRequest = givenBidRequest(
                identity(),
                extBuilder -> extBuilder.channel(ExtRequestPrebidChannel.of("amp")));
        final AuctionContext auctionContext = givenAuctionContext(
                bidRequest,
                contextBuilder -> contextBuilder.account(account));

        final Bid bid = Bid.builder()
                .id("bidId1")
                .price(BigDecimal.valueOf(5.67))
                .impid("i1")
                .build();
        final List<BidderResponse> bidderResponses = singletonList(
                BidderResponse.of("bidder1", givenSeatBid(BidderBid.of(bid, banner, "USD")), 100));

        // when
<<<<<<< HEAD
        final BidResponse bidResponse = bidResponseCreator.create(toAuctionParticipant(bidderResponses), auctionContext,
                targeting, CACHE_INFO, account, false, 0L, false, timeout).result();
=======
        final BidResponse bidResponse =
                bidResponseCreator.create(bidderResponses, auctionContext, CACHE_INFO, false).result();
>>>>>>> 60a0b988

        // then
        assertThat(bidResponse.getSeatbid()).hasSize(1)
                .flatExtracting(SeatBid::getBid)
                .extracting(responseBid -> toExtPrebid(responseBid.getExt()).getPrebid().getEvents())
                .containsNull();
    }

    @Test
    public void shouldReturnCacheEntityInExt() {
        // given
        final AuctionContext auctionContext = givenAuctionContext(givenBidRequest(
                identity(),
                extBuilder -> extBuilder.targeting(givenTargeting())));

        final Bid bid = Bid.builder().id("bidId").price(BigDecimal.valueOf(5.67)).impid("i1").build();
        final List<BidderResponse> bidderResponses = singletonList(BidderResponse.of("bidder1",
                givenSeatBid(BidderBid.of(bid, banner, "USD")), 100));

        final BidRequestCacheInfo cacheInfo = BidRequestCacheInfo.builder()
                .doCaching(true)
                .shouldCacheBids(true)
                .shouldCacheVideoBids(true)
                .build();

        givenCacheServiceResult(singletonMap(bid, CacheIdInfo.of("cacheId", "videoId")));

        // when
<<<<<<< HEAD
        final BidResponse bidResponse = bidResponseCreator.create(toAuctionParticipant(bidderResponses), auctionContext,
                targeting, cacheInfo, ACCOUNT, false, 0L, false, timeout).result();
=======
        final BidResponse bidResponse =
                bidResponseCreator.create(bidderResponses, auctionContext, cacheInfo, false).result();
>>>>>>> 60a0b988

        // then
        assertThat(bidResponse.getSeatbid())
                .flatExtracting(SeatBid::getBid)
                .extracting(extractedBid -> toExtPrebid(extractedBid.getExt()).getPrebid().getCache())
                .extracting(ExtResponseCache::getBids, ExtResponseCache::getVastXml)
                .containsExactly(tuple(
                        CacheAsset.of("uuid=cacheId", "cacheId"),
                        CacheAsset.of("uuid=videoId", "videoId")));

        verify(cacheService).cacheBidsOpenrtb(anyList(), any(), any(), any());
    }

    @Test
    public void shouldNotPopulateWinningBidTargetingIfIncludeWinnersFlagIsFalse() {
        // given
        final AuctionContext auctionContext = givenAuctionContext(givenBidRequest(
                identity(),
                extBuilder -> extBuilder.targeting(ExtRequestTargeting.builder()
                        .pricegranularity(mapper.valueToTree(
                                ExtPriceGranularity.of(2, singletonList(ExtGranularityRange.of(BigDecimal.valueOf(5),
                                        BigDecimal.valueOf(0.5))))))
                        .includewinners(false)
                        .includebidderkeys(true)
                        .build())));

        final Bid bid = Bid.builder().id("bidId").price(BigDecimal.valueOf(5.67)).impid("i1").build();
        final List<BidderResponse> bidderResponses = singletonList(BidderResponse.of("bidder1",
                givenSeatBid(BidderBid.of(bid, banner, "USD")), 100));

        final BidRequestCacheInfo cacheInfo = BidRequestCacheInfo.builder()
                .doCaching(true)
                .shouldCacheBids(true)
                .shouldCacheVideoBids(true)
                .build();

        givenCacheServiceResult(singletonMap(bid, CacheIdInfo.of("cacheId", "videoId")));

        // when
<<<<<<< HEAD
        final BidResponse bidResponse = bidResponseCreator.create(toAuctionParticipant(bidderResponses), auctionContext,
                targeting, cacheInfo, ACCOUNT, false, 0L, false, timeout).result();
=======
        final BidResponse bidResponse =
                bidResponseCreator.create(bidderResponses, auctionContext, cacheInfo, false).result();
>>>>>>> 60a0b988

        // then
        assertThat(bidResponse.getSeatbid()).flatExtracting(SeatBid::getBid)
                .extracting(
                        Bid::getId,
                        extractedBid -> toTargetingByKey(extractedBid, "hb_bidder"),
                        extractedBid -> toTargetingByKey(extractedBid, "hb_bidder_bidder1"))
                .containsOnly(
                        tuple("bidId", null, "bidder1"));

        verify(cacheService).cacheBidsOpenrtb(anyList(), any(), any(), any());
    }

    @Test
    public void shouldNotPopulateBidderKeysTargetingIfIncludeBidderKeysFlagIsFalse() {
        // given
        final AuctionContext auctionContext = givenAuctionContext(givenBidRequest(
                identity(),
                extBuilder -> extBuilder.targeting(ExtRequestTargeting.builder()
                        .pricegranularity(mapper.valueToTree(
                                ExtPriceGranularity.of(2, singletonList(ExtGranularityRange.of(BigDecimal.valueOf(5),
                                        BigDecimal.valueOf(0.5))))))
                        .includewinners(true)
                        .includebidderkeys(false)
                        .build())));

        final Bid bid = Bid.builder().id("bidId").price(BigDecimal.valueOf(5.67)).impid("i1").build();
        final List<BidderResponse> bidderResponses = singletonList(BidderResponse.of("bidder1",
                givenSeatBid(BidderBid.of(bid, banner, "USD")), 100));

        final BidRequestCacheInfo cacheInfo = BidRequestCacheInfo.builder()
                .doCaching(true)
                .shouldCacheBids(true)
                .shouldCacheVideoBids(true)
                .build();

        givenCacheServiceResult(singletonMap(bid, CacheIdInfo.of("cacheId", "videoId")));

        // when
<<<<<<< HEAD
        final BidResponse bidResponse = bidResponseCreator.create(toAuctionParticipant(bidderResponses), auctionContext,
                targeting, cacheInfo, ACCOUNT, false, 0L, false, timeout).result();
=======
        final BidResponse bidResponse =
                bidResponseCreator.create(bidderResponses, auctionContext, cacheInfo, false).result();
>>>>>>> 60a0b988

        // then
        assertThat(bidResponse.getSeatbid()).flatExtracting(SeatBid::getBid)
                .extracting(
                        Bid::getId,
                        extractedBid -> toTargetingByKey(extractedBid, "hb_bidder"),
                        extractedBid -> toTargetingByKey(extractedBid, "hb_bidder_bidder1"))
                .containsOnly(
                        tuple("bidId", "bidder1", null));

        verify(cacheService).cacheBidsOpenrtb(anyList(), any(), any(), any());
    }

    @Test
    public void shouldNotPopulateCacheIdTargetingKeywordsIfBidCpmIsZero() {
        // given
        final AuctionContext auctionContext = givenAuctionContext(givenBidRequest(
                identity(),
                extBuilder -> extBuilder.targeting(givenTargeting())));

        final Bid firstBid = Bid.builder().id("bidId1").impid("impId1").price(BigDecimal.ZERO).build();
        final Bid secondBid = Bid.builder().id("bidId2").impid("impId2").price(BigDecimal.valueOf(5.67)).build();

        final List<BidderResponse> bidderResponses = asList(
                BidderResponse.of("bidder1", givenSeatBid(BidderBid.of(firstBid, banner, null)), 99),
                BidderResponse.of("bidder2", givenSeatBid(BidderBid.of(secondBid, banner, null)), 123));

        final BidRequestCacheInfo cacheInfo = BidRequestCacheInfo.builder().doCaching(true).build();

        givenCacheServiceResult(singletonMap(secondBid, CacheIdInfo.of("cacheId2", null)));

        // when
<<<<<<< HEAD
        final BidResponse bidResponse = bidResponseCreator.create(toAuctionParticipant(bidderResponses), auctionContext,
                targeting, cacheInfo, ACCOUNT, false, 0L, false, timeout).result();
=======
        final BidResponse bidResponse =
                bidResponseCreator.create(bidderResponses, auctionContext, cacheInfo, false).result();
>>>>>>> 60a0b988

        // then
        assertThat(bidResponse.getSeatbid()).flatExtracting(SeatBid::getBid).hasSize(2)
                .extracting(
                        bid -> toTargetingByKey(bid, "hb_bidder"),
                        bid -> toTargetingByKey(bid, "hb_cache_id"),
                        bid -> toTargetingByKey(bid, "hb_cache_id_bidder2"))
                .containsOnly(
                        tuple("bidder1", null, null),
                        tuple("bidder2", "cacheId2", "cacheId2"));

        verify(cacheService).cacheBidsOpenrtb(anyList(), any(), any(), any());
    }

    @Test
    public void shouldPopulateBidResponseExtension() throws JsonProcessingException {
        // given
        final BidRequest bidRequest = BidRequest.builder()
                .cur(singletonList("USD"))
                .tmax(1000L)
                .app(App.builder().build())
                .imp(emptyList())
                .build();
        final AuctionContext auctionContext = givenAuctionContext(bidRequest);

        final Bid bid = Bid.builder().id("bidId1").impid("impId1").adm("[]").price(BigDecimal.valueOf(5.67)).build();
        final List<BidderResponse> bidderResponses = singletonList(BidderResponse.of("bidder1",
                BidderSeatBid.of(singletonList(BidderBid.of(bid, xNative, null)), null,
                        singletonList(BidderError.badInput("bad_input"))), 100));
        final BidRequestCacheInfo cacheInfo = BidRequestCacheInfo.builder().doCaching(true).build();

        givenCacheServiceResult(CacheServiceResult.of(
                DebugHttpCall.builder().endpoint("http://cache-service/cache").responseTimeMillis(666).build(),
                new RuntimeException("cacheError"), emptyMap()));

        // when
<<<<<<< HEAD
        final BidResponse bidResponse = bidResponseCreator.create(toAuctionParticipant(bidderResponses), auctionContext,
                null, cacheInfo, ACCOUNT, false, 0L, false, timeout).result();
=======
        final BidResponse bidResponse =
                bidResponseCreator.create(bidderResponses, auctionContext, cacheInfo, false).result();
>>>>>>> 60a0b988

        // then
        final ExtBidResponse responseExt = mapper.treeToValue(bidResponse.getExt(), ExtBidResponse.class);

        assertThat(responseExt.getDebug()).isNull();
        assertThat(responseExt.getUsersync()).isNull();
        assertThat(responseExt.getTmaxrequest()).isEqualTo(1000L);

        assertThat(responseExt.getErrors()).hasSize(2).containsOnly(
                entry("bidder1", asList(
                        ExtBidderError.of(2, "bad_input"),
                        ExtBidderError.of(3, "Failed to decode: Cannot deserialize instance of `com.iab."
                                + "openrtb.response.Response` out of START_ARRAY token\n at [Source: (String)\"[]\"; "
                                + "line: 1, column: 1]"))),
                entry("prebid", singletonList(ExtBidderError.of(999, "cacheError"))));

        assertThat(responseExt.getResponsetimemillis()).hasSize(2)
                .containsOnly(entry("bidder1", 100), entry("cache", 666));

        verify(cacheService).cacheBidsOpenrtb(anyList(), any(), any(), any());
    }

    @Test
    public void impToStoredVideoJsonShouldTolerateWhenStoredVideoFetchIsFailed() {
        // given
        final Imp imp = Imp.builder().id("impId1").ext(
                mapper.valueToTree(
                        ExtImp.of(
                                ExtImpPrebid.builder()
                                        .storedrequest(ExtStoredRequest.of("st1"))
                                        .options(ExtOptions.of(true))
                                        .build(),
                                null
                        )))
                .build();
        final AuctionContext auctionContext = givenAuctionContext(givenBidRequest(imp));

        final Bid bid = Bid.builder().id("bidId1").impid("impId1").price(BigDecimal.valueOf(5.67)).build();
        final List<BidderResponse> bidderResponses = singletonList(BidderResponse.of("bidder1",
                givenSeatBid(BidderBid.of(bid, banner, "USD")), 100));

        given(storedRequestProcessor.videoStoredDataResult(any(), any(), any())).willReturn(
                Future.failedFuture("Fetch failed"));

        // when
<<<<<<< HEAD
        final Future<BidResponse> result = bidResponseCreator.create(toAuctionParticipant(bidderResponses),
                auctionContext, null, CACHE_INFO, ACCOUNT, false, 0L, false, timeout);
=======
        final Future<BidResponse> result =
                bidResponseCreator.create(bidderResponses, auctionContext, CACHE_INFO, false);
>>>>>>> 60a0b988

        // then
        verify(storedRequestProcessor).videoStoredDataResult(eq(singletonList(imp)), any(), eq(timeout));

        assertThat(result.succeeded()).isTrue();
    }

    @Test
    public void impToStoredVideoJsonShouldInjectStoredVideoWhenExtOptionsIsTrueAndVideoNotEmpty() {
        // given
        final Imp imp1 = Imp.builder().id("impId1").ext(
                mapper.valueToTree(
                        ExtImp.of(ExtImpPrebid.builder()
                                .storedrequest(ExtStoredRequest.of("st1"))
                                .options(ExtOptions.of(true))
                                .build(), null)))
                .build();
        final Imp imp2 = Imp.builder().id("impId2").ext(
                mapper.valueToTree(
                        ExtImp.of(ExtImpPrebid.builder()
                                .storedrequest(ExtStoredRequest.of("st2"))
                                .options(ExtOptions.of(false))
                                .build(), null)))
                .build();
        final Imp imp3 = Imp.builder().id("impId3").ext(
                mapper.valueToTree(
                        ExtImp.of(ExtImpPrebid.builder()
                                .storedrequest(ExtStoredRequest.of("st3"))
                                .options(ExtOptions.of(true))
                                .build(), null)))
                .build();
        final BidRequest bidRequest = givenBidRequest(imp1, imp2, imp3);
        final AuctionContext auctionContext = givenAuctionContext(bidRequest);

        final Bid bid1 = Bid.builder().id("bidId1").impid("impId1").price(BigDecimal.valueOf(5.67)).build();
        final Bid bid2 = Bid.builder().id("bidId2").impid("impId2").price(BigDecimal.valueOf(2)).build();
        final Bid bid3 = Bid.builder().id("bidId3").impid("impId3").price(BigDecimal.valueOf(3)).build();
        final List<BidderBid> bidderBids = Arrays.asList(
                BidderBid.of(bid1, banner, "USD"),
                BidderBid.of(bid2, banner, "USD"),
                BidderBid.of(bid3, banner, "USD"));
        final List<BidderResponse> bidderResponses = singletonList(
                BidderResponse.of("bidder1", BidderSeatBid.of(bidderBids, emptyList(), emptyList()), 100));

        final Video storedVideo = Video.builder().maxduration(100).h(2).w(2).build();
        given(storedRequestProcessor.videoStoredDataResult(any(), any(), any()))
                .willReturn(Future.succeededFuture(
                        VideoStoredDataResult.of(singletonMap("impId1", storedVideo), emptyList())));

        // when
<<<<<<< HEAD
        final Future<BidResponse> result = bidResponseCreator.create(toAuctionParticipant(bidderResponses),
                auctionContext, null, CACHE_INFO, ACCOUNT, false, 0L, false, timeout);
=======
        final Future<BidResponse> result =
                bidResponseCreator.create(bidderResponses, auctionContext, CACHE_INFO, false);
>>>>>>> 60a0b988

        // then
        verify(storedRequestProcessor).videoStoredDataResult(eq(Arrays.asList(imp1, imp3)), any(), eq(timeout));

        assertThat(result.result().getSeatbid())
                .flatExtracting(SeatBid::getBid).hasSize(3)
                .extracting(extractedBid -> toExtPrebid(extractedBid.getExt()).getPrebid().getStoredRequestAttributes())
                .containsOnly(storedVideo, null, null);
    }

    @Test
    public void impToStoredVideoJsonShouldAddErrorsWithPrebidBidderWhenStoredVideoRequestFailed() {
        // given
        final Imp imp1 = Imp.builder().id("impId1").ext(
                mapper.valueToTree(
                        ExtImp.of(ExtImpPrebid.builder()
                                        .storedrequest(ExtStoredRequest.of("st1"))
                                        .options(ExtOptions.of(true))
                                        .build(),
                                null)))
                .build();
        final BidRequest bidRequest = givenBidRequest(imp1);
        final AuctionContext auctionContext = givenAuctionContext(bidRequest);

        final Bid bid1 = Bid.builder().id("bidId1").impid("impId1").price(BigDecimal.valueOf(5.67)).build();
        final List<BidderBid> bidderBids = singletonList(
                BidderBid.of(bid1, banner, "USD"));
        final List<BidderResponse> bidderResponses = singletonList(
                BidderResponse.of("bidder1", BidderSeatBid.of(bidderBids, emptyList(), emptyList()), 100));

        given(storedRequestProcessor.videoStoredDataResult(any(), any(), any()))
                .willReturn(Future.failedFuture("Bad timeout"));

        // when
<<<<<<< HEAD
        final Future<BidResponse> result = bidResponseCreator.create(toAuctionParticipant(bidderResponses),
                auctionContext, null, CACHE_INFO, ACCOUNT, false, 0L, false, timeout);
=======
        final Future<BidResponse> result =
                bidResponseCreator.create(bidderResponses, auctionContext, CACHE_INFO, false);
>>>>>>> 60a0b988

        // then
        verify(storedRequestProcessor).videoStoredDataResult(eq(singletonList(imp1)), any(), eq(timeout));

        assertThat(result.result().getExt()).isEqualTo(
                mapper.valueToTree(ExtBidResponse.of(null, singletonMap(
                        "prebid", singletonList(ExtBidderError.of(BidderError.Type.generic.getCode(),
                                "Bad timeout"))), singletonMap("bidder1", 100), 1000L, null,
                        ExtBidResponsePrebid.of(1000L))));
    }

    @Test
    public void shouldProcessRequestAndAddErrorAboutDeprecatedBidder() {
        // given
        final String invalidBidderName = "invalid";

        final BidRequest bidRequest = givenBidRequest(Imp.builder()
                .ext(mapper.valueToTree(singletonMap(invalidBidderName, 0)))
                .build());
        final AuctionContext auctionContext = givenAuctionContext(bidRequest);

        final List<BidderResponse> bidderResponses = singletonList(BidderResponse.of("bidder1", givenSeatBid(), 100));

        given(bidderCatalog.isDeprecatedName(invalidBidderName)).willReturn(true);
        given(bidderCatalog.errorForDeprecatedName(invalidBidderName)).willReturn(
                "invalid has been deprecated and is no longer available. Use valid instead.");

        // when
<<<<<<< HEAD
        final BidResponse bidResponse = bidResponseCreator.create(toAuctionParticipant(bidderResponses),
                auctionContext, null, CACHE_INFO, ACCOUNT, false, 0L, false, timeout).result();
=======
        final BidResponse bidResponse =
                bidResponseCreator.create(bidderResponses, auctionContext, CACHE_INFO, false).result();
>>>>>>> 60a0b988

        // then
        assertThat(bidResponse.getExt()).isEqualTo(
                mapper.valueToTree(ExtBidResponse.of(null, singletonMap(
                        invalidBidderName, singletonList(ExtBidderError.of(BidderError.Type.bad_input.getCode(),
                                "invalid has been deprecated and is no longer available. Use valid instead."))),
                        singletonMap("bidder1", 100), 1000L, null, ExtBidResponsePrebid.of(1000L))));

        verify(cacheService, never()).cacheBidsOpenrtb(anyList(), any(), any(), any());
    }

    @Test
    public void shouldProcessRequestAndAddErrorFromAuctionContext() {
        // given
        final AuctionContext auctionContext = givenAuctionContext(
                givenBidRequest(),
                contextBuilder -> contextBuilder.prebidErrors(singletonList("privacy error")));

        final Bid bid1 = Bid.builder().id("bidId1").impid("impId1").price(BigDecimal.valueOf(5.67)).build();
        final List<BidderBid> bidderBids = singletonList(
                BidderBid.of(bid1, banner, "USD"));
        final List<BidderResponse> bidderResponses = singletonList(
                BidderResponse.of("bidder1", BidderSeatBid.of(bidderBids, emptyList(), emptyList()), 100));

        // when
<<<<<<< HEAD
        final Future<BidResponse> result = bidResponseCreator.create(toAuctionParticipant(bidderResponses),
                auctionContext, null, CACHE_INFO, ACCOUNT, false, 0L, false, timeout);
=======
        final Future<BidResponse> result =
                bidResponseCreator.create(bidderResponses, auctionContext, CACHE_INFO, false);
>>>>>>> 60a0b988

        // then
        assertThat(result.result().getExt()).isEqualTo(
                mapper.valueToTree(ExtBidResponse.of(null, singletonMap(
                        "prebid", singletonList(ExtBidderError.of(BidderError.Type.generic.getCode(),
                                "privacy error"))), singletonMap("bidder1", 100), 1000L, null,
                        ExtBidResponsePrebid.of(1000L))));
    }

    @Test
    public void shouldPopulateBidResponseDebugExtensionIfDebugIsEnabled() throws JsonProcessingException {
        // given
        final BidRequest bidRequest = givenBidRequest();
        final AuctionContext auctionContext = givenAuctionContext(bidRequest);
        givenCacheServiceResult(CacheServiceResult.of(
                DebugHttpCall.builder().endpoint("http://cache-service/cache")
                        .requestUri("test.uri").responseStatus(500).build(), null, emptyMap()));

        final BidRequestCacheInfo cacheInfo = BidRequestCacheInfo.builder().doCaching(true).build();

        final Bid bid = Bid.builder().id("bidId1").impid("impId1").price(BigDecimal.valueOf(5.67)).build();
        final List<BidderResponse> bidderResponses = singletonList(BidderResponse.of("bidder1",
                BidderSeatBid.of(singletonList(BidderBid.of(bid, banner, null)),
                        singletonList(ExtHttpCall.builder().status(200).build()), null), 100));

        // when
<<<<<<< HEAD
        final BidResponse bidResponse = bidResponseCreator.create(toAuctionParticipant(bidderResponses),
                auctionContext, null, cacheInfo, ACCOUNT, false, 0L, true, timeout).result();
=======
        final BidResponse bidResponse =
                bidResponseCreator.create(bidderResponses, auctionContext, cacheInfo, true).result();
>>>>>>> 60a0b988

        // then
        final ExtBidResponse responseExt = mapper.treeToValue(bidResponse.getExt(), ExtBidResponse.class);

        assertThat(responseExt.getDebug()).isNotNull();
        assertThat(responseExt.getDebug().getHttpcalls()).hasSize(2)
                .containsOnly(
                        entry("bidder1", singletonList(ExtHttpCall.builder().status(200).build())),
                        entry("cache", singletonList(ExtHttpCall.builder().uri("test.uri").status(500).build())));

        assertThat(responseExt.getDebug().getResolvedrequest()).isEqualTo(bidRequest);

        verify(cacheService).cacheBidsOpenrtb(anyList(), any(), any(), any());
    }

    @Test
    public void shouldPassIntegrationToCacheServiceAndBidEvents() {
        // given
        final Account account = Account.builder().id("accountId").eventsEnabled(true).build();
        final BidRequest bidRequest = BidRequest.builder()
                .cur(singletonList("USD"))
                .imp(emptyList())
                .ext(ExtRequest.of(ExtRequestPrebid.builder()
                        .events(mapper.createObjectNode())
                        .integration("integration")
                        .build()))
                .build();
        final AuctionContext auctionContext = givenAuctionContext(
                bidRequest,
                contextBuilder -> contextBuilder.account(account));

        final Bid bid = Bid.builder().id("bidId1").impid("impId1").price(BigDecimal.valueOf(5.67)).build();
        final List<BidderResponse> bidderResponses = singletonList(
                BidderResponse.of("bidder1", givenSeatBid(BidderBid.of(bid, banner, "USD")), 100));

        final BidRequestCacheInfo cacheInfo = BidRequestCacheInfo.builder().doCaching(true).build();

        givenCacheServiceResult(singletonMap(bid, CacheIdInfo.of(null, null)));

        given(eventsService.createEvent(anyString(), anyString(), anyString(), anyLong(), anyString()))
                .willReturn(Events.of(
                        "http://win-url?param=value&int=integration",
                        "http://imp-url?param=value&int=integration"));

        // when
        final Future<BidResponse> result =
                bidResponseCreator.create(bidderResponses, auctionContext, cacheInfo, false);

        // then
        verify(cacheService).cacheBidsOpenrtb(anyList(), any(), any(),
                argThat(eventsContext -> eventsContext.getIntegration().equals("integration")));

        assertThat(result.result().getSeatbid())
                .flatExtracting(SeatBid::getBid).hasSize(1)
                .extracting(extractedBid -> toExtPrebid(extractedBid.getExt()).getPrebid().getEvents())
                .containsOnly(Events.of("http://win-url?param=value&int=integration",
                        "http://imp-url?param=value&int=integration"));
    }

    private AuctionContext givenAuctionContext(BidRequest bidRequest,
                                               UnaryOperator<AuctionContext.AuctionContextBuilder> contextCustomizer) {

        final AuctionContext.AuctionContextBuilder auctionContextBuilder = AuctionContext.builder()
                .account(Account.empty("accountId"))
                .bidRequest(bidRequest)
                .timeout(timeout)
                .prebidErrors(emptyList());

        return contextCustomizer.apply(auctionContextBuilder)
                .build();
    }

    private static List<AuctionParticipation> toAuctionParticipant(List<BidderResponse> bidderResponses) {
        return bidderResponses.stream()
                .map(bidderResponse -> AuctionParticipation.builder()
                        .bidder(bidderResponse.getBidder())
                        .bidderResponse(bidderResponse)
                        .build())
                .collect(Collectors.toList());
    }

    private AuctionContext givenAuctionContext(BidRequest bidRequest) {
        return givenAuctionContext(bidRequest, identity());
    }

    private void givenCacheServiceResult(Map<Bid, CacheIdInfo> cacheBids) {
        givenCacheServiceResult(CacheServiceResult.of(null, null, cacheBids));
    }

    private void givenCacheServiceResult(CacheServiceResult cacheServiceResult) {
        given(cacheService.cacheBidsOpenrtb(any(), any(), any(), any()))
                .willReturn(Future.succeededFuture(cacheServiceResult));
    }

    private static BidRequest givenBidRequest(
            UnaryOperator<BidRequest.BidRequestBuilder> bidRequestCustomizer,
            UnaryOperator<ExtRequestPrebid.ExtRequestPrebidBuilder> extRequestCustomizer,
            Imp... imps) {

        final ExtRequestPrebid.ExtRequestPrebidBuilder extRequestBuilder = ExtRequestPrebid.builder();

        final BidRequest.BidRequestBuilder bidRequestBuilder = BidRequest.builder()
                .id("123")
                .cur(singletonList("USD"))
                .tmax(1000L)
                .imp(asList(imps))
                .ext(ExtRequest.of(extRequestCustomizer.apply(extRequestBuilder).build()));

        return bidRequestCustomizer.apply(bidRequestBuilder)
                .build();
    }

    private static BidRequest givenBidRequest(UnaryOperator<BidRequest.BidRequestBuilder> bidRequestCustomizer,
                                              Imp... imps) {

        return givenBidRequest(bidRequestCustomizer, identity(), imps);
    }

    private static BidRequest givenBidRequest(Imp... imps) {
        return givenBidRequest(identity(), imps);
    }

    private static BidderSeatBid givenSeatBid(BidderBid... bids) {
        return BidderSeatBid.of(new ArrayList<>(asList(bids)), emptyList(), emptyList());
    }

    private static ExtRequestTargeting givenTargeting() {
        return ExtRequestTargeting.builder()
                .pricegranularity(mapper.valueToTree(
                        ExtPriceGranularity.of(2, singletonList(ExtGranularityRange.of(BigDecimal.valueOf(5),
                                BigDecimal.valueOf(0.5))))))
                .includewinners(true)
                .includebidderkeys(true)
                .build();
    }

    private static ExtPrebid<ExtBidPrebid, ?> toExtPrebid(ObjectNode ext) {
        try {
            return mapper.readValue(mapper.treeAsTokens(ext), new TypeReference<ExtPrebid<ExtBidPrebid, ?>>() {
            });
        } catch (IOException e) {
            return rethrow(e);
        }
    }

    private static String toTargetingByKey(Bid bid, String targetingKey) {
        final Map<String, String> targeting = toExtPrebid(bid.getExt()).getPrebid().getTargeting();
        return targeting != null ? targeting.get(targetingKey) : null;
    }
}<|MERGE_RESOLUTION|>--- conflicted
+++ resolved
@@ -80,11 +80,8 @@
 import java.util.List;
 import java.util.Map;
 import java.util.UUID;
-<<<<<<< HEAD
+import java.util.function.UnaryOperator;
 import java.util.stream.Collectors;
-=======
-import java.util.function.UnaryOperator;
->>>>>>> 60a0b988
 
 import static java.util.Arrays.asList;
 import static java.util.Collections.emptyList;
@@ -173,12 +170,8 @@
         givenCacheServiceResult(singletonMap(bid, CacheIdInfo.of(null, null)));
 
         // when
-<<<<<<< HEAD
-        bidResponseCreator.create(toAuctionParticipant(bidderResponses), auctionContext, null, cacheInfo, ACCOUNT,
-                false, 1000L, false, timeout);
-=======
-        bidResponseCreator.create(bidderResponses, auctionContext, cacheInfo, false);
->>>>>>> 60a0b988
+        bidResponseCreator.create(toAuctionParticipant(bidderResponses), auctionContext, cacheInfo,
+                false);
 
         // then
         verify(cacheService).cacheBidsOpenrtb(anyList(), any(), any(), any());
@@ -218,12 +211,8 @@
         givenCacheServiceResult(singletonMap(bid1, CacheIdInfo.of(null, null)));
 
         // when
-<<<<<<< HEAD
-        bidResponseCreator.create(toAuctionParticipant(bidderResponses), auctionContext, null, cacheInfo, ACCOUNT,
-                false, 1000L, false, timeout);
-=======
-        bidResponseCreator.create(bidderResponses, auctionContext, cacheInfo, false);
->>>>>>> 60a0b988
+        bidResponseCreator.create(toAuctionParticipant(bidderResponses), auctionContext, cacheInfo,
+                false);
 
         // then
         Map<String, List<String>> biddersToCacheBidIds = new HashMap<>();
@@ -271,12 +260,8 @@
         givenCacheServiceResult(singletonMap(bid1, CacheIdInfo.of(null, null)));
 
         // when
-<<<<<<< HEAD
-        bidResponseCreator.create(toAuctionParticipant(bidderResponses), auctionContext, targeting, cacheInfo, ACCOUNT,
-                false, 1000L, false, timeout);
-=======
-        bidResponseCreator.create(bidderResponses, auctionContext, cacheInfo, false);
->>>>>>> 60a0b988
+        bidResponseCreator.create(toAuctionParticipant(bidderResponses), auctionContext, cacheInfo,
+                false);
 
         // then
         Map<String, List<String>> biddersToCacheBidIds = new HashMap<>();
@@ -324,12 +309,7 @@
         given(bidderCatalog.isModifyingVastXmlAllowed(eq("bidder1"))).willReturn(true);
 
         // when
-<<<<<<< HEAD
-        bidResponseCreator.create(toAuctionParticipant(bidderResponses), auctionContext, null, cacheInfo, account, true,
-                1000L, false, timeout);
-=======
-        bidResponseCreator.create(bidderResponses, auctionContext, cacheInfo, false);
->>>>>>> 60a0b988
+        bidResponseCreator.create(toAuctionParticipant(bidderResponses), auctionContext, cacheInfo, false);
 
         // then
         Map<String, List<String>> biddersToCacheBidIds = new HashMap<>();
@@ -364,12 +344,8 @@
         givenCacheServiceResult(singletonMap(bid1, CacheIdInfo.of(null, null)));
 
         // when
-<<<<<<< HEAD
-        bidResponseCreator.create(toAuctionParticipant(bidderResponses), auctionContext, null, cacheInfo, ACCOUNT,
-                false, 1000L, false, timeout);
-=======
-        bidResponseCreator.create(bidderResponses, auctionContext, cacheInfo, false);
->>>>>>> 60a0b988
+        bidResponseCreator.create(toAuctionParticipant(bidderResponses), auctionContext, cacheInfo,
+                false);
 
         // then
         verify(cacheService).cacheBidsOpenrtb(
@@ -390,13 +366,9 @@
         final List<BidderResponse> bidderResponses = singletonList(BidderResponse.of("bidder1", givenSeatBid(), 100));
 
         // when
-<<<<<<< HEAD
-        final BidResponse bidResponse = bidResponseCreator.create(toAuctionParticipant(bidderResponses), auctionContext,
-                null, null, ACCOUNT, false, 1000L, false, timeout).result();
-=======
-        final BidResponse bidResponse =
-                bidResponseCreator.create(bidderResponses, auctionContext, null, false).result();
->>>>>>> 60a0b988
+        final BidResponse bidResponse =
+                bidResponseCreator.create(toAuctionParticipant(bidderResponses), auctionContext,
+                null,  false).result();
 
         // then
         final BidResponse responseWithExpectedFields = BidResponse.builder()
@@ -437,13 +409,9 @@
         final List<BidderResponse> bidderResponses = singletonList(BidderResponse.of("bidder1", givenSeatBid(), 100));
 
         // when
-<<<<<<< HEAD
-        final BidResponse bidResponse = bidResponseCreator.create(toAuctionParticipant(bidderResponses), auctionContext,
-                null, null, ACCOUNT, false, 1000L, false, timeout).result();
-=======
-        final BidResponse bidResponse =
-                bidResponseCreator.create(bidderResponses, auctionContext, null, false).result();
->>>>>>> 60a0b988
+        final BidResponse bidResponse =
+                bidResponseCreator.create(toAuctionParticipant(bidderResponses), auctionContext,
+                null,  false).result();
 
         // then
         assertThat(bidResponse).returns(0, BidResponse::getNbr);
@@ -462,13 +430,9 @@
                 givenSeatBid(BidderBid.of(bid, null, null)), 100));
 
         // when
-<<<<<<< HEAD
-        final BidResponse bidResponse = bidResponseCreator.create(toAuctionParticipant(bidderResponses), auctionContext,
-                null, CACHE_INFO, ACCOUNT, false, 1000L, false, timeout).result();
-=======
-        final BidResponse bidResponse =
-                bidResponseCreator.create(bidderResponses, auctionContext, CACHE_INFO, false).result();
->>>>>>> 60a0b988
+        final BidResponse bidResponse =
+                bidResponseCreator.create(toAuctionParticipant(bidderResponses), auctionContext,
+                 CACHE_INFO,  false).result();
 
         // then
         assertThat(bidResponse.getNbr()).isNull();
@@ -488,13 +452,9 @@
                 BidderResponse.of("bidder2", givenSeatBid(BidderBid.of(bid, banner, "USD")), 0));
 
         // when
-<<<<<<< HEAD
-        final BidResponse bidResponse = bidResponseCreator.create(toAuctionParticipant(bidderResponses), auctionContext,
-                null, CACHE_INFO, ACCOUNT, false, 1000L, false, timeout).result();
-=======
-        final BidResponse bidResponse =
-                bidResponseCreator.create(bidderResponses, auctionContext, CACHE_INFO, false).result();
->>>>>>> 60a0b988
+        final BidResponse bidResponse =
+                bidResponseCreator.create(toAuctionParticipant(bidderResponses), auctionContext,
+                 CACHE_INFO,  false).result();
 
         // then
         assertThat(bidResponse.getSeatbid()).hasSize(1);
@@ -526,13 +486,8 @@
                 jacksonMapper);
 
         // when
-<<<<<<< HEAD
-        final BidResponse bidResponse = bidResponseCreator.create(toAuctionParticipant(bidderResponses), auctionContext,
-                null, CACHE_INFO, ACCOUNT, false, 1000L, false, timeout).result();
-=======
-        final BidResponse bidResponse =
-                bidResponseCreator.create(bidderResponses, auctionContext, CACHE_INFO, false).result();
->>>>>>> 60a0b988
+        final BidResponse bidResponse =
+                bidResponseCreator.create(toAuctionParticipant(bidderResponses), auctionContext, CACHE_INFO, false).result();
 
         // then
         assertThat(bidResponse.getSeatbid())
@@ -558,13 +513,9 @@
                 givenSeatBid(BidderBid.of(bid, banner, "USD")), 100));
 
         // when
-<<<<<<< HEAD
-        final BidResponse bidResponse = bidResponseCreator.create(toAuctionParticipant(bidderResponses), auctionContext,
-                null, CACHE_INFO, ACCOUNT, false, 1000L, false, timeout).result();
-=======
-        final BidResponse bidResponse =
-                bidResponseCreator.create(bidderResponses, auctionContext, CACHE_INFO, false).result();
->>>>>>> 60a0b988
+        final BidResponse bidResponse =
+                bidResponseCreator.create(toAuctionParticipant(bidderResponses), auctionContext,
+                 CACHE_INFO,  false).result();
 
         // then
         assertThat(bidResponse.getSeatbid()).containsOnly(SeatBid.builder()
@@ -661,13 +612,9 @@
                 givenSeatBid(BidderBid.of(bid, xNative, "USD")), 100));
 
         // when
-<<<<<<< HEAD
-        final BidResponse bidResponse = bidResponseCreator.create(toAuctionParticipant(bidderResponses), auctionContext,
-                null, CACHE_INFO, ACCOUNT, false, 1000L, false, timeout).result();
-=======
-        final BidResponse bidResponse =
-                bidResponseCreator.create(bidderResponses, auctionContext, CACHE_INFO, false).result();
->>>>>>> 60a0b988
+        final BidResponse bidResponse =
+                bidResponseCreator.create(toAuctionParticipant(bidderResponses), auctionContext,
+                 CACHE_INFO,  false).result();
 
         // then
         assertThat(bidResponse.getSeatbid()).hasSize(1)
@@ -800,13 +747,9 @@
         final BidRequestCacheInfo cacheInfo = BidRequestCacheInfo.builder().doCaching(true).build();
 
         // when
-<<<<<<< HEAD
-        final BidResponse bidResponse = bidResponseCreator.create(toAuctionParticipant(bidderResponses), auctionContext,
-                targeting, cacheInfo, ACCOUNT, false, 0L, false, timeout).result();
-=======
-        final BidResponse bidResponse =
-                bidResponseCreator.create(bidderResponses, auctionContext, cacheInfo, false).result();
->>>>>>> 60a0b988
+        final BidResponse bidResponse =
+                bidResponseCreator.create(toAuctionParticipant(bidderResponses), auctionContext,
+                 cacheInfo,  false).result();
 
         // then
         assertThat(bidResponse.getSeatbid())
@@ -833,13 +776,9 @@
         givenCacheServiceResult(singletonMap(bid, CacheIdInfo.of("id", null)));
 
         // when
-<<<<<<< HEAD
-        final BidResponse bidResponse = bidResponseCreator.create(toAuctionParticipant(bidderResponses), auctionContext,
-                targeting, cacheInfo, ACCOUNT, false, 0L, false, timeout).result();
-=======
-        final BidResponse bidResponse =
-                bidResponseCreator.create(bidderResponses, auctionContext, cacheInfo, false).result();
->>>>>>> 60a0b988
+        final BidResponse bidResponse =
+                bidResponseCreator.create(toAuctionParticipant(bidderResponses), auctionContext,
+                 cacheInfo,  false).result();
 
         // then
         assertThat(bidResponse.getSeatbid())
@@ -859,13 +798,9 @@
                 givenSeatBid(BidderBid.of(bid, banner, "USD")), 100));
 
         // when
-<<<<<<< HEAD
-        final BidResponse bidResponse = bidResponseCreator.create(toAuctionParticipant(bidderResponses), auctionContext,
-                null, CACHE_INFO, ACCOUNT, false, 1000L, false, timeout).result();
-=======
-        final BidResponse bidResponse =
-                bidResponseCreator.create(bidderResponses, auctionContext, CACHE_INFO, false).result();
->>>>>>> 60a0b988
+        final BidResponse bidResponse =
+                bidResponseCreator.create(toAuctionParticipant(bidderResponses), auctionContext,
+                 CACHE_INFO,  false).result();
 
         // then
         assertThat(bidResponse.getSeatbid()).hasSize(1)
@@ -893,13 +828,9 @@
                 givenSeatBid(BidderBid.of(bid, banner, "USD")), 100));
 
         // when
-<<<<<<< HEAD
-        final BidResponse bidResponse = bidResponseCreator.create(toAuctionParticipant(bidderResponses), auctionContext,
-                targeting, CACHE_INFO, ACCOUNT, false, 1000L, false, timeout).result();
-=======
-        final BidResponse bidResponse =
-                bidResponseCreator.create(bidderResponses, auctionContext, CACHE_INFO, false).result();
->>>>>>> 60a0b988
+        final BidResponse bidResponse =
+                bidResponseCreator.create(toAuctionParticipant(bidderResponses), auctionContext,
+                 CACHE_INFO, false).result();
 
         // then
         assertThat(bidResponse.getSeatbid())
@@ -938,13 +869,9 @@
                 jacksonMapper);
 
         // when
-<<<<<<< HEAD
-        final BidResponse bidResponse = bidResponseCreator.create(toAuctionParticipant(bidderResponses), auctionContext,
-                targeting, CACHE_INFO, ACCOUNT, false, 1000L, false, timeout).result();
-=======
-        final BidResponse bidResponse =
-                bidResponseCreator.create(bidderResponses, auctionContext, CACHE_INFO, false).result();
->>>>>>> 60a0b988
+        final BidResponse bidResponse =
+                bidResponseCreator.create(toAuctionParticipant(bidderResponses), auctionContext,
+                 CACHE_INFO, false).result();
 
         // then
         assertThat(bidResponse.getSeatbid())
@@ -976,13 +903,9 @@
                 givenSeatBid(BidderBid.of(bid, banner, "USD")), 100));
 
         // when
-<<<<<<< HEAD
-        final BidResponse bidResponse = bidResponseCreator.create(toAuctionParticipant(bidderResponses), auctionContext,
-                targeting, CACHE_INFO, account, false, 1000L, false, timeout).result();
-=======
-        final BidResponse bidResponse =
-                bidResponseCreator.create(bidderResponses, auctionContext, CACHE_INFO, false).result();
->>>>>>> 60a0b988
+        final BidResponse bidResponse =
+                bidResponseCreator.create(toAuctionParticipant(bidderResponses), auctionContext,
+                 CACHE_INFO, false).result();
 
         // then
         assertThat(bidResponse.getSeatbid())
@@ -1020,13 +943,9 @@
                 givenSeatBid(BidderBid.of(bid, banner, "USD")), 100));
 
         // when
-<<<<<<< HEAD
-        final BidResponse bidResponse = bidResponseCreator.create(toAuctionParticipant(bidderResponses), auctionContext,
-                targeting, CACHE_INFO, account, false, 1000L, false, timeout).result();
-=======
-        final BidResponse bidResponse =
-                bidResponseCreator.create(bidderResponses, auctionContext, CACHE_INFO, false).result();
->>>>>>> 60a0b988
+        final BidResponse bidResponse =
+                bidResponseCreator.create(toAuctionParticipant(bidderResponses), auctionContext,
+                 CACHE_INFO, false).result();
 
         // then
         assertThat(bidResponse.getSeatbid())
@@ -1059,13 +978,9 @@
                         givenSeatBid(BidderBid.of(thirdBid, banner, null)), 111));
 
         // when
-<<<<<<< HEAD
-        final BidResponse bidResponse = bidResponseCreator.create(toAuctionParticipant(bidderResponses), auctionContext,
-                targeting, CACHE_INFO, ACCOUNT, false, 0L, false, timeout).result();
-=======
-        final BidResponse bidResponse =
-                bidResponseCreator.create(bidderResponses, auctionContext, CACHE_INFO, false).result();
->>>>>>> 60a0b988
+        final BidResponse bidResponse =
+                bidResponseCreator.create(toAuctionParticipant(bidderResponses), auctionContext,
+                 CACHE_INFO, false).result();
 
         // then
         assertThat(bidResponse.getSeatbid())
@@ -1107,13 +1022,9 @@
                 givenSeatBid(BidderBid.of(bid, banner, "USD")), 100));
 
         // when
-<<<<<<< HEAD
-        final BidResponse bidResponse = bidResponseCreator.create(toAuctionParticipant(bidderResponses), auctionContext,
-                targeting, CACHE_INFO, ACCOUNT, false, 0L, false, timeout).result();
-=======
-        final BidResponse bidResponse =
-                bidResponseCreator.create(bidderResponses, auctionContext, CACHE_INFO, false).result();
->>>>>>> 60a0b988
+        final BidResponse bidResponse =
+                bidResponseCreator.create(toAuctionParticipant(bidderResponses), auctionContext,
+                 CACHE_INFO, false).result();
 
         // then
         assertThat(bidResponse.getSeatbid())
@@ -1145,13 +1056,9 @@
         givenCacheServiceResult(singletonMap(bid, CacheIdInfo.of("cacheId", "videoId")));
 
         // when
-<<<<<<< HEAD
-        final BidResponse bidResponse = bidResponseCreator.create(toAuctionParticipant(bidderResponses), auctionContext,
-                targeting, cacheInfo, ACCOUNT, false, 0L, false, timeout).result();
-=======
-        final BidResponse bidResponse =
-                bidResponseCreator.create(bidderResponses, auctionContext, cacheInfo, false).result();
->>>>>>> 60a0b988
+        final BidResponse bidResponse =
+                bidResponseCreator.create(toAuctionParticipant(bidderResponses), auctionContext,
+                 cacheInfo,  false).result();
 
         // then
         assertThat(bidResponse.getSeatbid())
@@ -1192,7 +1099,8 @@
 
         // when
         final BidResponse bidResponse =
-                bidResponseCreator.create(bidderResponses, auctionContext, CACHE_INFO, false).result();
+                bidResponseCreator.create(toAuctionParticipant(bidderResponses), auctionContext,
+                 CACHE_INFO, false).result();
 
         // then
         assertThat(bidResponse.getSeatbid())
@@ -1222,13 +1130,8 @@
         givenCacheServiceResult(singletonMap(bid, CacheIdInfo.of("cacheId", null)));
 
         // when
-<<<<<<< HEAD
-        final BidResponse bidResponse = bidResponseCreator.create(toAuctionParticipant(bidderResponses), auctionContext,
-                targeting, CACHE_INFO, account, true, 0L, false, timeout).result();
-=======
         final BidResponse bidResponse =
                 bidResponseCreator.create(bidderResponses, auctionContext, cacheInfo, false).result();
->>>>>>> 60a0b988
 
         // then
         assertThat(bidResponse.getSeatbid())
@@ -1343,13 +1246,9 @@
                 .willReturn(events);
 
         // when
-<<<<<<< HEAD
-        final BidResponse bidResponse = bidResponseCreator.create(toAuctionParticipant(bidderResponses), auctionContext,
-                targeting, CACHE_INFO, account, true, 0L, false, timeout).result();
-=======
-        final BidResponse bidResponse =
-                bidResponseCreator.create(bidderResponses, auctionContext, CACHE_INFO, false).result();
->>>>>>> 60a0b988
+        final BidResponse bidResponse =
+                bidResponseCreator.create(toAuctionParticipant(bidderResponses), auctionContext,
+                 CACHE_INFO, false).result();
 
         // then
         assertThat(bidResponse.getSeatbid()).hasSize(1)
@@ -1397,13 +1296,9 @@
                 givenSeatBid(BidderBid.of(bid, banner, "USD")), 100));
 
         // when
-<<<<<<< HEAD
-        final BidResponse bidResponse = bidResponseCreator.create(toAuctionParticipant(bidderResponses), auctionContext,
-                targeting, CACHE_INFO, account, true, 0L, false, timeout).result();
-=======
-        final BidResponse bidResponse =
-                bidResponseCreator.create(bidderResponses, auctionContext, CACHE_INFO, false).result();
->>>>>>> 60a0b988
+        final BidResponse bidResponse =
+                bidResponseCreator.create(toAuctionParticipant(bidderResponses), auctionContext,
+                 CACHE_INFO, false).result();
 
         // then
         assertThat(bidResponse.getSeatbid()).hasSize(1)
@@ -1429,6 +1324,8 @@
                 BidderResponse.of("bidder1", givenSeatBid(BidderBid.of(bid, banner, "USD")), 100));
 
         // when
+        // TODO toAuctionParticipant(bidderResponses), auctionContext,
+        //                targeting, CACHE_INFO, account, false, 0L, false, timeout
         final BidResponse bidResponse =
                 bidResponseCreator.create(bidderResponses, auctionContext, CACHE_INFO, false).result();
 
@@ -1463,13 +1360,8 @@
                 BidderResponse.of("bidder1", givenSeatBid(BidderBid.of(bid, banner, "USD")), 100));
 
         // when
-<<<<<<< HEAD
-        final BidResponse bidResponse = bidResponseCreator.create(toAuctionParticipant(bidderResponses), auctionContext,
-                targeting, CACHE_INFO, account, false, 0L, false, timeout).result();
-=======
         final BidResponse bidResponse =
                 bidResponseCreator.create(bidderResponses, auctionContext, CACHE_INFO, false).result();
->>>>>>> 60a0b988
 
         // then
         assertThat(bidResponse.getSeatbid()).hasSize(1)
@@ -1498,13 +1390,9 @@
         givenCacheServiceResult(singletonMap(bid, CacheIdInfo.of("cacheId", "videoId")));
 
         // when
-<<<<<<< HEAD
-        final BidResponse bidResponse = bidResponseCreator.create(toAuctionParticipant(bidderResponses), auctionContext,
-                targeting, cacheInfo, ACCOUNT, false, 0L, false, timeout).result();
-=======
-        final BidResponse bidResponse =
-                bidResponseCreator.create(bidderResponses, auctionContext, cacheInfo, false).result();
->>>>>>> 60a0b988
+        final BidResponse bidResponse =
+                bidResponseCreator.create(toAuctionParticipant(bidderResponses), auctionContext,
+                 cacheInfo,  false).result();
 
         // then
         assertThat(bidResponse.getSeatbid())
@@ -1544,13 +1432,9 @@
         givenCacheServiceResult(singletonMap(bid, CacheIdInfo.of("cacheId", "videoId")));
 
         // when
-<<<<<<< HEAD
-        final BidResponse bidResponse = bidResponseCreator.create(toAuctionParticipant(bidderResponses), auctionContext,
-                targeting, cacheInfo, ACCOUNT, false, 0L, false, timeout).result();
-=======
-        final BidResponse bidResponse =
-                bidResponseCreator.create(bidderResponses, auctionContext, cacheInfo, false).result();
->>>>>>> 60a0b988
+        final BidResponse bidResponse =
+                bidResponseCreator.create(toAuctionParticipant(bidderResponses), auctionContext,
+                 cacheInfo,  false).result();
 
         // then
         assertThat(bidResponse.getSeatbid()).flatExtracting(SeatBid::getBid)
@@ -1590,13 +1474,9 @@
         givenCacheServiceResult(singletonMap(bid, CacheIdInfo.of("cacheId", "videoId")));
 
         // when
-<<<<<<< HEAD
-        final BidResponse bidResponse = bidResponseCreator.create(toAuctionParticipant(bidderResponses), auctionContext,
-                targeting, cacheInfo, ACCOUNT, false, 0L, false, timeout).result();
-=======
-        final BidResponse bidResponse =
-                bidResponseCreator.create(bidderResponses, auctionContext, cacheInfo, false).result();
->>>>>>> 60a0b988
+        final BidResponse bidResponse =
+                bidResponseCreator.create(toAuctionParticipant(bidderResponses), auctionContext,
+                 cacheInfo,  false).result();
 
         // then
         assertThat(bidResponse.getSeatbid()).flatExtracting(SeatBid::getBid)
@@ -1629,13 +1509,9 @@
         givenCacheServiceResult(singletonMap(secondBid, CacheIdInfo.of("cacheId2", null)));
 
         // when
-<<<<<<< HEAD
-        final BidResponse bidResponse = bidResponseCreator.create(toAuctionParticipant(bidderResponses), auctionContext,
-                targeting, cacheInfo, ACCOUNT, false, 0L, false, timeout).result();
-=======
-        final BidResponse bidResponse =
-                bidResponseCreator.create(bidderResponses, auctionContext, cacheInfo, false).result();
->>>>>>> 60a0b988
+        final BidResponse bidResponse =
+                bidResponseCreator.create(toAuctionParticipant(bidderResponses), auctionContext,
+                 cacheInfo,  false).result();
 
         // then
         assertThat(bidResponse.getSeatbid()).flatExtracting(SeatBid::getBid).hasSize(2)
@@ -1672,13 +1548,9 @@
                 new RuntimeException("cacheError"), emptyMap()));
 
         // when
-<<<<<<< HEAD
-        final BidResponse bidResponse = bidResponseCreator.create(toAuctionParticipant(bidderResponses), auctionContext,
-                null, cacheInfo, ACCOUNT, false, 0L, false, timeout).result();
-=======
-        final BidResponse bidResponse =
-                bidResponseCreator.create(bidderResponses, auctionContext, cacheInfo, false).result();
->>>>>>> 60a0b988
+        final BidResponse bidResponse =
+                bidResponseCreator.create(toAuctionParticipant(bidderResponses), auctionContext,
+                 cacheInfo,  false).result();
 
         // then
         final ExtBidResponse responseExt = mapper.treeToValue(bidResponse.getExt(), ExtBidResponse.class);
@@ -1724,13 +1596,9 @@
                 Future.failedFuture("Fetch failed"));
 
         // when
-<<<<<<< HEAD
-        final Future<BidResponse> result = bidResponseCreator.create(toAuctionParticipant(bidderResponses),
-                auctionContext, null, CACHE_INFO, ACCOUNT, false, 0L, false, timeout);
-=======
         final Future<BidResponse> result =
-                bidResponseCreator.create(bidderResponses, auctionContext, CACHE_INFO, false);
->>>>>>> 60a0b988
+                bidResponseCreator.create(toAuctionParticipant(bidderResponses),
+                auctionContext,  CACHE_INFO,  false);
 
         // then
         verify(storedRequestProcessor).videoStoredDataResult(eq(singletonList(imp)), any(), eq(timeout));
@@ -1781,13 +1649,9 @@
                         VideoStoredDataResult.of(singletonMap("impId1", storedVideo), emptyList())));
 
         // when
-<<<<<<< HEAD
-        final Future<BidResponse> result = bidResponseCreator.create(toAuctionParticipant(bidderResponses),
-                auctionContext, null, CACHE_INFO, ACCOUNT, false, 0L, false, timeout);
-=======
         final Future<BidResponse> result =
-                bidResponseCreator.create(bidderResponses, auctionContext, CACHE_INFO, false);
->>>>>>> 60a0b988
+                bidResponseCreator.create(toAuctionParticipant(bidderResponses),
+                auctionContext,  CACHE_INFO,  false);
 
         // then
         verify(storedRequestProcessor).videoStoredDataResult(eq(Arrays.asList(imp1, imp3)), any(), eq(timeout));
@@ -1822,13 +1686,9 @@
                 .willReturn(Future.failedFuture("Bad timeout"));
 
         // when
-<<<<<<< HEAD
-        final Future<BidResponse> result = bidResponseCreator.create(toAuctionParticipant(bidderResponses),
-                auctionContext, null, CACHE_INFO, ACCOUNT, false, 0L, false, timeout);
-=======
         final Future<BidResponse> result =
-                bidResponseCreator.create(bidderResponses, auctionContext, CACHE_INFO, false);
->>>>>>> 60a0b988
+                bidResponseCreator.create(toAuctionParticipant(bidderResponses),
+                auctionContext,  CACHE_INFO,  false);
 
         // then
         verify(storedRequestProcessor).videoStoredDataResult(eq(singletonList(imp1)), any(), eq(timeout));
@@ -1857,13 +1717,9 @@
                 "invalid has been deprecated and is no longer available. Use valid instead.");
 
         // when
-<<<<<<< HEAD
-        final BidResponse bidResponse = bidResponseCreator.create(toAuctionParticipant(bidderResponses),
-                auctionContext, null, CACHE_INFO, ACCOUNT, false, 0L, false, timeout).result();
-=======
-        final BidResponse bidResponse =
-                bidResponseCreator.create(bidderResponses, auctionContext, CACHE_INFO, false).result();
->>>>>>> 60a0b988
+        final BidResponse bidResponse =
+                bidResponseCreator.create(toAuctionParticipant(bidderResponses),
+                auctionContext,  CACHE_INFO,  false).result();
 
         // then
         assertThat(bidResponse.getExt()).isEqualTo(
@@ -1889,13 +1745,9 @@
                 BidderResponse.of("bidder1", BidderSeatBid.of(bidderBids, emptyList(), emptyList()), 100));
 
         // when
-<<<<<<< HEAD
-        final Future<BidResponse> result = bidResponseCreator.create(toAuctionParticipant(bidderResponses),
-                auctionContext, null, CACHE_INFO, ACCOUNT, false, 0L, false, timeout);
-=======
         final Future<BidResponse> result =
-                bidResponseCreator.create(bidderResponses, auctionContext, CACHE_INFO, false);
->>>>>>> 60a0b988
+                bidResponseCreator.create(toAuctionParticipant(bidderResponses),
+                auctionContext,  CACHE_INFO,  false);
 
         // then
         assertThat(result.result().getExt()).isEqualTo(
@@ -1922,13 +1774,9 @@
                         singletonList(ExtHttpCall.builder().status(200).build()), null), 100));
 
         // when
-<<<<<<< HEAD
-        final BidResponse bidResponse = bidResponseCreator.create(toAuctionParticipant(bidderResponses),
-                auctionContext, null, cacheInfo, ACCOUNT, false, 0L, true, timeout).result();
-=======
-        final BidResponse bidResponse =
-                bidResponseCreator.create(bidderResponses, auctionContext, cacheInfo, true).result();
->>>>>>> 60a0b988
+        final BidResponse bidResponse =
+                bidResponseCreator.create(toAuctionParticipant(bidderResponses),
+                auctionContext,  cacheInfo,  true).result();
 
         // then
         final ExtBidResponse responseExt = mapper.treeToValue(bidResponse.getExt(), ExtBidResponse.class);
@@ -2043,7 +1891,6 @@
 
     private static BidRequest givenBidRequest(UnaryOperator<BidRequest.BidRequestBuilder> bidRequestCustomizer,
                                               Imp... imps) {
-
         return givenBidRequest(bidRequestCustomizer, identity(), imps);
     }
 
