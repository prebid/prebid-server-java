package org.prebid.server.auction;

import com.fasterxml.jackson.core.JsonProcessingException;
import com.fasterxml.jackson.core.type.TypeReference;
import com.fasterxml.jackson.databind.JsonNode;
import com.fasterxml.jackson.databind.node.ObjectNode;
import com.iab.openrtb.request.App;
import com.iab.openrtb.request.Asset;
import com.iab.openrtb.request.BidRequest;
import com.iab.openrtb.request.DataObject;
import com.iab.openrtb.request.ImageObject;
import com.iab.openrtb.request.Imp;
import com.iab.openrtb.request.Native;
import com.iab.openrtb.request.Request;
import com.iab.openrtb.request.Video;
import com.iab.openrtb.response.Bid;
import com.iab.openrtb.response.BidResponse;
import com.iab.openrtb.response.Response;
import com.iab.openrtb.response.SeatBid;
import io.vertx.core.Future;
import org.apache.commons.collections4.CollectionUtils;
import org.junit.Before;
import org.junit.Rule;
import org.junit.Test;
import org.mockito.ArgumentCaptor;
import org.mockito.Mock;
import org.mockito.junit.MockitoJUnit;
import org.mockito.junit.MockitoRule;
import org.prebid.server.VertxTest;
import org.prebid.server.auction.model.AuctionContext;
import org.prebid.server.auction.model.BidInfo;
import org.prebid.server.auction.model.BidRequestCacheInfo;
import org.prebid.server.auction.model.BidderResponse;
<<<<<<< HEAD
import org.prebid.server.auction.model.CachedDebugLog;
import org.prebid.server.auction.model.CategoryMappingResult;
=======
import org.prebid.server.auction.model.MultiBidConfig;
>>>>>>> a44b7001
import org.prebid.server.bidder.BidderCatalog;
import org.prebid.server.bidder.model.BidderBid;
import org.prebid.server.bidder.model.BidderError;
import org.prebid.server.bidder.model.BidderSeatBid;
import org.prebid.server.cache.CacheService;
import org.prebid.server.cache.model.CacheContext;
import org.prebid.server.cache.model.CacheInfo;
import org.prebid.server.cache.model.CacheServiceResult;
import org.prebid.server.cache.model.DebugHttpCall;
import org.prebid.server.events.EventsContext;
import org.prebid.server.events.EventsService;
import org.prebid.server.exception.InvalidRequestException;
import org.prebid.server.execution.Timeout;
import org.prebid.server.execution.TimeoutFactory;
import org.prebid.server.identity.IdGenerator;
import org.prebid.server.identity.IdGeneratorType;
import org.prebid.server.proto.openrtb.ext.ExtIncludeBrandCategory;
import org.prebid.server.proto.openrtb.ext.ExtPrebid;
import org.prebid.server.proto.openrtb.ext.request.ExtGranularityRange;
import org.prebid.server.proto.openrtb.ext.request.ExtImp;
import org.prebid.server.proto.openrtb.ext.request.ExtImpPrebid;
import org.prebid.server.proto.openrtb.ext.request.ExtMediaTypePriceGranularity;
import org.prebid.server.proto.openrtb.ext.request.ExtOptions;
import org.prebid.server.proto.openrtb.ext.request.ExtPriceGranularity;
import org.prebid.server.proto.openrtb.ext.request.ExtRequest;
import org.prebid.server.proto.openrtb.ext.request.ExtRequestPrebid;
import org.prebid.server.proto.openrtb.ext.request.ExtRequestPrebidAdservertargetingRule;
import org.prebid.server.proto.openrtb.ext.request.ExtRequestPrebidChannel;
import org.prebid.server.proto.openrtb.ext.request.ExtRequestTargeting;
import org.prebid.server.proto.openrtb.ext.request.ExtStoredRequest;
import org.prebid.server.proto.openrtb.ext.response.BidType;
import org.prebid.server.proto.openrtb.ext.response.CacheAsset;
import org.prebid.server.proto.openrtb.ext.response.Events;
import org.prebid.server.proto.openrtb.ext.response.ExtBidPrebid;
import org.prebid.server.proto.openrtb.ext.response.ExtBidPrebidVideo;
import org.prebid.server.proto.openrtb.ext.response.ExtBidResponse;
import org.prebid.server.proto.openrtb.ext.response.ExtBidResponsePrebid;
import org.prebid.server.proto.openrtb.ext.response.ExtBidderError;
import org.prebid.server.proto.openrtb.ext.response.ExtHttpCall;
import org.prebid.server.proto.openrtb.ext.response.ExtResponseCache;
import org.prebid.server.settings.model.Account;
import org.prebid.server.settings.model.AccountAnalyticsConfig;
import org.prebid.server.settings.model.VideoStoredDataResult;
import org.prebid.server.vast.VastModifier;

import java.io.IOException;
import java.math.BigDecimal;
import java.time.Clock;
import java.time.Instant;
import java.time.ZoneId;
import java.time.ZoneOffset;
import java.util.ArrayList;
import java.util.Arrays;
import java.util.Collections;
import java.util.HashMap;
import java.util.List;
import java.util.Map;
import java.util.function.UnaryOperator;
import java.util.stream.Collectors;

import static java.util.Arrays.asList;
import static java.util.Collections.emptyList;
import static java.util.Collections.emptyMap;
import static java.util.Collections.singletonList;
import static java.util.Collections.singletonMap;
import static java.util.function.UnaryOperator.identity;
import static org.apache.commons.lang3.exception.ExceptionUtils.rethrow;
import static org.assertj.core.api.Assertions.assertThat;
import static org.assertj.core.api.Assertions.entry;
import static org.assertj.core.api.Assertions.tuple;
import static org.mockito.ArgumentMatchers.any;
import static org.mockito.ArgumentMatchers.anyList;
import static org.mockito.ArgumentMatchers.anyLong;
import static org.mockito.ArgumentMatchers.anyString;
import static org.mockito.ArgumentMatchers.argThat;
import static org.mockito.ArgumentMatchers.eq;
import static org.mockito.ArgumentMatchers.same;
import static org.mockito.BDDMockito.given;
import static org.mockito.Mockito.never;
import static org.mockito.Mockito.verify;
import static org.prebid.server.proto.openrtb.ext.request.ExtRequestPrebidAdservertargetingRule.Source.xStatic;
import static org.prebid.server.proto.openrtb.ext.response.BidType.banner;
import static org.prebid.server.proto.openrtb.ext.response.BidType.video;
import static org.prebid.server.proto.openrtb.ext.response.BidType.xNative;

public class BidResponseCreatorTest extends VertxTest {

    private static final BidRequestCacheInfo CACHE_INFO = BidRequestCacheInfo.builder().build();
    private static final Map<String, MultiBidConfig> MULTI_BIDS = emptyMap();

    private static final String IMP_ID = "impId1";
    private static final String BID_ADM = "adm";
    private static final String BID_NURL = "nurl";

    @Rule
    public final MockitoRule mockitoRule = MockitoJUnit.rule();

    @Mock
    private CacheService cacheService;
    @Mock
    private BidderCatalog bidderCatalog;
    @Mock
    private VastModifier vastModifier;
    @Mock
    private EventsService eventsService;
    @Mock
    private StoredRequestProcessor storedRequestProcessor;
    @Mock
    private IdGenerator idGenerator;

<<<<<<< HEAD
    @Mock
    private CategoryMappingService categoryMappingService;
=======
    private WinningBidComparator winningBidComparator;
>>>>>>> a44b7001

    private Clock clock;

    private Timeout timeout;

    private BidResponseCreator bidResponseCreator;

    @Before
    public void setUp() {
        given(cacheService.getEndpointHost()).willReturn("testHost");
        given(cacheService.getEndpointPath()).willReturn("testPath");
        given(cacheService.getCachedAssetURLTemplate()).willReturn("uuid=");
<<<<<<< HEAD
        given(bidResponseReducer.removeRedundantBids(any()))
                .willAnswer(invocationOnMock -> invocationOnMock.getArgument(0));
        given(categoryMappingService.createCategoryMapping(any(), any(), any(), any())).willAnswer(invocationOnMock ->
                Future.succeededFuture(CategoryMappingResult.of(emptyMap(), emptyMap(),
                        invocationOnMock.getArgument(0), null))
        );
=======
>>>>>>> a44b7001

        given(storedRequestProcessor.videoStoredDataResult(any(), anyList(), anyList(), any()))
                .willReturn(Future.succeededFuture(VideoStoredDataResult.empty()));
        given(idGenerator.getType()).willReturn(IdGeneratorType.none);

        winningBidComparator = new WinningBidComparator();
        clock = Clock.fixed(Instant.ofEpochMilli(1000L), ZoneOffset.UTC);

        bidResponseCreator = new BidResponseCreator(
                cacheService,
                categoryMappingService,
                bidderCatalog,
                vastModifier,
                eventsService,
                storedRequestProcessor,
                winningBidComparator,
                idGenerator,
                0,
                clock,
                jacksonMapper);

        timeout = new TimeoutFactory(Clock.fixed(Instant.now(), ZoneId.systemDefault())).create(500);
    }

    @Test
    public void shouldPassOriginalTimeoutToCacheServiceIfCachingIsRequested() {
        // given
        final AuctionContext auctionContext = givenAuctionContext(givenBidRequest(givenImp()));

        final Bid bid = Bid.builder()
                .id("bidId1")
                .impid(IMP_ID)
                .price(BigDecimal.valueOf(5.67))
                .build();
        final List<BidderResponse> bidderResponses = singletonList(
                BidderResponse.of("bidder1", givenSeatBid(BidderBid.of(bid, banner, "USD")), 100));

        final BidRequestCacheInfo cacheInfo = BidRequestCacheInfo.builder().doCaching(true).build();

        givenCacheServiceResult(singletonMap(bid, CacheInfo.empty()));

        // when
        bidResponseCreator.create(bidderResponses, auctionContext, cacheInfo, MULTI_BIDS, false);

        // then
        verify(cacheService).cacheBidsOpenrtb(anyList(), any(), any(), any());
    }

    @Test
    public void shouldRequestCacheServiceWithExpectedArguments() {
        // given
        final Imp imp1 = givenImp("impId1");
        final Imp imp2 = givenImp("impId2");
        final AuctionContext auctionContext = givenAuctionContext(
                givenBidRequest(builder -> builder.ext(ExtRequest.of(ExtRequestPrebid.builder()
                                .events(mapper.createObjectNode())
                                .build())),
                        imp1, imp2),
                builder -> builder.account(Account.builder()
                        .id("accountId")
                        .eventsEnabled(true)
                        .build()));

        final Bid bid1 = Bid.builder().id("bidId1").impid("impId1").price(BigDecimal.valueOf(5.67)).build();
        final Bid bid2 = Bid.builder().id("bidId2").impid("impId2").price(BigDecimal.valueOf(7.19)).build();
        final Bid bid3 = Bid.builder().id("bidId3").impid("impId1").price(BigDecimal.valueOf(3.74)).build();
        final Bid bid4 = Bid.builder().id("bidId4").impid("impId2").price(BigDecimal.valueOf(6.74)).build();
        final List<BidderResponse> bidderResponses = asList(
                BidderResponse.of("bidder1",
                        givenSeatBid(
                                BidderBid.of(bid1, banner, "USD"),
                                BidderBid.of(bid2, banner, "USD")),
                        100),
                BidderResponse.of("bidder2",
                        givenSeatBid(
                                BidderBid.of(bid3, banner, "USD"),
                                BidderBid.of(bid4, banner, "USD")),
                        100));

        final BidRequestCacheInfo cacheInfo = BidRequestCacheInfo.builder()
                .doCaching(true)
                .shouldCacheBids(true)
                .shouldCacheVideoBids(true)
                .cacheBidsTtl(99)
                .cacheVideoBidsTtl(101)
                .build();

        // just a stub to get through method call chain
        givenCacheServiceResult(singletonMap(bid1, CacheInfo.empty()));

        // when
        bidResponseCreator.create(bidderResponses, auctionContext, cacheInfo, MULTI_BIDS, false);

        // then
        final BidInfo bidInfo1 = toBidInfo(bid1, imp1, "bidder1", banner);
        final BidInfo bidInfo2 = toBidInfo(bid2, imp2, "bidder1", banner);
        final BidInfo bidInfo3 = toBidInfo(bid3, imp1, "bidder2", banner);
        final BidInfo bidInfo4 = toBidInfo(bid4, imp2, "bidder2", banner);
        ArgumentCaptor<CacheContext> contextArgumentCaptor = ArgumentCaptor.forClass(CacheContext.class);
        verify(cacheService).cacheBidsOpenrtb(
                argThat(t -> t.containsAll(asList(bidInfo1, bidInfo2, bidInfo3, bidInfo4))),
                same(auctionContext),
                contextArgumentCaptor.capture(),
                eq(EventsContext.builder()
                        .enabledForAccount(true)
                        .enabledForRequest(true)
                        .auctionTimestamp(1000L)
                        .build()));

        assertThat(contextArgumentCaptor.getValue())
                .satisfies(context -> {
                    assertThat(context.isShouldCacheBids()).isTrue();
                    assertThat(context.isShouldCacheVideoBids()).isTrue();
                    assertThat(context.getCacheBidsTtl()).isEqualTo(99);
                    assertThat(context.getCacheVideoBidsTtl()).isEqualTo(101);
                });
    }

    @Test
    public void shouldRequestCacheServiceWithWinningBidsOnlyWhenWinningonlyIsTrue() {
        // given
        final Imp imp1 = givenImp("impId1");
        final Imp imp2 = givenImp("impId2");
        final AuctionContext auctionContext = givenAuctionContext(givenBidRequest(
                identity(),
                extBuilder -> extBuilder.targeting(givenTargeting()),
                imp1, imp2, givenImp("impId3"), givenImp("impId4")));

        final Bid bid1 = Bid.builder().id("bidId1").impid("impId1").price(BigDecimal.valueOf(5.67)).build();
        final Bid bid2 = Bid.builder().id("bidId2").impid("impId2").price(BigDecimal.valueOf(7.19)).build();
        final Bid bid3 = Bid.builder().id("bidId3").impid("impId1").price(BigDecimal.valueOf(3.74)).build();
        final Bid bid4 = Bid.builder().id("bidId4").impid("impId2").price(BigDecimal.valueOf(6.74)).build();
        final List<BidderResponse> bidderResponses = asList(
                BidderResponse.of("bidder1",
                        givenSeatBid(
                                BidderBid.of(bid1, banner, "USD"),
                                BidderBid.of(bid2, banner, "USD")),
                        100),
                BidderResponse.of("bidder2",
                        givenSeatBid(
                                BidderBid.of(bid3, banner, "USD"),
                                BidderBid.of(bid4, banner, "USD")),
                        100));

        final BidRequestCacheInfo cacheInfo = BidRequestCacheInfo.builder()
                .doCaching(true)
                .shouldCacheWinningBidsOnly(true)
                .build();

        // just a stub to get through method call chain
        givenCacheServiceResult(singletonMap(bid1, CacheInfo.empty()));

        // when
        bidResponseCreator.create(bidderResponses, auctionContext, cacheInfo, MULTI_BIDS, false);

        // then
        final BidInfo bidInfo1 = toBidInfo(bid1, imp1, "bidder1", banner);
        final BidInfo bidInfo2 = toBidInfo(bid2, imp2, "bidder1", banner);
        verify(cacheService).cacheBidsOpenrtb(
                argThat(t -> t.containsAll(asList(bidInfo1, bidInfo2))),
                same(auctionContext),
                any(),
                eq(EventsContext.builder().auctionTimestamp(1000L).build()));
    }

    @Test
    public void shouldRequestCacheServiceWithVideoBidsToModify() {
        // given
        final Account account = Account.builder().id("accountId").eventsEnabled(true).build();

        final Imp imp1 = givenImp("impId1");
        final Imp imp2 = givenImp("impId2");
        final AuctionContext auctionContext = givenAuctionContext(
                givenBidRequest(
                        identity(),
                        extBuilder -> extBuilder.events(mapper.createObjectNode()),
                        imp1, imp2),
                contextBuilder -> contextBuilder.account(account));

        final Bid bid1 = Bid.builder().id("bidId1").impid("impId1").price(BigDecimal.valueOf(5.67)).build();
        final Bid bid2 = Bid.builder().id("bidId2").impid("impId2").price(BigDecimal.valueOf(7.19)).build();
        final List<BidderResponse> bidderResponses = asList(
                BidderResponse.of("bidder1", givenSeatBid(BidderBid.of(bid1, video, "USD")), 100),
                BidderResponse.of("bidder2", givenSeatBid(BidderBid.of(bid2, banner, "USD")), 100));

        final BidRequestCacheInfo cacheInfo = BidRequestCacheInfo.builder()
                .doCaching(true)
                .shouldCacheVideoBids(true)
                .build();

        // just a stub to get through method call chain
        givenCacheServiceResult(singletonMap(bid1, CacheInfo.empty()));

        // when
        bidResponseCreator.create(bidderResponses, auctionContext, cacheInfo, MULTI_BIDS, false);

        // then
        final BidInfo bidInfo1 = toBidInfo(bid1, imp1, "bidder1", video);
        final BidInfo bidInfo2 = toBidInfo(bid2, imp2, "bidder2", banner);
        verify(cacheService).cacheBidsOpenrtb(
                argThat(argument -> CollectionUtils.isEqualCollection(argument, asList(bidInfo1, bidInfo2))),
                same(auctionContext),
                eq(CacheContext.builder().shouldCacheVideoBids(true).build()),
                eq(EventsContext.builder()
                        .enabledForAccount(true)
                        .enabledForRequest(true)
                        .auctionTimestamp(1000L)
                        .build()));
    }

    @Test
    public void shouldCallCacheServiceEvenRoundedCpmIsZero() {
        // given
        final Imp imp1 = givenImp();
        final AuctionContext auctionContext = givenAuctionContext(givenBidRequest(imp1));

        final Bid bid1 = Bid.builder().id("bidId1").impid(IMP_ID).price(BigDecimal.valueOf(0.05)).build();
        final List<BidderResponse> bidderResponses = singletonList(
                BidderResponse.of("bidder1", givenSeatBid(BidderBid.of(bid1, banner, "USD")), 100));

        final BidRequestCacheInfo cacheInfo = BidRequestCacheInfo.builder().doCaching(true).build();
        // just a stub to get through method call chain
        givenCacheServiceResult(singletonMap(bid1, CacheInfo.empty()));

        // when
        bidResponseCreator.create(bidderResponses, auctionContext, cacheInfo, MULTI_BIDS, false);

        // then
        final BidInfo bidInfo1 = toBidInfo(bid1, imp1, "bidder1", banner);
        verify(cacheService).cacheBidsOpenrtb(
                eq(singletonList(bidInfo1)),
                same(auctionContext),
                eq(CacheContext.builder().build()),
                eq(EventsContext.builder().auctionTimestamp(1000L).build()));
    }

    @Test
    public void shouldSetExpectedConstantResponseFields() {
        // given
        final AuctionContext auctionContext = givenAuctionContext(givenBidRequest(givenImp()));

        final List<BidderResponse> bidderResponses = singletonList(BidderResponse.of("bidder1", givenSeatBid(), 100));

        // when
        final BidResponse bidResponse =
                bidResponseCreator.create(bidderResponses, auctionContext, null, MULTI_BIDS, false).result();

        // then
        final BidResponse responseWithExpectedFields = BidResponse.builder()
                .id("123")
                .cur("USD")
                .ext(mapper.valueToTree(
                        ExtBidResponse.of(null, null, null, singletonMap("bidder1", 100), 1000L, null,
                                ExtBidResponsePrebid.of(1000L))))
                .build();

        assertThat(bidResponse)
                .isEqualToIgnoringGivenFields(responseWithExpectedFields, "nbr", "seatbid");

        verify(cacheService, never()).cacheBidsOpenrtb(anyList(), any(), any(), any());

    }

    @Test
    public void shouldSetNbrValueTwoAndEmptySeatbidWhenIncomingBidResponsesAreEmpty() {
        // given
        final AuctionContext auctionContext = givenAuctionContext(givenBidRequest(givenImp()));

        // when
        final BidResponse bidResponse = bidResponseCreator.create(emptyList(), auctionContext, null, MULTI_BIDS,
                false).result();

        // then
        assertThat(bidResponse).returns(0, BidResponse::getNbr);
        assertThat(bidResponse).returns(emptyList(), BidResponse::getSeatbid);

        verify(cacheService, never()).cacheBidsOpenrtb(anyList(), any(), any(), any());
    }

    @Test
    public void shouldSetNbrValueTwoAndEmptySeatbidWhenIncomingBidResponsesDoNotContainAnyBids() {
        // given
        final AuctionContext auctionContext = givenAuctionContext(givenBidRequest(givenImp()));

        final List<BidderResponse> bidderResponses = singletonList(BidderResponse.of("bidder1", givenSeatBid(), 100));

        // when
        final BidResponse bidResponse =
                bidResponseCreator.create(bidderResponses, auctionContext, null, MULTI_BIDS, false).result();

        // then
        assertThat(bidResponse).returns(0, BidResponse::getNbr);
        assertThat(bidResponse).returns(emptyList(), BidResponse::getSeatbid);

        verify(cacheService, never()).cacheBidsOpenrtb(anyList(), any(), any(), any());
    }

    @Test
    public void shouldSetNbrNullAndPopulateSeatbidWhenAtLeastOneBidIsPresent() {
        // given
        final AuctionContext auctionContext = givenAuctionContext(givenBidRequest(givenImp()));

        final Bid bid = Bid.builder().impid(IMP_ID).id("bidId").build();
        final List<BidderResponse> bidderResponses = singletonList(BidderResponse.of("bidder1",
                givenSeatBid(BidderBid.of(bid, banner, null)), 100));

        // when
        final BidResponse bidResponse =
                bidResponseCreator.create(bidderResponses, auctionContext, CACHE_INFO, MULTI_BIDS, false).result();

        // then
        assertThat(bidResponse.getNbr()).isNull();
        assertThat(bidResponse.getSeatbid()).hasSize(1);

        verify(cacheService, never()).cacheBidsOpenrtb(anyList(), any(), any(), any());
    }

    @Test
    public void shouldSkipBidderResponsesWhereSeatBidContainEmptyBids() {
        // given
        final AuctionContext auctionContext = givenAuctionContext(givenBidRequest(givenImp()));

        final Bid bid = Bid.builder().impid(IMP_ID).id("bidId").build();
        final List<BidderResponse> bidderResponses = asList(
                BidderResponse.of("bidder1", givenSeatBid(), 0),
                BidderResponse.of("bidder2", givenSeatBid(BidderBid.of(bid, banner, "USD")), 0));

        // when
        final BidResponse bidResponse =
                bidResponseCreator.create(bidderResponses, auctionContext, CACHE_INFO, MULTI_BIDS, false).result();

        // then
        assertThat(bidResponse.getSeatbid()).hasSize(1);

        verify(cacheService, never()).cacheBidsOpenrtb(anyList(), any(), any(), any());
    }

    @Test
    public void shouldOverrideBidIdWhenIdGeneratorIsUUID() {
        // given
        final AuctionContext auctionContext = givenAuctionContext(givenBidRequest(givenImp()));
        final ExtPrebid<ExtBidPrebid, ?> prebid = ExtPrebid.of(ExtBidPrebid.builder().type(banner).build(), null);
        final Bid bid = Bid.builder()
                .id("123")
                .impid(IMP_ID)
                .ext(mapper.valueToTree(prebid))
                .build();
        final List<BidderResponse> bidderResponses = singletonList(
                BidderResponse.of("bidder2", givenSeatBid(BidderBid.of(bid, banner, "USD")), 0));

        given(idGenerator.getType()).willReturn(IdGeneratorType.uuid);
        given(idGenerator.generateId()).willReturn("de7fc739-0a6e-41ad-8961-701c30c82166");

<<<<<<< HEAD
        final BidResponseCreator bidResponseCreator = new BidResponseCreator(
                cacheService,
                categoryMappingService,
                bidderCatalog,
                eventsService,
                storedRequestProcessor,
                bidResponseReducer,
                idGenerator,
                0,
                clock,
                jacksonMapper);

=======
>>>>>>> a44b7001
        // when
        final BidResponse bidResponse =
                bidResponseCreator.create(bidderResponses, auctionContext, CACHE_INFO, MULTI_BIDS, false).result();

        // then
        assertThat(bidResponse.getSeatbid())
                .flatExtracting(SeatBid::getBid)
                .extracting(Bid::getExt)
                .extracting(ext -> ext.get("prebid"))
                .extracting(extPrebid -> mapper.treeToValue(extPrebid, ExtBidPrebid.class))
                .extracting(ExtBidPrebid::getBidid)
                .hasSize(1)
                .first()
                .isEqualTo("de7fc739-0a6e-41ad-8961-701c30c82166");

        verify(cacheService, never()).cacheBidsOpenrtb(anyList(), any(), any(), any());
    }

    @Test
    public void shouldUseGeneratedBidIdForEventAndCacheWhenIdGeneratorIsUUIDAndEventEnabledForAccountAndRequest() {
        // given
        final Account account = Account.builder().id("accountId").eventsEnabled(true).build();
        final Imp imp = givenImp();

        // Allow events for request
        final BidRequest bidRequest = givenBidRequest(
                identity(),
                extBuilder -> extBuilder
                        .events(mapper.createObjectNode())
                        .integration("pbjs"),
                imp);
        final AuctionContext auctionContext = givenAuctionContext(
                bidRequest,
                contextBuilder -> contextBuilder.account(account));

        final ExtPrebid<ExtBidPrebid, ?> prebid = ExtPrebid.of(ExtBidPrebid.builder().type(banner).build(), null);
        final Bid bid = Bid.builder()
                .id("bidId1")
                .impid(IMP_ID)
                .price(BigDecimal.ONE)
                .ext(mapper.valueToTree(prebid))
                .build();

        final String bidder = "bidder1";
        final List<BidderResponse> bidderResponses = singletonList(
                BidderResponse.of(bidder, givenSeatBid(BidderBid.of(bid, banner, "USD")), 0));

        final String generatedBid = "de7fc739-0a6e-41ad-8961-701c30c82166";
        given(idGenerator.getType()).willReturn(IdGeneratorType.uuid);
        given(idGenerator.generateId()).willReturn(generatedBid);

        final BidRequestCacheInfo cacheInfo = BidRequestCacheInfo.builder().doCaching(true).build();
        givenCacheServiceResult(singletonMap(bid, CacheInfo.of("id", null, null, null)));

<<<<<<< HEAD
        final Events events = Events.of("http://event-type-win", "http://event-type-view");
        given(eventsService.createEvent(anyString(), anyString(), anyString(), anyLong(), anyString()))
                .willReturn(events);

        final BidResponseCreator bidResponseCreator = new BidResponseCreator(
                cacheService,
                categoryMappingService,
                bidderCatalog,
                eventsService,
                storedRequestProcessor,
                bidResponseReducer,
                idGenerator,
                0,
                clock,
                jacksonMapper);

=======
>>>>>>> a44b7001
        // when
        bidResponseCreator.create(bidderResponses, auctionContext, cacheInfo, MULTI_BIDS, false).result();

        // then
        final BidInfo expectedBidInfo = toBidInfo(bid, generatedBid, imp, bidder, banner);
        verify(cacheService).cacheBidsOpenrtb(eq(singletonList(expectedBidInfo)), any(), any(), any());

        verify(eventsService).createEvent(eq(generatedBid), anyString(), anyString(), anyLong(), anyString());
    }

    @Test
    public void shouldSetExpectedResponseSeatBidAndBidFields() {
        // given
        final AuctionContext auctionContext = givenAuctionContext(givenBidRequest(givenImp()));
        final Bid bid = Bid.builder()
                .id("bidId")
                .price(BigDecimal.ONE)
                .adm(BID_ADM)
                .impid(IMP_ID)
                .ext(mapper.valueToTree(singletonMap("bidExt", 1)))
                .build();

        final String bidder = "bidder1";
        final List<BidderResponse> bidderResponses = singletonList(BidderResponse.of(bidder,
                givenSeatBid(BidderBid.of(bid, banner, "USD")), 100));

        // when
        final BidResponse bidResponse =
                bidResponseCreator.create(bidderResponses, auctionContext, CACHE_INFO, MULTI_BIDS, false).result();

        // then
        assertThat(bidResponse.getSeatbid())
                .containsOnly(SeatBid.builder()
                        .seat(bidder)
                        .group(0)
                        .bid(singletonList(Bid.builder()
                                .id("bidId")
                                .impid(IMP_ID)
                                .price(BigDecimal.ONE)
                                .adm(BID_ADM)
                                .ext(mapper.valueToTree(ExtPrebid.of(
                                        ExtBidPrebid.builder().type(banner).build(),
                                        singletonMap("bidExt", 1))))
                                .build()))
                        .build());

        verify(cacheService, never()).cacheBidsOpenrtb(anyList(), any(), any(), any());
    }

    @Test
<<<<<<< HEAD
    public void shouldUpdateCacheDebugLogWithExtBidResponseWhenEnabledAndBidsReturned() {
        // given
        final AuctionContext auctionContext = givenAuctionContext(givenBidRequest())
                .toBuilder().cachedDebugLog(new CachedDebugLog(true, 100, null, jacksonMapper)).build();
        final Bid bid = Bid.builder().id("bidId").price(BigDecimal.ONE).adm("adm").impid("i1")
                .ext(mapper.valueToTree(singletonMap("bidExt", 1))).build();
        final List<BidderResponse> bidderResponses = singletonList(BidderResponse.of("bidder1",
                givenSeatBid(BidderBid.of(bid, banner, "USD")), 100));

        // when
        bidResponseCreator.create(bidderResponses, auctionContext, CACHE_INFO, false).result();

        // then
        assertThat(auctionContext.getCachedDebugLog().buildCacheBody())
                .containsSequence("{\"responsetimemillis\":{\"bidder1\":100},\"tmaxrequest\":1000,"
                        + "\"prebid\":{\"auctiontimestamp\":1000}}</Response>");
    }

    @Test
    public void shouldUpdateCacheDebugLogWithExtBidResponseWhenEnabledAndNoBidsReturned() {
        // given
        final AuctionContext auctionContext = givenAuctionContext(givenBidRequest())
                .toBuilder().cachedDebugLog(new CachedDebugLog(true, 100, null, jacksonMapper)).build();
        final List<BidderResponse> bidderResponses = emptyList();

        // when
        bidResponseCreator.create(bidderResponses, auctionContext, CACHE_INFO, false).result();

        // then
        assertThat(auctionContext.getCachedDebugLog().buildCacheBody())
                .containsSequence("{\"responsetimemillis\":{},\"tmaxrequest\":1000,\"prebid\""
                        + ":{\"auctiontimestamp\":1000}}");
    }

    @Test
    public void shouldUseBidsReturnedInCategoryMapperResultAndUpdateErrors() {
        // given
        final AuctionContext auctionContext = givenAuctionContext(givenBidRequest(
                identity(),
                extBuilder -> extBuilder.targeting(givenTargeting().toBuilder()
                        .includebrandcategory(ExtIncludeBrandCategory.of(null, null, null, null)).build())));
        final Bid bid1 = Bid.builder().id("bidId1").price(BigDecimal.ONE).adm("adm").impid("i1")
                .ext(mapper.valueToTree(singletonMap("bidExt", 1))).build();
        final Bid bid2 = Bid.builder().id("bidId2").price(BigDecimal.ONE).adm("adm").impid("i1")
                .ext(mapper.valueToTree(singletonMap("bidExt", 1))).build();
        final List<BidderResponse> bidderResponses = singletonList(BidderResponse.of("bidder1",
                givenSeatBid(BidderBid.of(bid1, banner, "USD"), BidderBid.of(bid2, banner, "USD")), 100));

        given(categoryMappingService.createCategoryMapping(any(), any(), any(), any()))
                .willReturn(Future.succeededFuture(CategoryMappingResult.of(emptyMap(), emptyMap(),
                        singletonList(BidderResponse.of("bidder1", givenSeatBid(BidderBid.of(bid1, banner, "USD")),
                                100)),
                        singletonList("Filtered bid 2"))));

        // when
        final BidResponse bidResponse =
                bidResponseCreator.create(bidderResponses, auctionContext, CACHE_INFO, false).result();

        // then
        assertThat(bidResponse.getSeatbid())
                .flatExtracting(SeatBid::getBid)
                .extracting(Bid::getId)
                .containsOnly("bidId1");

        assertThat(auctionContext.getPrebidErrors()).containsOnly("Filtered bid 2");
    }

    @Test
    public void shouldThrowExceptionWhenCategoryMappingThrowsPrebidException() {
        // given
        final AuctionContext auctionContext = givenAuctionContext(givenBidRequest(
                identity(),
                extBuilder -> extBuilder.targeting(givenTargeting().toBuilder()
                        .includebrandcategory(ExtIncludeBrandCategory.of(null, null, null, null)).build())));
        final Bid bid1 = Bid.builder().id("bidId1").price(BigDecimal.ONE).adm("adm").impid("i1")
                .ext(mapper.valueToTree(singletonMap("bidExt", 1))).build();
        final List<BidderResponse> bidderResponses = singletonList(BidderResponse.of("bidder1",
                givenSeatBid(BidderBid.of(bid1, banner, "USD")), 100));

        given(categoryMappingService.createCategoryMapping(any(), any(), any(), any()))
                .willReturn(Future.failedFuture(new InvalidRequestException("category exception")));

        // when
        final Future<BidResponse> result = bidResponseCreator.create(bidderResponses, auctionContext, CACHE_INFO,
                false);

        // then
        assertThat(result.failed()).isTrue();
        assertThat(result.cause())
                .isInstanceOf(InvalidRequestException.class)
                .hasMessage("category exception");
    }

    @Test
    public void shouldFilterBidByBidReducerResponse() {
=======
    public void shouldNotWriteSkadnAttributeToBidderSection() {
>>>>>>> a44b7001
        // given
        final AuctionContext auctionContext = givenAuctionContext(givenBidRequest(givenImp()));
        final Map<String, Object> bidExtProperties = new HashMap<>();
        bidExtProperties.put("skadn", singletonMap("skadnKey", "skadnValue"));
        bidExtProperties.put("anotherProp", "anotherPropValue");
        final Bid bid = Bid.builder()
                .id("bidId")
                .price(BigDecimal.ONE)
                .adm(BID_ADM)
                .impid(IMP_ID)
                .ext(mapper.valueToTree(bidExtProperties))
                .build();

        final String bidder = "bidder1";
        final List<BidderResponse> bidderResponses = singletonList(BidderResponse.of(bidder,
                givenSeatBid(BidderBid.of(bid, banner, "USD")), 100));

        // when
        final BidResponse bidResponse =
                bidResponseCreator.create(bidderResponses, auctionContext, CACHE_INFO, MULTI_BIDS, false).result();

        // then
        final ObjectNode expectedBidExt = mapper.valueToTree(ExtPrebid.of(
                ExtBidPrebid.builder().type(banner).build(),
                singletonMap("anotherProp", "anotherPropValue")));
        expectedBidExt.set("skadn", mapper.convertValue(singletonMap("skadnKey", "skadnValue"), JsonNode.class));
        assertThat(bidResponse.getSeatbid())
                .flatExtracting(SeatBid::getBid)
                .extracting(Bid::getExt)
                .containsExactly(expectedBidExt);
    }

    @Test
    public void shouldAddTypeToNativeBidAdm() throws JsonProcessingException {
        // given
        final Request nativeRequest = Request.builder()
                .assets(singletonList(Asset.builder()
                        .id(123)
                        .img(ImageObject.builder().type(1).build())
                        .data(DataObject.builder().type(2).build())
                        .build()))
                .build();

        final BidRequest bidRequest = BidRequest.builder()
                .cur(singletonList("USD"))
                .tmax(1000L)
                .app(App.builder().build())
                .imp(singletonList(Imp.builder()
                        .id(IMP_ID)
                        .xNative(Native.builder().request(mapper.writeValueAsString(nativeRequest)).build())
                        .build()))
                .build();
        final AuctionContext auctionContext = givenAuctionContext(bidRequest);

        final Response responseAdm = Response.builder()
                .assets(singletonList(com.iab.openrtb.response.Asset.builder()
                        .id(123)
                        .img(com.iab.openrtb.response.ImageObject.builder().build())
                        .data(com.iab.openrtb.response.DataObject.builder().build())
                        .build()))
                .build();

        final Bid bid = Bid.builder().id("bidId").price(BigDecimal.ONE).impid(IMP_ID)
                .adm(mapper.writeValueAsString(responseAdm))
                .ext(mapper.valueToTree(singletonMap("bidExt", 1))).build();
        final List<BidderResponse> bidderResponses = singletonList(BidderResponse.of("bidder1",
                givenSeatBid(BidderBid.of(bid, xNative, "USD")), 100));

        // when
        final BidResponse bidResponse =
                bidResponseCreator.create(bidderResponses, auctionContext, CACHE_INFO, MULTI_BIDS, false).result();

        // then
        assertThat(bidResponse.getSeatbid()).hasSize(1)
                .flatExtracting(SeatBid::getBid)
                .extracting(Bid::getAdm)
                .extracting(adm -> mapper.readValue(adm, Response.class))
                .flatExtracting(Response::getAssets).hasSize(1)
                .containsOnly(com.iab.openrtb.response.Asset.builder()
                        .id(123)
                        .img(com.iab.openrtb.response.ImageObject.builder().type(1).build())
                        .data(com.iab.openrtb.response.DataObject.builder().type(2).build())
                        .build());

        verify(cacheService, never()).cacheBidsOpenrtb(anyList(), any(), any(), any());
    }

    @Test
    public void shouldReturnEmptyAssetIfImageTypeIsEmpty() throws JsonProcessingException {
        // given
        final Request nativeRequest = Request.builder()
                .assets(singletonList(Asset.builder()
                        .id(123)
                        .img(ImageObject.builder().type(null).build())
                        .data(DataObject.builder().type(2).build())
                        .build()))
                .build();

        final BidRequest bidRequest = BidRequest.builder()
                .cur(singletonList("USD"))
                .tmax(1000L)
                .app(App.builder().build())
                .imp(singletonList(Imp.builder()
                        .id(IMP_ID)
                        .xNative(Native.builder().request(mapper.writeValueAsString(nativeRequest)).build())
                        .build()))
                .build();

        final AuctionContext auctionContext = givenAuctionContext(bidRequest);

        final Response responseAdm = Response.builder()
                .assets(singletonList(com.iab.openrtb.response.Asset.builder()
                        .id(123)
                        .img(com.iab.openrtb.response.ImageObject.builder().type(null).build())
                        .data(com.iab.openrtb.response.DataObject.builder().build())
                        .build()))
                .build();

        final Bid bid = Bid.builder()
                .id("bidId")
                .price(BigDecimal.ONE)
                .impid(IMP_ID)
                .adm(mapper.writeValueAsString(responseAdm))
                .ext(mapper.valueToTree(singletonMap("bidExt", 1)))
                .build();
        final List<BidderResponse> bidderResponses = singletonList(BidderResponse.of("bidder1",
                givenSeatBid(BidderBid.of(bid, xNative, "USD")), 100));

        // when
        final BidResponse bidResponse =
                bidResponseCreator.create(bidderResponses, auctionContext, CACHE_INFO, MULTI_BIDS, false).result();

        // then
        assertThat(bidResponse.getSeatbid()).hasSize(1)
                .flatExtracting(SeatBid::getBid)
                .extracting(Bid::getAdm)
                .extracting(adm -> mapper.readValue(adm, Response.class))
                .flatExtracting(Response::getAssets)
                .isEmpty();
    }

    @Test
    public void shouldReturnEmptyAssetIfDataTypeIsEmpty() throws JsonProcessingException {
        // given
        final Request nativeRequest = Request.builder()
                .assets(singletonList(Asset.builder()
                        .id(123)
                        .img(ImageObject.builder().type(1).build())
                        .data(DataObject.builder().type(null).build())
                        .build()))
                .build();

        final BidRequest bidRequest = BidRequest.builder()
                .cur(singletonList("USD"))
                .tmax(1000L)
                .app(App.builder().build())
                .imp(singletonList(Imp.builder()
                        .id(IMP_ID)
                        .xNative(Native.builder().request(mapper.writeValueAsString(nativeRequest)).build())
                        .build()))
                .build();

        final AuctionContext auctionContext = givenAuctionContext(bidRequest);

        final Response responseAdm = Response.builder()
                .assets(singletonList(com.iab.openrtb.response.Asset.builder()
                        .id(123)
                        .img(com.iab.openrtb.response.ImageObject.builder().build())
                        .data(com.iab.openrtb.response.DataObject.builder().build())
                        .build()))
                .build();

        final Bid bid = Bid.builder().id("bidId")
                .price(BigDecimal.ONE)
                .impid(IMP_ID)
                .adm(mapper.writeValueAsString(responseAdm))
                .ext(mapper.valueToTree(singletonMap("bidExt", 1)))
                .build();
        final List<BidderResponse> bidderResponses = singletonList(BidderResponse.of("bidder1",
                givenSeatBid(BidderBid.of(bid, xNative, "USD")), 100));

        // when
        final BidResponse bidResponse =
                bidResponseCreator.create(bidderResponses, auctionContext, CACHE_INFO, MULTI_BIDS, false).result();

        // then
        assertThat(bidResponse.getSeatbid()).hasSize(1)
                .flatExtracting(SeatBid::getBid)
                .extracting(Bid::getAdm)
                .extracting(adm -> mapper.readValue(adm, Response.class))
                .flatExtracting(Response::getAssets)
                .isEmpty();
    }

    @Test
    public void shouldSetBidAdmToNullIfCacheIdIsPresentAndReturnCreativeBidsIsFalse() {
        // given
        final AuctionContext auctionContext = givenAuctionContext(givenBidRequest(
                identity(),
                extBuilder -> extBuilder.targeting(givenTargeting()),
                givenImp()));

        final Bid bid = Bid.builder()
                .price(BigDecimal.ONE)
                .adm(BID_ADM)
                .id("bidId")
                .impid(IMP_ID)
                .build();
        final List<BidderResponse> bidderResponses = singletonList(BidderResponse.of("bidder1",
                givenSeatBid(BidderBid.of(bid, banner, "USD")), 100));

        givenCacheServiceResult(singletonMap(bid, CacheInfo.of("id", null, null, null)));

        final BidRequestCacheInfo cacheInfo = BidRequestCacheInfo.builder().doCaching(true).build();

        // when
        final BidResponse bidResponse =
                bidResponseCreator.create(bidderResponses, auctionContext, cacheInfo, MULTI_BIDS, false).result();

        // then
        assertThat(bidResponse.getSeatbid())
                .flatExtracting(SeatBid::getBid).hasSize(1)
                .extracting(Bid::getAdm)
                .containsNull();

        verify(cacheService).cacheBidsOpenrtb(anyList(), any(), any(), any());
    }

    @Test
    public void shouldSetBidAdmToNullIfVideoCacheIdIsPresentAndReturnCreativeVideoBidsIsFalse() {
        // given
        final AuctionContext auctionContext = givenAuctionContext(givenBidRequest(
                identity(),
                extBuilder -> extBuilder.targeting(givenTargeting()),
                Imp.builder().id(IMP_ID).build()));

        final Bid bid = Bid.builder().price(BigDecimal.ONE).adm(BID_ADM).id("bidId").impid(IMP_ID).build();
        final List<BidderResponse> bidderResponses = singletonList(BidderResponse.of("bidder1",
                givenSeatBid(BidderBid.of(bid, banner, "USD")), 100));

        final BidRequestCacheInfo cacheInfo = BidRequestCacheInfo.builder().doCaching(true).build();

        givenCacheServiceResult(singletonMap(bid, CacheInfo.of("id", null, null, null)));

        // when
        final BidResponse bidResponse =
                bidResponseCreator.create(bidderResponses, auctionContext, cacheInfo, MULTI_BIDS, false).result();

        // then
        assertThat(bidResponse.getSeatbid())
                .flatExtracting(SeatBid::getBid).hasSize(1)
                .extracting(Bid::getAdm)
                .containsNull();

        verify(cacheService).cacheBidsOpenrtb(anyList(), any(), any(), any());
    }

    @Test
    public void shouldModifyBidAdmWhenBidVideoAndVastModifierReturnValue() {
        // given
        final AuctionContext auctionContext = givenAuctionContext(givenBidRequest(
                identity(),
                extBuilder -> extBuilder.targeting(givenTargeting()),
                givenImp()));

        final String bidId = "bid_id";
        final Bid bid = Bid.builder()
                .id(bidId)
                .price(BigDecimal.ONE)
                .adm(BID_ADM)
                .nurl(BID_NURL)
                .impid(IMP_ID)
                .build();

        final String bidder = "bidder1";
        final List<BidderResponse> bidderResponses = singletonList(
                BidderResponse.of(bidder, givenSeatBid(BidderBid.of(bid, video, "USD")), 100));

        final String modifiedVast = "modifiedVast";
        given(vastModifier.createBidVastXml(anyString(), anyString(), anyString(), anyString(), anyString(), any()))
                .willReturn(modifiedVast);

        // when
        final BidResponse bidResponse =
                bidResponseCreator.create(bidderResponses, auctionContext, CACHE_INFO, MULTI_BIDS, false).result();

        // then
        assertThat(bidResponse.getSeatbid())
                .flatExtracting(SeatBid::getBid).hasSize(1)
                .extracting(Bid::getAdm)
                .containsOnly(modifiedVast);

        verify(vastModifier).createBidVastXml(eq(bidder), eq(BID_ADM), eq(BID_NURL), eq(bidId), eq("accountId"), any());
    }

    @Test
    public void shouldSetBidExpWhenCacheIdIsMatched() {
        // given
        final AuctionContext auctionContext = givenAuctionContext(givenBidRequest(
                identity(),
                extBuilder -> extBuilder.targeting(givenTargeting()),
                givenImp()));

        final Bid bid = Bid.builder().price(BigDecimal.ONE).impid(IMP_ID).id("bidId").build();
        final List<BidderResponse> bidderResponses = singletonList(BidderResponse.of("bidder1",
                givenSeatBid(BidderBid.of(bid, banner, "USD")), 100));

        givenCacheServiceResult(singletonMap(bid, CacheInfo.of("id", null, 100, null)));

        final BidRequestCacheInfo cacheInfo = BidRequestCacheInfo.builder().doCaching(true).build();

        // when
        final BidResponse bidResponse =
                bidResponseCreator.create(bidderResponses, auctionContext, cacheInfo, MULTI_BIDS, false).result();

        // then
        assertThat(bidResponse.getSeatbid())
                .flatExtracting(SeatBid::getBid).hasSize(1)
                .extracting(Bid::getExp)
                .containsOnly(100);

        verify(cacheService).cacheBidsOpenrtb(anyList(), any(), any(), any());
    }

    @Test
    public void shouldSetBidExpMaxTtlWhenCacheIdIsMatchedAndBothTtlIsSet() {
        // given
        final AuctionContext auctionContext = givenAuctionContext(givenBidRequest(
                identity(),
                extBuilder -> extBuilder.targeting(givenTargeting()),
                givenImp()));

        final Bid bid = Bid.builder().price(BigDecimal.ONE).impid(IMP_ID).id("bidId").build();
        final List<BidderResponse> bidderResponses = singletonList(BidderResponse.of("bidder1",
                givenSeatBid(BidderBid.of(bid, banner, "USD")), 100));

        givenCacheServiceResult(singletonMap(bid, CacheInfo.of("id", null, 100, 200)));

        final BidRequestCacheInfo cacheInfo = BidRequestCacheInfo.builder().doCaching(true).build();

        // when
        final BidResponse bidResponse =
                bidResponseCreator.create(bidderResponses, auctionContext, cacheInfo, MULTI_BIDS, false).result();

        // then
        assertThat(bidResponse.getSeatbid())
                .flatExtracting(SeatBid::getBid).hasSize(1)
                .extracting(Bid::getExp)
                .containsOnly(200);

        verify(cacheService).cacheBidsOpenrtb(anyList(), any(), any(), any());
    }

    @Test
    public void shouldTolerateMissingExtInSeatBidAndBid() {
        // given
        final AuctionContext auctionContext = givenAuctionContext(givenBidRequest(givenImp()));

        final Bid bid = Bid.builder().id("bidId").price(BigDecimal.ONE).impid(IMP_ID).build();
        final List<BidderResponse> bidderResponses = singletonList(BidderResponse.of("bidder1",
                givenSeatBid(BidderBid.of(bid, banner, "USD")), 100));

        // when
        final BidResponse bidResponse =
                bidResponseCreator.create(bidderResponses, auctionContext, CACHE_INFO, MULTI_BIDS, false).result();

        // then
        assertThat(bidResponse.getSeatbid()).hasSize(1)
                .flatExtracting(SeatBid::getBid)
                .containsOnly(Bid.builder()
                        .id("bidId")
                        .impid(IMP_ID)
                        .price(BigDecimal.ONE)
                        .ext(mapper.valueToTree(
                                ExtPrebid.of(ExtBidPrebid.builder().type(banner).build(), null)))
                        .build());

        verify(cacheService, never()).cacheBidsOpenrtb(anyList(), any(), any(), any());
    }

    @Test
    public void shouldPopulateTargetingKeywords() {
        // given
        final AuctionContext auctionContext = givenAuctionContext(givenBidRequest(
                identity(),
                extBuilder -> extBuilder.targeting(givenTargeting()),
                givenImp()));

        final Bid bid = Bid.builder().id("bidId1").price(BigDecimal.valueOf(5.67)).impid(IMP_ID).build();
        final List<BidderResponse> bidderResponses = singletonList(BidderResponse.of("bidder1",
                givenSeatBid(BidderBid.of(bid, banner, "USD")), 100));

        // when
        final BidResponse bidResponse =
                bidResponseCreator.create(bidderResponses, auctionContext, CACHE_INFO, MULTI_BIDS, false).result();

        // then
        assertThat(bidResponse.getSeatbid())
                .flatExtracting(SeatBid::getBid).hasSize(1)
                .extracting(extractedBid -> toExtPrebid(extractedBid.getExt()).getPrebid().getTargeting())
                .flatExtracting(Map::entrySet)
                .extracting(Map.Entry::getKey, Map.Entry::getValue)
                .containsOnly(
                        tuple("hb_pb", "5.00"),
                        tuple("hb_pb_bidder1", "5.00"),
                        tuple("hb_bidder", "bidder1"),
                        tuple("hb_bidder_bidder1", "bidder1"));

        verify(cacheService, never()).cacheBidsOpenrtb(anyList(), any(), any(), any());
    }

    @Test
    public void shouldTruncateTargetingKeywordsByGlobalConfig() {
        // given
        final AuctionContext auctionContext = givenAuctionContext(givenBidRequest(
                identity(),
                extBuilder -> extBuilder.targeting(givenTargeting()),
                givenImp()));

        final Bid bid = Bid.builder().id("bidId1").price(BigDecimal.valueOf(5.67)).impid(IMP_ID).build();
        final List<BidderResponse> bidderResponses = singletonList(BidderResponse.of("someVeryLongBidderName",
                givenSeatBid(BidderBid.of(bid, banner, "USD")), 100));

        final BidResponseCreator bidResponseCreator = new BidResponseCreator(
                cacheService,
                categoryMappingService,
                bidderCatalog,
                vastModifier,
                eventsService,
                storedRequestProcessor,
                winningBidComparator,
                idGenerator,
                20,
                clock,
                jacksonMapper);

        // when
        final BidResponse bidResponse =
                bidResponseCreator.create(bidderResponses, auctionContext, CACHE_INFO, MULTI_BIDS, false).result();

        // then
        assertThat(bidResponse.getSeatbid())
                .flatExtracting(SeatBid::getBid).hasSize(1)
                .extracting(extractedBid -> toExtPrebid(extractedBid.getExt()).getPrebid().getTargeting())
                .flatExtracting(Map::entrySet)
                .extracting(Map.Entry::getKey, Map.Entry::getValue)
                .containsOnly(
                        tuple("hb_pb", "5.00"),
                        tuple("hb_pb_someVeryLongBi", "5.00"),
                        tuple("hb_bidder", "someVeryLongBidderName"),
                        tuple("hb_bidder_someVeryLo", "someVeryLongBidderName"),
                        tuple("hb_bidder_someVeryLo", "someVeryLongBidderName"));
    }

    @Test
    public void shouldTruncateTargetingKeywordsByAccountConfig() {
        // given
        final Account account = Account.builder().id("accountId").truncateTargetAttr(20).build();
        final BidRequest bidRequest = givenBidRequest(
                identity(),
                extBuilder -> extBuilder.targeting(givenTargeting()),
                givenImp());
        final AuctionContext auctionContext = givenAuctionContext(
                bidRequest,
                contextBuilder -> contextBuilder.account(account));

        final Bid bid = Bid.builder().id("bidId1").price(BigDecimal.valueOf(5.67)).impid(IMP_ID).build();
        final List<BidderResponse> bidderResponses = singletonList(BidderResponse.of("someVeryLongBidderName",
                givenSeatBid(BidderBid.of(bid, banner, "USD")), 100));

        // when
        final BidResponse bidResponse =
                bidResponseCreator.create(bidderResponses, auctionContext, CACHE_INFO, MULTI_BIDS, false).result();

        // then
        assertThat(bidResponse.getSeatbid())
                .flatExtracting(SeatBid::getBid).hasSize(1)
                .extracting(extractedBid -> toExtPrebid(extractedBid.getExt()).getPrebid().getTargeting())
                .flatExtracting(Map::entrySet)
                .extracting(Map.Entry::getKey, Map.Entry::getValue)
                .containsOnly(
                        tuple("hb_pb", "5.00"),
                        tuple("hb_pb_someVeryLongBi", "5.00"),
                        tuple("hb_bidder", "someVeryLongBidderName"),
                        tuple("hb_bidder_someVeryLo", "someVeryLongBidderName"));
    }

    @Test
    public void shouldTruncateTargetingKeywordsByRequestPassedValue() {
        // given
        final Account account = Account.builder().id("accountId").truncateTargetAttr(25).build();
        final ExtRequestTargeting targeting = ExtRequestTargeting.builder()
                .pricegranularity(mapper.valueToTree(
                        ExtPriceGranularity.of(2,
                                singletonList(ExtGranularityRange.of(BigDecimal.valueOf(5), BigDecimal.valueOf(0.5))))))
                .includewinners(true)
                .includebidderkeys(true)
                .includeformat(false)
                .truncateattrchars(20)
                .build();
        final BidRequest bidRequest = givenBidRequest(
                identity(),
                extBuilder -> extBuilder.targeting(targeting),
                givenImp());

        final AuctionContext auctionContext = givenAuctionContext(
                bidRequest,
                contextBuilder -> contextBuilder.account(account));

        final Bid bid = Bid.builder().id("bidId1").price(BigDecimal.valueOf(5.67)).impid(IMP_ID).build();
        final List<BidderResponse> bidderResponses = singletonList(BidderResponse.of("someVeryLongBidderName",
                givenSeatBid(BidderBid.of(bid, banner, "USD")), 100));

        // when
        final BidResponse bidResponse =
                bidResponseCreator.create(bidderResponses, auctionContext, CACHE_INFO, MULTI_BIDS, false).result();

        // then
        assertThat(bidResponse.getSeatbid())
                .flatExtracting(SeatBid::getBid).hasSize(1)
                .extracting(extractedBid -> toExtPrebid(extractedBid.getExt()).getPrebid().getTargeting())
                .flatExtracting(Map::entrySet)
                .extracting(Map.Entry::getKey, Map.Entry::getValue)
                .containsOnly(
                        tuple("hb_pb", "5.00"),
                        tuple("hb_pb_someVeryLongBi", "5.00"),
                        tuple("hb_bidder", "someVeryLongBidderName"),
                        tuple("hb_bidder_someVeryLo", "someVeryLongBidderName"));
    }

    @Test
    public void shouldReduceAndNotPopulateTargetingKeywordsForExtraBidsWhenCodePrefixIsNotDefined() {
        // given
        final AuctionContext auctionContext = givenAuctionContext(givenBidRequest(
                identity(),
                extBuilder -> extBuilder.targeting(givenTargeting()),
                givenImp("i1"), givenImp("i2")));

        final String bidder1 = "bidder1";
        final Map<String, MultiBidConfig> multiBidMap = singletonMap(bidder1, MultiBidConfig.of(bidder1, 3, null));

        final Bid bidder1Bid1 = Bid.builder().id("bidder1Bid1").price(BigDecimal.valueOf(3.67)).impid("i1").build();
        final Bid bidder1Bid2 = Bid.builder().id("bidder1Bid2").price(BigDecimal.valueOf(4.98)).impid("i1").build();
        final Bid bidder1Bid3 = Bid.builder().id("bidder1Bid3").price(BigDecimal.valueOf(1.08)).impid("i1").build();
        final Bid bidder1Bid4 = Bid.builder().id("bidder1Bid4").price(BigDecimal.valueOf(11.8)).impid("i1").build();
        final Bid bidder1Bid5 = Bid.builder().id("bidder1Bid5").price(BigDecimal.valueOf(1.08)).impid("i2").build();

        final List<BidderResponse> bidderResponses = singletonList(
                BidderResponse.of(bidder1,
                        givenSeatBid(
                                BidderBid.of(bidder1Bid1, banner, null),  // extra bid
                                BidderBid.of(bidder1Bid2, banner, null),  // extra bid
                                BidderBid.of(bidder1Bid3, banner, null),  // Will be removed by price
                                BidderBid.of(bidder1Bid4, banner, null),
                                BidderBid.of(bidder1Bid5, banner, null)),
                        100));

        // when
        final BidResponse result =
                bidResponseCreator.create(bidderResponses, auctionContext, CACHE_INFO, multiBidMap, false).result();

        // then
        assertThat(result.getSeatbid())
                .flatExtracting(SeatBid::getBid).hasSize(4)
                .extracting(
                        Bid::getId,
                        bid -> toTargetingByKey(bid, "hb_bidder"),
                        bid -> toTargetingByKey(bid, "hb_bidder_bidder1"),
                        BidResponseCreatorTest::getTargetingBidderCode)
                .containsOnly(
                        tuple("bidder1Bid4", bidder1, bidder1, bidder1),
                        tuple("bidder1Bid2", null, null, null),
                        tuple("bidder1Bid1", null, null, null),
                        tuple("bidder1Bid5", bidder1, bidder1, null));

        verify(cacheService, never()).cacheBidsOpenrtb(anyList(), any(), any(), any());
    }

    @Test
    public void shouldReduceAndPopulateTargetingKeywordsForExtraBidsWhenCodePrefixIsDefined() {
        // given
        final AuctionContext auctionContext = givenAuctionContext(givenBidRequest(
                identity(),
                extBuilder -> extBuilder.targeting(givenTargeting()),
                givenImp("i1"), givenImp("i2")));

        final String bidder1 = "bidder1";
        final String codePrefix = "bN";
        final Map<String, MultiBidConfig> multiBidMap = singletonMap(bidder1,
                MultiBidConfig.of(bidder1, 3, codePrefix));

        final Bid bidder1Bid1 = Bid.builder().id("bidder1Bid1").price(BigDecimal.valueOf(3.67)).impid("i1").build();
        final Bid bidder1Bid2 = Bid.builder().id("bidder1Bid2").price(BigDecimal.valueOf(4.88)).impid("i1").build();
        final Bid bidder1Bid3 = Bid.builder().id("bidder1Bid3").price(BigDecimal.valueOf(1.08)).impid("i1").build();
        final Bid bidder1Bid4 = Bid.builder().id("bidder1Bid4").price(BigDecimal.valueOf(11.8)).impid("i1").build();
        final Bid bidder1Bid5 = Bid.builder().id("bidder1Bid5").price(BigDecimal.valueOf(1.08)).impid("i2").build();

        final List<BidderResponse> bidderResponses = singletonList(
                BidderResponse.of(bidder1,
                        givenSeatBid(
                                BidderBid.of(bidder1Bid1, banner, null),  // extra bid
                                BidderBid.of(bidder1Bid2, banner, null),  // extra bid
                                BidderBid.of(bidder1Bid3, banner, null),  // Will be removed by price
                                BidderBid.of(bidder1Bid4, banner, null),
                                BidderBid.of(bidder1Bid5, banner, null)),
                        100));

        // when
        final BidResponse result =
                bidResponseCreator.create(bidderResponses, auctionContext, CACHE_INFO, multiBidMap, false).result();

        // then
        final Map<String, String> bidder1Bid4Targeting = new HashMap<>();
        bidder1Bid4Targeting.put("hb_pb", "5.00");
        bidder1Bid4Targeting.put("hb_pb_" + bidder1, "5.00");
        bidder1Bid4Targeting.put("hb_bidder_" + bidder1, bidder1);
        bidder1Bid4Targeting.put("hb_bidder", bidder1);
        final ObjectNode bidder1Bid4Ext = extWithTargeting(bidder1, bidder1Bid4Targeting);
        final Bid expectedBidder1Bid4 = bidder1Bid4.toBuilder().ext(bidder1Bid4Ext).build();

        final String bidderCodeForBidder1Bid2 = String.format("%s%s", codePrefix, 2);
        final Map<String, String> bidder1Bid2Targeting = new HashMap<>();
        bidder1Bid2Targeting.put("hb_bidder_" + bidderCodeForBidder1Bid2, bidderCodeForBidder1Bid2);
        bidder1Bid2Targeting.put("hb_pb_" + bidderCodeForBidder1Bid2, "4.50");
        final ObjectNode bidder1Bid2Ext = extWithTargeting(bidderCodeForBidder1Bid2, bidder1Bid2Targeting);
        final Bid expectedBidder1Bid2 = bidder1Bid2.toBuilder().ext(bidder1Bid2Ext).build();

        final String bidderCodeForBidder1Bid1 = String.format("%s%s", codePrefix, 3);
        final Map<String, String> bidder1Bid1Targeting = new HashMap<>();
        bidder1Bid1Targeting.put("hb_bidder_" + bidderCodeForBidder1Bid1, bidderCodeForBidder1Bid1);
        bidder1Bid1Targeting.put("hb_pb_" + bidderCodeForBidder1Bid1, "3.50");
        final ObjectNode bidder1Bid1Ext = extWithTargeting(bidderCodeForBidder1Bid1, bidder1Bid1Targeting);
        final Bid expectedBidder1Bid1 = bidder1Bid1.toBuilder().ext(bidder1Bid1Ext).build();

        final Map<String, String> bidder1Bid5Targeting = new HashMap<>();
        bidder1Bid5Targeting.put("hb_pb", "1.00");
        bidder1Bid5Targeting.put("hb_pb_" + bidder1, "1.00");
        bidder1Bid5Targeting.put("hb_bidder_" + bidder1, bidder1);
        bidder1Bid5Targeting.put("hb_bidder", bidder1);
        final ObjectNode bidder1Bid5Ext = extWithTargeting(null, bidder1Bid5Targeting);
        final Bid expectedBidder1Bid5 = bidder1Bid5.toBuilder().ext(bidder1Bid5Ext).build();

        assertThat(result.getSeatbid())
                .flatExtracting(SeatBid::getBid).hasSize(4)
                .containsOnly(expectedBidder1Bid4, expectedBidder1Bid2, expectedBidder1Bid1, expectedBidder1Bid5);

        verify(cacheService, never()).cacheBidsOpenrtb(anyList(), any(), any(), any());
    }

    @Test
    public void shouldPopulateTargetingKeywordsForWinningBidsAndWinningBidsByBidder() {
        // given
        final AuctionContext auctionContext = givenAuctionContext(givenBidRequest(
                identity(),
                extBuilder -> extBuilder.targeting(givenTargeting()),
                givenImp("i1"), givenImp("i2")));

        final Bid firstBid = Bid.builder().id("bidId1").price(BigDecimal.valueOf(5.67)).impid("i1").build();
        final Bid secondBid = Bid.builder().id("bidId2").price(BigDecimal.valueOf(4.98)).impid("i2").build();
        final Bid thirdBid = Bid.builder().id("bidId3").price(BigDecimal.valueOf(7.25)).impid("i2").build();
        final List<BidderResponse> bidderResponses = asList(
                BidderResponse.of("bidder1",
                        givenSeatBid(
                                BidderBid.of(firstBid, banner, null),
                                BidderBid.of(secondBid, banner, null)), 100),
                BidderResponse.of("bidder2",
                        givenSeatBid(BidderBid.of(thirdBid, banner, null)), 111));

        // when
        final BidResponse bidResponse =
                bidResponseCreator.create(bidderResponses, auctionContext, CACHE_INFO, MULTI_BIDS, false).result();

        // then
        assertThat(bidResponse.getSeatbid())
                .flatExtracting(SeatBid::getBid).hasSize(3)
                .extracting(
                        Bid::getId,
                        bid -> toTargetingByKey(bid, "hb_bidder"),
                        bid -> toTargetingByKey(bid, "hb_bidder_bidder1"),
                        bid -> toTargetingByKey(bid, "hb_bidder_bidder2"))
                .containsOnly(
                        tuple("bidId1", "bidder1", "bidder1", null),
                        tuple("bidId2", null, "bidder1", null),
                        tuple("bidId3", "bidder2", null, "bidder2"));

        verify(cacheService, never()).cacheBidsOpenrtb(anyList(), any(), any(), any());
    }

    @Test
    public void shouldPopulateTargetingKeywordsFromMediaTypePriceGranularities() {
        // given
        final ExtMediaTypePriceGranularity extMediaTypePriceGranularity = ExtMediaTypePriceGranularity.of(
                mapper.valueToTree(ExtPriceGranularity.of(
                        3,
                        singletonList(ExtGranularityRange.of(
                                BigDecimal.valueOf(10), BigDecimal.valueOf(1))))),
                null,
                null);
        final ExtPriceGranularity extPriceGranularity = ExtPriceGranularity.of(2,
                singletonList(ExtGranularityRange.of(BigDecimal.valueOf(5), BigDecimal.valueOf(0.5))));

        final ExtRequestTargeting targeting = ExtRequestTargeting.builder()
                .pricegranularity(mapper.valueToTree(extPriceGranularity))
                .mediatypepricegranularity(extMediaTypePriceGranularity)
                .includewinners(true)
                .includebidderkeys(true)
                .includeformat(false)
                .build();
        final AuctionContext auctionContext = givenAuctionContext(givenBidRequest(
                identity(),
                extBuilder -> extBuilder.targeting(targeting),
                givenImp()));

        final Bid bid = Bid.builder().id("bidId").price(BigDecimal.valueOf(5.67)).impid(IMP_ID).build();
        final List<BidderResponse> bidderResponses = singletonList(BidderResponse.of("bidder1",
                givenSeatBid(BidderBid.of(bid, banner, "USD")), 100));

        // when
        final BidResponse bidResponse =
                bidResponseCreator.create(bidderResponses, auctionContext, CACHE_INFO, MULTI_BIDS, false).result();

        // then
        assertThat(bidResponse.getSeatbid())
                .flatExtracting(SeatBid::getBid)
                .extracting(extractedBid -> toExtPrebid(extractedBid.getExt()).getPrebid().getTargeting())
                .flatExtracting(Map::entrySet)
                .extracting(Map.Entry::getKey, Map.Entry::getValue)
                .containsOnly(
                        tuple("hb_pb", "5.000"),
                        tuple("hb_bidder", "bidder1"),
                        tuple("hb_pb_bidder1", "5.000"),
                        tuple("hb_bidder_bidder1", "bidder1"));

        verify(cacheService, never()).cacheBidsOpenrtb(anyList(), any(), any(), any());
    }

    @Test
    public void shouldPopulateCacheIdHostPathAndUuidTargetingKeywords() {
        // given
        final AuctionContext auctionContext = givenAuctionContext(givenBidRequest(
                identity(),
                extBuilder -> extBuilder.targeting(givenTargeting()),
                givenImp()));

        final Bid bid = Bid.builder().id("bidId").price(BigDecimal.valueOf(5.67)).impid(IMP_ID).build();
        final List<BidderResponse> bidderResponses = singletonList(BidderResponse.of("bidder1",
                givenSeatBid(BidderBid.of(bid, banner, "USD")), 100));
        final BidRequestCacheInfo cacheInfo = BidRequestCacheInfo.builder().doCaching(true).build();

        givenCacheServiceResult(singletonMap(bid, CacheInfo.of("cacheId", "videoId", null, null)));

        // when
        final BidResponse bidResponse =
                bidResponseCreator.create(bidderResponses, auctionContext, cacheInfo, MULTI_BIDS, false).result();

        // then
        assertThat(bidResponse.getSeatbid())
                .flatExtracting(SeatBid::getBid).hasSize(1)
                .extracting(extractedBid -> toExtPrebid(extractedBid.getExt()).getPrebid().getTargeting())
                .flatExtracting(Map::entrySet)
                .extracting(Map.Entry::getKey, Map.Entry::getValue)
                .containsOnly(
                        tuple("hb_pb", "5.00"),
                        tuple("hb_bidder", "bidder1"),
                        tuple("hb_cache_id", "cacheId"),
                        tuple("hb_uuid", "videoId"),
                        tuple("hb_cache_host", "testHost"),
                        tuple("hb_cache_path", "testPath"),
                        tuple("hb_pb_bidder1", "5.00"),
                        tuple("hb_bidder_bidder1", "bidder1"),
                        tuple("hb_cache_id_bidder1", "cacheId"),
                        tuple("hb_uuid_bidder1", "videoId"),
                        tuple("hb_cache_host_bidder1", "testHost"),
                        tuple("hb_cache_path_bidder1", "testPath"));

        verify(cacheService).cacheBidsOpenrtb(anyList(), any(), any(), any());
    }

    @Test
    public void shouldPopulateTargetingKeywordsWithAdditionalValuesFromRequest() {
        // given
        final AuctionContext auctionContext = givenAuctionContext(givenBidRequest(
                identity(),
                extBuilder -> extBuilder
                        .targeting(givenTargeting())
                        .adservertargeting(singletonList(ExtRequestPrebidAdservertargetingRule.of(
                                "static_keyword1", xStatic, "static_keyword1"))),
                givenImp()));

        final Bid bid = Bid.builder().id("bidId1").price(BigDecimal.valueOf(5.67)).impid(IMP_ID).build();
        final List<BidderResponse> bidderResponses = singletonList(BidderResponse.of(
                "bidder1", givenSeatBid(BidderBid.of(bid, banner, "USD")), 100));

        // when
        final BidResponse bidResponse =
                bidResponseCreator.create(bidderResponses, auctionContext, CACHE_INFO, MULTI_BIDS, false).result();

        // then
        assertThat(bidResponse.getSeatbid())
                .flatExtracting(SeatBid::getBid).hasSize(1)
                .extracting(extractedBid -> toExtPrebid(extractedBid.getExt()).getPrebid().getTargeting())
                .flatExtracting(Map::entrySet)
                .extracting(Map.Entry::getKey, Map.Entry::getValue)
                .contains(tuple("static_keyword1", "static_keyword1"));
    }

    @Test
    public void shouldPopulateTargetingKeywordsIfBidWasCachedAndAdmWasRemoved() {
        // given
        final AuctionContext auctionContext = givenAuctionContext(givenBidRequest(
                identity(),
                extBuilder -> extBuilder.targeting(givenTargeting()),
                givenImp()));

        final Bid bid = Bid.builder().id("bidId").price(BigDecimal.valueOf(5.67)).impid(IMP_ID).adm(BID_ADM).build();
        final List<BidderResponse> bidderResponses = singletonList(
                BidderResponse.of("bidder1", givenSeatBid(BidderBid.of(bid, banner, "USD")), 100));

        final BidRequestCacheInfo cacheInfo = BidRequestCacheInfo.builder()
                .doCaching(true)
                .returnCreativeBids(false) // this will cause erasing of bid.adm
                .build();

        givenCacheServiceResult(singletonMap(bid, CacheInfo.of("cacheId", null, null, null)));

        // when
        final BidResponse bidResponse =
                bidResponseCreator.create(bidderResponses, auctionContext, cacheInfo, MULTI_BIDS, false).result();

        // Check if you didn't lost any bids because of bid change in winningBids set
        // then
        assertThat(bidResponse.getSeatbid())
                .flatExtracting(SeatBid::getBid).hasSize(1)
                .extracting(extractedBid -> toExtPrebid(extractedBid.getExt()).getPrebid().getTargeting())
                .doesNotContainNull();
    }

    @Test
    public void shouldAddExtPrebidEventsIfEventsAreEnabledAndExtRequestPrebidEventPresent() {
        // given
        final Account account = Account.builder().id("accountId").eventsEnabled(true).build();
        final BidRequest bidRequest = givenBidRequest(
                identity(),
                extBuilder -> extBuilder
                        .events(mapper.createObjectNode())
                        .integration("pbjs"),
                givenImp());

        final AuctionContext auctionContext = givenAuctionContext(
                bidRequest,
                contextBuilder -> contextBuilder.account(account));

        final Bid bid = Bid.builder()
                .id("bidId1")
                .price(BigDecimal.valueOf(5.67))
                .impid(IMP_ID)
                .build();
        final List<BidderResponse> bidderResponses = singletonList(
                BidderResponse.of("bidder1", givenSeatBid(BidderBid.of(bid, banner, "USD")), 100));

        final Events events = Events.of("http://event-type-win", "http://event-type-view");
        given(eventsService.createEvent(anyString(), anyString(), anyString(), anyLong(), anyString()))
                .willReturn(events);

        // when
        final BidResponse bidResponse =
                bidResponseCreator.create(bidderResponses, auctionContext, CACHE_INFO, MULTI_BIDS, false).result();

        // then
        assertThat(bidResponse.getSeatbid()).hasSize(1)
                .flatExtracting(SeatBid::getBid)
                .extracting(responseBid -> toExtPrebid(responseBid.getExt()).getPrebid().getEvents())
                .containsOnly(events);

        verify(cacheService, never()).cacheBidsOpenrtb(anyList(), any(), any(), any());
    }

    @Test
    public void shouldAddExtPrebidEventsIfEventsAreEnabledAndAccountSupportEventsForChannel() {
        // given
        final Account account = Account.builder()
                .id("accountId")
                .eventsEnabled(true)
                .analyticsConfig(AccountAnalyticsConfig.of(singletonMap("web", true)))
                .build();
        final BidRequest bidRequest = givenBidRequest(
                identity(),
                extBuilder -> extBuilder
                        .channel(ExtRequestPrebidChannel.of("web"))
                        .integration("pbjs"),
                givenImp());
        final AuctionContext auctionContext = givenAuctionContext(
                bidRequest,
                contextBuilder -> contextBuilder.account(account));

        final Bid bid = Bid.builder()
                .id("bidId1")
                .price(BigDecimal.valueOf(5.67))
                .impid(IMP_ID)
                .build();
        final List<BidderResponse> bidderResponses = singletonList(
                BidderResponse.of("bidder1", givenSeatBid(BidderBid.of(bid, banner, "USD")), 100));

        final Events events = Events.of("http://event-type-win", "http://event-type-view");
        given(eventsService.createEvent(anyString(), anyString(), anyString(), anyLong(), anyString()))
                .willReturn(events);

        // when
        final BidResponse bidResponse =
                bidResponseCreator.create(bidderResponses, auctionContext, CACHE_INFO, MULTI_BIDS, false).result();

        // then
        assertThat(bidResponse.getSeatbid()).hasSize(1)
                .flatExtracting(SeatBid::getBid)
                .extracting(responseBid -> toExtPrebid(responseBid.getExt()).getPrebid().getEvents())
                .containsOnly(events);

        verify(cacheService, never()).cacheBidsOpenrtb(anyList(), any(), any(), any());
    }

    @Test
    public void shouldAddExtPrebidEventsIfEventsAreEnabledAndDefaultAccountAnalyticsConfig() {
        // given
        final Account account = Account.builder().id("accountId").eventsEnabled(true).build();
        final BidRequest bidRequest = givenBidRequest(
                identity(),
                extBuilder -> extBuilder
                        .channel(ExtRequestPrebidChannel.of("amp"))
                        .integration("pbjs"),
                givenImp());
        final AuctionContext auctionContext = givenAuctionContext(
                bidRequest,
                contextBuilder -> contextBuilder.account(account));

        final Bid bid = Bid.builder()
                .id("bidId1")
                .price(BigDecimal.valueOf(5.67))
                .impid(IMP_ID)
                .build();
        final List<BidderResponse> bidderResponses = singletonList(
                BidderResponse.of("bidder1", givenSeatBid(BidderBid.of(bid, banner, "USD")), 100));

        final Events events = Events.of("http://event-type-win", "http://event-type-view");
        given(eventsService.createEvent(anyString(), anyString(), anyString(), anyLong(), anyString()))
                .willReturn(events);

        // when
        final BidResponse bidResponse =
                bidResponseCreator.create(bidderResponses, auctionContext, CACHE_INFO, MULTI_BIDS, false).result();

        // then
        assertThat(bidResponse.getSeatbid()).hasSize(1)
                .flatExtracting(SeatBid::getBid)
                .extracting(responseBid -> toExtPrebid(responseBid.getExt()).getPrebid().getEvents())
                .containsOnly(events);

        verify(cacheService, never()).cacheBidsOpenrtb(anyList(), any(), any(), any());
    }

    @Test
    public void shouldAddExtPrebidVideoToExtBidPrebidWhenVideoBids() {
        // given
        final AuctionContext auctionContext = givenAuctionContext(givenBidRequest(givenImp()));

        final ExtBidPrebid extBidPrebid = ExtBidPrebid.builder().video(ExtBidPrebidVideo.of(1, "category")).build();
        final Bid bid = Bid.builder()
                .id("bidId1")
                .price(BigDecimal.valueOf(5.67))
                .impid(IMP_ID)
                .ext(mapper.createObjectNode().set("prebid", mapper.valueToTree(extBidPrebid)))
                .build();
        final List<BidderResponse> bidderResponses = singletonList(BidderResponse.of("bidder1",
                givenSeatBid(BidderBid.of(bid, banner, "USD")), 100));

        // when
        final BidResponse bidResponse =
                bidResponseCreator.create(bidderResponses, auctionContext, CACHE_INFO, MULTI_BIDS, false).result();

        // then
        assertThat(bidResponse.getSeatbid()).hasSize(1)
                .flatExtracting(SeatBid::getBid)
                .extracting(responseBid -> toExtPrebid(responseBid.getExt()).getPrebid().getVideo())
                .containsOnly(ExtBidPrebidVideo.of(1, "category"));
    }

    @Test
    public void shouldAddDealTierSatisfiedToExtBidPrebidWhenBidsPrioritySatisfiedMinPriority() {
        // given
        final AuctionContext auctionContext = givenAuctionContext(givenBidRequest());
        final Bid bid = Bid.builder().id("bidId1").price(BigDecimal.valueOf(5.67)).impid("i1").impid("i1")
                .ext(mapper.createObjectNode().set("prebid", mapper.valueToTree(
                        ExtBidPrebid.builder().video(ExtBidPrebidVideo.of(1, "category")).build()))).build();
        final List<BidderResponse> bidderResponses = singletonList(BidderResponse.of("bidder1",
                givenSeatBid(BidderBid.of(bid, banner, "USD")), 100));
        given(categoryMappingService.createCategoryMapping(anyList(), any(), any(), any()))
                .willReturn(Future.succeededFuture(CategoryMappingResult.of(emptyMap(),
                        Collections.singletonMap("bidder1", Collections.singletonMap("bidId1", true)),
                        bidderResponses, emptyList())));

        // when
        final BidResponse bidResponse =
                bidResponseCreator.create(bidderResponses, auctionContext, CACHE_INFO, false).result();

        // then
        assertThat(bidResponse.getSeatbid()).hasSize(1)
                .flatExtracting(SeatBid::getBid)
                .extracting(responseBid -> toExtPrebid(responseBid.getExt()).getPrebid())
                .extracting(ExtBidPrebid::getDealtiersatisfied)
                .containsOnly(true);
    }

    @Test
    public void shouldNotAddExtPrebidEventsIfEventsAreNotEnabled() {
        // given
        final Account account = Account.builder().id("accountId").eventsEnabled(false).build();
        final AuctionContext auctionContext = givenAuctionContext(
                givenBidRequest(
                        identity(),
                        extBuilder -> extBuilder.events(mapper.createObjectNode()),
                        givenImp()),
                contextBuilder -> contextBuilder.account(account));

        final Bid bid = Bid.builder().id("bidId1").price(BigDecimal.valueOf(5.67)).impid(IMP_ID).build();
        final List<BidderResponse> bidderResponses = singletonList(BidderResponse.of("bidder1",
                givenSeatBid(BidderBid.of(bid, banner, "USD")), 100));

        // when
        final BidResponse bidResponse =
                bidResponseCreator.create(bidderResponses, auctionContext, CACHE_INFO, MULTI_BIDS, false).result();

        // then
        assertThat(bidResponse.getSeatbid()).hasSize(1)
                .flatExtracting(SeatBid::getBid)
                .extracting(responseBid -> toExtPrebid(responseBid.getExt()).getPrebid().getEvents())
                .containsNull();
    }

    @Test
    public void shouldNotAddExtPrebidEventsIfExtRequestPrebidEventsNull() {
        // given
        final Account account = Account.builder().id("accountId").eventsEnabled(true).build();
        final AuctionContext auctionContext = givenAuctionContext(
                givenBidRequest(givenImp()),
                contextBuilder -> contextBuilder.account(account));

        final Bid bid = Bid.builder()
                .id("bidId1")
                .price(BigDecimal.valueOf(5.67))
                .impid(IMP_ID)
                .build();
        final List<BidderResponse> bidderResponses = singletonList(
                BidderResponse.of("bidder1", givenSeatBid(BidderBid.of(bid, banner, "USD")), 100));

        // when
        final BidResponse bidResponse =
                bidResponseCreator.create(bidderResponses, auctionContext, CACHE_INFO, MULTI_BIDS, false).result();

        // then
        assertThat(bidResponse.getSeatbid()).hasSize(1)
                .flatExtracting(SeatBid::getBid)
                .extracting(responseBid -> toExtPrebid(responseBid.getExt()).getPrebid().getEvents())
                .containsNull();
    }

    @Test
    public void shouldNotAddExtPrebidEventsIfAccountDoesNotSupportEventsForChannel() {
        // given
        final Account account = Account.builder()
                .id("accountId")
                .eventsEnabled(true)
                .analyticsConfig(AccountAnalyticsConfig.of(singletonMap("web", true)))
                .build();
        final BidRequest bidRequest = givenBidRequest(
                identity(),
                extBuilder -> extBuilder.channel(ExtRequestPrebidChannel.of("amp")),
                givenImp());
        final AuctionContext auctionContext = givenAuctionContext(
                bidRequest,
                contextBuilder -> contextBuilder.account(account));

        final Bid bid = Bid.builder()
                .id("bidId1")
                .price(BigDecimal.valueOf(5.67))
                .impid(IMP_ID)
                .build();
        final List<BidderResponse> bidderResponses = singletonList(
                BidderResponse.of("bidder1", givenSeatBid(BidderBid.of(bid, banner, "USD")), 100));

        // when
        final BidResponse bidResponse =
                bidResponseCreator.create(bidderResponses, auctionContext, CACHE_INFO, MULTI_BIDS, false).result();

        // then
        assertThat(bidResponse.getSeatbid()).hasSize(1)
                .flatExtracting(SeatBid::getBid)
                .extracting(responseBid -> toExtPrebid(responseBid.getExt()).getPrebid().getEvents())
                .containsNull();
    }

    @Test
    public void shouldReturnCacheEntityInExt() {
        // given
        final AuctionContext auctionContext = givenAuctionContext(givenBidRequest(
                identity(),
                extBuilder -> extBuilder.targeting(givenTargeting()),
                givenImp()));

        final Bid bid = Bid.builder().id("bidId").price(BigDecimal.valueOf(5.67)).impid(IMP_ID).build();
        final List<BidderResponse> bidderResponses = singletonList(BidderResponse.of("bidder1",
                givenSeatBid(BidderBid.of(bid, banner, "USD")), 100));

        final BidRequestCacheInfo cacheInfo = BidRequestCacheInfo.builder()
                .doCaching(true)
                .shouldCacheBids(true)
                .shouldCacheVideoBids(true)
                .build();

        givenCacheServiceResult(singletonMap(bid, CacheInfo.of("cacheId", "videoId", null, null)));

        // when
        final BidResponse bidResponse =
                bidResponseCreator.create(bidderResponses, auctionContext, cacheInfo, MULTI_BIDS, false).result();

        // then
        assertThat(bidResponse.getSeatbid())
                .flatExtracting(SeatBid::getBid)
                .extracting(extractedBid -> toExtPrebid(extractedBid.getExt()).getPrebid().getCache())
                .extracting(ExtResponseCache::getBids, ExtResponseCache::getVastXml)
                .containsExactly(tuple(
                        CacheAsset.of("uuid=cacheId", "cacheId"),
                        CacheAsset.of("uuid=videoId", "videoId")));

        verify(cacheService).cacheBidsOpenrtb(anyList(), any(), any(), any());
    }

    @Test
    public void shouldNotPopulateWinningBidTargetingIfIncludeWinnersFlagIsFalse() {
        // given
        final AuctionContext auctionContext = givenAuctionContext(givenBidRequest(
                identity(),
                extBuilder -> extBuilder.targeting(ExtRequestTargeting.builder()
                        .pricegranularity(mapper.valueToTree(
                                ExtPriceGranularity.of(2, singletonList(ExtGranularityRange.of(BigDecimal.valueOf(5),
                                        BigDecimal.valueOf(0.5))))))
                        .includewinners(false)
                        .includebidderkeys(true)
                        .includeformat(false)
                        .build()),
                givenImp()));

        final Bid bid = Bid.builder().id("bidId").price(BigDecimal.valueOf(5.67)).impid(IMP_ID).build();
        final List<BidderResponse> bidderResponses = singletonList(BidderResponse.of("bidder1",
                givenSeatBid(BidderBid.of(bid, banner, "USD")), 100));

        final BidRequestCacheInfo cacheInfo = BidRequestCacheInfo.builder()
                .doCaching(true)
                .shouldCacheBids(true)
                .shouldCacheVideoBids(true)
                .build();

        givenCacheServiceResult(singletonMap(bid, CacheInfo.of("cacheId", "videoId", null, null)));

        // when
        final BidResponse bidResponse =
                bidResponseCreator.create(bidderResponses, auctionContext, cacheInfo, MULTI_BIDS, false).result();

        // then
        assertThat(bidResponse.getSeatbid()).flatExtracting(SeatBid::getBid)
                .extracting(
                        Bid::getId,
                        extractedBid -> toTargetingByKey(extractedBid, "hb_bidder"),
                        extractedBid -> toTargetingByKey(extractedBid, "hb_bidder_bidder1"))
                .containsOnly(
                        tuple("bidId", null, "bidder1"));

        verify(cacheService).cacheBidsOpenrtb(anyList(), any(), any(), any());
    }

    @Test
    public void shouldNotPopulateBidderKeysTargetingIfIncludeBidderKeysFlagIsFalse() {
        // given
        final AuctionContext auctionContext = givenAuctionContext(givenBidRequest(
                identity(),
                extBuilder -> extBuilder.targeting(ExtRequestTargeting.builder()
                        .pricegranularity(mapper.valueToTree(
                                ExtPriceGranularity.of(2, singletonList(ExtGranularityRange.of(BigDecimal.valueOf(5),
                                        BigDecimal.valueOf(0.5))))))
                        .includewinners(true)
                        .includebidderkeys(false)
                        .includeformat(false)
                        .build()),
                givenImp()));

        final Bid bid = Bid.builder().id("bidId").price(BigDecimal.valueOf(5.67)).impid(IMP_ID).build();
        final List<BidderResponse> bidderResponses = singletonList(BidderResponse.of("bidder1",
                givenSeatBid(BidderBid.of(bid, banner, "USD")), 100));

        final BidRequestCacheInfo cacheInfo = BidRequestCacheInfo.builder()
                .doCaching(true)
                .shouldCacheBids(true)
                .shouldCacheVideoBids(true)
                .build();

        givenCacheServiceResult(singletonMap(bid, CacheInfo.of("cacheId", "videoId", null, null)));

        // when
        final BidResponse bidResponse =
                bidResponseCreator.create(bidderResponses, auctionContext, cacheInfo, MULTI_BIDS, false).result();

        // then
        assertThat(bidResponse.getSeatbid()).flatExtracting(SeatBid::getBid)
                .extracting(
                        Bid::getId,
                        extractedBid -> toTargetingByKey(extractedBid, "hb_bidder"),
                        extractedBid -> toTargetingByKey(extractedBid, "hb_bidder_bidder1"))
                .containsOnly(
                        tuple("bidId", "bidder1", null));

        verify(cacheService).cacheBidsOpenrtb(anyList(), any(), any(), any());
    }

    @Test
    public void shouldNotPopulateCacheIdTargetingKeywordsIfBidCpmIsZero() {
        // given
        final AuctionContext auctionContext = givenAuctionContext(givenBidRequest(
                identity(),
                extBuilder -> extBuilder.targeting(givenTargeting()),
                givenImp("impId1"), givenImp("impId2")));

        final Bid firstBid = Bid.builder().id("bidId1").impid("impId1").price(BigDecimal.ZERO).build();
        final Bid secondBid = Bid.builder().id("bidId2").impid("impId2").price(BigDecimal.valueOf(5.67)).build();

        final List<BidderResponse> bidderResponses = asList(
                BidderResponse.of("bidder1", givenSeatBid(BidderBid.of(firstBid, banner, null)), 99),
                BidderResponse.of("bidder2", givenSeatBid(BidderBid.of(secondBid, banner, null)), 123));

        final BidRequestCacheInfo cacheInfo = BidRequestCacheInfo.builder().doCaching(true).build();

        givenCacheServiceResult(singletonMap(secondBid, CacheInfo.of("cacheId2", null, null, null)));

        // when
        final BidResponse bidResponse =
                bidResponseCreator.create(bidderResponses, auctionContext, cacheInfo, MULTI_BIDS, false).result();

        // then
        assertThat(bidResponse.getSeatbid()).flatExtracting(SeatBid::getBid).hasSize(2)
                .extracting(
                        bid -> toTargetingByKey(bid, "hb_bidder"),
                        bid -> toTargetingByKey(bid, "hb_cache_id"),
                        bid -> toTargetingByKey(bid, "hb_cache_id_bidder2"))
                .containsOnly(
                        tuple("bidder1", null, null),
                        tuple("bidder2", "cacheId2", "cacheId2"));

        verify(cacheService).cacheBidsOpenrtb(anyList(), any(), any(), any());
    }

    @Test
    public void shouldNotCacheNonDealBidWithCpmIsZeroAndCacheDealBidWithZeroCpm() {
        // given
        final Imp imp2 = givenImp("impId2");
        final AuctionContext auctionContext = givenAuctionContext(givenBidRequest(givenImp("impId1"), imp2));

        final Bid bid1 = Bid.builder().id("bidId1").impid("impId1").price(BigDecimal.ZERO).build();
        final Bid bid2 = Bid.builder().id("bidId2").impid("impId2").price(BigDecimal.ZERO).dealid("dealId2").build();

        final List<BidderResponse> bidderResponses = asList(
                BidderResponse.of("bidder1", givenSeatBid(BidderBid.of(bid1, banner, null)), 99),
                BidderResponse.of("bidder2", givenSeatBid(BidderBid.of(bid2, banner, null)), 99));

        final BidRequestCacheInfo cacheInfo = BidRequestCacheInfo.builder().doCaching(true).build();
        givenCacheServiceResult(singletonMap(bid2, CacheInfo.of("cacheId2", null, null, null)));

        // when
        bidResponseCreator.create(bidderResponses, auctionContext, cacheInfo, MULTI_BIDS, false).result();

        // then
        final BidInfo bidInfo2 = toBidInfo(bid2, imp2, "bidder2", banner);
        verify(cacheService).cacheBidsOpenrtb(eq(singletonList(bidInfo2)), any(), any(), any());
    }

    @Test
    public void shouldPopulateBidResponseExtension() throws JsonProcessingException {
        // given
        final BidRequest bidRequest = BidRequest.builder()
                .cur(singletonList("USD"))
                .tmax(1000L)
                .app(App.builder().build())
                .imp(singletonList(givenImp()))
                .build();
        final AuctionContext auctionContext = givenAuctionContext(bidRequest);

        final Bid bid = Bid.builder().id("bidId1").impid(IMP_ID).adm("[]").price(BigDecimal.valueOf(5.67)).build();
        final List<BidderResponse> bidderResponses = singletonList(BidderResponse.of("bidder1",
                BidderSeatBid.of(singletonList(BidderBid.of(bid, xNative, null)), null,
                        singletonList(BidderError.badInput("bad_input"))), 100));
        final BidRequestCacheInfo cacheInfo = BidRequestCacheInfo.builder().doCaching(true).build();

        givenCacheServiceResult(CacheServiceResult.of(
                DebugHttpCall.builder().endpoint("http://cache-service/cache").responseTimeMillis(666).build(),
                new RuntimeException("cacheError"), emptyMap()));

        // when
        final BidResponse bidResponse =
                bidResponseCreator.create(bidderResponses, auctionContext, cacheInfo, MULTI_BIDS, false).result();

        // then
        final ExtBidResponse responseExt = mapper.treeToValue(bidResponse.getExt(), ExtBidResponse.class);

        assertThat(responseExt.getDebug()).isNull();
        assertThat(responseExt.getWarnings()).isNull();
        assertThat(responseExt.getUsersync()).isNull();
        assertThat(responseExt.getTmaxrequest()).isEqualTo(1000L);

        assertThat(responseExt.getErrors()).hasSize(2).containsOnly(
                entry("bidder1", asList(
                        ExtBidderError.of(2, "bad_input"),
                        ExtBidderError.of(3, "Failed to decode: Cannot deserialize instance of `com.iab."
                                + "openrtb.response.Response` out of START_ARRAY token\n at [Source: (String)\"[]\"; "
                                + "line: 1, column: 1]"))),
                entry("cache", singletonList(ExtBidderError.of(999, "cacheError"))));

        assertThat(responseExt.getResponsetimemillis()).hasSize(2)
                .containsOnly(entry("bidder1", 100), entry("cache", 666));

        verify(cacheService).cacheBidsOpenrtb(anyList(), any(), any(), any());
    }

    @Test
    public void impToStoredVideoJsonShouldTolerateWhenStoredVideoFetchIsFailed() {
        // given
        final Imp imp = Imp.builder().id(IMP_ID).ext(
                mapper.valueToTree(
                        ExtImp.of(
                                ExtImpPrebid.builder()
                                        .storedrequest(ExtStoredRequest.of("st1"))
                                        .options(ExtOptions.of(true))
                                        .build(),
                                null
                        )))
                .build();
        final AuctionContext auctionContext = givenAuctionContext(givenBidRequest(imp));

        final Bid bid = Bid.builder().id("bidId1").impid(IMP_ID).price(BigDecimal.valueOf(5.67)).build();
        final List<BidderResponse> bidderResponses = singletonList(BidderResponse.of("bidder1",
                givenSeatBid(BidderBid.of(bid, banner, "USD")), 100));

        given(storedRequestProcessor.videoStoredDataResult(any(), anyList(), anyList(), any())).willReturn(
                Future.failedFuture("Fetch failed"));

        // when
        final Future<BidResponse> result =
                bidResponseCreator.create(bidderResponses, auctionContext, CACHE_INFO, MULTI_BIDS, false);

        // then
        verify(storedRequestProcessor).videoStoredDataResult(any(), eq(singletonList(imp)), anyList(), eq(timeout));

        assertThat(result.succeeded()).isTrue();
    }

    @Test
    public void impToStoredVideoJsonShouldInjectStoredVideoWhenExtOptionsIsTrueAndVideoNotEmpty() {
        // given
        final Imp imp1 = Imp.builder().id("impId1").ext(
                mapper.valueToTree(
                        ExtImp.of(ExtImpPrebid.builder()
                                .storedrequest(ExtStoredRequest.of("st1"))
                                .options(ExtOptions.of(true))
                                .build(), null)))
                .build();
        final Imp imp2 = Imp.builder().id("impId2").ext(
                mapper.valueToTree(
                        ExtImp.of(ExtImpPrebid.builder()
                                .storedrequest(ExtStoredRequest.of("st2"))
                                .options(ExtOptions.of(false))
                                .build(), null)))
                .build();
        final Imp imp3 = Imp.builder().id("impId3").ext(
                mapper.valueToTree(
                        ExtImp.of(ExtImpPrebid.builder()
                                .storedrequest(ExtStoredRequest.of("st3"))
                                .options(ExtOptions.of(true))
                                .build(), null)))
                .build();
        final BidRequest bidRequest = givenBidRequest(imp1, imp2, imp3);
        final AuctionContext auctionContext = givenAuctionContext(bidRequest);

        final Bid bid1 = Bid.builder().id("bidId1").impid("impId1").price(BigDecimal.valueOf(5.67)).build();
        final Bid bid2 = Bid.builder().id("bidId2").impid("impId2").price(BigDecimal.valueOf(2)).build();
        final Bid bid3 = Bid.builder().id("bidId3").impid("impId3").price(BigDecimal.valueOf(3)).build();
        final List<BidderBid> bidderBids = mutableList(
                BidderBid.of(bid1, banner, "USD"),
                BidderBid.of(bid2, banner, "USD"),
                BidderBid.of(bid3, banner, "USD"));
        final List<BidderResponse> bidderResponses = singletonList(
                BidderResponse.of("bidder1", BidderSeatBid.of(bidderBids, emptyList(), emptyList()), 100));

        final Video storedVideo = Video.builder().maxduration(100).h(2).w(2).build();
        given(storedRequestProcessor.videoStoredDataResult(any(), anyList(), anyList(), any()))
                .willReturn(Future.succeededFuture(
                        VideoStoredDataResult.of(singletonMap("impId1", storedVideo), emptyList())));

        // when
        final Future<BidResponse> result =
                bidResponseCreator.create(bidderResponses, auctionContext, CACHE_INFO, MULTI_BIDS, false);

        // then
        verify(storedRequestProcessor).videoStoredDataResult(any(), eq(asList(imp1, imp3)), anyList(),
                eq(timeout));

        assertThat(result.result().getSeatbid())
                .flatExtracting(SeatBid::getBid).hasSize(3)
                .extracting(extractedBid -> toExtPrebid(extractedBid.getExt()).getPrebid().getStoredRequestAttributes())
                .containsOnly(storedVideo, null, null);
    }

    @Test
    public void impToStoredVideoJsonShouldAddErrorsWithPrebidBidderWhenStoredVideoRequestFailed() {
        // given
        final Imp imp1 = Imp.builder().id(IMP_ID).ext(
                mapper.valueToTree(
                        ExtImp.of(ExtImpPrebid.builder()
                                        .storedrequest(ExtStoredRequest.of("st1"))
                                        .options(ExtOptions.of(true))
                                        .build(),
                                null)))
                .build();
        final BidRequest bidRequest = givenBidRequest(imp1);
        final AuctionContext auctionContext = givenAuctionContext(bidRequest);

        final Bid bid1 = Bid.builder().id("bidId1").impid(IMP_ID).price(BigDecimal.valueOf(5.67)).build();
        final List<BidderBid> bidderBids = singletonList(BidderBid.of(bid1, banner, "USD"));
        final List<BidderResponse> bidderResponses = singletonList(
                BidderResponse.of("bidder1", BidderSeatBid.of(bidderBids, emptyList(), emptyList()), 100));

        given(storedRequestProcessor.videoStoredDataResult(any(), anyList(), anyList(), any()))
                .willReturn(Future.failedFuture("Bad timeout"));

        // when
        final Future<BidResponse> result =
                bidResponseCreator.create(bidderResponses, auctionContext, CACHE_INFO, MULTI_BIDS, false);

        // then
        verify(storedRequestProcessor).videoStoredDataResult(any(), eq(singletonList(imp1)), anyList(), eq(timeout));

        assertThat(result.result().getExt()).isEqualTo(
                mapper.valueToTree(ExtBidResponse.of(null,
                        singletonMap("prebid",
                                singletonList(ExtBidderError.of(BidderError.Type.generic.getCode(), "Bad timeout"))),
                        null,
                        singletonMap("bidder1", 100),
                        1000L,
                        null,
                        ExtBidResponsePrebid.of(1000L))));
    }

    @Test
    public void shouldProcessRequestAndAddErrorAboutDeprecatedBidder() {
        // given
        final String invalidBidderName = "invalid";

        final BidRequest bidRequest = givenBidRequest(Imp.builder()
                .ext(mapper.valueToTree(singletonMap(invalidBidderName, 0)))
                .build());
        final AuctionContext auctionContext = givenAuctionContext(bidRequest);

        final List<BidderResponse> bidderResponses = singletonList(BidderResponse.of("bidder1", givenSeatBid(), 100));

        given(bidderCatalog.isDeprecatedName(invalidBidderName)).willReturn(true);
        given(bidderCatalog.errorForDeprecatedName(invalidBidderName)).willReturn(
                "invalid has been deprecated and is no longer available. Use valid instead.");

        // when
        final BidResponse bidResponse =
                bidResponseCreator.create(bidderResponses, auctionContext, CACHE_INFO, MULTI_BIDS, false).result();

        // then
        assertThat(bidResponse.getExt()).isEqualTo(
                mapper.valueToTree(ExtBidResponse.of(null,
                        singletonMap(invalidBidderName,
                                singletonList(ExtBidderError.of(BidderError.Type.bad_input.getCode(),
                                        "invalid has been deprecated and is no longer available. Use valid instead."))),
                        null,
                        singletonMap("bidder1", 100),
                        1000L,
                        null,
                        ExtBidResponsePrebid.of(1000L))));

        verify(cacheService, never()).cacheBidsOpenrtb(anyList(), any(), any(), any());
    }

    @Test
    public void shouldProcessRequestAndAddErrorFromAuctionContext() {
        // given
        final AuctionContext auctionContext = givenAuctionContext(
                givenBidRequest(givenImp()),
                contextBuilder -> contextBuilder.prebidErrors(singletonList("privacy error")));

        final Bid bid1 = Bid.builder().id("bidId1").impid(IMP_ID).price(BigDecimal.valueOf(5.67)).build();
        final List<BidderBid> bidderBids = singletonList(BidderBid.of(bid1, banner, "USD"));
        final List<BidderResponse> bidderResponses = singletonList(
                BidderResponse.of("bidder1", BidderSeatBid.of(bidderBids, emptyList(), emptyList()), 100));

        // when
        final Future<BidResponse> result =
                bidResponseCreator.create(bidderResponses, auctionContext, CACHE_INFO, MULTI_BIDS, false);

        // then
        assertThat(result.result().getExt()).isEqualTo(
                mapper.valueToTree(ExtBidResponse.of(null,
                        singletonMap("prebid",
                                singletonList(ExtBidderError.of(BidderError.Type.generic.getCode(),
                                        "privacy error"))),
                        null,
                        singletonMap("bidder1", 100), 1000L, null,
                        ExtBidResponsePrebid.of(1000L))));
    }

    @Test
    public void shouldPopulateResponseDebugExtensionAndWarningsIfDebugIsEnabled() throws JsonProcessingException {
        // given
        final BidRequest bidRequest = givenBidRequest(givenImp());
        final List<String> warnings = asList("warning1", "warning2");
        final AuctionContext auctionContext = givenAuctionContext(
                bidRequest,
                builder -> builder.debugWarnings(warnings));
        givenCacheServiceResult(CacheServiceResult.of(
                DebugHttpCall.builder()
                        .endpoint("http://cache-service/cache")
                        .requestUri("test.uri")
                        .responseStatus(500)
                        .build(),
                null,
                emptyMap()));

        final BidRequestCacheInfo cacheInfo = BidRequestCacheInfo.builder().doCaching(true).build();

        final Bid bid = Bid.builder().id("bidId1").impid(IMP_ID).price(BigDecimal.valueOf(5.67)).build();
        final List<BidderResponse> bidderResponses = singletonList(BidderResponse.of("bidder1",
                BidderSeatBid.of(singletonList(BidderBid.of(bid, banner, null)),
                        singletonList(ExtHttpCall.builder().status(200).build()), null), 100));

        // when
        final BidResponse bidResponse =
                bidResponseCreator.create(bidderResponses, auctionContext, cacheInfo, MULTI_BIDS, true).result();

        // then
        final ExtBidResponse responseExt = mapper.treeToValue(bidResponse.getExt(), ExtBidResponse.class);

        assertThat(responseExt.getDebug()).isNotNull();
        assertThat(responseExt.getDebug().getHttpcalls()).hasSize(2)
                .containsOnly(
                        entry("bidder1", singletonList(ExtHttpCall.builder().status(200).build())),
                        entry("cache", singletonList(ExtHttpCall.builder().uri("test.uri").status(500).build())));

        assertThat(responseExt.getDebug().getResolvedrequest()).isEqualTo(bidRequest);

        assertThat(responseExt.getWarnings())
                .containsOnly(
                        entry("prebid", Arrays.asList(
                                ExtBidderError.of(BidderError.Type.generic.getCode(), "warning1"),
                                ExtBidderError.of(BidderError.Type.generic.getCode(), "warning2"))));

        verify(cacheService).cacheBidsOpenrtb(anyList(), any(), any(), any());
    }

    @Test
    public void shouldPassIntegrationToCacheServiceAndBidEvents() {
        // given
        final Account account = Account.builder().id("accountId").eventsEnabled(true).build();
        final BidRequest bidRequest = BidRequest.builder()
                .cur(singletonList("USD"))
                .imp(singletonList(givenImp()))
                .ext(ExtRequest.of(ExtRequestPrebid.builder()
                        .events(mapper.createObjectNode())
                        .integration("integration")
                        .build()))
                .build();
        final AuctionContext auctionContext = givenAuctionContext(
                bidRequest,
                contextBuilder -> contextBuilder.account(account));

        final Bid bid = Bid.builder().id("bidId1").impid(IMP_ID).price(BigDecimal.valueOf(5.67)).build();
        final List<BidderResponse> bidderResponses = singletonList(
                BidderResponse.of("bidder1", givenSeatBid(BidderBid.of(bid, banner, "USD")), 100));

        final BidRequestCacheInfo cacheInfo = BidRequestCacheInfo.builder().doCaching(true).build();

        givenCacheServiceResult(singletonMap(bid, CacheInfo.empty()));

        given(eventsService.createEvent(anyString(), anyString(), anyString(), anyLong(), anyString()))
                .willReturn(Events.of(
                        "http://win-url?param=value&int=integration",
                        "http://imp-url?param=value&int=integration"));

        // when
        final Future<BidResponse> result =
                bidResponseCreator.create(bidderResponses, auctionContext, cacheInfo, MULTI_BIDS, false);

        // then
        verify(cacheService).cacheBidsOpenrtb(anyList(), any(), any(),
                argThat(eventsContext -> eventsContext.getIntegration().equals("integration")));

        assertThat(result.result().getSeatbid())
                .flatExtracting(SeatBid::getBid).hasSize(1)
                .extracting(extractedBid -> toExtPrebid(extractedBid.getExt()).getPrebid().getEvents())
                .containsOnly(Events.of(
                        "http://win-url?param=value&int=integration",
                        "http://imp-url?param=value&int=integration"));
    }

    private AuctionContext givenAuctionContext(BidRequest bidRequest,
                                               UnaryOperator<AuctionContext.AuctionContextBuilder> contextCustomizer) {

        final AuctionContext.AuctionContextBuilder auctionContextBuilder = AuctionContext.builder()
                .account(Account.empty("accountId"))
                .bidRequest(bidRequest)
                .timeout(timeout)
                .prebidErrors(new ArrayList<>());

        return contextCustomizer.apply(auctionContextBuilder).build();
    }

    private AuctionContext givenAuctionContext(BidRequest bidRequest) {
        return givenAuctionContext(bidRequest, identity());
    }

    private void givenCacheServiceResult(Map<Bid, CacheInfo> cacheBids) {
        givenCacheServiceResult(CacheServiceResult.of(null, null, cacheBids));
    }

    private void givenCacheServiceResult(CacheServiceResult cacheServiceResult) {
        given(cacheService.cacheBidsOpenrtb(any(), any(), any(), any()))
                .willReturn(Future.succeededFuture(cacheServiceResult));
    }

    private static BidInfo toBidInfo(Bid bid, Imp correspondingImp, String bidder, BidType bidType) {
        return BidInfo.builder().bid(bid).correspondingImp(correspondingImp).bidder(bidder).bidType(bidType).build();
    }

    private static BidInfo toBidInfo(Bid bid,
                                     String generatedBidId,
                                     Imp correspondingImp,
                                     String bidder,
                                     BidType bidType) {
        return BidInfo.builder()
                .generatedBidId(generatedBidId)
                .bid(bid)
                .correspondingImp(correspondingImp)
                .bidder(bidder)
                .bidType(bidType)
                .build();
    }

    private static Imp givenImp() {
        return Imp.builder().id(IMP_ID).build();
    }

    private static Imp givenImp(String impId) {
        return Imp.builder().id(impId).build();
    }

    private static BidRequest givenBidRequest(
            UnaryOperator<BidRequest.BidRequestBuilder> bidRequestCustomizer,
            UnaryOperator<ExtRequestPrebid.ExtRequestPrebidBuilder> extRequestCustomizer,
            Imp... imps) {

        final ExtRequestPrebid.ExtRequestPrebidBuilder extRequestBuilder = ExtRequestPrebid.builder();

        final BidRequest.BidRequestBuilder bidRequestBuilder = BidRequest.builder()
                .id("123")
                .cur(singletonList("USD"))
                .tmax(1000L)
                .imp(asList(imps))
                .ext(ExtRequest.of(extRequestCustomizer.apply(extRequestBuilder).build()));

        return bidRequestCustomizer.apply(bidRequestBuilder)
                .build();
    }

    private static BidRequest givenBidRequest(UnaryOperator<BidRequest.BidRequestBuilder> bidRequestCustomizer,
                                              Imp... imps) {

        return givenBidRequest(bidRequestCustomizer, identity(), imps);
    }

    private static BidRequest givenBidRequest(Imp... imps) {
        return givenBidRequest(identity(), imps);
    }

    private static BidderSeatBid givenSeatBid(BidderBid... bids) {
        return BidderSeatBid.of(mutableList(bids), emptyList(), emptyList());
    }

    private static ExtRequestTargeting givenTargeting() {
        return ExtRequestTargeting.builder()
                .pricegranularity(mapper.valueToTree(
                        ExtPriceGranularity.of(2, singletonList(ExtGranularityRange.of(BigDecimal.valueOf(5),
                                BigDecimal.valueOf(0.5))))))
                .includewinners(true)
                .includebidderkeys(true)
                .includeformat(false)
                .build();
    }

    private static ExtPrebid<ExtBidPrebid, ?> toExtPrebid(ObjectNode ext) {
        try {
            return mapper.readValue(mapper.treeAsTokens(ext), new TypeReference<ExtPrebid<ExtBidPrebid, ?>>() {
            });
        } catch (IOException e) {
            return rethrow(e);
        }
    }

    private static String toTargetingByKey(Bid bid, String targetingKey) {
        final Map<String, String> targeting = toExtPrebid(bid.getExt()).getPrebid().getTargeting();
        return targeting != null ? targeting.get(targetingKey) : null;
    }

    private static String getTargetingBidderCode(Bid bid) {
        return toExtPrebid(bid.getExt()).getPrebid().getTargetBidderCode();
    }

    private static ObjectNode extWithTargeting(String targetBidderCode, Map<String, String> targeting) {
        final ExtBidPrebid extBidPrebid = ExtBidPrebid.builder()
                .type(banner)
                .targeting(targeting)
                .targetBidderCode(targetBidderCode)
                .build();

        final ObjectNode ext = mapper.createObjectNode();
        ext.set("prebid", mapper.valueToTree(extBidPrebid));
        return ext;
    }

    @SafeVarargs
    private static <T> List<T> mutableList(T... values) {
        return Arrays.stream(values).collect(Collectors.toList());
    }
}<|MERGE_RESOLUTION|>--- conflicted
+++ resolved
@@ -31,12 +31,9 @@
 import org.prebid.server.auction.model.BidInfo;
 import org.prebid.server.auction.model.BidRequestCacheInfo;
 import org.prebid.server.auction.model.BidderResponse;
-<<<<<<< HEAD
 import org.prebid.server.auction.model.CachedDebugLog;
 import org.prebid.server.auction.model.CategoryMappingResult;
-=======
 import org.prebid.server.auction.model.MultiBidConfig;
->>>>>>> a44b7001
 import org.prebid.server.bidder.BidderCatalog;
 import org.prebid.server.bidder.model.BidderBid;
 import org.prebid.server.bidder.model.BidderError;
@@ -147,12 +144,10 @@
     @Mock
     private IdGenerator idGenerator;
 
-<<<<<<< HEAD
     @Mock
     private CategoryMappingService categoryMappingService;
-=======
+
     private WinningBidComparator winningBidComparator;
->>>>>>> a44b7001
 
     private Clock clock;
 
@@ -165,15 +160,10 @@
         given(cacheService.getEndpointHost()).willReturn("testHost");
         given(cacheService.getEndpointPath()).willReturn("testPath");
         given(cacheService.getCachedAssetURLTemplate()).willReturn("uuid=");
-<<<<<<< HEAD
-        given(bidResponseReducer.removeRedundantBids(any()))
-                .willAnswer(invocationOnMock -> invocationOnMock.getArgument(0));
         given(categoryMappingService.createCategoryMapping(any(), any(), any(), any())).willAnswer(invocationOnMock ->
                 Future.succeededFuture(CategoryMappingResult.of(emptyMap(), emptyMap(),
                         invocationOnMock.getArgument(0), null))
         );
-=======
->>>>>>> a44b7001
 
         given(storedRequestProcessor.videoStoredDataResult(any(), anyList(), anyList(), any()))
                 .willReturn(Future.succeededFuture(VideoStoredDataResult.empty()));
@@ -376,7 +366,7 @@
         verify(cacheService).cacheBidsOpenrtb(
                 argThat(argument -> CollectionUtils.isEqualCollection(argument, asList(bidInfo1, bidInfo2))),
                 same(auctionContext),
-                eq(CacheContext.builder().shouldCacheVideoBids(true).build()),
+                eq(CacheContext.builder().shouldCacheVideoBids(true).biddersToBidsCategories(emptyMap()).build()),
                 eq(EventsContext.builder()
                         .enabledForAccount(true)
                         .enabledForRequest(true)
@@ -406,7 +396,7 @@
         verify(cacheService).cacheBidsOpenrtb(
                 eq(singletonList(bidInfo1)),
                 same(auctionContext),
-                eq(CacheContext.builder().build()),
+                eq(CacheContext.builder().biddersToBidsCategories(emptyMap()).build()),
                 eq(EventsContext.builder().auctionTimestamp(1000L).build()));
     }
 
@@ -527,21 +517,6 @@
         given(idGenerator.getType()).willReturn(IdGeneratorType.uuid);
         given(idGenerator.generateId()).willReturn("de7fc739-0a6e-41ad-8961-701c30c82166");
 
-<<<<<<< HEAD
-        final BidResponseCreator bidResponseCreator = new BidResponseCreator(
-                cacheService,
-                categoryMappingService,
-                bidderCatalog,
-                eventsService,
-                storedRequestProcessor,
-                bidResponseReducer,
-                idGenerator,
-                0,
-                clock,
-                jacksonMapper);
-
-=======
->>>>>>> a44b7001
         // when
         final BidResponse bidResponse =
                 bidResponseCreator.create(bidderResponses, auctionContext, CACHE_INFO, MULTI_BIDS, false).result();
@@ -595,26 +570,9 @@
 
         final BidRequestCacheInfo cacheInfo = BidRequestCacheInfo.builder().doCaching(true).build();
         givenCacheServiceResult(singletonMap(bid, CacheInfo.of("id", null, null, null)));
-
-<<<<<<< HEAD
         final Events events = Events.of("http://event-type-win", "http://event-type-view");
         given(eventsService.createEvent(anyString(), anyString(), anyString(), anyLong(), anyString()))
                 .willReturn(events);
-
-        final BidResponseCreator bidResponseCreator = new BidResponseCreator(
-                cacheService,
-                categoryMappingService,
-                bidderCatalog,
-                eventsService,
-                storedRequestProcessor,
-                bidResponseReducer,
-                idGenerator,
-                0,
-                clock,
-                jacksonMapper);
-
-=======
->>>>>>> a44b7001
         // when
         bidResponseCreator.create(bidderResponses, auctionContext, cacheInfo, MULTI_BIDS, false).result();
 
@@ -665,10 +623,9 @@
     }
 
     @Test
-<<<<<<< HEAD
     public void shouldUpdateCacheDebugLogWithExtBidResponseWhenEnabledAndBidsReturned() {
         // given
-        final AuctionContext auctionContext = givenAuctionContext(givenBidRequest())
+        final AuctionContext auctionContext = givenAuctionContext(givenBidRequest(Imp.builder().id("i1").build()))
                 .toBuilder().cachedDebugLog(new CachedDebugLog(true, 100, null, jacksonMapper)).build();
         final Bid bid = Bid.builder().id("bidId").price(BigDecimal.ONE).adm("adm").impid("i1")
                 .ext(mapper.valueToTree(singletonMap("bidExt", 1))).build();
@@ -676,7 +633,7 @@
                 givenSeatBid(BidderBid.of(bid, banner, "USD")), 100));
 
         // when
-        bidResponseCreator.create(bidderResponses, auctionContext, CACHE_INFO, false).result();
+        bidResponseCreator.create(bidderResponses, auctionContext, CACHE_INFO, MULTI_BIDS, false).result();
 
         // then
         assertThat(auctionContext.getCachedDebugLog().buildCacheBody())
@@ -692,7 +649,7 @@
         final List<BidderResponse> bidderResponses = emptyList();
 
         // when
-        bidResponseCreator.create(bidderResponses, auctionContext, CACHE_INFO, false).result();
+        bidResponseCreator.create(bidderResponses, auctionContext, CACHE_INFO, MULTI_BIDS, false).result();
 
         // then
         assertThat(auctionContext.getCachedDebugLog().buildCacheBody())
@@ -704,7 +661,8 @@
     public void shouldUseBidsReturnedInCategoryMapperResultAndUpdateErrors() {
         // given
         final AuctionContext auctionContext = givenAuctionContext(givenBidRequest(
-                identity(),
+                bidRequestBuilder -> bidRequestBuilder.imp(singletonList(Imp.builder().id("i1").build())),
+
                 extBuilder -> extBuilder.targeting(givenTargeting().toBuilder()
                         .includebrandcategory(ExtIncludeBrandCategory.of(null, null, null, null)).build())));
         final Bid bid1 = Bid.builder().id("bidId1").price(BigDecimal.ONE).adm("adm").impid("i1")
@@ -722,7 +680,7 @@
 
         // when
         final BidResponse bidResponse =
-                bidResponseCreator.create(bidderResponses, auctionContext, CACHE_INFO, false).result();
+                bidResponseCreator.create(bidderResponses, auctionContext, CACHE_INFO, MULTI_BIDS, false).result();
 
         // then
         assertThat(bidResponse.getSeatbid())
@@ -750,7 +708,7 @@
 
         // when
         final Future<BidResponse> result = bidResponseCreator.create(bidderResponses, auctionContext, CACHE_INFO,
-                false);
+                MULTI_BIDS, false);
 
         // then
         assertThat(result.failed()).isTrue();
@@ -760,10 +718,7 @@
     }
 
     @Test
-    public void shouldFilterBidByBidReducerResponse() {
-=======
     public void shouldNotWriteSkadnAttributeToBidderSection() {
->>>>>>> a44b7001
         // given
         final AuctionContext auctionContext = givenAuctionContext(givenBidRequest(givenImp()));
         final Map<String, Object> bidExtProperties = new HashMap<>();
@@ -1752,7 +1707,7 @@
     @Test
     public void shouldAddDealTierSatisfiedToExtBidPrebidWhenBidsPrioritySatisfiedMinPriority() {
         // given
-        final AuctionContext auctionContext = givenAuctionContext(givenBidRequest());
+        final AuctionContext auctionContext = givenAuctionContext(givenBidRequest(Imp.builder().id("i1").build()));
         final Bid bid = Bid.builder().id("bidId1").price(BigDecimal.valueOf(5.67)).impid("i1").impid("i1")
                 .ext(mapper.createObjectNode().set("prebid", mapper.valueToTree(
                         ExtBidPrebid.builder().video(ExtBidPrebidVideo.of(1, "category")).build()))).build();
@@ -1765,7 +1720,7 @@
 
         // when
         final BidResponse bidResponse =
-                bidResponseCreator.create(bidderResponses, auctionContext, CACHE_INFO, false).result();
+                bidResponseCreator.create(bidderResponses, auctionContext, CACHE_INFO, MULTI_BIDS, false).result();
 
         // then
         assertThat(bidResponse.getSeatbid()).hasSize(1)
