package org.prebid.server.auction;

import com.fasterxml.jackson.core.JsonProcessingException;
import com.fasterxml.jackson.databind.JsonNode;
import com.fasterxml.jackson.databind.node.ObjectNode;
import com.fasterxml.jackson.databind.node.TextNode;
import com.iab.openrtb.request.App;
import com.iab.openrtb.request.Asset;
import com.iab.openrtb.request.BidRequest;
import com.iab.openrtb.request.DataObject;
import com.iab.openrtb.request.Deal;
import com.iab.openrtb.request.ImageObject;
import com.iab.openrtb.request.Imp;
import com.iab.openrtb.request.Native;
import com.iab.openrtb.request.Pmp;
import com.iab.openrtb.request.Request;
import com.iab.openrtb.request.Video;
import com.iab.openrtb.response.Bid;
import com.iab.openrtb.response.BidResponse;
import com.iab.openrtb.response.Response;
import com.iab.openrtb.response.SeatBid;
import io.vertx.core.Future;
import lombok.Value;
import lombok.experimental.Accessors;
import org.apache.commons.collections4.MapUtils;
import org.junit.Before;
import org.junit.Rule;
import org.junit.Test;
import org.mockito.ArgumentCaptor;
import org.mockito.Mock;
import org.mockito.Spy;
import org.mockito.junit.MockitoJUnit;
import org.mockito.junit.MockitoRule;
import org.prebid.server.VertxTest;
import org.prebid.server.auction.categorymapping.CategoryMappingService;
import org.prebid.server.auction.model.AuctionContext;
import org.prebid.server.auction.model.AuctionParticipation;
import org.prebid.server.auction.model.BidInfo;
import org.prebid.server.auction.model.BidRequestCacheInfo;
import org.prebid.server.auction.model.BidderResponse;
import org.prebid.server.auction.model.CachedDebugLog;
import org.prebid.server.auction.model.CategoryMappingResult;
import org.prebid.server.auction.model.ImpRejectionReason;
import org.prebid.server.auction.model.MultiBidConfig;
import org.prebid.server.auction.model.TargetingInfo;
import org.prebid.server.auction.model.debug.DebugContext;
import org.prebid.server.bidder.BidderCatalog;
import org.prebid.server.bidder.model.BidderBid;
import org.prebid.server.bidder.model.BidderError;
import org.prebid.server.bidder.model.BidderSeatBid;
import org.prebid.server.cache.CacheService;
import org.prebid.server.cache.model.CacheContext;
import org.prebid.server.cache.model.CacheInfo;
import org.prebid.server.cache.model.CacheServiceResult;
import org.prebid.server.cache.model.DebugHttpCall;
import org.prebid.server.deals.model.DeepDebugLog;
import org.prebid.server.deals.model.TxnLog;
import org.prebid.server.events.EventsContext;
import org.prebid.server.events.EventsService;
import org.prebid.server.exception.InvalidRequestException;
import org.prebid.server.execution.Timeout;
import org.prebid.server.execution.TimeoutFactory;
import org.prebid.server.hooks.execution.HookStageExecutor;
import org.prebid.server.hooks.execution.model.HookStageExecutionResult;
import org.prebid.server.hooks.execution.v1.bidder.AllProcessedBidResponsesPayloadImpl;
import org.prebid.server.hooks.v1.bidder.BidderResponsePayload;
import org.prebid.server.identity.IdGenerator;
import org.prebid.server.identity.IdGeneratorType;
import org.prebid.server.proto.openrtb.ext.ExtIncludeBrandCategory;
import org.prebid.server.proto.openrtb.ext.request.ExtDeal;
import org.prebid.server.proto.openrtb.ext.request.ExtDealLine;
import org.prebid.server.proto.openrtb.ext.request.ExtGranularityRange;
import org.prebid.server.proto.openrtb.ext.request.ExtImp;
import org.prebid.server.proto.openrtb.ext.request.ExtImpPrebid;
import org.prebid.server.proto.openrtb.ext.request.ExtMediaTypePriceGranularity;
import org.prebid.server.proto.openrtb.ext.request.ExtOptions;
import org.prebid.server.proto.openrtb.ext.request.ExtPriceGranularity;
import org.prebid.server.proto.openrtb.ext.request.ExtRequest;
import org.prebid.server.proto.openrtb.ext.request.ExtRequestPrebid;
import org.prebid.server.proto.openrtb.ext.request.ExtRequestPrebidAdservertargetingRule;
import org.prebid.server.proto.openrtb.ext.request.ExtRequestPrebidChannel;
import org.prebid.server.proto.openrtb.ext.request.ExtRequestTargeting;
import org.prebid.server.proto.openrtb.ext.request.ExtStoredRequest;
import org.prebid.server.proto.openrtb.ext.response.BidType;
import org.prebid.server.proto.openrtb.ext.response.CacheAsset;
import org.prebid.server.proto.openrtb.ext.response.Events;
import org.prebid.server.proto.openrtb.ext.response.ExtBidPrebid;
import org.prebid.server.proto.openrtb.ext.response.ExtBidPrebidVideo;
import org.prebid.server.proto.openrtb.ext.response.ExtBidResponse;
import org.prebid.server.proto.openrtb.ext.response.ExtBidResponsePrebid;
import org.prebid.server.proto.openrtb.ext.response.ExtBidderError;
import org.prebid.server.proto.openrtb.ext.response.ExtDebugPgmetrics;
import org.prebid.server.proto.openrtb.ext.response.ExtDebugTrace;
import org.prebid.server.proto.openrtb.ext.response.ExtHttpCall;
import org.prebid.server.proto.openrtb.ext.response.ExtResponseCache;
import org.prebid.server.proto.openrtb.ext.response.ExtTraceDeal;
<<<<<<< HEAD
import org.prebid.server.proto.openrtb.ext.response.FledgeAuctionConfig;
=======
import org.prebid.server.proto.openrtb.ext.response.seatnonbid.NonBid;
import org.prebid.server.proto.openrtb.ext.response.seatnonbid.SeatNonBid;
>>>>>>> b18193ec
import org.prebid.server.settings.model.Account;
import org.prebid.server.settings.model.AccountAnalyticsConfig;
import org.prebid.server.settings.model.AccountAuctionConfig;
import org.prebid.server.settings.model.AccountAuctionEventConfig;
import org.prebid.server.settings.model.AccountEventsConfig;
import org.prebid.server.settings.model.VideoStoredDataResult;
import org.prebid.server.vast.VastModifier;

import java.math.BigDecimal;
import java.time.Clock;
import java.time.Instant;
import java.time.ZoneId;
import java.time.ZoneOffset;
import java.time.ZonedDateTime;
import java.util.ArrayList;
import java.util.Arrays;
import java.util.Collections;
import java.util.HashMap;
import java.util.List;
import java.util.Map;
import java.util.function.UnaryOperator;
import java.util.stream.Collectors;
import java.util.stream.IntStream;

import static java.util.Arrays.asList;
import static java.util.Collections.emptyList;
import static java.util.Collections.emptyMap;
import static java.util.Collections.singleton;
import static java.util.Collections.singletonList;
import static java.util.Collections.singletonMap;
import static java.util.function.UnaryOperator.identity;
import static org.apache.commons.lang3.exception.ExceptionUtils.rethrow;
import static org.assertj.core.api.Assertions.assertThat;
import static org.assertj.core.api.Assertions.assertThatIllegalArgumentException;
import static org.assertj.core.api.Assertions.entry;
import static org.assertj.core.api.Assertions.tuple;
import static org.mockito.ArgumentMatchers.any;
import static org.mockito.ArgumentMatchers.anyBoolean;
import static org.mockito.ArgumentMatchers.anyList;
import static org.mockito.ArgumentMatchers.anyString;
import static org.mockito.ArgumentMatchers.argThat;
import static org.mockito.ArgumentMatchers.eq;
import static org.mockito.ArgumentMatchers.same;
import static org.mockito.BDDMockito.given;
import static org.mockito.Mockito.doAnswer;
import static org.mockito.Mockito.never;
import static org.mockito.Mockito.times;
import static org.mockito.Mockito.verify;
import static org.prebid.server.proto.openrtb.ext.request.ExtRequestPrebidAdservertargetingRule.Source.xStatic;
import static org.prebid.server.proto.openrtb.ext.response.BidType.banner;
import static org.prebid.server.proto.openrtb.ext.response.BidType.video;
import static org.prebid.server.proto.openrtb.ext.response.BidType.xNative;
import static org.prebid.server.proto.openrtb.ext.response.ExtTraceDeal.Category.pacing;
import static org.prebid.server.proto.openrtb.ext.response.ExtTraceDeal.Category.targeting;

public class BidResponseCreatorTest extends VertxTest {

    private static final BidRequestCacheInfo CACHE_INFO = BidRequestCacheInfo.builder().build();
    private static final Map<String, MultiBidConfig> MULTI_BIDS = emptyMap();

    private static final String IMP_ID = "impId1";
    private static final String BID_ADM = "adm";
    private static final String BID_NURL = "nurl";

    @Rule
    public final MockitoRule mockitoRule = MockitoJUnit.rule();

    @Mock
    private CacheService cacheService;
    @Mock
    private BidderCatalog bidderCatalog;
    @Mock
    private VastModifier vastModifier;
    @Mock
    private EventsService eventsService;
    @Mock
    private StoredRequestProcessor storedRequestProcessor;
    @Mock
    private IdGenerator idGenerator;
    @Mock
    private CategoryMappingService categoryMappingService;
    @Mock
    private HookStageExecutor hookStageExecutor;

    @Spy
    private WinningBidComparatorFactory winningBidComparatorFactory;

    private Clock clock;

    private Timeout timeout;

    private BidResponseCreator bidResponseCreator;

    @Before
    public void setUp() {
        given(cacheService.getEndpointHost()).willReturn("testHost");
        given(cacheService.getEndpointPath()).willReturn("testPath");
        given(cacheService.getCachedAssetURLTemplate()).willReturn("uuid=");

        given(categoryMappingService.createCategoryMapping(any(), any(), any()))
                .willAnswer(invocationOnMock -> Future.succeededFuture(
                        CategoryMappingResult.of(emptyMap(), emptyMap(), invocationOnMock.getArgument(0), null)));

        given(storedRequestProcessor.videoStoredDataResult(any(), anyList(), anyList(), any()))
                .willReturn(Future.succeededFuture(VideoStoredDataResult.empty()));

        given(idGenerator.getType()).willReturn(IdGeneratorType.none);

        given(hookStageExecutor.executeProcessedBidderResponseStage(any(), any()))
                .willAnswer(invocation -> Future.succeededFuture(HookStageExecutionResult.of(
                        false,
                        BidderResponsePayloadImpl.of(((BidderResponse) invocation.getArgument(0))
                                .getSeatBid()
                                .getBids()))));
        given(hookStageExecutor.executeAllProcessedBidResponsesStage(any(), any()))
                .willAnswer(invocation -> Future.succeededFuture(
                        HookStageExecutionResult.of(
                                false, AllProcessedBidResponsesPayloadImpl.of(invocation.getArgument(0)))));

        clock = Clock.fixed(Instant.ofEpochMilli(1000L), ZoneOffset.UTC);

        bidResponseCreator = givenBidResponseCreator(0);

        timeout = new TimeoutFactory(Clock.fixed(Instant.now(), ZoneId.systemDefault())).create(500);
    }

    @Test
    public void shouldThrowErrorWhenTruncateAttrCharsLessThatZeroOrBiggestThatTwoHundredFiftyFive() {
        assertThatIllegalArgumentException()
                .isThrownBy(() -> givenBidResponseCreator(-5))
                .withMessage("truncateAttrChars must be between 0 and 255");
    }

    @Test
    public void shouldPassBidWithGeneratedIdAndPreserveExtFieldsWhenIdGeneratorTypeUuid() {
        // given
        final Imp imp = givenImp();
        final String generatedId = "generatedId";
        given(idGenerator.getType()).willReturn(IdGeneratorType.uuid);
        given(idGenerator.generateId()).willReturn(generatedId);

        final ObjectNode receivedBidExt = mapper.createObjectNode()
                .put("origbidcur", "test");
        final Bid bid = Bid.builder()
                .id("bidId1")
                .impid(IMP_ID)
                .price(BigDecimal.valueOf(5.67))
                .ext(receivedBidExt)
                .build();
        final String bidder = "bidder1";
        final List<BidderResponse> bidderResponses = singletonList(
                BidderResponse.of(bidder, givenSeatBid(BidderBid.of(bid, banner, "USD")), 100));

        final AuctionContext auctionContext = givenAuctionContext(
                givenBidRequest(imp),
                contextBuilder -> contextBuilder.auctionParticipations(toAuctionParticipant(bidderResponses)));

        final BidRequestCacheInfo cacheInfo = BidRequestCacheInfo.builder().doCaching(true).build();

        givenCacheServiceResult(singletonList(CacheInfo.empty()));

        // when
        bidResponseCreator.create(auctionContext, cacheInfo, MULTI_BIDS);

        // then
        final ExtBidPrebid extBidPrebid = ExtBidPrebid.builder()
                .bidid(generatedId)
                .type(banner)
                .build();
        final Bid expectedBid = bid.toBuilder()
                .ext(mapper.createObjectNode()
                        .put("origbidcur", "test")
                        .set("prebid", mapper.valueToTree(extBidPrebid)))
                .build();
        final BidInfo bidInfo = toBidInfo(expectedBid, imp, bidder, banner, true);
        verify(cacheService).cacheBidsOpenrtb(eq(singletonList(bidInfo)), any(), any(), any());
    }

    @Test
    public void shouldSkipBidderWhenRejectedByProcessedBidderResponseHooks() {
        // given
        doAnswer(invocation -> Future.succeededFuture(HookStageExecutionResult.of(true, null)))
                .when(hookStageExecutor).executeProcessedBidderResponseStage(any(), any());

        final Bid bid = Bid.builder()
                .id("bidId1")
                .impid(IMP_ID)
                .price(BigDecimal.valueOf(5.67))
                .build();
        final List<BidderResponse> bidderResponses = singletonList(
                BidderResponse.of("bidder1", givenSeatBid(BidderBid.of(bid, banner, "USD")), 100));

        final AuctionContext auctionContext = givenAuctionContext(
                givenBidRequest(givenImp()),
                contextBuilder -> contextBuilder.auctionParticipations(toAuctionParticipant(bidderResponses)));

        // when
        final BidResponse bidResponse = bidResponseCreator.create(auctionContext, CACHE_INFO, MULTI_BIDS).result();

        // then
        assertThat(bidResponse.getSeatbid())
                .flatExtracting(SeatBid::getBid)
                .isEmpty();
    }

    @Test
    public void shouldPassRequestModifiedByBidderRequestHooks() {
        doAnswer(invocation -> Future.succeededFuture(HookStageExecutionResult.of(
                false,
                BidderResponsePayloadImpl.of(singletonList(BidderBid.of(
                        Bid.builder()
                                .id("bidIdModifiedByHook")
                                .impid(IMP_ID)
                                .price(BigDecimal.valueOf(1.23))
                                .build(),
                        video,
                        "EUR"))))))
                .when(hookStageExecutor).executeProcessedBidderResponseStage(any(), any());

        final Bid bid = Bid.builder()
                .id("bidId1")
                .impid(IMP_ID)
                .price(BigDecimal.valueOf(5.67))
                .build();
        final List<BidderResponse> bidderResponses = singletonList(
                BidderResponse.of("bidder1", givenSeatBid(BidderBid.of(bid, banner, "USD")), 100));

        final AuctionContext auctionContext = givenAuctionContext(
                givenBidRequest(givenImp()),
                contextBuilder -> contextBuilder.auctionParticipations(toAuctionParticipant(bidderResponses)));

        // when
        final BidResponse bidResponse = bidResponseCreator.create(auctionContext, CACHE_INFO, MULTI_BIDS).result();

        // then
        assertThat(bidResponse.getSeatbid())
                .flatExtracting(SeatBid::getBid)
                .extracting(Bid::getId, Bid::getImpid, Bid::getPrice)
                .containsOnly(tuple("bidIdModifiedByHook", IMP_ID, BigDecimal.valueOf(1.23)));
    }

    @Test
    public void shouldPassOriginalTimeoutToCacheServiceIfCachingIsRequested() {
        // given
        final Bid bid = Bid.builder()
                .id("bidId1")
                .impid(IMP_ID)
                .price(BigDecimal.valueOf(5.67))
                .build();
        final List<BidderResponse> bidderResponses = singletonList(
                BidderResponse.of("bidder1", givenSeatBid(BidderBid.of(bid, banner, "USD")), 100));

        final AuctionContext auctionContext = givenAuctionContext(
                givenBidRequest(givenImp()),
                contextBuilder -> contextBuilder.auctionParticipations(toAuctionParticipant(bidderResponses)));

        final BidRequestCacheInfo cacheInfo = BidRequestCacheInfo.builder().doCaching(true).build();

        givenCacheServiceResult(singletonList(CacheInfo.empty()));

        // when
        bidResponseCreator.create(auctionContext, cacheInfo, MULTI_BIDS);

        // then
        verify(cacheService).cacheBidsOpenrtb(anyList(), any(), any(), any());
    }

    @SuppressWarnings("unchecked")
    @Test
    public void shouldRequestCacheServiceWithExpectedArguments() {
        // given
        final Bid bid1 = Bid.builder().id("bidId1").impid("impId1").price(BigDecimal.valueOf(5.67)).build();
        final Bid bid2 = Bid.builder().id("bidId2").impid("impId2").price(BigDecimal.valueOf(7.19)).build();
        final Bid bid3 = Bid.builder().id("bidId3").impid("impId1").price(BigDecimal.valueOf(3.74)).build();
        final Bid bid4 = Bid.builder().id("bidId4").impid("impId2").price(BigDecimal.valueOf(6.74)).build();
        final List<BidderResponse> bidderResponses = asList(
                BidderResponse.of("bidder1",
                        givenSeatBid(
                                BidderBid.of(bid1, banner, "USD"),
                                BidderBid.of(bid2, banner, "USD")),
                        100),
                BidderResponse.of("bidder2",
                        givenSeatBid(
                                BidderBid.of(bid3, banner, "USD"),
                                BidderBid.of(bid4, banner, "USD")),
                        100));

        final BidRequestCacheInfo cacheInfo = BidRequestCacheInfo.builder()
                .doCaching(true)
                .shouldCacheBids(true)
                .shouldCacheVideoBids(true)
                .cacheBidsTtl(99)
                .cacheVideoBidsTtl(101)
                .build();

        final Imp imp1 = givenImp("impId1");
        final Imp imp2 = givenImp("impId2");
        final AuctionContext auctionContext = givenAuctionContext(
                givenBidRequest(builder -> builder.ext(ExtRequest.of(ExtRequestPrebid.builder()
                                .events(mapper.createObjectNode())
                                .build())),
                        imp1, imp2),
                builder -> builder.account(Account.builder()
                        .id("accountId")
                        .auction(AccountAuctionConfig.builder()
                                .events(AccountEventsConfig.of(true))
                                .build())
                        .build()))
                .with(toAuctionParticipant(bidderResponses));

        // just a stub to get through method call chain
        givenCacheServiceResult(singletonList(CacheInfo.empty()));

        // when
        bidResponseCreator.create(auctionContext, cacheInfo,
                MULTI_BIDS);

        // then
        final ArgumentCaptor<CacheContext> contextArgumentCaptor = ArgumentCaptor.forClass(CacheContext.class);
        final ArgumentCaptor<List<BidInfo>> bidsArgumentCaptor = ArgumentCaptor.forClass(List.class);
        verify(cacheService).cacheBidsOpenrtb(
                bidsArgumentCaptor.capture(),
                same(auctionContext),
                contextArgumentCaptor.capture(),
                eq(EventsContext.builder()
                        .auctionId("123")
                        .enabledForAccount(true)
                        .enabledForRequest(true)
                        .auctionTimestamp(1000L)
                        .build()));

        assertThat(bidsArgumentCaptor.getValue()).extracting(bidInfo -> bidInfo.getBid().getId())
                .containsOnly("bidId1", "bidId2", "bidId3", "bidId4");
        assertThat(contextArgumentCaptor.getValue())
                .satisfies(context -> {
                    assertThat(context.isShouldCacheBids()).isTrue();
                    assertThat(context.isShouldCacheVideoBids()).isTrue();
                    assertThat(context.getCacheBidsTtl()).isEqualTo(99);
                    assertThat(context.getCacheVideoBidsTtl()).isEqualTo(101);
                });
    }

    @SuppressWarnings("unchecked")
    @Test
    public void shouldRequestCacheServiceWithWinningBidsOnlyWhenWinningonlyIsTrue() {
        // given
        final Bid bid1 = Bid.builder().id("bidId1").impid("impId1").price(BigDecimal.valueOf(5.67)).build();
        final Bid bid2 = Bid.builder().id("bidId2").impid("impId2").price(BigDecimal.valueOf(7.19)).build();
        final Bid bid3 = Bid.builder().id("bidId3").impid("impId1").price(BigDecimal.valueOf(3.74)).build();
        final Bid bid4 = Bid.builder().id("bidId4").impid("impId2").price(BigDecimal.valueOf(6.74)).build();
        final List<BidderResponse> bidderResponses = asList(
                BidderResponse.of("bidder1",
                        givenSeatBid(
                                BidderBid.of(bid1, banner, "USD"),
                                BidderBid.of(bid2, banner, "USD")),
                        100),
                BidderResponse.of("bidder2",
                        givenSeatBid(
                                BidderBid.of(bid3, banner, "USD"),
                                BidderBid.of(bid4, banner, "USD")),
                        100));

        final BidRequestCacheInfo cacheInfo = BidRequestCacheInfo.builder()
                .doCaching(true)
                .shouldCacheWinningBidsOnly(true)
                .build();

        final Imp imp1 = givenImp("impId1");
        final Imp imp2 = givenImp("impId2");
        final AuctionContext auctionContext = givenAuctionContext(givenBidRequest(
                identity(),
                extBuilder -> extBuilder.targeting(givenTargeting()),
                imp1, imp2, givenImp("impId3"), givenImp("impId4")))
                .with(toAuctionParticipant(bidderResponses));

        // just a stub to get through method call chain
        givenCacheServiceResult(singletonList(CacheInfo.empty()));

        // when
        bidResponseCreator.create(auctionContext, cacheInfo,
                MULTI_BIDS);

        // then
        final ArgumentCaptor<List<BidInfo>> bidsArgumentCaptor = ArgumentCaptor.forClass(List.class);
        verify(cacheService).cacheBidsOpenrtb(
                bidsArgumentCaptor.capture(),
                same(auctionContext),
                any(),
                eq(EventsContext.builder().auctionId("123").auctionTimestamp(1000L).build()));

        assertThat(bidsArgumentCaptor.getValue()).extracting(bidInfo -> bidInfo.getBid().getId())
                .containsOnly("bidId1", "bidId2");
    }

    @SuppressWarnings("unchecked")
    @Test
    public void shouldRequestCacheServiceWithVideoBidsToModify() {
        // given
        final String accountId = "accountId";
        final Account account = Account.builder()
                .id(accountId)
                .auction(AccountAuctionConfig.builder()
                        .events(AccountEventsConfig.of(true))
                        .build())
                .build();

        final String bidId1 = "bidId1";
        final Bid bid1 = Bid.builder()
                .id(bidId1)
                .impid("impId1")
                .price(BigDecimal.valueOf(5.67))
                .nurl(BID_NURL)
                .build();
        final Bid bid2 = Bid.builder()
                .id("bidId2")
                .impid("impId2")
                .price(BigDecimal.valueOf(7.19))
                .adm("adm2")
                .build();

        final String bidder1 = "bidder1";
        final List<BidderResponse> bidderResponses = asList(
                BidderResponse.of(bidder1, givenSeatBid(BidderBid.of(bid1, video, "USD")), 100),
                BidderResponse.of("bidder2", givenSeatBid(BidderBid.of(bid2, banner, "USD")), 100));

        final BidRequestCacheInfo cacheInfo = BidRequestCacheInfo.builder()
                .doCaching(true)
                .shouldCacheVideoBids(true)
                .build();

        final AuctionContext auctionContext = givenAuctionContext(
                givenBidRequest(
                        identity(),
                        extBuilder -> extBuilder.events(mapper.createObjectNode()),
                        givenImp("impId1"), givenImp("impId2")),
                contextBuilder -> contextBuilder.account(account))
                .with(toAuctionParticipant(bidderResponses));

        final String modifiedAdm = "modifiedAdm";
        given(vastModifier.createBidVastXml(any(), any(), any(), any(), any(), any(), any(), any()))
                .willReturn(modifiedAdm);

        // just a stub to get through method call chain
        givenCacheServiceResult(singletonList(CacheInfo.empty()));

        // when
        bidResponseCreator.create(auctionContext, cacheInfo, MULTI_BIDS);

        // then
        final EventsContext expectedEventContext = EventsContext.builder()
                .auctionId("123")
                .enabledForAccount(true)
                .enabledForRequest(true)
                .auctionTimestamp(1000L)
                .build();

        verify(vastModifier)
                .createBidVastXml(eq(bidder1), eq(null), eq(BID_NURL), eq(bidId1),
                        eq(accountId), eq(expectedEventContext), eq(emptyList()), eq(null));

        final ArgumentCaptor<List<BidInfo>> bidInfoCaptor = ArgumentCaptor.forClass(List.class);
        verify(cacheService).cacheBidsOpenrtb(
                bidInfoCaptor.capture(),
                same(auctionContext),
                eq(CacheContext.builder().shouldCacheVideoBids(true).build()),
                eq(expectedEventContext));

        assertThat(bidInfoCaptor.getValue())
                .extracting(bidInfo -> bidInfo.getBid().getId(), bidInfo -> bidInfo.getBid().getAdm())
                .containsOnly(tuple("bidId1", "modifiedAdm"), tuple("bidId2", "adm2"));
    }

    @Test
    public void shouldModifyBidAdmWhenBidVideoAndVastModifierReturnValue() {
        // given
        final String bidId = "bid_id";
        final Bid bid = Bid.builder()
                .id(bidId)
                .price(BigDecimal.ONE)
                .adm(BID_ADM)
                .nurl(BID_NURL)
                .impid(IMP_ID)
                .build();

        final String bidder = "bidder1";
        final List<BidderResponse> bidderResponses = singletonList(
                BidderResponse.of(bidder, givenSeatBid(BidderBid.of(bid, video, "USD")), 100));

        final AuctionContext auctionContext = givenAuctionContext(
                givenBidRequest(
                        identity(),
                        extBuilder -> extBuilder.targeting(givenTargeting()),
                        givenImp()),
                contextBuilder -> contextBuilder.auctionParticipations(toAuctionParticipant(bidderResponses)));

        final String modifiedVast = "modifiedVast";
        given(vastModifier
                .createBidVastXml(anyString(), anyString(), anyString(),
                        anyString(), anyString(), any(), any(), any()))
                .willReturn(modifiedVast);

        // when
        final BidResponse bidResponse = bidResponseCreator.create(auctionContext, CACHE_INFO, MULTI_BIDS).result();

        // then
        assertThat(bidResponse.getSeatbid())
                .flatExtracting(SeatBid::getBid).hasSize(1)
                .extracting(Bid::getAdm)
                .containsOnly(modifiedVast);

        verify(vastModifier)
                .createBidVastXml(eq(bidder), eq(BID_ADM), eq(BID_NURL), eq(bidId), eq("accountId"), any(), any(),
                        any());
    }

    @SuppressWarnings("unchecked")
    @Test
    public void shouldCallCacheServiceEvenRoundedCpmIsZero() {
        // given
        final Bid bid1 = Bid.builder().id("bidId1").impid(IMP_ID).price(BigDecimal.valueOf(0.05)).build();
        final List<BidderResponse> bidderResponses = singletonList(
                BidderResponse.of("bidder1", givenSeatBid(BidderBid.of(bid1, banner, "USD")), 100));

        final BidRequestCacheInfo cacheInfo = BidRequestCacheInfo.builder().doCaching(true).build();
        final AuctionContext auctionContext = givenAuctionContext(givenBidRequest(givenImp()))
                .with(toAuctionParticipant(bidderResponses));

        // just a stub to get through method call chain
        givenCacheServiceResult(singletonList(CacheInfo.empty()));

        // when
        bidResponseCreator.create(auctionContext, cacheInfo, MULTI_BIDS);

        // then
        final ArgumentCaptor<List<BidInfo>> bidsArgumentCaptor = ArgumentCaptor.forClass(List.class);
        verify(cacheService).cacheBidsOpenrtb(
                bidsArgumentCaptor.capture(),
                same(auctionContext),
                eq(CacheContext.builder().build()),
                eq(EventsContext.builder().auctionId("123").auctionTimestamp(1000L).build()));

        assertThat(bidsArgumentCaptor.getValue()).extracting(bidInfo -> bidInfo.getBid().getId())
                .containsOnly("bidId1");
    }

    @Test
    public void shouldSetExpectedConstantResponseFields() {
        // given
        final List<BidderResponse> bidderResponses = singletonList(BidderResponse.of("bidder1", givenSeatBid(), 100));
        final AuctionContext auctionContext = givenAuctionContext(
                givenBidRequest(givenImp()),
                contextBuilder -> contextBuilder.auctionParticipations(toAuctionParticipant(bidderResponses)));

        // when
        final BidResponse bidResponse = bidResponseCreator.create(auctionContext, null, MULTI_BIDS).result();

        // then
        final BidResponse responseWithExpectedFields = BidResponse.builder()
                .id("123")
                .cur("USD")
                .ext(ExtBidResponse.builder()
                        .responsetimemillis(singletonMap("bidder1", 100))
                        .tmaxrequest(1000L)
<<<<<<< HEAD
                        .prebid(ExtBidResponsePrebid.of(1000L, null, null, null, null))
=======
                        .prebid(ExtBidResponsePrebid.builder().auctiontimestamp(1000L).build())
>>>>>>> b18193ec
                        .build())
                .build();

        assertThat(bidResponse)
                .usingRecursiveComparison()
                .ignoringFields("nbr", "seatbid")
                .isEqualTo(responseWithExpectedFields);

        verify(cacheService, never()).cacheBidsOpenrtb(anyList(), any(), any(), any());
    }

    @Test
    public void shouldSetNbrValueTwoAndEmptySeatbidWhenIncomingBidResponsesAreEmpty() {
        // given
        final AuctionContext auctionContext = givenAuctionContext(givenBidRequest(givenImp()));

        // when
        final BidResponse bidResponse = bidResponseCreator.create(auctionContext, null, MULTI_BIDS).result();

        // then
        assertThat(bidResponse).returns(0, BidResponse::getNbr);
        assertThat(bidResponse).returns(emptyList(), BidResponse::getSeatbid);

        verify(cacheService, never()).cacheBidsOpenrtb(anyList(), any(), any(), any());
    }

    @Test
    public void shouldSetNbrValueTwoAndEmptySeatbidWhenIncomingBidResponsesDoNotContainAnyBids() {
        // given
        final List<BidderResponse> bidderResponses = singletonList(BidderResponse.of("bidder1", givenSeatBid(), 100));
        final AuctionContext auctionContext = givenAuctionContext(
                givenBidRequest(givenImp()),
                contextBuilder -> contextBuilder.auctionParticipations(toAuctionParticipant(bidderResponses)));

        // when
        final BidResponse bidResponse = bidResponseCreator.create(auctionContext, null, MULTI_BIDS).result();

        // then
        assertThat(bidResponse).returns(0, BidResponse::getNbr);
        assertThat(bidResponse).returns(emptyList(), BidResponse::getSeatbid);

        verify(cacheService, never()).cacheBidsOpenrtb(anyList(), any(), any(), any());
    }

    @Test
    public void shouldSetNbrNullAndPopulateSeatbidWhenAtLeastOneBidIsPresent() {
        // given
        final Bid bid = Bid.builder().impid(IMP_ID).id("bidId").build();
        final List<BidderResponse> bidderResponses = singletonList(BidderResponse.of("bidder1",
                givenSeatBid(BidderBid.of(bid, banner, null)), 100));

        final AuctionContext auctionContext = givenAuctionContext(
                givenBidRequest(givenImp()),
                contextBuilder -> contextBuilder.auctionParticipations(toAuctionParticipant(bidderResponses)));

        // when
        final BidResponse bidResponse = bidResponseCreator.create(auctionContext, CACHE_INFO, MULTI_BIDS).result();

        // then
        assertThat(bidResponse.getNbr()).isNull();
        assertThat(bidResponse.getSeatbid()).hasSize(1);

        verify(cacheService, never()).cacheBidsOpenrtb(anyList(), any(), any(), any());
    }

    @Test
    public void shouldSkipBidderResponsesWhereSeatBidContainEmptyBids() {
        // given
        final Bid bid = Bid.builder().impid(IMP_ID).id("bidId").build();
        final List<BidderResponse> bidderResponses = asList(
                BidderResponse.of("bidder1", givenSeatBid(), 0),
                BidderResponse.of("bidder2", givenSeatBid(BidderBid.of(bid, banner, "USD")), 0));

        final AuctionContext auctionContext = givenAuctionContext(
                givenBidRequest(givenImp()),
                contextBuilder -> contextBuilder.auctionParticipations(toAuctionParticipant(bidderResponses)));

        // when
        final BidResponse bidResponse = bidResponseCreator.create(auctionContext, CACHE_INFO, MULTI_BIDS).result();

        // then
        assertThat(bidResponse.getSeatbid()).hasSize(1);

        verify(cacheService, never()).cacheBidsOpenrtb(anyList(), any(), any(), any());
    }

    @Test
    public void shouldOverrideBidIdWhenIdGeneratorIsUUID() {
        // given
        final Bid bid = Bid.builder()
                .id("123")
                .impid(IMP_ID)
                .ext(mapper.createObjectNode()
                        .set("prebid", mapper.valueToTree(ExtBidPrebid.builder().type(banner).build())))
                .build();
        final List<BidderResponse> bidderResponses = singletonList(
                BidderResponse.of("bidder2", givenSeatBid(BidderBid.of(bid, banner, "USD")), 0));

        final AuctionContext auctionContext = givenAuctionContext(
                givenBidRequest(givenImp()),
                contextBuilder -> contextBuilder.auctionParticipations(toAuctionParticipant(bidderResponses)));

        given(idGenerator.getType()).willReturn(IdGeneratorType.uuid);
        given(idGenerator.generateId()).willReturn("de7fc739-0a6e-41ad-8961-701c30c82166");

        // when
        final BidResponse bidResponse = bidResponseCreator.create(auctionContext, CACHE_INFO, MULTI_BIDS).result();

        // then
        assertThat(bidResponse.getSeatbid())
                .flatExtracting(SeatBid::getBid)
                .extracting(Bid::getExt)
                .extracting(ext -> ext.get("prebid"))
                .extracting(extPrebid -> mapper.treeToValue(extPrebid, ExtBidPrebid.class))
                .extracting(ExtBidPrebid::getBidid)
                .hasSize(1)
                .first()
                .isEqualTo("de7fc739-0a6e-41ad-8961-701c30c82166");

        verify(cacheService, never()).cacheBidsOpenrtb(anyList(), any(), any(), any());
    }

    @Test
    public void shouldUseGeneratedBidIdForEventAndCacheWhenIdGeneratorIsUUIDAndEventEnabledForAccountAndRequest() {
        // given
        final Account account = Account.builder()
                .id("accountId")
                .auction(AccountAuctionConfig.builder()
                        .events(AccountEventsConfig.of(true))
                        .build())
                .build();
        final Imp imp = givenImp();

        // Allow events for request
        final BidRequest bidRequest = givenBidRequest(
                identity(),
                extBuilder -> extBuilder
                        .events(mapper.createObjectNode())
                        .integration("pbjs"),
                imp);

        final Bid bid = Bid.builder()
                .id("bidId1")
                .impid(IMP_ID)
                .price(BigDecimal.ONE)
                .build();

        final String bidder = "bidder1";
        final List<BidderResponse> bidderResponses = singletonList(
                BidderResponse.of(bidder, givenSeatBid(BidderBid.of(bid, banner, "USD")), 0));

        final AuctionContext auctionContext = givenAuctionContext(
                bidRequest,
                contextBuilder -> contextBuilder
                        .account(account)
                        .auctionParticipations(toAuctionParticipant(bidderResponses)));

        final String generatedBidId = "de7fc739-0a6e-41ad-8961-701c30c82166";
        given(idGenerator.getType()).willReturn(IdGeneratorType.uuid);
        given(idGenerator.generateId()).willReturn(generatedBidId);

        final BidRequestCacheInfo cacheInfo = BidRequestCacheInfo.builder().doCaching(true).build();
        givenCacheServiceResult(singletonList(CacheInfo.of("id", null, null, null)));
        final Events events = Events.of("http://event-type-win", "http://event-type-view");
        given(eventsService.createEvent(anyString(), anyString(), anyString(), anyString(), anyBoolean(), any()))
                .willReturn(events);

        // when
        bidResponseCreator.create(auctionContext, cacheInfo, MULTI_BIDS).result();

        // then
        final ExtBidPrebid extBidPrebid = ExtBidPrebid.builder().bidid(generatedBidId).type(banner).build();
        final Bid expectedBid = bid.toBuilder()
                .ext(mapper.createObjectNode().set("prebid", mapper.valueToTree(extBidPrebid)))
                .build();

        final BidInfo expectedBidInfo = toBidInfo(expectedBid, imp, bidder, banner, true);
        verify(cacheService).cacheBidsOpenrtb(eq(singletonList(expectedBidInfo)), any(), any(), any());

        verify(eventsService).createEvent(eq(generatedBidId), anyString(), anyString(), any(), anyBoolean(), any());
    }

    @SuppressWarnings("unchecked")
    @Test
    public void shouldSetExpectedResponseSeatBidAndBidFields() {
        // given
        final ObjectNode bidExt = mapper.createObjectNode()
                .put("origbidcpm", BigDecimal.ONE)
                .put("origbidcur", "USD");
        final Bid bid = Bid.builder()
                .id("bidId")
                .price(BigDecimal.ONE)
                .adm(BID_ADM)
                .impid(IMP_ID)
                .ext(bidExt)
                .build();

        final String bidder = "bidder1";
        final List<BidderResponse> bidderResponses = singletonList(BidderResponse.of(bidder,
                givenSeatBid(BidderBid.of(bid, banner, "USD")), 100));

        final AuctionContext auctionContext = givenAuctionContext(
                givenBidRequest(givenImp()),
                contextBuilder -> contextBuilder.auctionParticipations(toAuctionParticipant(bidderResponses)));

        final BidRequestCacheInfo cacheInfo = BidRequestCacheInfo.builder().doCaching(true).build();
        givenCacheServiceResult(emptyList());

        // when
        final BidResponse bidResponse = bidResponseCreator.create(auctionContext, cacheInfo, MULTI_BIDS).result();

        // then
        final ObjectNode expectedBidExt = mapper.createObjectNode();
        expectedBidExt.set("prebid", mapper.valueToTree(ExtBidPrebid.builder().type(banner).build()));
        expectedBidExt.put("origbidcpm", BigDecimal.ONE);
        expectedBidExt.put("origbidcur", "USD");

        final ArgumentCaptor<List<BidInfo>> bidsArgumentCaptor = ArgumentCaptor.forClass(List.class);
        verify(cacheService).cacheBidsOpenrtb(bidsArgumentCaptor.capture(), any(), any(), any());

        assertThat(bidsArgumentCaptor.getValue()).extracting(bidInfo -> bidInfo.getBid().getExt())
                .containsOnly(expectedBidExt);

        assertThat(bidResponse.getSeatbid())
                .containsOnly(SeatBid.builder()
                        .seat(bidder)
                        .group(0)
                        .bid(singletonList(Bid.builder()
                                .id("bidId")
                                .impid(IMP_ID)
                                .price(BigDecimal.ONE)
                                .adm(BID_ADM)
                                .ext(expectedBidExt)
                                .build()))
                        .build());
    }

    @Test
    public void shouldUpdateCacheDebugLogWithExtBidResponseWhenEnabledAndBidsReturned() {
        // given
        final BidRequest bidRequest = givenBidRequest(Imp.builder().id("i1").build());

        final Bid bid = Bid.builder().id("bidId").price(BigDecimal.ONE).adm("adm").impid("i1")
                .ext(mapper.valueToTree(singletonMap("bidExt", 1))).build();
        final List<BidderResponse> bidderResponses = singletonList(BidderResponse.of("bidder1",
                givenSeatBid(BidderBid.of(bid, banner, "USD")), 100));

        final AuctionContext auctionContext = givenAuctionContext(
                bidRequest,
                contextBuilder -> contextBuilder
                        .cachedDebugLog(new CachedDebugLog(true, 100, null, jacksonMapper))
                        .auctionParticipations(toAuctionParticipant(bidderResponses)));

        // when
        bidResponseCreator.create(auctionContext, CACHE_INFO, MULTI_BIDS).result();

        // then
        assertThat(auctionContext.getCachedDebugLog().buildCacheBody())
                .containsSequence("{\"responsetimemillis\":{\"bidder1\":100},\"tmaxrequest\":1000,"
                        + "\"prebid\":{\"auctiontimestamp\":1000}}</Response>");
    }

    @Test
    public void shouldUpdateCacheDebugLogWithExtBidResponseWhenEnabledAndNoBidsReturned() {
        // given
        final AuctionContext auctionContext = givenAuctionContext(
                givenBidRequest(),
                contextBuilder -> contextBuilder.cachedDebugLog(new CachedDebugLog(true, 100, null, jacksonMapper)));

        // when
        bidResponseCreator.create(auctionContext, CACHE_INFO, MULTI_BIDS).result();

        // then
        assertThat(auctionContext.getCachedDebugLog().buildCacheBody())
                .containsSequence("{\"responsetimemillis\":{},\"tmaxrequest\":1000,\"prebid\""
                        + ":{\"auctiontimestamp\":1000}}");
    }

    @Test
    public void shouldUseBidsReturnedInCategoryMapperResultAndUpdateErrors() {
        // given
        final BidRequest bidRequest = givenBidRequest(
                bidRequestBuilder -> bidRequestBuilder.imp(singletonList(Imp.builder().id("i1").build())),
                extBuilder -> extBuilder.targeting(givenTargeting().toBuilder()
                        .includebrandcategory(ExtIncludeBrandCategory.of(null, null, null, null)).build()));

        final Bid bid1 = Bid.builder().id("bidId1").price(BigDecimal.ONE).adm("adm").impid("i1")
                .ext(mapper.valueToTree(singletonMap("bidExt", 1))).build();
        final Bid bid2 = Bid.builder().id("bidId2").price(BigDecimal.ONE).adm("adm").impid("i1")
                .ext(mapper.valueToTree(singletonMap("bidExt", 1))).build();
        final List<BidderResponse> bidderResponses = singletonList(BidderResponse.of("bidder1",
                givenSeatBid(BidderBid.of(bid1, banner, "USD"), BidderBid.of(bid2, banner, "USD")), 100));

        final AuctionContext auctionContext = givenAuctionContext(
                bidRequest,
                contextBuilder -> contextBuilder.auctionParticipations(toAuctionParticipant(bidderResponses)));

        given(categoryMappingService.createCategoryMapping(any(), any(), any()))
                .willReturn(Future.succeededFuture(CategoryMappingResult.of(emptyMap(), emptyMap(),
                        singletonList(BidderResponse.of("bidder1", givenSeatBid(BidderBid.of(bid1, banner, "USD")),
                                100)),
                        singletonList("Filtered bid 2"))));

        // when
        final BidResponse bidResponse = bidResponseCreator.create(auctionContext, CACHE_INFO, MULTI_BIDS).result();

        // then
        assertThat(bidResponse.getSeatbid())
                .flatExtracting(SeatBid::getBid)
                .extracting(Bid::getId)
                .containsOnly("bidId1");

        assertThat(auctionContext.getPrebidErrors()).containsOnly("Filtered bid 2");
    }

    @Test
    public void shouldThrowExceptionWhenCategoryMappingThrowsPrebidException() {
        // given
        final Bid bid = Bid.builder().id("bidId1").price(BigDecimal.valueOf(5.67)).impid(IMP_ID).build();
        final List<BidderResponse> bidderResponses = singletonList(BidderResponse.of("bidder1",
                givenSeatBid(BidderBid.of(bid, banner, "USD")), 100));

        final AuctionContext auctionContext = givenAuctionContext(
                givenBidRequest(identity(), identity(), givenImp()),
                contextBuilder -> contextBuilder.auctionParticipations(toAuctionParticipant(bidderResponses)));

        given(categoryMappingService.createCategoryMapping(any(), any(), any()))
                .willReturn(Future.failedFuture(new InvalidRequestException("category exception")));

        // when
        final Future<BidResponse> result = bidResponseCreator.create(auctionContext, CACHE_INFO, MULTI_BIDS);

        // then
        assertThat(result.failed()).isTrue();
        assertThat(result.cause())
                .isInstanceOf(InvalidRequestException.class)
                .hasMessage("category exception");
    }

    @SuppressWarnings("unchecked")
    @Test
    public void shouldNotWriteSkadnAttributeToBidderSection() {
        // given
        final Map<String, Object> bidExtProperties = new HashMap<>();
        bidExtProperties.put("skadn", singletonMap("skadnKey", "skadnValue"));
        bidExtProperties.put("origbidcur", "USD");
        final Bid bid = Bid.builder()
                .id("bidId")
                .price(BigDecimal.ONE)
                .adm(BID_ADM)
                .impid(IMP_ID)
                .ext(mapper.valueToTree(bidExtProperties))
                .build();

        final String bidder = "bidder1";
        final List<BidderResponse> bidderResponses = singletonList(BidderResponse.of(bidder,
                givenSeatBid(BidderBid.of(bid, banner, "USD")), 100));

        final AuctionContext auctionContext = givenAuctionContext(
                givenBidRequest(givenImp()),
                contextBuilder -> contextBuilder.auctionParticipations(toAuctionParticipant(bidderResponses)));

        final BidRequestCacheInfo cacheInfo = BidRequestCacheInfo.builder().doCaching(true).build();
        givenCacheServiceResult(emptyList());

        // when
        final BidResponse bidResponse = bidResponseCreator.create(auctionContext, cacheInfo, MULTI_BIDS).result();

        // then
        final ObjectNode expectedBidExt = mapper.createObjectNode();
        expectedBidExt.set("prebid", mapper.valueToTree(ExtBidPrebid.builder().type(banner).build()));
        expectedBidExt.put("origbidcur", "USD");
        expectedBidExt.set("skadn", mapper.convertValue(singletonMap("skadnKey", "skadnValue"), JsonNode.class));

        final ArgumentCaptor<List<BidInfo>> bidsArgumentCaptor = ArgumentCaptor.forClass(List.class);
        verify(cacheService).cacheBidsOpenrtb(bidsArgumentCaptor.capture(), any(), any(), any());

        assertThat(bidsArgumentCaptor.getValue()).extracting(bidInfo -> bidInfo.getBid().getExt())
                .containsOnly(expectedBidExt);

        assertThat(bidResponse.getSeatbid())
                .flatExtracting(SeatBid::getBid)
                .extracting(Bid::getExt)
                .containsExactly(expectedBidExt);
    }

    @Test
    public void shouldAddTypeToNativeBidAdm() throws JsonProcessingException {
        // given
        final Request nativeRequest = Request.builder()
                .assets(singletonList(Asset.builder()
                        .id(123)
                        .img(ImageObject.builder().type(1).build())
                        .data(DataObject.builder().type(2).build())
                        .build()))
                .build();

        final BidRequest bidRequest = BidRequest.builder()
                .cur(singletonList("USD"))
                .tmax(1000L)
                .imp(singletonList(Imp.builder()
                        .id(IMP_ID)
                        .xNative(Native.builder().request(mapper.writeValueAsString(nativeRequest)).build())
                        .build()))
                .build();

        final Response responseAdm = Response.builder()
                .assets(singletonList(com.iab.openrtb.response.Asset.builder()
                        .id(123)
                        .img(com.iab.openrtb.response.ImageObject.builder().build())
                        .data(com.iab.openrtb.response.DataObject.builder().build())
                        .build()))
                .build();

        final Bid bid = Bid.builder().id("bidId").price(BigDecimal.ONE).impid(IMP_ID)
                .adm(mapper.writeValueAsString(responseAdm))
                .ext(mapper.valueToTree(singletonMap("bidExt", 1))).build();
        final List<BidderResponse> bidderResponses = singletonList(BidderResponse.of("bidder1",
                givenSeatBid(BidderBid.of(bid, xNative, "USD")), 100));

        final AuctionContext auctionContext = givenAuctionContext(
                bidRequest,
                contextBuilder -> contextBuilder.auctionParticipations(toAuctionParticipant(bidderResponses)));

        // when
        final BidResponse bidResponse = bidResponseCreator.create(auctionContext, CACHE_INFO, MULTI_BIDS).result();

        // then
        assertThat(bidResponse.getSeatbid()).hasSize(1)
                .flatExtracting(SeatBid::getBid)
                .extracting(Bid::getAdm)
                .extracting(adm -> mapper.readValue(adm, Response.class))
                .flatExtracting(Response::getAssets).hasSize(1)
                .containsOnly(com.iab.openrtb.response.Asset.builder()
                        .id(123)
                        .img(com.iab.openrtb.response.ImageObject.builder().type(1).build())
                        .data(com.iab.openrtb.response.DataObject.builder().type(2).build())
                        .build());

        verify(cacheService, never()).cacheBidsOpenrtb(anyList(), any(), any(), any());
    }

    @Test
    public void shouldReturnEmptyAssetIfImageTypeIsEmpty() throws JsonProcessingException {
        // given
        final Request nativeRequest = Request.builder()
                .assets(singletonList(Asset.builder()
                        .id(123)
                        .img(ImageObject.builder().type(null).build())
                        .data(DataObject.builder().type(2).build())
                        .build()))
                .build();

        final BidRequest bidRequest = BidRequest.builder()
                .cur(singletonList("USD"))
                .tmax(1000L)
                .app(App.builder().build())
                .imp(singletonList(Imp.builder()
                        .id(IMP_ID)
                        .xNative(Native.builder().request(mapper.writeValueAsString(nativeRequest)).build())
                        .build()))
                .build();

        final Response responseAdm = Response.builder()
                .assets(singletonList(com.iab.openrtb.response.Asset.builder()
                        .id(123)
                        .img(com.iab.openrtb.response.ImageObject.builder().type(null).build())
                        .data(com.iab.openrtb.response.DataObject.builder().build())
                        .build()))
                .build();

        final Bid bid = Bid.builder()
                .id("bidId")
                .price(BigDecimal.ONE)
                .impid(IMP_ID)
                .adm(mapper.writeValueAsString(responseAdm))
                .ext(mapper.valueToTree(singletonMap("bidExt", 1)))
                .build();
        final List<BidderResponse> bidderResponses = singletonList(BidderResponse.of("bidder1",
                givenSeatBid(BidderBid.of(bid, xNative, "USD")), 100));

        final AuctionContext auctionContext = givenAuctionContext(
                bidRequest,
                contextBuilder -> contextBuilder.auctionParticipations(toAuctionParticipant(bidderResponses)));

        // when
        final BidResponse bidResponse = bidResponseCreator.create(auctionContext, CACHE_INFO, MULTI_BIDS).result();

        // then
        assertThat(bidResponse.getSeatbid()).hasSize(1)
                .flatExtracting(SeatBid::getBid)
                .extracting(Bid::getAdm)
                .extracting(adm -> mapper.readValue(adm, Response.class))
                .flatExtracting(Response::getAssets)
                .isEmpty();
    }

    @Test
    public void shouldReturnEmptyAssetIfNoRelatedNativeAssetFound() throws JsonProcessingException {
        // given
        final Request nativeRequest = Request.builder()
                .assets(singletonList(Asset.builder()
                        .id(null)
                        .img(ImageObject.builder().type(null).build())
                        .data(DataObject.builder().type(2).build())
                        .build()))
                .build();

        final BidRequest bidRequest = BidRequest.builder()
                .cur(singletonList("USD"))
                .tmax(1000L)
                .app(App.builder().build())
                .imp(singletonList(Imp.builder()
                        .id(IMP_ID)
                        .xNative(Native.builder().request(mapper.writeValueAsString(nativeRequest)).build())
                        .build()))
                .build();

        final Response responseAdm = Response.builder()
                .assets(singletonList(com.iab.openrtb.response.Asset.builder()
                        .id(123)
                        .img(com.iab.openrtb.response.ImageObject.builder().type(null).build())
                        .data(com.iab.openrtb.response.DataObject.builder().build())
                        .build()))
                .build();

        final Bid bid = Bid.builder()
                .id("bidId")
                .price(BigDecimal.ONE)
                .impid(IMP_ID)
                .adm(mapper.writeValueAsString(responseAdm))
                .ext(mapper.valueToTree(singletonMap("bidExt", 1)))
                .build();
        final List<BidderResponse> bidderResponses = singletonList(BidderResponse.of("bidder1",
                givenSeatBid(BidderBid.of(bid, xNative, "USD")), 100));

        final AuctionContext auctionContext = givenAuctionContext(
                bidRequest,
                contextBuilder -> contextBuilder.auctionParticipations(toAuctionParticipant(bidderResponses)));

        // when
        final BidResponse bidResponse = bidResponseCreator.create(auctionContext, CACHE_INFO, MULTI_BIDS).result();

        // then

        assertThat(bidResponse.getSeatbid()).hasSize(1)
                .flatExtracting(SeatBid::getBid)
                .extracting(Bid::getAdm)
                .extracting(adm -> mapper.readValue(adm, Response.class))
                .flatExtracting(Response::getAssets)
                .isEmpty();
        assertThat(bidResponse.getExt())
                .extracting(ExtBidResponse::getErrors)
                .isEqualTo(Map.of("bidder1", singletonList(ExtBidderError.of(3,
                        "Response has an Image asset with ID:'123' present that doesn't exist in the request"))));
    }

    @Test
    public void shouldReturnEmptyAssetIfIdIsNotPresentRelatedNativeAssetFound() throws JsonProcessingException {
        // given
        final Request nativeRequest = Request.builder()
                .assets(singletonList(Asset.builder()
                        .id(123)
                        .img(ImageObject.builder().type(null).build())
                        .data(DataObject.builder().type(2).build())
                        .build()))
                .build();

        final BidRequest bidRequest = BidRequest.builder()
                .cur(singletonList("USD"))
                .tmax(1000L)
                .app(App.builder().build())
                .imp(singletonList(Imp.builder()
                        .id(IMP_ID)
                        .xNative(Native.builder().request(mapper.writeValueAsString(nativeRequest)).build())
                        .build()))
                .build();

        final Response responseAdm = Response.builder()
                .assets(singletonList(com.iab.openrtb.response.Asset.builder()
                        .id(null)
                        .img(com.iab.openrtb.response.ImageObject.builder().type(null).build())
                        .data(com.iab.openrtb.response.DataObject.builder().build())
                        .build()))
                .build();

        final Bid bid = Bid.builder()
                .id("bidId")
                .price(BigDecimal.ONE)
                .impid(IMP_ID)
                .adm(mapper.writeValueAsString(responseAdm))
                .ext(mapper.valueToTree(singletonMap("bidExt", 1)))
                .build();
        final List<BidderResponse> bidderResponses = singletonList(BidderResponse.of("bidder1",
                givenSeatBid(BidderBid.of(bid, xNative, "USD")), 100));

        final AuctionContext auctionContext = givenAuctionContext(
                bidRequest,
                contextBuilder -> contextBuilder.auctionParticipations(toAuctionParticipant(bidderResponses)));

        // when
        final BidResponse bidResponse = bidResponseCreator.create(auctionContext, CACHE_INFO, MULTI_BIDS).result();

        // then

        assertThat(bidResponse.getSeatbid()).hasSize(1)
                .flatExtracting(SeatBid::getBid)
                .extracting(Bid::getAdm)
                .extracting(adm -> mapper.readValue(adm, Response.class))
                .flatExtracting(Response::getAssets)
                .isEmpty();
        assertThat(bidResponse.getExt())
                .extracting(ExtBidResponse::getErrors)
                .isEqualTo(Map.of("bidder1", singletonList(ExtBidderError.of(3,
                        "Response has an Image asset with ID:'' present that doesn't exist in the request"))));
    }

    @Test
    public void shouldReturnEmptyAssetIfDataTypeIsEmpty() throws JsonProcessingException {
        // given
        final Request nativeRequest = Request.builder()
                .assets(singletonList(Asset.builder()
                        .id(123)
                        .img(ImageObject.builder().type(1).build())
                        .data(DataObject.builder().type(null).build())
                        .build()))
                .build();

        final BidRequest bidRequest = BidRequest.builder()
                .cur(singletonList("USD"))
                .tmax(1000L)
                .app(App.builder().build())
                .imp(singletonList(Imp.builder()
                        .id(IMP_ID)
                        .xNative(Native.builder().request(mapper.writeValueAsString(nativeRequest)).build())
                        .build()))
                .build();

        final Response responseAdm = Response.builder()
                .assets(singletonList(com.iab.openrtb.response.Asset.builder()
                        .id(123)
                        .img(com.iab.openrtb.response.ImageObject.builder().build())
                        .data(com.iab.openrtb.response.DataObject.builder().build())
                        .build()))
                .build();

        final Bid bid = Bid.builder().id("bidId")
                .price(BigDecimal.ONE)
                .impid(IMP_ID)
                .adm(mapper.writeValueAsString(responseAdm))
                .ext(mapper.valueToTree(singletonMap("bidExt", 1)))
                .build();
        final List<BidderResponse> bidderResponses = singletonList(BidderResponse.of("bidder1",
                givenSeatBid(BidderBid.of(bid, xNative, "USD")), 100));

        final AuctionContext auctionContext = givenAuctionContext(
                bidRequest,
                contextBuilder -> contextBuilder.auctionParticipations(toAuctionParticipant(bidderResponses)));

        // when
        final BidResponse bidResponse = bidResponseCreator.create(auctionContext, CACHE_INFO, MULTI_BIDS).result();

        // then
        assertThat(bidResponse.getSeatbid()).hasSize(1)
                .flatExtracting(SeatBid::getBid)
                .extracting(Bid::getAdm)
                .extracting(adm -> mapper.readValue(adm, Response.class))
                .flatExtracting(Response::getAssets)
                .isEmpty();
    }

    @Test
    public void shouldSetBidAdmToNullIfCacheIdIsPresentAndReturnCreativeBidsIsFalse() {
        // given
        final Bid bid = Bid.builder()
                .price(BigDecimal.ONE)
                .adm(BID_ADM)
                .id("bidId")
                .impid(IMP_ID)
                .build();
        final List<BidderResponse> bidderResponses = singletonList(BidderResponse.of("bidder1",
                givenSeatBid(BidderBid.of(bid, banner, "USD")), 100));

        final AuctionContext auctionContext = givenAuctionContext(
                givenBidRequest(
                        identity(),
                        extBuilder -> extBuilder.targeting(givenTargeting()),
                        givenImp()),
                contextBuilder -> contextBuilder.auctionParticipations(toAuctionParticipant(bidderResponses)));

        givenCacheServiceResult(singletonList(CacheInfo.of("id", null, null, null)));

        final BidRequestCacheInfo cacheInfo = BidRequestCacheInfo.builder().doCaching(true).build();

        // when
        final BidResponse bidResponse = bidResponseCreator.create(auctionContext, cacheInfo, MULTI_BIDS).result();

        // then
        assertThat(bidResponse.getSeatbid())
                .flatExtracting(SeatBid::getBid).hasSize(1)
                .extracting(Bid::getAdm)
                .containsNull();

        verify(cacheService).cacheBidsOpenrtb(anyList(), any(), any(), any());
    }

    @Test
    public void shouldSetBidAdmToNullIfVideoCacheIdIsPresentAndReturnCreativeVideoBidsIsFalse() {
        // given
        final Bid bid = Bid.builder().price(BigDecimal.ONE).adm(BID_ADM).id("bidId").impid(IMP_ID).build();
        final List<BidderResponse> bidderResponses = singletonList(BidderResponse.of("bidder1",
                givenSeatBid(BidderBid.of(bid, banner, "USD")), 100));

        final AuctionContext auctionContext = givenAuctionContext(
                givenBidRequest(
                        identity(),
                        extBuilder -> extBuilder.targeting(givenTargeting()),
                        givenImp()),
                contextBuilder -> contextBuilder.auctionParticipations(toAuctionParticipant(bidderResponses)));

        final BidRequestCacheInfo cacheInfo = BidRequestCacheInfo.builder().doCaching(true).build();

        givenCacheServiceResult(singletonList(CacheInfo.of("id", null, null, null)));

        // when
        final BidResponse bidResponse = bidResponseCreator.create(auctionContext, cacheInfo, MULTI_BIDS).result();

        // then
        assertThat(bidResponse.getSeatbid())
                .flatExtracting(SeatBid::getBid).hasSize(1)
                .extracting(Bid::getAdm)
                .containsNull();

        verify(cacheService).cacheBidsOpenrtb(anyList(), any(), any(), any());
    }

    @Test
    public void shouldSetBidExpWhenCacheIdIsMatched() {
        // given
        final Bid bid = Bid.builder().price(BigDecimal.ONE).impid(IMP_ID).id("bidId").build();
        final List<BidderResponse> bidderResponses = singletonList(BidderResponse.of("bidder1",
                givenSeatBid(BidderBid.of(bid, banner, "USD")), 100));

        final AuctionContext auctionContext = givenAuctionContext(
                givenBidRequest(
                        identity(),
                        extBuilder -> extBuilder.targeting(givenTargeting()),
                        givenImp(Collections.singletonMap("dealId", "lineItemId1"))),
                contextBuilder -> contextBuilder.auctionParticipations(toAuctionParticipant(bidderResponses)));

        givenCacheServiceResult(singletonList(CacheInfo.of("id", null, 100, null)));

        final BidRequestCacheInfo cacheInfo = BidRequestCacheInfo.builder().doCaching(true).build();

        // when
        final BidResponse bidResponse = bidResponseCreator.create(auctionContext, cacheInfo, MULTI_BIDS).result();

        // then
        assertThat(bidResponse.getSeatbid())
                .flatExtracting(SeatBid::getBid).hasSize(1)
                .extracting(Bid::getExp)
                .containsOnly(100);

        verify(cacheService).cacheBidsOpenrtb(anyList(), any(), any(), any());
    }

    @Test
    public void shouldSetBidExpMaxTtlWhenCacheIdIsMatchedAndBothTtlIsSet() {
        // given
        final Bid bid = Bid.builder().price(BigDecimal.ONE).impid(IMP_ID).id("bidId").build();
        final List<BidderResponse> bidderResponses = singletonList(BidderResponse.of("bidder1",
                givenSeatBid(BidderBid.of(bid, banner, "USD")), 100));

        final AuctionContext auctionContext = givenAuctionContext(
                givenBidRequest(
                        identity(),
                        extBuilder -> extBuilder.targeting(givenTargeting()),
                        givenImp()),
                contextBuilder -> contextBuilder.auctionParticipations(toAuctionParticipant(bidderResponses)));

        givenCacheServiceResult(singletonList(CacheInfo.of("id", null, 100, 200)));

        final BidRequestCacheInfo cacheInfo = BidRequestCacheInfo.builder().doCaching(true).build();

        // when
        final BidResponse bidResponse = bidResponseCreator.create(auctionContext, cacheInfo, MULTI_BIDS).result();

        // then
        assertThat(bidResponse.getSeatbid())
                .flatExtracting(SeatBid::getBid).hasSize(1)
                .extracting(Bid::getExp)
                .containsOnly(200);

        verify(cacheService).cacheBidsOpenrtb(anyList(), any(), any(), any());
    }

    @Test
    public void shouldTolerateMissingExtInSeatBidAndBid() {
        // given
        final Bid bid = Bid.builder().id("bidId").price(BigDecimal.ONE).impid(IMP_ID).build();
        final List<BidderResponse> bidderResponses = singletonList(BidderResponse.of("bidder1",
                givenSeatBid(BidderBid.of(bid, banner, "USD")), 100));

        final AuctionContext auctionContext = givenAuctionContext(
                givenBidRequest(givenImp()),
                contextBuilder -> contextBuilder.auctionParticipations(toAuctionParticipant(bidderResponses)));

        // when
        final BidResponse bidResponse = bidResponseCreator.create(auctionContext, CACHE_INFO, MULTI_BIDS).result();

        // then
        final ObjectNode expectedBidExt = mapper.createObjectNode();
        expectedBidExt.set("prebid", mapper.valueToTree(ExtBidPrebid.builder().type(banner).build()));
        assertThat(bidResponse.getSeatbid()).hasSize(1)
                .flatExtracting(SeatBid::getBid)
                .containsOnly(Bid.builder()
                        .id("bidId")
                        .impid(IMP_ID)
                        .price(BigDecimal.ONE)
                        .ext(expectedBidExt)
                        .build());

        verify(cacheService, never()).cacheBidsOpenrtb(anyList(), any(), any(), any());
    }

    @Test
    public void shouldPassPreferDealsToWinningComparatorFactoryWhenBidRequestTrue() {
        // given
        final Bid bid = Bid.builder().id("bidId1").price(BigDecimal.valueOf(5.67)).impid("i1").build();
        final List<BidderResponse> bidderResponses = singletonList(BidderResponse.of("bidder1",
                givenSeatBid(BidderBid.of(bid, banner, "USD")), 100));

        final AuctionContext auctionContext = givenAuctionContext(
                givenBidRequest(
                        bidRequestBuilder -> bidRequestBuilder.imp(singletonList(givenImp("i1"))),
                        extBuilder -> extBuilder.targeting(givenTargeting().toBuilder().preferdeals(true).build())),
                contextBuilder -> contextBuilder.auctionParticipations(toAuctionParticipant(bidderResponses)));

        // when
        bidResponseCreator.create(auctionContext, CACHE_INFO, MULTI_BIDS).result();

        // then
        verify(winningBidComparatorFactory, times(2)).create(eq(true));
    }

    @Test
    public void shouldPassPreferDealsFalseWhenBidRequestPreferDealsIsNotDefined() {
        // given
        final Bid bid = Bid.builder().id("bidId1").price(BigDecimal.valueOf(5.67)).impid("i1").build();
        final List<BidderResponse> bidderResponses = singletonList(BidderResponse.of("bidder1",
                givenSeatBid(BidderBid.of(bid, banner, "USD")), 100));

        final AuctionContext auctionContext = givenAuctionContext(
                givenBidRequest(
                        bidRequestBuilder -> bidRequestBuilder.imp(singletonList(givenImp("i1"))),
                        extBuilder -> extBuilder.targeting(givenTargeting())),
                contextBuilder -> contextBuilder.auctionParticipations(toAuctionParticipant(bidderResponses)));

        // when
        bidResponseCreator.create(auctionContext, CACHE_INFO, MULTI_BIDS).result();

        // then
        verify(winningBidComparatorFactory, times(2)).create(eq(false));
    }

    @Test
    public void shouldPopulateTargetingKeywords() {
        // given
        final Bid bid = Bid.builder().id("bidId1").price(BigDecimal.valueOf(5.67)).impid(IMP_ID).build();
        final List<BidderResponse> bidderResponses = singletonList(BidderResponse.of("bidder1",
                givenSeatBid(BidderBid.of(bid, banner, "USD")), 100));

        final AuctionContext auctionContext = givenAuctionContext(
                givenBidRequest(
                        identity(),
                        extBuilder -> extBuilder.targeting(givenTargeting()),
                        givenImp()),
                contextBuilder -> contextBuilder.auctionParticipations(toAuctionParticipant(bidderResponses)));

        // when
        final BidResponse bidResponse = bidResponseCreator.create(auctionContext, CACHE_INFO, MULTI_BIDS).result();

        // then
        assertThat(bidResponse.getSeatbid())
                .flatExtracting(SeatBid::getBid).hasSize(1)
                .extracting(extractedBid -> toExtBidPrebid(extractedBid.getExt()).getTargeting())
                .flatExtracting(Map::entrySet)
                .extracting(Map.Entry::getKey, Map.Entry::getValue)
                .containsOnly(
                        tuple("hb_pb", "5.00"),
                        tuple("hb_pb_bidder1", "5.00"),
                        tuple("hb_bidder", "bidder1"),
                        tuple("hb_bidder_bidder1", "bidder1"));

        verify(cacheService, never()).cacheBidsOpenrtb(anyList(), any(), any(), any());
    }

    @Test
    public void shouldTruncateTargetingKeywordsByGlobalConfig() {
        // given
        final Bid bid = Bid.builder().id("bidId1").price(BigDecimal.valueOf(5.67)).impid(IMP_ID).build();
        final List<BidderResponse> bidderResponses = singletonList(BidderResponse.of("someVeryLongBidderName",
                givenSeatBid(BidderBid.of(bid, banner, "USD")), 100));

        final AuctionContext auctionContext = givenAuctionContext(
                givenBidRequest(
                        identity(),
                        extBuilder -> extBuilder.targeting(givenTargeting()),
                        givenImp()),
                contextBuilder -> contextBuilder.auctionParticipations(toAuctionParticipant(bidderResponses)));

        final BidResponseCreator bidResponseCreator = new BidResponseCreator(
                cacheService,
                bidderCatalog,
                vastModifier,
                eventsService,
                storedRequestProcessor,
                winningBidComparatorFactory,
                idGenerator,
                hookStageExecutor,
                categoryMappingService,
                20,
                clock,
                jacksonMapper);

        // when
        final BidResponse bidResponse = bidResponseCreator.create(auctionContext, CACHE_INFO, MULTI_BIDS).result();

        // then
        assertThat(bidResponse.getSeatbid())
                .flatExtracting(SeatBid::getBid).hasSize(1)
                .extracting(extractedBid -> toExtBidPrebid(extractedBid.getExt()).getTargeting())
                .flatExtracting(Map::entrySet)
                .extracting(Map.Entry::getKey, Map.Entry::getValue)
                .containsOnly(
                        tuple("hb_pb", "5.00"),
                        tuple("hb_pb_someVeryLongBi", "5.00"),
                        tuple("hb_bidder", "someVeryLongBidderName"),
                        tuple("hb_bidder_someVeryLo", "someVeryLongBidderName"),
                        tuple("hb_bidder_someVeryLo", "someVeryLongBidderName"));
    }

    @Test
    public void shouldTruncateTargetingKeywordsByAccountConfig() {
        // given
        final Account account = Account.builder()
                .id("accountId")
                .auction(AccountAuctionConfig.builder()
                        .truncateTargetAttr(20)
                        .build())
                .build();
        final BidRequest bidRequest = givenBidRequest(
                identity(),
                extBuilder -> extBuilder.targeting(givenTargeting()),
                givenImp());

        final Bid bid = Bid.builder().id("bidId1").price(BigDecimal.valueOf(5.67)).impid(IMP_ID).build();
        final List<BidderResponse> bidderResponses = singletonList(BidderResponse.of("someVeryLongBidderName",
                givenSeatBid(BidderBid.of(bid, banner, "USD")), 100));

        final AuctionContext auctionContext = givenAuctionContext(
                bidRequest,
                contextBuilder -> contextBuilder
                        .account(account)
                        .auctionParticipations(toAuctionParticipant(bidderResponses)));

        // when
        final BidResponse bidResponse = bidResponseCreator.create(auctionContext, CACHE_INFO, MULTI_BIDS).result();

        // then
        assertThat(bidResponse.getSeatbid())
                .flatExtracting(SeatBid::getBid).hasSize(1)
                .extracting(extractedBid -> toExtBidPrebid(extractedBid.getExt()).getTargeting())
                .flatExtracting(Map::entrySet)
                .extracting(Map.Entry::getKey, Map.Entry::getValue)
                .containsOnly(
                        tuple("hb_pb", "5.00"),
                        tuple("hb_pb_someVeryLongBi", "5.00"),
                        tuple("hb_bidder", "someVeryLongBidderName"),
                        tuple("hb_bidder_someVeryLo", "someVeryLongBidderName"));
    }

    @Test
    public void shouldTruncateTargetingKeywordsByRequestPassedValue() {
        // given
        final Account account = Account.builder()
                .id("accountId")
                .auction(AccountAuctionConfig.builder()
                        .truncateTargetAttr(25)
                        .build())
                .build();
        final ExtRequestTargeting targeting = ExtRequestTargeting.builder()
                .pricegranularity(mapper.valueToTree(
                        ExtPriceGranularity.of(2,
                                singletonList(ExtGranularityRange.of(BigDecimal.valueOf(5), BigDecimal.valueOf(0.5))))))
                .includewinners(true)
                .includebidderkeys(true)
                .includeformat(false)
                .truncateattrchars(20)
                .build();
        final BidRequest bidRequest = givenBidRequest(
                identity(),
                extBuilder -> extBuilder.targeting(targeting),
                givenImp());

        final Bid bid = Bid.builder().id("bidId1").price(BigDecimal.valueOf(5.67)).impid(IMP_ID).build();
        final List<BidderResponse> bidderResponses = singletonList(BidderResponse.of("someVeryLongBidderName",
                givenSeatBid(BidderBid.of(bid, banner, "USD")), 100));

        final AuctionContext auctionContext = givenAuctionContext(
                bidRequest,
                contextBuilder -> contextBuilder
                        .account(account)
                        .auctionParticipations(toAuctionParticipant(bidderResponses)));

        // when
        final BidResponse bidResponse = bidResponseCreator.create(auctionContext, CACHE_INFO, MULTI_BIDS).result();

        // then
        assertThat(bidResponse.getSeatbid())
                .flatExtracting(SeatBid::getBid).hasSize(1)
                .extracting(extractedBid -> toExtBidPrebid(extractedBid.getExt()).getTargeting())
                .flatExtracting(Map::entrySet)
                .extracting(Map.Entry::getKey, Map.Entry::getValue)
                .containsOnly(
                        tuple("hb_pb", "5.00"),
                        tuple("hb_pb_someVeryLongBi", "5.00"),
                        tuple("hb_bidder", "someVeryLongBidderName"),
                        tuple("hb_bidder_someVeryLo", "someVeryLongBidderName"));
    }

    @Test
    public void shouldReduceAndNotPopulateTargetingKeywordsForExtraBidsWhenCodePrefixIsNotDefined() {
        // given
        final String bidder1 = "bidder1";
        final Map<String, MultiBidConfig> multiBidMap = singletonMap(bidder1, MultiBidConfig.of(bidder1, 3, null));

        final Bid bidder1Bid1 = Bid.builder().id("bidder1Bid1").price(BigDecimal.valueOf(3.67)).impid("i1").build();
        final Bid bidder1Bid2 = Bid.builder().id("bidder1Bid2").price(BigDecimal.valueOf(4.98)).impid("i1").build();
        final Bid bidder1Bid3 = Bid.builder().id("bidder1Bid3").price(BigDecimal.valueOf(1.08)).impid("i1").build();
        final Bid bidder1Bid4 = Bid.builder().id("bidder1Bid4").price(BigDecimal.valueOf(11.8)).impid("i1").build();
        final Bid bidder1Bid5 = Bid.builder().id("bidder1Bid5").price(BigDecimal.valueOf(1.08)).impid("i2").build();

        final List<BidderResponse> bidderResponses = singletonList(
                BidderResponse.of(bidder1,
                        givenSeatBid(
                                BidderBid.of(bidder1Bid1, banner, null),  // extra bid
                                BidderBid.of(bidder1Bid2, banner, null),  // extra bid
                                BidderBid.of(bidder1Bid3, banner, null),  // Will be removed by price
                                BidderBid.of(bidder1Bid4, banner, null),
                                BidderBid.of(bidder1Bid5, banner, null)),
                        100));

        final AuctionContext auctionContext = givenAuctionContext(
                givenBidRequest(
                        identity(),
                        extBuilder -> extBuilder.targeting(givenTargeting()),
                        givenImp("i1"), givenImp("i2")),
                contextBuilder -> contextBuilder.auctionParticipations(toAuctionParticipant(bidderResponses)));

        // when
        final BidResponse result = bidResponseCreator.create(auctionContext, CACHE_INFO, multiBidMap).result();

        // then
        assertThat(result.getSeatbid())
                .flatExtracting(SeatBid::getBid).hasSize(4)
                .extracting(
                        Bid::getId,
                        bid -> toTargetingByKey(bid, "hb_bidder"),
                        bid -> toTargetingByKey(bid, "hb_bidder_bidder1"),
                        BidResponseCreatorTest::getTargetingBidderCode)
                .containsOnly(
                        tuple("bidder1Bid4", bidder1, bidder1, bidder1),
                        tuple("bidder1Bid2", null, null, null),
                        tuple("bidder1Bid1", null, null, null),
                        tuple("bidder1Bid5", bidder1, bidder1, null));

        verify(cacheService, never()).cacheBidsOpenrtb(anyList(), any(), any(), any());
    }

    @Test
    public void shouldNotPopulateTargetingKeywordsForExtraBidsWhenCodePrefixIsDefinedAndBidderKeysFlagIsFalse() {
        // given
        final BidRequest bidRequest = givenBidRequest(
                identity(),
                extBuilder -> extBuilder.targeting(ExtRequestTargeting.builder()
                        .pricegranularity(mapper.valueToTree(
                                ExtPriceGranularity.of(2, singletonList(
                                        ExtGranularityRange.of(BigDecimal.valueOf(5), BigDecimal.valueOf(0.5))))))
                        .includewinners(true)
                        .includebidderkeys(false)
                        .includeformat(false)
                        .build()),
                givenImp("i1"));

        final String bidder1 = "bidder1";
        final Map<String, MultiBidConfig> multiBidMap = singletonMap(bidder1, MultiBidConfig.of(bidder1, 3, "pref"));

        final Bid bidder1Bid1 = Bid.builder().id("bidder1Bid1").price(BigDecimal.valueOf(3.67)).impid("i1").build();
        final Bid bidder1Bid2 = Bid.builder().id("bidder1Bid2").price(BigDecimal.valueOf(4.98)).impid("i1").build();
        final Bid bidder1Bid3 = Bid.builder().id("bidder1Bid3").price(BigDecimal.valueOf(1.08)).impid("i1").build();

        final List<BidderResponse> bidderResponses = singletonList(
                BidderResponse.of(bidder1,
                        givenSeatBid(
                                BidderBid.of(bidder1Bid1, banner, null),  // extra bid
                                BidderBid.of(bidder1Bid2, banner, null),  // extra bid
                                BidderBid.of(bidder1Bid3, banner, null)),
                        100));

        final AuctionContext auctionContext = givenAuctionContext(
                bidRequest,
                contextBuilder -> contextBuilder.auctionParticipations(toAuctionParticipant(bidderResponses)));

        // when
        final BidResponse result = bidResponseCreator.create(auctionContext, CACHE_INFO, multiBidMap).result();

        final Map<String, String> expectedWinningBidTargetingMap = new HashMap<>();
        expectedWinningBidTargetingMap.put("hb_pb", "4.50");
        expectedWinningBidTargetingMap.put("hb_bidder", bidder1);

        // then
        assertThat(result.getSeatbid())
                .flatExtracting(SeatBid::getBid).hasSize(3)
                .extracting(
                        Bid::getId,
                        bid -> toExtBidPrebid(bid.getExt()).getTargeting())
                .containsOnly(
                        tuple("bidder1Bid2", expectedWinningBidTargetingMap),
                        tuple("bidder1Bid1", null),
                        tuple("bidder1Bid3", null));
    }

    @Test
    public void shouldReduceAndPopulateTargetingKeywordsForExtraBidsWhenCodePrefixIsDefined() {
        // given
        final String bidder1 = "bidder1";
        final String codePrefix = "bN";
        final Map<String, MultiBidConfig> multiBidMap = singletonMap(bidder1,
                MultiBidConfig.of(bidder1, 3, codePrefix));

        final Bid bidder1Bid1 = Bid.builder().id("bidder1Bid1").price(BigDecimal.valueOf(3.67)).impid("i1").build();
        final Bid bidder1Bid2 = Bid.builder().id("bidder1Bid2").price(BigDecimal.valueOf(4.88)).impid("i1").build();
        final Bid bidder1Bid3 = Bid.builder().id("bidder1Bid3").price(BigDecimal.valueOf(1.08)).impid("i1").build();
        final Bid bidder1Bid4 = Bid.builder().id("bidder1Bid4").price(BigDecimal.valueOf(11.8)).impid("i1").build();
        final Bid bidder1Bid5 = Bid.builder().id("bidder1Bid5").price(BigDecimal.valueOf(1.08)).impid("i2").build();

        final List<BidderResponse> bidderResponses = singletonList(
                BidderResponse.of(bidder1,
                        givenSeatBid(
                                BidderBid.of(bidder1Bid1, banner, null),  // extra bid
                                BidderBid.of(bidder1Bid2, banner, null),  // extra bid
                                BidderBid.of(bidder1Bid3, banner, null),  // Will be removed by price
                                BidderBid.of(bidder1Bid4, banner, null),
                                BidderBid.of(bidder1Bid5, banner, null)),
                        100));

        final AuctionContext auctionContext = givenAuctionContext(
                givenBidRequest(
                        identity(),
                        extBuilder -> extBuilder.targeting(givenTargeting()),
                        givenImp("i1"), givenImp("i2")),
                contextBuilder -> contextBuilder.auctionParticipations(toAuctionParticipant(bidderResponses)));

        // when
        final BidResponse result = bidResponseCreator.create(auctionContext, CACHE_INFO, multiBidMap).result();

        // then
        final Map<String, String> bidder1Bid4Targeting = new HashMap<>();
        bidder1Bid4Targeting.put("hb_pb", "5.00");
        bidder1Bid4Targeting.put("hb_pb_" + bidder1, "5.00");
        bidder1Bid4Targeting.put("hb_bidder_" + bidder1, bidder1);
        bidder1Bid4Targeting.put("hb_bidder", bidder1);
        final ObjectNode bidder1Bid4Ext = extWithTargeting(bidder1, bidder1Bid4Targeting);
        final Bid expectedBidder1Bid4 = bidder1Bid4.toBuilder().ext(bidder1Bid4Ext).build();

        final String bidderCodeForBidder1Bid2 = codePrefix + 2;
        final Map<String, String> bidder1Bid2Targeting = new HashMap<>();
        bidder1Bid2Targeting.put("hb_bidder_" + bidderCodeForBidder1Bid2, bidderCodeForBidder1Bid2);
        bidder1Bid2Targeting.put("hb_pb_" + bidderCodeForBidder1Bid2, "4.50");
        final ObjectNode bidder1Bid2Ext = extWithTargeting(bidderCodeForBidder1Bid2, bidder1Bid2Targeting);
        final Bid expectedBidder1Bid2 = bidder1Bid2.toBuilder().ext(bidder1Bid2Ext).build();

        final String bidderCodeForBidder1Bid1 = codePrefix + 3;
        final Map<String, String> bidder1Bid1Targeting = new HashMap<>();
        bidder1Bid1Targeting.put("hb_bidder_" + bidderCodeForBidder1Bid1, bidderCodeForBidder1Bid1);
        bidder1Bid1Targeting.put("hb_pb_" + bidderCodeForBidder1Bid1, "3.50");
        final ObjectNode bidder1Bid1Ext = extWithTargeting(bidderCodeForBidder1Bid1, bidder1Bid1Targeting);
        final Bid expectedBidder1Bid1 = bidder1Bid1.toBuilder().ext(bidder1Bid1Ext).build();

        final Map<String, String> bidder1Bid5Targeting = new HashMap<>();
        bidder1Bid5Targeting.put("hb_pb", "1.00");
        bidder1Bid5Targeting.put("hb_pb_" + bidder1, "1.00");
        bidder1Bid5Targeting.put("hb_bidder_" + bidder1, bidder1);
        bidder1Bid5Targeting.put("hb_bidder", bidder1);
        final ObjectNode bidder1Bid5Ext = extWithTargeting(null, bidder1Bid5Targeting);
        final Bid expectedBidder1Bid5 = bidder1Bid5.toBuilder().ext(bidder1Bid5Ext).build();

        assertThat(result.getSeatbid())
                .flatExtracting(SeatBid::getBid)
                .contains(expectedBidder1Bid4, expectedBidder1Bid2, expectedBidder1Bid1, expectedBidder1Bid5);
        verify(cacheService, never()).cacheBidsOpenrtb(anyList(), any(), any(), any());
    }

    @Test
    public void shouldPopulateTargetingKeywordsForWinningBidsAndWinningBidsByBidder() {
        // given
        final Bid firstBid = Bid.builder().id("bidId1").price(BigDecimal.valueOf(5.67)).impid("i1").build();
        final Bid secondBid = Bid.builder().id("bidId2").price(BigDecimal.valueOf(4.98)).impid("i2").build();
        final Bid thirdBid = Bid.builder().id("bidId3").price(BigDecimal.valueOf(7.25)).impid("i2").build();
        final List<BidderResponse> bidderResponses = asList(
                BidderResponse.of("bidder1",
                        givenSeatBid(
                                BidderBid.of(firstBid, banner, null),
                                BidderBid.of(secondBid, banner, null)), 100),
                BidderResponse.of("bidder2",
                        givenSeatBid(BidderBid.of(thirdBid, banner, null)), 111));

        final AuctionContext auctionContext = givenAuctionContext(
                givenBidRequest(
                        identity(),
                        extBuilder -> extBuilder.targeting(givenTargeting()),
                        givenImp("i1"), givenImp("i2")),
                contextBuilder -> contextBuilder.auctionParticipations(toAuctionParticipant(bidderResponses)));

        // when
        final BidResponse bidResponse = bidResponseCreator.create(auctionContext, CACHE_INFO, MULTI_BIDS).result();

        // then
        assertThat(bidResponse.getSeatbid())
                .flatExtracting(SeatBid::getBid).hasSize(3)
                .extracting(
                        Bid::getId,
                        bid -> toTargetingByKey(bid, "hb_bidder"),
                        bid -> toTargetingByKey(bid, "hb_bidder_bidder1"),
                        bid -> toTargetingByKey(bid, "hb_bidder_bidder2"))
                .containsOnly(
                        tuple("bidId1", "bidder1", "bidder1", null),
                        tuple("bidId2", null, "bidder1", null),
                        tuple("bidId3", "bidder2", null, "bidder2"));

        verify(cacheService, never()).cacheBidsOpenrtb(anyList(), any(), any(), any());
    }

    @Test
    public void shouldPopulateAuctionLostToMetricByWinningDealBid() {
        // given
        final String dealId1 = "dealId1";
        final String dealId2 = "dealId2";
        final String lineItemId1 = "lineItemId1";
        final String lineItemId2 = "lineItemId2";
        final BidRequest bidRequest = givenBidRequest(
                identity(),
                extBuilder -> extBuilder.targeting(givenTargeting()),
                Imp.builder()
                        .id(IMP_ID)
                        .pmp(Pmp.builder()
                                // Order defines winning bid
                                .deals(asList(
                                        Deal.builder().id("dealId1")
                                                .ext(mapper.valueToTree(ExtDeal.of(ExtDealLine.of(
                                                        "lineItemId1", null, null, null)))).build(),
                                        Deal.builder().id("dealId2")
                                                .ext(mapper.valueToTree(ExtDeal.of(ExtDealLine.of(
                                                        "lineItemId2", null, null, null)))).build()))
                                .build())
                        .build());

        final Bid firstBid = Bid.builder().id("bidId1").impid(IMP_ID).price(BigDecimal.valueOf(5.67))
                .dealid(dealId1).build();
        final Bid secondBid = Bid.builder().id("bidId2").impid(IMP_ID).price(BigDecimal.valueOf(4.98))
                .dealid(dealId2).build();

        final List<BidderResponse> bidderResponses = asList(
                BidderResponse.of("bidder1", givenSeatBid(BidderBid.of(firstBid, banner, null)), 100),
                BidderResponse.of("bidder2", givenSeatBid(BidderBid.of(secondBid, banner, null)), 100));

        final AuctionContext auctionContext = givenAuctionContext(
                bidRequest,
                contextBuilder -> contextBuilder.auctionParticipations(toAuctionParticipant(bidderResponses)));

        // when
        bidResponseCreator.create(auctionContext, CACHE_INFO, MULTI_BIDS).result();

        // then
        assertThat(auctionContext.getTxnLog().lostAuctionToLineItems().entrySet())
                .extracting(Map.Entry::getKey, Map.Entry::getValue)
                .containsOnly(tuple(lineItemId2, singleton(lineItemId1)));
    }

    @Test
    public void shouldIncreaseLineItemSentToClientAsTopMatchMetricInTransactionLog() {
        // given
        final BidRequest bidRequest = givenBidRequest(
                identity(),
                extBuilder -> extBuilder.targeting(givenTargeting()),
                givenImp(Collections.singletonMap("dealId", "lineItemId1")));

        final Bid bid = Bid.builder()
                .id("bidId1")
                .impid(IMP_ID)
                .price(BigDecimal.valueOf(5.67))
                .dealid("dealId")
                .build();
        final List<BidderResponse> bidderResponses = singletonList(
                BidderResponse.of("bidder1", givenSeatBid(BidderBid.of(bid, banner, null)), 100));

        final AuctionContext auctionContext = givenAuctionContext(
                bidRequest,
                context -> context
                        .debugContext(DebugContext.of(true, true, null))
                        .auctionParticipations(toAuctionParticipant(bidderResponses)));

        // when
        final BidResponse bidResponse = bidResponseCreator.create(auctionContext, CACHE_INFO, MULTI_BIDS).result();

        // then
        final ExtBidResponse responseExt = bidResponse.getExt();

        assertThat(responseExt.getDebug()).isNotNull();
        assertThat(responseExt.getDebug().getPgmetrics()).isNotNull();
        assertThat(singletonList(responseExt.getDebug().getPgmetrics()))
                .flatExtracting(ExtDebugPgmetrics::getSentToClientAsTopMatch)
                .containsOnly("lineItemId1");
    }

    @Test
    public void shouldPopulateTargetingKeywordsFromMediaTypePriceGranularities() {
        // given
        final ExtMediaTypePriceGranularity extMediaTypePriceGranularity = ExtMediaTypePriceGranularity.of(
                mapper.valueToTree(ExtPriceGranularity.of(
                        3,
                        singletonList(ExtGranularityRange.of(
                                BigDecimal.valueOf(10), BigDecimal.valueOf(1))))),
                null,
                null);
        final ExtPriceGranularity extPriceGranularity = ExtPriceGranularity.of(2,
                singletonList(ExtGranularityRange.of(BigDecimal.valueOf(5), BigDecimal.valueOf(0.5))));

        final ExtRequestTargeting targeting = ExtRequestTargeting.builder()
                .pricegranularity(mapper.valueToTree(extPriceGranularity))
                .mediatypepricegranularity(extMediaTypePriceGranularity)
                .includewinners(true)
                .includebidderkeys(true)
                .includeformat(false)
                .build();

        final Bid bid = Bid.builder().id("bidId").price(BigDecimal.valueOf(5.67)).impid(IMP_ID).build();
        final List<BidderResponse> bidderResponses = singletonList(BidderResponse.of("bidder1",
                givenSeatBid(BidderBid.of(bid, banner, "USD")), 100));

        final AuctionContext auctionContext = givenAuctionContext(
                givenBidRequest(
                        identity(),
                        extBuilder -> extBuilder.targeting(targeting),
                        givenImp()),
                contextBuilder -> contextBuilder.auctionParticipations(toAuctionParticipant(bidderResponses)));

        // when
        final BidResponse bidResponse = bidResponseCreator.create(auctionContext, CACHE_INFO, MULTI_BIDS).result();

        // then
        assertThat(bidResponse.getSeatbid())
                .flatExtracting(SeatBid::getBid)
                .extracting(extractedBid -> toExtBidPrebid(extractedBid.getExt()).getTargeting())
                .flatExtracting(Map::entrySet)
                .extracting(Map.Entry::getKey, Map.Entry::getValue)
                .containsOnly(
                        tuple("hb_pb", "5.000"),
                        tuple("hb_bidder", "bidder1"),
                        tuple("hb_pb_bidder1", "5.000"),
                        tuple("hb_bidder_bidder1", "bidder1"));

        verify(cacheService, never()).cacheBidsOpenrtb(anyList(), any(), any(), any());
    }

    @Test
    public void shouldPopulateCacheIdHostPathAndUuidTargetingKeywords() {
        // given
        final Bid bid = Bid.builder().id("bidId").price(BigDecimal.valueOf(5.67)).impid(IMP_ID).build();
        final List<BidderResponse> bidderResponses = singletonList(BidderResponse.of("bidder1",
                givenSeatBid(BidderBid.of(bid, banner, "USD")), 100));

        final AuctionContext auctionContext = givenAuctionContext(
                givenBidRequest(
                        identity(),
                        extBuilder -> extBuilder.targeting(givenTargeting()),
                        givenImp()),
                contextBuilder -> contextBuilder.auctionParticipations(toAuctionParticipant(bidderResponses)));

        final BidRequestCacheInfo cacheInfo = BidRequestCacheInfo.builder().doCaching(true).build();

        givenCacheServiceResult(singletonList(CacheInfo.of("cacheId", "videoId", null, null)));

        // when
        final BidResponse bidResponse = bidResponseCreator.create(auctionContext, cacheInfo, MULTI_BIDS).result();

        // then
        assertThat(bidResponse.getSeatbid())
                .flatExtracting(SeatBid::getBid).hasSize(1)
                .extracting(extractedBid -> toExtBidPrebid(extractedBid.getExt()).getTargeting())
                .flatExtracting(Map::entrySet)
                .extracting(Map.Entry::getKey, Map.Entry::getValue)
                .containsOnly(
                        tuple("hb_pb", "5.00"),
                        tuple("hb_bidder", "bidder1"),
                        tuple("hb_cache_id", "cacheId"),
                        tuple("hb_uuid", "videoId"),
                        tuple("hb_cache_host", "testHost"),
                        tuple("hb_cache_path", "testPath"),
                        tuple("hb_pb_bidder1", "5.00"),
                        tuple("hb_bidder_bidder1", "bidder1"),
                        tuple("hb_cache_id_bidder1", "cacheId"),
                        tuple("hb_uuid_bidder1", "videoId"),
                        tuple("hb_cache_host_bidder1", "testHost"),
                        tuple("hb_cache_path_bidder1", "testPath"));

        verify(cacheService).cacheBidsOpenrtb(anyList(), any(), any(), any());
    }

    @Test
    public void shouldPopulateTargetingKeywordsWithAdditionalValuesFromRequest() {
        // given
        final BidRequest bidRequest = givenBidRequest(
                identity(),
                extBuilder -> extBuilder
                        .targeting(givenTargeting())
                        .adservertargeting(singletonList(ExtRequestPrebidAdservertargetingRule.of(
                                "static_keyword1", xStatic, "static_keyword1"))),
                givenImp());

        final Bid bid = Bid.builder().id("bidId1").price(BigDecimal.valueOf(5.67)).impid(IMP_ID).build();
        final List<BidderResponse> bidderResponses = singletonList(BidderResponse.of(
                "bidder1", givenSeatBid(BidderBid.of(bid, banner, "USD")), 100));

        final AuctionContext auctionContext = givenAuctionContext(
                bidRequest,
                contextBuilder -> contextBuilder.auctionParticipations(toAuctionParticipant(bidderResponses)));

        // when
        final BidResponse bidResponse = bidResponseCreator.create(auctionContext, CACHE_INFO, MULTI_BIDS).result();

        // then
        assertThat(bidResponse.getSeatbid())
                .flatExtracting(SeatBid::getBid).hasSize(1)
                .extracting(extractedBid -> toExtBidPrebid(extractedBid.getExt()).getTargeting())
                .flatExtracting(Map::entrySet)
                .extracting(Map.Entry::getKey, Map.Entry::getValue)
                .contains(tuple("static_keyword1", "static_keyword1"));
    }

    @Test
    public void shouldPopulateTargetingKeywordsIfBidWasCachedAndAdmWasRemoved() {
        // given
        final Bid bid = Bid.builder().id("bidId").price(BigDecimal.valueOf(5.67)).impid(IMP_ID).adm(BID_ADM).build();
        final List<BidderResponse> bidderResponses = singletonList(
                BidderResponse.of("bidder1", givenSeatBid(BidderBid.of(bid, banner, "USD")), 100));

        final AuctionContext auctionContext = givenAuctionContext(
                givenBidRequest(
                        identity(),
                        extBuilder -> extBuilder.targeting(givenTargeting()),
                        givenImp()),
                contextBuilder -> contextBuilder.auctionParticipations(toAuctionParticipant(bidderResponses)));

        final BidRequestCacheInfo cacheInfo = BidRequestCacheInfo.builder()
                .doCaching(true)
                .returnCreativeBids(false) // this will cause erasing of bid.adm
                .build();

        givenCacheServiceResult(singletonList(CacheInfo.of("cacheId", null, null, null)));

        // when
        final BidResponse bidResponse = bidResponseCreator.create(auctionContext, cacheInfo, MULTI_BIDS).result();

        // Check if you didn't lost any bids because of bid change in winningBids set
        // then
        assertThat(bidResponse.getSeatbid())
                .flatExtracting(SeatBid::getBid).hasSize(1)
                .extracting(extractedBid -> toExtBidPrebid(extractedBid.getExt()).getTargeting())
                .doesNotContainNull();
    }

    @Test
    public void shouldCallEventsServiceWhenEventsDisabledByRequestButBidWithLineItem() {
        // given
        final Account account = Account.builder()
                .id("accountId")
                .auction(AccountAuctionConfig.builder()
                        .events(AccountEventsConfig.of(true))
                        .build())
                .build();
        final BidRequest bidRequest = givenBidRequest(
                identity(),
                extBuilder -> extBuilder.targeting(givenTargeting()),
                givenImp(Collections.singletonMap("dealId", "lineItemId")));

        final Bid bid = Bid.builder()
                .id("bidId")
                .price(BigDecimal.valueOf(5.67))
                .impid(IMP_ID)
                .dealid("dealId")
                .build();
        final List<BidderResponse> bidderResponses = singletonList(BidderResponse.of("bidder1",
                givenSeatBid(BidderBid.of(bid, banner, "USD")), 100));

        final AuctionContext auctionContext = givenAuctionContext(
                bidRequest,
                contextBuilder -> contextBuilder
                        .account(account)
                        .auctionParticipations(toAuctionParticipant(bidderResponses)));

        // when
        bidResponseCreator.create(auctionContext, CACHE_INFO, MULTI_BIDS).result();

        // then
        verify(eventsService).createEvent(
                anyString(), anyString(), anyString(), eq("lineItemId"), eq(false), any());
    }

    @Test
    public void shouldAddExtPrebidEventsIfEventsAreEnabledAndExtRequestPrebidEventPresent() {
        // given
        final Account account = Account.builder()
                .id("accountId")
                .auction(AccountAuctionConfig.builder()
                        .events(AccountEventsConfig.of(true))
                        .build())
                .build();
        final BidRequest bidRequest = givenBidRequest(
                identity(),
                extBuilder -> extBuilder
                        .events(mapper.createObjectNode())
                        .integration("pbjs"),
                givenImp());

        final Bid bid = Bid.builder()
                .id("bidId1")
                .price(BigDecimal.valueOf(5.67))
                .impid(IMP_ID)
                .build();
        final List<BidderResponse> bidderResponses = singletonList(
                BidderResponse.of("bidder1", givenSeatBid(BidderBid.of(bid, banner, "USD")), 100));

        final AuctionContext auctionContext = givenAuctionContext(
                bidRequest,
                contextBuilder -> contextBuilder
                        .account(account)
                        .auctionParticipations(toAuctionParticipant(bidderResponses)));

        final Events events = Events.of("http://event-type-win", "http://event-type-view");
        given(eventsService.createEvent(anyString(), anyString(), anyString(), any(), anyBoolean(), any()))
                .willReturn(events);

        final BidRequestCacheInfo cacheInfo = BidRequestCacheInfo.builder().doCaching(true).build();
        givenCacheServiceResult(emptyList());

        // when
        final BidResponse bidResponse = bidResponseCreator.create(auctionContext, cacheInfo, MULTI_BIDS).result();

        // then
        final ArgumentCaptor<List<BidInfo>> bidsArgumentCaptor = ArgumentCaptor.forClass(List.class);
        verify(cacheService).cacheBidsOpenrtb(bidsArgumentCaptor.capture(), any(), any(), any());

        assertThat(bidsArgumentCaptor.getValue())
                .extracting(bidInfo -> toExtBidPrebid(bidInfo.getBid().getExt()).getEvents())
                .containsOnly(events);

        assertThat(bidResponse.getSeatbid()).hasSize(1)
                .flatExtracting(SeatBid::getBid)
                .extracting(responseBid -> toExtBidPrebid(responseBid.getExt()).getEvents())
                .containsOnly(events);
    }

    @Test
    public void shouldAddExtPrebidEventsIfEventsAreEnabledAndAccountSupportEventsForChannel() {
        // given
        final AccountAuctionEventConfig eventsConfig = AccountAuctionEventConfig.builder().build();
        eventsConfig.addEvent("web", true);
        final Account account = Account.builder()
                .id("accountId")
                .auction(AccountAuctionConfig.builder()
                        .events(AccountEventsConfig.of(true))
                        .build())
                .analytics(AccountAnalyticsConfig.of(eventsConfig, null))
                .build();
        final BidRequest bidRequest = givenBidRequest(
                identity(),
                extBuilder -> extBuilder
                        .channel(ExtRequestPrebidChannel.of("web"))
                        .integration("pbjs"),
                givenImp());

        final Bid bid = Bid.builder()
                .id("bidId1")
                .price(BigDecimal.valueOf(5.67))
                .impid(IMP_ID)
                .build();
        final List<BidderResponse> bidderResponses = singletonList(
                BidderResponse.of("bidder1", givenSeatBid(BidderBid.of(bid, banner, "USD")), 100));

        final AuctionContext auctionContext = givenAuctionContext(
                bidRequest,
                contextBuilder -> contextBuilder
                        .account(account)
                        .auctionParticipations(toAuctionParticipant(bidderResponses)));

        final Events events = Events.of("http://event-type-win", "http://event-type-view");
        given(eventsService.createEvent(anyString(), anyString(), anyString(), any(), anyBoolean(), any()))
                .willReturn(events);

        // when
        final BidResponse bidResponse = bidResponseCreator.create(auctionContext, CACHE_INFO, MULTI_BIDS).result();

        // then
        assertThat(bidResponse.getSeatbid()).hasSize(1)
                .flatExtracting(SeatBid::getBid)
                .extracting(responseBid -> toExtBidPrebid(responseBid.getExt()).getEvents())
                .containsOnly(events);

        verify(cacheService, never()).cacheBidsOpenrtb(anyList(), any(), any(), any());
    }

    @Test
    public void shouldAddExtPrebidEventsIfEventsAreEnabledAndDefaultAccountAnalyticsConfig() {
        // given
        final Account account = Account.builder()
                .id("accountId")
                .auction(AccountAuctionConfig.builder()
                        .events(AccountEventsConfig.of(true))
                        .build())
                .analytics(AccountAnalyticsConfig.of(null, singletonMap("some-analytics", mapper.createObjectNode())))
                .build();
        final BidRequest bidRequest = givenBidRequest(
                identity(),
                extBuilder -> extBuilder
                        .channel(ExtRequestPrebidChannel.of("amp"))
                        .integration("pbjs"),
                givenImp());

        final Bid bid = Bid.builder()
                .id("bidId1")
                .price(BigDecimal.valueOf(5.67))
                .impid(IMP_ID)
                .build();
        final List<BidderResponse> bidderResponses = singletonList(
                BidderResponse.of("bidder1", givenSeatBid(BidderBid.of(bid, banner, "USD")), 100));

        final AuctionContext auctionContext = givenAuctionContext(
                bidRequest,
                contextBuilder -> contextBuilder
                        .account(account)
                        .auctionParticipations(toAuctionParticipant(bidderResponses)));

        final Events events = Events.of("http://event-type-win", "http://event-type-view");
        given(eventsService.createEvent(anyString(), anyString(), anyString(), any(), anyBoolean(), any()))
                .willReturn(events);

        // when
        final BidResponse bidResponse = bidResponseCreator.create(auctionContext, CACHE_INFO, MULTI_BIDS).result();

        // then
        assertThat(bidResponse.getSeatbid()).hasSize(1)
                .flatExtracting(SeatBid::getBid)
                .extracting(responseBid -> toExtBidPrebid(responseBid.getExt()).getEvents())
                .containsOnly(events);

        verify(cacheService, never()).cacheBidsOpenrtb(anyList(), any(), any(), any());
    }

    @SuppressWarnings("unchecked")
    @Test
    public void shouldAddExtPrebidVideoToExtBidPrebidWhenVideoBids() {
        // given
        final ExtBidPrebid extBidPrebid = ExtBidPrebid.builder().video(ExtBidPrebidVideo.of(1, "category")).build();
        final Bid bid = Bid.builder()
                .id("bidId1")
                .price(BigDecimal.valueOf(5.67))
                .impid(IMP_ID)
                .ext(mapper.createObjectNode().set("prebid", mapper.valueToTree(extBidPrebid)))
                .build();
        final List<BidderResponse> bidderResponses = singletonList(BidderResponse.of("bidder1",
                givenSeatBid(BidderBid.of(bid, banner, "USD")), 100));

        final AuctionContext auctionContext = givenAuctionContext(
                givenBidRequest(givenImp()),
                contextBuilder -> contextBuilder.auctionParticipations(toAuctionParticipant(bidderResponses)));

        final BidRequestCacheInfo cacheInfo = BidRequestCacheInfo.builder().doCaching(true).build();
        givenCacheServiceResult(emptyList());

        // when
        final BidResponse bidResponse = bidResponseCreator.create(auctionContext, cacheInfo, MULTI_BIDS).result();

        // then
        final ArgumentCaptor<List<BidInfo>> bidsArgumentCaptor = ArgumentCaptor.forClass(List.class);
        verify(cacheService).cacheBidsOpenrtb(bidsArgumentCaptor.capture(), any(), any(), any());

        assertThat(bidsArgumentCaptor.getValue())
                .extracting(bidInfo -> toExtBidPrebid(bidInfo.getBid().getExt()).getVideo())
                .containsOnly(ExtBidPrebidVideo.of(1, "category"));

        assertThat(bidResponse.getSeatbid()).hasSize(1)
                .flatExtracting(SeatBid::getBid)
                .extracting(responseBid -> toExtBidPrebid(responseBid.getExt()).getVideo())
                .containsOnly(ExtBidPrebidVideo.of(1, "category"));
    }

    @Test
    public void shouldAddDealTierSatisfiedToExtBidPrebidWhenBidsPrioritySatisfiedMinPriority() {
        // given
        final Bid bid = Bid.builder().id("bidId1").price(BigDecimal.valueOf(5.67)).impid("i1").impid("i1")
                .ext(mapper.createObjectNode().set("prebid", mapper.valueToTree(
                        ExtBidPrebid.builder().video(ExtBidPrebidVideo.of(1, "category")).build()))).build();
        final List<BidderResponse> bidderResponses = singletonList(BidderResponse.of("bidder1",
                givenSeatBid(BidderBid.of(bid, banner, "USD")), 100));

        final AuctionContext auctionContext = givenAuctionContext(
                givenBidRequest(Imp.builder().id("i1").build()),
                contextBuilder -> contextBuilder.auctionParticipations(toAuctionParticipant(bidderResponses)));

        given(categoryMappingService.createCategoryMapping(any(), any(), any()))
                .willReturn(Future.succeededFuture(CategoryMappingResult.of(emptyMap(),
                        Collections.singletonMap(bid, true),
                        bidderResponses, emptyList())));

        // when
        final BidResponse bidResponse = bidResponseCreator.create(auctionContext, CACHE_INFO, MULTI_BIDS).result();

        // then
        assertThat(bidResponse.getSeatbid()).hasSize(1)
                .flatExtracting(SeatBid::getBid)
                .extracting(Bid::getExt)
                .extracting(ext -> ext.get("prebid"))
                .extracting(ext -> mapper.convertValue(ext, ExtBidPrebid.class))
                .extracting(ExtBidPrebid::getDealTierSatisfied)
                .containsOnly(true);
    }

    @Test
    public void shouldNotAddExtPrebidEventsIfEventsAreNotEnabled() {
        // given
        final Account account = Account.builder()
                .id("accountId")
                .auction(AccountAuctionConfig.builder()
                        .events(AccountEventsConfig.of(false))
                        .build())
                .build();

        final Bid bid = Bid.builder().id("bidId1").price(BigDecimal.valueOf(5.67)).impid(IMP_ID).build();
        final List<BidderResponse> bidderResponses = singletonList(BidderResponse.of("bidder1",
                givenSeatBid(BidderBid.of(bid, banner, "USD")), 100));

        final AuctionContext auctionContext = givenAuctionContext(
                givenBidRequest(
                        identity(),
                        extBuilder -> extBuilder.events(mapper.createObjectNode()),
                        givenImp()),
                contextBuilder -> contextBuilder
                        .account(account)
                        .auctionParticipations(toAuctionParticipant(bidderResponses)));

        // when
        final BidResponse bidResponse = bidResponseCreator.create(auctionContext, CACHE_INFO, MULTI_BIDS).result();

        // then
        assertThat(bidResponse.getSeatbid()).hasSize(1)
                .flatExtracting(SeatBid::getBid)
                .extracting(responseBid -> toExtBidPrebid(responseBid.getExt()).getEvents())
                .containsNull();
    }

    @Test
    public void shouldNotAddExtPrebidEventsIfExtRequestPrebidEventsNull() {
        // given
        final Account account = Account.builder()
                .id("accountId")
                .auction(AccountAuctionConfig.builder()
                        .events(AccountEventsConfig.of(true))
                        .build())
                .build();

        final Bid bid = Bid.builder()
                .id("bidId1")
                .price(BigDecimal.valueOf(5.67))
                .impid(IMP_ID)
                .build();
        final List<BidderResponse> bidderResponses = singletonList(
                BidderResponse.of("bidder1", givenSeatBid(BidderBid.of(bid, banner, "USD")), 100));

        final AuctionContext auctionContext = givenAuctionContext(
                givenBidRequest(givenImp()),
                contextBuilder -> contextBuilder
                        .account(account)
                        .auctionParticipations(toAuctionParticipant(bidderResponses)));

        // when
        final BidResponse bidResponse = bidResponseCreator.create(auctionContext, CACHE_INFO, MULTI_BIDS).result();

        // then
        assertThat(bidResponse.getSeatbid()).hasSize(1)
                .flatExtracting(SeatBid::getBid)
                .extracting(responseBid -> toExtBidPrebid(responseBid.getExt()).getEvents())
                .containsNull();
    }

    @Test
    public void shouldNotAddExtPrebidEventsIfAccountDoesNotSupportEventsForChannel() {
        // given
        final AccountAuctionEventConfig eventsConfig = AccountAuctionEventConfig.builder().build();
        eventsConfig.addEvent("web", true);
        final Account account = Account.builder()
                .id("accountId")
                .auction(AccountAuctionConfig.builder()
                        .events(AccountEventsConfig.of(true))
                        .build())
                .analytics(AccountAnalyticsConfig.of(eventsConfig, null))
                .build();
        final BidRequest bidRequest = givenBidRequest(
                identity(),
                extBuilder -> extBuilder.channel(ExtRequestPrebidChannel.of("amp")),
                givenImp());

        final Bid bid = Bid.builder()
                .id("bidId1")
                .price(BigDecimal.valueOf(5.67))
                .impid(IMP_ID)
                .build();
        final List<BidderResponse> bidderResponses = singletonList(
                BidderResponse.of("bidder1", givenSeatBid(BidderBid.of(bid, banner, "USD")), 100));

        final AuctionContext auctionContext = givenAuctionContext(
                bidRequest,
                contextBuilder -> contextBuilder
                        .account(account)
                        .auctionParticipations(toAuctionParticipant(bidderResponses)));

        // when
        final BidResponse bidResponse = bidResponseCreator.create(auctionContext, CACHE_INFO, MULTI_BIDS).result();

        // then
        assertThat(bidResponse.getSeatbid()).hasSize(1)
                .flatExtracting(SeatBid::getBid)
                .extracting(responseBid -> toExtBidPrebid(responseBid.getExt()).getEvents())
                .containsNull();
    }

    @Test
    public void shouldReturnCacheEntityInExt() {
        // given
        final Bid bid = Bid.builder().id("bidId").price(BigDecimal.valueOf(5.67)).impid(IMP_ID).build();
        final List<BidderResponse> bidderResponses = singletonList(BidderResponse.of("bidder1",
                givenSeatBid(BidderBid.of(bid, banner, "USD")), 100));

        final BidRequestCacheInfo cacheInfo = BidRequestCacheInfo.builder()
                .doCaching(true)
                .shouldCacheBids(true)
                .shouldCacheVideoBids(true)
                .build();

        final AuctionContext auctionContext = givenAuctionContext(
                givenBidRequest(
                        identity(),
                        extBuilder -> extBuilder.targeting(givenTargeting()),
                        givenImp()),
                contextBuilder -> contextBuilder.auctionParticipations(toAuctionParticipant(bidderResponses)));

        givenCacheServiceResult(singletonList(CacheInfo.of("cacheId", "videoId", null, null)));

        // when
        final BidResponse bidResponse = bidResponseCreator.create(auctionContext, cacheInfo, MULTI_BIDS).result();

        // then
        assertThat(bidResponse.getSeatbid())
                .flatExtracting(SeatBid::getBid)
                .extracting(extractedBid -> toExtBidPrebid(extractedBid.getExt()).getCache())
                .extracting(ExtResponseCache::getBids, ExtResponseCache::getVastXml)
                .containsExactly(tuple(
                        CacheAsset.of("uuid=cacheId", "cacheId"),
                        CacheAsset.of("uuid=videoId", "videoId")));

        verify(cacheService).cacheBidsOpenrtb(anyList(), any(), any(), any());
    }

    @Test
    public void shouldNotPopulateWinningBidTargetingIfIncludeWinnersFlagIsFalse() {
        // given
        final BidRequest bidRequest = givenBidRequest(
                identity(),
                extBuilder -> extBuilder.targeting(ExtRequestTargeting.builder()
                        .pricegranularity(mapper.valueToTree(
                                ExtPriceGranularity.of(2, singletonList(
                                        ExtGranularityRange.of(BigDecimal.valueOf(5), BigDecimal.valueOf(0.5))))))
                        .includewinners(false)
                        .includebidderkeys(true)
                        .includeformat(false)
                        .build()),
                givenImp());

        final Bid bid = Bid.builder().id("bidId").price(BigDecimal.valueOf(5.67)).impid(IMP_ID).build();
        final List<BidderResponse> bidderResponses = singletonList(BidderResponse.of("bidder1",
                givenSeatBid(BidderBid.of(bid, banner, "USD")), 100));

        final AuctionContext auctionContext = givenAuctionContext(
                bidRequest,
                contextBuilder -> contextBuilder.auctionParticipations(toAuctionParticipant(bidderResponses)));

        final BidRequestCacheInfo cacheInfo = BidRequestCacheInfo.builder()
                .doCaching(true)
                .shouldCacheBids(true)
                .shouldCacheVideoBids(true)
                .build();

        givenCacheServiceResult(singletonList(CacheInfo.of("cacheId", "videoId", null, null)));

        // when
        final BidResponse bidResponse = bidResponseCreator.create(auctionContext, cacheInfo, MULTI_BIDS).result();

        // then
        assertThat(bidResponse.getSeatbid()).flatExtracting(SeatBid::getBid)
                .extracting(
                        Bid::getId,
                        extractedBid -> toTargetingByKey(extractedBid, "hb_bidder"),
                        extractedBid -> toTargetingByKey(extractedBid, "hb_bidder_bidder1"))
                .containsOnly(
                        tuple("bidId", null, "bidder1"));

        verify(cacheService).cacheBidsOpenrtb(anyList(), any(), any(), any());
    }

    @Test
    public void shouldNotPopulateBidderKeysTargetingIfIncludeBidderKeysFlagIsFalse() {
        // given
        final BidRequest bidRequest = givenBidRequest(
                identity(),
                extBuilder -> extBuilder.targeting(ExtRequestTargeting.builder()
                        .pricegranularity(mapper.valueToTree(
                                ExtPriceGranularity.of(2, singletonList(
                                        ExtGranularityRange.of(BigDecimal.valueOf(5), BigDecimal.valueOf(0.5))))))
                        .includewinners(true)
                        .includebidderkeys(false)
                        .includeformat(false)
                        .build()),
                givenImp());

        final Bid bid = Bid.builder().id("bidId").price(BigDecimal.valueOf(5.67)).impid(IMP_ID).build();
        final List<BidderResponse> bidderResponses = singletonList(
                BidderResponse.of("bidder1", givenSeatBid(BidderBid.of(bid, banner, "USD")), 100));

        final AuctionContext auctionContext = givenAuctionContext(
                bidRequest,
                contextBuilder -> contextBuilder.auctionParticipations(toAuctionParticipant(bidderResponses)));

        final BidRequestCacheInfo cacheInfo = BidRequestCacheInfo.builder()
                .doCaching(true)
                .shouldCacheBids(true)
                .shouldCacheVideoBids(true)
                .build();

        givenCacheServiceResult(singletonList(CacheInfo.of("cacheId", "videoId", null, null)));

        // when
        final BidResponse bidResponse = bidResponseCreator.create(auctionContext, cacheInfo, MULTI_BIDS).result();

        // then
        assertThat(bidResponse.getSeatbid()).flatExtracting(SeatBid::getBid)
                .extracting(
                        Bid::getId,
                        extractedBid -> toTargetingByKey(extractedBid, "hb_bidder"),
                        extractedBid -> toTargetingByKey(extractedBid, "hb_bidder_bidder1"))
                .containsOnly(
                        tuple("bidId", "bidder1", null));

        verify(cacheService).cacheBidsOpenrtb(anyList(), any(), any(), any());
    }

    @Test
    public void shouldNotPopulateCacheIdTargetingKeywordsIfBidCpmIsZero() {
        // given
        final BidRequest bidRequest = givenBidRequest(
                identity(),
                extBuilder -> extBuilder.targeting(givenTargeting()),
                givenImp("impId1"), givenImp("impId2"));

        final Bid firstBid = Bid.builder().id("bidId1").impid("impId1").price(BigDecimal.ZERO).build();
        final Bid secondBid = Bid.builder().id("bidId2").impid("impId2").price(BigDecimal.valueOf(5.67)).build();

        final List<BidderResponse> bidderResponses = asList(
                BidderResponse.of("bidder1", givenSeatBid(BidderBid.of(firstBid, banner, null)), 99),
                BidderResponse.of("bidder2", givenSeatBid(BidderBid.of(secondBid, banner, null)), 123));

        final AuctionContext auctionContext = givenAuctionContext(
                bidRequest,
                contextBuilder -> contextBuilder.auctionParticipations(toAuctionParticipant(bidderResponses)));

        final BidRequestCacheInfo cacheInfo = BidRequestCacheInfo.builder().doCaching(true).build();

        givenCacheServiceResult(singletonList(CacheInfo.of("cacheId2", null, null, null)));

        // when
        final BidResponse bidResponse = bidResponseCreator.create(auctionContext, cacheInfo, MULTI_BIDS).result();

        // then
        assertThat(bidResponse.getSeatbid()).flatExtracting(SeatBid::getBid).hasSize(2)
                .extracting(
                        bid -> toTargetingByKey(bid, "hb_bidder"),
                        bid -> toTargetingByKey(bid, "hb_cache_id"),
                        bid -> toTargetingByKey(bid, "hb_cache_id_bidder2"))
                .containsOnly(
                        tuple("bidder1", null, null),
                        tuple("bidder2", "cacheId2", "cacheId2"));

        verify(cacheService).cacheBidsOpenrtb(anyList(), any(), any(), any());
    }

    @SuppressWarnings("unchecked")
    @Test
    public void shouldNotCacheNonDealBidWithCpmIsZeroAndCacheDealBidWithZeroCpm() {
        // given
        final Imp imp1 = givenImp("impId1");
        final Imp imp2 = givenImp("impId2");

        final Bid bid1 = Bid.builder().id("bidId1").impid("impId1").price(BigDecimal.ZERO).build();
        final Bid bid2 = Bid.builder().id("bidId2").impid("impId2").price(BigDecimal.ZERO).dealid("dealId2").build();

        final List<BidderResponse> bidderResponses = asList(
                BidderResponse.of("bidder1", givenSeatBid(BidderBid.of(bid1, banner, null)), 99),
                BidderResponse.of("bidder2", givenSeatBid(BidderBid.of(bid2, banner, null)), 99));

        final AuctionContext auctionContext = givenAuctionContext(
                givenBidRequest(imp1, imp2),
                contextBuilder -> contextBuilder.auctionParticipations(toAuctionParticipant(bidderResponses)));

        final BidRequestCacheInfo cacheInfo = BidRequestCacheInfo.builder().doCaching(true).build();
        givenCacheServiceResult(singletonList(CacheInfo.of("cacheId2", null, null, null)));

        // when
        bidResponseCreator.create(auctionContext, cacheInfo, MULTI_BIDS).result();

        // then
        final ArgumentCaptor<List<BidInfo>> bidsArgumentCaptor = ArgumentCaptor.forClass(List.class);
        verify(cacheService).cacheBidsOpenrtb(bidsArgumentCaptor.capture(), any(), any(), any());

        assertThat(bidsArgumentCaptor.getValue()).extracting(bidInfo -> bidInfo.getBid().getId())
                .containsOnly("bidId2");
    }

    @Test
    public void shouldPopulateBidResponseExtension() {
        // given
        final BidRequest bidRequest = BidRequest.builder()
                .cur(singletonList("USD"))
                .tmax(1000L)
                .app(App.builder().build())
                .imp(singletonList(givenImp()))
                .build();

        final Bid bid = Bid.builder().id("bidId1").impid(IMP_ID).adm("[]").price(BigDecimal.valueOf(5.67)).build();
        final List<BidderResponse> bidderResponses = singletonList(BidderResponse.of("bidder1",
                BidderSeatBid.of(singletonList(BidderBid.of(bid, xNative, null)), null,
                        singletonList(BidderError.badInput("bad_input")),
<<<<<<< HEAD
                        singletonList(BidderError.generic("some_warning")),
                        emptyList()), 100));
=======
                        singletonList(BidderError.generic("some_warning"))), 100));

        final AuctionContext auctionContext = givenAuctionContext(
                bidRequest,
                contextBuilder -> contextBuilder.auctionParticipations(toAuctionParticipant(bidderResponses)));

>>>>>>> b18193ec
        final BidRequestCacheInfo cacheInfo = BidRequestCacheInfo.builder().doCaching(true).build();

        givenCacheServiceResult(CacheServiceResult.of(
                DebugHttpCall.builder().endpoint("http://cache-service/cache").responseTimeMillis(666).build(),
                new RuntimeException("cacheError"), emptyMap()));

        // when
        final BidResponse bidResponse = bidResponseCreator.create(auctionContext, cacheInfo, MULTI_BIDS).result();

        // then
        final ExtBidResponse responseExt = bidResponse.getExt();

        assertThat(responseExt.getDebug()).isNull();
        assertThat(responseExt.getWarnings())
                .containsEntry("bidder1", singletonList(ExtBidderError.of(999, "some_warning")));
        assertThat(responseExt.getUsersync()).isNull();
        assertThat(responseExt.getTmaxrequest()).isEqualTo(1000L);

        assertThat(responseExt.getErrors()).hasSize(2).containsOnly(
                entry("bidder1", asList(
                        ExtBidderError.of(2, "bad_input"),
                        ExtBidderError.of(3, "Failed to decode: Cannot deserialize value"
                                + " of type `com.iab.openrtb.response.Response` from Array value "
                                + "(token `JsonToken.START_ARRAY`)\n"
                                + " at [Source: (String)\"[]\"; line: 1, column: 1]"))),
                entry("cache", singletonList(ExtBidderError.of(999, "cacheError"))));

        assertThat(responseExt.getResponsetimemillis()).hasSize(2)
                .containsOnly(entry("bidder1", 100), entry("cache", 666));

        verify(cacheService).cacheBidsOpenrtb(anyList(), any(), any(), any());
    }

    @Test
    public void impToStoredVideoJsonShouldTolerateWhenStoredVideoFetchIsFailed() {
        // given
        final Imp imp = Imp.builder().id(IMP_ID).ext(
                        mapper.valueToTree(
                                ExtImp.of(
                                        ExtImpPrebid.builder()
                                                .storedrequest(ExtStoredRequest.of("st1"))
                                                .options(ExtOptions.of(true))
                                                .build(),
                                        null
                                )))
                .build();

        final Bid bid = Bid.builder().id("bidId1").impid(IMP_ID).price(BigDecimal.valueOf(5.67)).build();
        final List<BidderResponse> bidderResponses = singletonList(BidderResponse.of("bidder1",
                givenSeatBid(BidderBid.of(bid, banner, "USD")), 100));

        final AuctionContext auctionContext = givenAuctionContext(
                givenBidRequest(imp),
                contextBuilder -> contextBuilder.auctionParticipations(toAuctionParticipant(bidderResponses)));

        given(storedRequestProcessor.videoStoredDataResult(any(), anyList(), anyList(), any())).willReturn(
                Future.failedFuture("Fetch failed"));

        // when
        final Future<BidResponse> result = bidResponseCreator.create(auctionContext, CACHE_INFO, MULTI_BIDS);

        // then
        verify(storedRequestProcessor).videoStoredDataResult(any(), eq(singletonList(imp)), anyList(), eq(timeout));

        assertThat(result.succeeded()).isTrue();
    }

    @SuppressWarnings("unchecked")
    @Test
    public void impToStoredVideoJsonShouldInjectStoredVideoWhenExtOptionsIsTrueAndVideoNotEmpty() {
        // given
        final Imp imp1 = Imp.builder().id("impId1").ext(
                        mapper.valueToTree(
                                ExtImp.of(ExtImpPrebid.builder()
                                        .storedrequest(ExtStoredRequest.of("st1"))
                                        .options(ExtOptions.of(true))
                                        .build(), null)))
                .build();
        final Imp imp2 = Imp.builder().id("impId2").ext(
                        mapper.valueToTree(
                                ExtImp.of(ExtImpPrebid.builder()
                                        .storedrequest(ExtStoredRequest.of("st2"))
                                        .options(ExtOptions.of(false))
                                        .build(), null)))
                .build();
        final Imp imp3 = Imp.builder().id("impId3").ext(
                        mapper.valueToTree(
                                ExtImp.of(ExtImpPrebid.builder()
                                        .storedrequest(ExtStoredRequest.of("st3"))
                                        .options(ExtOptions.of(true))
                                        .build(), null)))
                .build();
        final BidRequest bidRequest = givenBidRequest(imp1, imp2, imp3);

        final Bid bid1 = Bid.builder().id("bidId1").impid("impId1").price(BigDecimal.valueOf(5.67)).build();
        final Bid bid2 = Bid.builder().id("bidId2").impid("impId2").price(BigDecimal.valueOf(2)).build();
        final Bid bid3 = Bid.builder().id("bidId3").impid("impId3").price(BigDecimal.valueOf(3)).build();
        final List<BidderBid> bidderBids = mutableList(
                BidderBid.of(bid1, banner, "USD"),
                BidderBid.of(bid2, banner, "USD"),
                BidderBid.of(bid3, banner, "USD"));
        final List<BidderResponse> bidderResponses = singletonList(
                BidderResponse.of("bidder1", BidderSeatBid.of(bidderBids), 100));

        final AuctionContext auctionContext = givenAuctionContext(
                bidRequest,
                contextBuilder -> contextBuilder.auctionParticipations(toAuctionParticipant(bidderResponses)));

        final Video storedVideo = Video.builder().maxduration(100).h(2).w(2).build();
        given(storedRequestProcessor.videoStoredDataResult(any(), anyList(), anyList(), any()))
                .willReturn(Future.succeededFuture(
                        VideoStoredDataResult.of(singletonMap("impId1", storedVideo), emptyList())));
        final BidRequestCacheInfo cacheInfo = BidRequestCacheInfo.builder().doCaching(true).build();
        givenCacheServiceResult(emptyList());

        // when
        final Future<BidResponse> result = bidResponseCreator.create(auctionContext, cacheInfo, MULTI_BIDS);

        // then
        verify(storedRequestProcessor).videoStoredDataResult(any(), eq(asList(imp1, imp3)), anyList(),
                eq(timeout));

        final ArgumentCaptor<List<BidInfo>> bidsArgumentCaptor = ArgumentCaptor.forClass(List.class);
        verify(cacheService).cacheBidsOpenrtb(bidsArgumentCaptor.capture(), any(), any(), any());

        assertThat(bidsArgumentCaptor.getValue())
                .extracting(bidInfo -> toExtBidPrebid(bidInfo.getBid().getExt()).getStoredRequestAttributes())
                .containsOnly(storedVideo, null, null);

        assertThat(result.result().getSeatbid())
                .flatExtracting(SeatBid::getBid).hasSize(3)
                .extracting(extractedBid -> toExtBidPrebid(extractedBid.getExt()).getStoredRequestAttributes())
                .containsOnly(storedVideo, null, null);
    }

    @Test
    public void impToStoredVideoJsonShouldAddErrorsWithPrebidBidderWhenStoredVideoRequestFailed() {
        // given
        final Imp imp1 = Imp.builder().id(IMP_ID).ext(
                        mapper.valueToTree(
                                ExtImp.of(ExtImpPrebid.builder()
                                                .storedrequest(ExtStoredRequest.of("st1"))
                                                .options(ExtOptions.of(true))
                                                .build(),
                                        null)))
                .build();
        final BidRequest bidRequest = givenBidRequest(imp1);

        final Bid bid1 = Bid.builder().id("bidId1").impid(IMP_ID).price(BigDecimal.valueOf(5.67)).build();
        final List<BidderBid> bidderBids = singletonList(BidderBid.of(bid1, banner, "USD"));
        final List<BidderResponse> bidderResponses = singletonList(
                BidderResponse.of("bidder1", BidderSeatBid.of(bidderBids), 100));

        final AuctionContext auctionContext = givenAuctionContext(
                bidRequest,
                contextBuilder -> contextBuilder.auctionParticipations(toAuctionParticipant(bidderResponses)));

        given(storedRequestProcessor.videoStoredDataResult(any(), anyList(), anyList(), any()))
                .willReturn(Future.failedFuture("Bad timeout"));

        // when
        final Future<BidResponse> result = bidResponseCreator.create(auctionContext, CACHE_INFO, MULTI_BIDS);

        // then
        verify(storedRequestProcessor).videoStoredDataResult(any(), eq(singletonList(imp1)), anyList(), eq(timeout));

        assertThat(result.result().getExt()).isEqualTo(
                ExtBidResponse.builder()
                        .errors(singletonMap("prebid",
                                singletonList(ExtBidderError.of(BidderError.Type.generic.getCode(), "Bad timeout"))))
                        .responsetimemillis(singletonMap("bidder1", 100))
                        .tmaxrequest(1000L)
<<<<<<< HEAD
                        .prebid(ExtBidResponsePrebid.of(1000L, null, null, null, null))
=======
                        .prebid(ExtBidResponsePrebid.builder().auctiontimestamp(1000L).build())
>>>>>>> b18193ec
                        .build());
    }

    @Test
    public void shouldProcessRequestAndAddErrorAboutDeprecatedBidder() {
        // given
        final String invalidBidderName = "invalid";

        final BidRequest bidRequest = givenBidRequest(Imp.builder()
                .ext(mapper.valueToTree(singletonMap(invalidBidderName, 0)))
                .build());

        final List<BidderResponse> bidderResponses = singletonList(BidderResponse.of("bidder1", givenSeatBid(), 100));

        final AuctionContext auctionContext = givenAuctionContext(
                bidRequest,
                contextBuilder -> contextBuilder.auctionParticipations(toAuctionParticipant(bidderResponses)));

        given(bidderCatalog.isDeprecatedName(invalidBidderName)).willReturn(true);
        given(bidderCatalog.errorForDeprecatedName(invalidBidderName)).willReturn(
                "invalid has been deprecated and is no longer available. Use valid instead.");

        // when
        final BidResponse bidResponse = bidResponseCreator.create(auctionContext, CACHE_INFO, MULTI_BIDS).result();

        // then
        assertThat(bidResponse.getExt()).isEqualTo(
                ExtBidResponse.builder()
                        .errors(singletonMap(invalidBidderName,
                                singletonList(ExtBidderError.of(BidderError.Type.bad_input.getCode(),
                                        "invalid has been deprecated and is no longer available. Use valid instead."))))
                        .responsetimemillis(singletonMap("bidder1", 100))
                        .tmaxrequest(1000L)
<<<<<<< HEAD
                        .prebid(ExtBidResponsePrebid.of(1000L, null, null, null, null))
=======
                        .prebid(ExtBidResponsePrebid.builder().auctiontimestamp(1000L).build())
>>>>>>> b18193ec
                        .build());

        verify(cacheService, never()).cacheBidsOpenrtb(anyList(), any(), any(), any());
    }

    @Test
    public void shouldProcessRequestAndAddErrorFromAuctionContext() {
        // given
        final Bid bid1 = Bid.builder().id("bidId1").impid(IMP_ID).price(BigDecimal.valueOf(5.67)).build();
        final List<BidderBid> bidderBids = singletonList(BidderBid.of(bid1, banner, "USD"));
        final List<BidderResponse> bidderResponses = singletonList(
                BidderResponse.of("bidder1", BidderSeatBid.of(bidderBids), 100));

        final AuctionContext auctionContext = givenAuctionContext(
                givenBidRequest(givenImp()),
                contextBuilder -> contextBuilder
                        .prebidErrors(singletonList("privacy error"))
                        .auctionParticipations(toAuctionParticipant(bidderResponses)));

        // when
        final Future<BidResponse> result = bidResponseCreator.create(auctionContext, CACHE_INFO, MULTI_BIDS);

        // then
        assertThat(result.result().getExt()).isEqualTo(
                ExtBidResponse.builder()
                        .errors(singletonMap(
                                "prebid",
                                singletonList(ExtBidderError.of(BidderError.Type.generic.getCode(), "privacy error"))))
                        .responsetimemillis(singletonMap("bidder1", 100))
                        .tmaxrequest(1000L)
<<<<<<< HEAD
                        .prebid(ExtBidResponsePrebid.of(1000L, null, null, null, null))
=======
                        .prebid(ExtBidResponsePrebid.builder().auctiontimestamp(1000L).build())
>>>>>>> b18193ec
                        .build());
    }

    @Test
    public void shouldPopulateResponseDebugExtensionAndWarningsIfDebugIsEnabled() {
        // given
        final BidRequest bidRequest = givenBidRequest(givenImp());
        final List<String> warnings = asList("warning1", "warning2");

        givenCacheServiceResult(CacheServiceResult.of(
                DebugHttpCall.builder()
                        .endpoint("http://cache-service/cache")
                        .requestUri("test.uri")
                        .responseStatus(500)
                        .build(),
                null,
                emptyMap()));

        final BidRequestCacheInfo cacheInfo = BidRequestCacheInfo.builder().doCaching(true).build();

        final Bid bid = Bid.builder().id("bidId1").impid(IMP_ID).price(BigDecimal.valueOf(5.67)).build();
        final List<BidderResponse> bidderResponses = singletonList(BidderResponse.of(
                "bidder1",
                BidderSeatBid.of(
                        singletonList(BidderBid.of(bid, banner, null)),
                        singletonList(ExtHttpCall.builder().status(200).build()),
                        emptyList(),
                        emptyList(),
                        emptyList()),
                100));

        final AuctionContext auctionContext = givenAuctionContext(
                bidRequest,
                builder -> builder
                        .debugWarnings(warnings)
                        .debugContext(DebugContext.of(true, true, null))
                        .auctionParticipations(toAuctionParticipant(bidderResponses)));

        auctionContext.getDebugHttpCalls().put("userservice", singletonList(
                DebugHttpCall.builder()
                        .requestUri("userservice.uri")
                        .responseStatus(500)
                        .responseTimeMillis(200)
                        .build()));

        // when
        final BidResponse bidResponse = bidResponseCreator.create(auctionContext, cacheInfo, MULTI_BIDS).result();

        // then
        final ExtBidResponse responseExt = bidResponse.getExt();

        assertThat(responseExt.getDebug()).isNotNull();
        assertThat(responseExt.getDebug().getHttpcalls()).hasSize(3)
                .containsOnly(
                        entry("bidder1", singletonList(ExtHttpCall.builder().status(200).build())),
                        entry("cache", singletonList(ExtHttpCall.builder().uri("test.uri").status(500).build())),
                        entry("userservice", singletonList(ExtHttpCall.builder().uri("userservice.uri").status(500)
                                .build())));

        assertThat(responseExt.getDebug().getResolvedrequest()).isEqualTo(bidRequest);

        assertThat(responseExt.getWarnings())
                .containsOnly(
                        entry("prebid", Arrays.asList(
                                ExtBidderError.of(BidderError.Type.generic.getCode(), "warning1"),
                                ExtBidderError.of(BidderError.Type.generic.getCode(), "warning2"))));

        verify(cacheService).cacheBidsOpenrtb(anyList(), any(), any(), any());
    }

    @Test
    public void shouldPassIntegrationToCacheServiceAndBidEvents() {
        // given
        final Account account = Account.builder()
                .id("accountId")
                .auction(AccountAuctionConfig.builder()
                        .events(AccountEventsConfig.of(true))
                        .build())
                .build();
        final BidRequest bidRequest = BidRequest.builder()
                .cur(singletonList("USD"))
                .imp(singletonList(givenImp()))
                .ext(ExtRequest.of(ExtRequestPrebid.builder()
                        .events(mapper.createObjectNode())
                        .integration("integration")
                        .build()))
                .build();

        final Bid bid = Bid.builder().id("bidId1").impid(IMP_ID).price(BigDecimal.valueOf(5.67)).build();
        final List<BidderResponse> bidderResponses = singletonList(
                BidderResponse.of("bidder1", givenSeatBid(BidderBid.of(bid, banner, "USD")), 100));

        final AuctionContext auctionContext = givenAuctionContext(
                bidRequest,
                contextBuilder -> contextBuilder
                        .account(account)
                        .auctionParticipations(toAuctionParticipant(bidderResponses)));

        final BidRequestCacheInfo cacheInfo = BidRequestCacheInfo.builder().doCaching(true).build();

        givenCacheServiceResult(singletonList(CacheInfo.empty()));

        given(eventsService.createEvent(anyString(), anyString(), anyString(), any(), anyBoolean(), any()))
                .willReturn(Events.of(
                        "http://win-url?param=value&int=integration",
                        "http://imp-url?param=value&int=integration"));

        // when
        final Future<BidResponse> result = bidResponseCreator.create(auctionContext, cacheInfo, MULTI_BIDS);

        // then
        verify(cacheService).cacheBidsOpenrtb(anyList(), any(), any(),
                argThat(eventsContext -> eventsContext.getIntegration().equals("integration")));

        assertThat(result.result().getSeatbid())
                .flatExtracting(SeatBid::getBid).hasSize(1)
                .extracting(extractedBid -> toExtBidPrebid(extractedBid.getExt()).getEvents())
                .containsOnly(Events.of(
                        "http://win-url?param=value&int=integration",
                        "http://imp-url?param=value&int=integration"));
    }

    @Test
    public void shouldPopulateExtensionResponseDebugAndDeepDebugLogIfEnabled() {
        // given
        final DeepDebugLog deepDebugLog = DeepDebugLog.create(true, clock);
        deepDebugLog.add("line-item-id-1", pacing, () -> "test-1");
        deepDebugLog.add("line-item-id-2", targeting, () -> "test-2");
        deepDebugLog.add("", targeting, () -> "test-3");

        final Bid bid = Bid.builder().id("bidId1").price(BigDecimal.valueOf(5.67)).impid(IMP_ID).build();
        final List<BidderResponse> bidderResponses = singletonList(BidderResponse.of("bidder1",
                givenSeatBid(BidderBid.of(bid, banner, "USD")), 100));

        final AuctionContext auctionContext = givenAuctionContext(
                givenBidRequest(givenImp()),
                builder -> builder
                        .deepDebugLog(deepDebugLog)
                        .auctionParticipations(toAuctionParticipant(bidderResponses)));

        // when
        final BidResponse bidResponse = bidResponseCreator.create(auctionContext, CACHE_INFO, MULTI_BIDS).result();

        // then
        final ExtDebugTrace extDebugTrace = bidResponse.getExt().getDebug().getTrace();

        assertThat(extDebugTrace.getDeals())
                .containsExactly(ExtTraceDeal.of("", ZonedDateTime.now(clock), targeting, "test-3"));

        assertThat(extDebugTrace.getLineItems())
                .containsExactly(
                        entry("line-item-id-1", List.of(ExtTraceDeal.of("line-item-id-1",
                                ZonedDateTime.now(clock), pacing, "test-1"))),
                        entry("line-item-id-2", List.of(ExtTraceDeal.of("line-item-id-2",
                                ZonedDateTime.now(clock), targeting, "test-2"))));
    }

    @Test
    public void shouldBidResponseDebugReturnNullIfDeepDebugLogIsEnabledAndNotPopulated() {
        // given
        final Bid bid = Bid.builder().id("bidId1").price(BigDecimal.valueOf(5.67)).impid(IMP_ID).build();
        final List<BidderResponse> bidderResponses = singletonList(BidderResponse.of("bidder1",
                givenSeatBid(BidderBid.of(bid, banner, "USD")), 100));

        final AuctionContext auctionContext = givenAuctionContext(
                givenBidRequest(givenImp()),
                builder -> builder
                        .deepDebugLog(DeepDebugLog.create(true, clock))
                        .auctionParticipations(toAuctionParticipant(bidderResponses)));

        // when
        final BidResponse bidResponse = bidResponseCreator.create(auctionContext, CACHE_INFO, MULTI_BIDS).result();

        // then
        assertThat(bidResponse.getExt().getDebug()).isNull();
    }

    @Test
    public void shouldPopulateBidResponseExtErrorIfImpExtIsInvalid() {
        // given
        final String errorMessage = "Incorrect Imp extension format for Imp with id imp-test: Cannot deserialize";
        given(storedRequestProcessor.videoStoredDataResult(anyString(), anyList(), anyList(), any()))
                .willReturn(Future.succeededFuture(VideoStoredDataResult.of(emptyMap(), List.of(errorMessage))));

        final BidRequest bidRequest = givenBidRequest(Imp.builder()
                .ext(mapper.createObjectNode().set("prebid", mapper.createObjectNode()
                        .set("storedrequest", mapper.createObjectNode()
                                .set("id", mapper.createObjectNode().putArray("id")
                                        .add("id"))))).id(IMP_ID).build());

        final Bid bid = Bid.builder().id("bidId1").price(BigDecimal.valueOf(5.67)).impid(IMP_ID).build();
        final List<BidderResponse> bidderResponses = singletonList(BidderResponse.of("bidder1",
                givenSeatBid(BidderBid.of(bid, banner, "USD")), 100));

        final AuctionContext auctionContext = givenAuctionContext(
                bidRequest,
                contextBuilder -> contextBuilder.auctionParticipations(toAuctionParticipant(bidderResponses)));

        // when
        final BidResponse bidResponse = bidResponseCreator.create(auctionContext, CACHE_INFO, MULTI_BIDS).result();

        // then
        assertThat(bidResponse.getExt().getErrors().get("prebid").get(0).getMessage()).isEqualTo(errorMessage);
    }

    @Test
    public void shouldThrowErrorIfBidIdAndCorrespondingImpIdNotEquals() {
        // given
        final BidRequest bidRequest = givenBidRequest(Imp.builder().id("312").build());

        final Bid bid = Bid.builder().id("bidId1").price(BigDecimal.valueOf(5.67)).impid("123").build();
        final List<BidderResponse> bidderResponses = singletonList(BidderResponse.of("bidder1",
                givenSeatBid(BidderBid.of(bid, banner, "USD")), 100));

        final AuctionContext auctionContext = givenAuctionContext(
                bidRequest,
                contextBuilder -> contextBuilder.auctionParticipations(toAuctionParticipant(bidderResponses)));

        // when
        final Future<BidResponse> bidResponse = bidResponseCreator.create(auctionContext, CACHE_INFO, MULTI_BIDS);

        // when
        assertThat(bidResponse.failed()).isTrue();
        assertThat(bidResponse.cause()).hasMessage("Bid with impId 123 doesn't have matched imp");
    }

    @Test
    public void shouldThrowExceptionWhenBidAdmIsParsedButImpNativeNotFound() throws JsonProcessingException {
        // given
        final Bid bid = Bid.builder()
                .id("bidId1")
                .impid("impId1")
                .price(BigDecimal.valueOf(5.67))
                .nurl(BID_NURL)
                .adm(mapper.writeValueAsString(Response.builder()
                        .assets(List.of(com.iab.openrtb.response.Asset.builder().build()))
                        .build()))
                .build();

        final String bidder1 = "bidder1";
        final List<BidderResponse> bidderResponses = List.of(BidderResponse.of(bidder1,
                givenSeatBid(BidderBid.of(bid, xNative, "USD")), 100));

        final AuctionContext auctionContext = givenAuctionContext(
                givenBidRequest(givenImp("impId1")),
                contextBuilder -> contextBuilder.auctionParticipations(toAuctionParticipant(bidderResponses)));

        // when
        final BidResponse bidResponse = bidResponseCreator.create(auctionContext, CACHE_INFO, MULTI_BIDS).result();

        // then
        assertThat(bidResponse.getExt())
                .extracting(ExtBidResponse::getErrors)
                .extracting(error -> error.get(bidder1))
                .extracting(extBidderErrors -> extBidderErrors.get(0))
                .isEqualTo(ExtBidderError.of(3, "Could not find native imp"));

    }

    @Test
    public void shouldThrowExceptionWhenNativeRequestIsInvalid() throws JsonProcessingException {
        // given
        final Bid bid = Bid.builder()
                .id("bidId1")
                .impid("impId1")
                .price(BigDecimal.valueOf(5.67))
                .nurl(BID_NURL)
                .adm(mapper.writeValueAsString(Response.builder()
                        .assets(List.of(com.iab.openrtb.response.Asset.builder().build()))
                        .build()))
                .build();

        final String bidder1 = "bidder1";
        final List<BidderResponse> bidderResponses = List.of(BidderResponse.of(bidder1,
                givenSeatBid(BidderBid.of(bid, xNative, "USD")), 100));

        final ObjectNode customObjectNode = mapper.createObjectNode();
        customObjectNode.set("test-field", mapper
                .createObjectNode().set("other-test-field", mapper
                        .createArrayNode().add(22).add(33)));

        final AuctionContext auctionContext = givenAuctionContext(
                givenBidRequest(Imp.builder()
                        .id("impId1")
                        .xNative(Native.builder().request(customObjectNode.asText()).build())
                        .build()),
                contextBuilder -> contextBuilder.auctionParticipations(toAuctionParticipant(bidderResponses)));

        // when
        final BidResponse bidResponse = bidResponseCreator.create(auctionContext, CACHE_INFO, MULTI_BIDS).result();

        // then
        assertThat(bidResponse.getExt())
                .extracting(ExtBidResponse::getErrors)
                .extracting(error -> error.get(bidder1))
                .extracting(extBidderErrors -> extBidderErrors.get(0))
                .isEqualTo(ExtBidderError.of(3, "No content to map due to end-of-input\n"
                        + " at [Source: (String)\"\"; line: 1, column: 0]"));
    }

    @Test
    public void shouldPopulateBidAdmIfResponseAssetsIsNull() throws JsonProcessingException {
        // given
        final String adm = mapper.writeValueAsString(Response.builder()
                .assets(null)
                .dcourl("test-field")
                .build());

        final Bid bid = Bid.builder()
                .id("bidId1")
                .impid("impId1")
                .price(BigDecimal.valueOf(5.67))
                .nurl(BID_NURL)
                .adm(adm)
                .build();

        final String bidder1 = "bidder1";
        final List<BidderResponse> bidderResponses = List.of(BidderResponse.of(bidder1,
                givenSeatBid(BidderBid.of(bid, xNative, "USD")), 100));

        final AuctionContext auctionContext = givenAuctionContext(
                givenBidRequest(Imp.builder()
                        .id("impId1")
                        .xNative(Native.builder().build())
                        .build()),
                contextBuilder -> contextBuilder.auctionParticipations(toAuctionParticipant(bidderResponses)));

        // when
        final BidResponse bidResponse = bidResponseCreator.create(auctionContext, CACHE_INFO, MULTI_BIDS).result();

        // then
        assertThat(bidResponse)
                .extracting(BidResponse::getSeatbid)
                .extracting(seatBids -> seatBids.get(0))
                .extracting(SeatBid::getBid)
                .extracting(bids -> bids.get(0))
                .extracting(Bid::getAdm)
                .isEqualTo(adm);
    }

    @Test
    public void shouldPopulateEventsContextForRequestIfEventsEnabledForRequest() {
        // given
        final AccountAuctionEventConfig accountAuctionEventConfig = AccountAuctionEventConfig.builder().build();
        accountAuctionEventConfig.addEvent("pbjs", true);

        final Account account = Account.builder()
                .id("accountId")
                .analytics(AccountAnalyticsConfig.of(accountAuctionEventConfig, emptyMap()))
                .auction(AccountAuctionConfig.builder()
                        .events(AccountEventsConfig.of(true))
                        .build())
                .build();

        final Bid bid = Bid.builder().id("bidId1").impid(IMP_ID).price(BigDecimal.valueOf(5.67)).build();
        final List<BidderResponse> bidderResponses = singletonList(
                BidderResponse.of("bidder1", givenSeatBid(BidderBid.of(bid, banner, "USD")), 100));

        final AuctionContext auctionContext = givenAuctionContext(
                givenBidRequest(bidRequestBuilder ->
                                bidRequestBuilder.ext(ExtRequest.of(ExtRequestPrebid.builder()
                                        .channel(ExtRequestPrebidChannel.of("pbjs"))
                                        .build())),
                        givenImp()),
                contextBuilder -> contextBuilder
                        .account(account)
                        .auctionParticipations(toAuctionParticipant(bidderResponses)));

        final Events givenEvents = Events.of(
                "http://win-url?auctionId=123&timestamp=1000",
                "http://imp-url?auctionId=123&timestamp=1000");
        given(eventsService.createEvent(anyString(), anyString(), anyString(), any(), anyBoolean(), any()))
                .willReturn(givenEvents);

        // when
        final BidResponse bidResponse = bidResponseCreator.create(auctionContext, CACHE_INFO, MULTI_BIDS).result();

        // then
        assertThat(bidResponse.getSeatbid())
                .flatExtracting(SeatBid::getBid)
                .extracting(extractedBid -> toExtBidPrebid(extractedBid.getExt()).getEvents())
                .containsOnly(givenEvents);
    }

    @Test
    public void shouldNotPopulateBidExtTargetingWhenExtRequestTargetingPricegranularityIsNull() {
        // given
        final ExtRequestTargeting extRequestTargeting = ExtRequestTargeting.builder()
                .pricegranularity(null)
                .includewinners(true)
                .build();

        final Bid bidder1Bid1 = Bid.builder().id("bidder1Bid1").price(BigDecimal.valueOf(3.67)).impid("i1").build();
        final List<BidderResponse> bidderResponses = singletonList(
                BidderResponse.of("bidder1", givenSeatBid(BidderBid.of(bidder1Bid1, banner, null)), 100));

        final AuctionContext auctionContext = givenAuctionContext(
                givenBidRequest(
                        identity(),
                        extBuilder -> extBuilder.targeting(extRequestTargeting),
                        givenImp("i1")),
                contextBuilder -> contextBuilder.auctionParticipations(toAuctionParticipant(bidderResponses)));

        // when
        final BidResponse bidResponse = bidResponseCreator.create(auctionContext, CACHE_INFO, MULTI_BIDS).result();

        // then
        final ObjectNode givenDefaultBidExt =
                mapper.createObjectNode().set("prebid", mapper.createObjectNode().put("type", "banner"));
        assertThat(bidResponse.getSeatbid())
                .flatExtracting(SeatBid::getBid)
                .extracting(Bid::getExt)
                .containsExactly(givenDefaultBidExt);
    }

    @Test
    public void shouldCopyRequestExtPrebidPassThroughToResponseExtPrebidPassThroughWhenPresent() {
        // given
        final Bid bid = Bid.builder().id("bidder1Bid1").price(BigDecimal.valueOf(3.67)).impid("i1").build();
        final List<BidderResponse> bidderResponses = singletonList(
                BidderResponse.of("bidder1", givenSeatBid(BidderBid.of(bid, banner, null)), 100));

        final AuctionContext auctionContext = givenAuctionContext(
                givenBidRequest(
                        identity(),
                        extBuilder -> extBuilder.passthrough(TextNode.valueOf("passthrough")),
                        givenImp("i1")),
                contextBuilder -> contextBuilder.auctionParticipations(toAuctionParticipant(bidderResponses)));

        // when
        final BidResponse bidResponse = bidResponseCreator.create(auctionContext, CACHE_INFO, MULTI_BIDS).result();

        // then
        assertThat(bidResponse.getExt())
                .extracting(ExtBidResponse::getPrebid)
                .extracting(ExtBidResponsePrebid::getPassthrough)
                .isEqualTo(TextNode.valueOf("passthrough"));
    }

    @Test
    public void shouldCopyImpExtPrebidPassThroughToResponseBidExtPrebidPassThroughWhenPresentInCorrespondingImp() {
        // given
        final ExtImp impExt = ExtImp.of(
                ExtImpPrebid.builder()
                        .passthrough(TextNode.valueOf("passthrough"))
                        .build(),
                null);
        final Imp imp = givenImp("i1").toBuilder().ext(mapper.valueToTree(impExt)).build();

        final Bid bid = Bid.builder().id("bidder1Bid1").price(BigDecimal.valueOf(3.67)).impid("i1").build();
        final List<BidderResponse> bidderResponses = singletonList(
                BidderResponse.of("bidder1", givenSeatBid(BidderBid.of(bid, banner, null)), 100));

        final AuctionContext auctionContext = givenAuctionContext(
                givenBidRequest(
                        identity(),
                        extBuilder -> extBuilder.passthrough(TextNode.valueOf("passthrough")),
                        imp),
                contextBuilder -> contextBuilder.auctionParticipations(toAuctionParticipant(bidderResponses)));

        // when
        final BidResponse bidResponse = bidResponseCreator.create(auctionContext, CACHE_INFO, MULTI_BIDS).result();

        // then
        assertThat(bidResponse.getSeatbid())
                .flatExtracting(SeatBid::getBid)
                .extracting(Bid::getExt)
                .extracting(ext -> ext.at("/prebid/passthrough"))
                .containsExactly(TextNode.valueOf("passthrough"));
    }

    @Test
<<<<<<< HEAD
    public void shouldAddExtPrebidFledgeIfAvailable() {
        // given
        final Imp imp = givenImp("i1").toBuilder()
                .ext(mapper.createObjectNode().put("ae", 1))
                .build();
        final BidRequest bidRequest = givenBidRequest(identity(), identity(), imp);
        final FledgeAuctionConfig fledgeAuctionConfig = givenFledgeAuctionConfig("i1");
        final AuctionContext auctionContext = givenAuctionContext(bidRequest);
        final Bid bid = Bid.builder().id("bidId1").price(BigDecimal.valueOf(2.37)).impid("i1").build();
        final List<BidderResponse> bidderResponses = singletonList(
                BidderResponse.of("bidder1",
                        BidderSeatBid.builder()
                                .bids(List.of(BidderBid.of(bid, banner, "USD")))
                                .fledgeAuctionConfigs(List.of(fledgeAuctionConfig))
                                .build(), 100));

        // when
        final BidResponse bidResponse = bidResponseCreator
                .create(toAuctionParticipant(bidderResponses), auctionContext, CACHE_INFO, MULTI_BIDS)
                .result();

        // then
        assertThat(bidResponse.getExt().getPrebid().getFledge().getAuctionConfigs())
                .isNotEmpty()
                .first()
                .usingRecursiveComparison()
                .isEqualTo(fledgeAuctionConfig.toBuilder()
                        .bidder("bidder1")
                        .adapter("bidder1")
                        .build());
    }

    @Test
    public void shouldAddExtPrebidFledgeIfAvailableEvenIfBidsEmpty() {
        // given
        final Imp imp = givenImp("i1").toBuilder()
                .ext(mapper.createObjectNode().put("ae", 1))
                .build();
        final BidRequest bidRequest = givenBidRequest(identity(), identity(), imp);
        final FledgeAuctionConfig fledgeAuctionConfig = givenFledgeAuctionConfig("i1");
        final AuctionContext auctionContext = givenAuctionContext(bidRequest);
        final List<BidderResponse> bidderResponses = singletonList(
                BidderResponse.of("bidder1",
                        BidderSeatBid.builder()
                                .bids(Collections.emptyList())
                                .fledgeAuctionConfigs(List.of(fledgeAuctionConfig))
                                .build(), 100));

        // when
        final BidResponse bidResponse = bidResponseCreator
                .create(toAuctionParticipant(bidderResponses), auctionContext, CACHE_INFO, MULTI_BIDS)
                .result();

        // then
        assertThat(bidResponse.getExt().getPrebid().getFledge().getAuctionConfigs())
                .isNotEmpty()
                .first()
                .usingRecursiveComparison()
                .isEqualTo(fledgeAuctionConfig.toBuilder()
                        .bidder("bidder1")
                        .adapter("bidder1")
                        .build());
    }

    @Test
    public void shouldDropFledgeResponsesReferencingUnknownImps() {
        // given
        final Imp imp = givenImp("i1");
        final BidRequest bidRequest = givenBidRequest(identity(), identity(), imp);
        final FledgeAuctionConfig fledgeAuctionConfig = givenFledgeAuctionConfig("i1");
        final AuctionContext auctionContext = givenAuctionContext(bidRequest);
        final List<BidderResponse> bidderResponses = singletonList(
                BidderResponse.of("bidder1",
                        BidderSeatBid.builder()
                                .bids(Collections.emptyList())
                                .fledgeAuctionConfigs(List.of(fledgeAuctionConfig))
                                .build(), 100));

        // when
        final BidResponse bidResponse = bidResponseCreator
                .create(toAuctionParticipant(bidderResponses), auctionContext, CACHE_INFO, MULTI_BIDS)
                .result();

        // then
        assertThat(bidResponse.getExt().getPrebid().getFledge())
=======
    public void shouldPopulateExtPrebidSeatNonBidWhenReturnAllBidStatusFlagIsTrue() {
        // given
        final Bid bid = Bid.builder().id("bidId").price(BigDecimal.valueOf(3.67)).impid("impId").build();
        final List<BidderResponse> bidderResponses = singletonList(
                BidderResponse.of(
                        "someBidder",
                        givenSeatBid(BidderBid.of(bid, banner, null)),
                        100));

        final List<AuctionParticipation> auctionParticipations = toAuctionParticipantWithRejectedImps(
                bidderResponses, singletonMap("impId2", ImpRejectionReason.NO_BID));

        final AuctionContext auctionContext = givenAuctionContext(
                givenBidRequest(givenImp("impId")),
                contextBuilder -> contextBuilder
                        .auctionParticipations(auctionParticipations)
                        .debugContext(DebugContext.of(false, true, null)));

        // when
        final BidResponse bidResponse = bidResponseCreator
                .create(auctionContext, CACHE_INFO, MULTI_BIDS)
                .result();

        // then
        final SeatNonBid expectedSeatNonBid = SeatNonBid.of(
                "someBidder", singletonList(NonBid.of("impId2", ImpRejectionReason.NO_BID)));

        assertThat(bidResponse.getExt())
                .extracting(ExtBidResponse::getPrebid)
                .extracting(ExtBidResponsePrebid::getSeatnonbid)
                .asList()
                .containsExactly(expectedSeatNonBid);
    }

    @Test
    public void shouldNotPopulateExtPrebidSeatNonBidWhenReturnAllBidStatusFlagIsFalse() {
        // given
        final Bid bid = Bid.builder().id("bidId").price(BigDecimal.valueOf(3.67)).impid("impId").build();
        final List<BidderResponse> bidderResponses = singletonList(
                BidderResponse.of(
                        "someBidder",
                        givenSeatBid(BidderBid.of(bid, banner, null)),
                        100));

        final List<AuctionParticipation> auctionParticipations = toAuctionParticipantWithRejectedImps(
                bidderResponses, singletonMap("impId2", ImpRejectionReason.NO_BID));

        final AuctionContext auctionContext = givenAuctionContext(
                givenBidRequest(givenImp("impId")),
                contextBuilder -> contextBuilder
                        .auctionParticipations(auctionParticipations)
                        .debugContext(DebugContext.of(false, false, null)));

        // when
        final BidResponse bidResponse = bidResponseCreator
                .create(auctionContext, CACHE_INFO, MULTI_BIDS)
                .result();

        // then
        assertThat(bidResponse.getExt())
                .extracting(ExtBidResponse::getPrebid)
                .extracting(ExtBidResponsePrebid::getSeatnonbid)
>>>>>>> b18193ec
                .isNull();
    }

    @Test
    public void shouldPopulateBidExtWhenExtMediaTypePriceGranularityHasValidVideoExtPriceGranularity() {
        // given
        final ExtMediaTypePriceGranularity extMediaTypePriceGranularity = ExtMediaTypePriceGranularity.of(
                null,
                mapper.valueToTree(ExtPriceGranularity.of(
                        3,
                        singletonList(ExtGranularityRange.of(
                                BigDecimal.valueOf(10), BigDecimal.valueOf(1))))),
                null);

        final ExtPriceGranularity extPriceGranularity = ExtPriceGranularity.of(2,
                singletonList(ExtGranularityRange.of(BigDecimal.valueOf(5), BigDecimal.valueOf(0.5))));

        final ExtRequestTargeting targeting = ExtRequestTargeting.builder()
                .pricegranularity(mapper.valueToTree(extPriceGranularity))
                .mediatypepricegranularity(extMediaTypePriceGranularity)
                .includebidderkeys(true)
                .includewinners(true)
                .build();

        final Bid bid = Bid.builder().id("bidId").price(BigDecimal.valueOf(5.67)).impid(IMP_ID).build();
        final List<BidderResponse> bidderResponses = singletonList(BidderResponse.of("bidder1",
                givenSeatBid(BidderBid.of(bid, banner, "USD")), 100));

        final AuctionContext auctionContext = givenAuctionContext(
                givenBidRequest(
                        identity(),
                        extBuilder -> extBuilder.targeting(targeting),
                        givenImp()),
                contextBuilder -> contextBuilder.auctionParticipations(toAuctionParticipant(bidderResponses)));

        // when
        final BidResponse bidResponse = bidResponseCreator.create(auctionContext, CACHE_INFO, MULTI_BIDS).result();

        // then
        assertThat(bidResponse.getSeatbid())
                .flatExtracting(SeatBid::getBid)
                .extracting(extractedBid -> toExtBidPrebid(extractedBid.getExt()).getTargeting())
                .flatExtracting(Map::entrySet)
                .extracting(Map.Entry::getKey, Map.Entry::getValue)
                .containsOnly(
                        tuple("hb_pb", "5.00"),
                        tuple("hb_bidder", "bidder1"),
                        tuple("hb_pb_bidder1", "5.00"),
                        tuple("hb_bidder_bidder1", "bidder1"));
    }

    @Test
    public void shouldPopulateBidExtWhenExtMediaTypePriceGranularityHasValidxNativeExtPriceGranularity() {
        // given
        final ExtMediaTypePriceGranularity extMediaTypePriceGranularity = ExtMediaTypePriceGranularity.of(
                null, null,
                mapper.valueToTree(ExtPriceGranularity.of(
                        3,
                        singletonList(ExtGranularityRange.of(BigDecimal.valueOf(10), BigDecimal.valueOf(1))))));

        final ExtPriceGranularity extPriceGranularity = ExtPriceGranularity.of(2,
                singletonList(ExtGranularityRange.of(BigDecimal.valueOf(5), BigDecimal.valueOf(0.5))));

        final ExtRequestTargeting targeting = ExtRequestTargeting.builder()
                .pricegranularity(mapper.valueToTree(extPriceGranularity))
                .mediatypepricegranularity(extMediaTypePriceGranularity)
                .includewinners(true)
                .includebidderkeys(true)
                .build();

        final TxnLog txnLog = TxnLog.create();
        txnLog.lineItemsSentToBidder();

        final Bid bid = Bid.builder().id("bidId").price(BigDecimal.valueOf(5.67)).impid(IMP_ID).build();
        final List<BidderResponse> bidderResponses = singletonList(BidderResponse.of("bidder1",
                givenSeatBid(BidderBid.of(bid, banner, "USD")), 100));

        final AuctionContext auctionContext = givenAuctionContext(givenBidRequest(
                        identity(), extBuilder -> extBuilder.targeting(targeting), givenImp()),
                auctionContextBuilder -> auctionContextBuilder
                        .txnLog(txnLog)
                        .auctionParticipations(toAuctionParticipant(bidderResponses)));

        // when
        final BidResponse bidResponse = bidResponseCreator.create(auctionContext, CACHE_INFO, MULTI_BIDS).result();

        // then
        assertThat(bidResponse.getSeatbid())
                .flatExtracting(SeatBid::getBid)
                .extracting(extractedBid -> toExtBidPrebid(extractedBid.getExt()).getTargeting())
                .flatExtracting(Map::entrySet)
                .extracting(Map.Entry::getKey, Map.Entry::getValue)
                .containsOnly(
                        tuple("hb_pb", "5.00"),
                        tuple("hb_bidder", "bidder1"),
                        tuple("hb_pb_bidder1", "5.00"),
                        tuple("hb_bidder_bidder1", "bidder1"));
    }

    @Test
    public void shouldThrowErrorIfExtMediaTypePriceGranularityCannotBeParsed() {
        // given
        final ExtMediaTypePriceGranularity extMediaTypePriceGranularity = ExtMediaTypePriceGranularity.of(
                null,
                null,
                mapper.createObjectNode().put("precision", "2").put("ranges", "2"));

        final ExtPriceGranularity extPriceGranularity = ExtPriceGranularity.of(2,
                singletonList(ExtGranularityRange.of(BigDecimal.valueOf(5), BigDecimal.valueOf(0.5))));

        final ExtRequestTargeting targeting = ExtRequestTargeting.builder()
                .pricegranularity(mapper.valueToTree(extPriceGranularity))
                .mediatypepricegranularity(extMediaTypePriceGranularity)
                .includewinners(true)
                .includebidderkeys(true)
                .includeformat(false)
                .build();

        final Bid bid = Bid.builder().id("bidId").price(BigDecimal.valueOf(5.67)).impid(IMP_ID).build();
        final List<BidderResponse> bidderResponses = singletonList(BidderResponse.of("bidder1",
                givenSeatBid(BidderBid.of(bid, banner, "USD")), 100));

        final AuctionContext auctionContext = givenAuctionContext(
                givenBidRequest(
                        identity(),
                        extBuilder -> extBuilder.targeting(targeting),
                        givenImp()),
                contextBuilder -> contextBuilder.auctionParticipations(toAuctionParticipant(bidderResponses)));

        // when
        final Future<BidResponse> bidResponse = bidResponseCreator.create(auctionContext, CACHE_INFO, MULTI_BIDS);

        // then
        assertThat(bidResponse.failed()).isTrue();
        assertThat(bidResponse.cause())
                .hasMessageStartingWith("Error decoding bidRequest.prebid.targeting.pricegranularity: "
                        + "Cannot construct instance of `org.prebid.server.proto.openrtb.ext.request"
                        + ".ExtGranularityRange");
    }

    private AuctionContext givenAuctionContext(BidRequest bidRequest,
                                               UnaryOperator<AuctionContext.AuctionContextBuilder> contextCustomizer) {

        final AuctionContext.AuctionContextBuilder auctionContextBuilder = AuctionContext.builder()
                .account(Account.empty("accountId"))
                .bidRequest(bidRequest)
                .txnLog(TxnLog.create())
                .timeout(timeout)
                .debugContext(DebugContext.empty())
                .deepDebugLog(DeepDebugLog.create(false, clock))
                .debugHttpCalls(new HashMap<>())
                .debugWarnings(emptyList())
                .auctionParticipations(emptyList())
                .prebidErrors(new ArrayList<>());

        return contextCustomizer.apply(auctionContextBuilder).build();
    }

    private AuctionContext givenAuctionContext(BidRequest bidRequest) {
        return givenAuctionContext(bidRequest, identity());
    }

    private static List<AuctionParticipation> toAuctionParticipant(List<BidderResponse> bidderResponses) {
        return toAuctionParticipantWithRejectedImps(bidderResponses, emptyMap());
    }

    private static List<AuctionParticipation> toAuctionParticipantWithRejectedImps(
            List<BidderResponse> bidderResponses,
            Map<String, ImpRejectionReason> rejectedImpIds) {

        return bidderResponses.stream()
                .map(bidderResponse -> AuctionParticipation.builder()
                        .bidder(bidderResponse.getBidder())
                        .bidderResponse(bidderResponse)
                        .rejectedImpIds(rejectedImpIds)
                        .build())
                .toList();
    }

    private void givenCacheServiceResult(List<CacheInfo> cacheInfos) {
        given(cacheService.cacheBidsOpenrtb(anyList(), any(), any(), any()))
                .willAnswer(invocation -> Future.succeededFuture(CacheServiceResult.of(
                        null,
                        null,
                        zipBidsWithCacheInfos(invocation.getArgument(0), cacheInfos))));
    }

    private void givenCacheServiceResult(CacheServiceResult cacheServiceResult) {
        given(cacheService.cacheBidsOpenrtb(anyList(), any(), any(), any()))
                .willReturn(Future.succeededFuture(cacheServiceResult));
    }

    private static Map<Bid, CacheInfo> zipBidsWithCacheInfos(List<BidInfo> bidInfos, List<CacheInfo> cacheInfos) {
        return IntStream.range(0, Math.min(bidInfos.size(), cacheInfos.size()))
                .boxed()
                .collect(Collectors.toMap(i -> bidInfos.get(i).getBid(), cacheInfos::get));
    }

    private static BidInfo toBidInfo(Bid bid,
                                     Imp correspondingImp,
                                     String bidder,
                                     BidType bidType,
                                     boolean isWinningBid) {

        return BidInfo.builder()
                .bid(bid)
                .correspondingImp(correspondingImp)
                .bidder(bidder)
                .bidType(bidType)
                .targetingInfo(TargetingInfo.builder()
                        .bidderCode(bidder)
                        .isTargetingEnabled(true)
                        .isWinningBid(isWinningBid)
                        .isBidderWinningBid(true)
                        .isAddTargetBidderCode(false)
                        .build())
                .build();
    }

    private static Imp givenImp() {
        return givenImp(IMP_ID);
    }

    private static Imp givenImp(String impId) {
        return Imp.builder().id(impId).build();
    }

    private static Imp givenImp(Map<String, String> dealIdToLineItemId) {
        Pmp pmp = null;
        if (MapUtils.isNotEmpty(dealIdToLineItemId)) {
            final List<Deal> deals = dealIdToLineItemId.entrySet().stream()
                    .map(dealIdAndLineId -> Deal.builder()
                            .id(dealIdAndLineId.getKey())
                            .ext(mapper.valueToTree(ExtDeal.of(ExtDealLine.of(
                                    dealIdAndLineId.getValue(), null, null, null)))).build())
                    .toList();
            pmp = Pmp.builder().deals(deals).build();
        }

        return Imp.builder().id(IMP_ID).pmp(pmp).build();
    }

    private static BidRequest givenBidRequest(
            UnaryOperator<BidRequest.BidRequestBuilder> bidRequestCustomizer,
            UnaryOperator<ExtRequestPrebid.ExtRequestPrebidBuilder> extRequestCustomizer,
            Imp... imps) {

        final ExtRequestPrebid.ExtRequestPrebidBuilder extRequestBuilder = ExtRequestPrebid.builder();

        final BidRequest.BidRequestBuilder bidRequestBuilder = BidRequest.builder()
                .id("123")
                .cur(singletonList("USD"))
                .tmax(1000L)
                .imp(asList(imps))
                .ext(ExtRequest.of(extRequestCustomizer.apply(extRequestBuilder).build()));

        return bidRequestCustomizer.apply(bidRequestBuilder)
                .build();
    }

    private static BidRequest givenBidRequest(UnaryOperator<BidRequest.BidRequestBuilder> bidRequestCustomizer,
                                              Imp... imps) {
        return givenBidRequest(bidRequestCustomizer, identity(), imps);
    }

    private static BidRequest givenBidRequest(Imp... imps) {
        return givenBidRequest(identity(), imps);
    }

    private static BidderSeatBid givenSeatBid(BidderBid... bids) {
        return BidderSeatBid.of(List.of(bids));
    }

    private static FledgeAuctionConfig givenFledgeAuctionConfig(String impId) {
        return FledgeAuctionConfig.builder()
                .impId(impId)
                .config(mapper.createObjectNode().put("references", impId))
                .build();
    }

    private static ExtRequestTargeting givenTargeting() {
        return ExtRequestTargeting.builder()
                .pricegranularity(mapper.valueToTree(
                        ExtPriceGranularity.of(2, singletonList(ExtGranularityRange.of(BigDecimal.valueOf(5),
                                BigDecimal.valueOf(0.5))))))
                .includewinners(true)
                .includebidderkeys(true)
                .includeformat(false)
                .build();
    }

    private static ExtBidPrebid toExtBidPrebid(ObjectNode ext) {
        try {
            return mapper.treeToValue(ext.get("prebid"), ExtBidPrebid.class);
        } catch (JsonProcessingException e) {
            return rethrow(e);
        }
    }

    private BidResponseCreator givenBidResponseCreator(int truncateAttrChars) {
        return new BidResponseCreator(
                cacheService,
                bidderCatalog,
                vastModifier,
                eventsService,
                storedRequestProcessor,
                winningBidComparatorFactory,
                idGenerator,
                hookStageExecutor,
                categoryMappingService,
                truncateAttrChars,
                clock,
                jacksonMapper);
    }

    private static String toTargetingByKey(Bid bid, String targetingKey) {
        final Map<String, String> targeting = toExtBidPrebid(bid.getExt()).getTargeting();
        return targeting != null ? targeting.get(targetingKey) : null;
    }

    private static String getTargetingBidderCode(Bid bid) {
        return toExtBidPrebid(bid.getExt()).getTargetBidderCode();
    }

    private static ObjectNode extWithTargeting(String targetBidderCode, Map<String, String> targeting) {
        final ExtBidPrebid extBidPrebid = ExtBidPrebid.builder()
                .type(banner)
                .targeting(targeting)
                .targetBidderCode(targetBidderCode)
                .build();

        final ObjectNode ext = mapper.createObjectNode();
        ext.set("prebid", mapper.valueToTree(extBidPrebid));
        return ext;
    }

    @SafeVarargs
    private static <T> List<T> mutableList(T... values) {
        return Arrays.stream(values).collect(Collectors.toCollection(ArrayList::new));
    }

    @Accessors(fluent = true)
    @Value(staticConstructor = "of")
    private static class BidderResponsePayloadImpl implements BidderResponsePayload {

        List<BidderBid> bids;
    }
}<|MERGE_RESOLUTION|>--- conflicted
+++ resolved
@@ -94,12 +94,9 @@
 import org.prebid.server.proto.openrtb.ext.response.ExtHttpCall;
 import org.prebid.server.proto.openrtb.ext.response.ExtResponseCache;
 import org.prebid.server.proto.openrtb.ext.response.ExtTraceDeal;
-<<<<<<< HEAD
 import org.prebid.server.proto.openrtb.ext.response.FledgeAuctionConfig;
-=======
 import org.prebid.server.proto.openrtb.ext.response.seatnonbid.NonBid;
 import org.prebid.server.proto.openrtb.ext.response.seatnonbid.SeatNonBid;
->>>>>>> b18193ec
 import org.prebid.server.settings.model.Account;
 import org.prebid.server.settings.model.AccountAnalyticsConfig;
 import org.prebid.server.settings.model.AccountAuctionConfig;
@@ -663,11 +660,7 @@
                 .ext(ExtBidResponse.builder()
                         .responsetimemillis(singletonMap("bidder1", 100))
                         .tmaxrequest(1000L)
-<<<<<<< HEAD
-                        .prebid(ExtBidResponsePrebid.of(1000L, null, null, null, null))
-=======
                         .prebid(ExtBidResponsePrebid.builder().auctiontimestamp(1000L).build())
->>>>>>> b18193ec
                         .build())
                 .build();
 
@@ -2729,17 +2722,13 @@
         final List<BidderResponse> bidderResponses = singletonList(BidderResponse.of("bidder1",
                 BidderSeatBid.of(singletonList(BidderBid.of(bid, xNative, null)), null,
                         singletonList(BidderError.badInput("bad_input")),
-<<<<<<< HEAD
                         singletonList(BidderError.generic("some_warning")),
                         emptyList()), 100));
-=======
-                        singletonList(BidderError.generic("some_warning"))), 100));
 
         final AuctionContext auctionContext = givenAuctionContext(
                 bidRequest,
                 contextBuilder -> contextBuilder.auctionParticipations(toAuctionParticipant(bidderResponses)));
 
->>>>>>> b18193ec
         final BidRequestCacheInfo cacheInfo = BidRequestCacheInfo.builder().doCaching(true).build();
 
         givenCacheServiceResult(CacheServiceResult.of(
@@ -2912,11 +2901,7 @@
                                 singletonList(ExtBidderError.of(BidderError.Type.generic.getCode(), "Bad timeout"))))
                         .responsetimemillis(singletonMap("bidder1", 100))
                         .tmaxrequest(1000L)
-<<<<<<< HEAD
-                        .prebid(ExtBidResponsePrebid.of(1000L, null, null, null, null))
-=======
                         .prebid(ExtBidResponsePrebid.builder().auctiontimestamp(1000L).build())
->>>>>>> b18193ec
                         .build());
     }
 
@@ -2950,11 +2935,7 @@
                                         "invalid has been deprecated and is no longer available. Use valid instead."))))
                         .responsetimemillis(singletonMap("bidder1", 100))
                         .tmaxrequest(1000L)
-<<<<<<< HEAD
-                        .prebid(ExtBidResponsePrebid.of(1000L, null, null, null, null))
-=======
                         .prebid(ExtBidResponsePrebid.builder().auctiontimestamp(1000L).build())
->>>>>>> b18193ec
                         .build());
 
         verify(cacheService, never()).cacheBidsOpenrtb(anyList(), any(), any(), any());
@@ -2985,11 +2966,7 @@
                                 singletonList(ExtBidderError.of(BidderError.Type.generic.getCode(), "privacy error"))))
                         .responsetimemillis(singletonMap("bidder1", 100))
                         .tmaxrequest(1000L)
-<<<<<<< HEAD
-                        .prebid(ExtBidResponsePrebid.of(1000L, null, null, null, null))
-=======
                         .prebid(ExtBidResponsePrebid.builder().auctiontimestamp(1000L).build())
->>>>>>> b18193ec
                         .build());
     }
 
@@ -3462,7 +3439,6 @@
     }
 
     @Test
-<<<<<<< HEAD
     public void shouldAddExtPrebidFledgeIfAvailable() {
         // given
         final Imp imp = givenImp("i1").toBuilder()
@@ -3548,7 +3524,10 @@
 
         // then
         assertThat(bidResponse.getExt().getPrebid().getFledge())
-=======
+                .isNull();
+    }
+
+    @Test
     public void shouldPopulateExtPrebidSeatNonBidWhenReturnAllBidStatusFlagIsTrue() {
         // given
         final Bid bid = Bid.builder().id("bidId").price(BigDecimal.valueOf(3.67)).impid("impId").build();
@@ -3611,7 +3590,6 @@
         assertThat(bidResponse.getExt())
                 .extracting(ExtBidResponse::getPrebid)
                 .extracting(ExtBidResponsePrebid::getSeatnonbid)
->>>>>>> b18193ec
                 .isNull();
     }
 
