package org.prebid.server.auction;

import com.fasterxml.jackson.core.JsonProcessingException;
import com.fasterxml.jackson.core.type.TypeReference;
import com.fasterxml.jackson.databind.node.ObjectNode;
import com.iab.openrtb.request.App;
import com.iab.openrtb.request.Asset;
import com.iab.openrtb.request.BidRequest;
import com.iab.openrtb.request.DataObject;
import com.iab.openrtb.request.ImageObject;
import com.iab.openrtb.request.Imp;
import com.iab.openrtb.request.Native;
import com.iab.openrtb.request.Request;
import com.iab.openrtb.request.Video;
import com.iab.openrtb.response.Bid;
import com.iab.openrtb.response.BidResponse;
import com.iab.openrtb.response.Response;
import com.iab.openrtb.response.SeatBid;
import io.vertx.core.Future;
import org.junit.Before;
import org.junit.Rule;
import org.junit.Test;
import org.mockito.ArgumentCaptor;
import org.mockito.Mock;
import org.mockito.junit.MockitoJUnit;
import org.mockito.junit.MockitoRule;
import org.prebid.server.VertxTest;
import org.prebid.server.auction.model.AuctionContext;
import org.prebid.server.auction.model.BidRequestCacheInfo;
import org.prebid.server.auction.model.BidderResponse;
import org.prebid.server.bidder.BidderCatalog;
import org.prebid.server.bidder.model.BidderBid;
import org.prebid.server.bidder.model.BidderError;
import org.prebid.server.bidder.model.BidderSeatBid;
import org.prebid.server.cache.CacheService;
import org.prebid.server.cache.model.CacheContext;
import org.prebid.server.cache.model.CacheInfo;
import org.prebid.server.cache.model.CacheServiceResult;
import org.prebid.server.cache.model.DebugHttpCall;
import org.prebid.server.events.EventsContext;
import org.prebid.server.events.EventsService;
import org.prebid.server.execution.Timeout;
import org.prebid.server.execution.TimeoutFactory;
import org.prebid.server.proto.openrtb.ext.ExtPrebid;
import org.prebid.server.proto.openrtb.ext.request.ExtGranularityRange;
import org.prebid.server.proto.openrtb.ext.request.ExtImp;
import org.prebid.server.proto.openrtb.ext.request.ExtImpPrebid;
import org.prebid.server.proto.openrtb.ext.request.ExtMediaTypePriceGranularity;
import org.prebid.server.proto.openrtb.ext.request.ExtOptions;
import org.prebid.server.proto.openrtb.ext.request.ExtPriceGranularity;
import org.prebid.server.proto.openrtb.ext.request.ExtRequest;
import org.prebid.server.proto.openrtb.ext.request.ExtRequestPrebid;
import org.prebid.server.proto.openrtb.ext.request.ExtRequestPrebidAdservertargetingRule;
import org.prebid.server.proto.openrtb.ext.request.ExtRequestPrebidChannel;
import org.prebid.server.proto.openrtb.ext.request.ExtRequestTargeting;
import org.prebid.server.proto.openrtb.ext.request.ExtStoredRequest;
import org.prebid.server.proto.openrtb.ext.response.CacheAsset;
import org.prebid.server.proto.openrtb.ext.response.Events;
import org.prebid.server.proto.openrtb.ext.response.ExtBidPrebid;
import org.prebid.server.proto.openrtb.ext.response.ExtBidPrebidVideo;
import org.prebid.server.proto.openrtb.ext.response.ExtBidResponse;
import org.prebid.server.proto.openrtb.ext.response.ExtBidResponsePrebid;
import org.prebid.server.proto.openrtb.ext.response.ExtBidderError;
import org.prebid.server.proto.openrtb.ext.response.ExtHttpCall;
import org.prebid.server.proto.openrtb.ext.response.ExtResponseCache;
import org.prebid.server.settings.model.Account;
import org.prebid.server.settings.model.AccountAnalyticsConfig;
import org.prebid.server.settings.model.VideoStoredDataResult;

import java.io.IOException;
import java.math.BigDecimal;
import java.time.Clock;
import java.time.Instant;
import java.time.ZoneId;
<<<<<<< HEAD
=======
import java.time.ZoneOffset;
import java.util.ArrayList;
>>>>>>> 97a682f3
import java.util.Arrays;
import java.util.Collections;
import java.util.HashMap;
import java.util.List;
import java.util.Map;
import java.util.UUID;
<<<<<<< HEAD
import java.util.stream.Collectors;
=======
import java.util.function.UnaryOperator;
>>>>>>> 97a682f3

import static java.util.Arrays.asList;
import static java.util.Collections.emptyList;
import static java.util.Collections.emptyMap;
import static java.util.Collections.singletonList;
import static java.util.Collections.singletonMap;
import static java.util.function.UnaryOperator.identity;
import static org.apache.commons.lang3.exception.ExceptionUtils.rethrow;
import static org.assertj.core.api.Assertions.assertThat;
import static org.assertj.core.api.Assertions.entry;
import static org.assertj.core.api.Assertions.tuple;
import static org.mockito.ArgumentMatchers.any;
import static org.mockito.ArgumentMatchers.anyList;
import static org.mockito.ArgumentMatchers.anyLong;
import static org.mockito.ArgumentMatchers.anyString;
import static org.mockito.ArgumentMatchers.argThat;
import static org.mockito.ArgumentMatchers.eq;
import static org.mockito.ArgumentMatchers.same;
import static org.mockito.BDDMockito.given;
import static org.mockito.Mockito.never;
import static org.mockito.Mockito.verify;
import static org.prebid.server.proto.openrtb.ext.request.ExtRequestPrebidAdservertargetingRule.Source.xStatic;
import static org.prebid.server.proto.openrtb.ext.response.BidType.banner;
import static org.prebid.server.proto.openrtb.ext.response.BidType.xNative;

public class BidResponseCreatorTest extends VertxTest {

    private static final BidRequestCacheInfo CACHE_INFO = BidRequestCacheInfo.builder().build();

    @Rule
    public final MockitoRule mockitoRule = MockitoJUnit.rule();

    @Mock
    private CacheService cacheService;
    @Mock
    private BidderCatalog bidderCatalog;
    @Mock
    private EventsService eventsService;
    @Mock
    private StoredRequestProcessor storedRequestProcessor;
    private Clock clock;

    private Timeout timeout;

    private BidResponseCreator bidResponseCreator;

    @Before
    public void setUp() {
        given(cacheService.getEndpointHost()).willReturn("testHost");
        given(cacheService.getEndpointPath()).willReturn("testPath");
        given(cacheService.getCachedAssetURLTemplate()).willReturn("uuid=");

        given(storedRequestProcessor.videoStoredDataResult(any(), anyList(), anyList(), any()))
                .willReturn(Future.succeededFuture(VideoStoredDataResult.empty()));

        clock = Clock.fixed(Instant.ofEpochMilli(1000L), ZoneOffset.UTC);

        bidResponseCreator = new BidResponseCreator(
                cacheService,
                bidderCatalog,
                eventsService,
                storedRequestProcessor,
                false,
                0,
                clock,
                jacksonMapper);

        timeout = new TimeoutFactory(Clock.fixed(Instant.now(), ZoneId.systemDefault())).create(500);
    }

    @Test
    public void shouldPassOriginalTimeoutToCacheServiceIfCachingIsRequested() {
        // given
        final AuctionContext auctionContext = givenAuctionContext(givenBidRequest());

        final Bid bid = Bid.builder()
                .id("bidId1")
                .impid("impId1")
                .price(BigDecimal.valueOf(5.67))
                .build();
        final List<BidderResponse> bidderResponses = singletonList(
                BidderResponse.of("bidder1", givenSeatBid(BidderBid.of(bid, banner, "USD")), 100));

        final BidRequestCacheInfo cacheInfo = BidRequestCacheInfo.builder().doCaching(true).build();

        givenCacheServiceResult(singletonMap(bid, CacheInfo.empty()));

        // when
        bidResponseCreator.create(bidderResponses, auctionContext, cacheInfo, false);

        // then
        verify(cacheService).cacheBidsOpenrtb(anyList(), any(), any(), any());
    }

    @Test
    public void shouldRequestCacheServiceWithExpectedArguments() {
        // given
        final AuctionContext auctionContext = givenAuctionContext(
                givenBidRequest(builder -> builder.ext(ExtRequest.of(ExtRequestPrebid.builder()
                        .events(mapper.createObjectNode())
                        .build()))),
                builder -> builder.account(Account.builder()
                        .id("accountId")
                        .eventsEnabled(true)
                        .build()));

        final Bid bid1 = Bid.builder().id("bidId1").impid("impId1").price(BigDecimal.valueOf(5.67)).build();
        final Bid bid2 = Bid.builder().id("bidId2").impid("impId2").price(BigDecimal.valueOf(7.19)).build();
        final Bid bid3 = Bid.builder().id("bidId3").impid("impId1").price(BigDecimal.valueOf(3.74)).build();
        final Bid bid4 = Bid.builder().id("bidId4").impid("impId2").price(BigDecimal.valueOf(6.74)).build();
        final List<BidderResponse> bidderResponses = asList(
                BidderResponse.of("bidder1", givenSeatBid(BidderBid.of(bid1, banner, "USD"),
                        BidderBid.of(bid2, banner, "USD")), 100),
                BidderResponse.of("bidder2", givenSeatBid(BidderBid.of(bid3, banner, "USD"),
                        BidderBid.of(bid4, banner, "USD")), 100));

        final BidRequestCacheInfo cacheInfo = BidRequestCacheInfo.builder()
                .doCaching(true)
                .shouldCacheBids(true)
                .shouldCacheVideoBids(true)
                .cacheBidsTtl(99)
                .cacheVideoBidsTtl(101)
                .build();

        // just a stub to get through method call chain
        givenCacheServiceResult(singletonMap(bid1, CacheInfo.empty()));

        // when
        bidResponseCreator.create(bidderResponses, auctionContext, cacheInfo, false);

        // then
        ArgumentCaptor<CacheContext> contextArgumentCaptor = ArgumentCaptor.forClass(CacheContext.class);
        verify(cacheService).cacheBidsOpenrtb(
                argThat(t -> t.containsAll(asList(bid1, bid4, bid3, bid2))),
<<<<<<< HEAD
                eq(emptyList()),
                contextArgumentCaptor.capture(),
                eq(Account.builder().id("accountId").build()),
                eq(EventsContext.builder().auctionTimestamp(1000L).build()),
                eq(timeout));

        Map<String, List<String>> biddersToCacheBidIds = new HashMap<>();
        biddersToCacheBidIds.put("bidder1", Arrays.asList("bidId1", "bidId2"));
        biddersToCacheBidIds.put("bidder2", Arrays.asList("bidId3", "bidId4"));
        assertThat(contextArgumentCaptor.getValue())
                .satisfies(context -> {
                    assertThat(context.isShouldCacheBids()).isTrue();
                    assertThat(context.isShouldCacheVideoBids()).isTrue();
                    assertThat(context.getCacheBidsTtl()).isEqualTo(99);
                    assertThat(context.getCacheVideoBidsTtl()).isEqualTo(101);
                    assertMapWithUnorderedList(context.getBidderToBidIds(), biddersToCacheBidIds);
                    assertThat(context.getBidderToVideoBidIdsToModify()).isEmpty();
                });
=======
                same(auctionContext),
                eq(CacheContext.builder()
                        .shouldCacheBids(true)
                        .shouldCacheVideoBids(true)
                        .cacheBidsTtl(99)
                        .cacheVideoBidsTtl(101)
                        .bidderToVideoBidIdsToModify(emptyMap())
                        .bidderToBidIds(biddersToCacheBidIds)
                        .build()),
                eq(EventsContext.builder()
                        .enabledForAccount(true)
                        .enabledForRequest(true)
                        .auctionTimestamp(1000L)
                        .build()));
>>>>>>> 97a682f3
    }

    @Test
    public void shouldRequestCacheServiceWithWinningBidsOnlyWhenWinningonlyIsTrue() {
        // given
        final AuctionContext auctionContext = givenAuctionContext(givenBidRequest(
                identity(),
                extBuilder -> extBuilder.targeting(givenTargeting())));

        final Bid bid1 = Bid.builder().id("bidId1").impid("impId1").price(BigDecimal.valueOf(5.67)).build();
        final Bid bid2 = Bid.builder().id("bidId2").impid("impId2").price(BigDecimal.valueOf(7.19)).build();
        final Bid bid3 = Bid.builder().id("bidId3").impid("impId1").price(BigDecimal.valueOf(3.74)).build();
        final Bid bid4 = Bid.builder().id("bidId4").impid("impId2").price(BigDecimal.valueOf(6.74)).build();
        final List<BidderResponse> bidderResponses = asList(
                BidderResponse.of("bidder1", givenSeatBid(BidderBid.of(bid1, banner, "USD"),
                        BidderBid.of(bid2, banner, "USD")), 100),
                BidderResponse.of("bidder2", givenSeatBid(BidderBid.of(bid3, banner, "USD"),
                        BidderBid.of(bid4, banner, "USD")), 100));

        final BidRequestCacheInfo cacheInfo = BidRequestCacheInfo.builder()
                .doCaching(true).shouldCacheWinningBidsOnly(true).build();

        // just a stub to get through method call chain
        givenCacheServiceResult(singletonMap(bid1, CacheInfo.empty()));

        // when
        bidResponseCreator.create(bidderResponses, auctionContext, cacheInfo, false);

        // then
        ArgumentCaptor<CacheContext> contextArgumentCaptor = ArgumentCaptor.forClass(CacheContext.class);
        verify(cacheService).cacheBidsOpenrtb(
<<<<<<< HEAD
                eq(asList(bid1, bid2)),
                eq(emptyList()),
                contextArgumentCaptor.capture(),
                eq(Account.builder().id("accountId").build()),
                eq(EventsContext.builder().auctionTimestamp(1000L).build()),
                eq(timeout));

        Map<String, List<String>> biddersToCacheBidIds = new HashMap<>();
        biddersToCacheBidIds.put("bidder1", Arrays.asList("bidId1", "bidId2"));
        biddersToCacheBidIds.put("bidder2", Arrays.asList("bidId3", "bidId4"));
        assertThat(contextArgumentCaptor.getValue())
                .satisfies(context -> {
                    assertMapWithUnorderedList(context.getBidderToBidIds(), biddersToCacheBidIds);
                    assertThat(context.getBidderToVideoBidIdsToModify()).isEmpty();
                });
=======
                argThat(t -> t.containsAll(asList(bid1, bid2)) && t.size() == 2),
                same(auctionContext),
                eq(CacheContext.builder()
                        .bidderToVideoBidIdsToModify(emptyMap())
                        .bidderToBidIds(biddersToCacheBidIds)
                        .build()),
                eq(EventsContext.builder().auctionTimestamp(1000L).build()));
>>>>>>> 97a682f3
    }

    @Test
    public void shouldRequestCacheServiceWithVideoBidsToModifyWhenEventsEnabledAndForBidderThatAllowsModifyVastXml() {
        // given
        final Account account = Account.builder().id("accountId").eventsEnabled(true).build();

        final Imp imp1 = Imp.builder().id("impId1").video(Video.builder().build()).build();
        final Imp imp2 = Imp.builder().id("impId2").video(Video.builder().build()).build();

        final AuctionContext auctionContext = givenAuctionContext(
                givenBidRequest(
                        identity(),
                        extBuilder -> extBuilder.events(mapper.createObjectNode()),
                        imp1, imp2),
                contextBuilder -> contextBuilder.account(account));

        final Bid bid1 = Bid.builder().id("bidId1").impid("impId1").price(BigDecimal.valueOf(5.67)).build();
        final Bid bid2 = Bid.builder().id("bidId2").impid("impId2").price(BigDecimal.valueOf(7.19)).build();
        final List<BidderResponse> bidderResponses = asList(
                BidderResponse.of("bidder1", givenSeatBid(BidderBid.of(bid1, banner, "USD")), 100),
                BidderResponse.of("bidder2", givenSeatBid(BidderBid.of(bid2, banner, "USD")), 100));

        final BidRequestCacheInfo cacheInfo = BidRequestCacheInfo.builder()
                .doCaching(true)
                .shouldCacheVideoBids(true)
                .build();

        // just a stub to get through method call chain
        givenCacheServiceResult(singletonMap(bid1, CacheInfo.empty()));

        given(bidderCatalog.isModifyingVastXmlAllowed(eq("bidder1"))).willReturn(true);

        // when
        bidResponseCreator.create(bidderResponses, auctionContext, cacheInfo, false);

        // then
        Map<String, List<String>> biddersToCacheBidIds = new HashMap<>();
        biddersToCacheBidIds.put("bidder1", Collections.singletonList("bidId1"));
        biddersToCacheBidIds.put("bidder2", Collections.singletonList("bidId2"));
        verify(cacheService).cacheBidsOpenrtb(
                argThat(t -> t.containsAll(asList(bid1, bid2))),
                same(auctionContext),
                eq(CacheContext.builder()
                        .shouldCacheVideoBids(true)
                        .bidderToVideoBidIdsToModify(singletonMap("bidder1", singletonList("bidId1")))
                        .bidderToBidIds(biddersToCacheBidIds)
                        .build()),
                eq(EventsContext.builder()
                        .enabledForAccount(true)
                        .enabledForRequest(true)
                        .auctionTimestamp(1000L)
                        .build()));
    }

    @Test
    public void shouldCallCacheServiceEvenRoundedCpmIsZero() {
        // given
        final AuctionContext auctionContext = givenAuctionContext(givenBidRequest());

        final Bid bid1 = Bid.builder().id("bidId1").impid("impId1").price(BigDecimal.valueOf(0.05)).build();
        final List<BidderResponse> bidderResponses = singletonList(
                BidderResponse.of("bidder1", givenSeatBid(BidderBid.of(bid1, banner, "USD")), 100));

        final BidRequestCacheInfo cacheInfo = BidRequestCacheInfo.builder().doCaching(true).build();
        // just a stub to get through method call chain
        givenCacheServiceResult(singletonMap(bid1, CacheInfo.empty()));

        // when
        bidResponseCreator.create(bidderResponses, auctionContext, cacheInfo, false);

        // then
        verify(cacheService).cacheBidsOpenrtb(
                argThat(bids -> bids.contains(bid1)),
                same(auctionContext),
                eq(CacheContext.builder()
                        .bidderToVideoBidIdsToModify(emptyMap())
                        .bidderToBidIds(singletonMap("bidder1", Collections.singletonList("bidId1")))
                        .build()),
                eq(EventsContext.builder().auctionTimestamp(1000L).build()));
    }

    @Test
    public void shouldSetExpectedConstantResponseFields() {
        // given
        final AuctionContext auctionContext = givenAuctionContext(givenBidRequest());

        final List<BidderResponse> bidderResponses = singletonList(BidderResponse.of("bidder1", givenSeatBid(), 100));

        // when
        final BidResponse bidResponse =
                bidResponseCreator.create(bidderResponses, auctionContext, null, false).result();

        // then
        final BidResponse responseWithExpectedFields = BidResponse.builder()
                .id("123")
                .cur("USD")
                .ext(mapper.valueToTree(
                        ExtBidResponse.of(null, null, singletonMap("bidder1", 100), 1000L, null,
                                ExtBidResponsePrebid.of(1000L))))
                .build();

        assertThat(bidResponse)
                .isEqualToIgnoringGivenFields(responseWithExpectedFields, "nbr", "seatbid");

        verify(cacheService, never()).cacheBidsOpenrtb(anyList(), any(), any(), any());

    }

    @Test
    public void shouldSetNbrValueTwoAndEmptySeatbidWhenIncomingBidResponsesAreEmpty() {
        // given
        final AuctionContext auctionContext = givenAuctionContext(givenBidRequest());

        // when
        final BidResponse bidResponse = bidResponseCreator.create(emptyList(), auctionContext, null, false).result();

        // then
        assertThat(bidResponse).returns(0, BidResponse::getNbr);
        assertThat(bidResponse).returns(emptyList(), BidResponse::getSeatbid);

        verify(cacheService, never()).cacheBidsOpenrtb(anyList(), any(), any(), any());
    }

    @Test
    public void shouldSetNbrValueTwoAndEmptySeatbidWhenIncomingBidResponsesDoNotContainAnyBids() {
        // given
        final AuctionContext auctionContext = givenAuctionContext(givenBidRequest());

        final List<BidderResponse> bidderResponses = singletonList(BidderResponse.of("bidder1", givenSeatBid(), 100));

        // when
        final BidResponse bidResponse =
                bidResponseCreator.create(bidderResponses, auctionContext, null, false).result();

        // then
        assertThat(bidResponse).returns(0, BidResponse::getNbr);
        assertThat(bidResponse).returns(emptyList(), BidResponse::getSeatbid);

        verify(cacheService, never()).cacheBidsOpenrtb(anyList(), any(), any(), any());
    }

    @Test
    public void shouldSetNbrNullAndPopulateSeatbidWhenAtLeastOneBidIsPresent() {
        // given
        final AuctionContext auctionContext = givenAuctionContext(givenBidRequest());

        final Bid bid = Bid.builder().impid("imp1").build();
        final List<BidderResponse> bidderResponses = singletonList(BidderResponse.of("bidder1",
                givenSeatBid(BidderBid.of(bid, null, null)), 100));

        // when
        final BidResponse bidResponse =
                bidResponseCreator.create(bidderResponses, auctionContext, CACHE_INFO, false).result();

        // then
        assertThat(bidResponse.getNbr()).isNull();
        assertThat(bidResponse.getSeatbid()).hasSize(1);

        verify(cacheService, never()).cacheBidsOpenrtb(anyList(), any(), any(), any());
    }

    @Test
    public void shouldSkipBidderResponsesWhereSeatBidContainEmptyBids() {
        // given
        final AuctionContext auctionContext = givenAuctionContext(givenBidRequest());

        final Bid bid = Bid.builder().impid("imp1").build();
        final List<BidderResponse> bidderResponses = asList(
                BidderResponse.of("bidder1", givenSeatBid(), 0),
                BidderResponse.of("bidder2", givenSeatBid(BidderBid.of(bid, banner, "USD")), 0));

        // when
        final BidResponse bidResponse =
                bidResponseCreator.create(bidderResponses, auctionContext, CACHE_INFO, false).result();

        // then
        assertThat(bidResponse.getSeatbid()).hasSize(1);

        verify(cacheService, never()).cacheBidsOpenrtb(anyList(), any(), any(), any());
    }

    @Test
    public void shouldOverrideBidIdWhenGenerateBidIdIsTurnedOn() {
        // given
        final AuctionContext auctionContext = givenAuctionContext(givenBidRequest());
        final ExtPrebid<ExtBidPrebid, ?> prebid = ExtPrebid.of(ExtBidPrebid.builder().type(banner).build(), null);
        final Bid bid = Bid.builder()
                .id("123")
                .impid("imp123")
                .ext(mapper.valueToTree(prebid))
                .build();
        final List<BidderResponse> bidderResponses = singletonList(
                BidderResponse.of("bidder2", givenSeatBid(BidderBid.of(bid, banner, "USD")), 0));

        final BidResponseCreator bidResponseCreator = new BidResponseCreator(
                cacheService,
                bidderCatalog,
                eventsService,
                storedRequestProcessor,
                true,
                0,
                clock,
                jacksonMapper);

        // when
        final BidResponse bidResponse =
                bidResponseCreator.create(bidderResponses, auctionContext, CACHE_INFO, false).result();

        // then
        assertThat(bidResponse.getSeatbid())
                .flatExtracting(SeatBid::getBid)
                .extracting(Bid::getExt)
                .extracting(ext -> ext.get("prebid"))
                .extracting(extPrebid -> mapper.treeToValue(extPrebid, ExtBidPrebid.class))
                .extracting(ExtBidPrebid::getBidid)
                .hasSize(1)
                .first()
                .satisfies(bidId -> assertThat(UUID.fromString(bidId)).isInstanceOf(UUID.class));

        verify(cacheService, never()).cacheBidsOpenrtb(anyList(), any(), any(), any());
    }

    @Test
    public void shouldSetExpectedResponseSeatBidAndBidFields() {
        // given
        final AuctionContext auctionContext = givenAuctionContext(givenBidRequest());
        final Bid bid = Bid.builder().id("bidId").price(BigDecimal.ONE).adm("adm").impid("i1")
                .ext(mapper.valueToTree(singletonMap("bidExt", 1))).build();
        final List<BidderResponse> bidderResponses = singletonList(BidderResponse.of("bidder1",
                givenSeatBid(BidderBid.of(bid, banner, "USD")), 100));

        // when
        final BidResponse bidResponse =
                bidResponseCreator.create(bidderResponses, auctionContext, CACHE_INFO, false).result();

        // then
        assertThat(bidResponse.getSeatbid()).containsOnly(SeatBid.builder()
                .seat("bidder1")
                .group(0)
                .bid(singletonList(Bid.builder()
                        .id("bidId")
                        .impid("i1")
                        .price(BigDecimal.ONE)
                        .adm("adm")
                        .ext(mapper.valueToTree(ExtPrebid.of(
                                ExtBidPrebid.builder().type(banner).build(),
                                singletonMap("bidExt", 1))))
                        .build()))
                .build());

        verify(cacheService, never()).cacheBidsOpenrtb(anyList(), any(), any(), any());
    }

    @Test
    public void shouldFilterByDealsAndPriceBidsWhenImpIdsAreEqual() {
        // given
        final AuctionContext auctionContext = givenAuctionContext(givenBidRequest());

        final Bid simpleBidImp1 = Bid.builder().id("bidId1i1").price(BigDecimal.valueOf(5.67)).impid("i1").build();
        final Bid simpleBid1Imp2 = Bid.builder().id("bidId1i2").price(BigDecimal.valueOf(15.67)).impid("i2").build();
        final Bid simpleBid2Imp2 = Bid.builder().id("bidId2i2").price(BigDecimal.valueOf(17.67)).impid("i2").build();
        final Bid dealBid1Imp1 = Bid.builder().id("bidId1i1d").dealid("d1").price(BigDecimal.valueOf(4.98)).impid("i1")
                .build();
        final Bid dealBid2Imp1 = Bid.builder().id("bidId2i1d").dealid("d2").price(BigDecimal.valueOf(5.00)).impid("i1")
                .build();
        final BidderSeatBid seatBidWithDeals = givenSeatBid(
                BidderBid.of(simpleBidImp1, banner, null),
                BidderBid.of(simpleBid1Imp2, banner, null),
                BidderBid.of(simpleBid2Imp2, banner, null), // will stay (top price)
                BidderBid.of(simpleBid2Imp2, banner, null), // duplicate should be removed
                BidderBid.of(dealBid2Imp1, banner, null),   // will stay (deal + topPrice)
                BidderBid.of(dealBid1Imp1, banner, null));

        final Bid simpleBid3Imp2 = Bid.builder().id("bidId3i2").price(BigDecimal.valueOf(7.25)).impid("i2").build();
        final Bid simpleBid4Imp2 = Bid.builder().id("bidId4i2").price(BigDecimal.valueOf(7.26)).impid("i2").build();
        final BidderSeatBid seatBidWithSimpleBids = givenSeatBid(
                BidderBid.of(simpleBid3Imp2, banner, null),
                BidderBid.of(simpleBid4Imp2, banner, null)); // will stay (top price)

        final List<BidderResponse> bidderResponses = asList(
                BidderResponse.of("bidder1", seatBidWithDeals, 100),
                BidderResponse.of("bidder2", seatBidWithSimpleBids, 111));

        // when
        final BidResponse bidResponse =
                bidResponseCreator.create(bidderResponses, auctionContext, CACHE_INFO, false).result();

        // then
        assertThat(bidResponse.getSeatbid())
                .flatExtracting(SeatBid::getBid).hasSize(3)
                .extracting(Bid::getId)
                .containsOnly("bidId2i2", "bidId2i1d", "bidId4i2");
    }

    @Test
    public void shouldAddTypeToNativeBidAdm() throws JsonProcessingException {
        // given
        final Request nativeRequest = Request.builder()
                .assets(singletonList(Asset.builder()
                        .id(123)
                        .img(ImageObject.builder().type(1).build())
                        .data(DataObject.builder().type(2).build())
                        .build()))
                .build();

        final BidRequest bidRequest = BidRequest.builder()
                .cur(singletonList("USD"))
                .tmax(1000L)
                .app(App.builder().build())
                .imp(singletonList(Imp.builder()
                        .id("imp1")
                        .xNative(Native.builder().request(mapper.writeValueAsString(nativeRequest)).build())
                        .build()))
                .build();
        final AuctionContext auctionContext = givenAuctionContext(bidRequest);

        final Response responseAdm = Response.builder()
                .assets(singletonList(com.iab.openrtb.response.Asset.builder()
                        .id(123)
                        .img(com.iab.openrtb.response.ImageObject.builder().build())
                        .data(com.iab.openrtb.response.DataObject.builder().build())
                        .build()))
                .build();

        final Bid bid = Bid.builder().id("bidId").price(BigDecimal.ONE).impid("imp1")
                .adm(mapper.writeValueAsString(responseAdm))
                .ext(mapper.valueToTree(singletonMap("bidExt", 1))).build();
        final List<BidderResponse> bidderResponses = singletonList(BidderResponse.of("bidder1",
                givenSeatBid(BidderBid.of(bid, xNative, "USD")), 100));

        // when
        final BidResponse bidResponse =
                bidResponseCreator.create(bidderResponses, auctionContext, CACHE_INFO, false).result();

        // then
        assertThat(bidResponse.getSeatbid()).hasSize(1)
                .flatExtracting(SeatBid::getBid)
                .extracting(Bid::getAdm)
                .extracting(adm -> mapper.readValue(adm, Response.class))
                .flatExtracting(Response::getAssets).hasSize(1)
                .containsOnly(com.iab.openrtb.response.Asset.builder()
                        .id(123)
                        .img(com.iab.openrtb.response.ImageObject.builder().type(1).build())
                        .data(com.iab.openrtb.response.DataObject.builder().type(2).build())
                        .build());

        verify(cacheService, never()).cacheBidsOpenrtb(anyList(), any(), any(), any());
    }

    @Test
    public void shouldReturnEmptyAssetIfImageTypeIsEmpty() throws JsonProcessingException {
        // given
        final Request nativeRequest = Request.builder()
                .assets(singletonList(Asset.builder()
                        .id(123)
                        .img(ImageObject.builder().type(null).build())
                        .data(DataObject.builder().type(2).build())
                        .build()))
                .build();

        final BidRequest bidRequest = BidRequest.builder()
                .cur(singletonList("USD"))
                .tmax(1000L)
                .app(App.builder().build())
                .imp(singletonList(Imp.builder()
                        .id("imp1")
                        .xNative(Native.builder().request(mapper.writeValueAsString(nativeRequest)).build())
                        .build()))
                .build();

        final AuctionContext auctionContext = givenAuctionContext(bidRequest);

        final Response responseAdm = Response.builder()
                .assets(singletonList(com.iab.openrtb.response.Asset.builder()
                        .id(123)
                        .img(com.iab.openrtb.response.ImageObject.builder().type(null).build())
                        .data(com.iab.openrtb.response.DataObject.builder().build())
                        .build()))
                .build();

        final Bid bid = Bid.builder().id("bidId").price(BigDecimal.ONE).impid("imp1")
                .adm(mapper.writeValueAsString(responseAdm))
                .ext(mapper.valueToTree(singletonMap("bidExt", 1))).build();
        final List<BidderResponse> bidderResponses = singletonList(BidderResponse.of("bidder1",
                givenSeatBid(BidderBid.of(bid, xNative, "USD")), 100));

        // when
        final BidResponse bidResponse =
                bidResponseCreator.create(bidderResponses, auctionContext, CACHE_INFO, false).result();

        // then
        assertThat(bidResponse.getSeatbid()).hasSize(1)
                .flatExtracting(SeatBid::getBid)
                .extracting(Bid::getAdm)
                .extracting(adm -> mapper.readValue(adm, Response.class))
                .flatExtracting(Response::getAssets)
                .isEmpty();
    }

    @Test
    public void shouldReturnEmptyAssetIfDataTypeIsEmpty() throws JsonProcessingException {
        // given
        final Request nativeRequest = Request.builder()
                .assets(singletonList(Asset.builder()
                        .id(123)
                        .img(ImageObject.builder().type(1).build())
                        .data(DataObject.builder().type(null).build())
                        .build()))
                .build();

        final BidRequest bidRequest = BidRequest.builder()
                .cur(singletonList("USD"))
                .tmax(1000L)
                .app(App.builder().build())
                .imp(singletonList(Imp.builder()
                        .id("imp1")
                        .xNative(Native.builder().request(mapper.writeValueAsString(nativeRequest)).build())
                        .build()))
                .build();

        final AuctionContext auctionContext = givenAuctionContext(bidRequest);

        final Response responseAdm = Response.builder()
                .assets(singletonList(com.iab.openrtb.response.Asset.builder()
                        .id(123)
                        .img(com.iab.openrtb.response.ImageObject.builder().build())
                        .data(com.iab.openrtb.response.DataObject.builder().build())
                        .build()))
                .build();

        final Bid bid = Bid.builder().id("bidId").price(BigDecimal.ONE).impid("imp1")
                .adm(mapper.writeValueAsString(responseAdm))
                .ext(mapper.valueToTree(singletonMap("bidExt", 1))).build();
        final List<BidderResponse> bidderResponses = singletonList(BidderResponse.of("bidder1",
                givenSeatBid(BidderBid.of(bid, xNative, "USD")), 100));

        // when
        final BidResponse bidResponse =
                bidResponseCreator.create(bidderResponses, auctionContext, CACHE_INFO, false).result();

        // then
        assertThat(bidResponse.getSeatbid()).hasSize(1)
                .flatExtracting(SeatBid::getBid)
                .extracting(Bid::getAdm)
                .extracting(adm -> mapper.readValue(adm, Response.class))
                .flatExtracting(Response::getAssets)
                .isEmpty();
    }

    @Test
    public void shouldSetBidAdmToNullIfCacheIdIsPresentAndReturnCreativeBidsIsFalse() {
        // given
        final AuctionContext auctionContext = givenAuctionContext(givenBidRequest(
                identity(),
                extBuilder -> extBuilder.targeting(givenTargeting())));

        final Bid bid = Bid.builder().price(BigDecimal.ONE).adm("adm").impid("i1").build();
        final List<BidderResponse> bidderResponses = singletonList(BidderResponse.of("bidder1",
                givenSeatBid(BidderBid.of(bid, banner, "USD")), 100));

        givenCacheServiceResult(singletonMap(bid, CacheInfo.of("id", null, null, null)));

        final BidRequestCacheInfo cacheInfo = BidRequestCacheInfo.builder().doCaching(true).build();

        // when
        final BidResponse bidResponse =
                bidResponseCreator.create(bidderResponses, auctionContext, cacheInfo, false).result();

        // then
        assertThat(bidResponse.getSeatbid())
                .flatExtracting(SeatBid::getBid).hasSize(1)
                .extracting(Bid::getAdm)
                .containsNull();

        verify(cacheService).cacheBidsOpenrtb(anyList(), any(), any(), any());
    }

    @Test
    public void shouldSetBidAdmToNullIfVideoCacheIdIsPresentAndReturnCreativeVideoBidsIsFalse() {
        // given
        final AuctionContext auctionContext = givenAuctionContext(givenBidRequest(
                identity(),
                extBuilder -> extBuilder.targeting(givenTargeting())));

        final Bid bid = Bid.builder().price(BigDecimal.ONE).adm("adm").impid("i1").build();
        final List<BidderResponse> bidderResponses = singletonList(BidderResponse.of("bidder1",
                givenSeatBid(BidderBid.of(bid, banner, "USD")), 100));

        final BidRequestCacheInfo cacheInfo = BidRequestCacheInfo.builder().doCaching(true).build();

        givenCacheServiceResult(singletonMap(bid, CacheInfo.of("id", null, null, null)));

        // when
        final BidResponse bidResponse =
                bidResponseCreator.create(bidderResponses, auctionContext, cacheInfo, false).result();

        // then
        assertThat(bidResponse.getSeatbid())
                .flatExtracting(SeatBid::getBid).hasSize(1)
                .extracting(Bid::getAdm)
                .containsNull();

        verify(cacheService).cacheBidsOpenrtb(anyList(), any(), any(), any());
    }

    @Test
    public void shouldSetBidExpWhenCacheIdIsMatched() {
        // given
        final AuctionContext auctionContext = givenAuctionContext(givenBidRequest(
                identity(),
                extBuilder -> extBuilder.targeting(givenTargeting())));

        final Bid bid = Bid.builder().price(BigDecimal.ONE).impid("i1").build();
        final List<BidderResponse> bidderResponses = singletonList(BidderResponse.of("bidder1",
                givenSeatBid(BidderBid.of(bid, banner, "USD")), 100));

        givenCacheServiceResult(singletonMap(bid, CacheInfo.of("id", null, 100, null)));

        final BidRequestCacheInfo cacheInfo = BidRequestCacheInfo.builder().doCaching(true).build();

        // when
        final BidResponse bidResponse =
                bidResponseCreator.create(bidderResponses, auctionContext, cacheInfo, false).result();

        // then
        assertThat(bidResponse.getSeatbid())
                .flatExtracting(SeatBid::getBid).hasSize(1)
                .extracting(Bid::getExp)
                .containsOnly(100);

        verify(cacheService).cacheBidsOpenrtb(anyList(), any(), any(), any());
    }

    @Test
    public void shouldSetBidExpMaxTtlWhenCacheIdIsMatchedAndBothTtlIsSet() {
        // given
        final AuctionContext auctionContext = givenAuctionContext(givenBidRequest(
                identity(),
                extBuilder -> extBuilder.targeting(givenTargeting())));

        final Bid bid = Bid.builder().price(BigDecimal.ONE).impid("i1").build();
        final List<BidderResponse> bidderResponses = singletonList(BidderResponse.of("bidder1",
                givenSeatBid(BidderBid.of(bid, banner, "USD")), 100));

        givenCacheServiceResult(singletonMap(bid, CacheInfo.of("id", null, 100, 200)));

        final BidRequestCacheInfo cacheInfo = BidRequestCacheInfo.builder().doCaching(true).build();

        // when
        final BidResponse bidResponse =
                bidResponseCreator.create(bidderResponses, auctionContext, cacheInfo, false).result();

        // then
        assertThat(bidResponse.getSeatbid())
                .flatExtracting(SeatBid::getBid).hasSize(1)
                .extracting(Bid::getExp)
                .containsOnly(200);

        verify(cacheService).cacheBidsOpenrtb(anyList(), any(), any(), any());
    }

    @Test
    public void shouldTolerateMissingExtInSeatBidAndBid() {
        // given
        final AuctionContext auctionContext = givenAuctionContext(givenBidRequest());
        final Bid bid = Bid.builder().id("bidId").price(BigDecimal.ONE).impid("i1").build();
        final List<BidderResponse> bidderResponses = singletonList(BidderResponse.of("bidder1",
                givenSeatBid(BidderBid.of(bid, banner, "USD")), 100));

        // when
        final BidResponse bidResponse =
                bidResponseCreator.create(bidderResponses, auctionContext, CACHE_INFO, false).result();

        // then
        assertThat(bidResponse.getSeatbid()).hasSize(1)
                .flatExtracting(SeatBid::getBid)
                .containsOnly(Bid.builder()
                        .id("bidId")
                        .impid("i1")
                        .price(BigDecimal.ONE)
                        .ext(mapper.valueToTree(
                                ExtPrebid.of(ExtBidPrebid.builder().type(banner).build(), null)))
                        .build());

        verify(cacheService, never()).cacheBidsOpenrtb(anyList(), any(), any(), any());
    }

    @Test
    public void shouldPopulateTargetingKeywords() {
        // given
        final AuctionContext auctionContext = givenAuctionContext(givenBidRequest(
                identity(),
                extBuilder -> extBuilder.targeting(givenTargeting())));

        final Bid bid = Bid.builder().id("bidId1").price(BigDecimal.valueOf(5.67)).impid("i1").build();
        final List<BidderResponse> bidderResponses = singletonList(BidderResponse.of("bidder1",
                givenSeatBid(BidderBid.of(bid, banner, "USD")), 100));

        // when
        final BidResponse bidResponse =
                bidResponseCreator.create(bidderResponses, auctionContext, CACHE_INFO, false).result();

        // then
        assertThat(bidResponse.getSeatbid())
                .flatExtracting(SeatBid::getBid).hasSize(1)
                .extracting(extractedBid -> toExtPrebid(extractedBid.getExt()).getPrebid().getTargeting())
                .flatExtracting(Map::entrySet)
                .extracting(Map.Entry::getKey, Map.Entry::getValue)
                .containsOnly(
                        tuple("hb_pb", "5.00"),
                        tuple("hb_pb_bidder1", "5.00"),
                        tuple("hb_bidder", "bidder1"),
                        tuple("hb_bidder_bidder1", "bidder1"));

        verify(cacheService, never()).cacheBidsOpenrtb(anyList(), any(), any(), any());
    }

    @Test
    public void shouldTruncateTargetingKeywordsByGlobalConfig() {
        // given
        final AuctionContext auctionContext = givenAuctionContext(givenBidRequest(
                identity(),
                extBuilder -> extBuilder.targeting(givenTargeting())));

        final Bid bid = Bid.builder().id("bidId1").price(BigDecimal.valueOf(5.67)).impid("i1").build();
        final List<BidderResponse> bidderResponses = singletonList(BidderResponse.of("someVeryLongBidderName",
                givenSeatBid(BidderBid.of(bid, banner, "USD")), 100));

        final BidResponseCreator bidResponseCreator = new BidResponseCreator(
                cacheService,
                bidderCatalog,
                eventsService,
                storedRequestProcessor,
                false,
                20,
                clock,
                jacksonMapper);

        // when
        final BidResponse bidResponse =
                bidResponseCreator.create(bidderResponses, auctionContext, CACHE_INFO, false).result();

        // then
        assertThat(bidResponse.getSeatbid())
                .flatExtracting(SeatBid::getBid).hasSize(1)
                .extracting(extractedBid -> toExtPrebid(extractedBid.getExt()).getPrebid().getTargeting())
                .flatExtracting(Map::entrySet)
                .extracting(Map.Entry::getKey, Map.Entry::getValue)
                .containsOnly(
                        tuple("hb_pb", "5.00"),
                        tuple("hb_pb_someVeryLongBi", "5.00"),
                        tuple("hb_bidder", "someVeryLongBidderName"),
                        tuple("hb_bidder_someVeryLo", "someVeryLongBidderName"),
                        tuple("hb_bidder_someVeryLo", "someVeryLongBidderName"));
    }

    @Test
    public void shouldTruncateTargetingKeywordsByAccountConfig() {
        // given
        final Account account = Account.builder().id("accountId").truncateTargetAttr(20).build();
        final BidRequest bidRequest = givenBidRequest(
                identity(),
                extBuilder -> extBuilder.targeting(givenTargeting()));
        final AuctionContext auctionContext = givenAuctionContext(
                bidRequest,
                contextBuilder -> contextBuilder.account(account));

        final Bid bid = Bid.builder().id("bidId1").price(BigDecimal.valueOf(5.67)).impid("i1").build();
        final List<BidderResponse> bidderResponses = singletonList(BidderResponse.of("someVeryLongBidderName",
                givenSeatBid(BidderBid.of(bid, banner, "USD")), 100));

        // when
        final BidResponse bidResponse =
                bidResponseCreator.create(bidderResponses, auctionContext, CACHE_INFO, false).result();

        // then
        assertThat(bidResponse.getSeatbid())
                .flatExtracting(SeatBid::getBid).hasSize(1)
                .extracting(extractedBid -> toExtPrebid(extractedBid.getExt()).getPrebid().getTargeting())
                .flatExtracting(Map::entrySet)
                .extracting(Map.Entry::getKey, Map.Entry::getValue)
                .containsOnly(
                        tuple("hb_pb", "5.00"),
                        tuple("hb_pb_someVeryLongBi", "5.00"),
                        tuple("hb_bidder", "someVeryLongBidderName"),
                        tuple("hb_bidder_someVeryLo", "someVeryLongBidderName"));
    }

    @Test
    public void shouldTruncateTargetingKeywordsByRequestPassedValue() {
        // given
        final Account account = Account.builder().id("accountId").truncateTargetAttr(25).build();
        final BidRequest bidRequest = givenBidRequest(
                identity(),
                extBuilder -> extBuilder.targeting(ExtRequestTargeting.builder()
                        .pricegranularity(mapper.valueToTree(
                                ExtPriceGranularity.of(2, singletonList(ExtGranularityRange.of(BigDecimal.valueOf(5),
                                        BigDecimal.valueOf(0.5))))))
                        .includewinners(true)
                        .includebidderkeys(true)
                        .truncateattrchars(20)
                        .build()));
        final AuctionContext auctionContext = givenAuctionContext(
                bidRequest,
                contextBuilder -> contextBuilder.account(account));

        final Bid bid = Bid.builder().id("bidId1").price(BigDecimal.valueOf(5.67)).impid("i1").build();
        final List<BidderResponse> bidderResponses = singletonList(BidderResponse.of("someVeryLongBidderName",
                givenSeatBid(BidderBid.of(bid, banner, "USD")), 100));

        // when
        final BidResponse bidResponse =
                bidResponseCreator.create(bidderResponses, auctionContext, CACHE_INFO, false).result();

        // then
        assertThat(bidResponse.getSeatbid())
                .flatExtracting(SeatBid::getBid).hasSize(1)
                .extracting(extractedBid -> toExtPrebid(extractedBid.getExt()).getPrebid().getTargeting())
                .flatExtracting(Map::entrySet)
                .extracting(Map.Entry::getKey, Map.Entry::getValue)
                .containsOnly(
                        tuple("hb_pb", "5.00"),
                        tuple("hb_pb_someVeryLongBi", "5.00"),
                        tuple("hb_bidder", "someVeryLongBidderName"),
                        tuple("hb_bidder_someVeryLo", "someVeryLongBidderName"));
    }

    @Test
    public void shouldPopulateTargetingKeywordsForWinningBidsAndWinningBidsByBidder() {
        // given
        final AuctionContext auctionContext = givenAuctionContext(givenBidRequest(
                identity(),
                extBuilder -> extBuilder.targeting(givenTargeting())));

        final Bid firstBid = Bid.builder().id("bidId1").price(BigDecimal.valueOf(5.67)).impid("i1").build();
        final Bid secondBid = Bid.builder().id("bidId2").price(BigDecimal.valueOf(4.98)).impid("i2").build();
        final Bid thirdBid = Bid.builder().id("bidId3").price(BigDecimal.valueOf(7.25)).impid("i2").build();
        final List<BidderResponse> bidderResponses = asList(
                BidderResponse.of("bidder1",
                        givenSeatBid(BidderBid.of(firstBid, banner, null),
                                BidderBid.of(secondBid, banner, null)), 100),
                BidderResponse.of("bidder2",
                        givenSeatBid(BidderBid.of(thirdBid, banner, null)), 111));

        // when
        final BidResponse bidResponse =
                bidResponseCreator.create(bidderResponses, auctionContext, CACHE_INFO, false).result();

        // then
        assertThat(bidResponse.getSeatbid())
                .flatExtracting(SeatBid::getBid).hasSize(3)
                .extracting(
                        Bid::getId,
                        bid -> toTargetingByKey(bid, "hb_bidder"),
                        bid -> toTargetingByKey(bid, "hb_bidder_bidder1"),
                        bid -> toTargetingByKey(bid, "hb_bidder_bidder2"))
                .containsOnly(
                        tuple("bidId1", "bidder1", "bidder1", null),
                        tuple("bidId2", null, "bidder1", null),
                        tuple("bidId3", "bidder2", null, "bidder2"));

        verify(cacheService, never()).cacheBidsOpenrtb(anyList(), any(), any(), any());
    }

    @Test
    public void shouldPopulateTargetingKeywordsFromMediaTypePriceGranularities() {
        // given
        final AuctionContext auctionContext = givenAuctionContext(givenBidRequest(
                identity(),
                extBuilder -> extBuilder.targeting(ExtRequestTargeting.builder()
                        .pricegranularity(mapper.valueToTree(ExtPriceGranularity.of(2,
                                singletonList(ExtGranularityRange.of(BigDecimal.valueOf(5), BigDecimal.valueOf(0.5))))))
                        .mediatypepricegranularity(ExtMediaTypePriceGranularity.of(
                                mapper.valueToTree(ExtPriceGranularity.of(
                                        3,
                                        singletonList(ExtGranularityRange.of(
                                                BigDecimal.valueOf(10), BigDecimal.valueOf(1))))),
                                null,
                                null))
                        .includewinners(true)
                        .includebidderkeys(true)
                        .build())));

        final Bid bid = Bid.builder().id("bidId").price(BigDecimal.valueOf(5.67)).impid("i1").build();
        final List<BidderResponse> bidderResponses = singletonList(BidderResponse.of("bidder1",
                givenSeatBid(BidderBid.of(bid, banner, "USD")), 100));

        // when
        final BidResponse bidResponse =
                bidResponseCreator.create(bidderResponses, auctionContext, CACHE_INFO, false).result();

        // then
        assertThat(bidResponse.getSeatbid())
                .flatExtracting(SeatBid::getBid)
                .extracting(extractedBid -> toExtPrebid(extractedBid.getExt()).getPrebid().getTargeting())
                .flatExtracting(Map::entrySet)
                .extracting(Map.Entry::getKey, Map.Entry::getValue)
                .containsOnly(
                        tuple("hb_pb", "5.000"),
                        tuple("hb_bidder", "bidder1"),
                        tuple("hb_pb_bidder1", "5.000"),
                        tuple("hb_bidder_bidder1", "bidder1"));

        verify(cacheService, never()).cacheBidsOpenrtb(anyList(), any(), any(), any());
    }

    @Test
    public void shouldPopulateCacheIdHostPathAndUuidTargetingKeywords() {
        // given
        final AuctionContext auctionContext = givenAuctionContext(givenBidRequest(
                identity(),
                extBuilder -> extBuilder.targeting(givenTargeting())));

        final Bid bid = Bid.builder().id("bidId").price(BigDecimal.valueOf(5.67)).impid("i1").build();
        final List<BidderResponse> bidderResponses = singletonList(BidderResponse.of("bidder1",
                givenSeatBid(BidderBid.of(bid, banner, "USD")), 100));
        final BidRequestCacheInfo cacheInfo = BidRequestCacheInfo.builder().doCaching(true).build();

        givenCacheServiceResult(singletonMap(bid, CacheInfo.of("cacheId", "videoId", null, null)));

        // when
        final BidResponse bidResponse =
                bidResponseCreator.create(bidderResponses, auctionContext, cacheInfo, false).result();

        // then
        assertThat(bidResponse.getSeatbid())
                .flatExtracting(SeatBid::getBid).hasSize(1)
                .extracting(extractedBid -> toExtPrebid(extractedBid.getExt()).getPrebid().getTargeting())
                .flatExtracting(Map::entrySet)
                .extracting(Map.Entry::getKey, Map.Entry::getValue)
                .containsOnly(
                        tuple("hb_pb", "5.00"),
                        tuple("hb_bidder", "bidder1"),
                        tuple("hb_cache_id", "cacheId"),
                        tuple("hb_uuid", "videoId"),
                        tuple("hb_cache_host", "testHost"),
                        tuple("hb_cache_path", "testPath"),
                        tuple("hb_pb_bidder1", "5.00"),
                        tuple("hb_bidder_bidder1", "bidder1"),
                        tuple("hb_cache_id_bidder1", "cacheId"),
                        tuple("hb_uuid_bidder1", "videoId"),
                        tuple("hb_cache_host_bidder1", "testHost"),
                        tuple("hb_cache_path_bidder1", "testPath"));

        verify(cacheService).cacheBidsOpenrtb(anyList(), any(), any(), any());
    }

    @Test
    public void shouldPopulateTargetingKeywordsWithAdditionalValuesFromRequest() {
        // given
        final AuctionContext auctionContext = givenAuctionContext(givenBidRequest(
                identity(),
                extBuilder -> extBuilder
                        .targeting(givenTargeting())
                        .adservertargeting(singletonList(ExtRequestPrebidAdservertargetingRule.of(
                                "static_keyword1", xStatic, "static_keyword1")))));

        final Bid bid = Bid.builder().id("bidId1").price(BigDecimal.valueOf(5.67)).impid("i1").build();
        final List<BidderResponse> bidderResponses = singletonList(BidderResponse.of(
                "bidder1", givenSeatBid(BidderBid.of(bid, banner, "USD")), 100));

        // when
        final BidResponse bidResponse =
                bidResponseCreator.create(bidderResponses, auctionContext, CACHE_INFO, false).result();

        // then
        assertThat(bidResponse.getSeatbid())
                .flatExtracting(SeatBid::getBid).hasSize(1)
                .extracting(extractedBid -> toExtPrebid(extractedBid.getExt()).getPrebid().getTargeting())
                .flatExtracting(Map::entrySet)
                .extracting(Map.Entry::getKey, Map.Entry::getValue)
                .contains(tuple("static_keyword1", "static_keyword1"));
    }

    @Test
    public void shouldPopulateTargetingKeywordsIfBidWasCachedAndAdmWasRemoved() {
        // given
        final AuctionContext auctionContext = givenAuctionContext(givenBidRequest(
                identity(),
                extBuilder -> extBuilder.targeting(givenTargeting())));

        final Bid bid = Bid.builder().id("bidId").price(BigDecimal.valueOf(5.67)).impid("impId").adm("adm").build();
        final List<BidderResponse> bidderResponses = singletonList(BidderResponse.of("bidder1",
                givenSeatBid(BidderBid.of(bid, banner, "USD")), 100));

        final BidRequestCacheInfo cacheInfo = BidRequestCacheInfo.builder()
                .doCaching(true)
                .returnCreativeBids(false) // this will cause erasing of bid.adm
                .build();

        givenCacheServiceResult(singletonMap(bid, CacheInfo.of("cacheId", null, null, null)));

        // when
        final BidResponse bidResponse =
                bidResponseCreator.create(bidderResponses, auctionContext, cacheInfo, false).result();

        // then
        assertThat(bidResponse.getSeatbid())
                .flatExtracting(SeatBid::getBid).hasSize(1)
                .extracting(extractedBid -> toExtPrebid(extractedBid.getExt()).getPrebid().getTargeting())
                .doesNotContainNull();
    }

    @Test
    public void shouldAddExtPrebidEventsIfEventsAreEnabledAndExtRequestPrebidEventPresent() {
        // given
        final Account account = Account.builder().id("accountId").eventsEnabled(true).build();
        final BidRequest bidRequest = givenBidRequest(
                identity(),
                extBuilder -> extBuilder
                        .events(mapper.createObjectNode())
                        .integration("pbjs"));
        final AuctionContext auctionContext = givenAuctionContext(
                bidRequest,
                contextBuilder -> contextBuilder.account(account));

        final Bid bid = Bid.builder()
                .id("bidId1")
                .price(BigDecimal.valueOf(5.67))
                .impid("i1")
                .build();
        final List<BidderResponse> bidderResponses = singletonList(
                BidderResponse.of("bidder1", givenSeatBid(BidderBid.of(bid, banner, "USD")), 100));

        final Events events = Events.of("http://event-type-win", "http://event-type-view");
        given(eventsService.createEvent(anyString(), anyString(), anyString(), anyLong(), anyString()))
                .willReturn(events);

        // when
        final BidResponse bidResponse =
                bidResponseCreator.create(bidderResponses, auctionContext, CACHE_INFO, false).result();

        // then
        assertThat(bidResponse.getSeatbid()).hasSize(1)
                .flatExtracting(SeatBid::getBid)
                .extracting(responseBid -> toExtPrebid(responseBid.getExt()).getPrebid().getEvents())
                .containsOnly(events);

        verify(cacheService, never()).cacheBidsOpenrtb(anyList(), any(), any(), any());
    }

    @Test
    public void shouldAddExtPrebidEventsIfEventsAreEnabledAndAccountSupportEventsForChannel() {
        // given
        final Account account = Account.builder()
                .id("accountId")
                .eventsEnabled(true)
                .analyticsConfig(AccountAnalyticsConfig.of(singletonMap("web", true)))
                .build();
        final BidRequest bidRequest = givenBidRequest(
                identity(),
                extBuilder -> extBuilder
                        .channel(ExtRequestPrebidChannel.of("web"))
                        .integration("pbjs"));
        final AuctionContext auctionContext = givenAuctionContext(
                bidRequest,
                contextBuilder -> contextBuilder.account(account));

        final Bid bid = Bid.builder()
                .id("bidId1")
                .price(BigDecimal.valueOf(5.67))
                .impid("i1")
                .build();
        final List<BidderResponse> bidderResponses = singletonList(
                BidderResponse.of("bidder1", givenSeatBid(BidderBid.of(bid, banner, "USD")), 100));

        final Events events = Events.of("http://event-type-win", "http://event-type-view");
        given(eventsService.createEvent(anyString(), anyString(), anyString(), anyLong(), anyString()))
                .willReturn(events);

        // when
        final BidResponse bidResponse =
                bidResponseCreator.create(bidderResponses, auctionContext, CACHE_INFO, false).result();

        // then
        assertThat(bidResponse.getSeatbid()).hasSize(1)
                .flatExtracting(SeatBid::getBid)
                .extracting(responseBid -> toExtPrebid(responseBid.getExt()).getPrebid().getEvents())
                .containsOnly(events);

        verify(cacheService, never()).cacheBidsOpenrtb(anyList(), any(), any(), any());
    }

    @Test
    public void shouldAddExtPrebidEventsIfEventsAreEnabledAndDefaultAccountAnalyticsConfig() {
        // given
        final Account account = Account.builder().id("accountId").eventsEnabled(true).build();
        final BidRequest bidRequest = givenBidRequest(
                identity(),
                extBuilder -> extBuilder
                        .channel(ExtRequestPrebidChannel.of("amp"))
                        .integration("pbjs"));
        final AuctionContext auctionContext = givenAuctionContext(
                bidRequest,
                contextBuilder -> contextBuilder.account(account));

        final Bid bid = Bid.builder()
                .id("bidId1")
                .price(BigDecimal.valueOf(5.67))
                .impid("i1")
                .build();
        final List<BidderResponse> bidderResponses = singletonList(
                BidderResponse.of("bidder1", givenSeatBid(BidderBid.of(bid, banner, "USD")), 100));

        final Events events = Events.of("http://event-type-win", "http://event-type-view");
        given(eventsService.createEvent(anyString(), anyString(), anyString(), anyLong(), anyString()))
                .willReturn(events);

        // when
        final BidResponse bidResponse =
                bidResponseCreator.create(bidderResponses, auctionContext, CACHE_INFO, false).result();

        // then
        assertThat(bidResponse.getSeatbid()).hasSize(1)
                .flatExtracting(SeatBid::getBid)
                .extracting(responseBid -> toExtPrebid(responseBid.getExt()).getPrebid().getEvents())
                .containsOnly(events);

        verify(cacheService, never()).cacheBidsOpenrtb(anyList(), any(), any(), any());
    }

    @Test
    public void shouldAddExtPrebidVideo() {
        // given
        final AuctionContext auctionContext = givenAuctionContext(givenBidRequest());

        final Bid bid = Bid.builder().id("bidId1").price(BigDecimal.valueOf(5.67)).impid("i1").impid("i1")
                .ext(mapper.createObjectNode().set("prebid", mapper.valueToTree(
                        ExtBidPrebid.builder().video(ExtBidPrebidVideo.of(1, "category")).build()))).build();
        final List<BidderResponse> bidderResponses = singletonList(BidderResponse.of("bidder1",
                givenSeatBid(BidderBid.of(bid, banner, "USD")), 100));

        // when
        final BidResponse bidResponse =
                bidResponseCreator.create(bidderResponses, auctionContext, CACHE_INFO, false).result();

        // then
        assertThat(bidResponse.getSeatbid()).hasSize(1)
                .flatExtracting(SeatBid::getBid)
                .extracting(responseBid -> toExtPrebid(responseBid.getExt()).getPrebid().getVideo())
                .containsOnly(ExtBidPrebidVideo.of(1, "category"));
    }

    @Test
    public void shouldNotAddExtPrebidEventsIfEventsAreNotEnabled() {
        // given
        final Account account = Account.builder().id("accountId").eventsEnabled(false).build();
        final AuctionContext auctionContext = givenAuctionContext(
                givenBidRequest(
                        identity(),
                        extBuilder -> extBuilder.events(mapper.createObjectNode())),
                contextBuilder -> contextBuilder.account(account));

        final Bid bid = Bid.builder().id("bidId1").price(BigDecimal.valueOf(5.67)).impid("i1").build();
        final List<BidderResponse> bidderResponses = singletonList(BidderResponse.of("bidder1",
                givenSeatBid(BidderBid.of(bid, banner, "USD")), 100));

        // when
        final BidResponse bidResponse =
                bidResponseCreator.create(bidderResponses, auctionContext, CACHE_INFO, false).result();

        // then
        assertThat(bidResponse.getSeatbid()).hasSize(1)
                .flatExtracting(SeatBid::getBid)
                .extracting(responseBid -> toExtPrebid(responseBid.getExt()).getPrebid().getEvents())
                .containsNull();
    }

    @Test
    public void shouldNotAddExtPrebidEventsIfExtRequestPrebidEventsNull() {
        // given
        final Account account = Account.builder().id("accountId").eventsEnabled(true).build();
        final AuctionContext auctionContext = givenAuctionContext(
                givenBidRequest(),
                contextBuilder -> contextBuilder.account(account));

        final Bid bid = Bid.builder()
                .id("bidId1")
                .price(BigDecimal.valueOf(5.67))
                .impid("i1")
                .build();
        final List<BidderResponse> bidderResponses = singletonList(
                BidderResponse.of("bidder1", givenSeatBid(BidderBid.of(bid, banner, "USD")), 100));

        // when
        final BidResponse bidResponse =
                bidResponseCreator.create(bidderResponses, auctionContext, CACHE_INFO, false).result();

        // then
        assertThat(bidResponse.getSeatbid()).hasSize(1)
                .flatExtracting(SeatBid::getBid)
                .extracting(responseBid -> toExtPrebid(responseBid.getExt()).getPrebid().getEvents())
                .containsNull();
    }

    @Test
    public void shouldNotAddExtPrebidEventsIfAccountDoesNotSupportEventsForChannel() {
        // given
        final Account account = Account.builder()
                .id("accountId")
                .eventsEnabled(true)
                .analyticsConfig(AccountAnalyticsConfig.of(singletonMap("web", true)))
                .build();
        final BidRequest bidRequest = givenBidRequest(
                identity(),
                extBuilder -> extBuilder.channel(ExtRequestPrebidChannel.of("amp")));
        final AuctionContext auctionContext = givenAuctionContext(
                bidRequest,
                contextBuilder -> contextBuilder.account(account));

        final Bid bid = Bid.builder()
                .id("bidId1")
                .price(BigDecimal.valueOf(5.67))
                .impid("i1")
                .build();
        final List<BidderResponse> bidderResponses = singletonList(
                BidderResponse.of("bidder1", givenSeatBid(BidderBid.of(bid, banner, "USD")), 100));

        // when
        final BidResponse bidResponse =
                bidResponseCreator.create(bidderResponses, auctionContext, CACHE_INFO, false).result();

        // then
        assertThat(bidResponse.getSeatbid()).hasSize(1)
                .flatExtracting(SeatBid::getBid)
                .extracting(responseBid -> toExtPrebid(responseBid.getExt()).getPrebid().getEvents())
                .containsNull();
    }

    @Test
    public void shouldReturnCacheEntityInExt() {
        // given
        final AuctionContext auctionContext = givenAuctionContext(givenBidRequest(
                identity(),
                extBuilder -> extBuilder.targeting(givenTargeting())));

        final Bid bid = Bid.builder().id("bidId").price(BigDecimal.valueOf(5.67)).impid("i1").build();
        final List<BidderResponse> bidderResponses = singletonList(BidderResponse.of("bidder1",
                givenSeatBid(BidderBid.of(bid, banner, "USD")), 100));

        final BidRequestCacheInfo cacheInfo = BidRequestCacheInfo.builder()
                .doCaching(true)
                .shouldCacheBids(true)
                .shouldCacheVideoBids(true)
                .build();

        givenCacheServiceResult(singletonMap(bid, CacheInfo.of("cacheId", "videoId", null, null)));

        // when
        final BidResponse bidResponse =
                bidResponseCreator.create(bidderResponses, auctionContext, cacheInfo, false).result();

        // then
        assertThat(bidResponse.getSeatbid())
                .flatExtracting(SeatBid::getBid)
                .extracting(extractedBid -> toExtPrebid(extractedBid.getExt()).getPrebid().getCache())
                .extracting(ExtResponseCache::getBids, ExtResponseCache::getVastXml)
                .containsExactly(tuple(
                        CacheAsset.of("uuid=cacheId", "cacheId"),
                        CacheAsset.of("uuid=videoId", "videoId")));

        verify(cacheService).cacheBidsOpenrtb(anyList(), any(), any(), any());
    }

    @Test
    public void shouldNotPopulateWinningBidTargetingIfIncludeWinnersFlagIsFalse() {
        // given
        final AuctionContext auctionContext = givenAuctionContext(givenBidRequest(
                identity(),
                extBuilder -> extBuilder.targeting(ExtRequestTargeting.builder()
                        .pricegranularity(mapper.valueToTree(
                                ExtPriceGranularity.of(2, singletonList(ExtGranularityRange.of(BigDecimal.valueOf(5),
                                        BigDecimal.valueOf(0.5))))))
                        .includewinners(false)
                        .includebidderkeys(true)
                        .build())));

        final Bid bid = Bid.builder().id("bidId").price(BigDecimal.valueOf(5.67)).impid("i1").build();
        final List<BidderResponse> bidderResponses = singletonList(BidderResponse.of("bidder1",
                givenSeatBid(BidderBid.of(bid, banner, "USD")), 100));

        final BidRequestCacheInfo cacheInfo = BidRequestCacheInfo.builder()
                .doCaching(true)
                .shouldCacheBids(true)
                .shouldCacheVideoBids(true)
                .build();

        givenCacheServiceResult(singletonMap(bid, CacheInfo.of("cacheId", "videoId", null, null)));

        // when
        final BidResponse bidResponse =
                bidResponseCreator.create(bidderResponses, auctionContext, cacheInfo, false).result();

        // then
        assertThat(bidResponse.getSeatbid()).flatExtracting(SeatBid::getBid)
                .extracting(
                        Bid::getId,
                        extractedBid -> toTargetingByKey(extractedBid, "hb_bidder"),
                        extractedBid -> toTargetingByKey(extractedBid, "hb_bidder_bidder1"))
                .containsOnly(
                        tuple("bidId", null, "bidder1"));

        verify(cacheService).cacheBidsOpenrtb(anyList(), any(), any(), any());
    }

    @Test
    public void shouldNotPopulateBidderKeysTargetingIfIncludeBidderKeysFlagIsFalse() {
        // given
        final AuctionContext auctionContext = givenAuctionContext(givenBidRequest(
                identity(),
                extBuilder -> extBuilder.targeting(ExtRequestTargeting.builder()
                        .pricegranularity(mapper.valueToTree(
                                ExtPriceGranularity.of(2, singletonList(ExtGranularityRange.of(BigDecimal.valueOf(5),
                                        BigDecimal.valueOf(0.5))))))
                        .includewinners(true)
                        .includebidderkeys(false)
                        .build())));

        final Bid bid = Bid.builder().id("bidId").price(BigDecimal.valueOf(5.67)).impid("i1").build();
        final List<BidderResponse> bidderResponses = singletonList(BidderResponse.of("bidder1",
                givenSeatBid(BidderBid.of(bid, banner, "USD")), 100));

        final BidRequestCacheInfo cacheInfo = BidRequestCacheInfo.builder()
                .doCaching(true)
                .shouldCacheBids(true)
                .shouldCacheVideoBids(true)
                .build();

        givenCacheServiceResult(singletonMap(bid, CacheInfo.of("cacheId", "videoId", null, null)));

        // when
        final BidResponse bidResponse =
                bidResponseCreator.create(bidderResponses, auctionContext, cacheInfo, false).result();

        // then
        assertThat(bidResponse.getSeatbid()).flatExtracting(SeatBid::getBid)
                .extracting(
                        Bid::getId,
                        extractedBid -> toTargetingByKey(extractedBid, "hb_bidder"),
                        extractedBid -> toTargetingByKey(extractedBid, "hb_bidder_bidder1"))
                .containsOnly(
                        tuple("bidId", "bidder1", null));

        verify(cacheService).cacheBidsOpenrtb(anyList(), any(), any(), any());
    }

    @Test
    public void shouldNotPopulateCacheIdTargetingKeywordsIfBidCpmIsZero() {
        // given
        final AuctionContext auctionContext = givenAuctionContext(givenBidRequest(
                identity(),
                extBuilder -> extBuilder.targeting(givenTargeting())));

        final Bid firstBid = Bid.builder().id("bidId1").impid("impId1").price(BigDecimal.ZERO).build();
        final Bid secondBid = Bid.builder().id("bidId2").impid("impId2").price(BigDecimal.valueOf(5.67)).build();

        final List<BidderResponse> bidderResponses = asList(
                BidderResponse.of("bidder1", givenSeatBid(BidderBid.of(firstBid, banner, null)), 99),
                BidderResponse.of("bidder2", givenSeatBid(BidderBid.of(secondBid, banner, null)), 123));

        final BidRequestCacheInfo cacheInfo = BidRequestCacheInfo.builder().doCaching(true).build();

        givenCacheServiceResult(singletonMap(secondBid, CacheInfo.of("cacheId2", null, null, null)));

        // when
        final BidResponse bidResponse =
                bidResponseCreator.create(bidderResponses, auctionContext, cacheInfo, false).result();

        // then
        assertThat(bidResponse.getSeatbid()).flatExtracting(SeatBid::getBid).hasSize(2)
                .extracting(
                        bid -> toTargetingByKey(bid, "hb_bidder"),
                        bid -> toTargetingByKey(bid, "hb_cache_id"),
                        bid -> toTargetingByKey(bid, "hb_cache_id_bidder2"))
                .containsOnly(
                        tuple("bidder1", null, null),
                        tuple("bidder2", "cacheId2", "cacheId2"));

        verify(cacheService).cacheBidsOpenrtb(anyList(), any(), any(), any());
    }

    @Test
    public void shouldNotCacheNonDealBidWithCpmIsZeroAndCacheDealBidWithZeroCpm() {
        // given
        final AuctionContext auctionContext = givenAuctionContext(givenBidRequest());

        final Bid firstBid = Bid.builder().id("bidId1").impid("impId1").price(BigDecimal.ZERO).build();
        final Bid secondBid = Bid.builder().id("bidId2").impid("impId2").price(BigDecimal.ZERO).dealid("dealId2")
                .build();

        final List<BidderResponse> bidderResponses = asList(
                BidderResponse.of("bidder1", givenSeatBid(BidderBid.of(firstBid, banner, null)), 99),
                BidderResponse.of("bidder2", givenSeatBid(BidderBid.of(secondBid, banner, null)), 99));

        final BidRequestCacheInfo cacheInfo = BidRequestCacheInfo.builder().doCaching(true).build();
        givenCacheServiceResult(singletonMap(secondBid, CacheInfo.of("cacheId2", null, null, null)));

        // when
        bidResponseCreator.create(bidderResponses, auctionContext, cacheInfo, false).result();

        // then
        @SuppressWarnings("unchecked") final ArgumentCaptor<List<Bid>> cacheBidArgumentCaptor
                = ArgumentCaptor.forClass(List.class);
        verify(cacheService).cacheBidsOpenrtb(cacheBidArgumentCaptor.capture(), any(), any(), any());
        assertThat(cacheBidArgumentCaptor.getValue())
                .extracting(Bid::getId)
                .containsOnly("bidId2");
    }

    @Test
    public void shouldPopulateBidResponseExtension() throws JsonProcessingException {
        // given
        final BidRequest bidRequest = BidRequest.builder()
                .cur(singletonList("USD"))
                .tmax(1000L)
                .app(App.builder().build())
                .imp(emptyList())
                .build();
        final AuctionContext auctionContext = givenAuctionContext(bidRequest);

        final Bid bid = Bid.builder().id("bidId1").impid("impId1").adm("[]").price(BigDecimal.valueOf(5.67)).build();
        final List<BidderResponse> bidderResponses = singletonList(BidderResponse.of("bidder1",
                BidderSeatBid.of(mutableList(BidderBid.of(bid, xNative, null)), null,
                        singletonList(BidderError.badInput("bad_input"))), 100));
        final BidRequestCacheInfo cacheInfo = BidRequestCacheInfo.builder().doCaching(true).build();

        givenCacheServiceResult(CacheServiceResult.of(
                DebugHttpCall.builder().endpoint("http://cache-service/cache").responseTimeMillis(666).build(),
                new RuntimeException("cacheError"), emptyMap()));

        // when
        final BidResponse bidResponse =
                bidResponseCreator.create(bidderResponses, auctionContext, cacheInfo, false).result();

        // then
        final ExtBidResponse responseExt = mapper.treeToValue(bidResponse.getExt(), ExtBidResponse.class);

        assertThat(responseExt.getDebug()).isNull();
        assertThat(responseExt.getUsersync()).isNull();
        assertThat(responseExt.getTmaxrequest()).isEqualTo(1000L);

        assertThat(responseExt.getErrors()).hasSize(2).containsOnly(
                entry("bidder1", asList(
                        ExtBidderError.of(2, "bad_input"),
                        ExtBidderError.of(3, "Failed to decode: Cannot deserialize instance of `com.iab."
                                + "openrtb.response.Response` out of START_ARRAY token\n at [Source: (String)\"[]\"; "
                                + "line: 1, column: 1]"))),
                entry("cache", singletonList(ExtBidderError.of(999, "cacheError"))));

        assertThat(responseExt.getResponsetimemillis()).hasSize(2)
                .containsOnly(entry("bidder1", 100), entry("cache", 666));

        verify(cacheService).cacheBidsOpenrtb(anyList(), any(), any(), any());
    }

    @Test
    public void impToStoredVideoJsonShouldTolerateWhenStoredVideoFetchIsFailed() {
        // given
        final Imp imp = Imp.builder().id("impId1").ext(
                mapper.valueToTree(
                        ExtImp.of(
                                ExtImpPrebid.builder()
                                        .storedrequest(ExtStoredRequest.of("st1"))
                                        .options(ExtOptions.of(true))
                                        .build(),
                                null
                        )))
                .build();
        final AuctionContext auctionContext = givenAuctionContext(givenBidRequest(imp));

        final Bid bid = Bid.builder().id("bidId1").impid("impId1").price(BigDecimal.valueOf(5.67)).build();
        final List<BidderResponse> bidderResponses = singletonList(BidderResponse.of("bidder1",
                givenSeatBid(BidderBid.of(bid, banner, "USD")), 100));

        given(storedRequestProcessor.videoStoredDataResult(any(), anyList(), anyList(), any())).willReturn(
                Future.failedFuture("Fetch failed"));

        // when
        final Future<BidResponse> result =
                bidResponseCreator.create(bidderResponses, auctionContext, CACHE_INFO, false);

        // then
        verify(storedRequestProcessor).videoStoredDataResult(any(), eq(singletonList(imp)), anyList(), eq(timeout));

        assertThat(result.succeeded()).isTrue();
    }

    @Test
    public void impToStoredVideoJsonShouldInjectStoredVideoWhenExtOptionsIsTrueAndVideoNotEmpty() {
        // given
        final Imp imp1 = Imp.builder().id("impId1").ext(
                mapper.valueToTree(
                        ExtImp.of(ExtImpPrebid.builder()
                                .storedrequest(ExtStoredRequest.of("st1"))
                                .options(ExtOptions.of(true))
                                .build(), null)))
                .build();
        final Imp imp2 = Imp.builder().id("impId2").ext(
                mapper.valueToTree(
                        ExtImp.of(ExtImpPrebid.builder()
                                .storedrequest(ExtStoredRequest.of("st2"))
                                .options(ExtOptions.of(false))
                                .build(), null)))
                .build();
        final Imp imp3 = Imp.builder().id("impId3").ext(
                mapper.valueToTree(
                        ExtImp.of(ExtImpPrebid.builder()
                                .storedrequest(ExtStoredRequest.of("st3"))
                                .options(ExtOptions.of(true))
                                .build(), null)))
                .build();
        final BidRequest bidRequest = givenBidRequest(imp1, imp2, imp3);
        final AuctionContext auctionContext = givenAuctionContext(bidRequest);

        final Bid bid1 = Bid.builder().id("bidId1").impid("impId1").price(BigDecimal.valueOf(5.67)).build();
        final Bid bid2 = Bid.builder().id("bidId2").impid("impId2").price(BigDecimal.valueOf(2)).build();
        final Bid bid3 = Bid.builder().id("bidId3").impid("impId3").price(BigDecimal.valueOf(3)).build();
        final List<BidderBid> bidderBids = mutableList(
                BidderBid.of(bid1, banner, "USD"),
                BidderBid.of(bid2, banner, "USD"),
                BidderBid.of(bid3, banner, "USD"));
        final List<BidderResponse> bidderResponses = singletonList(
                BidderResponse.of("bidder1", BidderSeatBid.of(bidderBids, emptyList(), emptyList()), 100));

        final Video storedVideo = Video.builder().maxduration(100).h(2).w(2).build();
        given(storedRequestProcessor.videoStoredDataResult(any(), anyList(), anyList(), any()))
                .willReturn(Future.succeededFuture(
                        VideoStoredDataResult.of(singletonMap("impId1", storedVideo), emptyList())));

        // when
        final Future<BidResponse> result =
                bidResponseCreator.create(bidderResponses, auctionContext, CACHE_INFO, false);

        // then
        verify(storedRequestProcessor).videoStoredDataResult(any(), eq(Arrays.asList(imp1, imp3)), anyList(),
                eq(timeout));

        assertThat(result.result().getSeatbid())
                .flatExtracting(SeatBid::getBid).hasSize(3)
                .extracting(extractedBid -> toExtPrebid(extractedBid.getExt()).getPrebid().getStoredRequestAttributes())
                .containsOnly(storedVideo, null, null);
    }

    @Test
    public void impToStoredVideoJsonShouldAddErrorsWithPrebidBidderWhenStoredVideoRequestFailed() {
        // given
        final Imp imp1 = Imp.builder().id("impId1").ext(
                mapper.valueToTree(
                        ExtImp.of(ExtImpPrebid.builder()
                                        .storedrequest(ExtStoredRequest.of("st1"))
                                        .options(ExtOptions.of(true))
                                        .build(),
                                null)))
                .build();
        final BidRequest bidRequest = givenBidRequest(imp1);
        final AuctionContext auctionContext = givenAuctionContext(bidRequest);

        final Bid bid1 = Bid.builder().id("bidId1").impid("impId1").price(BigDecimal.valueOf(5.67)).build();
        final List<BidderBid> bidderBids = mutableList(BidderBid.of(bid1, banner, "USD"));
        final List<BidderResponse> bidderResponses = singletonList(
                BidderResponse.of("bidder1", BidderSeatBid.of(bidderBids, emptyList(), emptyList()), 100));

        given(storedRequestProcessor.videoStoredDataResult(any(), anyList(), anyList(), any()))
                .willReturn(Future.failedFuture("Bad timeout"));

        // when
        final Future<BidResponse> result =
                bidResponseCreator.create(bidderResponses, auctionContext, CACHE_INFO, false);

        // then
        verify(storedRequestProcessor).videoStoredDataResult(any(), eq(singletonList(imp1)), anyList(), eq(timeout));

        assertThat(result.result().getExt()).isEqualTo(
                mapper.valueToTree(ExtBidResponse.of(null, singletonMap(
                        "prebid", singletonList(ExtBidderError.of(BidderError.Type.generic.getCode(),
                                "Bad timeout"))), singletonMap("bidder1", 100), 1000L, null,
                        ExtBidResponsePrebid.of(1000L))));
    }

    @Test
    public void shouldProcessRequestAndAddErrorAboutDeprecatedBidder() {
        // given
        final String invalidBidderName = "invalid";

        final BidRequest bidRequest = givenBidRequest(Imp.builder()
                .ext(mapper.valueToTree(singletonMap(invalidBidderName, 0)))
                .build());
        final AuctionContext auctionContext = givenAuctionContext(bidRequest);

        final List<BidderResponse> bidderResponses = singletonList(BidderResponse.of("bidder1", givenSeatBid(), 100));

        given(bidderCatalog.isDeprecatedName(invalidBidderName)).willReturn(true);
        given(bidderCatalog.errorForDeprecatedName(invalidBidderName)).willReturn(
                "invalid has been deprecated and is no longer available. Use valid instead.");

        // when
        final BidResponse bidResponse =
                bidResponseCreator.create(bidderResponses, auctionContext, CACHE_INFO, false).result();

        // then
        assertThat(bidResponse.getExt()).isEqualTo(
                mapper.valueToTree(ExtBidResponse.of(null, singletonMap(
                        invalidBidderName, singletonList(ExtBidderError.of(BidderError.Type.bad_input.getCode(),
                                "invalid has been deprecated and is no longer available. Use valid instead."))),
                        singletonMap("bidder1", 100), 1000L, null, ExtBidResponsePrebid.of(1000L))));

        verify(cacheService, never()).cacheBidsOpenrtb(anyList(), any(), any(), any());
    }

    @Test
    public void shouldProcessRequestAndAddErrorFromAuctionContext() {
        // given
        final AuctionContext auctionContext = givenAuctionContext(
                givenBidRequest(),
                contextBuilder -> contextBuilder.prebidErrors(singletonList("privacy error")));

        final Bid bid1 = Bid.builder().id("bidId1").impid("impId1").price(BigDecimal.valueOf(5.67)).build();
        final List<BidderBid> bidderBids = mutableList(BidderBid.of(bid1, banner, "USD"));
        final List<BidderResponse> bidderResponses = singletonList(
                BidderResponse.of("bidder1", BidderSeatBid.of(bidderBids, emptyList(), emptyList()), 100));

        // when
        final Future<BidResponse> result =
                bidResponseCreator.create(bidderResponses, auctionContext, CACHE_INFO, false);

        // then
        assertThat(result.result().getExt()).isEqualTo(
                mapper.valueToTree(ExtBidResponse.of(null, singletonMap(
                        "prebid", singletonList(ExtBidderError.of(BidderError.Type.generic.getCode(),
                                "privacy error"))), singletonMap("bidder1", 100), 1000L, null,
                        ExtBidResponsePrebid.of(1000L))));
    }

    @Test
    public void shouldPopulateBidResponseDebugExtensionIfDebugIsEnabled() throws JsonProcessingException {
        // given
        final BidRequest bidRequest = givenBidRequest();
        final AuctionContext auctionContext = givenAuctionContext(bidRequest);
        givenCacheServiceResult(CacheServiceResult.of(
                DebugHttpCall.builder().endpoint("http://cache-service/cache")
                        .requestUri("test.uri").responseStatus(500).build(), null, emptyMap()));

        final BidRequestCacheInfo cacheInfo = BidRequestCacheInfo.builder().doCaching(true).build();

        final Bid bid = Bid.builder().id("bidId1").impid("impId1").price(BigDecimal.valueOf(5.67)).build();
        final List<BidderResponse> bidderResponses = singletonList(BidderResponse.of("bidder1",
                BidderSeatBid.of(mutableList(BidderBid.of(bid, banner, null)),
                        singletonList(ExtHttpCall.builder().status(200).build()), null), 100));

        // when
        final BidResponse bidResponse =
                bidResponseCreator.create(bidderResponses, auctionContext, cacheInfo, true).result();

        // then
        final ExtBidResponse responseExt = mapper.treeToValue(bidResponse.getExt(), ExtBidResponse.class);

        assertThat(responseExt.getDebug()).isNotNull();
        assertThat(responseExt.getDebug().getHttpcalls()).hasSize(2)
                .containsOnly(
                        entry("bidder1", singletonList(ExtHttpCall.builder().status(200).build())),
                        entry("cache", singletonList(ExtHttpCall.builder().uri("test.uri").status(500).build())));

        assertThat(responseExt.getDebug().getResolvedrequest()).isEqualTo(bidRequest);

        verify(cacheService).cacheBidsOpenrtb(anyList(), any(), any(), any());
    }

    @Test
    public void shouldPassIntegrationToCacheServiceAndBidEvents() {
        // given
        final Account account = Account.builder().id("accountId").eventsEnabled(true).build();
        final BidRequest bidRequest = BidRequest.builder()
                .cur(singletonList("USD"))
                .imp(emptyList())
                .ext(ExtRequest.of(ExtRequestPrebid.builder()
                        .events(mapper.createObjectNode())
                        .integration("integration")
                        .build()))
                .build();
        final AuctionContext auctionContext = givenAuctionContext(
                bidRequest,
                contextBuilder -> contextBuilder.account(account));

        final Bid bid = Bid.builder().id("bidId1").impid("impId1").price(BigDecimal.valueOf(5.67)).build();
        final List<BidderResponse> bidderResponses = singletonList(
                BidderResponse.of("bidder1", givenSeatBid(BidderBid.of(bid, banner, "USD")), 100));

        final BidRequestCacheInfo cacheInfo = BidRequestCacheInfo.builder().doCaching(true).build();

        givenCacheServiceResult(singletonMap(bid, CacheInfo.empty()));

        given(eventsService.createEvent(anyString(), anyString(), anyString(), anyLong(), anyString()))
                .willReturn(Events.of(
                        "http://win-url?param=value&int=integration",
                        "http://imp-url?param=value&int=integration"));

        // when
        final Future<BidResponse> result =
                bidResponseCreator.create(bidderResponses, auctionContext, cacheInfo, false);

        // then
        verify(cacheService).cacheBidsOpenrtb(anyList(), any(), any(),
                argThat(eventsContext -> eventsContext.getIntegration().equals("integration")));

        assertThat(result.result().getSeatbid())
                .flatExtracting(SeatBid::getBid).hasSize(1)
                .extracting(extractedBid -> toExtPrebid(extractedBid.getExt()).getPrebid().getEvents())
                .containsOnly(Events.of("http://win-url?param=value&int=integration",
                        "http://imp-url?param=value&int=integration"));
    }

    private AuctionContext givenAuctionContext(BidRequest bidRequest,
                                               UnaryOperator<AuctionContext.AuctionContextBuilder> contextCustomizer) {

        final AuctionContext.AuctionContextBuilder auctionContextBuilder = AuctionContext.builder()
                .account(Account.empty("accountId"))
                .bidRequest(bidRequest)
                .timeout(timeout)
                .prebidErrors(emptyList());

        return contextCustomizer.apply(auctionContextBuilder)
                .build();
    }

    private AuctionContext givenAuctionContext(BidRequest bidRequest) {
        return givenAuctionContext(bidRequest, identity());
    }

    private void givenCacheServiceResult(Map<Bid, CacheInfo> cacheBids) {
        givenCacheServiceResult(CacheServiceResult.of(null, null, cacheBids));
    }

    private void givenCacheServiceResult(CacheServiceResult cacheServiceResult) {
        given(cacheService.cacheBidsOpenrtb(any(), any(), any(), any()))
                .willReturn(Future.succeededFuture(cacheServiceResult));
    }

    private static BidRequest givenBidRequest(
            UnaryOperator<BidRequest.BidRequestBuilder> bidRequestCustomizer,
            UnaryOperator<ExtRequestPrebid.ExtRequestPrebidBuilder> extRequestCustomizer,
            Imp... imps) {

        final ExtRequestPrebid.ExtRequestPrebidBuilder extRequestBuilder = ExtRequestPrebid.builder();

        final BidRequest.BidRequestBuilder bidRequestBuilder = BidRequest.builder()
                .id("123")
                .cur(singletonList("USD"))
                .tmax(1000L)
                .imp(asList(imps))
                .ext(ExtRequest.of(extRequestCustomizer.apply(extRequestBuilder).build()));

        return bidRequestCustomizer.apply(bidRequestBuilder)
                .build();
    }

<<<<<<< HEAD
    private static <T> List<T> mutableList(T... values) {
        return Arrays.stream(values).collect(Collectors.toList());
=======
    private static BidRequest givenBidRequest(UnaryOperator<BidRequest.BidRequestBuilder> bidRequestCustomizer,
                                              Imp... imps) {

        return givenBidRequest(bidRequestCustomizer, identity(), imps);
    }

    private static BidRequest givenBidRequest(Imp... imps) {
        return givenBidRequest(identity(), imps);
>>>>>>> 97a682f3
    }

    private static BidderSeatBid givenSeatBid(BidderBid... bids) {
        return BidderSeatBid.of(mutableList(bids), emptyList(), emptyList());
    }

    private static ExtRequestTargeting givenTargeting() {
        return ExtRequestTargeting.builder()
                .pricegranularity(mapper.valueToTree(
                        ExtPriceGranularity.of(2, singletonList(ExtGranularityRange.of(BigDecimal.valueOf(5),
                                BigDecimal.valueOf(0.5))))))
                .includewinners(true)
                .includebidderkeys(true)
                .build();
    }

    private static ExtPrebid<ExtBidPrebid, ?> toExtPrebid(ObjectNode ext) {
        try {
            return mapper.readValue(mapper.treeAsTokens(ext), new TypeReference<ExtPrebid<ExtBidPrebid, ?>>() {
            });
        } catch (IOException e) {
            return rethrow(e);
        }
    }

    private static String toTargetingByKey(Bid bid, String targetingKey) {
        final Map<String, String> targeting = toExtPrebid(bid.getExt()).getPrebid().getTargeting();
        return targeting != null ? targeting.get(targetingKey) : null;
    }

    @SuppressWarnings("unchecked")
    private static <K, V> void assertMapWithUnorderedList(Map<K, List<V>> map, Map<K, List<V>> expectedMap) {
        assertThat(map).hasSize(expectedMap.size());
        for (Map.Entry<K, List<V>> keyToValues : expectedMap.entrySet()) {
            final V[] values = (V[]) keyToValues.getValue().toArray();
            assertThat(expectedMap.get(keyToValues.getKey())).containsOnly(values);
        }
    }
}<|MERGE_RESOLUTION|>--- conflicted
+++ resolved
@@ -72,22 +72,15 @@
 import java.time.Clock;
 import java.time.Instant;
 import java.time.ZoneId;
-<<<<<<< HEAD
-=======
 import java.time.ZoneOffset;
-import java.util.ArrayList;
->>>>>>> 97a682f3
 import java.util.Arrays;
 import java.util.Collections;
 import java.util.HashMap;
 import java.util.List;
 import java.util.Map;
 import java.util.UUID;
-<<<<<<< HEAD
+import java.util.function.UnaryOperator;
 import java.util.stream.Collectors;
-=======
-import java.util.function.UnaryOperator;
->>>>>>> 97a682f3
 
 import static java.util.Arrays.asList;
 import static java.util.Collections.emptyList;
@@ -222,12 +215,13 @@
         ArgumentCaptor<CacheContext> contextArgumentCaptor = ArgumentCaptor.forClass(CacheContext.class);
         verify(cacheService).cacheBidsOpenrtb(
                 argThat(t -> t.containsAll(asList(bid1, bid4, bid3, bid2))),
-<<<<<<< HEAD
-                eq(emptyList()),
+                same(auctionContext),
                 contextArgumentCaptor.capture(),
-                eq(Account.builder().id("accountId").build()),
-                eq(EventsContext.builder().auctionTimestamp(1000L).build()),
-                eq(timeout));
+                eq(EventsContext.builder()
+                        .enabledForAccount(true)
+                        .enabledForRequest(true)
+                        .auctionTimestamp(1000L)
+                        .build()));
 
         Map<String, List<String>> biddersToCacheBidIds = new HashMap<>();
         biddersToCacheBidIds.put("bidder1", Arrays.asList("bidId1", "bidId2"));
@@ -241,22 +235,6 @@
                     assertMapWithUnorderedList(context.getBidderToBidIds(), biddersToCacheBidIds);
                     assertThat(context.getBidderToVideoBidIdsToModify()).isEmpty();
                 });
-=======
-                same(auctionContext),
-                eq(CacheContext.builder()
-                        .shouldCacheBids(true)
-                        .shouldCacheVideoBids(true)
-                        .cacheBidsTtl(99)
-                        .cacheVideoBidsTtl(101)
-                        .bidderToVideoBidIdsToModify(emptyMap())
-                        .bidderToBidIds(biddersToCacheBidIds)
-                        .build()),
-                eq(EventsContext.builder()
-                        .enabledForAccount(true)
-                        .enabledForRequest(true)
-                        .auctionTimestamp(1000L)
-                        .build()));
->>>>>>> 97a682f3
     }
 
     @Test
@@ -288,13 +266,10 @@
         // then
         ArgumentCaptor<CacheContext> contextArgumentCaptor = ArgumentCaptor.forClass(CacheContext.class);
         verify(cacheService).cacheBidsOpenrtb(
-<<<<<<< HEAD
                 eq(asList(bid1, bid2)),
-                eq(emptyList()),
+                same(auctionContext),
                 contextArgumentCaptor.capture(),
-                eq(Account.builder().id("accountId").build()),
-                eq(EventsContext.builder().auctionTimestamp(1000L).build()),
-                eq(timeout));
+                eq(EventsContext.builder().auctionTimestamp(1000L).build()));
 
         Map<String, List<String>> biddersToCacheBidIds = new HashMap<>();
         biddersToCacheBidIds.put("bidder1", Arrays.asList("bidId1", "bidId2"));
@@ -304,15 +279,6 @@
                     assertMapWithUnorderedList(context.getBidderToBidIds(), biddersToCacheBidIds);
                     assertThat(context.getBidderToVideoBidIdsToModify()).isEmpty();
                 });
-=======
-                argThat(t -> t.containsAll(asList(bid1, bid2)) && t.size() == 2),
-                same(auctionContext),
-                eq(CacheContext.builder()
-                        .bidderToVideoBidIdsToModify(emptyMap())
-                        .bidderToBidIds(biddersToCacheBidIds)
-                        .build()),
-                eq(EventsContext.builder().auctionTimestamp(1000L).build()));
->>>>>>> 97a682f3
     }
 
     @Test
@@ -1969,10 +1935,6 @@
                 .build();
     }
 
-<<<<<<< HEAD
-    private static <T> List<T> mutableList(T... values) {
-        return Arrays.stream(values).collect(Collectors.toList());
-=======
     private static BidRequest givenBidRequest(UnaryOperator<BidRequest.BidRequestBuilder> bidRequestCustomizer,
                                               Imp... imps) {
 
@@ -1981,7 +1943,6 @@
 
     private static BidRequest givenBidRequest(Imp... imps) {
         return givenBidRequest(identity(), imps);
->>>>>>> 97a682f3
     }
 
     private static BidderSeatBid givenSeatBid(BidderBid... bids) {
@@ -2020,4 +1981,9 @@
             assertThat(expectedMap.get(keyToValues.getKey())).containsOnly(values);
         }
     }
+
+    @SafeVarargs
+    private static <T> List<T> mutableList(T... values) {
+        return Arrays.stream(values).collect(Collectors.toList());
+    }
 }