--- conflicted
+++ resolved
@@ -137,11 +137,7 @@
         given(cacheService.getEndpointHost()).willReturn("testHost");
         given(cacheService.getEndpointPath()).willReturn("testPath");
         given(cacheService.getCachedAssetURLTemplate()).willReturn("uuid=");
-<<<<<<< HEAD
-        given(categoryMapper.applyCategoryMapping(any(), any(), any())).willAnswer(invocationOnMock ->
-=======
-        given(categoryMapper.createCategoryMapping(any(), any(), any())).willAnswer(invocationOnMock ->
->>>>>>> aa11f35e
+        given(categoryMapper.createCategoryMapping(any(), any(), any(), any())).willAnswer(invocationOnMock ->
                 Future.succeededFuture(CategoryMappingResult.of(null, invocationOnMock.getArgument(0), null))
         );
 
@@ -553,11 +549,7 @@
         final List<BidderResponse> bidderResponses = singletonList(BidderResponse.of("bidder1",
                 givenSeatBid(BidderBid.of(bid1, banner, "USD"), BidderBid.of(bid2, banner, "USD")), 100));
 
-<<<<<<< HEAD
-        given(categoryMapper.applyCategoryMapping(any(), any(), any()))
-=======
-        given(categoryMapper.createCategoryMapping(any(), any(), any()))
->>>>>>> aa11f35e
+        given(categoryMapper.createCategoryMapping(any(), any(), any(), any()))
                 .willReturn(Future.succeededFuture(CategoryMappingResult.of(null,
                         singletonList(BidderResponse.of("bidder1", givenSeatBid(BidderBid.of(bid1, banner, "USD")),
                                 100)),
@@ -588,11 +580,7 @@
         final List<BidderResponse> bidderResponses = singletonList(BidderResponse.of("bidder1",
                 givenSeatBid(BidderBid.of(bid1, banner, "USD")), 100));
 
-<<<<<<< HEAD
-        given(categoryMapper.applyCategoryMapping(any(), any(), any()))
-=======
-        given(categoryMapper.createCategoryMapping(any(), any(), any()))
->>>>>>> aa11f35e
+        given(categoryMapper.createCategoryMapping(any(), any(), any(), any()))
                 .willReturn(Future.failedFuture(new InvalidRequestException("category exception")));
 
         // when
