--- conflicted
+++ resolved
@@ -1159,7 +1159,7 @@
 
         // then
         assertThat(result.getRegs())
-                .isEqualTo(Regs.of(null, Json.mapper.valueToTree(ExtRegs.of(null, "us_privacy"))));
+                .isEqualTo(Regs.of(null, mapper.valueToTree(ExtRegs.of(null, "us_privacy"))));
     }
 
     @Test
@@ -1179,11 +1179,7 @@
 
         // then
         assertThat(result.getRegs())
-<<<<<<< HEAD
-                .isEqualTo(Regs.of(null, mapper.valueToTree(ExtRegs.of(null, "us_privacy"))));
-=======
-                .isEqualTo(Regs.of(1, Json.mapper.valueToTree(ExtRegs.of(1, "us_privacy"))));
->>>>>>> 7ed338f0
+                .isEqualTo(Regs.of(1, mapper.valueToTree(ExtRegs.of(1, "us_privacy"))));
     }
 
     @Test
