package org.prebid.server.auction;

import com.fasterxml.jackson.databind.node.ObjectNode;
import com.fasterxml.jackson.databind.node.TextNode;
import com.iab.openrtb.request.App;
import com.iab.openrtb.request.Banner;
import com.iab.openrtb.request.BidRequest;
import com.iab.openrtb.request.Format;
import com.iab.openrtb.request.Imp;
import com.iab.openrtb.request.Site;
import io.vertx.core.Future;
import io.vertx.core.http.HttpServerRequest;
import io.vertx.core.json.Json;
import io.vertx.ext.web.RoutingContext;
import org.junit.Before;
import org.junit.Rule;
import org.junit.Test;
import org.mockito.ArgumentCaptor;
import org.mockito.Mock;
import org.mockito.junit.MockitoJUnit;
import org.mockito.junit.MockitoRule;
import org.mockito.stubbing.Answer;
import org.prebid.server.VertxTest;
import org.prebid.server.exception.InvalidRequestException;
import org.prebid.server.proto.openrtb.ext.request.ExtBidRequest;
import org.prebid.server.proto.openrtb.ext.request.ExtGranularityRange;
import org.prebid.server.proto.openrtb.ext.request.ExtPriceGranularity;
import org.prebid.server.proto.openrtb.ext.request.ExtRequestPrebid;
import org.prebid.server.proto.openrtb.ext.request.ExtRequestPrebidCache;
import org.prebid.server.proto.openrtb.ext.request.ExtRequestPrebidCacheBids;
import org.prebid.server.proto.openrtb.ext.request.ExtRequestPrebidCacheVastxml;
import org.prebid.server.proto.openrtb.ext.request.ExtRequestTargeting;
import org.prebid.server.proto.openrtb.ext.request.ExtSite;

import java.math.BigDecimal;
import java.util.List;
import java.util.function.Function;

import static java.util.Arrays.asList;
import static java.util.Collections.emptyMap;
import static java.util.Collections.singletonList;
import static java.util.function.Function.identity;
import static org.assertj.core.api.Assertions.assertThat;
import static org.assertj.core.api.Assertions.tuple;
import static org.mockito.ArgumentMatchers.any;
import static org.mockito.ArgumentMatchers.anyString;
import static org.mockito.ArgumentMatchers.eq;
import static org.mockito.BDDMockito.given;
import static org.mockito.Mockito.verify;
import static org.mockito.Mockito.verifyZeroInteractions;

public class AmpRequestFactoryTest extends VertxTest {

    @Rule
    public final MockitoRule mockitoRule = MockitoJUnit.rule();

    @Mock
    private TimeoutResolver timeoutResolver;
    @Mock
    private StoredRequestProcessor storedRequestProcessor;
    @Mock
    private AuctionRequestFactory auctionRequestFactory;

    private AmpRequestFactory factory;

    @Mock
    private RoutingContext routingContext;
    @Mock
    private HttpServerRequest httpRequest;

    @Before
    public void setUp() {
        given(timeoutResolver.resolve(any())).willReturn(2000L);

        given(httpRequest.getParam(eq("tag_id"))).willReturn("tagId");
        given(routingContext.request()).willReturn(httpRequest);

        factory = new AmpRequestFactory(timeoutResolver, storedRequestProcessor, auctionRequestFactory);
    }

    @Test
    public void shouldReturnFailedFutureIfRequestHasNoTagId() {
        // given
        given(httpRequest.getParam("tag_id")).willReturn(null);

        // when
        final Future<BidRequest> future = factory.fromRequest(routingContext);

        // then
        verifyZeroInteractions(storedRequestProcessor);
        assertThat(future.failed()).isTrue();
        assertThat(future.cause()).isInstanceOf(InvalidRequestException.class);
        assertThat(((InvalidRequestException) future.cause()).getMessages())
                .hasSize(1).containsOnly("AMP requests require an AMP tag_id");
    }

    @Test
    public void shouldReturnFailedFutureIfStoredBidRequestHasNoImp() {
        // given
        final BidRequest bidRequest = givenBidRequest(identity());
        given(storedRequestProcessor.processAmpRequest(anyString())).willReturn(Future.succeededFuture(bidRequest));

        // when
        final Future<BidRequest> future = factory.fromRequest(routingContext);

        // then
        assertThat(future.failed()).isTrue();
        assertThat(future.cause()).isInstanceOf(InvalidRequestException.class);
        assertThat(((InvalidRequestException) future.cause()).getMessages())
                .hasSize(1).containsOnly("data for tag_id='tagId' does not define the required imp array.");
    }

    @Test
    public void shouldReturnFailedFutureIfStoredBidRequestHasMoreThenOneImp() {
        // given
        final Imp imp = Imp.builder().build();
        final BidRequest bidRequest = givenBidRequest(identity(), imp, imp);
        given(storedRequestProcessor.processAmpRequest(anyString())).willReturn(Future.succeededFuture(bidRequest));

        // when
        final Future<BidRequest> future = factory.fromRequest(routingContext);

        // then
        assertThat(future.failed()).isTrue();
        assertThat(future.cause()).isInstanceOf(InvalidRequestException.class);
        assertThat(((InvalidRequestException) future.cause()).getMessages())
                .hasSize(1).containsOnly("data for tag_id 'tagId' includes 2 imp elements. Only one is allowed");
    }

    @Test
    public void shouldReturnFailedFutureIfStoredBidRequestHasApp() {
        // given
        final BidRequest bidRequest = BidRequest.builder()
                .app(App.builder().build())
                .imp(singletonList(Imp.builder().build()))
                .build();
        given(storedRequestProcessor.processAmpRequest(anyString())).willReturn(Future.succeededFuture(bidRequest));

        // when
        final Future<BidRequest> future = factory.fromRequest(routingContext);

        // then
        assertThat(future.failed()).isTrue();
        assertThat(future.cause()).isInstanceOf(InvalidRequestException.class);
        assertThat(((InvalidRequestException) future.cause()).getMessages())
                .hasSize(1).containsOnly("request.app must not exist in AMP stored requests.");
    }

    @Test
    public void shouldReturnFailedFutureIfStoredBidRequestHasNoExt() {
        // given
        final BidRequest bidRequest = givenBidRequest(identity(), Imp.builder().build());
        given(storedRequestProcessor.processAmpRequest(anyString())).willReturn(Future.succeededFuture(bidRequest));

        // when
        final Future<BidRequest> future = factory.fromRequest(routingContext);

        // then
        assertThat(future.failed()).isTrue();
        assertThat(future.cause()).isInstanceOf(InvalidRequestException.class);
        assertThat(((InvalidRequestException) future.cause()).getMessages())
                .hasSize(1).containsOnly("AMP requests require Ext to be set");
    }

    @Test
    public void shouldReturnFailedFutureIfStoredBidRequestExtCouldNotBeParsed() {
        // given
        final ObjectNode ext = (ObjectNode) mapper.createObjectNode()
                .set("prebid", new TextNode("non-ExtBidRequest"));
        final BidRequest bidRequest = givenBidRequest(builder -> builder.ext(ext), Imp.builder().build());
        given(storedRequestProcessor.processAmpRequest(anyString())).willReturn(Future.succeededFuture(bidRequest));

        // when
        final Future<BidRequest> future = factory.fromRequest(routingContext);

        // then
        assertThat(future.failed()).isTrue();
        assertThat(future.cause()).isInstanceOf(InvalidRequestException.class);
        assertThat(((InvalidRequestException) future.cause()).getMessages())
                .hasSize(1).element(0).asString().startsWith("Error decoding bidRequest.ext:");
    }

    @Test
    public void shouldReturnBidRequestWithDefaultPrebidValuesIfPrebidIsNull() {
        // given
        final ObjectNode extBidRequest = mapper.valueToTree(ExtBidRequest.of(null));
        final BidRequest bidRequest = givenBidRequest(builder -> builder.ext(extBidRequest),
                Imp.builder().build());
        given(storedRequestProcessor.processAmpRequest(anyString())).willReturn(Future.succeededFuture(bidRequest));
        given(auctionRequestFactory.fillImplicitParameters(any(), any(), any())).willAnswer(answerWithFirstArgument());
        given(auctionRequestFactory.validateRequest(any())).willAnswer(answerWithFirstArgument());

        // when
        final Future<BidRequest> future = factory.fromRequest(routingContext);

        // then
        assertThat(future.succeeded()).isTrue();
        // result was wrapped to list because extracting method works different on iterable and not iterable objects,
        // which force to make type casting or exception handling in lambdas
        assertThat(singletonList(future.result()))
                .extracting(BidRequest::getExt)
                .extracting(ext -> Json.mapper.treeToValue(ext, ExtBidRequest.class)).isNotNull()
                .extracting(ExtBidRequest::getPrebid)
                .containsExactly(ExtRequestPrebid.builder()
                        .aliases(emptyMap())
                        .bidadjustmentfactors(emptyMap())
                        .targeting(ExtRequestTargeting.of(Json.mapper.valueToTree(ExtPriceGranularity.of(2,
                                singletonList(ExtGranularityRange.of(BigDecimal.valueOf(20),
<<<<<<< HEAD
                                        BigDecimal.valueOf(0.1))))), null, true, true))
                        .cache(ExtRequestPrebidCache.of(ExtRequestPrebidCacheBids.of(null, null),
                                ExtRequestPrebidCacheVastxml.of(null, null)))
                        .build());
=======
                                        BigDecimal.valueOf(0.1))))), null, null, true, true), null,
                        ExtRequestPrebidCache.of(ExtRequestPrebidCacheBids.of(null, null),
                                ExtRequestPrebidCacheVastxml.of(null, null))));
>>>>>>> bf2cfb5d
    }

    @Test
    public void shouldReturnBidRequestWithDefaultTargetingIfStoredBidRequestExtHasNoTargeting() {
        // given
        final BidRequest bidRequest = givenBidRequestWithExt(null, null);
        given(storedRequestProcessor.processAmpRequest(anyString())).willReturn(Future.succeededFuture(bidRequest));
        given(auctionRequestFactory.fillImplicitParameters(any(), any(), any())).willAnswer(answerWithFirstArgument());
        given(auctionRequestFactory.validateRequest(any())).willAnswer(answerWithFirstArgument());

        // when
        final Future<BidRequest> future = factory.fromRequest(routingContext);

        // then
        assertThat(future.succeeded()).isTrue();
        // result was wrapped to list because extracting method works different on iterable and not iterable objects,
        // which force to make type casting or exception handling in lambdas
        assertThat(singletonList(future.result()))
                .extracting(BidRequest::getExt)
                .extracting(ext -> mapper.treeToValue(ext, ExtBidRequest.class)).isNotNull()
                .extracting(ExtBidRequest::getPrebid)
                .extracting(ExtRequestPrebid::getTargeting)
                .extracting(ExtRequestTargeting::getPricegranularity, ExtRequestTargeting::getIncludewinners)
                .containsExactly(tuple(
                        // default priceGranularity
                        mapper.valueToTree(ExtPriceGranularity.of(2, singletonList(ExtGranularityRange.of(
                                BigDecimal.valueOf(20), BigDecimal.valueOf(0.1))))),
                        // default includeWinners
                        true));
    }

    @Test
    public void shouldReturnBidRequestWithDefaultIncludeWinnersIfStoredBidRequestExtTargetingHasNoIncludeWinners() {
        // given
        final BidRequest bidRequest = givenBidRequestWithExt(
                ExtRequestTargeting.of(mapper.createObjectNode().put("foo", "bar"), null,
                        null, null, null), null);
        given(storedRequestProcessor.processAmpRequest(anyString())).willReturn(Future.succeededFuture(bidRequest));
        given(auctionRequestFactory.fillImplicitParameters(any(), any(), any())).willAnswer(answerWithFirstArgument());
        given(auctionRequestFactory.validateRequest(any())).willAnswer(answerWithFirstArgument());

        // when
        final Future<BidRequest> future = factory.fromRequest(routingContext);

        // then
        assertThat(future.succeeded()).isTrue();

        // result was wrapped to list because extracting method works different on iterable and not iterable objects,
        // which force to make type casting or exception handling in lambdas
        assertThat(singletonList(future.result()))
                .extracting(BidRequest::getExt)
                .extracting(ext -> mapper.treeToValue(ext, ExtBidRequest.class)).isNotNull()
                .extracting(ExtBidRequest::getPrebid)
                .extracting(ExtRequestPrebid::getTargeting)
                .extracting(ExtRequestTargeting::getIncludewinners, ExtRequestTargeting::getPricegranularity)
                // assert that includeWinners was set with default value and priceGranularity remained unchanged
                .containsExactly(
                        tuple(true, mapper.createObjectNode().put("foo", "bar")));
    }

    @Test
    public void shouldReturnBidRequestWithIncludeWinnersFromStoredBidRequest() {
        // given
        final BidRequest bidRequest = givenBidRequestWithExt(
                ExtRequestTargeting.of(mapper.createObjectNode().put("foo", "bar"), null,
                        null, false, null), null);
        given(storedRequestProcessor.processAmpRequest(anyString())).willReturn(Future.succeededFuture(bidRequest));
        given(auctionRequestFactory.fillImplicitParameters(any(), any(), any())).willAnswer(answerWithFirstArgument());
        given(auctionRequestFactory.validateRequest(any())).willAnswer(answerWithFirstArgument());

        // when
        final Future<BidRequest> future = factory.fromRequest(routingContext);

        // then
        assertThat(future.succeeded()).isTrue();
        assertThat(singletonList(future.result()))
                .extracting(BidRequest::getExt)
                .extracting(ext -> mapper.treeToValue(ext, ExtBidRequest.class)).isNotNull()
                .extracting(ExtBidRequest::getPrebid)
                .extracting(ExtRequestPrebid::getTargeting)
                .extracting(ExtRequestTargeting::getIncludewinners)
                .containsExactly(false);
    }

    @Test
    public void shouldReturnBidRequestWithDefaultIncludeBidderKeysIfStoredBidRequestExtTargetingHasNoIncludeBidderKeys() {
        // given
        final BidRequest bidRequest = givenBidRequestWithExt(
                ExtRequestTargeting.of(null, null, null, false, null), null);
        given(storedRequestProcessor.processAmpRequest(anyString())).willReturn(Future.succeededFuture(bidRequest));
        given(auctionRequestFactory.fillImplicitParameters(any(), any(), any())).willAnswer(answerWithFirstArgument());
        given(auctionRequestFactory.validateRequest(any())).willAnswer(answerWithFirstArgument());

        // when
        final Future<BidRequest> future = factory.fromRequest(routingContext);

        // then
        assertThat(future.succeeded()).isTrue();
        assertThat(singletonList(future.result()))
                .extracting(BidRequest::getExt)
                .extracting(ext -> mapper.treeToValue(ext, ExtBidRequest.class)).isNotNull()
                .extracting(ExtBidRequest::getPrebid)
                .extracting(ExtRequestPrebid::getTargeting)
                .extracting(ExtRequestTargeting::getIncludewinners, ExtRequestTargeting::getIncludebidderkeys)
                // assert that includeBidderKeys was set with default value and includewinners remained unchanged
                .containsExactly(tuple(false, true));
    }

    @Test
    public void shouldReturnBidRequestWithIncludeBidderKeysFromStoredBidRequest() {
        // given
        final BidRequest bidRequest = givenBidRequestWithExt(
                ExtRequestTargeting.of(mapper.createObjectNode().put("foo", "bar"), null,
                        null, null, false), null);
        given(storedRequestProcessor.processAmpRequest(anyString())).willReturn(Future.succeededFuture(bidRequest));
        given(auctionRequestFactory.fillImplicitParameters(any(), any(), any())).willAnswer(answerWithFirstArgument());
        given(auctionRequestFactory.validateRequest(any())).willAnswer(answerWithFirstArgument());

        // when
        final Future<BidRequest> future = factory.fromRequest(routingContext);

        // then
        assertThat(future.succeeded()).isTrue();

        assertThat(singletonList(future.result()))
                .extracting(BidRequest::getExt)
                .extracting(ext -> mapper.treeToValue(ext, ExtBidRequest.class)).isNotNull()
                .extracting(ExtBidRequest::getPrebid)
                .extracting(ExtRequestPrebid::getTargeting)
                .extracting(ExtRequestTargeting::getIncludebidderkeys)
                .containsExactly(false);
    }

    @Test
    public void shouldReturnBidRequestWithDefaultPriceGranularityIfStoredBidRequestExtTargetingHasNoPriceGranularity() {
        // given
        final BidRequest bidRequest = givenBidRequestWithExt(
                ExtRequestTargeting.of(null, null, null, false, null), null);
        given(storedRequestProcessor.processAmpRequest(anyString())).willReturn(Future.succeededFuture(bidRequest));
        given(auctionRequestFactory.fillImplicitParameters(any(), any(), any())).willAnswer(answerWithFirstArgument());
        given(auctionRequestFactory.validateRequest(any())).willAnswer(answerWithFirstArgument());

        // when
        final Future<BidRequest> future = factory.fromRequest(routingContext);

        // then
        assertThat(future.succeeded()).isTrue();
        // result was wrapped to list because extracting method works different on iterable and not iterable objects,
        // which force to make type casting or exception handling in lambdas
        assertThat(singletonList(future.result()))
                .extracting(BidRequest::getExt)
                .extracting(ext -> mapper.treeToValue(ext, ExtBidRequest.class)).isNotNull()
                .extracting(ExtBidRequest::getPrebid)
                .extracting(ExtRequestPrebid::getTargeting)
                .extracting(ExtRequestTargeting::getIncludewinners, ExtRequestTargeting::getPricegranularity)
                // assert that priceGranularity was set with default value and includeWinners remained unchanged
                .containsExactly(
                        tuple(false, mapper.valueToTree(ExtPriceGranularity.of(2, singletonList(
                                ExtGranularityRange.of(BigDecimal.valueOf(20), BigDecimal.valueOf(0.1)))))));
    }

    private Answer<Object> answerWithFirstArgument() {
        return invocationOnMock -> invocationOnMock.getArguments()[0];
    }

    @Test
    public void shouldReturnBidRequestWithDefaultCachingIfStoredBidRequestExtHasNoCaching() {
        // given
        final BidRequest bidRequest = givenBidRequestWithExt(null, null);
        given(storedRequestProcessor.processAmpRequest(anyString())).willReturn(Future.succeededFuture(bidRequest));
        given(auctionRequestFactory.fillImplicitParameters(any(), any(), any())).willAnswer(answerWithFirstArgument());
        given(auctionRequestFactory.validateRequest(any())).willAnswer(answerWithFirstArgument());

        // when
        final Future<BidRequest> future = factory.fromRequest(routingContext);

        // then
        assertThat(future.succeeded()).isTrue();

        // result was wrapped to list because extracting method works different on iterable and not iterable objects,
        // which force to make type casting or exception handling in lambdas
        assertThat(singletonList(future.result()))
                .extracting(BidRequest::getExt)
                .extracting(ext -> Json.mapper.treeToValue(future.result().getExt(), ExtBidRequest.class)).isNotNull()
                .extracting(extBidRequest -> extBidRequest.getPrebid().getCache().getBids())
                .containsExactly(ExtRequestPrebidCacheBids.of(null, null));
    }

    @Test
    public void shouldReturnBidRequestWithImpSecureEqualsToOneIfInitiallyItWasNotSecured() {
        // given
        final BidRequest bidRequest = givenBidRequestWithExt(null, null);
        given(storedRequestProcessor.processAmpRequest(anyString())).willReturn(Future.succeededFuture(bidRequest));
        given(auctionRequestFactory.fillImplicitParameters(any(), any(), any())).willAnswer(answerWithFirstArgument());
        given(auctionRequestFactory.validateRequest(any())).willAnswer(answerWithFirstArgument());

        // when
        final Future<BidRequest> future = factory.fromRequest(routingContext);

        // then
        assertThat(future.succeeded()).isTrue();
        assertThat(future.result().getImp()).element(0).extracting(Imp::getSecure).containsExactly(1);
    }

    @Test
    public void shouldRespondWithBidRequestWithTestFlagOn() {
        // given
        given(httpRequest.getParam("debug")).willReturn("1");

        final BidRequest bidRequest = givenBidRequestWithExt(ExtRequestTargeting.of(null, null,
                null, null, null),
                ExtRequestPrebidCache.of(ExtRequestPrebidCacheBids.of(null, null),
                        ExtRequestPrebidCacheVastxml.of(null, null)));
        given(storedRequestProcessor.processAmpRequest(anyString())).willReturn(Future.succeededFuture(bidRequest));

        // when
        factory.fromRequest(routingContext);

        // then
        final ArgumentCaptor<BidRequest> captor = ArgumentCaptor.forClass(BidRequest.class);
        verify(auctionRequestFactory).fillImplicitParameters(captor.capture(), any(), any());

        assertThat(captor.getValue().getTest()).isEqualTo(1);
    }

    @Test
    public void shouldReturnBidRequestWithOverriddenTagIdBySlotParamValue() {
        // given
        given(httpRequest.getParam("slot")).willReturn("Overridden-tagId");

        final BidRequest bidRequest = givenBidRequestWithExt(null, null);
        given(storedRequestProcessor.processAmpRequest(anyString())).willReturn(Future.succeededFuture(bidRequest));
        given(auctionRequestFactory.fillImplicitParameters(any(), any(), any())).willAnswer(answerWithFirstArgument());
        given(auctionRequestFactory.validateRequest(any())).willAnswer(answerWithFirstArgument());

        // when
        final Future<BidRequest> future = factory.fromRequest(routingContext);

        // then
        assertThat(future.succeeded()).isTrue();

        assertThat(singletonList(future.result()))
                .flatExtracting(BidRequest::getImp)
                .extracting(Imp::getTagid)
                .containsOnly("Overridden-tagId");
    }

    @Test
    public void shouldSetBidRequestSiteExt() {
        // given
        given(httpRequest.getParam("curl")).willReturn("");

        final BidRequest bidRequest = givenBidRequest(
                builder -> builder
                        .ext(mapper.valueToTree(ExtBidRequest.of(null))),
                Imp.builder().build());

        given(storedRequestProcessor.processAmpRequest(anyString())).willReturn(Future.succeededFuture(bidRequest));
        given(auctionRequestFactory.fillImplicitParameters(any(), any(), any())).willAnswer(answerWithFirstArgument());
        given(auctionRequestFactory.validateRequest(any())).willAnswer(answerWithFirstArgument());

        // when
        final Future<BidRequest> future = factory.fromRequest(routingContext);

        // then
        assertThat(future.succeeded()).isTrue();
        assertThat(singletonList(future.result()))
                .extracting(BidRequest::getSite)
                .extracting(Site::getExt)
                .containsOnly(mapper.valueToTree(ExtSite.of(1, null)));
    }

    @Test
    public void shouldReturnBidRequestWithOverriddenSitePageByCurlParamValue() {
        // given
        given(httpRequest.getParam("curl")).willReturn("overridden-site-page");

        final BidRequest bidRequest = givenBidRequest(
                builder -> builder
                        .ext(mapper.valueToTree(ExtBidRequest.of(null)))
                        .site(Site.builder().page("will-be-overridden").build()),
                Imp.builder().build());

        given(storedRequestProcessor.processAmpRequest(anyString())).willReturn(Future.succeededFuture(bidRequest));
        given(auctionRequestFactory.fillImplicitParameters(any(), any(), any())).willAnswer(answerWithFirstArgument());
        given(auctionRequestFactory.validateRequest(any())).willAnswer(answerWithFirstArgument());

        // when
        final Future<BidRequest> future = factory.fromRequest(routingContext);

        // then
        assertThat(future.succeeded()).isTrue();
        assertThat(singletonList(future.result()))
                .extracting(BidRequest::getSite)
                .extracting(Site::getPage, Site::getExt)
                .containsOnly(tuple("overridden-site-page", mapper.valueToTree(ExtSite.of(1, null))));
    }

    @Test
    public void shouldReturnBidRequestWithSitePageContainingCurlParamValueWhenSitePreviouslyNotExistInRequest() {
        // given
        given(httpRequest.getParam("curl")).willReturn("overridden-site-page");

        final BidRequest bidRequest = givenBidRequest(
                builder -> builder
                        .ext(mapper.valueToTree(ExtBidRequest.of(null)))
                        .site(null),
                Imp.builder().build());

        given(storedRequestProcessor.processAmpRequest(anyString())).willReturn(Future.succeededFuture(bidRequest));
        given(auctionRequestFactory.fillImplicitParameters(any(), any(), any())).willAnswer(answerWithFirstArgument());
        given(auctionRequestFactory.validateRequest(any())).willAnswer(answerWithFirstArgument());

        // when
        final Future<BidRequest> future = factory.fromRequest(routingContext);

        // then
        assertThat(future.succeeded()).isTrue();
        assertThat(singletonList(future.result()))
                .extracting(BidRequest::getSite)
                .extracting(Site::getPage, Site::getExt)
                .containsOnly(tuple("overridden-site-page", mapper.valueToTree(ExtSite.of(1, null))));
    }

    @Test
    public void shouldReturnRequestWithOverriddenBannerFormatByOverwriteWHParamsRespectingThemOverWH() {
        // given
        given(httpRequest.getParam("w")).willReturn("10");
        given(httpRequest.getParam("ow")).willReturn("1000");
        given(httpRequest.getParam("h")).willReturn("20");
        given(httpRequest.getParam("oh")).willReturn("2000");
        given(httpRequest.getParam("ms")).willReturn("44x88,66x99");

        final BidRequest bidRequest = givenBidRequest(
                builder -> builder
                        .ext(mapper.valueToTree(ExtBidRequest.of(null))),
                Imp.builder()
                        .banner(Banner.builder()
                                .format(singletonList(Format.builder()
                                        .w(1)
                                        .h(2)
                                        .build()))
                                .build()).build());

        given(storedRequestProcessor.processAmpRequest(anyString())).willReturn(Future.succeededFuture(bidRequest));
        given(auctionRequestFactory.fillImplicitParameters(any(), any(), any())).willAnswer(answerWithFirstArgument());
        given(auctionRequestFactory.validateRequest(any())).willAnswer(answerWithFirstArgument());

        // when
        final Future<BidRequest> future = factory.fromRequest(routingContext);

        // then
        assertThat(singletonList(future.result()))
                .flatExtracting(BidRequest::getImp)
                .extracting(Imp::getBanner)
                .flatExtracting(Banner::getFormat)
                .extracting(Format::getW, Format::getH)
                .containsOnly(tuple(1000, 2000), tuple(44, 88), tuple(66, 99));
    }

    @Test
    public void shouldReturnBidRequestWithOverriddenBannerFromOWAndHParamAndMultiListIfOHIsMissed() {
        // given
        given(httpRequest.getParam("ow")).willReturn("10");
        given(httpRequest.getParam("w")).willReturn("30");
        given(httpRequest.getParam("h")).willReturn("40");
        given(httpRequest.getParam("ms")).willReturn("50x60");

        final BidRequest bidRequest = givenBidRequest(
                builder -> builder
                        .ext(mapper.valueToTree(ExtBidRequest.of(null))),
                Imp.builder()
                        .banner(Banner.builder()
                                .format(singletonList(Format.builder()
                                        .w(1)
                                        .h(2)
                                        .build()))
                                .build()).build());

        given(storedRequestProcessor.processAmpRequest(anyString())).willReturn(Future.succeededFuture(bidRequest));
        given(auctionRequestFactory.fillImplicitParameters(any(), any(), any())).willAnswer(answerWithFirstArgument());
        given(auctionRequestFactory.validateRequest(any())).willAnswer(answerWithFirstArgument());

        // when
        final Future<BidRequest> future = factory.fromRequest(routingContext);

        // then
        assertThat(singletonList(future.result()))
                .flatExtracting(BidRequest::getImp)
                .extracting(Imp::getBanner)
                .flatExtracting(Banner::getFormat)
                .extracting(Format::getW, Format::getH)
                .containsOnly(tuple(10, 40), tuple(50, 60));
    }

    @Test
    public void shouldReturnBidRequestWithOverriddenBannerFromWAndOHParamAndMultiListIfOWIsMissed() {
        // given
        given(httpRequest.getParam("oh")).willReturn("20");
        given(httpRequest.getParam("w")).willReturn("30");
        given(httpRequest.getParam("h")).willReturn("40");
        given(httpRequest.getParam("ms")).willReturn("50x60");

        final BidRequest bidRequest = givenBidRequest(
                builder -> builder
                        .ext(mapper.valueToTree(ExtBidRequest.of(null))),
                Imp.builder()
                        .banner(Banner.builder()
                                .format(singletonList(Format.builder()
                                        .w(1)
                                        .h(2)
                                        .build()))
                                .build()).build());

        given(storedRequestProcessor.processAmpRequest(anyString())).willReturn(Future.succeededFuture(bidRequest));
        given(auctionRequestFactory.fillImplicitParameters(any(), any(), any())).willAnswer(answerWithFirstArgument());
        given(auctionRequestFactory.validateRequest(any())).willAnswer(answerWithFirstArgument());

        // when
        final Future<BidRequest> future = factory.fromRequest(routingContext);

        // then
        assertThat(singletonList(future.result()))
                .flatExtracting(BidRequest::getImp)
                .extracting(Imp::getBanner)
                .flatExtracting(Banner::getFormat)
                .extracting(Format::getW, Format::getH)
                .containsOnly(tuple(30, 20), tuple(50, 60));
    }

    @Test
    public void shouldReturnBidRequestWithBannerFromHWParamsAndMultiList() {
        // given
        given(httpRequest.getParam("w")).willReturn("30");
        given(httpRequest.getParam("h")).willReturn("40");
        given(httpRequest.getParam("ms")).willReturn("50x60");

        final BidRequest bidRequest = givenBidRequest(
                builder -> builder
                        .ext(mapper.valueToTree(ExtBidRequest.of(null))),
                Imp.builder()
                        .banner(Banner.builder()
                                .format(singletonList(Format.builder()
                                        .w(1)
                                        .h(2)
                                        .build()))
                                .build()).build());

        given(storedRequestProcessor.processAmpRequest(anyString())).willReturn(Future.succeededFuture(bidRequest));
        given(auctionRequestFactory.fillImplicitParameters(any(), any(), any())).willAnswer(answerWithFirstArgument());
        given(auctionRequestFactory.validateRequest(any())).willAnswer(answerWithFirstArgument());

        // when
        final Future<BidRequest> future = factory.fromRequest(routingContext);

        // then
        assertThat(singletonList(future.result()))
                .flatExtracting(BidRequest::getImp)
                .extracting(Imp::getBanner)
                .flatExtracting(Banner::getFormat)
                .extracting(Format::getW, Format::getH)
                .containsOnly(tuple(30, 40), tuple(50, 60));
    }

    @Test
    public void shouldReturnBidRequestWithOverriddenBannerFromWAndHParamsIfOwOhAndMultiListAreMissed() {
        // given
        given(httpRequest.getParam("w")).willReturn("30");
        given(httpRequest.getParam("h")).willReturn("40");

        final BidRequest bidRequest = givenBidRequest(
                builder -> builder
                        .ext(mapper.valueToTree(ExtBidRequest.of(null))),
                Imp.builder()
                        .banner(Banner.builder()
                                .format(singletonList(Format.builder()
                                        .w(1)
                                        .h(2)
                                        .build()))
                                .build()).build());

        given(storedRequestProcessor.processAmpRequest(anyString())).willReturn(Future.succeededFuture(bidRequest));
        given(auctionRequestFactory.fillImplicitParameters(any(), any(), any())).willAnswer(answerWithFirstArgument());
        given(auctionRequestFactory.validateRequest(any())).willAnswer(answerWithFirstArgument());

        // when
        final Future<BidRequest> future = factory.fromRequest(routingContext);

        // then
        assertThat(singletonList(future.result()))
                .flatExtracting(BidRequest::getImp)
                .extracting(Imp::getBanner)
                .flatExtracting(Banner::getFormat)
                .extracting(Format::getW, Format::getH)
                .containsOnly(tuple(30, 40));
    }

    @Test
    public void shouldReturnBidRequestWithUpdatedWidthForAllBannerFormatsWhenOnlyWIsPresentInParams() {
        // given
        given(httpRequest.getParam("w")).willReturn("30");

        final BidRequest bidRequest = givenBidRequest(
                builder -> builder
                        .ext(mapper.valueToTree(ExtBidRequest.of(null))),
                Imp.builder()
                        .banner(Banner.builder()
                                .format(asList(Format.builder().w(1).h(2).build(),
                                        Format.builder().w(3).h(4).build()))
                                .build()).build());

        given(storedRequestProcessor.processAmpRequest(anyString())).willReturn(Future.succeededFuture(bidRequest));
        given(auctionRequestFactory.fillImplicitParameters(any(), any(), any())).willAnswer(answerWithFirstArgument());
        given(auctionRequestFactory.validateRequest(any())).willAnswer(answerWithFirstArgument());

        // when
        final Future<BidRequest> future = factory.fromRequest(routingContext);

        // then
        assertThat(singletonList(future.result()))
                .flatExtracting(BidRequest::getImp)
                .extracting(Imp::getBanner)
                .flatExtracting(Banner::getFormat)
                .extracting(Format::getW, Format::getH)
                .containsOnly(tuple(30, 2), tuple(30, 4));
    }

    @Test
    public void shouldReturnBidRequestWithUpdatedHeightForAllBannerFormatsWhenOnlyHIsPresentInParams() {
        // given
        given(httpRequest.getParam("h")).willReturn("40");

        final BidRequest bidRequest = givenBidRequest(
                builder -> builder
                        .ext(mapper.valueToTree(ExtBidRequest.of(null))),
                Imp.builder()
                        .banner(Banner.builder()
                                .format(asList(Format.builder().w(1).h(2).build(),
                                        Format.builder().w(3).h(4).build()))
                                .build()).build());

        given(storedRequestProcessor.processAmpRequest(anyString())).willReturn(Future.succeededFuture(bidRequest));
        given(auctionRequestFactory.fillImplicitParameters(any(), any(), any())).willAnswer(answerWithFirstArgument());
        given(auctionRequestFactory.validateRequest(any())).willAnswer(answerWithFirstArgument());

        // when
        final Future<BidRequest> future = factory.fromRequest(routingContext);

        // then
        assertThat(singletonList(future.result()))
                .flatExtracting(BidRequest::getImp)
                .extracting(Imp::getBanner)
                .flatExtracting(Banner::getFormat)
                .extracting(Format::getW, Format::getH)
                .containsOnly(tuple(1, 40), tuple(3, 40));
    }

    @Test
    public void shouldReturnBidRequestWithOverriddenBannerFormatsByMultiSizeParams() {
        // given
        given(httpRequest.getParam("ms")).willReturn("44x88,66x99");

        final BidRequest bidRequest = givenBidRequest(
                builder -> builder
                        .ext(mapper.valueToTree(ExtBidRequest.of(null))),
                Imp.builder()
                        .banner(Banner.builder()
                                .format(singletonList(Format.builder()
                                        .w(1)
                                        .h(2)
                                        .build()))
                                .build()).build());

        given(storedRequestProcessor.processAmpRequest(anyString())).willReturn(Future.succeededFuture(bidRequest));
        given(auctionRequestFactory.fillImplicitParameters(any(), any(), any())).willAnswer(answerWithFirstArgument());
        given(auctionRequestFactory.validateRequest(any())).willAnswer(answerWithFirstArgument());

        // when
        final Future<BidRequest> future = factory.fromRequest(routingContext);

        // then
        assertThat(singletonList(future.result()))
                .flatExtracting(BidRequest::getImp)
                .extracting(Imp::getBanner)
                .flatExtracting(Banner::getFormat)
                .extracting(Format::getW, Format::getH)
                .containsOnly(tuple(44, 88), tuple(66, 99));
    }

    @Test
    public void shouldReturnBidRequestWithOriginalBannerFormatsWhenMultiSizeParamContainsCompletelyInvalidValue() {
        // given
        given(httpRequest.getParam("ms")).willReturn(",");

        final BidRequest bidRequest = givenBidRequest(
                builder -> builder
                        .ext(mapper.valueToTree(ExtBidRequest.of(null))),
                Imp.builder()
                        .banner(Banner.builder()
                                .format(singletonList(Format.builder()
                                        .w(1)
                                        .h(2)
                                        .build()))
                                .build()).build());
        given(storedRequestProcessor.processAmpRequest(anyString())).willReturn(Future.succeededFuture(bidRequest));
        given(auctionRequestFactory.fillImplicitParameters(any(), any(), any())).willAnswer(answerWithFirstArgument());
        given(auctionRequestFactory.validateRequest(any())).willAnswer(answerWithFirstArgument());

        // when
        final Future<BidRequest> future = factory.fromRequest(routingContext);

        // then
        assertThat(singletonList(future.result()))
                .flatExtracting(BidRequest::getImp)
                .extracting(Imp::getBanner)
                .flatExtracting(Banner::getFormat)
                .extracting(Format::getW, Format::getH)
                .containsOnly(tuple(1, 2));
    }

    @Test
    public void shouldReturnBidRequestWithOriginBannerFormatsWhenMultiSizeParamContainsAtLeastOneInvalidValue() {
        // given
        given(httpRequest.getParam("ms")).willReturn(",33x,44x77,abc,");

        final BidRequest bidRequest = givenBidRequest(
                builder -> builder
                        .ext(mapper.valueToTree(ExtBidRequest.of(null))),
                Imp.builder()
                        .banner(Banner.builder()
                                .format(singletonList(Format.builder()
                                        .w(1)
                                        .h(2)
                                        .build()))
                                .build()).build());

        given(storedRequestProcessor.processAmpRequest(anyString())).willReturn(Future.succeededFuture(bidRequest));
        given(auctionRequestFactory.fillImplicitParameters(any(), any(), any())).willAnswer(answerWithFirstArgument());
        given(auctionRequestFactory.validateRequest(any())).willAnswer(answerWithFirstArgument());

        // when
        final Future<BidRequest> future = factory.fromRequest(routingContext);

        // then
        assertThat(singletonList(future.result()))
                .flatExtracting(BidRequest::getImp)
                .extracting(Imp::getBanner)
                .flatExtracting(Banner::getFormat)
                .extracting(Format::getW, Format::getH)
                .containsOnly(tuple(1, 2));
    }

    @Test
    public void shouldReturnBidRequestOverriddenBannerFormatsWhenMsParamSizePairHasOneInvalidValue() {
        // given
        given(httpRequest.getParam("ms")).willReturn("900xZ");

        final BidRequest bidRequest = givenBidRequest(
                builder -> builder
                        .ext(mapper.valueToTree(ExtBidRequest.of(null))),
                Imp.builder()
                        .banner(Banner.builder()
                                .format(singletonList(Format.builder()
                                        .w(1)
                                        .h(2)
                                        .build()))
                                .build()).build());

        given(storedRequestProcessor.processAmpRequest(anyString())).willReturn(Future.succeededFuture(bidRequest));
        given(auctionRequestFactory.fillImplicitParameters(any(), any(), any())).willAnswer(answerWithFirstArgument());
        given(auctionRequestFactory.validateRequest(any())).willAnswer(answerWithFirstArgument());

        // when
        final Future<BidRequest> future = factory.fromRequest(routingContext);

        // then
        assertThat(singletonList(future.result()))
                .flatExtracting(BidRequest::getImp)
                .extracting(Imp::getBanner)
                .flatExtracting(Banner::getFormat)
                .extracting(Format::getW, Format::getH)
                .containsOnly(tuple(900, 0));
    }

    @Test
    public void shouldReturnBidRequestWithOriginBannerFormatsWhenMultiSizeParamContainsAtLeastOneZeroPairSize() {
        // given
        given(httpRequest.getParam("ms")).willReturn("44x77, 0x0");

        final BidRequest bidRequest = givenBidRequest(
                builder -> builder
                        .ext(mapper.valueToTree(ExtBidRequest.of(null))),
                Imp.builder()
                        .banner(Banner.builder()
                                .format(singletonList(Format.builder()
                                        .w(1)
                                        .h(2)
                                        .build()))
                                .build()).build());

        given(storedRequestProcessor.processAmpRequest(anyString())).willReturn(Future.succeededFuture(bidRequest));
        given(auctionRequestFactory.fillImplicitParameters(any(), any(), any())).willAnswer(answerWithFirstArgument());
        given(auctionRequestFactory.validateRequest(any())).willAnswer(answerWithFirstArgument());

        // when
        final Future<BidRequest> future = factory.fromRequest(routingContext);

        // then
        assertThat(singletonList(future.result()))
                .flatExtracting(BidRequest::getImp)
                .extracting(Imp::getBanner)
                .flatExtracting(Banner::getFormat)
                .extracting(Format::getW, Format::getH)
                .containsOnly(tuple(1, 2));
    }

    @Test
    public void shouldReturnBidRequestWithOverriddenBannerFormatsWhenMultiSizeParamContainsPartiallyInvalidParams() {
        // given
        given(httpRequest.getParam("ms")).willReturn("33x,44x77");

        final BidRequest bidRequest = givenBidRequest(
                builder -> builder
                        .ext(mapper.valueToTree(ExtBidRequest.of(null))),
                Imp.builder()
                        .banner(Banner.builder()
                                .format(singletonList(Format.builder()
                                        .w(1)
                                        .h(2)
                                        .build()))
                                .build()).build());

        given(storedRequestProcessor.processAmpRequest(anyString())).willReturn(Future.succeededFuture(bidRequest));
        given(auctionRequestFactory.fillImplicitParameters(any(), any(), any())).willAnswer(answerWithFirstArgument());
        given(auctionRequestFactory.validateRequest(any())).willAnswer(answerWithFirstArgument());

        // when
        final Future<BidRequest> future = factory.fromRequest(routingContext);

        // then
        assertThat(singletonList(future.result()))
                .flatExtracting(BidRequest::getImp)
                .extracting(Imp::getBanner)
                .flatExtracting(Banner::getFormat)
                .extracting(Format::getW, Format::getH)
                .containsOnly(tuple(33, 0), tuple(44, 77));
    }

    @Test
    public void shouldReturnBidRequestWithOriginBannerFormatsWhenAllParametersAreZero() {
        // given
        given(httpRequest.getParam("ow")).willReturn("0");
        given(httpRequest.getParam("oh")).willReturn("0");
        given(httpRequest.getParam("w")).willReturn("0");
        given(httpRequest.getParam("h")).willReturn("0");
        given(httpRequest.getParam("ms")).willReturn("0x0");

        final BidRequest bidRequest = givenBidRequest(
                builder -> builder
                        .ext(mapper.valueToTree(ExtBidRequest.of(null))),
                Imp.builder()
                        .banner(Banner.builder()
                                .format(singletonList(Format.builder()
                                        .w(1)
                                        .h(2)
                                        .build()))
                                .build()).build());

        given(storedRequestProcessor.processAmpRequest(anyString())).willReturn(Future.succeededFuture(bidRequest));
        given(auctionRequestFactory.fillImplicitParameters(any(), any(), any())).willAnswer(answerWithFirstArgument());
        given(auctionRequestFactory.validateRequest(any())).willAnswer(answerWithFirstArgument());

        // when
        final Future<BidRequest> future = factory.fromRequest(routingContext);

        // then
        assertThat(singletonList(future.result()))
                .flatExtracting(BidRequest::getImp)
                .extracting(Imp::getBanner)
                .flatExtracting(Banner::getFormat)
                .extracting(Format::getW, Format::getH)
                .containsOnly(tuple(1, 2));
    }

    @Test
    public void shouldReturnBidRequestWithOverriddenBannerWhenInvalidParamTreatedAsZeroValue() {
        // given
        given(httpRequest.getParam("ow")).willReturn("100");
        given(httpRequest.getParam("oh")).willReturn("invalid");
        given(httpRequest.getParam("h")).willReturn("200");

        final BidRequest bidRequest = givenBidRequest(
                builder -> builder
                        .ext(mapper.valueToTree(ExtBidRequest.of(null))),
                Imp.builder()
                        .banner(Banner.builder()
                                .format(singletonList(Format.builder()
                                        .w(1)
                                        .h(2)
                                        .build()))
                                .build()).build());

        given(storedRequestProcessor.processAmpRequest(anyString())).willReturn(Future.succeededFuture(bidRequest));
        given(auctionRequestFactory.fillImplicitParameters(any(), any(), any())).willAnswer(answerWithFirstArgument());
        given(auctionRequestFactory.validateRequest(any())).willAnswer(answerWithFirstArgument());

        // when
        final Future<BidRequest> future = factory.fromRequest(routingContext);

        // then
        assertThat(singletonList(future.result()))
                .flatExtracting(BidRequest::getImp)
                .extracting(Imp::getBanner)
                .flatExtracting(Banner::getFormat)
                .extracting(Format::getW, Format::getH)
                .containsOnly(tuple(100, 200));
    }

    @Test
    public void shouldReturnBidRequestWithOverriddenTmaxWhenTimeoutParamIsAvailable() {
        // given
        given(httpRequest.getParam("timeout")).willReturn("1000");

        final BidRequest bidRequest = givenBidRequest(
                builder -> builder
                        .ext(mapper.valueToTree(ExtBidRequest.of(null))),
                Imp.builder().build());

        given(storedRequestProcessor.processAmpRequest(anyString())).willReturn(Future.succeededFuture(bidRequest));
        given(auctionRequestFactory.fillImplicitParameters(any(), any(), any())).willAnswer(answerWithFirstArgument());
        given(auctionRequestFactory.validateRequest(any())).willAnswer(answerWithFirstArgument());

        // when
        final BidRequest result = factory.fromRequest(routingContext).result();

        // then
        assertThat(result.getTmax()).isEqualTo(1000L);
    }

    private static BidRequest givenBidRequest(
            Function<BidRequest.BidRequestBuilder, BidRequest.BidRequestBuilder> bidRequestBuilderCustomizer,
            Imp... imps) {
        final List<Imp> impList = imps.length > 0 ? asList(imps) : null;

        return bidRequestBuilderCustomizer.apply(BidRequest.builder().imp(impList)).build();
    }

    private static BidRequest givenBidRequestWithExt(
            ExtRequestTargeting extRequestTargeting, ExtRequestPrebidCache extRequestPrebidCache) {
        return BidRequest.builder()
                .imp(singletonList(Imp.builder().build()))
                .ext(mapper.valueToTree(ExtBidRequest.of(
                        ExtRequestPrebid.builder()
                                .targeting(extRequestTargeting)
                                .cache(extRequestPrebidCache)
                                .build())))
                .build();
    }
}<|MERGE_RESOLUTION|>--- conflicted
+++ resolved
@@ -206,16 +206,10 @@
                         .bidadjustmentfactors(emptyMap())
                         .targeting(ExtRequestTargeting.of(Json.mapper.valueToTree(ExtPriceGranularity.of(2,
                                 singletonList(ExtGranularityRange.of(BigDecimal.valueOf(20),
-<<<<<<< HEAD
-                                        BigDecimal.valueOf(0.1))))), null, true, true))
+                                        BigDecimal.valueOf(0.1))))), null, null, true, true))
                         .cache(ExtRequestPrebidCache.of(ExtRequestPrebidCacheBids.of(null, null),
                                 ExtRequestPrebidCacheVastxml.of(null, null)))
                         .build());
-=======
-                                        BigDecimal.valueOf(0.1))))), null, null, true, true), null,
-                        ExtRequestPrebidCache.of(ExtRequestPrebidCacheBids.of(null, null),
-                                ExtRequestPrebidCacheVastxml.of(null, null))));
->>>>>>> bf2cfb5d
     }
 
     @Test
