package org.prebid.server.auction;

import com.fasterxml.jackson.databind.node.ObjectNode;
import com.fasterxml.jackson.databind.node.TextNode;
import com.iab.openrtb.request.Banner;
import com.iab.openrtb.request.BidRequest;
import com.iab.openrtb.request.Format;
import com.iab.openrtb.request.Imp;
import com.iab.openrtb.request.Site;
import io.vertx.core.Future;
import io.vertx.core.http.HttpServerRequest;
import io.vertx.core.json.Json;
import io.vertx.ext.web.RoutingContext;
import org.junit.Before;
import org.junit.Rule;
import org.junit.Test;
import org.mockito.ArgumentCaptor;
import org.mockito.Mock;
import org.mockito.junit.MockitoJUnit;
import org.mockito.junit.MockitoRule;
import org.mockito.stubbing.Answer;
import org.prebid.server.VertxTest;
import org.prebid.server.exception.InvalidRequestException;
import org.prebid.server.proto.openrtb.ext.request.ExtBidRequest;
import org.prebid.server.proto.openrtb.ext.request.ExtGranularityRange;
import org.prebid.server.proto.openrtb.ext.request.ExtPriceGranularity;
import org.prebid.server.proto.openrtb.ext.request.ExtRequestPrebid;
import org.prebid.server.proto.openrtb.ext.request.ExtRequestPrebidCache;
import org.prebid.server.proto.openrtb.ext.request.ExtRequestTargeting;

import java.math.BigDecimal;
import java.util.Arrays;
import java.util.List;
import java.util.function.Function;

import static java.util.Collections.emptyMap;
import static java.util.Collections.singletonList;
import static java.util.function.Function.identity;
import static org.assertj.core.api.Assertions.assertThat;
import static org.assertj.core.api.Assertions.tuple;
import static org.mockito.ArgumentMatchers.*;
import static org.mockito.BDDMockito.given;
import static org.mockito.Mockito.verify;
import static org.mockito.Mockito.verifyZeroInteractions;

public class AmpRequestFactoryTest extends VertxTest {

    @Rule
    public final MockitoRule mockitoRule = MockitoJUnit.rule();

    @Mock
    private StoredRequestProcessor storedRequestProcessor;
    @Mock
    private AuctionRequestFactory auctionRequestFactory;

    private AmpRequestFactory factory;

    @Mock
    private RoutingContext routingContext;
    @Mock
    private HttpServerRequest httpRequest;

    @Before
    public void setUp() {
        given(httpRequest.getParam(eq("tag_id"))).willReturn("tagId");
        given(routingContext.request()).willReturn(httpRequest);
        factory = new AmpRequestFactory(100, storedRequestProcessor, auctionRequestFactory);
    }

    @Test
    public void shouldReturnFailedFutureIfRequestHasNoTagId() {
        // given
        given(httpRequest.getParam("tag_id")).willReturn(null);

        // when
        final Future<BidRequest> future = factory.fromRequest(routingContext);

        // then
        verifyZeroInteractions(storedRequestProcessor);
        assertThat(future.failed()).isTrue();
        assertThat(future.cause()).isInstanceOf(InvalidRequestException.class);
        assertThat(((InvalidRequestException) future.cause()).getMessages())
                .hasSize(1).containsOnly("AMP requests require an AMP tag_id");
    }

    @Test
    public void shouldReturnFailedFutureIfStoredBidRequestHasNoImp() {
        // given
        final BidRequest bidRequest = givenBidRequest(identity());
        given(storedRequestProcessor.processAmpRequest(anyString())).willReturn(Future.succeededFuture(bidRequest));

        // when
        final Future<BidRequest> future = factory.fromRequest(routingContext);

        // then
        assertThat(future.failed()).isTrue();
        assertThat(future.cause()).isInstanceOf(InvalidRequestException.class);
        assertThat(((InvalidRequestException) future.cause()).getMessages())
                .hasSize(1).containsOnly("data for tag_id='tagId' does not define the required imp array.");
    }

    @Test
    public void shouldReturnFailedFutureIfStoredBidRequestHasMoreThenOneImp() {
        // given
        final Imp imp = Imp.builder().build();
        final BidRequest bidRequest = givenBidRequest(identity(), imp, imp);
        given(storedRequestProcessor.processAmpRequest(anyString())).willReturn(Future.succeededFuture(bidRequest));

        // when
        final Future<BidRequest> future = factory.fromRequest(routingContext);

        // then
        assertThat(future.failed()).isTrue();
        assertThat(future.cause()).isInstanceOf(InvalidRequestException.class);
        assertThat(((InvalidRequestException) future.cause()).getMessages())
                .hasSize(1).containsOnly("data for tag_id 'tagId' includes 2 imp elements. Only one is allowed");
    }

    @Test
    public void shouldReturnFailedFutureIfStoredBidRequestHasNoExt() {
        // given
        final BidRequest bidRequest = givenBidRequest(identity(), Imp.builder().build());
        given(storedRequestProcessor.processAmpRequest(anyString())).willReturn(Future.succeededFuture(bidRequest));

        // when
        final Future<BidRequest> future = factory.fromRequest(routingContext);

        // then
        assertThat(future.failed()).isTrue();
        assertThat(future.cause()).isInstanceOf(InvalidRequestException.class);
        assertThat(((InvalidRequestException) future.cause()).getMessages())
                .hasSize(1).containsOnly("AMP requests require Ext to be set");
    }

    @Test
    public void shouldReturnFailedFutureIfStoredBidRequestExtCouldNotBeParsed() {
        // given
        final ObjectNode ext = (ObjectNode) mapper.createObjectNode()
                .set("prebid", new TextNode("non-ExtBidRequest"));
        final BidRequest bidRequest = givenBidRequest(builder -> builder.ext(ext), Imp.builder().build());
        given(storedRequestProcessor.processAmpRequest(anyString())).willReturn(Future.succeededFuture(bidRequest));

        // when
        final Future<BidRequest> future = factory.fromRequest(routingContext);

        // then
        assertThat(future.failed()).isTrue();
        assertThat(future.cause()).isInstanceOf(InvalidRequestException.class);
        assertThat(((InvalidRequestException) future.cause()).getMessages())
                .hasSize(1).element(0).asString().startsWith("Error decoding bidRequest.ext:");
    }

    @Test
    public void shouldReturnBidRequestWithDefaultPrebidValuesIfPrebidIsNull() {
        // given
        final ObjectNode extBidRequest = mapper.valueToTree(ExtBidRequest.of(null));
        final BidRequest bidRequest = givenBidRequest(builder -> builder.ext(extBidRequest),
                Imp.builder().build());
        given(storedRequestProcessor.processAmpRequest(anyString())).willReturn(Future.succeededFuture(bidRequest));
        given(auctionRequestFactory.fillImplicitParameters(any(), any()))
                .willAnswer(answerWithFirstArgument());
        given(auctionRequestFactory.validateRequest(any())).willAnswer(answerWithFirstArgument());

        // when
        final Future<BidRequest> future = factory.fromRequest(routingContext);

        // then
        assertThat(future.succeeded()).isTrue();
        // result was wrapped to list because extracting method works different on iterable and not iterable objects,
        // which force to make type casting or exception handling in lambdas
        assertThat(singletonList(future.result()))
                .extracting(BidRequest::getExt)
                .extracting(ext -> Json.mapper.treeToValue(ext, ExtBidRequest.class)).isNotNull()
                .extracting(ExtBidRequest::getPrebid)
                .containsExactly(ExtRequestPrebid.of(emptyMap(),
<<<<<<< HEAD
                        emptyMap(), ExtRequestTargeting.of(Json.mapper.valueToTree(ExtPriceGranularity.of(2,
                                singletonList(ExtGranularityRange.of(BigDecimal.valueOf(20), BigDecimal.valueOf(0.1))))),
                                true), null, ExtRequestPrebidCache.of(Json.mapper.createObjectNode())));
=======
                       emptyMap(), ExtRequestTargeting.of(Json.mapper.valueToTree(
                        singletonList(ExtPriceGranularityBucket.of(2, new BigDecimal(0), new BigDecimal(20),
                                new BigDecimal("0.1")))), null, true), null,
                        ExtRequestPrebidCache.of(Json.mapper.createObjectNode())));
>>>>>>> b6a0b180
    }

    @Test
    public void shouldReturnBidRequestWithDefaultTargetingIfStoredBidRequestExtHasNoTargeting() {
        // given
        final BidRequest bidRequest = givenBidRequestWithExt(null, null);
        given(storedRequestProcessor.processAmpRequest(anyString())).willReturn(Future.succeededFuture(bidRequest));
        given(auctionRequestFactory.fillImplicitParameters(any(), any()))
                .willAnswer(answerWithFirstArgument());
        given(auctionRequestFactory.validateRequest(any())).willAnswer(answerWithFirstArgument());

        // when
        final Future<BidRequest> future = factory.fromRequest(routingContext);

        // then
        assertThat(future.succeeded()).isTrue();
        // result was wrapped to list because extracting method works different on iterable and not iterable objects,
        // which force to make type casting or exception handling in lambdas
        assertThat(singletonList(future.result()))
                .extracting(BidRequest::getExt)
                .extracting(ext -> mapper.treeToValue(ext, ExtBidRequest.class)).isNotNull()
                .extracting(ExtBidRequest::getPrebid)
                .extracting(ExtRequestPrebid::getTargeting)
                .extracting(ExtRequestTargeting::getPricegranularity, ExtRequestTargeting::getIncludewinners)
                .containsExactly(tuple(
                        // default priceGranularity
                        mapper.valueToTree(ExtPriceGranularity.of(2, singletonList(ExtGranularityRange.of(
                                BigDecimal.valueOf(20), BigDecimal.valueOf(0.1))))),
                        // default includeWinners
                        true));
    }

    @Test
    public void shouldReturnBidRequestWithDefaultIncludeWinnersIfStoredBidRequestExtTargetingHasNoIncludeWinners() {
        // given
        final BidRequest bidRequest = givenBidRequestWithExt(
                ExtRequestTargeting.of(mapper.createObjectNode().put("foo", "bar"), null, null), null);
        given(storedRequestProcessor.processAmpRequest(anyString())).willReturn(Future.succeededFuture(bidRequest));
        given(auctionRequestFactory.fillImplicitParameters(any(), any()))
                .willAnswer(answerWithFirstArgument());
        given(auctionRequestFactory.validateRequest(any())).willAnswer(answerWithFirstArgument());

        // when
        final Future<BidRequest> future = factory.fromRequest(routingContext);

        // then
        assertThat(future.succeeded()).isTrue();

        // result was wrapped to list because extracting method works different on iterable and not iterable objects,
        // which force to make type casting or exception handling in lambdas
        assertThat(singletonList(future.result()))
                .extracting(BidRequest::getExt)
                .extracting(ext -> mapper.treeToValue(ext, ExtBidRequest.class)).isNotNull()
                .extracting(ExtBidRequest::getPrebid)
                .extracting(ExtRequestPrebid::getTargeting)
                .extracting(ExtRequestTargeting::getIncludewinners, ExtRequestTargeting::getPricegranularity)
                // assert that includeWinners was set with default value and priceGranularity remained unchanged
                .containsExactly(
                        tuple(true, mapper.createObjectNode().put("foo", "bar")));
    }

    @Test
    public void shouldReturnBidRequestWithDefaultPriceGranularityIfStoredBidRequestExtTargetingHasNoPriceGranularity() {
        // given
        final BidRequest bidRequest = givenBidRequestWithExt(
                ExtRequestTargeting.of(null, null, false), null);
        given(storedRequestProcessor.processAmpRequest(anyString())).willReturn(Future.succeededFuture(bidRequest));
        given(auctionRequestFactory.fillImplicitParameters(any(), any()))
                .willAnswer(answerWithFirstArgument());
        given(auctionRequestFactory.validateRequest(any())).willAnswer(answerWithFirstArgument());

        // when
        final Future<BidRequest> future = factory.fromRequest(routingContext);

        // then
        assertThat(future.succeeded()).isTrue();
        // result was wrapped to list because extracting method works different on iterable and not iterable objects,
        // which force to make type casting or exception handling in lambdas
        assertThat(singletonList(future.result()))
                .extracting(BidRequest::getExt)
                .extracting(ext -> mapper.treeToValue(ext, ExtBidRequest.class)).isNotNull()
                .extracting(ExtBidRequest::getPrebid)
                .extracting(ExtRequestPrebid::getTargeting)
                .extracting(ExtRequestTargeting::getIncludewinners, ExtRequestTargeting::getPricegranularity)
                // assert that priceGranularity was set with default value and includeWinners remained unchanged
                .containsExactly(
                        tuple(
                                false, mapper.valueToTree(ExtPriceGranularity.of(2, singletonList(
                                        ExtGranularityRange.of(BigDecimal.valueOf(20), BigDecimal.valueOf(0.1)))))));
    }

    private Answer<Object> answerWithFirstArgument() {
        return invocationOnMock -> invocationOnMock.getArguments()[0];
    }

    @Test
    public void shouldReturnBidRequestWithDefaultCachingIfStoredBidRequestExtHasNoCaching() {
        // given
        final BidRequest bidRequest = givenBidRequestWithExt(null, null);
        given(storedRequestProcessor.processAmpRequest(anyString())).willReturn(Future.succeededFuture(bidRequest));
        given(auctionRequestFactory.fillImplicitParameters(any(), any()))
                .willAnswer(answerWithFirstArgument());
        given(auctionRequestFactory.validateRequest(any())).willAnswer(answerWithFirstArgument());

        // when
        final Future<BidRequest> future = factory.fromRequest(routingContext);

        // then
        assertThat(future.succeeded()).isTrue();

        // result was wrapped to list because extracting method works different on iterable and not iterable objects,
        // which force to make type casting or exception handling in lambdas
        assertThat(singletonList(future.result()))
                .extracting(BidRequest::getExt)
                .extracting(ext -> Json.mapper.treeToValue(future.result().getExt(), ExtBidRequest.class)).isNotNull()
                .extracting(extBidRequest -> extBidRequest.getPrebid().getCache().getBids())
                .containsExactly(Json.mapper.createObjectNode());
    }

    @Test
    public void shouldReturnBidRequestWithImpSecureEqualsToOneIfInitiallyItWasNotSecured() {
        // given
        final BidRequest bidRequest = givenBidRequestWithExt(null, null);
        given(storedRequestProcessor.processAmpRequest(anyString())).willReturn(Future.succeededFuture(bidRequest));
        given(auctionRequestFactory.fillImplicitParameters(any(), any()))
                .willAnswer(answerWithFirstArgument());
        given(auctionRequestFactory.validateRequest(any())).willAnswer(answerWithFirstArgument());

        // when
        final Future<BidRequest> future = factory.fromRequest(routingContext);

        // then
        assertThat(future.succeeded()).isTrue();
        assertThat(future.result().getImp()).element(0).extracting(Imp::getSecure).containsExactly(1);
    }

    @Test
    public void shouldRespondWithBidRequestWithTestFlagOn() {
        // given
        given(httpRequest.getParam("debug")).willReturn("1");

        final BidRequest bidRequest = givenBidRequestWithExt(ExtRequestTargeting.of(null, null, null),
                ExtRequestPrebidCache.of(mapper.createObjectNode()));
        given(storedRequestProcessor.processAmpRequest(anyString())).willReturn(Future.succeededFuture(bidRequest));

        // when
        factory.fromRequest(routingContext);

        // then
        final ArgumentCaptor<BidRequest> captor = ArgumentCaptor.forClass(BidRequest.class);
        verify(auctionRequestFactory).fillImplicitParameters(captor.capture(), any());

        assertThat(captor.getValue().getTest()).isEqualTo(1);
    }

    @Test
    public void shouldReturnBidRequestWithOverriddenTagIdBySlotParamValue() {
        // given
        given(httpRequest.getParam("slot")).willReturn("Overridden-tagId");
        given(storedRequestProcessor.processAmpRequest(anyString()))
                .willReturn(Future.succeededFuture(givenBidRequestWithExt(null,null)));
        given(auctionRequestFactory.fillImplicitParameters(any(), any()))
                .willAnswer(answerWithFirstArgument());
        given(auctionRequestFactory.validateRequest(any())).willAnswer(answerWithFirstArgument());

        // when
        final Future<BidRequest> future = factory.fromRequest(routingContext);

        // then
        assertThat(future.succeeded()).isTrue();


        assertThat(singletonList(future.result()))
                .flatExtracting(BidRequest::getImp)
                .extracting(Imp::getTagid)
                .containsOnly("Overridden-tagId");
    }

    @Test
    public void shouldReturnBidRequestWithOverriddenSitePageByCurlParamValue() {
        // given
        given(httpRequest.getParam("curl")).willReturn("overridden-site-page");

        final BidRequest bidRequest = givenBidRequest(
                builder -> builder
                        .ext(mapper.valueToTree(ExtBidRequest.of(null)))
                        .site(Site.builder().page("will-be-overridden").build()),
                Imp.builder().build());

        given(storedRequestProcessor.processAmpRequest(anyString())).willReturn(Future.succeededFuture(bidRequest));
        given(auctionRequestFactory.fillImplicitParameters(any(), any()))
                .willAnswer(answerWithFirstArgument());
        given(auctionRequestFactory.validateRequest(any())).willAnswer(answerWithFirstArgument());

        // when
        final Future<BidRequest> future = factory.fromRequest(routingContext);

        // then
        assertThat(future.succeeded()).isTrue();
        assertThat(singletonList(future.result()))
                .extracting(BidRequest::getSite)
                .extracting(Site::getPage)
                .containsOnly("overridden-site-page");
    }

    @Test
    public void shouldReturnBidRequestWithSitePageContainingCurlParamValueWhenSitePreviouslyNotExistInRequest() {
        // given
        given(httpRequest.getParam("curl")).willReturn("overridden-site-page");

        final BidRequest bidRequest = givenBidRequest(
                builder -> builder
                        .ext(mapper.valueToTree(ExtBidRequest.of(null)))
                        .site(null),
                Imp.builder().build());

        given(storedRequestProcessor.processAmpRequest(anyString())).willReturn(Future.succeededFuture(bidRequest));
        given(auctionRequestFactory.fillImplicitParameters(any(), any()))
                .willAnswer(answerWithFirstArgument());
        given(auctionRequestFactory.validateRequest(any())).willAnswer(answerWithFirstArgument());

        // when
        final Future<BidRequest> future = factory.fromRequest(routingContext);

        // then
        assertThat(future.succeeded()).isTrue();
        assertThat(singletonList(future.result()))
                .extracting(BidRequest::getSite)
                .extracting(Site::getPage)
                .containsOnly("overridden-site-page");
    }

    @Test
    public void shouldReturnBidRequestWithOverriddenBannerZeroFormatWidthSizeByWidthParam() {
        // given
        given(httpRequest.getParam("w")).willReturn("1010");

        final BidRequest bidRequest = givenBidRequest(
                builder -> builder
                        .ext(mapper.valueToTree(ExtBidRequest.of(null))),
                Imp.builder()
                        .banner(Banner.builder()
                                .format(singletonList(Format.builder()
                                        .w(10)
                                        .build()))
                                .build()).build());

        given(storedRequestProcessor.processAmpRequest(anyString())).willReturn(Future.succeededFuture(bidRequest));
        given(auctionRequestFactory.fillImplicitParameters(any(), any()))
                .willAnswer(answerWithFirstArgument());
        given(auctionRequestFactory.validateRequest(any())).willAnswer(answerWithFirstArgument());

        // when
        final Future<BidRequest> future = factory.fromRequest(routingContext);

        // then
        assertThat(future.succeeded()).isTrue();
        assertThat(singletonList(future.result()))
                .flatExtracting(BidRequest::getImp)
                .extracting(Imp::getBanner)
                .flatExtracting(Banner::getFormat)
                .extracting(Format::getW)
                .containsOnly(1010);
    }

    @Test
    public void shouldReturnBidRequestWithOriginalBannerZeroFormatWidthSizeWhenWidthParamNotNumeric() {
        // given
        given(httpRequest.getParam("w")).willReturn("invalid");

        final BidRequest bidRequest = givenBidRequest(
                builder -> builder
                        .ext(mapper.valueToTree(ExtBidRequest.of(null))),
                Imp.builder()
                        .banner(Banner.builder()
                                .format(singletonList(Format.builder()
                                        .w(10)
                                        .build()))
                                .build()).build());

        given(storedRequestProcessor.processAmpRequest(anyString())).willReturn(Future.succeededFuture(bidRequest));
        given(auctionRequestFactory.fillImplicitParameters(any(), any()))
                .willAnswer(answerWithFirstArgument());
        given(auctionRequestFactory.validateRequest(any())).willAnswer(answerWithFirstArgument());

        // when
        final Future<BidRequest> future = factory.fromRequest(routingContext);

        // then
        assertThat(future.succeeded()).isTrue();
        assertThat(singletonList(future.result()))
                .flatExtracting(BidRequest::getImp)
                .extracting(Imp::getBanner)
                .flatExtracting(Banner::getFormat)
                .extracting(Format::getW)
                .containsOnly(10);
    }

    @Test
    public void shouldReturnBidRequestWithOverriddenBannerZeroFormatHeightSizeByHeightParam() {
        // given
        given(httpRequest.getParam("h")).willReturn("2020");

        final BidRequest bidRequest = givenBidRequest(
                builder -> builder
                        .ext(mapper.valueToTree(ExtBidRequest.of(null))),
                Imp.builder()
                        .banner(Banner.builder()
                                .format(singletonList(Format.builder()
                                        .h(20)
                                        .build()))
                                .build()).build());
        given(storedRequestProcessor.processAmpRequest(anyString())).willReturn(Future.succeededFuture(bidRequest));
        given(auctionRequestFactory.fillImplicitParameters(any(), any()))
                .willAnswer(answerWithFirstArgument());
        given(auctionRequestFactory.validateRequest(any())).willAnswer(answerWithFirstArgument());

        // when
        final Future<BidRequest> future = factory.fromRequest(routingContext);

        // then
        assertThat(future.succeeded()).isTrue();
        assertThat(singletonList(future.result()))
                .flatExtracting(BidRequest::getImp)
                .extracting(Imp::getBanner)
                .flatExtracting(Banner::getFormat)
                .extracting(Format::getH)
                .containsOnly(2020);
    }

    @Test
    public void shouldReturnBidRequestWithOriginalBannerZeroFormatHeightSizeWhenHeightParamNotNumeric() {
        // given
        given(httpRequest.getParam("h")).willReturn("invalid");

        final BidRequest bidRequest = givenBidRequest(
                builder -> builder
                        .ext(mapper.valueToTree(ExtBidRequest.of(null))),
                Imp.builder()
                        .banner(Banner.builder()
                                .format(singletonList(Format.builder()
                                        .h(20)
                                        .build()))
                                .build()).build());

        given(storedRequestProcessor.processAmpRequest(anyString())).willReturn(Future.succeededFuture(bidRequest));
        given(auctionRequestFactory.fillImplicitParameters(any(), any()))
                .willAnswer(answerWithFirstArgument());
        given(auctionRequestFactory.validateRequest(any())).willAnswer(answerWithFirstArgument());

        // when
        final Future<BidRequest> future = factory.fromRequest(routingContext);

        // then
        assertThat(future.succeeded()).isTrue();
        assertThat(singletonList(future.result()))
                .flatExtracting(BidRequest::getImp)
                .extracting(Imp::getBanner)
                .flatExtracting(Banner::getFormat)
                .extracting(Format::getH)
                .containsOnly(20);
    }

    @Test
    public void shouldReturnBidRequestWithOverriddenBannerZeroFormatWithSizeByOverwriteWidthParam() {
        // given

        // just for clarity that `w` doesn't make any impact
        given(httpRequest.getParam("w")).willReturn("1010");
        given(httpRequest.getParam("ow")).willReturn("100100");

        final BidRequest bidRequest = givenBidRequest(
                builder -> builder
                        .ext(mapper.valueToTree(ExtBidRequest.of(null))),
                Imp.builder()
                        .banner(Banner.builder()
                                .format(singletonList(Format.builder()
                                        .w(10)
                                        .build()))
                                .build()).build());

        given(storedRequestProcessor.processAmpRequest(anyString())).willReturn(Future.succeededFuture(bidRequest));
        given(auctionRequestFactory.fillImplicitParameters(any(), any()))
                .willAnswer(answerWithFirstArgument());
        given(auctionRequestFactory.validateRequest(any())).willAnswer(answerWithFirstArgument());

        // when
        final Future<BidRequest> future = factory.fromRequest(routingContext);

        // then
        assertThat(singletonList(future.result()))
                .flatExtracting(BidRequest::getImp)
                .extracting(Imp::getBanner)
                .flatExtracting(Banner::getFormat)
                .extracting(Format::getW)
                .containsOnly(100100);
    }

    @Test
    public void shouldReturnBidRequestWithOriginalBannerZeroFormatWidthSizeWhenOverwriteWidthParamNotNumeric() {
        // given
        given(httpRequest.getParam("w")).willReturn("1010");
        given(httpRequest.getParam("ow")).willReturn("invalid");

        final BidRequest bidRequest = givenBidRequest(
                builder -> builder
                        .ext(mapper.valueToTree(ExtBidRequest.of(null))),
                Imp.builder()
                        .banner(Banner.builder()
                                .format(singletonList(Format.builder()
                                        .w(10)
                                        .build()))
                                .build()).build());

        given(storedRequestProcessor.processAmpRequest(anyString())).willReturn(Future.succeededFuture(bidRequest));
        given(auctionRequestFactory.fillImplicitParameters(any(), any()))
                .willAnswer(answerWithFirstArgument());
        given(auctionRequestFactory.validateRequest(any())).willAnswer(answerWithFirstArgument());

        // when
        final Future<BidRequest> future = factory.fromRequest(routingContext);

        // then
        assertThat(singletonList(future.result()))
                .flatExtracting(BidRequest::getImp)
                .extracting(Imp::getBanner)
                .flatExtracting(Banner::getFormat)
                .extracting(Format::getW)
                .containsOnly(1010);
    }

    @Test
    public void shouldReturnBidRequestWithOverriddenBannerZeroFormatOverwriteHeightSizeByHeightParam() {
        // given
        // just for clarity that `h` doesn't make any impact
        given(httpRequest.getParam("h")).willReturn("2020");
        given(httpRequest.getParam("oh")).willReturn("200200");

        final BidRequest bidRequest = givenBidRequest(
                builder -> builder
                        .ext(mapper.valueToTree(ExtBidRequest.of(null))),
                Imp.builder()
                        .banner(Banner.builder()
                                .format(singletonList(Format.builder()
                                        .h(20)
                                        .build()))
                                .build()).build());

        given(storedRequestProcessor.processAmpRequest(anyString())).willReturn(Future.succeededFuture(bidRequest));
        given(auctionRequestFactory.fillImplicitParameters(any(), any()))
                .willAnswer(answerWithFirstArgument());
        given(auctionRequestFactory.validateRequest(any())).willAnswer(answerWithFirstArgument());

        // when
        final Future<BidRequest> future = factory.fromRequest(routingContext);

        // then
        assertThat(singletonList(future.result()))
                .flatExtracting(BidRequest::getImp)
                .extracting(Imp::getBanner)
                .flatExtracting(Banner::getFormat)
                .extracting(Format::getH)
                .containsOnly(200200);
    }

    @Test
    public void shouldReturnBidRequestWithOriginalBannerZeroFormatHeightSizeWhenOverwriteHeightParamNotNumeric() {
        // given
        given(httpRequest.getParam("h")).willReturn("2020");
        given(httpRequest.getParam("oh")).willReturn("invalid");

        final BidRequest bidRequest = givenBidRequest(
                builder -> builder
                        .ext(mapper.valueToTree(ExtBidRequest.of(null))),
                Imp.builder()
                        .banner(Banner.builder()
                                .format(singletonList(Format.builder()
                                        .h(20)
                                        .build()))
                                .build()).build());

        given(storedRequestProcessor.processAmpRequest(anyString())).willReturn(Future.succeededFuture(bidRequest));
        given(auctionRequestFactory.fillImplicitParameters(any(), any()))
                .willAnswer(answerWithFirstArgument());
        given(auctionRequestFactory.validateRequest(any())).willAnswer(answerWithFirstArgument());

        // when
        final Future<BidRequest> future = factory.fromRequest(routingContext);

        // then
        assertThat(future.succeeded()).isTrue();


        assertThat(singletonList(future.result()))
                .flatExtracting(BidRequest::getImp)
                .extracting(Imp::getBanner)
                .flatExtracting(Banner::getFormat)
                .extracting(Format::getH)
                .containsOnly(2020);
    }

    @Test
    public void shouldReturnBidRequestWithOverriddenBannerFormatByOverwriteWHParamsRespectingThemOverWidthAndHeight() {
        // given
        given(httpRequest.getParam("w")).willReturn("10");
        given(httpRequest.getParam("ow")).willReturn("1000");
        given(httpRequest.getParam("h")).willReturn("20");
        given(httpRequest.getParam("oh")).willReturn("2000");

        final BidRequest bidRequest = givenBidRequest(
                builder -> builder
                        .ext(mapper.valueToTree(ExtBidRequest.of(null))),
                Imp.builder()
                        .banner(Banner.builder()
                                .format(singletonList(Format.builder()
                                        .w(1)
                                        .h(2)
                                        .build()))
                                .build()).build());
        given(storedRequestProcessor.processAmpRequest(anyString())).willReturn(Future.succeededFuture(bidRequest));
        given(auctionRequestFactory.fillImplicitParameters(any(), any()))
                .willAnswer(answerWithFirstArgument());
        given(auctionRequestFactory.validateRequest(any())).willAnswer(answerWithFirstArgument());

        // when
        final Future<BidRequest> future = factory.fromRequest(routingContext);

        // then
        assertThat(singletonList(future.result()))
                .flatExtracting(BidRequest::getImp)
                .extracting(Imp::getBanner)
                .flatExtracting(Banner::getFormat)
                .extracting(Format::getW, Format::getH)
                .containsOnly(tuple(1000, 2000));
    }

    @Test
    public void shouldReturnRequestWithOverriddenBannerFormatByOverwriteWHParamsRespectingThemOverWHAndMSParams() {
        // given
        given(httpRequest.getParam("w")).willReturn("10");
        given(httpRequest.getParam("ow")).willReturn("1000");
        given(httpRequest.getParam("h")).willReturn("20");
        given(httpRequest.getParam("oh")).willReturn("2000");
        given(httpRequest.getParam("ms")).willReturn("44x88,66x99");

        final BidRequest bidRequest = givenBidRequest(
                builder -> builder
                        .ext(mapper.valueToTree(ExtBidRequest.of(null))),
                Imp.builder()
                        .banner(Banner.builder()
                                .format(singletonList(Format.builder()
                                        .w(1)
                                        .h(2)
                                        .build()))
                                .build()).build());

        given(storedRequestProcessor.processAmpRequest(anyString())).willReturn(Future.succeededFuture(bidRequest));
        given(auctionRequestFactory.fillImplicitParameters(any(), any()))
                .willAnswer(answerWithFirstArgument());
        given(auctionRequestFactory.validateRequest(any())).willAnswer(answerWithFirstArgument());

        // when
        final Future<BidRequest> future = factory.fromRequest(routingContext);

        // then
        assertThat(singletonList(future.result()))
                .flatExtracting(BidRequest::getImp)
                .extracting(Imp::getBanner)
                .flatExtracting(Banner::getFormat)
                .extracting(Format::getW, Format::getH)
                .containsOnly(tuple(1000, 2000));
    }

    @Test
    public void shouldReturnBidRequestWithOverriddenBannerFormatsByMultiSizeParams() {
        // given
        given(httpRequest.getParam("ms")).willReturn("44x88,66x99");

        final BidRequest bidRequest = givenBidRequest(
                builder -> builder
                        .ext(mapper.valueToTree(ExtBidRequest.of(null))),
                Imp.builder()
                        .banner(Banner.builder()
                                .format(singletonList(Format.builder()
                                        .w(1)
                                        .h(2)
                                        .build()))
                                .build()).build());

        given(storedRequestProcessor.processAmpRequest(anyString())).willReturn(Future.succeededFuture(bidRequest));
        given(auctionRequestFactory.fillImplicitParameters(any(), any()))
                .willAnswer(answerWithFirstArgument());
        given(auctionRequestFactory.validateRequest(any())).willAnswer(answerWithFirstArgument());

        // when
        final Future<BidRequest> future = factory.fromRequest(routingContext);

        // then
        assertThat(singletonList(future.result()))
                .flatExtracting(BidRequest::getImp)
                .extracting(Imp::getBanner)
                .flatExtracting(Banner::getFormat)
                .extracting(Format::getW, Format::getH)
                .containsOnly(tuple(44, 88), tuple(66, 99));
    }

    @Test
    public void shouldReturnBidRequestWithOverriddenBannerFormatsByMultiSizeAndWidthHeightParams() {
        // given
        given(httpRequest.getParam("ms")).willReturn("44x88,66x99");
        given(httpRequest.getParam("w")).willReturn("10");
        given(httpRequest.getParam("h")).willReturn("20");

        final BidRequest bidRequest = givenBidRequest(
                builder -> builder
                        .ext(mapper.valueToTree(ExtBidRequest.of(null))),
                Imp.builder()
                        .banner(Banner.builder()
                                .format(singletonList(Format.builder()
                                        .w(1)
                                        .h(2)
                                        .build()))
                                .build()).build());

        given(storedRequestProcessor.processAmpRequest(anyString())).willReturn(Future.succeededFuture(bidRequest));
        given(auctionRequestFactory.fillImplicitParameters(any(), any()))
                .willAnswer(answerWithFirstArgument());
        given(auctionRequestFactory.validateRequest(any())).willAnswer(answerWithFirstArgument());

        // when
        final Future<BidRequest> future = factory.fromRequest(routingContext);

        // then
        assertThat(singletonList(future.result()))
                .flatExtracting(BidRequest::getImp)
                .extracting(Imp::getBanner)
                .flatExtracting(Banner::getFormat)
                .extracting(Format::getW, Format::getH)
                .containsOnly(tuple(10, 20), tuple(44, 88), tuple(66, 99));
    }

    @Test
    public void shouldReturnBidRequestWithOriginalBannerFormatsWhenMultiSizeParamContainsCompletelyInvalidValue() {
        // given
        given(httpRequest.getParam("ms")).willReturn(",");

        final BidRequest bidRequest = givenBidRequest(
                builder -> builder
                        .ext(mapper.valueToTree(ExtBidRequest.of(null))),
                Imp.builder()
                        .banner(Banner.builder()
                                .format(singletonList(Format.builder()
                                        .w(1)
                                        .h(2)
                                        .build()))
                                .build()).build());

        given(storedRequestProcessor.processAmpRequest(anyString())).willReturn(Future.succeededFuture(bidRequest));
        given(auctionRequestFactory.fillImplicitParameters(any(), any()))
                .willAnswer(answerWithFirstArgument());
        given(auctionRequestFactory.validateRequest(any())).willAnswer(answerWithFirstArgument());

        // when
        final Future<BidRequest> future = factory.fromRequest(routingContext);

        // then
        assertThat(singletonList(future.result()))
                .flatExtracting(BidRequest::getImp)
                .extracting(Imp::getBanner)
                .flatExtracting(Banner::getFormat)
                .extracting(Format::getW, Format::getH)
                .containsOnly(tuple(1, 2));
    }

    @Test
    public void shouldReturnBidRequestWithOverriddenBannerFormatsWhenMultiSizeParamContainsPartiallyInvalidValue() {
        // given
        given(httpRequest.getParam("ms")).willReturn(",33x,44x77,abc,");

        final BidRequest bidRequest = givenBidRequest(
                builder -> builder
                        .ext(mapper.valueToTree(ExtBidRequest.of(null))),
                Imp.builder()
                        .banner(Banner.builder()
                                .format(singletonList(Format.builder()
                                        .w(1)
                                        .h(2)
                                        .build()))
                                .build()).build());

        given(storedRequestProcessor.processAmpRequest(anyString())).willReturn(Future.succeededFuture(bidRequest));
        given(auctionRequestFactory.fillImplicitParameters(any(), any()))
                .willAnswer(answerWithFirstArgument());
        given(auctionRequestFactory.validateRequest(any())).willAnswer(answerWithFirstArgument());

        // when
        final Future<BidRequest> future = factory.fromRequest(routingContext);

        // then
        assertThat(singletonList(future.result()))
                .flatExtracting(BidRequest::getImp)
                .extracting(Imp::getBanner)
                .flatExtracting(Banner::getFormat)
                .extracting(Format::getW, Format::getH)
                .containsOnly(tuple(44, 77));
    }

    @Test
    public void shouldReturnBidRequestReturnOriginalBannerFormatsWhenMsParamContainsSingleSizePairWithOneInvalidSize() {
        // given
        given(httpRequest.getParam("ms")).willReturn("900xZ");

        final BidRequest bidRequest = givenBidRequest(
                builder -> builder
                        .ext(mapper.valueToTree(ExtBidRequest.of(null))),
                Imp.builder()
                        .banner(Banner.builder()
                                .format(singletonList(Format.builder()
                                        .w(1)
                                        .h(2)
                                        .build()))
                                .build()).build());

        given(storedRequestProcessor.processAmpRequest(anyString())).willReturn(Future.succeededFuture(bidRequest));
        given(auctionRequestFactory.fillImplicitParameters(any(), any()))
                .willAnswer(answerWithFirstArgument());
        given(auctionRequestFactory.validateRequest(any())).willAnswer(answerWithFirstArgument());

        // when
        final Future<BidRequest> future = factory.fromRequest(routingContext);

        // then
        assertThat(singletonList(future.result()))
                .flatExtracting(BidRequest::getImp)
                .extracting(Imp::getBanner)
                .flatExtracting(Banner::getFormat)
                .extracting(Format::getW, Format::getH)
                .containsOnly(tuple(1, 2));
    }

    @Test
    public void shouldReturnBidRequestWithOverriddenTmaxWhenTimeoutParamIsAvailable() {
        // given
        given(httpRequest.getParam("timeout")).willReturn("1000");

        final BidRequest bidRequest = givenBidRequest(
                builder -> builder
                        .ext(mapper.valueToTree(ExtBidRequest.of(null))),
                Imp.builder().build());

        given(storedRequestProcessor.processAmpRequest(anyString())).willReturn(Future.succeededFuture(bidRequest));
        given(auctionRequestFactory.fillImplicitParameters(any(), any()))
                .willAnswer(answerWithFirstArgument());
        given(auctionRequestFactory.validateRequest(any())).willAnswer(answerWithFirstArgument());

        // when
        final Future<BidRequest> future = factory.fromRequest(routingContext);

        // then
        assertThat(singletonList(future.result()))
                .extracting(BidRequest::getTmax)
                .containsOnly(900L);
    }

    @Test
    public void shouldReturnBidRequestWithOriginalTmaxWhenTimeoutParamIsNotSufficient() {
        // given
        given(httpRequest.getParam("timeout")).willReturn("99");

        final BidRequest bidRequest = givenBidRequest(
                builder -> builder
                        .tmax(500L)
                        .ext(mapper.valueToTree(ExtBidRequest.of(null))),
                Imp.builder().build());

        given(storedRequestProcessor.processAmpRequest(anyString())).willReturn(Future.succeededFuture(bidRequest));
        given(auctionRequestFactory.fillImplicitParameters(any(), any()))
                .willAnswer(answerWithFirstArgument());
        given(auctionRequestFactory.validateRequest(any())).willAnswer(answerWithFirstArgument());

        // when
        final Future<BidRequest> future = factory.fromRequest(routingContext);

        // then
        assertThat(singletonList(future.result()))
                .extracting(BidRequest::getTmax)
                .containsOnly(500L);
    }

    private static BidRequest givenBidRequest(
            Function<BidRequest.BidRequestBuilder, BidRequest.BidRequestBuilder> bidRequestBuilderCustomizer,
            Imp... imps) {
        final List<Imp> impList = imps.length > 0 ? Arrays.asList(imps) : null;

        return bidRequestBuilderCustomizer.apply(BidRequest.builder().imp(impList)).build();
    }

    private static BidRequest givenBidRequestWithExt(
            ExtRequestTargeting extRequestTargeting, ExtRequestPrebidCache extRequestPrebidCache) {
        return BidRequest.builder()
                .imp(singletonList(Imp.builder().build()))
                .ext(mapper.valueToTree(ExtBidRequest.of(
                        ExtRequestPrebid.of(null, null, extRequestTargeting, null, extRequestPrebidCache))))
                .build();
    }
}<|MERGE_RESOLUTION|>--- conflicted
+++ resolved
@@ -173,16 +173,10 @@
                 .extracting(ext -> Json.mapper.treeToValue(ext, ExtBidRequest.class)).isNotNull()
                 .extracting(ExtBidRequest::getPrebid)
                 .containsExactly(ExtRequestPrebid.of(emptyMap(),
-<<<<<<< HEAD
-                        emptyMap(), ExtRequestTargeting.of(Json.mapper.valueToTree(ExtPriceGranularity.of(2,
-                                singletonList(ExtGranularityRange.of(BigDecimal.valueOf(20), BigDecimal.valueOf(0.1))))),
-                                true), null, ExtRequestPrebidCache.of(Json.mapper.createObjectNode())));
-=======
-                       emptyMap(), ExtRequestTargeting.of(Json.mapper.valueToTree(
-                        singletonList(ExtPriceGranularityBucket.of(2, new BigDecimal(0), new BigDecimal(20),
-                                new BigDecimal("0.1")))), null, true), null,
+                       emptyMap(), ExtRequestTargeting.of(Json.mapper.valueToTree(ExtPriceGranularity.of(2,
+                        singletonList(ExtGranularityRange.of( BigDecimal.valueOf(20),
+                                 BigDecimal.valueOf(0.1))))),null, true), null,
                         ExtRequestPrebidCache.of(Json.mapper.createObjectNode())));
->>>>>>> b6a0b180
     }
 
     @Test
