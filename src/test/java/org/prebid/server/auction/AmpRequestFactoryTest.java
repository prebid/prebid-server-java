--- conflicted
+++ resolved
@@ -1426,11 +1426,7 @@
 
         given(auctionRequestFactory.fillImplicitParameters(any(), any(), any())).willAnswer(answerWithFirstArgument());
         given(auctionRequestFactory.validateRequest(any())).willAnswer(answerWithFirstArgument());
-<<<<<<< HEAD
-        given(auctionRequestFactory.toAuctionContext(any(), any(), any(), anyLong(), any()))
-=======
         given(auctionRequestFactory.toAuctionContext(any(), any(), eq(MetricName.amp), anyList(), anyLong(), any()))
->>>>>>> c5546f7a
                 .willAnswer(invocationOnMock -> Future.succeededFuture(
                         AuctionContext.builder()
                                 .bidRequest((BidRequest) invocationOnMock.getArguments()[1])
