--- conflicted
+++ resolved
@@ -133,12 +133,9 @@
         given(ortb2RequestFactory.executeRawAuctionRequestHooks(any()))
                 .willAnswer(invocation -> Future.succeededFuture(
                         ((AuctionContext) invocation.getArgument(0)).getBidRequest()));
-<<<<<<< HEAD
-        given(ortb2RequestFactory.enrichWithPriceFloors(any())).willAnswer(invocation -> invocation.getArgument(0));
-=======
         given(ortb2RequestFactory.validateRequest(any(), any()))
                 .willAnswer(invocationOnMock -> Future.succeededFuture((BidRequest) invocationOnMock.getArgument(0)));
->>>>>>> 0ddf674e
+        given(ortb2RequestFactory.enrichWithPriceFloors(any())).willAnswer(invocation -> invocation.getArgument(0));
 
         given(paramsResolver.resolve(any(), any(), any(), any()))
                 .will(invocationOnMock -> invocationOnMock.getArgument(0));
