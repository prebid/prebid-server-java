--- conflicted
+++ resolved
@@ -236,12 +236,7 @@
 
         // then
         final ArgumentCaptor<BidRequest> captor = ArgumentCaptor.forClass(BidRequest.class);
-<<<<<<< HEAD
         verify(ortb2RequestFactory).enrichAuctionContext(any(), any(), captor.capture(), anyLong());
-=======
-        verify(ortb2RequestFactory).fetchAccountAndCreateAuctionContext(any(), captor.capture(), any(), anyBoolean(),
-                anyLong(), any(), any());
->>>>>>> 7ed7b278
 
         final BidRequest capturedRequest = captor.getValue();
         assertThat(capturedRequest.getSite()).isNull();
@@ -463,15 +458,8 @@
     @Test
     public void shouldReturnFailedFutureIfOrtb2RequestFactoryReturnedFailedFuture() {
         // given
-<<<<<<< HEAD
         givenValidBidRequest(BidRequest.builder().build());
-        given(ortb2RequestFactory.fetchAccount(any())).willReturn(Future.failedFuture("error"));
-=======
-        givenBidRequest(BidRequest.builder().build());
-        given(ortb2RequestFactory.fetchAccountAndCreateAuctionContext(any(), any(), any(), anyBoolean(), anyLong(),
-                any(), any()))
-                .willReturn(Future.failedFuture("error"));
->>>>>>> 7ed7b278
+        given(ortb2RequestFactory.fetchAccount(any(), anyBoolean())).willReturn(Future.failedFuture("error"));
 
         // when
         final Future<?> future = target.fromRequest(routingContext, 0L);
@@ -491,13 +479,8 @@
         final Future<AuctionContext> result = target.fromRequest(routingContext, 0L);
 
         // then
-<<<<<<< HEAD
         assertThat(result).isSucceeded();
         assertThat(result.result().getRequestTypeMetric()).isEqualTo(MetricName.openrtb2web);
-=======
-        verify(ortb2RequestFactory).fetchAccountAndCreateAuctionContext(any(), eq(bidRequest),
-                eq(MetricName.openrtb2web), eq(true), anyLong(), any(), any());
->>>>>>> 7ed7b278
     }
 
     @Test
@@ -510,13 +493,8 @@
         final Future<AuctionContext> result = target.fromRequest(routingContext, 0L);
 
         // then
-<<<<<<< HEAD
         assertThat(result).isSucceeded();
         assertThat(result.result().getRequestTypeMetric()).isEqualTo(MetricName.openrtb2app);
-=======
-        verify(ortb2RequestFactory).fetchAccountAndCreateAuctionContext(any(), eq(bidRequest),
-                eq(MetricName.openrtb2app), eq(true), anyLong(), any(), any());
->>>>>>> 7ed7b278
     }
 
     @Test
@@ -619,17 +597,11 @@
     }
 
     private void givenAuctionContext(BidRequest bidRequest, Account account) {
-<<<<<<< HEAD
         given(ortb2RequestFactory.enrichAuctionContext(any(), any(), any(), anyLong()))
                 .willReturn(defaultActionContext.toBuilder()
-=======
-        given(ortb2RequestFactory.fetchAccountAndCreateAuctionContext(any(), any(), any(), anyBoolean(), anyLong(),
-                any(), any()))
-                .willReturn(Future.succeededFuture(defaultActionContext.toBuilder()
->>>>>>> 7ed7b278
                         .bidRequest(bidRequest)
                         .build());
-        given(ortb2RequestFactory.fetchAccount(any())).willReturn(Future.succeededFuture(account));
+        given(ortb2RequestFactory.fetchAccount(any(), anyBoolean())).willReturn(Future.succeededFuture(account));
     }
 
     private void givenProcessStoredRequest(BidRequest bidRequest) {
