package org.prebid.server.auction.requestfactory;

import com.fasterxml.jackson.core.JsonProcessingException;
import com.iab.openrtb.request.App;
import com.iab.openrtb.request.BidRequest;
import com.iab.openrtb.request.Device;
import com.iab.openrtb.request.Geo;
import com.iab.openrtb.request.Publisher;
import com.iab.openrtb.request.Site;
import io.vertx.core.Future;
import io.vertx.core.MultiMap;
import io.vertx.core.http.HttpServerRequest;
import io.vertx.core.net.impl.SocketAddressImpl;
import io.vertx.ext.web.RoutingContext;
import org.junit.Before;
import org.junit.Rule;
import org.junit.Test;
import org.mockito.Mock;
import org.mockito.junit.MockitoJUnit;
import org.mockito.junit.MockitoRule;
import org.prebid.server.VertxTest;
import org.prebid.server.auction.IpAddressHelper;
import org.prebid.server.auction.StoredRequestProcessor;
import org.prebid.server.auction.TimeoutResolver;
import org.prebid.server.auction.model.AuctionContext;
import org.prebid.server.auction.model.DebugContext;
import org.prebid.server.auction.model.IpAddress;
import org.prebid.server.cookie.UidsCookie;
import org.prebid.server.cookie.UidsCookieService;
import org.prebid.server.cookie.proto.Uids;
import org.prebid.server.deals.DealsProcessor;
import org.prebid.server.deals.model.DeepDebugLog;
import org.prebid.server.deals.model.TxnLog;
import org.prebid.server.exception.BlacklistedAccountException;
import org.prebid.server.exception.InvalidRequestException;
import org.prebid.server.exception.PreBidException;
import org.prebid.server.exception.UnauthorizedAccountException;
import org.prebid.server.execution.Timeout;
import org.prebid.server.execution.TimeoutFactory;
import org.prebid.server.geolocation.model.GeoInfo;
import org.prebid.server.hooks.execution.HookStageExecutor;
import org.prebid.server.hooks.execution.model.HookExecutionContext;
import org.prebid.server.hooks.execution.model.HookStageExecutionResult;
import org.prebid.server.hooks.execution.v1.auction.AuctionRequestPayloadImpl;
import org.prebid.server.hooks.execution.v1.entrypoint.EntrypointPayloadImpl;
import org.prebid.server.metric.MetricName;
import org.prebid.server.model.CaseInsensitiveMultiMap;
import org.prebid.server.model.Endpoint;
import org.prebid.server.model.HttpRequestContext;
import org.prebid.server.privacy.ccpa.Ccpa;
import org.prebid.server.privacy.gdpr.model.TcfContext;
import org.prebid.server.privacy.model.Privacy;
import org.prebid.server.privacy.model.PrivacyContext;
import org.prebid.server.proto.openrtb.ext.request.ExtPublisher;
import org.prebid.server.proto.openrtb.ext.request.ExtPublisherPrebid;
import org.prebid.server.proto.openrtb.ext.request.ExtRequest;
import org.prebid.server.proto.openrtb.ext.request.ExtRequestPrebid;
import org.prebid.server.proto.openrtb.ext.request.TraceLevel;
import org.prebid.server.settings.ApplicationSettings;
import org.prebid.server.settings.model.Account;
import org.prebid.server.settings.model.AccountAuctionConfig;
import org.prebid.server.settings.model.AccountStatus;
import org.prebid.server.validation.RequestValidator;
import org.prebid.server.validation.model.ValidationResult;

import java.time.Clock;
import java.util.ArrayList;
import java.util.Collections;
import java.util.HashMap;
import java.util.List;
import java.util.function.UnaryOperator;

import static java.util.Collections.emptyMap;
import static java.util.Collections.singletonList;
import static java.util.function.UnaryOperator.identity;
import static org.assertj.core.api.Assertions.assertThat;
import static org.assertj.core.api.Assertions.assertThatExceptionOfType;
import static org.assertj.core.groups.Tuple.tuple;
import static org.mockito.ArgumentMatchers.any;
import static org.mockito.ArgumentMatchers.anyLong;
import static org.mockito.ArgumentMatchers.anyString;
import static org.mockito.ArgumentMatchers.eq;
import static org.mockito.BDDMockito.given;
import static org.mockito.Mockito.mock;
import static org.mockito.Mockito.never;
import static org.mockito.Mockito.verify;
import static org.mockito.Mockito.verifyZeroInteractions;
import static org.prebid.server.assertion.FutureAssertion.assertThat;

public class Ortb2RequestFactoryTest extends VertxTest {

    private static final List<String> BLACKLISTED_ACCOUNTS = singletonList("bad_acc");

    @Rule
    public final MockitoRule mockitoRule = MockitoJUnit.rule();

    @Mock
    private UidsCookieService uidsCookieService;
    @Mock
    private RequestValidator requestValidator;
    @Mock
    private TimeoutResolver timeoutResolver;
    @Mock
    private TimeoutFactory timeoutFactory;
    @Mock
    private StoredRequestProcessor storedRequestProcessor;
    @Mock
    private ApplicationSettings applicationSettings;
    @Mock
    private IpAddressHelper ipAddressHelper;
    @Mock
    private HookStageExecutor hookStageExecutor;
    @Mock
    private DealsProcessor dealsProcessor;

    private final Clock clock = Clock.systemDefaultZone();

    private Ortb2RequestFactory target;

    @Mock
    private Timeout timeout;

    private BidRequest defaultBidRequest;
    private HttpRequestContext httpRequest;
    private HookExecutionContext hookExecutionContext;

    @Before
    public void setUp() {
        defaultBidRequest = BidRequest.builder().build();

        httpRequest = HttpRequestContext.builder()
                .headers(CaseInsensitiveMultiMap.empty())
                .build();
        hookExecutionContext = HookExecutionContext.of(Endpoint.openrtb2_auction);

        given(timeoutResolver.resolve(any())).willReturn(2000L);
        given(timeoutResolver.adjustTimeout(anyLong())).willReturn(1900L);

        given(hookStageExecutor.executeEntrypointStage(any(), any(), any(), any()))
                .willAnswer(invocation -> Future.succeededFuture(HookStageExecutionResult.of(
                        false,
                        EntrypointPayloadImpl.of(
                                invocation.getArgument(0),
                                invocation.getArgument(1),
                                invocation.getArgument(2)))));

        given(hookStageExecutor.executeRawAuctionRequestStage(any()))
                .willAnswer(invocation -> Future.succeededFuture(HookStageExecutionResult.of(
                        false,
                        AuctionRequestPayloadImpl.of(invocation.getArgument(0)))));

        given(hookStageExecutor.executeProcessedAuctionRequestStage(any()))
                .willAnswer(invocation -> Future.succeededFuture(HookStageExecutionResult.of(
                        false,
                        AuctionRequestPayloadImpl.of(invocation.getArgument(0)))));

        given(dealsProcessor.populateDealsInfo(any()))
                .willAnswer(invocationOnMock -> Future.succeededFuture(invocationOnMock.getArgument(0)));

        target = new Ortb2RequestFactory(
                false,
                BLACKLISTED_ACCOUNTS,
                uidsCookieService,
                requestValidator,
                timeoutResolver,
                timeoutFactory,
                storedRequestProcessor,
                applicationSettings,
                ipAddressHelper,
                hookStageExecutor,
                dealsProcessor,
                clock);
    }

    @Test
    public void fetchAccountShouldReturnFailedFutureIfAccountIsEnforcedAndIdIsNotProvided() {
        // given
        target = new Ortb2RequestFactory(
                true,
                BLACKLISTED_ACCOUNTS,
                uidsCookieService,
                requestValidator,
                timeoutResolver,
                timeoutFactory,
                storedRequestProcessor,
                applicationSettings,
                ipAddressHelper,
                hookStageExecutor,
                dealsProcessor,
                clock);

        given(storedRequestProcessor.processStoredRequests(any(), any()))
                .willReturn(Future.succeededFuture(givenBidRequest(identity())));

        // when
        final Future<?> future = target.fetchAccount(
                AuctionContext.builder()
                        .httpRequest(httpRequest)
                        .bidRequest(defaultBidRequest)
                        .build());

        // then
        verify(applicationSettings, never()).getAccountById(any(), any());

        assertThat(future.failed()).isTrue();
        assertThat(future.cause())
                .isInstanceOf(UnauthorizedAccountException.class)
                .hasMessage("Unauthorized account id: ");
    }

    @Test
    public void fetchAccountShouldReturnFailedFutureIfAccountIsEnforcedAndFailedGetAccountById() {
        // given
        target = new Ortb2RequestFactory(
                true,
                BLACKLISTED_ACCOUNTS,
                uidsCookieService,
                requestValidator,
                timeoutResolver,
                timeoutFactory,
                storedRequestProcessor,
                applicationSettings,
                ipAddressHelper,
                hookStageExecutor,
                dealsProcessor,
                clock);

        given(applicationSettings.getAccountById(any(), any()))
                .willReturn(Future.failedFuture(new PreBidException("Not found")));

        final String accountId = "absentId";
        final BidRequest bidRequest = givenBidRequest(builder -> builder
                .app(App.builder()
                        .publisher(Publisher.builder().id(accountId).build())
                        .build()));

        // when
        final Future<?> future = target.fetchAccount(
                AuctionContext.builder()
                        .httpRequest(httpRequest)
                        .bidRequest(bidRequest)
                        .build());

        // then
        verify(applicationSettings).getAccountById(eq(accountId), any());

        assertThat(future.failed()).isTrue();
        assertThat(future.cause())
                .isInstanceOf(UnauthorizedAccountException.class)
                .hasMessage("Unauthorized account id: absentId");
    }

    @Test
    public void fetchAccountShouldReturnFailedFutureIfAccountIsInactive() {
        // given
        final String accountId = "accountId";
        final BidRequest bidRequest = givenBidRequest(builder -> builder
                .app(App.builder()
                        .publisher(Publisher.builder().id(accountId).build())
                        .build()));

        given(applicationSettings.getAccountById(any(), any()))
                .willReturn(Future.succeededFuture(Account.builder()
                        .id(accountId)
                        .status(AccountStatus.inactive)
                        .build()));

        // when
        final Future<?> future = target.fetchAccount(
                AuctionContext.builder().bidRequest(bidRequest).build());

        // then
        assertThat(future.failed()).isTrue();
        assertThat(future.cause())
                .isInstanceOf(UnauthorizedAccountException.class)
                .hasMessage("Account accountId is inactive");
    }

    @Test
    public void fetchAccountShouldReturnFailedFutureWhenAccountIdIsBlacklisted() {
        // given
        final BidRequest bidRequest = givenBidRequest(builder -> builder
                .site(Site.builder()
                        .publisher(Publisher.builder().id("bad_acc").build())
                        .build()));

        // when
        final Future<?> result = target.fetchAccount(
                AuctionContext.builder().bidRequest(bidRequest).build());

        // then
        assertThat(result.failed()).isTrue();
        assertThat(result.cause())
                .isInstanceOf(BlacklistedAccountException.class)
                .hasMessage("Prebid-server has blacklisted Account ID: bad_acc, please reach out to the prebid "
                        + "server host.");
    }

    @Test
    public void fetchAccountShouldReturnAccountWithAccountIdTakenFromPublisherExt() {
        // given
        final String parentAccount = "parentAccount";
        final BidRequest bidRequest = givenBidRequest(builder -> builder
                .site(Site.builder()
                        .publisher(Publisher.builder().id("accountId")
                                .ext(ExtPublisher.of(ExtPublisherPrebid.of(parentAccount)))
                                .build())
                        .build()));

        final Account account = Account.builder().id(parentAccount).build();
        given(applicationSettings.getAccountById(any(), any()))
                .willReturn(Future.succeededFuture(account));

        // when
        final Future<Account> result = target.fetchAccount(
                AuctionContext.builder().bidRequest(bidRequest).build());

        // then
        verify(applicationSettings).getAccountById(eq(parentAccount), any());

        assertThat(result.result()).isSameAs(account);
    }

    @Test
    public void fetchAccountShouldReturnAccountWithAccountIdTakenFromPublisherIdWhenExtIsNull() {
        // given
        final String accountId = "accountId";
        final BidRequest bidRequest = givenBidRequest(builder -> builder
                .site(Site.builder()
                        .publisher(Publisher.builder().id(accountId).ext(null).build())
                        .build()));

        final Account account = Account.builder().id(accountId).build();
        given(applicationSettings.getAccountById(any(), any())).willReturn(Future.succeededFuture(account));

        // when
        final Future<Account> result = target.fetchAccount(
                AuctionContext.builder().bidRequest(bidRequest).build());

        // then
        verify(applicationSettings).getAccountById(eq(accountId), any());

        assertThat(result.result()).isSameAs(account);
    }

    @Test
    public void fetchAccountShouldReturnAccountWithAccountIdTakenFromPublisherIdWhenExtPublisherPrebidIsNull() {
        // given
        final String accountId = "accountId";
        final BidRequest bidRequest = givenBidRequest(builder -> builder
                .site(Site.builder()
                        .publisher(Publisher.builder().id(accountId)
                                .ext(ExtPublisher.empty())
                                .build())
                        .build()));

        final Account account = Account.builder().id(accountId).build();
        given(applicationSettings.getAccountById(any(), any())).willReturn(Future.succeededFuture(account));

        // when
        final Future<Account> result = target.fetchAccount(
                AuctionContext.builder().bidRequest(bidRequest).build());

        // then
        verify(applicationSettings).getAccountById(eq(accountId), any());

        assertThat(result.result()).isSameAs(account);
    }

    @Test
    public void fetchAccountShouldReturnAccountWithAccountIdTakenFromPublisherIdWhenExtParentIsEmpty() {
        // given
        final BidRequest bidRequest = givenBidRequest(builder -> builder
                .site(Site.builder()
                        .publisher(Publisher.builder().id("accountId")
                                .ext(ExtPublisher.of(ExtPublisherPrebid.of("")))
                                .build())
                        .build()));

        final Account account = Account.builder().id("accountId").build();
        given(applicationSettings.getAccountById(any(), any()))
                .willReturn(Future.succeededFuture(account));

        // when
        final Future<Account> result = target.fetchAccount(
                AuctionContext.builder().bidRequest(bidRequest).build());

        // then
        verify(applicationSettings).getAccountById(eq("accountId"), any());

        assertThat(result.result()).isSameAs(account);
    }

    @Test
    public void fetchAccountShouldReturnAccountWithAccountIdTakenFromAppPublisherId() {
        // given
        final String accountId = "accountId";
        final BidRequest bidRequest = BidRequest.builder()
                .app(App.builder()
                        .publisher(Publisher.builder().id(accountId).build())
                        .build())
                .build();

        final Account account = Account.builder().id(accountId).build();
        given(applicationSettings.getAccountById(any(), any())).willReturn(Future.succeededFuture(account));

        // when
        final Future<Account> result = target.fetchAccount(
                AuctionContext.builder().bidRequest(bidRequest).build());

        // then
        verify(applicationSettings).getAccountById(eq(accountId), any());

        assertThat(result.result()).isSameAs(account);
    }

    @Test
    public void fetchAccountShouldReturnEmptyAccountIfNotFound() {
        // given
        final String parentAccount = "parentAccount";
        final BidRequest bidRequest = givenBidRequest(builder -> builder
                .site(Site.builder()
                        .publisher(Publisher.builder().id("accountId")
                                .ext(ExtPublisher.of(ExtPublisherPrebid.of(parentAccount)))
                                .build())
                        .build()));

        given(applicationSettings.getAccountById(any(), any()))
                .willReturn(Future.failedFuture(new PreBidException("not found")));

        // when
        final Future<Account> result = target.fetchAccount(
                AuctionContext.builder()
                        .httpRequest(httpRequest)
                        .bidRequest(bidRequest)
                        .build());

        // then
        verify(applicationSettings).getAccountById(eq(parentAccount), any());

        assertThat(result.result()).isEqualTo(Account.empty(parentAccount));
    }

    @Test
    public void fetchAccountShouldReturnEmptyAccountIfExceptionOccurred() {
        // given
        final String accountId = "accountId";
        final BidRequest bidRequest = givenBidRequest(builder -> builder
                .site(Site.builder()
                        .publisher(Publisher.builder().id(accountId).build())
                        .build()));

        given(applicationSettings.getAccountById(any(), any()))
                .willReturn(Future.failedFuture(new RuntimeException("error")));

        // when
        final Future<Account> result = target.fetchAccount(
                AuctionContext.builder().bidRequest(bidRequest).build());

        // then
        verify(applicationSettings).getAccountById(eq(accountId), any());

        assertThat(result.result()).isEqualTo(Account.empty(accountId));
    }

    @Test
    public void fetchAccountShouldReturnEmptyAccountIfItIsMissingInRequest() {
        // given
        final BidRequest bidRequest = givenBidRequest(identity());

        given(storedRequestProcessor.processStoredRequests(any(), any()))
                .willReturn(Future.succeededFuture(bidRequest));

        given(applicationSettings.getAccountById(any(), any()))
                .willReturn(Future.failedFuture(new RuntimeException("error")));

        // when
        final Future<Account> result = target.fetchAccount(
                AuctionContext.builder()
                        .httpRequest(httpRequest)
                        .bidRequest(bidRequest)
                        .build());

        // then
        verifyZeroInteractions(applicationSettings);

        assertThat(result.result()).isEqualTo(Account.empty(""));
    }

    @Test
    public void shouldFetchAccountFromStoredIfStoredLookupIsTrueAndAccountIsNotFoundPreviously() {
        // given
        final BidRequest receivedBidRequest = givenBidRequest(identity());

        final String accountId = "accountId";
        final BidRequest mergedBidRequest = givenBidRequest(builder -> builder
                .site(Site.builder()
                        .publisher(Publisher.builder().id(accountId).build())
                        .build()));

        given(storedRequestProcessor.processStoredRequests(any(), any()))
                .willReturn(Future.succeededFuture(mergedBidRequest));

        final Account fetchedAccount = Account.builder().id(accountId).status(AccountStatus.active).build();
        given(applicationSettings.getAccountById(any(), any()))
                .willReturn(Future.succeededFuture(fetchedAccount));

        // when
        final Future<Account> result = target.fetchAccount(
                AuctionContext.builder()
                        .httpRequest(httpRequest)
                        .bidRequest(receivedBidRequest)
                        .build());

        // then
        verify(storedRequestProcessor).processStoredRequests("", receivedBidRequest);
        verify(applicationSettings).getAccountById(eq(accountId), any());

        assertThat(result.result()).isEqualTo(fetchedAccount);
    }

    @Test
    public void shouldFetchAccountFromStoredAndReturnFailedFutureWhenAccountIdIsBlacklisted() {
        // given
        final BidRequest receivedBidRequest = givenBidRequest(identity());

        final BidRequest mergedBidRequest = givenBidRequest(builder -> builder
                .site(Site.builder()
                        .publisher(Publisher.builder().id("bad_acc").build()).build()));

        given(storedRequestProcessor.processStoredRequests(any(), any()))
                .willReturn(Future.succeededFuture(mergedBidRequest));

        // when
        final Future<Account> result = target.fetchAccount(
                AuctionContext.builder()
                        .httpRequest(httpRequest)
                        .bidRequest(receivedBidRequest)
                        .build());

        // then
        verify(storedRequestProcessor).processStoredRequests("", receivedBidRequest);
        verifyZeroInteractions(applicationSettings);

        assertThat(result.failed()).isTrue();
        assertThat(result.cause())
                .isInstanceOf(BlacklistedAccountException.class)
                .hasMessage("Prebid-server has blacklisted Account ID: bad_acc, please reach out to the prebid "
                        + "server host.");
    }

    @Test
    public void shouldFetchAccountFromStoredAndReturnFailedFutureIfValidIsEnforcedAndStoredLookupIsFailed() {
        // given
        target = new Ortb2RequestFactory(
                true,
                BLACKLISTED_ACCOUNTS,
                uidsCookieService,
                requestValidator,
                timeoutResolver,
                timeoutFactory,
                storedRequestProcessor,
                applicationSettings,
                ipAddressHelper,
                hookStageExecutor,
                dealsProcessor,
                clock);

        final BidRequest receivedBidRequest = givenBidRequest(identity());
        given(storedRequestProcessor.processStoredRequests(any(), any()))
                .willReturn(Future.failedFuture(new RuntimeException("error")));

        // when
        final Future<Account> result = target.fetchAccount(
                AuctionContext.builder()
                        .httpRequest(httpRequest)
                        .bidRequest(receivedBidRequest)
                        .build());

        // then
        verify(storedRequestProcessor).processStoredRequests("", receivedBidRequest);
        verifyZeroInteractions(applicationSettings);

        assertThat(result.failed()).isTrue();
        assertThat(result.cause()).hasMessage("error");
    }

    @Test
    public void shouldFetchAccountFromStoredAndReturnEmptyAccountIfStoredLookupIsFailed() {
        // given
        final BidRequest receivedBidRequest = givenBidRequest(identity());
        given(storedRequestProcessor.processStoredRequests(any(), any()))
                .willReturn(Future.failedFuture(new RuntimeException("error")));

        // when
        final Future<Account> result = target.fetchAccount(
                AuctionContext.builder()
                        .httpRequest(httpRequest)
                        .bidRequest(receivedBidRequest)
                        .build());

        // then
        verify(storedRequestProcessor).processStoredRequests("", receivedBidRequest);
        verifyZeroInteractions(applicationSettings);

        assertThat(result.failed()).isTrue();
        assertThat(result.cause()).hasMessage("error");
    }

    @Test
    public void fetchAccountWithoutStoredRequestLookupShouldNeverCallStoredProcessor() {
        // when
        target.fetchAccountWithoutStoredRequestLookup(
                AuctionContext.builder()
                        .httpRequest(httpRequest)
                        .bidRequest(givenBidRequest(identity()))
                        .build());

        // then
        verifyZeroInteractions(storedRequestProcessor);
    }

    @Test
    public void createAuctionContextShouldReturnExpectedAuctionContext() {
        // when
        final AuctionContext result = target.createAuctionContext(Endpoint.openrtb2_auction, MetricName.openrtb2app);

        // then
        assertThat(result).isEqualTo(AuctionContext.builder()
                .requestTypeMetric(MetricName.openrtb2app)
                .prebidErrors(new ArrayList<>())
                .debugWarnings(new ArrayList<>())
                .hookExecutionContext(hookExecutionContext)
                .debugContext(DebugContext.empty())
                .requestRejected(false)
                .txnLog(TxnLog.create())
                .debugHttpCalls(emptyMap())
                .build());
    }

    @Test
    public void enrichAuctionContextShouldReturnExpectedAuctionContext() {
        // given
        final BidRequest bidRequest = BidRequest.builder()
                .tmax(1000L)
                .ext(ExtRequest.of(ExtRequestPrebid.builder()
                        .debug(1)
                        .trace(TraceLevel.basic)
                        .build()))
                .build();

        final long resolvedTimeout = 200L;
        final long adjustedTimeout = 250L;
        given(timeoutResolver.resolve(anyLong())).willReturn(resolvedTimeout);
        given(timeoutResolver.adjustTimeout(anyLong())).willReturn(adjustedTimeout);
        given(timeoutFactory.create(anyLong(), anyLong())).willReturn(timeout);

        final UidsCookie uidsCookie = new UidsCookie(Uids.builder().uids(emptyMap()).build(), jacksonMapper);
        given(uidsCookieService.parseFromRequest(any(HttpRequestContext.class))).willReturn(uidsCookie);

        // when
        final AuctionContext result = target.enrichAuctionContext(
                AuctionContext.builder()
                        .requestTypeMetric(MetricName.openrtb2app)
                        .prebidErrors(new ArrayList<>())
                        .debugWarnings(new ArrayList<>())
                        .hookExecutionContext(hookExecutionContext)
<<<<<<< HEAD
=======
                        .debugContext(DebugContext.empty())
                        .txnLog(TxnLog.create())
                        .debugHttpCalls(emptyMap())
>>>>>>> a2f53fe7
                        .build(),
                httpRequest,
                bidRequest,
                100);

        // then
        verify(timeoutResolver).resolve(1000L);
        verify(timeoutResolver).adjustTimeout(resolvedTimeout);
        verify(timeoutFactory).create(100, adjustedTimeout);

        verify(uidsCookieService).parseFromRequest(httpRequest);

        assertThat(result).isEqualToComparingFieldByFieldRecursively(AuctionContext.builder()
                .httpRequest(httpRequest)
                .uidsCookie(uidsCookie)
                .bidRequest(bidRequest)
                .requestTypeMetric(MetricName.openrtb2app)
                .timeout(timeout)
                .prebidErrors(new ArrayList<>())
                .debugWarnings(new ArrayList<>())
                .hookExecutionContext(hookExecutionContext)
<<<<<<< HEAD
=======
                .debugContext(DebugContext.of(true, TraceLevel.basic))
                .txnLog(TxnLog.create())
                .deepDebugLog(DeepDebugLog.create(false, clock))
                .debugHttpCalls(new HashMap<>())
>>>>>>> a2f53fe7
                .build());
    }

    @Test
    public void enrichAuctionContextShouldSetDebugOff() {
        // when
        final AuctionContext result = target.enrichAuctionContext(
                AuctionContext.builder()
                        .debugContext(DebugContext.empty())
                        .build(),
                httpRequest,
                BidRequest.builder().build(),
                100);

        // then
        assertThat(result.getDebugContext()).isEqualTo(DebugContext.empty());
    }

    @Test
    public void enrichAuctionContextShouldReturnAuctionContextWithDeepDebugLogWhenDeepDebugIsOff() {
        // when
        final AuctionContext auctionContext = target.enrichAuctionContext(
                AuctionContext.builder().build(),
                httpRequest,
                BidRequest.builder().build(),
                100);

        // then
        assertThat(auctionContext.getDeepDebugLog()).isNotNull().returns(false, DeepDebugLog::isDeepDebugEnabled);
    }

    @Test
    public void enrichAuctionContextShouldReturnAuctionContextWithDeepDebugLogWhenDeepDebugIsOn() {
        // given
        final BidRequest bidRequest = BidRequest.builder()
                .ext(ExtRequest.of(
                        ExtRequestPrebid.builder().trace(TraceLevel.verbose).build()))
                .build();

        // when
        final AuctionContext auctionContext = target.enrichAuctionContext(
                AuctionContext.builder().build(),
                httpRequest,
                bidRequest,
                100);

        // then
        assertThat(auctionContext.getDeepDebugLog()).isNotNull().returns(true, DeepDebugLog::isDeepDebugEnabled);
    }

    @Test
    public void validateRequestShouldThrowInvalidRequestExceptionIfRequestIsInvalid() {
        // given
        given(requestValidator.validate(any())).willReturn(ValidationResult.error("error"));

        final BidRequest bidRequest = givenBidRequest(identity());

        // when and then
        assertThatExceptionOfType(InvalidRequestException.class)
                .isThrownBy(() -> target.validateRequest(bidRequest))
                .withMessage("error");

        verify(requestValidator).validate(bidRequest);
    }

    @Test
    public void validateRequestShouldReturnSameBidRequest() {
        // given
        given(requestValidator.validate(any())).willReturn(ValidationResult.success());

        final BidRequest bidRequest = givenBidRequest(identity());

        // when
        final BidRequest result = target.validateRequest(bidRequest);

        // then
        verify(requestValidator).validate(bidRequest);

        assertThat(result).isSameAs(bidRequest);
    }

    @Test
    public void enrichBidRequestWithAccountAndPrivacyDataShouldReturnIntegrationFromAccount() {
        // given
        final String accountId = "accId";
        final BidRequest bidRequest = givenBidRequest(builder -> builder
                .imp(new ArrayList<>())
                .site(Site.builder()
                        .publisher(Publisher.builder().id(accountId).build())
                        .build())
                .ext(ExtRequest.of(ExtRequestPrebid.builder().build())));

        final PrivacyContext privacyContext = PrivacyContext.of(
                Privacy.of("", "", Ccpa.EMPTY, 0),
                TcfContext.empty(),
                "ip");

        final String integration = "integration";
        final Account account = Account.builder()
                .id(accountId)
                .auction(AccountAuctionConfig.builder()
                        .defaultIntegration(integration)
                        .build())
                .build();
        given(applicationSettings.getAccountById(any(), any())).willReturn(Future.succeededFuture(account));

        final AuctionContext auctionContext = AuctionContext.builder()
                .bidRequest(bidRequest)
                .account(account)
                .privacyContext(privacyContext)
                .build();

        // when
        final BidRequest result = target.enrichBidRequestWithAccountAndPrivacyData(auctionContext);

        // then
        assertThat(result)
                .extracting(auctionBidRequest -> auctionBidRequest.getExt().getPrebid().getIntegration())
                .containsOnly(integration);
    }

    @Test
    public void enrichBidRequestWithAccountAndPrivacyDataShouldAddCountryFromPrivacy() {
        // given
        final BidRequest bidRequest = givenBidRequest(identity());
        final PrivacyContext privacyContext = PrivacyContext.of(
                Privacy.of("", "", Ccpa.EMPTY, 0),
                TcfContext.builder()
                        .geoInfo(GeoInfo.builder().vendor("v").country("ua").build())
                        .build(),
                null);

        final Account account = Account.empty("id");

        final AuctionContext auctionContext = AuctionContext.builder()
                .bidRequest(bidRequest)
                .account(account)
                .privacyContext(privacyContext)
                .build();

        // when
        final BidRequest result = target.enrichBidRequestWithAccountAndPrivacyData(auctionContext);

        // then
        assertThat(Collections.singleton(result))
                .extracting(BidRequest::getDevice)
                .extracting(Device::getGeo)
                .extracting(Geo::getCountry)
                .containsOnly("ua");
    }

    @Test
    public void enrichBidRequestWithAccountAndPrivacyDataShouldAddIpAddressV4FromPrivacy() {
        // given
        given(ipAddressHelper.toIpAddress(anyString())).willReturn(IpAddress.of("ignored", IpAddress.IP.v4));

        final BidRequest bidRequest = givenBidRequest(identity());
        final PrivacyContext privacyContext = PrivacyContext.of(
                Privacy.of("", "", Ccpa.EMPTY, 0),
                TcfContext.builder().build(),
                "ipv4");

        final Account account = Account.empty("id");

        // when
        final BidRequest result = target.enrichBidRequestWithAccountAndPrivacyData(
                AuctionContext.builder()
                        .bidRequest(bidRequest)
                        .account(account)
                        .privacyContext(privacyContext)
                        .build());

        // then
        assertThat(Collections.singleton(result))
                .extracting(BidRequest::getDevice)
                .extracting(Device::getIp, Device::getIpv6)
                .containsOnly(tuple("ipv4", null));
    }

    @Test
    public void enrichBidRequestWithAccountAndPrivacyDataShouldAddIpAddressV6FromPrivacy() {
        // given
        given(ipAddressHelper.toIpAddress(anyString())).willReturn(IpAddress.of("ignored", IpAddress.IP.v6));

        final BidRequest bidRequest = givenBidRequest(identity());
        final PrivacyContext privacyContext = PrivacyContext.of(
                Privacy.of("", "", Ccpa.EMPTY, 0),
                TcfContext.builder().build(),
                "ipv6");

        final Account account = Account.empty("id");

        // when
        final BidRequest result = target.enrichBidRequestWithAccountAndPrivacyData(
                AuctionContext.builder()
                        .bidRequest(bidRequest)
                        .account(account)
                        .privacyContext(privacyContext)
                        .build());

        // then
        assertThat(Collections.singleton(result))
                .extracting(BidRequest::getDevice)
                .extracting(Device::getIp, Device::getIpv6)
                .containsOnly(tuple(null, "ipv6"));
    }

    @Test
    public void executeEntrypointHooksShouldReturnExpectedHttpRequest() {
        // given
        final RoutingContext routingContext = mock(RoutingContext.class);
        final HttpServerRequest httpServerRequest = mock(HttpServerRequest.class);

        given(routingContext.request()).willReturn(httpServerRequest);
        given(routingContext.queryParams()).willReturn(MultiMap.caseInsensitiveMultiMap().add("test", "test"));

        given(httpServerRequest.headers()).willReturn(MultiMap.caseInsensitiveMultiMap());
        given(httpServerRequest.absoluteURI()).willReturn("absoluteUri");
        given(httpServerRequest.scheme()).willReturn("https");
        given(httpServerRequest.remoteAddress()).willReturn(new SocketAddressImpl(1234, "host"));

        final CaseInsensitiveMultiMap updatedQueryParam = CaseInsensitiveMultiMap.builder()
                .add("urloverride", "overriddendomain.com")
                .build();
        final CaseInsensitiveMultiMap headerParams = CaseInsensitiveMultiMap.builder()
                .add("DHT", "1")
                .build();
        given(hookStageExecutor.executeEntrypointStage(any(), any(), any(), any()))
                .willAnswer(invocation -> Future.succeededFuture(HookStageExecutionResult.of(
                        false,
                        EntrypointPayloadImpl.of(
                                updatedQueryParam,
                                headerParams,
                                bidRequestToString(BidRequest.builder()
                                        .app(App.builder().bundle("org.company.application").build())
                                        .build())))));

        final AuctionContext auctionContext =
                AuctionContext.builder().hookExecutionContext(hookExecutionContext).build();

        // when
        final Future<HttpRequestContext> result = target.executeEntrypointHooks(routingContext, "", auctionContext);

        // then
        final HttpRequestContext httpRequest = result.result();
        assertThat(httpRequest.getAbsoluteUri()).isEqualTo("absoluteUri");
        assertThat(httpRequest.getQueryParams()).isSameAs(updatedQueryParam);
        assertThat(httpRequest.getHeaders()).isSameAs(headerParams);
        assertThat(httpRequest.getBody()).isEqualTo("{\"app\":{\"bundle\":\"org.company.application\"}}");
        assertThat(httpRequest.getScheme()).isEqualTo("https");
        assertThat(httpRequest.getRemoteHost()).isEqualTo("host");
    }

    @Test
    public void shouldReturnFailedFutureIfEntrypointHooksRejectedRequest() {
        // given
        final RoutingContext routingContext = mock(RoutingContext.class);
        final HttpServerRequest httpServerRequest = mock(HttpServerRequest.class);

        given(routingContext.request()).willReturn(httpServerRequest);
        given(routingContext.queryParams()).willReturn(MultiMap.caseInsensitiveMultiMap());
        given(httpServerRequest.headers()).willReturn(MultiMap.caseInsensitiveMultiMap());

        given(hookStageExecutor.executeEntrypointStage(any(), any(), any(), any()))
                .willAnswer(invocation -> Future.succeededFuture(HookStageExecutionResult.of(true, null)));

        final AuctionContext auctionContext =
                AuctionContext.builder().hookExecutionContext(hookExecutionContext).build();

        // when
        final Future<?> result = target.executeEntrypointHooks(routingContext, "", auctionContext);

        // then
        assertThat(result).isFailed();
        assertThat(result.cause()).isInstanceOf(Ortb2RequestFactory.RejectedRequestException.class);
        assertThat(((Ortb2RequestFactory.RejectedRequestException) result.cause()).getAuctionContext())
                .isEqualTo(auctionContext);
    }

    @Test
    public void shouldUseBidRequestModifiedByRawAuctionRequestHooks() {
        // given
        final BidRequest modifiedBidRequest = BidRequest.builder()
                .app(App.builder().bundle("org.company.application").build())
                .build();
        given(hookStageExecutor.executeRawAuctionRequestStage(any()))
                .willAnswer(invocation -> Future.succeededFuture(HookStageExecutionResult.of(
                        false, AuctionRequestPayloadImpl.of(modifiedBidRequest))));

        final AuctionContext auctionContext = AuctionContext.builder()
                .bidRequest(BidRequest.builder().site(Site.builder().build()).build())
                .hookExecutionContext(hookExecutionContext)
                .build();

        // when
        final Future<BidRequest> result = target.executeRawAuctionRequestHooks(auctionContext);

        // then
        assertThat(result.result()).isEqualTo(modifiedBidRequest);
    }

    @Test
    public void shouldReturnFailedFutureIfRawAuctionRequestHookRejectedRequest() {
        // given
        given(hookStageExecutor.executeRawAuctionRequestStage(any()))
                .willAnswer(invocation -> Future.succeededFuture(HookStageExecutionResult.of(true, null)));

        final AuctionContext auctionContext = AuctionContext.builder()
                .hookExecutionContext(hookExecutionContext)
                .build();

        // when
        final Future<BidRequest> result = target.executeRawAuctionRequestHooks(auctionContext);

        // then
        assertThat(result).isFailed();
        assertThat(result.cause()).isInstanceOf(Ortb2RequestFactory.RejectedRequestException.class);
        assertThat(((Ortb2RequestFactory.RejectedRequestException) result.cause()).getAuctionContext())
                .isEqualTo(auctionContext);
    }

    @Test
    public void shouldUseBidRequestModifiedByProcessedAuctionRequestHooks() {
        // given
        final BidRequest modifiedBidRequest = BidRequest.builder()
                .app(App.builder().bundle("org.company.application").build())
                .build();
        given(hookStageExecutor.executeProcessedAuctionRequestStage(any()))
                .willAnswer(invocation -> Future.succeededFuture(HookStageExecutionResult.of(
                        false, AuctionRequestPayloadImpl.of(modifiedBidRequest))));

        final AuctionContext auctionContext = AuctionContext.builder()
                .bidRequest(BidRequest.builder().site(Site.builder().build()).build())
                .hookExecutionContext(hookExecutionContext)
                .build();

        // when
        final Future<BidRequest> result = target.executeProcessedAuctionRequestHooks(auctionContext);

        // then
        assertThat(result.result()).isEqualTo(modifiedBidRequest);
    }

    @Test
    public void shouldReturnFailedFutureIfProcessedAuctionRequestHookRejectedRequest() {
        // given
        given(hookStageExecutor.executeProcessedAuctionRequestStage(any()))
                .willAnswer(invocation -> Future.succeededFuture(HookStageExecutionResult.of(true, null)));

        final AuctionContext auctionContext = AuctionContext.builder()
                .hookExecutionContext(hookExecutionContext)
                .build();

        // when
        final Future<BidRequest> result = target.executeProcessedAuctionRequestHooks(auctionContext);

        // then
        assertThat(result).isFailed();
        assertThat(result.cause()).isInstanceOf(Ortb2RequestFactory.RejectedRequestException.class);
        assertThat(((Ortb2RequestFactory.RejectedRequestException) result.cause()).getAuctionContext())
                .isEqualTo(auctionContext);
    }

    @Test
    public void restoreResultFromRejectionShouldReturnSuccessfulFutureWhenRequestRejected() {
        // given
        final AuctionContext auctionContext = AuctionContext.builder()
                .requestRejected(false)
                .build();

        // when
        final Future<AuctionContext> result =
                target.restoreResultFromRejection(new Ortb2RequestFactory.RejectedRequestException(auctionContext));

        // then
        assertThat(result).succeededWith(AuctionContext.builder()
                .requestRejected(true)
                .build());
    }

    @Test
    public void restoreResultFromRejectionShouldReturnFailedFutureWhenNotRejectionException() {
        // given
        final InvalidRequestException exception = new InvalidRequestException("Request is not really valid");

        // when
        final Future<AuctionContext> result = target.restoreResultFromRejection(exception);

        // then
        assertThat(result).isFailed().isSameAs(exception);
    }

    private static String bidRequestToString(BidRequest bidRequest) {
        try {
            return mapper.writeValueAsString(bidRequest);
        } catch (JsonProcessingException e) {
            throw new RuntimeException(e);
        }
    }

    private static BidRequest givenBidRequest(UnaryOperator<BidRequest.BidRequestBuilder> requestCustomizer) {
        return requestCustomizer.apply(BidRequest.builder()).build();
    }
}<|MERGE_RESOLUTION|>--- conflicted
+++ resolved
@@ -665,12 +665,8 @@
                         .prebidErrors(new ArrayList<>())
                         .debugWarnings(new ArrayList<>())
                         .hookExecutionContext(hookExecutionContext)
-<<<<<<< HEAD
-=======
-                        .debugContext(DebugContext.empty())
                         .txnLog(TxnLog.create())
                         .debugHttpCalls(emptyMap())
->>>>>>> a2f53fe7
                         .build(),
                 httpRequest,
                 bidRequest,
@@ -692,13 +688,9 @@
                 .prebidErrors(new ArrayList<>())
                 .debugWarnings(new ArrayList<>())
                 .hookExecutionContext(hookExecutionContext)
-<<<<<<< HEAD
-=======
-                .debugContext(DebugContext.of(true, TraceLevel.basic))
                 .txnLog(TxnLog.create())
                 .deepDebugLog(DeepDebugLog.create(false, clock))
                 .debugHttpCalls(new HashMap<>())
->>>>>>> a2f53fe7
                 .build());
     }
 
