package org.prebid.server.auction.requestfactory;

import com.fasterxml.jackson.core.JsonProcessingException;
import com.iab.openrtb.request.App;
import com.iab.openrtb.request.BidRequest;
import com.iab.openrtb.request.Device;
import com.iab.openrtb.request.Dooh;
import com.iab.openrtb.request.Geo;
import com.iab.openrtb.request.Publisher;
import com.iab.openrtb.request.Regs;
import com.iab.openrtb.request.Site;
import io.vertx.core.Future;
import io.vertx.core.MultiMap;
import io.vertx.core.http.HttpServerRequest;
import io.vertx.core.net.impl.SocketAddressImpl;
import io.vertx.ext.web.RoutingContext;
import org.junit.Before;
import org.junit.Rule;
import org.junit.Test;
import org.mockito.Mock;
import org.mockito.junit.MockitoJUnit;
import org.mockito.junit.MockitoRule;
import org.prebid.server.VertxTest;
import org.prebid.server.activity.infrastructure.creator.ActivityInfrastructureCreator;
import org.prebid.server.auction.IpAddressHelper;
import org.prebid.server.auction.StoredRequestProcessor;
import org.prebid.server.auction.TimeoutResolver;
import org.prebid.server.auction.model.AuctionContext;
import org.prebid.server.auction.model.AuctionStoredResult;
import org.prebid.server.auction.model.IpAddress;
import org.prebid.server.auction.model.TimeoutContext;
import org.prebid.server.auction.model.debug.DebugContext;
import org.prebid.server.cookie.UidsCookie;
import org.prebid.server.cookie.UidsCookieService;
import org.prebid.server.cookie.proto.Uids;
import org.prebid.server.deals.UserAdditionalInfoService;
import org.prebid.server.deals.model.DeepDebugLog;
import org.prebid.server.deals.model.TxnLog;
import org.prebid.server.exception.BlacklistedAccountException;
import org.prebid.server.exception.InvalidRequestException;
import org.prebid.server.exception.PreBidException;
import org.prebid.server.exception.UnauthorizedAccountException;
import org.prebid.server.execution.Timeout;
import org.prebid.server.execution.TimeoutFactory;
import org.prebid.server.floors.PriceFloorProcessor;
import org.prebid.server.geolocation.CountryCodeMapper;
import org.prebid.server.geolocation.model.GeoInfo;
import org.prebid.server.hooks.execution.HookStageExecutor;
import org.prebid.server.hooks.execution.model.HookExecutionContext;
import org.prebid.server.hooks.execution.model.HookStageExecutionResult;
import org.prebid.server.hooks.execution.v1.auction.AuctionRequestPayloadImpl;
import org.prebid.server.hooks.execution.v1.entrypoint.EntrypointPayloadImpl;
import org.prebid.server.metric.MetricName;
import org.prebid.server.metric.Metrics;
import org.prebid.server.model.CaseInsensitiveMultiMap;
import org.prebid.server.model.Endpoint;
import org.prebid.server.model.HttpRequestContext;
import org.prebid.server.privacy.ccpa.Ccpa;
import org.prebid.server.privacy.gdpr.model.TcfContext;
import org.prebid.server.privacy.model.Privacy;
import org.prebid.server.privacy.model.PrivacyContext;
import org.prebid.server.proto.openrtb.ext.request.ExtPublisher;
import org.prebid.server.proto.openrtb.ext.request.ExtPublisherPrebid;
import org.prebid.server.proto.openrtb.ext.request.ExtRegs;
import org.prebid.server.proto.openrtb.ext.request.ExtRegsDsa;
import org.prebid.server.proto.openrtb.ext.request.ExtRegsDsaTransparency;
import org.prebid.server.proto.openrtb.ext.request.ExtRequest;
import org.prebid.server.proto.openrtb.ext.request.ExtRequestPrebid;
import org.prebid.server.proto.openrtb.ext.request.ExtRequestTargeting;
import org.prebid.server.proto.openrtb.ext.request.TraceLevel;
import org.prebid.server.settings.ApplicationSettings;
import org.prebid.server.settings.model.Account;
import org.prebid.server.settings.model.AccountAuctionConfig;
import org.prebid.server.settings.model.AccountDsaConfig;
import org.prebid.server.settings.model.AccountPrivacyConfig;
import org.prebid.server.settings.model.AccountStatus;
import org.prebid.server.settings.model.AccountTargetingConfig;
import org.prebid.server.settings.model.DefaultDsa;
import org.prebid.server.settings.model.DsaTransparency;
import org.prebid.server.validation.RequestValidator;
import org.prebid.server.validation.model.ValidationResult;

import java.time.Clock;
import java.util.ArrayList;
import java.util.Collections;
import java.util.HashMap;
import java.util.List;
import java.util.function.UnaryOperator;

import static java.util.Collections.emptyList;
import static java.util.Collections.emptyMap;
import static java.util.Collections.singletonList;
import static java.util.function.UnaryOperator.identity;
import static org.assertj.core.api.Assertions.assertThat;
import static org.assertj.core.api.Assertions.assertThatIllegalArgumentException;
import static org.assertj.core.groups.Tuple.tuple;
import static org.mockito.ArgumentMatchers.any;
import static org.mockito.ArgumentMatchers.anyLong;
import static org.mockito.ArgumentMatchers.anyString;
import static org.mockito.ArgumentMatchers.eq;
import static org.mockito.BDDMockito.given;
import static org.mockito.Mockito.mock;
import static org.mockito.Mockito.verify;
import static org.mockito.Mockito.verifyNoInteractions;
import static org.prebid.server.assertion.FutureAssertion.assertThat;

public class Ortb2RequestFactoryTest extends VertxTest {

    private static final List<String> BLACKLISTED_ACCOUNTS = singletonList("bad_acc");

    @Rule
    public final MockitoRule mockitoRule = MockitoJUnit.rule();

    @Mock
    private UidsCookieService uidsCookieService;
    @Mock
    private ActivityInfrastructureCreator activityInfrastructureCreator;
    @Mock
    private RequestValidator requestValidator;
    @Mock
    private TimeoutResolver timeoutResolver;
    @Mock
    private TimeoutFactory timeoutFactory;
    @Mock
    private StoredRequestProcessor storedRequestProcessor;
    @Mock
    private ApplicationSettings applicationSettings;
    @Mock
    private IpAddressHelper ipAddressHelper;
    @Mock
    private HookStageExecutor hookStageExecutor;
    @Mock
    private UserAdditionalInfoService userAdditionalInfoService;
    @Mock
    private PriceFloorProcessor priceFloorProcessor;
    @Mock
    private CountryCodeMapper countryCodeMapper;
    @Mock
    private Metrics metrics;

    private final Clock clock = Clock.systemDefaultZone();

    private Ortb2RequestFactory target;

    @Mock
    private Timeout timeout;

    private HttpRequestContext httpRequest;
    private HookExecutionContext hookExecutionContext;

    @Before
    public void setUp() {
        httpRequest = HttpRequestContext.builder()
                .headers(CaseInsensitiveMultiMap.empty())
                .build();
        hookExecutionContext = HookExecutionContext.of(Endpoint.openrtb2_auction);

        given(timeoutResolver.limitToMax(any())).willReturn(2000L);

        given(hookStageExecutor.executeEntrypointStage(any(), any(), any(), any()))
                .willAnswer(invocation -> Future.succeededFuture(HookStageExecutionResult.of(
                        false,
                        EntrypointPayloadImpl.of(
                                invocation.getArgument(0),
                                invocation.getArgument(1),
                                invocation.getArgument(2)))));

        given(hookStageExecutor.executeRawAuctionRequestStage(any()))
                .willAnswer(invocation -> Future.succeededFuture(HookStageExecutionResult.of(
                        false,
                        AuctionRequestPayloadImpl.of(invocation.getArgument(0)))));

        given(hookStageExecutor.executeProcessedAuctionRequestStage(any()))
                .willAnswer(invocation -> Future.succeededFuture(HookStageExecutionResult.of(
                        false,
                        AuctionRequestPayloadImpl.of(invocation.getArgument(0)))));

        given(userAdditionalInfoService.populate(any()))
                .willAnswer(invocationOnMock -> Future.succeededFuture(invocationOnMock.getArgument(0)));

<<<<<<< HEAD
        target = new Ortb2RequestFactory(
                0.01,
                BLACKLISTED_ACCOUNTS,
                uidsCookieService,
                activityInfrastructureCreator,
                requestValidator,
                timeoutResolver,
                timeoutFactory,
                storedRequestProcessor,
                applicationSettings,
                ipAddressHelper,
                hookStageExecutor,
                userAdditionalInfoService,
                priceFloorProcessor,
                countryCodeMapper,
                metrics,
                clock);
=======
        givenTarget(false, 90);
    }

    @Test
    public void creationShouldFailOnNegativeTimeoutAdjustmentFactor() {
        assertThatIllegalArgumentException()
                .isThrownBy(() -> givenTarget(false, -1))
                .withMessage("Expected timeout adjustment factor should be in [0, 100].");
>>>>>>> 32ff35e2
    }

    @Test
    public void shouldIncrementRejectedByInvalidAccountMetricsIfUnknownUser() {
        // given
<<<<<<< HEAD
        target = new Ortb2RequestFactory(
                0.01,
                BLACKLISTED_ACCOUNTS,
                uidsCookieService,
                activityInfrastructureCreator,
                requestValidator,
                timeoutResolver,
                timeoutFactory,
                storedRequestProcessor,
                applicationSettings,
                ipAddressHelper,
                hookStageExecutor,
                userAdditionalInfoService,
                priceFloorProcessor,
                countryCodeMapper,
                metrics,
                clock);
=======
        givenTarget(true, 90);
>>>>>>> 32ff35e2

        given(applicationSettings.getAccountById(any(), any()))
                .willReturn(Future.failedFuture(new PreBidException("Not found")));

        final String accountId = "absentId";
        final BidRequest bidRequest = givenBidRequest(builder -> builder
                .app(App.builder()
                        .publisher(Publisher.builder().id(accountId).build())
                        .build()));

        // when
        target.fetchAccount(
                AuctionContext.builder()
                        .httpRequest(httpRequest)
                        .bidRequest(bidRequest)
                        .timeoutContext(TimeoutContext.of(0, null, 0))
                        .build());

        // then
        verify(metrics).updateAccountRequestRejectedByInvalidAccountMetrics(eq("absentId"));
    }

    @Test
<<<<<<< HEAD
    public void fetchAccountShouldReturnFailedFutureWhenFailedGetAccountById() {
        // given
        target = new Ortb2RequestFactory(
                0.01,
                BLACKLISTED_ACCOUNTS,
                uidsCookieService,
                activityInfrastructureCreator,
                requestValidator,
                timeoutResolver,
                timeoutFactory,
                storedRequestProcessor,
                applicationSettings,
                ipAddressHelper,
                hookStageExecutor,
                userAdditionalInfoService,
                priceFloorProcessor,
                countryCodeMapper,
                metrics,
                clock);
=======
    public void fetchAccountShouldReturnFailedFutureIfAccountIsEnforcedAndIdIsNotProvided() {
        // given
        givenTarget(true, 90);

        given(storedRequestProcessor.processAuctionRequest(any(), any()))
                .willReturn(Future.succeededFuture(AuctionStoredResult.of(false, givenBidRequest(identity()))));

        // when
        final Future<?> future = target.fetchAccount(
                AuctionContext.builder()
                        .httpRequest(httpRequest)
                        .bidRequest(defaultBidRequest)
                        .timeoutContext(TimeoutContext.of(0, null, 0))
                        .build());

        // then
        verify(applicationSettings, never()).getAccountById(any(), any());

        assertThat(future.failed()).isTrue();
        assertThat(future.cause())
                .isInstanceOf(UnauthorizedAccountException.class)
                .hasMessage("Unauthorized account id: ");
    }

    @Test
    public void fetchAccountShouldReturnFailedFutureIfAccountIsEnforcedAndFailedGetAccountById() {
        // given
        givenTarget(true, 90);
>>>>>>> 32ff35e2

        given(applicationSettings.getAccountById(any(), any()))
                .willReturn(Future.failedFuture(new PreBidException("Not found")));

        final String accountId = "absentId";
        final BidRequest bidRequest = givenBidRequest(builder -> builder
                .app(App.builder()
                        .publisher(Publisher.builder().id(accountId).build())
                        .build()));

        // when
        final Future<?> future = target.fetchAccount(
                AuctionContext.builder()
                        .httpRequest(httpRequest)
                        .bidRequest(bidRequest)
                        .timeoutContext(TimeoutContext.of(0, null, 0))
                        .build());

        // then
        verify(applicationSettings).getAccountById(eq(accountId), any());

        assertThat(future.failed()).isTrue();
        assertThat(future.cause())
                .isInstanceOf(UnauthorizedAccountException.class)
                .hasMessage("Unauthorized account id: absentId");
    }

    @Test
    public void fetchAccountShouldReturnFailedFutureIfAccountIsInactive() {
        // given
        final String accountId = "accountId";
        final BidRequest bidRequest = givenBidRequest(builder -> builder
                .app(App.builder()
                        .publisher(Publisher.builder().id(accountId).build())
                        .build()));

        given(applicationSettings.getAccountById(any(), any()))
                .willReturn(Future.succeededFuture(Account.builder()
                        .id(accountId)
                        .status(AccountStatus.inactive)
                        .build()));

        // when
        final Future<?> future = target.fetchAccount(
                AuctionContext.builder()
                        .bidRequest(bidRequest)
                        .timeoutContext(TimeoutContext.of(0, null, 0))
                        .build());

        // then
        assertThat(future.failed()).isTrue();
        assertThat(future.cause())
                .isInstanceOf(UnauthorizedAccountException.class)
                .hasMessage("Account accountId is inactive");
    }

    @Test
    public void fetchAccountShouldReturnFailedFutureWhenAccountIdIsBlacklisted() {
        // given
        final BidRequest bidRequest = givenBidRequest(builder -> builder
                .site(Site.builder()
                        .publisher(Publisher.builder().id("bad_acc").build())
                        .build()));

        // when
        final Future<?> result = target.fetchAccount(
                AuctionContext.builder()
                        .bidRequest(bidRequest)
                        .timeoutContext(TimeoutContext.of(0, null, 0))
                        .build());

        // then
        assertThat(result.failed()).isTrue();
        assertThat(result.cause())
                .isInstanceOf(BlacklistedAccountException.class)
                .hasMessage("Prebid-server has blacklisted Account ID: bad_acc, please reach out to the prebid "
                        + "server host.");
    }

    @Test
    public void fetchAccountShouldReturnAccountWithAccountIdTakenFromPublisherExt() {
        // given
        final String parentAccount = "parentAccount";
        final BidRequest bidRequest = givenBidRequest(builder -> builder
                .site(Site.builder()
                        .publisher(Publisher.builder().id("accountId")
                                .ext(ExtPublisher.of(ExtPublisherPrebid.of(parentAccount)))
                                .build())
                        .build()));

        final Account account = Account.builder()
                .id(parentAccount)
                .auction(AccountAuctionConfig.builder().build())
                .build();
        given(applicationSettings.getAccountById(any(), any()))
                .willReturn(Future.succeededFuture(account));

        // when
        final Future<Account> result = target.fetchAccount(
                AuctionContext.builder()
                        .bidRequest(bidRequest)
                        .timeoutContext(TimeoutContext.of(0, null, 0))
                        .build());

        // then
        verify(applicationSettings).getAccountById(eq(parentAccount), any());

        assertThat(result.result()).isSameAs(account);
    }

    @Test
    public void fetchAccountShouldReturnAccountWithAccountIdTakenFromPublisherIdWhenExtIsNull() {
        // given
        final String accountId = "accountId";
        final BidRequest bidRequest = givenBidRequest(builder -> builder
                .site(Site.builder()
                        .publisher(Publisher.builder().id(accountId).ext(null).build())
                        .build()));

        final Account account = Account.builder().id(accountId).auction(AccountAuctionConfig.builder().build()).build();
        given(applicationSettings.getAccountById(any(), any())).willReturn(Future.succeededFuture(account));

        // when
        final Future<Account> result = target.fetchAccount(
                AuctionContext.builder()
                        .bidRequest(bidRequest)
                        .timeoutContext(TimeoutContext.of(0, null, 0))
                        .build());

        // then
        verify(applicationSettings).getAccountById(eq(accountId), any());

        assertThat(result.result()).isSameAs(account);
    }

    @Test
    public void fetchAccountShouldReturnAccountWithAccountIdTakenFromPublisherIdWhenExtPublisherPrebidIsNull() {
        // given
        final String accountId = "accountId";
        final BidRequest bidRequest = givenBidRequest(builder -> builder
                .site(Site.builder()
                        .publisher(Publisher.builder().id(accountId)
                                .ext(ExtPublisher.empty())
                                .build())
                        .build()));

        final Account account = Account.builder().id(accountId).auction(AccountAuctionConfig.builder().build()).build();
        given(applicationSettings.getAccountById(any(), any())).willReturn(Future.succeededFuture(account));

        // when
        final Future<Account> result = target.fetchAccount(
                AuctionContext.builder()
                        .bidRequest(bidRequest)
                        .timeoutContext(TimeoutContext.of(0, null, 0))
                        .build());

        // then
        verify(applicationSettings).getAccountById(eq(accountId), any());

        assertThat(result.result()).isSameAs(account);
    }

    @Test
    public void fetchAccountShouldReturnAccountWithAccountIdTakenFromPublisherIdWhenExtParentIsEmpty() {
        // given
        final BidRequest bidRequest = givenBidRequest(builder -> builder
                .site(Site.builder()
                        .publisher(Publisher.builder().id("accountId")
                                .ext(ExtPublisher.of(ExtPublisherPrebid.of("")))
                                .build())
                        .build()));

        final Account account = Account.builder()
                .id("accountId")
                .auction(AccountAuctionConfig.builder().build())
                .build();
        given(applicationSettings.getAccountById(any(), any())).willReturn(Future.succeededFuture(account));

        // when
        final Future<Account> result = target.fetchAccount(
                AuctionContext.builder()
                        .bidRequest(bidRequest)
                        .timeoutContext(TimeoutContext.of(0, null, 0))
                        .build());

        // then
        verify(applicationSettings).getAccountById(eq("accountId"), any());

        assertThat(result.result()).isSameAs(account);
    }

    @Test
    public void fetchAccountShouldReturnAccountWithAccountIdTakenFromAppPublisherId() {
        // given
        final String accountId = "accountId";
        final BidRequest bidRequest = BidRequest.builder()
                .app(App.builder()
                        .publisher(Publisher.builder().id(accountId).build())
                        .build())
                .build();

        final Account account = Account.builder().id(accountId).auction(AccountAuctionConfig.builder().build()).build();
        given(applicationSettings.getAccountById(any(), any())).willReturn(Future.succeededFuture(account));

        // when
        final Future<Account> result = target.fetchAccount(
                AuctionContext.builder()
                        .bidRequest(bidRequest)
                        .timeoutContext(TimeoutContext.of(0, null, 0))
                        .build());

        // then
        verify(applicationSettings).getAccountById(eq(accountId), any());

        assertThat(result.result()).isSameAs(account);
    }

    @Test
    public void fetchAccountShouldReturnAccountWithAccountIdTakenFromDoohPublisherId() {
        // given
        final String accountId = "accountId";
        final BidRequest bidRequest = BidRequest.builder()
                .dooh(Dooh.builder()
                        .publisher(Publisher.builder().id(accountId).build())
                        .build())
                .build();

        final Account account = Account.builder().id(accountId).auction(AccountAuctionConfig.builder().build()).build();
        given(applicationSettings.getAccountById(any(), any())).willReturn(Future.succeededFuture(account));

        // when
        final Future<Account> result = target.fetchAccount(
                AuctionContext.builder()
                        .bidRequest(bidRequest)
                        .timeoutContext(TimeoutContext.of(0, null, 0))
                        .build());

        // then
        verify(applicationSettings).getAccountById(eq(accountId), any());

        assertThat(result.result()).isSameAs(account);
    }

    @Test
<<<<<<< HEAD
=======
    public void fetchAccountShouldReturnEmptyAccountIfNotFound() {
        // given
        final String parentAccount = "parentAccount";
        final BidRequest bidRequest = givenBidRequest(builder -> builder
                .site(Site.builder()
                        .publisher(Publisher.builder().id("accountId")
                                .ext(ExtPublisher.of(ExtPublisherPrebid.of(parentAccount)))
                                .build())
                        .build()));

        given(applicationSettings.getAccountById(any(), any()))
                .willReturn(Future.failedFuture(new PreBidException("not found")));

        // when
        final Future<Account> result = target.fetchAccount(
                AuctionContext.builder()
                        .httpRequest(httpRequest)
                        .bidRequest(bidRequest)
                        .timeoutContext(TimeoutContext.of(0, null, 0))
                        .build());

        // then
        verify(applicationSettings).getAccountById(eq(parentAccount), any());

        assertThat(result.result()).isEqualTo(Account.empty(parentAccount));
    }

    @Test
    public void fetchAccountShouldReturnEmptyAccountIfExceptionOccurred() {
        // given
        final String accountId = "accountId";
        final BidRequest bidRequest = givenBidRequest(builder -> builder
                .site(Site.builder()
                        .publisher(Publisher.builder().id(accountId).build())
                        .build()));

        given(applicationSettings.getAccountById(any(), any()))
                .willReturn(Future.failedFuture(new RuntimeException("error")));

        // when
        final Future<Account> result = target.fetchAccount(
                AuctionContext.builder()
                        .bidRequest(bidRequest)
                        .timeoutContext(TimeoutContext.of(0, null, 0))
                        .build());

        // then
        verify(metrics).updateAccountRequestRejectedByFailedFetch(accountId);
        verify(applicationSettings).getAccountById(eq(accountId), any());

        assertThat(result.result()).isEqualTo(Account.empty(accountId));
    }

    @Test
    public void fetchAccountShouldReturnEmptyAccountIfItIsMissingInRequest() {
        // given
        final BidRequest bidRequest = givenBidRequest(identity());

        given(storedRequestProcessor.processAuctionRequest(any(), any()))
                .willReturn(Future.succeededFuture(AuctionStoredResult.of(false, bidRequest)));

        given(applicationSettings.getAccountById(any(), any()))
                .willReturn(Future.failedFuture(new RuntimeException("error")));

        // when
        final Future<Account> result = target.fetchAccount(
                AuctionContext.builder()
                        .httpRequest(httpRequest)
                        .bidRequest(bidRequest)
                        .timeoutContext(TimeoutContext.of(0, null, 0))
                        .build());

        // then
        verifyNoInteractions(applicationSettings);

        assertThat(result.result()).isEqualTo(Account.empty(""));
    }

    @Test
>>>>>>> 32ff35e2
    public void shouldFetchAccountFromStoredIfStoredLookupIsTrueAndAccountIsNotFoundPreviously() {
        // given
        final BidRequest receivedBidRequest = givenBidRequest(identity());

        final String accountId = "accountId";
        final BidRequest mergedBidRequest = givenBidRequest(builder -> builder
                .site(Site.builder()
                        .publisher(Publisher.builder().id(accountId).build())
                        .build()));

        given(storedRequestProcessor.processAuctionRequest(any(), any()))
                .willReturn(Future.succeededFuture(AuctionStoredResult.of(false, mergedBidRequest)));

        final Account fetchedAccount = Account.builder().id(accountId).status(AccountStatus.active).build();
        given(applicationSettings.getAccountById(any(), any()))
                .willReturn(Future.succeededFuture(fetchedAccount));

        // when
        final Future<Account> result = target.fetchAccount(
                AuctionContext.builder()
                        .httpRequest(httpRequest)
                        .bidRequest(receivedBidRequest)
                        .timeoutContext(TimeoutContext.of(0, null, 0))
                        .build());

        // then
        verify(storedRequestProcessor).processAuctionRequest("", receivedBidRequest);
        verify(applicationSettings).getAccountById(eq(accountId), any());

        assertThat(result.result()).isEqualTo(fetchedAccount);
    }

    @Test
    public void shouldFetchAccountFromStoredAndReturnFailedFutureWhenAccountIdIsBlacklisted() {
        // given
        final BidRequest receivedBidRequest = givenBidRequest(identity());

        final BidRequest mergedBidRequest = givenBidRequest(builder -> builder
                .site(Site.builder()
                        .publisher(Publisher.builder().id("bad_acc").build()).build()));

        given(storedRequestProcessor.processAuctionRequest(any(), any()))
                .willReturn(Future.succeededFuture(AuctionStoredResult.of(false, mergedBidRequest)));

        // when
        final Future<Account> result = target.fetchAccount(
                AuctionContext.builder()
                        .httpRequest(httpRequest)
                        .bidRequest(receivedBidRequest)
                        .timeoutContext(TimeoutContext.of(0, null, 0))
                        .build());

        // then
        verify(storedRequestProcessor).processAuctionRequest("", receivedBidRequest);
        verifyNoInteractions(applicationSettings);

        assertThat(result.failed()).isTrue();
        assertThat(result.cause())
                .isInstanceOf(BlacklistedAccountException.class)
                .hasMessage("Prebid-server has blacklisted Account ID: bad_acc, please reach out to the prebid "
                        + "server host.");
    }

    @Test
    public void shouldFetchAccountFromStoredAndReturnFailedFutureIfStoredLookupIsFailed() {
        // given
<<<<<<< HEAD
        target = new Ortb2RequestFactory(
                0.01,
                BLACKLISTED_ACCOUNTS,
                uidsCookieService,
                activityInfrastructureCreator,
                requestValidator,
                timeoutResolver,
                timeoutFactory,
                storedRequestProcessor,
                applicationSettings,
                ipAddressHelper,
                hookStageExecutor,
                userAdditionalInfoService,
                priceFloorProcessor,
                countryCodeMapper,
                metrics,
                clock);
=======
        givenTarget(true, 90);
>>>>>>> 32ff35e2

        final BidRequest receivedBidRequest = givenBidRequest(identity());
        given(storedRequestProcessor.processAuctionRequest(any(), any()))
                .willReturn(Future.failedFuture(new RuntimeException("error")));

        // when
        final Future<Account> result = target.fetchAccount(
                AuctionContext.builder()
                        .httpRequest(httpRequest)
                        .bidRequest(receivedBidRequest)
                        .timeoutContext(TimeoutContext.of(0, null, 0))
                        .build());

        // then
        verify(storedRequestProcessor).processAuctionRequest("", receivedBidRequest);
        verifyNoInteractions(applicationSettings);

        assertThat(result.failed()).isTrue();
        assertThat(result.cause()).hasMessage("error");
    }

    @Test
    public void shouldFetchAccountFromStoredAndReturnEmptyAccountIfStoredLookupIsFailed() {
        // given
        final BidRequest receivedBidRequest = givenBidRequest(identity());
        given(storedRequestProcessor.processAuctionRequest(any(), any()))
                .willReturn(Future.failedFuture(new RuntimeException("error")));

        // when
        final Future<Account> result = target.fetchAccount(
                AuctionContext.builder()
                        .httpRequest(httpRequest)
                        .bidRequest(receivedBidRequest)
                        .timeoutContext(TimeoutContext.of(0, null, 0))
                        .build());

        // then
        verify(storedRequestProcessor).processAuctionRequest("", receivedBidRequest);
        verifyNoInteractions(applicationSettings);

        assertThat(result.failed()).isTrue();
        assertThat(result.cause()).hasMessage("error");
    }

    @Test
    public void fetchAccountWithoutStoredRequestLookupShouldNeverCallStoredProcessor() {
        // when
        target.fetchAccountWithoutStoredRequestLookup(
                AuctionContext.builder()
                        .httpRequest(httpRequest)
                        .bidRequest(givenBidRequest(identity()))
                        .timeoutContext(TimeoutContext.of(0, null, 0))
                        .build());

        // then
        verifyNoInteractions(storedRequestProcessor);
    }

    @Test
    public void createAuctionContextShouldReturnExpectedAuctionContext() {
        // when
        final AuctionContext result = target.createAuctionContext(Endpoint.openrtb2_auction, MetricName.openrtb2app);

        // then
        assertThat(result).isEqualTo(AuctionContext.builder()
                .requestTypeMetric(MetricName.openrtb2app)
                .prebidErrors(new ArrayList<>())
                .debugWarnings(new ArrayList<>())
                .hookExecutionContext(hookExecutionContext)
                .debugContext(DebugContext.empty())
                .requestRejected(false)
                .txnLog(TxnLog.create())
                .debugHttpCalls(emptyMap())
                .bidRejectionTrackers(new HashMap<>())
                .build());
    }

    @Test
    public void enrichAuctionContextShouldReturnExpectedAuctionContext() {
        // given
        final BidRequest bidRequest = BidRequest.builder()
                .tmax(1000L)
                .ext(ExtRequest.of(ExtRequestPrebid.builder()
                        .debug(1)
                        .trace(TraceLevel.basic)
                        .build()))
                .build();

        final long resolvedTimeout = 200L;
        given(timeoutResolver.limitToMax(anyLong())).willReturn(resolvedTimeout);
        given(timeoutFactory.create(anyLong(), anyLong())).willReturn(timeout);

        final UidsCookie uidsCookie = new UidsCookie(Uids.builder().uids(emptyMap()).build(), jacksonMapper);
        given(uidsCookieService.parseFromRequest(any(HttpRequestContext.class))).willReturn(uidsCookie);

        // when
        final AuctionContext result = target.enrichAuctionContext(
                AuctionContext.builder()
                        .requestTypeMetric(MetricName.openrtb2app)
                        .prebidErrors(new ArrayList<>())
                        .debugWarnings(new ArrayList<>())
                        .hookExecutionContext(hookExecutionContext)
                        .txnLog(TxnLog.create())
                        .debugHttpCalls(emptyMap())
                        .build(),
                httpRequest,
                bidRequest,
                100);

        // then
        verify(timeoutResolver).limitToMax(1000L);
        verify(timeoutFactory).create(100, resolvedTimeout);

        verify(uidsCookieService).parseFromRequest(httpRequest);

        assertThat(result).usingRecursiveComparison().isEqualTo(AuctionContext.builder()
                .httpRequest(httpRequest)
                .uidsCookie(uidsCookie)
                .bidRequest(bidRequest)
                .requestTypeMetric(MetricName.openrtb2app)
                .timeoutContext(TimeoutContext.of(100L, timeout, 90))
                .prebidErrors(new ArrayList<>())
                .debugWarnings(new ArrayList<>())
                .hookExecutionContext(hookExecutionContext)
                .txnLog(TxnLog.create())
                .deepDebugLog(DeepDebugLog.create(false, clock))
                .debugHttpCalls(new HashMap<>())
                .build());
    }

    @Test
    public void enrichAuctionContextShouldSetDebugOff() {
        // when
        final AuctionContext result = target.enrichAuctionContext(
                AuctionContext.builder()
                        .debugContext(DebugContext.empty())
                        .build(),
                httpRequest,
                BidRequest.builder().build(),
                100);

        // then
        assertThat(result.getDebugContext()).isEqualTo(DebugContext.empty());
    }

    @Test
    public void enrichAuctionContextShouldReturnAuctionContextWithDeepDebugLogWhenDeepDebugIsOff() {
        // when
        final AuctionContext auctionContext = target.enrichAuctionContext(
                AuctionContext.builder().build(),
                httpRequest,
                BidRequest.builder().build(),
                100);

        // then
        assertThat(auctionContext.getDeepDebugLog()).isNotNull().returns(false, DeepDebugLog::isDeepDebugEnabled);
    }

    @Test
    public void enrichAuctionContextShouldReturnAuctionContextWithDeepDebugLogWhenDeepDebugIsOn() {
        // given
        final BidRequest bidRequest = BidRequest.builder()
                .ext(ExtRequest.of(
                        ExtRequestPrebid.builder().trace(TraceLevel.verbose).build()))
                .build();

        // when
        final AuctionContext auctionContext = target.enrichAuctionContext(
                AuctionContext.builder().build(),
                httpRequest,
                bidRequest,
                100);

        // then
        assertThat(auctionContext.getDeepDebugLog()).isNotNull().returns(true, DeepDebugLog::isDeepDebugEnabled);
    }

    @Test
    public void validateRequestShouldThrowInvalidRequestExceptionIfRequestIsInvalid() {
        // given
        given(requestValidator.validate(any(), any())).willReturn(ValidationResult.error("error"));

        final BidRequest bidRequest = givenBidRequest(identity());

        // when
        final Future<BidRequest> result = target.validateRequest(
                bidRequest,
                HttpRequestContext.builder().build(),
                new ArrayList<>());

        // then
        assertThat(result).isFailed();
        assertThat(result.cause())
                .isInstanceOf(InvalidRequestException.class)
                .hasMessage("error");

        verify(requestValidator).validate(eq(bidRequest), any());
    }

    @Test
    public void validateRequestShouldReturnSameBidRequest() {
        // given
        given(requestValidator.validate(any(), any())).willReturn(ValidationResult.success());

        final BidRequest bidRequest = givenBidRequest(identity());

        // when
        final BidRequest result = target.validateRequest(
                bidRequest,
                HttpRequestContext.builder().build(),
                new ArrayList<>()).result();

        // then
        verify(requestValidator).validate(eq(bidRequest), any());

        assertThat(result).isSameAs(bidRequest);
    }

    @Test
    public void enrichBidRequestWithAccountAndPrivacyDataShouldReturnSameBidRequest() {
        // given
        final String accountId = "accId";
        final BidRequest bidRequest = givenBidRequest(builder -> builder
                .imp(emptyList())
                .site(Site.builder()
                        .publisher(Publisher.builder().id(accountId).build())
                        .build())
                .ext(ExtRequest.of(ExtRequestPrebid.builder()
                        .integration("integration")
                        .targeting(ExtRequestTargeting.builder()
                                .includewinners(true)
                                .includebidderkeys(true)
                                .includeformat(true)
                                .preferdeals(true)
                                .alwaysincludedeals(true)
                                .build())
                        .build())));

        final PrivacyContext privacyContext = PrivacyContext.of(
                Privacy.builder()
                        .gdpr("")
                        .consentString("")
                        .ccpa(Ccpa.EMPTY)
                        .coppa(0)
                        .build(),
                TcfContext.empty(),
                "ip");

        final Account account = Account.builder()
                .id(accountId)
                .auction(AccountAuctionConfig.builder()
                        .defaultIntegration("accountIntegration")
                        .targeting(AccountTargetingConfig.builder()
                                .includeWinners(false)
                                .includeBidderKeys(false)
                                .includeFormat(false)
                                .preferDeals(false)
                                .alwaysIncludeDeals(false)
                                .build())
                        .build())
                .build();
        given(applicationSettings.getAccountById(any(), any())).willReturn(Future.succeededFuture(account));

        final AuctionContext auctionContext = AuctionContext.builder()
                .bidRequest(bidRequest)
                .account(account)
                .privacyContext(privacyContext)
                .build();

        // when
        final BidRequest result = target.enrichBidRequestWithAccountAndPrivacyData(auctionContext);

        // then
        assertThat(result)
                .extracting(BidRequest::getExt)
                .extracting(ExtRequest::getPrebid)
                .satisfies(extPrebid -> {
                    assertThat(extPrebid.getIntegration()).isEqualTo("integration");
                    assertThat(extPrebid.getTargeting()).isSameAs(bidRequest.getExt().getPrebid().getTargeting());
                });
    }

    @Test
    public void enrichBidRequestWithAccountAndPrivacyDataShouldReturnBidRequestWithAccountValues() {
        // given
        final String accountId = "accId";
        final BidRequest bidRequest = givenBidRequest(builder -> builder
                .imp(emptyList())
                .site(Site.builder()
                        .publisher(Publisher.builder().id(accountId).build())
                        .build()));

        final PrivacyContext privacyContext = PrivacyContext.of(
                Privacy.builder()
                        .gdpr("")
                        .consentString("")
                        .ccpa(Ccpa.EMPTY)
                        .coppa(0)
                        .build(),
                TcfContext.empty(),
                "ip");

        final Account account = Account.builder()
                .id(accountId)
                .auction(AccountAuctionConfig.builder()
                        .defaultIntegration("accountIntegration")
                        .targeting(AccountTargetingConfig.builder()
                                .includeWinners(false)
                                .includeBidderKeys(false)
                                .includeFormat(false)
                                .preferDeals(false)
                                .alwaysIncludeDeals(false)
                                .build())
                        .build())
                .build();
        given(applicationSettings.getAccountById(any(), any())).willReturn(Future.succeededFuture(account));

        final AuctionContext auctionContext = AuctionContext.builder()
                .bidRequest(bidRequest)
                .account(account)
                .privacyContext(privacyContext)
                .build();

        // when
        final BidRequest result = target.enrichBidRequestWithAccountAndPrivacyData(auctionContext);

        // then
        assertThat(result)
                .extracting(BidRequest::getExt)
                .extracting(ExtRequest::getPrebid)
                .satisfies(extPrebid -> {
                    assertThat(extPrebid.getIntegration()).isEqualTo("accountIntegration");
                    assertThat(extPrebid.getTargeting()).satisfies(targeting -> {
                        assertThat(targeting.getIncludewinners()).isFalse();
                        assertThat(targeting.getIncludebidderkeys()).isFalse();
                        assertThat(targeting.getIncludeformat()).isFalse();
                        assertThat(targeting.getPreferdeals()).isFalse();
                        assertThat(targeting.getAlwaysincludedeals()).isFalse();
                    });
                });
    }

    @Test
    public void enrichBidRequestWithAccountAndPrivacyDataShouldAddCountryFromPrivacy() {
        // given
        given(countryCodeMapper.mapToAlpha3("ua")).willReturn("UKR");

        final BidRequest bidRequest = givenBidRequest(identity());
        final PrivacyContext privacyContext = PrivacyContext.of(
                Privacy.builder()
                        .gdpr("")
                        .consentString("")
                        .ccpa(Ccpa.EMPTY)
                        .coppa(0)
                        .build(),
                TcfContext.builder()
                        .geoInfo(GeoInfo.builder().vendor("v").country("ua").build())
                        .build(),
                null);

        final Account account = Account.empty("id");

        final AuctionContext auctionContext = AuctionContext.builder()
                .bidRequest(bidRequest)
                .account(account)
                .privacyContext(privacyContext)
                .build();

        // when
        final BidRequest result = target.enrichBidRequestWithAccountAndPrivacyData(auctionContext);

        // then
        assertThat(List.of(result))
                .extracting(BidRequest::getDevice)
                .extracting(Device::getGeo)
                .extracting(Geo::getCountry)
                .containsExactly("UKR");
    }

    @Test
    public void enrichBidRequestWithAccountAndPrivacyDataShouldAddRegionFromPrivacy() {
        // given
        given(countryCodeMapper.mapToAlpha3(any())).willReturn(null);

        final Device device = Device.builder()
                .geo(Geo.builder().region("regionInRequest").build())
                .build();
        final BidRequest bidRequest = givenBidRequest(requestCustomizer -> requestCustomizer.device(device));
        final PrivacyContext privacyContext = PrivacyContext.of(
                Privacy.builder()
                        .gdpr("")
                        .consentString("")
                        .ccpa(Ccpa.EMPTY)
                        .coppa(0)
                        .build(),
                TcfContext.builder()
                        .geoInfo(GeoInfo.builder().vendor("v").region("region").build())
                        .build(),
                null);

        final Account account = Account.empty("id");

        final AuctionContext auctionContext = AuctionContext.builder()
                .bidRequest(bidRequest)
                .account(account)
                .privacyContext(privacyContext)
                .build();

        // when
        final BidRequest result = target.enrichBidRequestWithAccountAndPrivacyData(auctionContext);

        // then
        assertThat(result)
                .extracting(BidRequest::getDevice)
                .extracting(Device::getGeo)
                .extracting(Geo::getRegion)
                .isEqualTo("REGION");
    }

    @Test
    public void enrichBidRequestWithAccountAndPrivacyDataShouldMakeRegionUpperCasedWhenNoPrivateGeoInfoProvided() {
        // given
        given(countryCodeMapper.mapToAlpha3(any())).willReturn(null);

        final Device device = Device.builder()
                .geo(Geo.builder().region("regionInRequest").build())
                .build();
        final BidRequest bidRequest = givenBidRequest(requestCustomizer -> requestCustomizer.device(device));

        final Account account = Account.empty("id");

        final PrivacyContext privacyContextWithoutRegion = PrivacyContext.of(
                null,
                TcfContext.builder().geoInfo(GeoInfo.builder().vendor("v").build()).build()
        );
        final AuctionContext auctionContext = AuctionContext.builder()
                .bidRequest(bidRequest)
                .account(account)
                .privacyContext(privacyContextWithoutRegion)
                .build();

        // when
        final BidRequest result = target.enrichBidRequestWithAccountAndPrivacyData(auctionContext);

        // then
        assertThat(result)
                .extracting(BidRequest::getDevice)
                .extracting(Device::getGeo)
                .extracting(Geo::getRegion)
                .isEqualTo("REGIONINREQUEST");
    }

    @Test
    public void enrichBidRequestWithAccountAndPrivacyDataShouldAddIpAddressV4FromPrivacy() {
        // given
        given(ipAddressHelper.toIpAddress(anyString())).willReturn(IpAddress.of("ignored", IpAddress.IP.v4));

        final BidRequest bidRequest = givenBidRequest(identity());
        final PrivacyContext privacyContext = PrivacyContext.of(
                Privacy.builder()
                        .gdpr("")
                        .consentString("")
                        .ccpa(Ccpa.EMPTY)
                        .coppa(0)
                        .build(),
                TcfContext.builder().build(),
                "ipv4");

        final Account account = Account.empty("id");

        // when
        final BidRequest result = target.enrichBidRequestWithAccountAndPrivacyData(
                AuctionContext.builder()
                        .bidRequest(bidRequest)
                        .account(account)
                        .privacyContext(privacyContext)
                        .build());

        // then
        assertThat(Collections.singleton(result))
                .extracting(BidRequest::getDevice)
                .extracting(Device::getIp, Device::getIpv6)
                .containsOnly(tuple("ipv4", null));
    }

    @Test
    public void enrichBidRequestWithAccountAndPrivacyDataShouldAddIpAddressV6FromPrivacy() {
        // given
        given(ipAddressHelper.toIpAddress(anyString())).willReturn(IpAddress.of("ignored", IpAddress.IP.v6));

        final BidRequest bidRequest = givenBidRequest(identity());
        final PrivacyContext privacyContext = PrivacyContext.of(
                Privacy.builder()
                        .gdpr("")
                        .consentString("")
                        .ccpa(Ccpa.EMPTY)
                        .coppa(0)
                        .build(),
                TcfContext.builder().build(),
                "ipv6");

        final Account account = Account.empty("id");

        // when
        final BidRequest result = target.enrichBidRequestWithAccountAndPrivacyData(
                AuctionContext.builder()
                        .bidRequest(bidRequest)
                        .account(account)
                        .privacyContext(privacyContext)
                        .build());

        // then
        assertThat(Collections.singleton(result))
                .extracting(BidRequest::getDevice)
                .extracting(Device::getIp, Device::getIpv6)
                .containsOnly(tuple(null, "ipv6"));
    }

    @Test
    public void executeEntrypointHooksShouldReturnExpectedHttpRequest() {
        // given
        final RoutingContext routingContext = mock(RoutingContext.class);
        final HttpServerRequest httpServerRequest = mock(HttpServerRequest.class);

        given(routingContext.request()).willReturn(httpServerRequest);
        given(routingContext.queryParams()).willReturn(MultiMap.caseInsensitiveMultiMap().add("test", "test"));

        given(httpServerRequest.headers()).willReturn(MultiMap.caseInsensitiveMultiMap());
        given(httpServerRequest.absoluteURI()).willReturn("absoluteUri");
        given(httpServerRequest.scheme()).willReturn("https");
        given(httpServerRequest.remoteAddress()).willReturn(new SocketAddressImpl(1234, "host"));

        final CaseInsensitiveMultiMap updatedQueryParam = CaseInsensitiveMultiMap.builder()
                .add("urloverride", "overriddendomain.com")
                .build();
        final CaseInsensitiveMultiMap headerParams = CaseInsensitiveMultiMap.builder()
                .add("DHT", "1")
                .build();
        given(hookStageExecutor.executeEntrypointStage(any(), any(), any(), any()))
                .willAnswer(invocation -> Future.succeededFuture(HookStageExecutionResult.of(
                        false,
                        EntrypointPayloadImpl.of(
                                updatedQueryParam,
                                headerParams,
                                bidRequestToString(BidRequest.builder()
                                        .app(App.builder().bundle("org.company.application").build())
                                        .build())))));

        final AuctionContext auctionContext =
                AuctionContext.builder().hookExecutionContext(hookExecutionContext).build();

        // when
        final Future<HttpRequestContext> result = target.executeEntrypointHooks(routingContext, "", auctionContext);

        // then
        final HttpRequestContext httpRequest = result.result();
        assertThat(httpRequest.getAbsoluteUri()).isEqualTo("absoluteUri");
        assertThat(httpRequest.getQueryParams()).isSameAs(updatedQueryParam);
        assertThat(httpRequest.getHeaders()).isSameAs(headerParams);
        assertThat(httpRequest.getBody()).isEqualTo("{\"app\":{\"bundle\":\"org.company.application\"}}");
        assertThat(httpRequest.getScheme()).isEqualTo("https");
        assertThat(httpRequest.getRemoteHost()).isEqualTo("host");
    }

    @Test
    public void shouldReturnFailedFutureIfEntrypointHooksRejectedRequest() {
        // given
        final RoutingContext routingContext = mock(RoutingContext.class);
        final HttpServerRequest httpServerRequest = mock(HttpServerRequest.class);

        given(routingContext.request()).willReturn(httpServerRequest);
        given(routingContext.queryParams()).willReturn(MultiMap.caseInsensitiveMultiMap());
        given(httpServerRequest.headers()).willReturn(MultiMap.caseInsensitiveMultiMap());

        given(hookStageExecutor.executeEntrypointStage(any(), any(), any(), any()))
                .willAnswer(invocation -> Future.succeededFuture(HookStageExecutionResult.of(true, null)));

        final AuctionContext auctionContext =
                AuctionContext.builder().hookExecutionContext(hookExecutionContext).build();

        // when
        final Future<?> result = target.executeEntrypointHooks(routingContext, "", auctionContext);

        // then
        assertThat(result).isFailed();
        assertThat(result.cause()).isInstanceOf(Ortb2RequestFactory.RejectedRequestException.class);
        assertThat(((Ortb2RequestFactory.RejectedRequestException) result.cause()).getAuctionContext())
                .isEqualTo(auctionContext);
    }

    @Test
    public void shouldUseBidRequestModifiedByRawAuctionRequestHooks() {
        // given
        final BidRequest modifiedBidRequest = BidRequest.builder()
                .app(App.builder().bundle("org.company.application").build())
                .build();
        given(hookStageExecutor.executeRawAuctionRequestStage(any()))
                .willAnswer(invocation -> Future.succeededFuture(HookStageExecutionResult.of(
                        false, AuctionRequestPayloadImpl.of(modifiedBidRequest))));

        final AuctionContext auctionContext = AuctionContext.builder()
                .bidRequest(BidRequest.builder().site(Site.builder().build()).build())
                .hookExecutionContext(hookExecutionContext)
                .build();

        // when
        final Future<BidRequest> result = target.executeRawAuctionRequestHooks(auctionContext);

        // then
        assertThat(result.result()).isEqualTo(modifiedBidRequest);
    }

    @Test
    public void shouldReturnFailedFutureIfRawAuctionRequestHookRejectedRequest() {
        // given
        given(hookStageExecutor.executeRawAuctionRequestStage(any()))
                .willAnswer(invocation -> Future.succeededFuture(HookStageExecutionResult.of(true, null)));

        final AuctionContext auctionContext = AuctionContext.builder()
                .hookExecutionContext(hookExecutionContext)
                .build();

        // when
        final Future<BidRequest> result = target.executeRawAuctionRequestHooks(auctionContext);

        // then
        assertThat(result).isFailed();
        assertThat(result.cause()).isInstanceOf(Ortb2RequestFactory.RejectedRequestException.class);
        assertThat(((Ortb2RequestFactory.RejectedRequestException) result.cause()).getAuctionContext())
                .isEqualTo(auctionContext);
    }

    @Test
    public void shouldUseBidRequestModifiedByProcessedAuctionRequestHooks() {
        // given
        final BidRequest modifiedBidRequest = BidRequest.builder()
                .app(App.builder().bundle("org.company.application").build())
                .build();
        given(hookStageExecutor.executeProcessedAuctionRequestStage(any()))
                .willAnswer(invocation -> Future.succeededFuture(HookStageExecutionResult.of(
                        false, AuctionRequestPayloadImpl.of(modifiedBidRequest))));

        final AuctionContext auctionContext = AuctionContext.builder()
                .bidRequest(BidRequest.builder().site(Site.builder().build()).build())
                .hookExecutionContext(hookExecutionContext)
                .build();

        // when
        final Future<BidRequest> result = target.executeProcessedAuctionRequestHooks(auctionContext);

        // then
        assertThat(result.result()).isEqualTo(modifiedBidRequest);
    }

    @Test
    public void shouldReturnFailedFutureIfProcessedAuctionRequestHookRejectedRequest() {
        // given
        given(hookStageExecutor.executeProcessedAuctionRequestStage(any()))
                .willAnswer(invocation -> Future.succeededFuture(HookStageExecutionResult.of(true, null)));

        final AuctionContext auctionContext = AuctionContext.builder()
                .hookExecutionContext(hookExecutionContext)
                .build();

        // when
        final Future<BidRequest> result = target.executeProcessedAuctionRequestHooks(auctionContext);

        // then
        assertThat(result).isFailed();
        assertThat(result.cause()).isInstanceOf(Ortb2RequestFactory.RejectedRequestException.class);
        assertThat(((Ortb2RequestFactory.RejectedRequestException) result.cause()).getAuctionContext())
                .isEqualTo(auctionContext);
    }

    @Test
    public void restoreResultFromRejectionShouldReturnSuccessfulFutureWhenRequestRejected() {
        // given
        final AuctionContext auctionContext = AuctionContext.builder()
                .requestRejected(false)
                .build();

        // when
        final Future<AuctionContext> result =
                target.restoreResultFromRejection(new Ortb2RequestFactory.RejectedRequestException(auctionContext));

        // then
        assertThat(result).succeededWith(AuctionContext.builder()
                .requestRejected(true)
                .build());
    }

    @Test
    public void restoreResultFromRejectionShouldReturnFailedFutureWhenNotRejectionException() {
        // given
        final InvalidRequestException exception = new InvalidRequestException("Request is not really valid");

        // when
        final Future<AuctionContext> result = target.restoreResultFromRejection(exception);

        // then
        assertThat(result).isFailed().isSameAs(exception);
    }

    @Test
    public void updateTimeoutShouldReturnSameContextIfNoNeedUpdates() {
        // given
        given(timeoutResolver.limitToMax(any())).willReturn(500L);
        given(timeoutFactory.create(eq(0L), eq(500L))).willReturn(timeout);
        given(timeout.getDeadline()).willReturn(500L);

        final AuctionContext auctionContext = AuctionContext.builder()
                .bidRequest(givenBidRequest(request -> request.tmax(500L)))
                .timeoutContext(TimeoutContext.of(0, timeout, 90))
                .build();

        // when
        final AuctionContext result = target.updateTimeout(auctionContext, 0L);

        // then
        assertThat(result).isSameAs(auctionContext);
    }

    @Test
    public void updateTimeoutShouldReturnContextWithUpdatedTimeout() {
        // given
        final Timeout updatedTimeout = mock(Timeout.class);

        given(timeoutResolver.limitToMax(any())).willReturn(500L);
        given(timeoutFactory.create(eq(0L), eq(500L))).willReturn(updatedTimeout);
        given(timeout.getDeadline()).willReturn(400L);
        given(updatedTimeout.getDeadline()).willReturn(500L);

        final TimeoutContext timeoutContext = TimeoutContext.of(0, timeout, 90);
        final AuctionContext auctionContext = AuctionContext.builder()
                .bidRequest(givenBidRequest(request -> request.tmax(500L)))
                .timeoutContext(timeoutContext)
                .build();

        // when
        final AuctionContext result = target.updateTimeout(auctionContext, 0L);

        // then
        assertThat(result.getBidRequest()).isSameAs(auctionContext.getBidRequest());
        assertThat(result.getTimeoutContext()).isEqualTo(timeoutContext.with(updatedTimeout));
    }

    @Test
    public void updateTimeoutShouldReturnContextWithUpdatedBidRequestTmax() {
        // given
        given(timeoutResolver.limitToMax(any())).willReturn(500L);
        given(timeoutFactory.create(eq(0L), eq(500L))).willReturn(timeout);
        given(timeout.getDeadline()).willReturn(500L);

        final TimeoutContext timeoutContext = TimeoutContext.of(0, timeout, 90);
        final AuctionContext auctionContext = AuctionContext.builder()
                .bidRequest(givenBidRequest(request -> request.tmax(600L)))
                .timeoutContext(timeoutContext)
                .build();

        // when
        final AuctionContext result = target.updateTimeout(auctionContext, 0L);

        // then
        assertThat(result.getBidRequest()).isEqualTo(givenBidRequest(request -> request.tmax(500L)));
        assertThat(result.getTimeoutContext()).isSameAs(timeoutContext);
    }

    @Test
    public void updateTimeoutShouldReturnContextWithUpdatedTimeoutAndBidRequestTmax() {
        // given
        final Timeout updatedTimeout = mock(Timeout.class);

        given(timeoutResolver.limitToMax(any())).willReturn(500L);
        given(timeoutFactory.create(eq(0L), eq(500L))).willReturn(updatedTimeout);
        given(timeout.getDeadline()).willReturn(400L);
        given(updatedTimeout.getDeadline()).willReturn(500L);

        final TimeoutContext timeoutContext = TimeoutContext.of(0, timeout, 90);
        final AuctionContext auctionContext = AuctionContext.builder()
                .bidRequest(givenBidRequest(request -> request.tmax(600L)))
                .timeoutContext(timeoutContext)
                .build();

        // when
        final AuctionContext result = target.updateTimeout(auctionContext, 0L);

        // then
        assertThat(result.getBidRequest()).isEqualTo(givenBidRequest(request -> request.tmax(500L)));
        assertThat(result.getTimeoutContext()).isEqualTo(timeoutContext.with(updatedTimeout));
    }

    @Test
    public void enrichBidRequestWithAccountAndPrivacyDataShouldSetDsaFromAccountWhenRequestLacksDsa() {
        // given
        final String accountId = "accId";
        final BidRequest bidRequest = givenBidRequest(builder -> builder
                .imp(emptyList())
                .site(Site.builder()
                        .publisher(Publisher.builder().id(accountId).build())
                        .build()));

        final PrivacyContext privacyContext = PrivacyContext.of(
                Privacy.builder()
                        .gdpr("")
                        .consentString("")
                        .ccpa(Ccpa.EMPTY)
                        .coppa(0)
                        .build(),
                TcfContext.empty(),
                "");

        final Account account = Account.builder()
                .id(accountId)
                .privacy(AccountPrivacyConfig.of(null,
                        null,
                        AccountDsaConfig.of(DefaultDsa.of(0,
                                        1,
                                        2,
                                        List.of(DsaTransparency.of("",
                                                List.of(0)))),
                                null),
                        null,
                        null))
                .build();
        given(applicationSettings.getAccountById(any(), any())).willReturn(Future.succeededFuture(account));

        final AuctionContext auctionContext = AuctionContext.builder()
                .bidRequest(bidRequest)
                .account(account)
                .privacyContext(privacyContext)
                .build();

        // when
        final BidRequest result = target.enrichBidRequestWithAccountAndPrivacyData(auctionContext);

        // then
        assertThat(result)
                .extracting(BidRequest::getRegs)
                .extracting(Regs::getExt)
                .extracting(ExtRegs::getDsa)
                .satisfies(dsa -> {
                    assertThat(dsa.getDsaRequired()).isEqualTo(0);
                    assertThat(dsa.getPubRender()).isEqualTo(1);
                    assertThat(dsa.getDataToPub()).isEqualTo(2);
                    assertThat(dsa.getTransparency()).satisfies(transparencies ->
                            assertThat(transparencies).isEqualTo(List.of(ExtRegsDsaTransparency.of("",
                                    List.of(0)))));
                });
    }

    @Test
    public void enrichBidRequestWithAccountAndPrivacyDataShouldNotSetDsaFromAccountWhenAccountLacksDefaultDsa() {
        // given
        final String accountId = "accId";
        final Regs regs = Regs.builder().build();
        final BidRequest bidRequest = givenBidRequest(builder -> builder
                .imp(emptyList())
                .site(Site.builder()
                        .publisher(Publisher.builder().id(accountId).build())
                        .build())
                .regs(regs));

        final PrivacyContext privacyContext = PrivacyContext.of(
                Privacy.builder()
                        .gdpr("")
                        .consentString("")
                        .ccpa(Ccpa.EMPTY)
                        .coppa(0)
                        .build(),
                TcfContext.empty(),
                "");

        final Account account = Account.builder()
                .id(accountId)
                .privacy(AccountPrivacyConfig.of(null,
                        null,
                        AccountDsaConfig.of(null,
                                null),
                        null,
                        null))
                .build();
        given(applicationSettings.getAccountById(any(), any())).willReturn(Future.succeededFuture(account));

        final AuctionContext auctionContext = AuctionContext.builder()
                .bidRequest(bidRequest)
                .account(account)
                .privacyContext(privacyContext)
                .build();

        // when
        final BidRequest result = target.enrichBidRequestWithAccountAndPrivacyData(auctionContext);

        // then
        assertThat(result)
                .extracting(BidRequest::getRegs)
                .extracting(Regs::getExt)
                .isNull();
        assertThat(result)
                .extracting(BidRequest::getRegs)
                .isSameAs(regs);
    }

    @Test
    public void enrichBidRequestWithAccountAndPrivacyDataShouldNotSetDsaFromAccountWhenRequestContainsDsa() {
        // given
        final String accountId = "accId";
        final BidRequest bidRequest = givenBidRequest(builder -> builder
                .imp(emptyList())
                .site(Site.builder()
                        .publisher(Publisher.builder().id(accountId).build())
                        .build())
                .regs(Regs.builder().ext(ExtRegs.of(null,
                                null,
                                null,
                                ExtRegsDsa.of(0,
                                        1,
                                        2,
                                        List.of(ExtRegsDsaTransparency.of("", List.of(0))))))
                        .build())
        );

        final PrivacyContext privacyContext = PrivacyContext.of(
                Privacy.builder()
                        .gdpr("")
                        .consentString("")
                        .ccpa(Ccpa.EMPTY)
                        .coppa(0)
                        .build(),
                TcfContext.empty(),
                "");

        final Account account = Account.builder()
                .id(accountId)
                .privacy(AccountPrivacyConfig.of(null,
                        null,
                        AccountDsaConfig.of(DefaultDsa.of(3,
                                        4,
                                        5,
                                        List.of(DsaTransparency.of("domain",
                                                List.of(1)))),
                                null),
                        null,
                        null))
                .build();
        given(applicationSettings.getAccountById(any(), any())).willReturn(Future.succeededFuture(account));

        final AuctionContext auctionContext = AuctionContext.builder()
                .bidRequest(bidRequest)
                .account(account)
                .privacyContext(privacyContext)
                .build();

        // when
        final BidRequest result = target.enrichBidRequestWithAccountAndPrivacyData(auctionContext);

        // then
        assertThat(result)
                .extracting(BidRequest::getRegs)
                .extracting(Regs::getExt)
                .extracting(ExtRegs::getDsa)
                .satisfies(dsa -> {
                    assertThat(dsa.getDsaRequired()).isEqualTo(0);
                    assertThat(dsa.getPubRender()).isEqualTo(1);
                    assertThat(dsa.getDataToPub()).isEqualTo(2);
                    assertThat(dsa.getTransparency()).satisfies(transparencies ->
                            assertThat(transparencies).isEqualTo(List.of(ExtRegsDsaTransparency.of("",
                                    List.of(0)))));
                });
    }

    @Test
    public void enrichBidRequestWithAccountAndPrivacyDataShouldSetDsaFromAccountWhenGdprScopeMatches() {
        // given
        final String accountId = "accId";
        final BidRequest bidRequest = givenBidRequest(builder -> builder
                .imp(emptyList())
                .site(Site.builder()
                        .publisher(Publisher.builder().id(accountId).build())
                        .build()));

        final PrivacyContext privacyContext = PrivacyContext.of(
                Privacy.builder()
                        .gdpr("")
                        .consentString("")
                        .ccpa(Ccpa.EMPTY)
                        .coppa(0)
                        .build(),
                TcfContext.builder().inGdprScope(true).build(),
                "");

        final Account account = Account.builder()
                .id(accountId)
                .privacy(AccountPrivacyConfig.of(null,
                        null,
                        AccountDsaConfig.of(DefaultDsa.of(0,
                                        1,
                                        2,
                                        List.of(DsaTransparency.of("",
                                                List.of(0)))),
                                true),
                        null,
                        null))
                .build();
        given(applicationSettings.getAccountById(any(), any())).willReturn(Future.succeededFuture(account));

        final AuctionContext auctionContext = AuctionContext.builder()
                .bidRequest(bidRequest)
                .account(account)
                .privacyContext(privacyContext)
                .build();

        // when
        final BidRequest result = target.enrichBidRequestWithAccountAndPrivacyData(auctionContext);

        // then
        assertThat(result)
                .extracting(BidRequest::getRegs)
                .extracting(Regs::getExt)
                .extracting(ExtRegs::getDsa)
                .satisfies(dsa -> {
                    assertThat(dsa.getDsaRequired()).isEqualTo(0);
                    assertThat(dsa.getPubRender()).isEqualTo(1);
                    assertThat(dsa.getDataToPub()).isEqualTo(2);
                    assertThat(dsa.getTransparency()).satisfies(transparencies ->
                            assertThat(transparencies).isEqualTo(List.of(ExtRegsDsaTransparency.of("",
                                    List.of(0)))));
                });
    }

    @Test
    public void enrichBidRequestWithAccountAndPrivacyDataShouldNotSetDsaFromAccountWhenGdprScopeDoesntMatch() {
        // given
        final String accountId = "accId";
        final Regs regs = Regs.builder().build();
        final BidRequest bidRequest = givenBidRequest(builder -> builder
                .imp(emptyList())
                .site(Site.builder()
                        .publisher(Publisher.builder().id(accountId).build())
                        .build())
                .regs(regs));

        final PrivacyContext privacyContext = PrivacyContext.of(
                Privacy.builder()
                        .gdpr("")
                        .consentString("")
                        .ccpa(Ccpa.EMPTY)
                        .coppa(0)
                        .build(),
                TcfContext.builder().inGdprScope(false).build(),
                "");

        final Account account = Account.builder()
                .id(accountId)
                .privacy(AccountPrivacyConfig.of(null,
                        null,
                        AccountDsaConfig.of(DefaultDsa.of(0,
                                        1,
                                        2,
                                        List.of(DsaTransparency.of("",
                                                List.of(0)))),
                                true),
                        null,
                        null))
                .build();
        given(applicationSettings.getAccountById(any(), any())).willReturn(Future.succeededFuture(account));

        final AuctionContext auctionContext = AuctionContext.builder()
                .bidRequest(bidRequest)
                .account(account)
                .privacyContext(privacyContext)
                .build();

        // when
        final BidRequest result = target.enrichBidRequestWithAccountAndPrivacyData(auctionContext);

        // then
        assertThat(result)
                .extracting(BidRequest::getRegs)
                .extracting(Regs::getExt)
                .isNull();
        assertThat(result)
                .extracting(BidRequest::getRegs)
                .isSameAs(regs);
    }

    private void givenTarget(boolean enforceValidAccount, int timeoutAdjustmentFactor) {
        target = new Ortb2RequestFactory(
                enforceValidAccount,
                timeoutAdjustmentFactor,
                0.01,
                BLACKLISTED_ACCOUNTS,
                uidsCookieService,
                activityInfrastructureCreator,
                requestValidator,
                timeoutResolver,
                timeoutFactory,
                storedRequestProcessor,
                applicationSettings,
                ipAddressHelper,
                hookStageExecutor,
                userAdditionalInfoService,
                priceFloorProcessor,
                countryCodeMapper,
                metrics,
                clock);
    }

    private static String bidRequestToString(BidRequest bidRequest) {
        try {
            return mapper.writeValueAsString(bidRequest);
        } catch (JsonProcessingException e) {
            throw new RuntimeException(e);
        }
    }

    private static BidRequest givenBidRequest(UnaryOperator<BidRequest.BidRequestBuilder> requestCustomizer) {
        return requestCustomizer.apply(BidRequest.builder()).build();
    }
}<|MERGE_RESOLUTION|>--- conflicted
+++ resolved
@@ -178,25 +178,6 @@
         given(userAdditionalInfoService.populate(any()))
                 .willAnswer(invocationOnMock -> Future.succeededFuture(invocationOnMock.getArgument(0)));
 
-<<<<<<< HEAD
-        target = new Ortb2RequestFactory(
-                0.01,
-                BLACKLISTED_ACCOUNTS,
-                uidsCookieService,
-                activityInfrastructureCreator,
-                requestValidator,
-                timeoutResolver,
-                timeoutFactory,
-                storedRequestProcessor,
-                applicationSettings,
-                ipAddressHelper,
-                hookStageExecutor,
-                userAdditionalInfoService,
-                priceFloorProcessor,
-                countryCodeMapper,
-                metrics,
-                clock);
-=======
         givenTarget(false, 90);
     }
 
@@ -205,33 +186,12 @@
         assertThatIllegalArgumentException()
                 .isThrownBy(() -> givenTarget(false, -1))
                 .withMessage("Expected timeout adjustment factor should be in [0, 100].");
->>>>>>> 32ff35e2
     }
 
     @Test
     public void shouldIncrementRejectedByInvalidAccountMetricsIfUnknownUser() {
         // given
-<<<<<<< HEAD
-        target = new Ortb2RequestFactory(
-                0.01,
-                BLACKLISTED_ACCOUNTS,
-                uidsCookieService,
-                activityInfrastructureCreator,
-                requestValidator,
-                timeoutResolver,
-                timeoutFactory,
-                storedRequestProcessor,
-                applicationSettings,
-                ipAddressHelper,
-                hookStageExecutor,
-                userAdditionalInfoService,
-                priceFloorProcessor,
-                countryCodeMapper,
-                metrics,
-                clock);
-=======
         givenTarget(true, 90);
->>>>>>> 32ff35e2
 
         given(applicationSettings.getAccountById(any(), any()))
                 .willReturn(Future.failedFuture(new PreBidException("Not found")));
@@ -255,28 +215,7 @@
     }
 
     @Test
-<<<<<<< HEAD
     public void fetchAccountShouldReturnFailedFutureWhenFailedGetAccountById() {
-        // given
-        target = new Ortb2RequestFactory(
-                0.01,
-                BLACKLISTED_ACCOUNTS,
-                uidsCookieService,
-                activityInfrastructureCreator,
-                requestValidator,
-                timeoutResolver,
-                timeoutFactory,
-                storedRequestProcessor,
-                applicationSettings,
-                ipAddressHelper,
-                hookStageExecutor,
-                userAdditionalInfoService,
-                priceFloorProcessor,
-                countryCodeMapper,
-                metrics,
-                clock);
-=======
-    public void fetchAccountShouldReturnFailedFutureIfAccountIsEnforcedAndIdIsNotProvided() {
         // given
         givenTarget(true, 90);
 
@@ -304,7 +243,6 @@
     public void fetchAccountShouldReturnFailedFutureIfAccountIsEnforcedAndFailedGetAccountById() {
         // given
         givenTarget(true, 90);
->>>>>>> 32ff35e2
 
         given(applicationSettings.getAccountById(any(), any()))
                 .willReturn(Future.failedFuture(new PreBidException("Not found")));
@@ -549,8 +487,6 @@
     }
 
     @Test
-<<<<<<< HEAD
-=======
     public void fetchAccountShouldReturnEmptyAccountIfNotFound() {
         // given
         final String parentAccount = "parentAccount";
@@ -630,7 +566,6 @@
     }
 
     @Test
->>>>>>> 32ff35e2
     public void shouldFetchAccountFromStoredIfStoredLookupIsTrueAndAccountIsNotFoundPreviously() {
         // given
         final BidRequest receivedBidRequest = givenBidRequest(identity());
@@ -697,27 +632,7 @@
     @Test
     public void shouldFetchAccountFromStoredAndReturnFailedFutureIfStoredLookupIsFailed() {
         // given
-<<<<<<< HEAD
-        target = new Ortb2RequestFactory(
-                0.01,
-                BLACKLISTED_ACCOUNTS,
-                uidsCookieService,
-                activityInfrastructureCreator,
-                requestValidator,
-                timeoutResolver,
-                timeoutFactory,
-                storedRequestProcessor,
-                applicationSettings,
-                ipAddressHelper,
-                hookStageExecutor,
-                userAdditionalInfoService,
-                priceFloorProcessor,
-                countryCodeMapper,
-                metrics,
-                clock);
-=======
         givenTarget(true, 90);
->>>>>>> 32ff35e2
 
         final BidRequest receivedBidRequest = givenBidRequest(identity());
         given(storedRequestProcessor.processAuctionRequest(any(), any()))
