--- conflicted
+++ resolved
@@ -165,12 +165,9 @@
                         false,
                         AuctionRequestPayloadImpl.of(invocation.getArgument(0)))));
 
-<<<<<<< HEAD
-=======
         given(dealsPopulator.populate(any()))
                 .willAnswer(invocationOnMock -> Future.succeededFuture(invocationOnMock.getArgument(0)));
 
->>>>>>> 6e7c9eea
         target = new Ortb2RequestFactory(
                 false,
                 BLACKLISTED_ACCOUNTS,
@@ -183,12 +180,8 @@
                 applicationSettings,
                 ipAddressHelper,
                 hookStageExecutor,
-<<<<<<< HEAD
-                dealsProcessor,
+                dealsPopulator,
                 priceFloorProcessor,
-=======
-                dealsPopulator,
->>>>>>> 6e7c9eea
                 countryCodeMapper,
                 clock);
     }
@@ -208,12 +201,8 @@
                 applicationSettings,
                 ipAddressHelper,
                 hookStageExecutor,
-<<<<<<< HEAD
-                dealsProcessor,
+                dealsPopulator,
                 priceFloorProcessor,
-=======
-                dealsPopulator,
->>>>>>> 6e7c9eea
                 countryCodeMapper,
                 clock);
 
@@ -251,12 +240,8 @@
                 applicationSettings,
                 ipAddressHelper,
                 hookStageExecutor,
-<<<<<<< HEAD
-                dealsProcessor,
+                dealsPopulator,
                 priceFloorProcessor,
-=======
-                dealsPopulator,
->>>>>>> 6e7c9eea
                 countryCodeMapper,
                 clock);
 
@@ -599,12 +584,8 @@
                 applicationSettings,
                 ipAddressHelper,
                 hookStageExecutor,
-<<<<<<< HEAD
-                dealsProcessor,
+                dealsPopulator,
                 priceFloorProcessor,
-=======
-                dealsPopulator,
->>>>>>> 6e7c9eea
                 countryCodeMapper,
                 clock);
 
