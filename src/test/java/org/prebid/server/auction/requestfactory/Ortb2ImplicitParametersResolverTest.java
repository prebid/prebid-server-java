--- conflicted
+++ resolved
@@ -72,13 +72,7 @@
 
 public class Ortb2ImplicitParametersResolverTest extends VertxTest {
 
-<<<<<<< HEAD
-    private static final List<String> BLACKLISTED_APPS = singletonList("bad_app");
-
     private static final String ENDPOINT = Endpoint.OPENRTB2_AMP.value();
-=======
-    private static final String ENDPOINT = Endpoint.openrtb2_amp.value();
->>>>>>> 9a30a968
 
     @Rule
     public final MockitoRule mockitoRule = MockitoJUnit.rule();
@@ -1924,20 +1918,12 @@
                 bidRequest, httpRequest, timeoutResolver, Endpoint.OPENRTB2_AUCTION.value());
 
         // then
-<<<<<<< HEAD
-        final ExtRequest expectedExtBidRequest = ExtRequest.of(
-                ExtRequestPrebid.builder()
-                        .pbs(ExtRequestPrebidPbs.of(Endpoint.OPENRTB2_AUCTION.value()))
-                        .build());
-        assertThat(result.getExt()).isEqualTo(expectedExtBidRequest);
-=======
         assertThat(result)
                 .extracting(BidRequest::getExt)
                 .extracting(ExtRequest::getPrebid)
                 .extracting(ExtRequestPrebid::getPbs)
                 .extracting(ExtRequestPrebidPbs::getEndpoint)
-                .isEqualTo(Endpoint.openrtb2_auction.value());
->>>>>>> 9a30a968
+                .isEqualTo(Endpoint.OPENRTB2_AUCTION.value());
     }
 
     @Test
