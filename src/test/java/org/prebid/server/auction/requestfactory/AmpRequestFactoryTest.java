package org.prebid.server.auction.requestfactory;

import com.fasterxml.jackson.core.JsonProcessingException;
import com.iab.openrtb.request.App;
import com.iab.openrtb.request.Banner;
import com.iab.openrtb.request.BidRequest;
import com.iab.openrtb.request.Dooh;
import com.iab.openrtb.request.Format;
import com.iab.openrtb.request.Imp;
import com.iab.openrtb.request.Publisher;
import com.iab.openrtb.request.Regs;
import com.iab.openrtb.request.Site;
import com.iab.openrtb.request.Source;
import com.iab.openrtb.request.User;
import io.vertx.core.Future;
import io.vertx.core.MultiMap;
import io.vertx.core.http.HttpServerRequest;
import io.vertx.core.net.impl.SocketAddressImpl;
import io.vertx.ext.web.RoutingContext;
import org.junit.Before;
import org.junit.Rule;
import org.junit.Test;
import org.mockito.Mock;
import org.mockito.junit.MockitoJUnit;
import org.mockito.junit.MockitoRule;
import org.mockito.stubbing.Answer;
import org.prebid.server.VertxTest;
import org.prebid.server.auction.DebugResolver;
import org.prebid.server.auction.FpdResolver;
import org.prebid.server.auction.GeoLocationServiceWrapper;
import org.prebid.server.auction.ImplicitParametersExtractor;
import org.prebid.server.auction.OrtbTypesResolver;
import org.prebid.server.auction.StoredRequestProcessor;
import org.prebid.server.auction.gpp.AmpGppService;
import org.prebid.server.auction.model.AuctionContext;
import org.prebid.server.auction.model.debug.DebugContext;
import org.prebid.server.auction.privacy.contextfactory.AmpPrivacyContextFactory;
import org.prebid.server.auction.versionconverter.BidRequestOrtbVersionConversionManager;
import org.prebid.server.exception.InvalidRequestException;
import org.prebid.server.geolocation.model.GeoInfo;
import org.prebid.server.metric.MetricName;
import org.prebid.server.model.CaseInsensitiveMultiMap;
import org.prebid.server.model.Endpoint;
import org.prebid.server.model.HttpRequestContext;
import org.prebid.server.privacy.ccpa.Ccpa;
import org.prebid.server.privacy.gdpr.model.TcfContext;
import org.prebid.server.privacy.model.Privacy;
import org.prebid.server.privacy.model.PrivacyContext;
import org.prebid.server.proto.openrtb.ext.ExtIncludeBrandCategory;
import org.prebid.server.proto.openrtb.ext.request.ConsentedProvidersSettings;
import org.prebid.server.proto.openrtb.ext.request.ExtGranularityRange;
import org.prebid.server.proto.openrtb.ext.request.ExtPriceGranularity;
import org.prebid.server.proto.openrtb.ext.request.ExtRegs;
import org.prebid.server.proto.openrtb.ext.request.ExtRequest;
import org.prebid.server.proto.openrtb.ext.request.ExtRequestPrebid;
import org.prebid.server.proto.openrtb.ext.request.ExtRequestPrebidAmp;
import org.prebid.server.proto.openrtb.ext.request.ExtRequestPrebidCache;
import org.prebid.server.proto.openrtb.ext.request.ExtRequestPrebidCacheBids;
import org.prebid.server.proto.openrtb.ext.request.ExtRequestPrebidCacheVastxml;
import org.prebid.server.proto.openrtb.ext.request.ExtRequestPrebidChannel;
import org.prebid.server.proto.openrtb.ext.request.ExtRequestTargeting;
import org.prebid.server.proto.openrtb.ext.request.ExtSite;
import org.prebid.server.proto.openrtb.ext.request.ExtStoredRequest;
import org.prebid.server.proto.openrtb.ext.request.ExtUser;
import org.prebid.server.proto.request.Targeting;

import java.math.BigDecimal;
import java.util.ArrayList;
import java.util.Arrays;
import java.util.HashMap;
import java.util.List;
import java.util.Map;
import java.util.function.Function;

import static java.util.Arrays.asList;
import static java.util.Collections.singletonList;
import static java.util.Collections.singletonMap;
import static java.util.function.Function.identity;
import static org.apache.commons.lang3.StringUtils.EMPTY;
import static org.assertj.core.api.Assertions.assertThat;
import static org.assertj.core.api.Assertions.tuple;
import static org.mockito.ArgumentMatchers.any;
import static org.mockito.ArgumentMatchers.anyBoolean;
import static org.mockito.ArgumentMatchers.anyList;
import static org.mockito.ArgumentMatchers.anyLong;
import static org.mockito.ArgumentMatchers.anyString;
import static org.mockito.ArgumentMatchers.eq;
import static org.mockito.BDDMockito.given;
import static org.mockito.Mockito.doAnswer;
import static org.mockito.Mockito.doReturn;
import static org.mockito.Mockito.verify;
import static org.mockito.Mockito.verifyNoInteractions;
import static org.prebid.server.assertion.FutureAssertion.assertThat;

public class AmpRequestFactoryTest extends VertxTest {

    @Rule
    public final MockitoRule mockitoRule = MockitoJUnit.rule();

    @Mock
    private Ortb2RequestFactory ortb2RequestFactory;
    @Mock
    private StoredRequestProcessor storedRequestProcessor;
    @Mock
    private BidRequestOrtbVersionConversionManager ortbVersionConversionManager;
    @Mock
    private AmpGppService ampGppService;
    @Mock
    private OrtbTypesResolver ortbTypesResolver;
    @Mock
    private ImplicitParametersExtractor implicitParametersExtractor;
    @Mock
    private Ortb2ImplicitParametersResolver ortb2ImplicitParametersResolver;
    @Mock
    private FpdResolver fpdResolver;
    @Mock
    private AmpPrivacyContextFactory ampPrivacyContextFactory;
    @Mock
    private DebugResolver debugResolver;
    @Mock
    private GeoLocationServiceWrapper geoLocationServiceWrapper;

    private AmpRequestFactory target;

    @Mock
    private HttpServerRequest httpRequest;
    @Mock
    private RoutingContext routingContext;

    private BidRequest defaultBidRequest;

    @Before
    public void setUp() {
        defaultBidRequest = BidRequest.builder().build();

        given(ortbVersionConversionManager.convertToAuctionSupportedVersion(any()))
                .willAnswer(invocation -> invocation.getArgument(0));

        given(ampGppService.contextFrom(any())).willReturn(Future.succeededFuture());
        given(ampGppService.updateBidRequest(any(), any()))
                .willAnswer(invocation -> invocation.getArgument(0));

        given(routingContext.request()).willReturn(httpRequest);
        given(routingContext.queryParams()).willReturn(
                MultiMap.caseInsensitiveMultiMap()
                        .add("tag_id", "tagId"));
        given(httpRequest.headers()).willReturn(MultiMap.caseInsensitiveMultiMap());
        given(httpRequest.remoteAddress()).willReturn(new SocketAddressImpl(1234, "host"));

        given(ortb2RequestFactory.createAuctionContext(any(), eq(MetricName.amp))).willReturn(AuctionContext.builder()
                .prebidErrors(new ArrayList<>())
                .build());
        given(ortb2RequestFactory.executeEntrypointHooks(any(), any(), any()))
                .willAnswer(invocation -> toHttpRequest(invocation.getArgument(0), invocation.getArgument(1)));
        given(ortb2RequestFactory.restoreResultFromRejection(any()))
                .willAnswer(invocation -> Future.failedFuture((Throwable) invocation.getArgument(0)));
        given(ortb2RequestFactory.enrichWithPriceFloors(any())).willAnswer(invocation -> invocation.getArgument(0));
        given(ortb2RequestFactory.updateTimeout(any())).willAnswer(invocation -> invocation.getArgument(0));

        given(fpdResolver.resolveApp(any(), any()))
                .willAnswer(invocationOnMock -> invocationOnMock.getArgument(0));
        given(fpdResolver.resolveSite(any(), any()))
                .willAnswer(invocationOnMock -> invocationOnMock.getArgument(0));
        given(fpdResolver.resolveUser(any(), any()))
                .willAnswer(invocationOnMock -> invocationOnMock.getArgument(0));
        given(fpdResolver.resolveImpExt(any(), any())).willAnswer(invocationOnMock -> invocationOnMock.getArgument(0));
        given(ortb2RequestFactory.activityInfrastructureFrom(any()))
                .willReturn(Future.succeededFuture());
        given(geoLocationServiceWrapper.lookup(any()))
                .willReturn(Future.succeededFuture(GeoInfo.builder().vendor("vendor").build()));

        given(debugResolver.debugContextFrom(any())).willReturn(DebugContext.of(true, true, null));

        final PrivacyContext defaultPrivacyContext = PrivacyContext.of(
                Privacy.builder()
                        .gdpr("0")
                        .consentString(EMPTY)
                        .ccpa(Ccpa.EMPTY)
                        .coppa(0)
                        .build(),
                TcfContext.empty());
        given(ampPrivacyContextFactory.contextFrom(any()))
                .willReturn(Future.succeededFuture(defaultPrivacyContext));

        target = new AmpRequestFactory(
                ortb2RequestFactory,
                storedRequestProcessor,
                ortbVersionConversionManager,
                ampGppService,
                ortbTypesResolver,
                implicitParametersExtractor,
                ortb2ImplicitParametersResolver,
                fpdResolver,
                ampPrivacyContextFactory,
                debugResolver,
                jacksonMapper,
                geoLocationServiceWrapper);
    }

    @Test
    public void shouldReturnFailedFutureIfRequestHasNoTagId() {
        // given
        routingContext.queryParams().set("tag_id", (String) null);

        // when
        final Future<?> future = target.fromRequest(routingContext, 0L);

        // then
        verifyNoInteractions(storedRequestProcessor);
        assertThat(future.failed()).isTrue();
        assertThat(future.cause()).isInstanceOf(InvalidRequestException.class);
        assertThat(((InvalidRequestException) future.cause()).getMessages())
                .hasSize(1).containsOnly("AMP requests require an AMP tag_id");
    }

    @Test
    public void shouldReturnFailedFutureIfStoredBidRequestHasNoImp() {
        // given
        givenBidRequest(identity());

        // when
        final Future<?> future = target.fromRequest(routingContext, 0L);

        // then
        assertThat(future.failed()).isTrue();
        assertThat(future.cause()).isInstanceOf(InvalidRequestException.class);
        assertThat(((InvalidRequestException) future.cause()).getMessages())
                .hasSize(1).containsOnly("data for tag_id='tagId' does not define the required imp array.");
    }

    @Test
    public void shouldReturnFailedFutureIfStoredBidRequestHasMoreThenOneImp() {
        // given
        final Imp imp = Imp.builder().build();
        givenBidRequest(identity(), imp, imp);

        // when
        final Future<?> future = target.fromRequest(routingContext, 0L);

        // then
        assertThat(future.failed()).isTrue();
        assertThat(future.cause()).isInstanceOf(InvalidRequestException.class);
        assertThat(((InvalidRequestException) future.cause()).getMessages())
                .hasSize(1).containsOnly("data for tag_id 'tagId' includes 2 imp elements. Only one is allowed");
    }

    @Test
    public void shouldReturnFailedFutureIfStoredBidRequestHasApp() {
        // given
        final Imp imp = Imp.builder().build();
        givenBidRequest(builder -> builder.app(App.builder().build()), imp);

        // when
        final Future<?> future = target.fromRequest(routingContext, 0L);

        // then
        assertThat(future.failed()).isTrue();
        assertThat(future.cause()).isInstanceOf(InvalidRequestException.class);
        assertThat(((InvalidRequestException) future.cause()).getMessages())
                .hasSize(1).containsOnly("request.app must not exist in AMP stored requests.");
    }

    @Test
    public void shouldReturnFailedFutureIfStoredBidRequestHasDooh() {
        // given
        final Imp imp = Imp.builder().build();
        givenBidRequest(builder -> builder.dooh(Dooh.builder().build()), imp);

        // when
        final Future<?> future = target.fromRequest(routingContext, 0L);

        // then
        assertThat(future.failed()).isTrue();
        assertThat(future.cause()).isInstanceOf(InvalidRequestException.class);
        assertThat(((InvalidRequestException) future.cause()).getMessages())
                .hasSize(1).containsOnly("request.dooh must not exist in AMP stored requests.");
    }

    @Test
    public void shouldUseQueryParamsModifiedByEntrypointHooks() {
        // given
        routingContext.queryParams().set("debug", "0");

        doAnswer(invocation -> Future.succeededFuture(HttpRequestContext.builder()
                .queryParams(CaseInsensitiveMultiMap.builder()
                        .add("tag_id", "tagId")
                        .add("debug", "1")
                        .build())
                .build()))
                .when(ortb2RequestFactory)
                .executeEntrypointHooks(any(), any(), any());

        givenBidRequest();

        // when
        final BidRequest request = target.fromRequest(routingContext, 0L).result().getBidRequest();

        // then
        assertThat(singletonList(request))
                .extracting(BidRequest::getExt).isNotNull()
                .extracting(ExtRequest::getPrebid)
                .extracting(ExtRequestPrebid::getDebug)
                .containsExactly(1);
    }

    @Test
    public void shouldReturnFailedFutureIfEntrypointHookRejectedRequest() {
        // given
        givenBidRequest();

        final Throwable exception = new RuntimeException();
        doAnswer(invocation -> Future.failedFuture(exception))
                .when(ortb2RequestFactory)
                .executeEntrypointHooks(any(), any(), any());

        final AuctionContext auctionContext = AuctionContext.builder().requestRejected(true).build();
        doReturn(Future.succeededFuture(auctionContext))
                .when(ortb2RequestFactory)
                .restoreResultFromRejection(eq(exception));

        // when
        final Future<AuctionContext> future = target.fromRequest(routingContext, 0L);

        // then
        assertThat(future).succeededWith(auctionContext);
    }

    @Test
    public void shouldEnrichAuctionContextWithDebugContext() {
        // given
        givenBidRequest();

        // when
        final Future<AuctionContext> result = target.fromRequest(routingContext, 0);

        // then
        verify(debugResolver).debugContextFrom(any());
        assertThat(result.result().getDebugContext())
                .isEqualTo(DebugContext.of(true, true, null));
    }

    @Test
    public void shouldReturnBidRequestWithDefaultPrebidValuesIfPrebidIsNullInStoredRequest() {
        // given
        givenBidRequest();

        // when
        final BidRequest request = target.fromRequest(routingContext, 0L).result().getBidRequest();

        // then
        // result was wrapped to list because extracting method works different on iterable and not iterable objects,
        // which force to make type casting or exception handling in lambdas
        assertThat(singletonList(request))
                .extracting(BidRequest::getExt)
                .extracting(ExtRequest::getPrebid)
                .containsExactly(ExtRequestPrebid.builder()
                        .storedrequest(ExtStoredRequest.of("tagId"))
                        .amp(ExtRequestPrebidAmp.of(singletonMap("tag_id", "tagId")))
                        .targeting(ExtRequestTargeting.builder()
                                .pricegranularity(mapper.valueToTree(ExtPriceGranularity.of(2,
                                        singletonList(ExtGranularityRange.of(BigDecimal.valueOf(20),
                                                BigDecimal.valueOf(0.1))))))
                                .includewinners(true)
                                .includebidderkeys(true)
                                .build())
                        .cache(ExtRequestPrebidCache.of(ExtRequestPrebidCacheBids.of(null, null),
                                ExtRequestPrebidCacheVastxml.of(null, null), null))
                        .build());
    }

    @Test
    public void shouldCallOrtbTypeResolver() {
        // given
        givenBidRequest();

        // when
        target.fromRequest(routingContext, 0L).result();

        // then
        verify(ortbTypesResolver).normalizeTargeting(any(), anyList(), any());
    }

    @Test
    public void shouldReturnBidRequestWithDefaultTargetingIfStoredBidRequestExtHasNoTargeting() {
        // given
        givenBidRequest();

        // when
        final BidRequest request = target.fromRequest(routingContext, 0L).result().getBidRequest();

        // then
        assertThat(singletonList(request))
                .extracting(BidRequest::getExt).isNotNull()
                .extracting(ExtRequest::getPrebid)
                .extracting(ExtRequestPrebid::getTargeting)
                .extracting(ExtRequestTargeting::getPricegranularity, ExtRequestTargeting::getIncludewinners)
                .containsExactly(tuple(
                        // default priceGranularity
                        mapper.valueToTree(ExtPriceGranularity.of(2, singletonList(ExtGranularityRange.of(
                                BigDecimal.valueOf(20), BigDecimal.valueOf(0.1))))),
                        // default includeWinners
                        true));
    }

    @Test
    public void shouldReturnBidRequestWithDefaultIncludeWinnersIfStoredBidRequestExtTargetingHasNoIncludeWinners() {
        // given
        givenBidRequest(
                builder -> builder
                        .ext(givenRequestExt(
                                ExtRequestTargeting.builder()
                                        .pricegranularity(mapper.createObjectNode().put("foo", "bar"))
                                        .build())),
                Imp.builder().build());

        // when
        final BidRequest request = target.fromRequest(routingContext, 0L).result().getBidRequest();

        // then
        assertThat(singletonList(request))
                .extracting(BidRequest::getExt).isNotNull()
                .extracting(ExtRequest::getPrebid)
                .extracting(ExtRequestPrebid::getTargeting)
                .extracting(ExtRequestTargeting::getIncludewinners)
                .containsExactly(true);
    }

    @Test
    public void shouldReturnBidRequestWithIncludeWinnersFromStoredBidRequest() {
        // given
        givenBidRequest(
                builder -> builder
                        .ext(givenRequestExt(
                                ExtRequestTargeting.builder()
                                        .pricegranularity(mapper.createObjectNode().put("foo", "bar"))
                                        .includewinners(false)
                                        .build())),
                Imp.builder().build());

        // when
        final BidRequest request = target.fromRequest(routingContext, 0L).result().getBidRequest();

        // then
        assertThat(singletonList(request))
                .extracting(BidRequest::getExt).isNotNull()
                .extracting(ExtRequest::getPrebid)
                .extracting(ExtRequestPrebid::getTargeting)
                .extracting(ExtRequestTargeting::getIncludewinners)
                .containsExactly(false);
    }

    @Test
    public void shouldReturnBidRequestWithIncludeFormatFromStoredBidRequest() {
        // given
        givenBidRequest(
                builder -> builder
                        .ext(givenRequestExt(
                                ExtRequestTargeting.builder()
                                        .pricegranularity(mapper.createObjectNode().put("foo", "bar"))
                                        .includeformat(true)
                                        .build())),
                Imp.builder().build());

        // when
        final BidRequest request = target.fromRequest(routingContext, 0L).result().getBidRequest();

        // then
        assertThat(singletonList(request))
                .extracting(BidRequest::getExt).isNotNull()
                .extracting(ExtRequest::getPrebid)
                .extracting(ExtRequestPrebid::getTargeting)
                .extracting(ExtRequestTargeting::getIncludeformat)
                .containsExactly(true);
    }

    @Test
    public void shouldReturnBidRequestWithDefaultIncludeBidderKeysIfStoredRequestExtTargetingHasNoIncludeBidderKeys() {
        // given
        givenBidRequest(
                builder -> builder.ext(givenRequestExt(ExtRequestTargeting.builder().includewinners(false).build())),
                Imp.builder().build());

        // when
        final BidRequest request = target.fromRequest(routingContext, 0L).result().getBidRequest();

        // then
        assertThat(singletonList(request))
                .extracting(BidRequest::getExt).isNotNull()
                .extracting(ExtRequest::getPrebid)
                .extracting(ExtRequestPrebid::getTargeting)
                .extracting(ExtRequestTargeting::getIncludewinners, ExtRequestTargeting::getIncludebidderkeys)
                // assert that includeBidderKeys was set with default value and includewinners remained unchanged
                .containsExactly(tuple(false, true));
    }

    @Test
    public void shouldReturnBidRequestWithIncludeBidderKeysFromStoredBidRequest() {
        // given
        givenBidRequest(
                builder -> builder
                        .ext(givenRequestExt(
                                ExtRequestTargeting.builder()
                                        .pricegranularity(mapper.createObjectNode().put("foo", "bar"))
                                        .includebidderkeys(false)
                                        .build())),
                Imp.builder().build());

        // when
        final BidRequest request = target.fromRequest(routingContext, 0L).result().getBidRequest();

        // then
        assertThat(singletonList(request))
                .extracting(BidRequest::getExt).isNotNull()
                .extracting(ExtRequest::getPrebid)
                .extracting(ExtRequestPrebid::getTargeting)
                .extracting(ExtRequestTargeting::getIncludebidderkeys)
                .containsExactly(false);
    }

    @Test
    public void shouldReturnBidRequestWithDefaultPriceGranularityIfStoredBidRequestExtTargetingHasNoPriceGranularity() {
        // given
        givenBidRequest(
                builder -> builder
                        .ext(givenRequestExt(ExtRequestTargeting.builder().includewinners(false).build())),
                Imp.builder().build());

        // when
        final BidRequest request = target.fromRequest(routingContext, 0L).result().getBidRequest();

        // then
        assertThat(singletonList(request))
                .extracting(BidRequest::getExt).isNotNull()
                .extracting(ExtRequest::getPrebid)
                .extracting(ExtRequestPrebid::getTargeting)
                .extracting(ExtRequestTargeting::getIncludewinners, ExtRequestTargeting::getPricegranularity)
                // assert that priceGranularity was set with default value and includeWinners remained unchanged
                .containsExactly(
                        tuple(false, mapper.valueToTree(ExtPriceGranularity.of(2, singletonList(
                                ExtGranularityRange.of(BigDecimal.valueOf(20), BigDecimal.valueOf(0.1)))))));
    }

    @Test
    public void shouldReturnBidRequestWithNotChangedExtRequestPrebidTargetingFields() {
        // given
        givenBidRequest(
                builder -> builder
                        .ext(givenRequestExt(ExtRequestTargeting.builder()
                                .includebrandcategory(ExtIncludeBrandCategory.of(1, "publisher", true, false))
                                .truncateattrchars(10)
                                .build())),
                Imp.builder().build());

        // when
        final BidRequest request = target.fromRequest(routingContext, 0L).result().getBidRequest();

        // then
        assertThat(singletonList(request))
                .extracting(BidRequest::getExt).isNotNull()
                .extracting(ExtRequest::getPrebid)
                .extracting(ExtRequestPrebid::getTargeting)
                .extracting(ExtRequestTargeting::getIncludebrandcategory, ExtRequestTargeting::getTruncateattrchars)
                .containsOnly(tuple(ExtIncludeBrandCategory.of(1, "publisher", true, false), 10));
    }

    @Test
    public void shouldReturnBidRequestWithDefaultCachingIfStoredBidRequestExtHasNoCaching() {
        // given
        givenBidRequest();

        // when
        final BidRequest request = target.fromRequest(routingContext, 0L).result().getBidRequest();

        // then
        assertThat(singletonList(request))
                .extracting(BidRequest::getExt).isNotNull()
                .extracting(extBidRequest -> extBidRequest.getPrebid().getCache().getBids())
                .containsExactly(ExtRequestPrebidCacheBids.of(null, null));
    }

    @Test
    public void shouldReturnBidRequestWithChannelFromStoredBidRequest() {
        // given
        givenBidRequest(
                builder -> builder
                        .ext(ExtRequest.of(ExtRequestPrebid.builder()
                                .channel(ExtRequestPrebidChannel.of("custom"))
                                .build())),
                Imp.builder().build());

        // when
        final BidRequest request = target.fromRequest(routingContext, 0L).result().getBidRequest();

        // then
        assertThat(singletonList(request))
                .extracting(BidRequest::getExt)
                .extracting(extBidRequest -> extBidRequest.getPrebid().getChannel())
                .containsExactly(ExtRequestPrebidChannel.of("custom"));
    }

    @Test
    public void shouldReturnBidRequestWithImpSecureEqualsToOneIfInitiallyItWasNotSecured() {
        // given
        givenBidRequest();

        // when
        final BidRequest request = target.fromRequest(routingContext, 0L).result().getBidRequest();

        // then
        assertThat(singletonList(request))
                .flatExtracting(BidRequest::getImp)
                .extracting(Imp::getSecure)
                .containsExactly(1);
    }

    @Test
    public void shouldReturnBidRequestWithExtPrebidDebugOneWhenDebugQueryParamIsOne() {
        // given
        routingContext.queryParams().add("debug", "1");

        givenBidRequest();

        // when
        final BidRequest request = target.fromRequest(routingContext, 0L).result().getBidRequest();

        // then
        assertThat(singletonList(request))
                .extracting(BidRequest::getExt)
                .extracting(ExtRequest::getPrebid)
                .extracting(ExtRequestPrebid::getDebug)
                .containsOnly(1);
    }

    @Test
    public void shouldReturnBidRequestWithExtPrebidDebugZeroWhenDebugQueryParamIsZero() {
        // given
        routingContext.queryParams().add("debug", "0");

        givenBidRequest();

        // when
        final BidRequest request = target.fromRequest(routingContext, 0L).result().getBidRequest();

        // then
        assertThat(singletonList(request))
                .extracting(BidRequest::getExt)
                .extracting(ExtRequest::getPrebid)
                .extracting(ExtRequestPrebid::getDebug)
                .containsOnly(0);
    }

    @Test
    public void shouldReturnBidRequestWithoutExtPrebidDebugWhenDebugQueryParamIsNotValid() {
        // given
        routingContext.queryParams().add("debug", "3");

        givenBidRequest();

        // when
        final BidRequest request = target.fromRequest(routingContext, 0L).result().getBidRequest();

        // then
        assertThat(singletonList(request))
                .extracting(BidRequest::getExt)
                .extracting(ExtRequest::getPrebid)
                .extracting(ExtRequestPrebid::getDebug)
                .containsNull();
    }

    @Test
    public void shouldReturnBidRequestWithOverriddenTagIdBySlotParamValue() {
        // given
        routingContext.queryParams().add("slot", "Overridden-tagId");

        givenBidRequest();

        // when
        final BidRequest request = target.fromRequest(routingContext, 0L).result().getBidRequest();

        // then
        assertThat(singletonList(request))
                .flatExtracting(BidRequest::getImp)
                .extracting(Imp::getTagid)
                .containsOnly("Overridden-tagId");
    }

    @Test
    public void shouldSetBidRequestSiteExt() {
        // given
        routingContext.queryParams().add("curl", "");

        givenBidRequest();

        // when
        final BidRequest request = target.fromRequest(routingContext, 0L).result().getBidRequest();

        // then
        assertThat(singletonList(request))
                .extracting(BidRequest::getSite)
                .extracting(Site::getExt)
                .containsOnly(ExtSite.of(1, null));
    }

    @Test
    public void shouldReturnBidRequestWithSitePageAndDomainFromCurlQueryParam() {
        // given
        routingContext.queryParams().add("curl", "http://overridden.site.page:8080/path");

        givenBidRequest();

        // when
        final BidRequest request = target.fromRequest(routingContext, 0L).result().getBidRequest();

        // then
        assertThat(singletonList(request))
                .extracting(BidRequest::getSite)
                .extracting(Site::getPage, Site::getDomain, Site::getExt)
                .containsOnly(tuple(
                        "http://overridden.site.page:8080/path", "overridden.site.page", ExtSite.of(1, null)));
    }

    @Test
    public void shouldReturnBidRequestWithSitePublisherIdFromAccountQueryParam() {
        // given
        routingContext.queryParams().add("account", "accountId");

        givenBidRequest();

        // when
        final BidRequest request = target.fromRequest(routingContext, 0L).result().getBidRequest();

        // then
        assertThat(singletonList(request))
                .extracting(BidRequest::getSite)
                .extracting(Site::getPublisher, Site::getExt)
                .containsOnly(tuple(
                        Publisher.builder().id("accountId").build(),
                        ExtSite.of(1, null)));
    }

    @Test
    public void shouldReturnRequestWithOverriddenBannerFormatByOverwriteWHParamsRespectingThemOverWH() {
        // given
        routingContext.queryParams().add("w", "10");
        routingContext.queryParams().add("ow", "1000");
        routingContext.queryParams().add("h", "20");
        routingContext.queryParams().add("oh", "2000");
        routingContext.queryParams().add("ms", "44x88,66x99");

        givenBidRequest(
                identity(),
                Imp.builder()
                        .banner(Banner.builder()
                                .format(singletonList(Format.builder()
                                        .w(1)
                                        .h(2)
                                        .build()))
                                .build()).build());

        // when
        final BidRequest request = target.fromRequest(routingContext, 0L).result().getBidRequest();

        // then
        assertThat(singletonList(request))
                .flatExtracting(BidRequest::getImp)
                .extracting(Imp::getBanner)
                .flatExtracting(Banner::getFormat)
                .extracting(Format::getW, Format::getH)
                .containsOnly(tuple(1000, 2000), tuple(44, 88), tuple(66, 99));
    }

    @Test
    public void shouldReturnBidRequestWithOverriddenBannerFromOWAndHParamAndMultiListIfOHIsMissed() {
        // given
        routingContext.queryParams().add("ow", "10");
        routingContext.queryParams().add("w", "30");
        routingContext.queryParams().add("h", "40");
        routingContext.queryParams().add("ms", "50x60");

        givenBidRequest(
                identity(),
                Imp.builder()
                        .banner(Banner.builder()
                                .format(singletonList(Format.builder()
                                        .w(1)
                                        .h(2)
                                        .build()))
                                .build()).build());

        // when
        final BidRequest request = target.fromRequest(routingContext, 0L).result().getBidRequest();

        // then
        assertThat(singletonList(request))
                .flatExtracting(BidRequest::getImp)
                .extracting(Imp::getBanner)
                .flatExtracting(Banner::getFormat)
                .extracting(Format::getW, Format::getH)
                .containsOnly(tuple(10, 40), tuple(50, 60));
    }

    @Test
    public void shouldReturnBidRequestWithOverriddenBannerFromWAndOHParamAndMultiListIfOWIsMissed() {
        // given
        routingContext.queryParams().add("oh", "20");
        routingContext.queryParams().add("w", "30");
        routingContext.queryParams().add("h", "40");
        routingContext.queryParams().add("ms", "50x60");

        givenBidRequest(
                identity(),
                Imp.builder()
                        .banner(Banner.builder()
                                .format(singletonList(Format.builder()
                                        .w(1)
                                        .h(2)
                                        .build()))
                                .build()).build());

        // when
        final BidRequest request = target.fromRequest(routingContext, 0L).result().getBidRequest();

        // then
        assertThat(singletonList(request))
                .flatExtracting(BidRequest::getImp)
                .extracting(Imp::getBanner)
                .flatExtracting(Banner::getFormat)
                .extracting(Format::getW, Format::getH)
                .containsOnly(tuple(30, 20), tuple(50, 60));
    }

    @Test
    public void shouldReturnBidRequestWithBannerFromHWParamsAndMultiList() {
        // given
        routingContext.queryParams().add("w", "30");
        routingContext.queryParams().add("h", "40");
        routingContext.queryParams().add("ms", "50x60");

        givenBidRequest(
                identity(),
                Imp.builder()
                        .banner(Banner.builder()
                                .format(singletonList(Format.builder()
                                        .w(1)
                                        .h(2)
                                        .build()))
                                .build()).build());

        // when
        final BidRequest request = target.fromRequest(routingContext, 0L).result().getBidRequest();

        // then
        assertThat(singletonList(request))
                .flatExtracting(BidRequest::getImp)
                .extracting(Imp::getBanner)
                .flatExtracting(Banner::getFormat)
                .extracting(Format::getW, Format::getH)
                .containsOnly(tuple(30, 40), tuple(50, 60));
    }

    @Test
    public void shouldReturnBidRequestWithOverriddenBannerFromWAndHParamsIfOwOhAndMultiListAreMissed() {
        // given
        routingContext.queryParams().add("w", "30");
        routingContext.queryParams().add("h", "40");

        givenBidRequest(
                identity(),
                Imp.builder()
                        .banner(Banner.builder()
                                .format(singletonList(Format.builder()
                                        .w(1)
                                        .h(2)
                                        .build()))
                                .build()).build());

        // when
        final BidRequest request = target.fromRequest(routingContext, 0L).result().getBidRequest();

        // then
        assertThat(singletonList(request))
                .flatExtracting(BidRequest::getImp)
                .extracting(Imp::getBanner)
                .flatExtracting(Banner::getFormat)
                .extracting(Format::getW, Format::getH)
                .containsOnly(tuple(30, 40));
    }

    @Test
    public void shouldReturnBidRequestWithUpdatedWidthForAllBannerFormatsWhenOnlyWIsPresentInParams() {
        // given
        routingContext.queryParams().add("w", "30");

        givenBidRequest(
                identity(),
                Imp.builder()
                        .banner(Banner.builder()
                                .format(asList(Format.builder().w(1).h(2).build(),
                                        Format.builder().w(3).h(4).build()))
                                .build()).build());

        // when
        final BidRequest request = target.fromRequest(routingContext, 0L).result().getBidRequest();

        // then
        assertThat(singletonList(request))
                .flatExtracting(BidRequest::getImp)
                .extracting(Imp::getBanner)
                .flatExtracting(Banner::getFormat)
                .extracting(Format::getW, Format::getH)
                .containsOnly(tuple(30, 2), tuple(30, 4));
    }

    @Test
    public void shouldReturnBidRequestWithUpdatedHeightForAllBannerFormatsWhenOnlyHIsPresentInParams() {
        // given
        routingContext.queryParams().add("h", "40");

        givenBidRequest(
                identity(),
                Imp.builder()
                        .banner(Banner.builder()
                                .format(asList(Format.builder().w(1).h(2).build(),
                                        Format.builder().w(3).h(4).build()))
                                .build()).build());

        // when
        final BidRequest request = target.fromRequest(routingContext, 0L).result().getBidRequest();

        // then
        assertThat(singletonList(request))
                .flatExtracting(BidRequest::getImp)
                .extracting(Imp::getBanner)
                .flatExtracting(Banner::getFormat)
                .extracting(Format::getW, Format::getH)
                .containsOnly(tuple(1, 40), tuple(3, 40));
    }

    @Test
    public void shouldReturnBidRequestWithOverriddenBannerFormatsByMultiSizeParams() {
        // given
        routingContext.queryParams().add("ms", "44x88,66x99");

        givenBidRequest(
                identity(),
                Imp.builder()
                        .banner(Banner.builder()
                                .format(singletonList(Format.builder()
                                        .w(1)
                                        .h(2)
                                        .build()))
                                .build()).build());

        // when
        final BidRequest request = target.fromRequest(routingContext, 0L).result().getBidRequest();

        // then
        assertThat(singletonList(request))
                .flatExtracting(BidRequest::getImp)
                .extracting(Imp::getBanner)
                .flatExtracting(Banner::getFormat)
                .extracting(Format::getW, Format::getH)
                .containsOnly(tuple(44, 88), tuple(66, 99));
    }

    @Test
    public void shouldReturnBidRequestWithOriginalBannerFormatsWhenMultiSizeParamContainsCompletelyInvalidValue() {
        // given
        routingContext.queryParams().add("ms", ",");

        givenBidRequest(
                identity(),
                Imp.builder()
                        .banner(Banner.builder()
                                .format(singletonList(Format.builder()
                                        .w(1)
                                        .h(2)
                                        .build()))
                                .build()).build());

        // when
        final BidRequest request = target.fromRequest(routingContext, 0L).result().getBidRequest();

        // then
        assertThat(singletonList(request))
                .flatExtracting(BidRequest::getImp)
                .extracting(Imp::getBanner)
                .flatExtracting(Banner::getFormat)
                .extracting(Format::getW, Format::getH)
                .containsOnly(tuple(1, 2));
    }

    @Test
    public void shouldReturnBidRequestWithOriginBannerFormatsWhenMultiSizeParamContainsAtLeastOneInvalidValue() {
        // given
        routingContext.queryParams().add("ms", ",33x,44x77,abc,");

        givenBidRequest(
                identity(),
                Imp.builder()
                        .banner(Banner.builder()
                                .format(singletonList(Format.builder()
                                        .w(1)
                                        .h(2)
                                        .build()))
                                .build()).build());

        // when
        final BidRequest request = target.fromRequest(routingContext, 0L).result().getBidRequest();

        // then
        assertThat(singletonList(request))
                .flatExtracting(BidRequest::getImp)
                .extracting(Imp::getBanner)
                .flatExtracting(Banner::getFormat)
                .extracting(Format::getW, Format::getH)
                .containsOnly(tuple(1, 2));
    }

    @Test
    public void shouldReturnBidRequestOverriddenBannerFormatsWhenMsParamSizePairHasOneInvalidValue() {
        // given
        routingContext.queryParams().add("ms", "900xZ");

        givenBidRequest(
                identity(),
                Imp.builder()
                        .banner(Banner.builder()
                                .format(singletonList(Format.builder()
                                        .w(1)
                                        .h(2)
                                        .build()))
                                .build()).build());

        // when
        final BidRequest request = target.fromRequest(routingContext, 0L).result().getBidRequest();

        // then
        assertThat(singletonList(request))
                .flatExtracting(BidRequest::getImp)
                .extracting(Imp::getBanner)
                .flatExtracting(Banner::getFormat)
                .extracting(Format::getW, Format::getH)
                .containsOnly(tuple(900, 0));
    }

    @Test
    public void shouldReturnBidRequestWithOriginBannerFormatsWhenMultiSizeParamContainsAtLeastOneZeroPairSize() {
        // given
        routingContext.queryParams().add("ms", "44x77, 0x0");

        givenBidRequest(
                identity(),
                Imp.builder()
                        .banner(Banner.builder()
                                .format(singletonList(Format.builder()
                                        .w(1)
                                        .h(2)
                                        .build()))
                                .build()).build());

        // when
        final BidRequest request = target.fromRequest(routingContext, 0L).result().getBidRequest();

        // then
        assertThat(singletonList(request))
                .flatExtracting(BidRequest::getImp)
                .extracting(Imp::getBanner)
                .flatExtracting(Banner::getFormat)
                .extracting(Format::getW, Format::getH)
                .containsOnly(tuple(1, 2));
    }

    @Test
    public void shouldReturnBidRequestWithOverriddenBannerFormatsWhenMultiSizeParamContainsPartiallyInvalidParams() {
        // given
        routingContext.queryParams().add("ms", "33x,44x77");

        givenBidRequest(
                identity(),
                Imp.builder()
                        .banner(Banner.builder()
                                .format(singletonList(Format.builder()
                                        .w(1)
                                        .h(2)
                                        .build()))
                                .build()).build());

        // when
        final BidRequest request = target.fromRequest(routingContext, 0L).result().getBidRequest();

        // then
        assertThat(singletonList(request))
                .flatExtracting(BidRequest::getImp)
                .extracting(Imp::getBanner)
                .flatExtracting(Banner::getFormat)
                .extracting(Format::getW, Format::getH)
                .containsOnly(tuple(33, 0), tuple(44, 77));
    }

    @Test
    public void shouldReturnBidRequestWithOriginBannerFormatsWhenAllParametersAreZero() {
        // given
        routingContext.queryParams().add("ow", "0");
        routingContext.queryParams().add("oh", "0");
        routingContext.queryParams().add("w", "0");
        routingContext.queryParams().add("h", "0");
        routingContext.queryParams().add("ms", "0x0");

        givenBidRequest(
                identity(),
                Imp.builder()
                        .banner(Banner.builder()
                                .format(singletonList(Format.builder()
                                        .w(1)
                                        .h(2)
                                        .build()))
                                .build()).build());

        // when
        final BidRequest request = target.fromRequest(routingContext, 0L).result().getBidRequest();

        // then
        assertThat(singletonList(request))
                .flatExtracting(BidRequest::getImp)
                .extracting(Imp::getBanner)
                .flatExtracting(Banner::getFormat)
                .extracting(Format::getW, Format::getH)
                .containsOnly(tuple(1, 2));
    }

    @Test
    public void shouldReturnBidRequestWithOverriddenBannerWhenInvalidParamTreatedAsZeroValue() {
        // given
        routingContext.queryParams().add("ow", "100");
        routingContext.queryParams().add("oh", "invalid");
        routingContext.queryParams().add("h", "200");

        givenBidRequest(
                identity(),
                Imp.builder()
                        .banner(Banner.builder()
                                .format(singletonList(Format.builder()
                                        .w(1)
                                        .h(2)
                                        .build()))
                                .build()).build());

        // when
        final BidRequest request = target.fromRequest(routingContext, 0L).result().getBidRequest();

        // then
        assertThat(singletonList(request))
                .flatExtracting(BidRequest::getImp)
                .extracting(Imp::getBanner)
                .flatExtracting(Banner::getFormat)
                .extracting(Format::getW, Format::getH)
                .containsOnly(tuple(100, 200));
    }

    @Test
    public void shouldReturnBidRequestWithTmaxFromTimeoutQueryParam() {
        // given
        routingContext.queryParams().add("timeout", "1000");

        givenBidRequest();

        // when
        final BidRequest request = target.fromRequest(routingContext, 0L).result().getBidRequest();

        // then
        assertThat(request.getTmax()).isEqualTo(1000L);
    }

    @Test
    public void shouldReturnBidRequestWithoutUserExtConsentWhenConsentAndAddtlConsentAreAbsent() {
        // given
        givenBidRequest();

        // when
        final BidRequest result = target.fromRequest(routingContext, 0L).result().getBidRequest();

        // then
        assertThat(result.getUser()).isNull();
    }

    @Test
    public void shouldReturnBidRequestWithoutUserExtConsentWhenConsentTypeIsNotTcfAndAddtlConsentIsAbsent() {
        // given
        routingContext.queryParams()
                .add("consent_type", "3")
                .add("consent_string", "consent_string");

        givenBidRequest();

        // when
        final BidRequest result = target.fromRequest(routingContext, 0L).result().getBidRequest();

        // then
        assertThat(result.getUser()).isNull();
    }

    @Test
    public void shouldReturnBidRequestWithUserExtConsentWhenGdprConsentIsValidAndConsentTypeIsNotPresent() {
        // given
        routingContext.queryParams().add("gdpr_consent", "BONV8oqONXwgmADACHENAO7pqzAAppY");

        givenBidRequest();

        // when
        final BidRequest result = target.fromRequest(routingContext, 0L).result().getBidRequest();

        // then
        assertThat(result.getUser())
                .isEqualTo(User.builder()
                        .consent("BONV8oqONXwgmADACHENAO7pqzAAppY")
                        .build());
    }

    @Test
    public void shouldReturnBidRequestWithUserExtConsentWhenGdprConsentIsValidAndConsentTypeIsTCFV2() {
        // given
        routingContext.queryParams()
                .add("gdpr_consent", "BONV8oqONXwgmADACHENAO7pqzAAppY")
                .add("consent_type", "2");

        givenBidRequest();

        // when
        final BidRequest result = target.fromRequest(routingContext, 0L).result().getBidRequest();

        // then
        assertThat(result.getUser())
                .isEqualTo(User.builder()
                        .consent("BONV8oqONXwgmADACHENAO7pqzAAppY")
                        .build());
    }

    @Test
    public void shouldReturnBidRequestWithProvidersSettingsContainsAddtlConsentIfParamIsPresent() {
        // given
        routingContext.queryParams()
                .add("addtl_consent", "someConsent");

        givenBidRequest();

        // when
        final BidRequest result = target.fromRequest(routingContext, 0L).result().getBidRequest();

        // then
        assertThat(result.getUser())
                .isEqualTo(User.builder()
                        .ext(ExtUser.builder()
                                .consentedProvidersSettings(ConsentedProvidersSettings.of("someConsent"))
                                .build())
                        .build());
    }

    @Test
    public void shouldReturnBidRequestImpExtContextDataWithTargetingAttributes() throws JsonProcessingException {
        // given
        routingContext.queryParams()
                .add("targeting", mapper.writeValueAsString(
                        Targeting.of(Arrays.asList("appnexus", "rubicon"), null, null)));

        given(fpdResolver.resolveImpExt(any(), any()))
                .willReturn(mapper.createObjectNode().set("context", mapper.createObjectNode()
                        .set("data", mapper.createObjectNode().put("attr1", "value1").put("attr2", "value2"))));

        givenBidRequest();

        // when
        final BidRequest request = target.fromRequest(routingContext, 0L).result().getBidRequest();

        // then
        assertThat(singletonList(request))
                .flatExtracting(BidRequest::getImp)
                .containsOnly(Imp.builder().secure(1).ext(mapper.createObjectNode().set("context",
                        mapper.createObjectNode().set("data", mapper.createObjectNode().put("attr1", "value1")
                                .put("attr2", "value2")))).build());
    }

    @Test
    public void shouldThrowInvalidRequestExceptionWhenTargetingHasTypeOtherToObject() {
        // given
        routingContext.queryParams().add("targeting", "[\"a\"]");

        givenBidRequest();

        // when
        final Future<AuctionContext> result = target.fromRequest(routingContext, 0L);

        // then
        assertThat(result.failed()).isTrue();
        assertThat(result.cause())
                .isInstanceOf(InvalidRequestException.class)
                .hasMessage("Error decoding targeting, expected type is `object` but was ARRAY");
    }

    @Test
    public void shouldReturnBidRequestWithRegsContainsGdprEqualOneIfGdprAppliesIsTrue() {
        // given
        routingContext.queryParams().add("gdpr_applies", "true");

        givenBidRequest();

        // when
        final BidRequest result = target.fromRequest(routingContext, 0L).result().getBidRequest();

        // then
        assertThat(result.getRegs())
                .isEqualTo(Regs.builder().gdpr(1).build());
    }

    @Test
    public void shouldNotAddErrorToAuctionContextIfNoConsentParamProvided() {
        // given
        givenBidRequest();

        // when
        final AuctionContext result = target.fromRequest(routingContext, 0L).result();

        // then
        assertThat(result.getPrebidErrors()).isEmpty();
    }

    @Test
    public void shouldAddErrorToAuctionContextWhenConsentTypeIsInvalid() {
        // given
        routingContext.queryParams().add("consent_type", "invalid");

        givenBidRequest();

        // when
        final AuctionContext result = target.fromRequest(routingContext, 0L).result();

        // then
        assertThat(result.getPrebidErrors())
                .containsExactly("Invalid consent_type param passed");
    }

    @Test
    public void shouldAddErrorToAuctionContextWhenConsentStringQueryParamIsInvalid() {
        // given
        routingContext.queryParams().add("consent_string", "consent-value");

        givenBidRequest();

        // when
        final AuctionContext result = target.fromRequest(routingContext, 0L).result();

        // then
        assertThat(result.getPrebidErrors())
                .containsExactly("Amp request parameter consent_string has invalid format: consent-value");
    }

    @Test
    public void shouldAddErrorToAuctionContextWhenGdprConsentQueryParamIsInvalid() {
        // given
        routingContext.queryParams().add("gdpr_consent", "consent-value");

        givenBidRequest();

        // when
        final AuctionContext result = target.fromRequest(routingContext, 0L).result();

        // then
        assertThat(result.getPrebidErrors())
                .containsExactly("Amp request parameter gdpr_consent has invalid format: consent-value");
    }

    @Test
    public void shouldReturnBidRequestWithRegsContainsGdprEqualZeroIfGdprAppliesIsFalse() {
        // given
        routingContext.queryParams().add("gdpr_applies", "false");

        givenBidRequest();

        // when
        final BidRequest result = target.fromRequest(routingContext, 0L).result().getBidRequest();

        // then
        assertThat(result.getRegs())
                .isEqualTo(Regs.builder().gdpr(0).build());
    }

    @Test
    public void shouldReturnBidRequestWithRegsExtUsPrivacyWhenGdprConsentQueryParamIsValidUsPrivacyString() {
        // given
        routingContext.queryParams().add("gdpr_consent", "1N--");

        givenBidRequest();

        // when
        final BidRequest result = target.fromRequest(routingContext, 0L).result().getBidRequest();

        // then
        assertThat(result.getRegs())
                .isEqualTo(Regs.builder().usPrivacy("1N--").build());
    }

    @Test
    public void shouldReturnBidRequestWithRegsExtUsPrivacyWhenConsentTypeIsNotPresent() {
        // given
        routingContext.queryParams().add("consent_string", "1Y-N");

        givenBidRequest();

        // when
        final BidRequest result = target.fromRequest(routingContext, 0L).result().getBidRequest();

        // then
        assertThat(result.getRegs())
                .isEqualTo(Regs.builder().usPrivacy("1Y-N").build());
    }

    @Test
    public void shouldReturnBidRequestWithRegsExtUsPrivacyWhenConsentStringIsValidAndConsentTypeIsUsPrivacy() {
        // given
        routingContext.queryParams()
                .add("consent_string", "1Y-N")
                .add("consent_type", "3");

        givenBidRequest();

        // when
        final BidRequest result = target.fromRequest(routingContext, 0L).result().getBidRequest();

        // then
        assertThat(result.getRegs())
                .isEqualTo(Regs.builder().usPrivacy("1Y-N").build());
    }

    @Test
    public void shouldReturnBidRequestWithRegsGppWhenConsentStringIsPresentAndConsentTypeIsGpp() {
        // given
        routingContext.queryParams()
                .add("consent_string", "someGppString")
                .add("consent_type", "4");

        givenBidRequest();

        // when
        final BidRequest result = target.fromRequest(routingContext, 0L).result().getBidRequest();

        // then
        assertThat(result.getRegs())
                .isEqualTo(Regs.builder().gpp("someGppString").build());
    }

    @Test
    public void shouldReturnBidRequestWithRegsGppSidWhenGppSidParameterPresentAndCanBeParsed() {
        // given
        routingContext.queryParams().add("gpp_sid", "1,2,3");

        givenBidRequest();

        // when
        final BidRequest result = target.fromRequest(routingContext, 0L).result().getBidRequest();

        // then
        assertThat(result.getRegs())
                .isEqualTo(Regs.builder().gppSid(List.of(1, 2, 3)).build());
    }

    @Test
    public void shouldPopulateRegsObjectWithGppDataIfGppSidCouldBeParsed() {
        // given
        routingContext.queryParams()
                .add("consent_string", "someGppString")
                .add("consent_type", "4")
                .add("gpp_sid", "1,2,3");

        givenBidRequest();

        // when
        final BidRequest result = target.fromRequest(routingContext, 0L).result().getBidRequest();

        // then
        assertThat(result.getRegs())
                .isEqualTo(Regs.builder()
                        .gpp("someGppString")
                        .gppSid(List.of(1, 2, 3))
                        .build());
    }

    @Test
    public void shouldReturnBidRequestWithGpc() {
        // given
        given(implicitParametersExtractor.gpcFrom(any())).willReturn("1");

        givenBidRequest();

        // when
        final BidRequest result = target.fromRequest(routingContext, 0L).result().getBidRequest();

        // then
        assertThat(result.getRegs()).isEqualTo(Regs.builder()
                .ext(ExtRegs.of(null, null, "1", null))
                .build());
    }

    @Test
    public void shouldNotPopulateRegsObjectWithGppDataIfGppSidCouldNotBeParsed() {
        // given
        routingContext.queryParams()
                .add("consent_string", "someGppString")
                .add("consent_type", "4")
                .add("gpp_sid", "1,2,ab");

        givenBidRequest();

        // when
        final BidRequest result = target.fromRequest(routingContext, 0L).result().getBidRequest();

        // then
        assertThat(result.getRegs()).isNull();
    }

    @Test
    public void shouldReturnBidRequestWithCreatedExtPrebidAmpData() {
        // given
        routingContext.queryParams()
                .add("queryParam1", "value1")
                .add("queryParam2", "value2");

        givenBidRequest();

        // when
        final BidRequest result = target.fromRequest(routingContext, 0L).result().getBidRequest();

        // then
        final Map<String, String> expectedAmpData = new HashMap<>();
        expectedAmpData.put("queryParam1", "value1");
        expectedAmpData.put("queryParam2", "value2");
        expectedAmpData.put("tag_id", "tagId");
        assertThat(singletonList(result))
                .extracting(BidRequest::getExt)
                .extracting(ExtRequest::getPrebid)
                .extracting(ExtRequestPrebid::getAmp)
                .extracting(ExtRequestPrebidAmp::getData)
                .containsOnly(expectedAmpData);
    }

    @Test
    public void shouldReturnModifiedBidRequestWhenRequestWasPopulatedWithImplicitParams() {
        // given
        givenBidRequest();

        final BidRequest updatedBidRequest = defaultBidRequest.toBuilder().id("updated").build();
        given(ortb2ImplicitParametersResolver.resolve(any(), any(), any(), anyBoolean()))
                .willReturn(updatedBidRequest);

        // when
        final AuctionContext result = target.fromRequest(routingContext, 0L).result();

        // then
        assertThat(result.getBidRequest()).isEqualTo(updatedBidRequest);
    }

    @Test
    public void shouldReturnPopulatedPrivacyContextAndGeoWhenPrivacyEnforcementReturnContext() {
        // given
        givenBidRequest();

        final GeoInfo geoInfo = GeoInfo.builder().vendor("vendor").city("found").build();
        final PrivacyContext privacyContext = PrivacyContext.of(
                Privacy.builder()
                        .gdpr("1")
                        .consentString("consent")
                        .ccpa(Ccpa.EMPTY)
                        .coppa(0)
                        .build(),
                TcfContext.builder().geoInfo(geoInfo).build());

        given(ampPrivacyContextFactory.contextFrom(any())).willReturn(Future.succeededFuture(privacyContext));

        // when
        final AuctionContext result = target.fromRequest(routingContext, 0L).result();

        // then
        assertThat(result.getPrivacyContext()).isEqualTo(privacyContext);
        assertThat(result.getGeoInfo()).isEqualTo(geoInfo);
    }

    @Test
    public void shouldPassAmpEndpointAndRequestMetricType() {
        // given
        givenBidRequest();

        // when
        target.fromRequest(routingContext, 0L);

        // then
        verify(ortb2RequestFactory).createAuctionContext(eq(Endpoint.openrtb2_amp), eq(MetricName.amp));
    }

    @Test
    public void shouldUseBidRequestModifiedByProcessedAuctionRequestHooks() {
        // given
        givenBidRequest(
                builder -> builder
                        .site(Site.builder().domain("example.com").build())
                        .ext(ExtRequest.empty()),
                Imp.builder().build());

        final BidRequest modifiedBidRequest = BidRequest.builder()
                .app(App.builder().bundle("org.company.application").build())
                .build();
        doAnswer(invocation -> Future.succeededFuture(modifiedBidRequest))
                .when(ortb2RequestFactory)
                .executeProcessedAuctionRequestHooks(any());

        // when
        final Future<AuctionContext> result = target.fromRequest(routingContext, 0L);

        // then
        final BidRequest resultBidRequest = result.result().getBidRequest();
        assertThat(resultBidRequest.getSite()).isNull();
        assertThat(resultBidRequest.getApp()).isEqualTo(App.builder().bundle("org.company.application").build());
    }

    @Test
    public void shouldReturnFailedFutureIfProcessedAuctionRequestHookRejectedRequest() {
        // given
        givenBidRequest();

        final Throwable exception = new RuntimeException();
        doAnswer(invocation -> Future.failedFuture(exception))
                .when(ortb2RequestFactory)
                .executeProcessedAuctionRequestHooks(any());

        final AuctionContext auctionContext = AuctionContext.builder().requestRejected(true).build();
        doReturn(Future.succeededFuture(auctionContext))
                .when(ortb2RequestFactory)
                .restoreResultFromRejection(eq(exception));

        // when
        final Future<AuctionContext> future = target.fromRequest(routingContext, 0L);

        // then
        assertThat(future).succeededWith(auctionContext);
    }

    @Test
    public void shouldConvertBidRequestToInternalOpenRTBVersion() {
        // given
        givenBidRequest();

        given(ortbVersionConversionManager.convertToAuctionSupportedVersion(any())).willAnswer(
                invocation -> ((BidRequest) invocation.getArgument(0))
                        .toBuilder()
                        .source(Source.builder().tid("uniqTid").build())
                        .build());

        // when
        final Future<AuctionContext> future = target.fromRequest(routingContext, 0L);

        // then
        assertThat(future).isSucceeded();
        assertThat(future.result())
                .extracting(AuctionContext::getBidRequest)
                .extracting(BidRequest::getSource)
                .isEqualTo(Source.builder().tid("uniqTid").build());
    }

    @Test
    public void shouldUpdateTimeout() {
        // given
        givenBidRequest();

        given(ortb2RequestFactory.updateTimeout(any()))
                .willAnswer(invocation -> {
                    final AuctionContext auctionContext = invocation.getArgument(0);
                    return auctionContext.with(auctionContext.getBidRequest().toBuilder().tmax(10000L).build());
                });

        // when
        final Future<AuctionContext> future = target.fromRequest(routingContext, 0L);

        // then
        assertThat(future).isSucceeded();
        assertThat(future.result())
                .extracting(AuctionContext::getBidRequest)
                .extracting(BidRequest::getTmax)
                .isEqualTo(10000L);
    }

    private void givenBidRequest(
            Function<BidRequest.BidRequestBuilder, BidRequest.BidRequestBuilder> storedBidRequestBuilderCustomizer,
            Imp... imps) {
        final List<Imp> impList = imps.length > 0 ? asList(imps) : null;

        given(storedRequestProcessor.processAmpRequest(any(), anyString(), any()))
                .willAnswer(invocation -> {
                    final BidRequest argument = invocation.getArgument(2);
                    return Future.succeededFuture(
                            storedBidRequestBuilderCustomizer.apply(argument.toBuilder().imp(impList)).build());
                });

        given(ortb2RequestFactory.enrichAuctionContext(any(), any(), any(), anyLong()))
                .willAnswer(invocationOnMock -> ((AuctionContext) invocationOnMock.getArguments()[0]).toBuilder()
                        .httpRequest((HttpRequestContext) invocationOnMock.getArguments()[1])
                        .bidRequest((BidRequest) invocationOnMock.getArguments()[2])
                        .build());
        given(ortb2RequestFactory.fetchAccount(any())).willReturn(Future.succeededFuture());

        given(ortb2ImplicitParametersResolver.resolve(any(), any(), any(), anyBoolean())).willAnswer(
                answerWithFirstArgument());
        given(ortb2RequestFactory.validateRequest(any(), any(), any()))
                .willAnswer(invocation -> Future.succeededFuture((BidRequest) invocation.getArgument(0)));

        given(ortb2RequestFactory.enrichBidRequestWithAccountAndPrivacyData(any()))
<<<<<<< HEAD
                .willAnswer(invocation -> Future.succeededFuture(
                        ((AuctionContext) invocation.getArgument(0)).getBidRequest()));
=======
                .willAnswer(invocation -> Future.succeededFuture(((AuctionContext) invocation.getArgument(0))
                        .getBidRequest()));
        given(ortb2RequestFactory.enrichBidRequestWithGeolocationData(any()))
                .willAnswer(invocation -> Future.succeededFuture(((AuctionContext) invocation.getArgument(0))
                        .getBidRequest()));
>>>>>>> 4ab3caea
        given(ortb2RequestFactory.executeProcessedAuctionRequestHooks(any()))
                .willAnswer(invocation -> Future.succeededFuture(
                        ((AuctionContext) invocation.getArgument(0)).getBidRequest()));
    }

    private void givenBidRequest() {
        givenBidRequest(identity(), Imp.builder().build());
    }

    private Answer<Object> answerWithFirstArgument() {
        return invocationOnMock -> invocationOnMock.getArguments()[0];
    }

    private static Future<HttpRequestContext> toHttpRequest(RoutingContext routingContext, String body) {
        return Future.succeededFuture(HttpRequestContext.builder()
                .absoluteUri(routingContext.request().absoluteURI())
                .queryParams(toCaseInsensitiveMultiMap(routingContext.queryParams()))
                .headers(toCaseInsensitiveMultiMap(routingContext.request().headers()))
                .body(body)
                .scheme(routingContext.request().scheme())
                .remoteHost(routingContext.request().remoteAddress().host())
                .build());
    }

    private static CaseInsensitiveMultiMap toCaseInsensitiveMultiMap(MultiMap originalMap) {
        final CaseInsensitiveMultiMap.Builder mapBuilder = CaseInsensitiveMultiMap.builder();
        originalMap.entries().forEach(entry -> mapBuilder.add(entry.getKey(), entry.getValue()));

        return mapBuilder.build();
    }

    private static ExtRequest givenRequestExt(ExtRequestTargeting extRequestTargeting) {
        return ExtRequest.of(ExtRequestPrebid.builder()
                .targeting(extRequestTargeting)
                .build());
    }
}<|MERGE_RESOLUTION|>--- conflicted
+++ resolved
@@ -1711,16 +1711,11 @@
                 .willAnswer(invocation -> Future.succeededFuture((BidRequest) invocation.getArgument(0)));
 
         given(ortb2RequestFactory.enrichBidRequestWithAccountAndPrivacyData(any()))
-<<<<<<< HEAD
-                .willAnswer(invocation -> Future.succeededFuture(
-                        ((AuctionContext) invocation.getArgument(0)).getBidRequest()));
-=======
                 .willAnswer(invocation -> Future.succeededFuture(((AuctionContext) invocation.getArgument(0))
                         .getBidRequest()));
         given(ortb2RequestFactory.enrichBidRequestWithGeolocationData(any()))
                 .willAnswer(invocation -> Future.succeededFuture(((AuctionContext) invocation.getArgument(0))
                         .getBidRequest()));
->>>>>>> 4ab3caea
         given(ortb2RequestFactory.executeProcessedAuctionRequestHooks(any()))
                 .willAnswer(invocation -> Future.succeededFuture(
                         ((AuctionContext) invocation.getArgument(0)).getBidRequest()));
