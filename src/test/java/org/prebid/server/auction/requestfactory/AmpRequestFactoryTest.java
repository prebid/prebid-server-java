--- conflicted
+++ resolved
@@ -135,7 +135,7 @@
         given(httpRequest.headers()).willReturn(MultiMap.caseInsensitiveMultiMap());
         given(httpRequest.remoteAddress()).willReturn(new SocketAddressImpl(1234, "host"));
 
-        given(ortb2RequestFactory.createAuctionContext(any(), eq(MetricName.AMP))).willReturn(AuctionContext.builder()
+        given(ortb2RequestFactory.createAuctionContext(any(), eq(MetricName.amp))).willReturn(AuctionContext.builder()
                 .prebidErrors(new ArrayList<>())
                 .build());
         given(ortb2RequestFactory.executeEntrypointHooks(any(), any(), any()))
@@ -1314,10 +1314,7 @@
     @Test
     public void shouldAddErrorToAuctionContextWhenConsentTypeIsInvalid() {
         // given
-<<<<<<< HEAD
-        routingContext.queryParams()
-                .add("gdpr_consent", "1YY-")
-                .add("consent_type", "2");
+        routingContext.queryParams().add("consent_type", "invalid");
 
         givenBidRequest();
 
@@ -1326,52 +1323,7 @@
 
         // then
         assertThat(result.getPrebidErrors())
-                .containsExactly("Amp request parameter gdpr_consent has"
-                        + " invalid format for consent type tcfV2: 1YY-");
-    }
-
-    @Test
-    public void shouldAddErrorToAuctionContextWhenConsentStringQueryParamIsUsPrivacyButConsentTypeIsTcf() {
-        // given
-        routingContext.queryParams()
-                .add("consent_string", "1YY-")
-                .add("consent_type", "2");
-=======
-        routingContext.queryParams().add("consent_type", "invalid");
->>>>>>> 4bbeb3f2
-
-        givenBidRequest();
-
-        // when
-        final AuctionContext result = target.fromRequest(routingContext, 0L).result();
-
-        // then
-        assertThat(result.getPrebidErrors())
-<<<<<<< HEAD
-                .containsExactly(
-                        "Amp request parameter consent_string has"
-                                + " invalid format for consent type tcfV2: 1YY-");
-    }
-
-    @Test
-    public void shouldAddErrorToAuctionContextWhenConsentStringQueryParamIsTcfV2ButConsentTypeIsCcpa() {
-        // given
-        routingContext.queryParams()
-                .add("consent_string", "BONV8oqONXwgmADACHENAO7pqzAAppY")
-                .add("consent_type", "3");
-
-        givenBidRequest();
-
-        // when
-        final AuctionContext result = target.fromRequest(routingContext, 0L).result();
-
-        // then
-        assertThat(result.getPrebidErrors())
-                .containsExactly("Amp request parameter consent_string has invalid format for "
-                                + "consent type usPrivacy: BONV8oqONXwgmADACHENAO7pqzAAppY");
-=======
                 .containsExactly("Invalid consent_type param passed");
->>>>>>> 4bbeb3f2
     }
 
     @Test
@@ -1537,7 +1489,7 @@
         target.fromRequest(routingContext, 0L);
 
         // then
-        verify(ortb2RequestFactory).createAuctionContext(eq(Endpoint.OPENRTB2_AMP), eq(MetricName.AMP));
+        verify(ortb2RequestFactory).createAuctionContext(eq(Endpoint.openrtb2_amp), eq(MetricName.amp));
     }
 
     @Test
