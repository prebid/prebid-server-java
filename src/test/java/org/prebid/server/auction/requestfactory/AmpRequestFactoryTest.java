--- conflicted
+++ resolved
@@ -56,7 +56,6 @@
 import org.prebid.server.proto.openrtb.ext.request.ExtSite;
 import org.prebid.server.proto.openrtb.ext.request.ExtUser;
 import org.prebid.server.proto.request.Targeting;
-import org.prebid.server.settings.model.Account;
 
 import java.math.BigDecimal;
 import java.util.ArrayList;
@@ -74,6 +73,7 @@
 import static org.assertj.core.api.Assertions.assertThat;
 import static org.assertj.core.api.Assertions.tuple;
 import static org.mockito.ArgumentMatchers.any;
+import static org.mockito.ArgumentMatchers.anyBoolean;
 import static org.mockito.ArgumentMatchers.anyList;
 import static org.mockito.ArgumentMatchers.anyLong;
 import static org.mockito.ArgumentMatchers.anyString;
@@ -727,33 +727,23 @@
     @Test
     public void shouldReturnBidRequestWithSitePublisherIdOverriddenWithAccountParamValue() {
         // given
-<<<<<<< HEAD
         routingContext.queryParams().add("account", "accountId");
-=======
-        final String accountId = "accountId";
-        given(httpRequest.getParam("account")).willReturn(accountId);
->>>>>>> 4710f5d4
-
-        givenBidRequest(Function.identity(), Imp.builder().build());
-
-        given(ortb2RequestFactory.fetchAccountAndCreateAuctionContext(any(), any(), any(), eq(true), anyLong(),
-                any()))
-                .willAnswer(invocationOnMock -> Future.succeededFuture(
-                        AuctionContext.builder()
-                                .routingContext(routingContext)
-                                .account(Account.builder().id(accountId).build())
-                                .bidRequest((BidRequest) invocationOnMock.getArguments()[1])
-                                .build()));
-
-        // when
-        final Future<AuctionContext> result = target.fromRequest(routingContext, 0L);
-
-        // then
-        assertThat(singletonList(result.result().getBidRequest()))
+
+        givenBidRequest(
+                builder -> builder
+                        .ext(ExtRequest.empty())
+                        .site(Site.builder().publisher(Publisher.builder().id("will-be-overridden").build()).build()),
+                Imp.builder().build());
+
+        // when
+        final BidRequest request = target.fromRequest(routingContext, 0L).result().getBidRequest();
+
+        // then
+        assertThat(singletonList(request))
                 .extracting(BidRequest::getSite)
                 .extracting(Site::getPublisher, Site::getExt)
                 .containsOnly(tuple(
-                        Publisher.builder().id(accountId).build(),
+                        Publisher.builder().id("accountId").build(),
                         ExtSite.of(1, null)));
     }
 
@@ -1343,13 +1333,8 @@
         final AuctionContext result = target.fromRequest(routingContext, 0L).result();
 
         // then
-<<<<<<< HEAD
         assertThat(result.getPrebidErrors())
                 .contains("Amp request parameter consent_string or gdpr_consent have invalid format: consent-value");
-=======
-        assertThat(result.getPrebidErrors()).contains("Amp request parameter consent_string or gdpr_consent have"
-                + " invalid format: consent-value");
->>>>>>> 4710f5d4
     }
 
     @Test
@@ -1670,23 +1655,12 @@
                             storedBidRequestBuilderCustomizer.apply(argument.toBuilder().imp(impList)).build());
                 });
 
-<<<<<<< HEAD
         given(ortb2RequestFactory.enrichAuctionContext(any(), any(), any(), anyLong()))
                 .willAnswer(invocationOnMock -> ((AuctionContext) invocationOnMock.getArguments()[0]).toBuilder()
+                        .httpRequest((HttpRequestWrapper) invocationOnMock.getArguments()[1])
                         .bidRequest((BidRequest) invocationOnMock.getArguments()[2])
                         .build());
         given(ortb2RequestFactory.fetchAccount(any(), anyBoolean())).willReturn(Future.succeededFuture());
-=======
-        final MetricName metricName = MetricName.amp;
-        given(ortb2RequestFactory.fetchAccountAndCreateAuctionContext(any(), any(), eq(metricName), eq(true),
-                anyLong(), any()))
-                .willAnswer(invocationOnMock -> Future.succeededFuture(
-                        AuctionContext.builder()
-                                .routingContext((RoutingContext) invocationOnMock.getArguments()[0])
-                                .bidRequest((BidRequest) invocationOnMock.getArguments()[1])
-                                .prebidErrors(new ArrayList<>())
-                                .build()));
->>>>>>> 4710f5d4
 
         given(ortb2ImplicitParametersResolver.resolve(any(), any(), any())).willAnswer(
                 answerWithFirstArgument());
