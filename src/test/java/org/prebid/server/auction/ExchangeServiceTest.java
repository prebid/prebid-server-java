--- conflicted
+++ resolved
@@ -3632,7 +3632,6 @@
         willReturn(ValidationResult.error("validation error")).given(responseBidValidator)
                 .validate(argThat(bid -> bid.getBid().getDealid().equals("dealId2")), any(), any(), any());
 
-<<<<<<< HEAD
         final BidRequest bidRequest = givenBidRequest(singletonList(givenImp(singletonMap("someBidder", 1),
                 builder -> builder
                         .id("impId")
@@ -3651,27 +3650,6 @@
                                                                 null, "someBidder"))))
                                                 .build()))
                                 .build()))),
-=======
-        final BidRequest bidRequest = givenBidRequest(
-                singletonList(givenImp(singletonMap("someBidder", 1),
-                        builder -> builder
-                                .id("impId")
-                                .pmp(Pmp.builder()
-                                        .deals(asList(
-                                                Deal.builder()
-                                                        .id("dealId1")
-                                                        .ext(mapper.valueToTree(ExtDeal.of(
-                                                                ExtDealLine.of("lineItemId1", null,
-                                                                        null, "someBidder"))))
-                                                        .build(),
-                                                Deal.builder()
-                                                        .id("dealId2")
-                                                        .ext(mapper.valueToTree(ExtDeal.of(
-                                                                ExtDealLine.of("lineItemId2", null,
-                                                                        null, "someBidder"))))
-                                                        .build()))
-                                        .build()))),
->>>>>>> 73eec79c
                 identity());
         final AuctionContext auctionContext = givenRequestContext(bidRequest);
 
