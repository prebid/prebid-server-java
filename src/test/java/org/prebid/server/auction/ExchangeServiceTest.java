--- conflicted
+++ resolved
@@ -1388,7 +1388,7 @@
                         null, null, ExtRequestTargeting.of(Json.mapper.valueToTree(ExtPriceGranularity.of(
                                 2, singletonList(ExtGranularityRange.of(BigDecimal.valueOf(5),
                                         BigDecimal.valueOf(0.5))))), null, true, true), null,
-                        ExtRequestPrebidCache.of(null, ExtRequestPrebidCacheVastxml.of(100)))))));
+                        ExtRequestPrebidCache.of(null, ExtRequestPrebidCacheVastxml.of(100,null)))))));
 
         // when
         exchangeService.holdAuction(bidRequest, uidsCookie, timeout, metricsContext);
@@ -1449,7 +1449,7 @@
                                 null, null, ExtRequestTargeting.of(Json.mapper.valueToTree(ExtPriceGranularity.of(
                                         2, singletonList(ExtGranularityRange.of(BigDecimal.valueOf(5),
                                                 BigDecimal.valueOf(0.5))))), null, true, true), null,
-                                ExtRequestPrebidCache.of(null, ExtRequestPrebidCacheVastxml.of(null)))))));
+                                ExtRequestPrebidCache.of(null, ExtRequestPrebidCacheVastxml.of(null,null)))))));
 
         // when
         exchangeService.holdAuction(bidRequest, uidsCookie, timeout, metricsContext);
@@ -1479,8 +1479,7 @@
                         null, null, ExtRequestTargeting.of(Json.mapper.valueToTree(ExtPriceGranularity.of(
                                 2, singletonList(ExtGranularityRange.of(BigDecimal.valueOf(5),
                                         BigDecimal.valueOf(0.5))))), null, true, true), null,
-<<<<<<< HEAD
-                        ExtRequestPrebidCache.of(ExtRequestPrebidCacheBids.of(null), null))))));
+                        ExtRequestPrebidCache.of(ExtRequestPrebidCacheBids.of(null,null), null))))));
 
         // when
         exchangeService.holdAuction(bidRequest, uidsCookie, timeout, metricsContext);
@@ -1506,10 +1505,7 @@
                         null, null, ExtRequestTargeting.of(Json.mapper.valueToTree(ExtPriceGranularity.of(
                                 2, singletonList(ExtGranularityRange.of(BigDecimal.valueOf(5),
                                         BigDecimal.valueOf(0.5))))), null, true, true), null,
-                        ExtRequestPrebidCache.of(ExtRequestPrebidCacheBids.of(null), null))))));
-=======
-                        ExtRequestPrebidCache.of(null, ExtRequestPrebidCacheVastxml.of(100, null)))))));
->>>>>>> 2b35ca38
+                        ExtRequestPrebidCache.of(ExtRequestPrebidCacheBids.of(null,null), null))))));
 
         // when
         exchangeService.holdAuction(bidRequest, uidsCookie, timeout, metricsContext);
