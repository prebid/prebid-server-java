package org.prebid.server.auction;

import com.fasterxml.jackson.core.JsonProcessingException;
import com.fasterxml.jackson.core.type.TypeReference;
import com.fasterxml.jackson.databind.JsonNode;
import com.fasterxml.jackson.databind.node.ObjectNode;
import com.iab.openrtb.request.App;
import com.iab.openrtb.request.Banner;
import com.iab.openrtb.request.BidRequest;
import com.iab.openrtb.request.BidRequest.BidRequestBuilder;
import com.iab.openrtb.request.Device;
import com.iab.openrtb.request.Format;
import com.iab.openrtb.request.Geo;
import com.iab.openrtb.request.Imp;
import com.iab.openrtb.request.Imp.ImpBuilder;
import com.iab.openrtb.request.Publisher;
import com.iab.openrtb.request.Regs;
import com.iab.openrtb.request.Site;
import com.iab.openrtb.request.User;
import com.iab.openrtb.response.Bid;
import com.iab.openrtb.response.BidResponse;
import com.iab.openrtb.response.SeatBid;
import io.vertx.core.Future;
import org.apache.commons.collections4.MapUtils;
import org.junit.Before;
import org.junit.Rule;
import org.junit.Test;
import org.mockito.ArgumentCaptor;
import org.mockito.Mock;
import org.mockito.Spy;
import org.mockito.junit.MockitoJUnit;
import org.mockito.junit.MockitoRule;
import org.prebid.server.VertxTest;
import org.prebid.server.auction.model.AuctionContext;
import org.prebid.server.auction.model.BidRequestCacheInfo;
import org.prebid.server.auction.model.BidderPrivacyResult;
import org.prebid.server.auction.model.BidderResponse;
import org.prebid.server.auction.model.StoredResponseResult;
import org.prebid.server.bidder.Bidder;
import org.prebid.server.bidder.BidderCatalog;
import org.prebid.server.bidder.HttpBidderRequester;
import org.prebid.server.bidder.Usersyncer;
import org.prebid.server.bidder.model.BidderBid;
import org.prebid.server.bidder.model.BidderError;
import org.prebid.server.bidder.model.BidderSeatBid;
import org.prebid.server.cookie.UidsCookie;
import org.prebid.server.currency.CurrencyConversionService;
import org.prebid.server.exception.InvalidRequestException;
import org.prebid.server.exception.PreBidException;
import org.prebid.server.execution.Timeout;
import org.prebid.server.execution.TimeoutFactory;
import org.prebid.server.metric.MetricName;
import org.prebid.server.metric.Metrics;
import org.prebid.server.proto.openrtb.ext.ExtPrebid;
import org.prebid.server.proto.openrtb.ext.request.ExtApp;
import org.prebid.server.proto.openrtb.ext.request.ExtGranularityRange;
import org.prebid.server.proto.openrtb.ext.request.ExtPriceGranularity;
import org.prebid.server.proto.openrtb.ext.request.ExtRegs;
import org.prebid.server.proto.openrtb.ext.request.ExtRequest;
import org.prebid.server.proto.openrtb.ext.request.ExtRequestCurrency;
import org.prebid.server.proto.openrtb.ext.request.ExtRequestPrebid;
import org.prebid.server.proto.openrtb.ext.request.ExtRequestPrebidCache;
import org.prebid.server.proto.openrtb.ext.request.ExtRequestPrebidCacheBids;
import org.prebid.server.proto.openrtb.ext.request.ExtRequestPrebidCacheVastxml;
import org.prebid.server.proto.openrtb.ext.request.ExtRequestPrebidData;
import org.prebid.server.proto.openrtb.ext.request.ExtRequestPrebidSchain;
import org.prebid.server.proto.openrtb.ext.request.ExtRequestPrebidSchainSchain;
import org.prebid.server.proto.openrtb.ext.request.ExtRequestPrebidSchainSchainNode;
import org.prebid.server.proto.openrtb.ext.request.ExtRequestTargeting;
import org.prebid.server.proto.openrtb.ext.request.ExtSite;
import org.prebid.server.proto.openrtb.ext.request.ExtSource;
import org.prebid.server.proto.openrtb.ext.request.ExtUser;
import org.prebid.server.proto.openrtb.ext.request.ExtUserDigiTrust;
import org.prebid.server.proto.openrtb.ext.request.ExtUserEid;
import org.prebid.server.proto.openrtb.ext.request.ExtUserPrebid;
import org.prebid.server.proto.openrtb.ext.response.BidType;
import org.prebid.server.proto.openrtb.ext.response.ExtBidPrebid;
import org.prebid.server.proto.openrtb.ext.response.ExtBidResponse;
import org.prebid.server.proto.openrtb.ext.response.ExtBidderError;
import org.prebid.server.proto.openrtb.ext.response.ExtHttpCall;
import org.prebid.server.settings.model.Account;
import org.prebid.server.validation.ResponseBidValidator;
import org.prebid.server.validation.model.ValidationResult;

import java.io.IOException;
import java.math.BigDecimal;
import java.time.Clock;
import java.time.Instant;
import java.time.ZoneId;
import java.util.HashMap;
import java.util.List;
import java.util.Map;
import java.util.function.Function;
import java.util.stream.Collectors;

import static java.math.BigDecimal.TEN;
import static java.util.Arrays.asList;
import static java.util.Collections.emptyList;
import static java.util.Collections.emptyMap;
import static java.util.Collections.singletonList;
import static java.util.Collections.singletonMap;
import static java.util.function.Function.identity;
import static org.apache.commons.lang3.exception.ExceptionUtils.rethrow;
import static org.assertj.core.api.Assertions.assertThat;
import static org.assertj.core.api.Assertions.assertThatIllegalArgumentException;
import static org.assertj.core.api.Assertions.entry;
import static org.assertj.core.api.Assertions.tuple;
import static org.mockito.ArgumentMatchers.anyBoolean;
import static org.mockito.ArgumentMatchers.anyLong;
import static org.mockito.ArgumentMatchers.anyString;
import static org.mockito.ArgumentMatchers.argThat;
import static org.mockito.ArgumentMatchers.eq;
import static org.mockito.ArgumentMatchers.isNull;
import static org.mockito.ArgumentMatchers.same;
import static org.mockito.BDDMockito.given;
import static org.mockito.Mockito.any;
import static org.mockito.Mockito.anyInt;
import static org.mockito.Mockito.anyList;
import static org.mockito.Mockito.doReturn;
import static org.mockito.Mockito.mock;
import static org.mockito.Mockito.times;
import static org.mockito.Mockito.verify;
import static org.mockito.Mockito.verifyNoMoreInteractions;
import static org.mockito.Mockito.verifyZeroInteractions;
import static org.prebid.server.proto.openrtb.ext.response.BidType.banner;

public class ExchangeServiceTest extends VertxTest {

    @Rule
    public final MockitoRule mockitoRule = MockitoJUnit.rule();

    @Mock
    private BidderCatalog bidderCatalog;
    @Mock
    private Usersyncer usersyncer;
    @Mock
    private StoredResponseProcessor storedResponseProcessor;
    @Mock
    private PrivacyEnforcementService privacyEnforcementService;
    @Mock
    private HttpBidderRequester httpBidderRequester;
    @Mock
    private ResponseBidValidator responseBidValidator;
    @Mock
    private CurrencyConversionService currencyService;
    @Mock
    private BidResponseCreator bidResponseCreator;
    @Spy
    private BidResponsePostProcessor.NoOpBidResponsePostProcessor bidResponsePostProcessor;
    @Mock
    private Metrics metrics;
    @Mock
    private UidsCookie uidsCookie;

    private Clock clock;

    private ExchangeService exchangeService;

    private Timeout timeout;

    @SuppressWarnings("unchecked")
    @Before
    public void setUp() {
        given(bidResponseCreator.create(anyList(), any(), any(), any(), any(), anyBoolean(), anyLong(), anyBoolean(),
                any()))
                .willReturn(Future.succeededFuture(givenBidResponseWithBids(singletonList(givenBid(identity())))));

        given(bidderCatalog.isValidName(anyString())).willReturn(true);
        given(bidderCatalog.isActive(anyString())).willReturn(true);
        given(bidderCatalog.usersyncerByName(anyString())).willReturn(usersyncer);

        given(privacyEnforcementService.mask(any(), argThat(MapUtils::isNotEmpty), any(), any(), any()))
                .willAnswer(inv ->
                        Future.succeededFuture(((Map<String, User>) inv.getArgument(1)).entrySet().stream()
                                .map(bidderAndUser -> BidderPrivacyResult.builder()
                                        .requestBidder(bidderAndUser.getKey())
                                        .user(bidderAndUser.getValue())
                                        .build())
                                .collect(Collectors.toList())));

        given(privacyEnforcementService.mask(any(), argThat(MapUtils::isEmpty), any(), any(), any()))
                .willReturn(Future.succeededFuture(emptyList()));

        given(responseBidValidator.validate(any())).willReturn(ValidationResult.success());
        given(usersyncer.getCookieFamilyName()).willReturn("cookieFamily");

        given(currencyService.convertCurrency(any(), any(), any(), any()))
                .willAnswer(invocationOnMock -> invocationOnMock.getArgument(0));

        given(storedResponseProcessor.getStoredResponseResult(any(), any(), any()))
                .willAnswer(inv -> Future.succeededFuture(StoredResponseResult.of(inv.getArgument(0), emptyList())));
        given(storedResponseProcessor.mergeWithBidderResponses(any(), any(), any())).willAnswer(
                inv -> inv.getArgument(0));

        clock = Clock.fixed(Instant.now(), ZoneId.systemDefault());
        timeout = new TimeoutFactory(clock).create(500);

        exchangeService = new ExchangeService(
                0,
                bidderCatalog,
                storedResponseProcessor,
                privacyEnforcementService,
                httpBidderRequester,
                responseBidValidator,
                currencyService,
                bidResponseCreator,
                bidResponsePostProcessor,
                metrics,
                clock,
                jacksonMapper);
    }

    @Test
    public void creationShouldFailOnNegativeExpectedCacheTime() {
        assertThatIllegalArgumentException().isThrownBy(
                () -> new ExchangeService(
                        -1,
                        bidderCatalog,
                        storedResponseProcessor,
                        privacyEnforcementService,
                        httpBidderRequester,
                        responseBidValidator,
                        currencyService,
                        bidResponseCreator,
                        bidResponsePostProcessor,
                        metrics,
                        clock,
                        jacksonMapper));
    }

    @Test
    public void shouldTolerateImpWithoutExtension() {
        // given
        final BidRequest bidRequest = givenBidRequest(givenSingleImp(null));

        // when
        final BidResponse bidResponse = exchangeService.holdAuction(givenRequestContext(bidRequest)).result();

        // then
        verifyZeroInteractions(bidderCatalog);
        verifyZeroInteractions(httpBidderRequester);
        assertThat(bidResponse).isNotNull();
    }

    @Test
    public void shouldTolerateImpWithUnknownBidderInExtension() {
        // given
        given(bidderCatalog.isValidName(anyString())).willReturn(false);

        final BidRequest bidRequest = givenBidRequest(givenSingleImp(singletonMap("invalid", 0)));

        // when
        final BidResponse bidResponse = exchangeService.holdAuction(givenRequestContext(bidRequest)).result();

        // then
        verify(bidderCatalog).isValidName(eq("invalid"));
        verifyZeroInteractions(httpBidderRequester);
        assertThat(bidResponse).isNotNull();
    }

    @Test
    public void shouldTolerateMissingPrebidImpExtension() {
        // given
        givenBidder(givenEmptySeatBid());

        final BidRequest bidRequest = givenBidRequest(givenSingleImp(singletonMap("someBidder", 1)));

        // when
        exchangeService.holdAuction(givenRequestContext(bidRequest));

        // then
        final BidRequest capturedBidRequest = captureBidRequest();
        assertThat(capturedBidRequest.getImp()).hasSize(1)
                .element(0)
                .returns(mapper.valueToTree(ExtPrebid.of(null, 1)), Imp::getExt);
    }

    @Test
    public void shouldExtractRequestWithBidderSpecificExtension() {
        // given
        givenBidder(givenEmptySeatBid());

        final BidRequest bidRequest = givenBidRequest(singletonList(
                givenImp(doubleMap("prebid", 0, "someBidder", 1), builder -> builder
                        .id("impId")
                        .banner(Banner.builder()
                                .format(singletonList(Format.builder().w(400).h(300).build()))
                                .build()))),
                builder -> builder.id("requestId").tmax(500L));

        // when
        exchangeService.holdAuction(givenRequestContext(bidRequest));

        // then
        final BidRequest capturedBidRequest = captureBidRequest();
        assertThat(capturedBidRequest).isEqualTo(BidRequest.builder()
                .id("requestId")
                .cur(singletonList("USD"))
                .imp(singletonList(Imp.builder()
                        .id("impId")
                        .banner(Banner.builder()
                                .format(singletonList(Format.builder().w(400).h(300).build()))
                                .build())
                        .ext(mapper.valueToTree(ExtPrebid.of(0, 1)))
                        .build()))
                .tmax(500L)
                .build());
    }

    @Test
    public void shouldExtractRequestWithCurrencyRatesExtension() {
        // given
        givenBidder(givenEmptySeatBid());

        final Map<String, Map<String, BigDecimal>> currencyRates = doubleMap(
                "GBP", singletonMap("EUR", BigDecimal.valueOf(1.15)),
                "UAH", singletonMap("EUR", BigDecimal.valueOf(1.1565)));

        final BidRequest bidRequest = givenBidRequest(singletonList(
                givenImp(doubleMap("prebid", 0, "someBidder", 1), builder -> builder
                        .id("impId")
                        .banner(Banner.builder()
                                .format(singletonList(Format.builder().w(400).h(300).build()))
                                .build()))),
                builder -> builder
                        .id("requestId")
                        .ext(ExtRequest.of(
                                ExtRequestPrebid.builder().currency(ExtRequestCurrency.of(currencyRates)).build()))
                        .tmax(500L));

        // when
        exchangeService.holdAuction(givenRequestContext(bidRequest));

        // then
        final BidRequest capturedBidRequest = captureBidRequest();
        assertThat(capturedBidRequest).isEqualTo(BidRequest.builder()
                .id("requestId")
                .cur(singletonList("USD"))
                .imp(singletonList(Imp.builder()
                        .id("impId")
                        .banner(Banner.builder()
                                .format(singletonList(Format.builder().w(400).h(300).build()))
                                .build())
                        .ext(mapper.valueToTree(ExtPrebid.of(0, 1)))
                        .build()))
                .ext(ExtRequest.of(
                        ExtRequestPrebid.builder().currency(ExtRequestCurrency.of(currencyRates)).build()))
                .tmax(500L)
                .build());
    }

    @Test
    public void shouldExtractMultipleRequests() {
        // given
        final Bidder<?> bidder1 = mock(Bidder.class);
        final Bidder<?> bidder2 = mock(Bidder.class);
        givenBidder("bidder1", bidder1, givenEmptySeatBid());
        givenBidder("bidder2", bidder2, givenEmptySeatBid());

        final BidRequest bidRequest = givenBidRequest(asList(
                givenImp(doubleMap("bidder1", 1, "bidder2", 2), identity()),
                givenImp(singletonMap("bidder1", 3), identity())));

        // when
        exchangeService.holdAuction(givenRequestContext(bidRequest));

        // then
        final ArgumentCaptor<BidRequest> bidRequest1Captor = ArgumentCaptor.forClass(BidRequest.class);
        verify(httpBidderRequester).requestBids(same(bidder1), bidRequest1Captor.capture(), any(), anyBoolean());
        final BidRequest capturedBidRequest1 = bidRequest1Captor.getValue();
        assertThat(capturedBidRequest1.getImp()).hasSize(2)
                .extracting(imp -> imp.getExt().get("bidder").asInt())
                .containsOnly(1, 3);

        final ArgumentCaptor<BidRequest> bidRequest2Captor = ArgumentCaptor.forClass(BidRequest.class);
        verify(httpBidderRequester).requestBids(same(bidder2), bidRequest2Captor.capture(), any(), anyBoolean());
        final BidRequest capturedBidRequest2 = bidRequest2Captor.getValue();
        assertThat(capturedBidRequest2.getImp()).hasSize(1)
                .element(0).returns(2, imp -> imp.getExt().get("bidder").asInt());
    }

    @Test
    public void shouldPassRequestWithExtPrebidToDefinedBidder() {
        // given
        final String bidder1Name = "bidder1";
        final String bidder2Name = "bidder2";
        final Bidder<?> bidder1 = mock(Bidder.class);
        final Bidder<?> bidder2 = mock(Bidder.class);
        givenBidder(bidder1Name, bidder1, givenEmptySeatBid());
        givenBidder(bidder2Name, bidder2, givenEmptySeatBid());

        final ExtRequest extRequest = ExtRequest.of(
                ExtRequestPrebid.builder()
                        .bidders(mapper.createObjectNode()
                                .putPOJO(bidder1Name, mapper.createObjectNode().put("test1", "test1"))
                                .putPOJO(bidder2Name, mapper.createObjectNode().put("test2", "test2"))
                                .putPOJO("spam", mapper.createObjectNode().put("spam", "spam")))
                        .auctiontimestamp(1000L)
                        .build());

        final BidRequest bidRequest = givenBidRequest(asList(
                givenImp(singletonMap(bidder1Name, 1), identity()),
                givenImp(singletonMap(bidder2Name, 2), identity())),
                builder -> builder.ext(extRequest));

        // when
        exchangeService.holdAuction(givenRequestContext(bidRequest));

        // then
        final ArgumentCaptor<BidRequest> bidRequest1Captor = ArgumentCaptor.forClass(BidRequest.class);
        verify(httpBidderRequester).requestBids(same(bidder1), bidRequest1Captor.capture(), any(), anyBoolean());

        final BidRequest capturedBidRequest1 = bidRequest1Captor.getValue();
        final ExtRequestPrebid prebid1 = capturedBidRequest1.getExt().getPrebid();
        assertThat(prebid1).isNotNull();
        final JsonNode bidders1 = prebid1.getBidders();
        assertThat(bidders1).isNotNull();
        assertThat(bidders1.fields()).hasSize(1)
                .containsOnly(entry("bidder", mapper.createObjectNode().put("test1", "test1")));

        final ArgumentCaptor<BidRequest> bidRequest2Captor = ArgumentCaptor.forClass(BidRequest.class);
        verify(httpBidderRequester).requestBids(same(bidder2), bidRequest2Captor.capture(), any(), anyBoolean());
        final BidRequest capturedBidRequest2 = bidRequest2Captor.getValue();
        final ExtRequestPrebid prebid2 = capturedBidRequest2.getExt().getPrebid();
        assertThat(prebid2).isNotNull();
        final JsonNode bidders2 = prebid2.getBidders();
        assertThat(bidders2).isNotNull();
        assertThat(bidders2.fields()).hasSize(1)
                .containsOnly(entry("bidder", mapper.createObjectNode().put("test2", "test2")));
    }

    @Test
    public void shouldPassRequestWithInjectedSchainInSourceExt() throws JsonProcessingException {
        // given
        final String bidder1Name = "bidder1";
        final String bidder2Name = "bidder2";
        final String bidder3Name = "bidder3";
        final Bidder<?> bidder1 = mock(Bidder.class);
        final Bidder<?> bidder2 = mock(Bidder.class);
        final Bidder<?> bidder3 = mock(Bidder.class);
        givenBidder(bidder1Name, bidder1, givenEmptySeatBid());
        givenBidder(bidder2Name, bidder2, givenEmptySeatBid());
        givenBidder(bidder3Name, bidder3, givenEmptySeatBid());

<<<<<<< HEAD
        final ObjectNode schainObject = mapper.createObjectNode().put("var", "1");
        final ObjectNode allSchainObject = mapper.createObjectNode().put("any", "any");
        final ExtRequestPrebidSchain schain1 = ExtRequestPrebidSchain.of(Arrays.asList(bidder1Name, bidder2Name),
                schainObject);
        final ExtRequestPrebidSchain allSchain = ExtRequestPrebidSchain.of(singletonList("*"), allSchainObject);
        final ExtRequest extRequest = ExtRequest.of(
=======
        final ObjectNode schainExtObjectNode = mapper.createObjectNode().put("any", "any");
        final ExtRequestPrebidSchainSchainNode specificNodes = ExtRequestPrebidSchainSchainNode.of("asi", "sid", 1,
                "rid", "name", "domain", schainExtObjectNode);
        final ExtRequestPrebidSchainSchain specificSchain = ExtRequestPrebidSchainSchain.of("ver", 1,
                singletonList(specificNodes), schainExtObjectNode);
        final ExtRequestPrebidSchain schainForBidders = ExtRequestPrebidSchain.of(
                asList(bidder1Name, bidder2Name),
                specificSchain);
        final ExtRequestPrebidSchainSchain allSchainObject = ExtRequestPrebidSchainSchain.of("ver", 1,
                singletonList(specificNodes), schainExtObjectNode);
        final ExtRequestPrebidSchainSchainNode generalNodes = ExtRequestPrebidSchainSchainNode.of("t", null, 0, "a",
                null, "ads", null);
        final ExtRequestPrebidSchainSchain generalSchain = ExtRequestPrebidSchainSchain.of("t", 123,
                singletonList(generalNodes), null);
        final ExtRequestPrebidSchain allSchain = ExtRequestPrebidSchain.of(singletonList("*"), generalSchain);
        final ObjectNode extBidRequest = mapper.valueToTree(ExtBidRequest.of(
>>>>>>> 9466a913
                ExtRequestPrebid.builder()
                        .schains(asList(schainForBidders, allSchain))
                        .auctiontimestamp(1000L)
                        .build());

        final BidRequest bidRequest = givenBidRequest(asList(
                givenImp(singletonMap(bidder1Name, 1), identity()),
                givenImp(singletonMap(bidder2Name, 2), identity()),
                givenImp(singletonMap(bidder3Name, 3), identity())),
                builder -> builder.ext(extRequest));

        // when
        exchangeService.holdAuction(givenRequestContext(bidRequest));

        // then
        final ArgumentCaptor<BidRequest> bidRequest1Captor = ArgumentCaptor.forClass(BidRequest.class);
        verify(httpBidderRequester).requestBids(same(bidder1), bidRequest1Captor.capture(), any(), anyBoolean());
        final BidRequest capturedBidRequest1 = bidRequest1Captor.getValue();
<<<<<<< HEAD
        final JsonNode requestSchain1 = capturedBidRequest1.getSource().getExt().getSchain();
        assertThat(requestSchain1).isNotNull();
        assertThat(requestSchain1).isEqualTo(schainObject);
        assertThat(capturedBidRequest1.getExt().getPrebid().getSchains()).isNull();
=======
        ExtSource extSource = mapper.treeToValue(capturedBidRequest1.getSource().getExt(), ExtSource.class);
        ExtRequestPrebidSchainSchain requestSchain1 = extSource.getSchain();
        assertThat(requestSchain1).isNotNull();
        assertThat(requestSchain1).isEqualTo(specificSchain);
        assertThat(capturedBidRequest1.getExt().get("prebid").get("schains")).isNull();
>>>>>>> 9466a913

        final ArgumentCaptor<BidRequest> bidRequest2Captor = ArgumentCaptor.forClass(BidRequest.class);
        verify(httpBidderRequester).requestBids(same(bidder2), bidRequest2Captor.capture(), any(), anyBoolean());
        final BidRequest capturedBidRequest2 = bidRequest2Captor.getValue();
<<<<<<< HEAD
        final JsonNode requestSchain2 = capturedBidRequest2.getSource().getExt().getSchain();
        assertThat(requestSchain2).isNotNull();
        assertThat(requestSchain2).isEqualTo(schainObject);
        assertThat(capturedBidRequest2.getExt().getPrebid().getSchains()).isNull();
=======
        ExtRequestPrebidSchainSchain requestSchain2 = extSource.getSchain();
        assertThat(requestSchain2).isNotNull();
        assertThat(requestSchain2).isEqualTo(specificSchain);
        assertThat(capturedBidRequest2.getExt().get("prebid").get("schains")).isNull();
>>>>>>> 9466a913

        final ArgumentCaptor<BidRequest> bidRequest3Captor = ArgumentCaptor.forClass(BidRequest.class);
        verify(httpBidderRequester).requestBids(same(bidder3), bidRequest3Captor.capture(), any(), anyBoolean());
        final BidRequest capturedBidRequest3 = bidRequest3Captor.getValue();
<<<<<<< HEAD
        final JsonNode requestSchain3 = capturedBidRequest3.getSource().getExt().getSchain();
=======
        ExtRequestPrebidSchainSchain requestSchain3 = extSource.getSchain();
>>>>>>> 9466a913
        assertThat(requestSchain3).isNotNull();
        assertThat(requestSchain3).isEqualTo(allSchainObject);
        assertThat(capturedBidRequest3.getExt().getPrebid().getSchains()).isNull();
    }

    @Test
    public void shouldRejectDuplicatedSchainBidders() {
        // given
        final String bidder1 = "bidder";
        final String bidder2 = "bidder"; // same name

        final ExtRequestPrebidSchain schainForBidder1 = ExtRequestPrebidSchain.of(
                singletonList(bidder1), ExtRequestPrebidSchainSchain.of("ver1", null, null, null));
        final ExtRequestPrebidSchain schainForBidder2 = ExtRequestPrebidSchain.of(
                singletonList(bidder2), ExtRequestPrebidSchainSchain.of("ver2", null, null, null));

        final ObjectNode extBidRequest = mapper.valueToTree(ExtBidRequest.of(
                ExtRequestPrebid.builder()
                        .schains(asList(schainForBidder1, schainForBidder2))
                        .build()));

        final BidRequest bidRequest = givenBidRequest(asList(
                givenImp(singletonMap(bidder1, 1), identity()),
                givenImp(singletonMap(bidder2, 2), identity())),
                builder -> builder.ext(extBidRequest));

        // when
        exchangeService.holdAuction(givenRequestContext(bidRequest));

        // then
        final ArgumentCaptor<BidRequest> bidRequestCaptor = ArgumentCaptor.forClass(BidRequest.class);
        verify(httpBidderRequester).requestBids(any(), bidRequestCaptor.capture(), any(), anyBoolean());
        assertThat(bidRequestCaptor.getValue().getSource()).isNull();
    }

    @Test
    public void shouldReturnFailedFutureWithUnchangedMessageWhenPrivacyEnforcementServiceFails() {
        // given
        final Bidder<?> bidder = mock(Bidder.class);
        givenBidder("someBidder", bidder, givenEmptySeatBid());

        given(privacyEnforcementService.mask(any(), any(), any(), any(), any()))
                .willReturn(Future.failedFuture("Error when retrieving allowed purpose ids"));

        final BidRequest bidRequest = givenBidRequest(givenSingleImp(singletonMap("someBidder", 1)),
                bidRequestBuilder -> bidRequestBuilder
                        .regs(Regs.of(null, ExtRegs.of(1, null))));

        // when
        final Future<?> result = exchangeService.holdAuction(givenRequestContext(bidRequest));

        // then
        assertThat(result.failed()).isTrue();
        assertThat(result.cause()).hasMessage("Error when retrieving allowed purpose ids");
    }

    @Test
    public void shouldNotCreateRequestForBidderRestrictedByPrivacyEnforcement() {
        // given
        final Bidder<?> bidder = mock(Bidder.class);
        givenBidder("bidder", bidder, givenEmptySeatBid());

        final BidderPrivacyResult restrictedPrivacy = BidderPrivacyResult.builder()
                .requestBidder("bidderAlias")
                .blockedRequestByTcf(true)
                .build();
        given(privacyEnforcementService.mask(any(), any(), any(), any(), any()))
                .willReturn(Future.succeededFuture(singletonList(restrictedPrivacy)));

        final BidRequest bidRequest = givenBidRequest(singletonList(
                givenImp(singletonMap("bidderAlias", 1), identity())),
                builder -> builder.ext(ExtRequest.of(ExtRequestPrebid.builder()
                        .aliases(singletonMap("bidderAlias", "bidder"))
                        .build())));

        // when
        exchangeService.holdAuction(givenRequestContext(bidRequest));

        // then
        verifyZeroInteractions(httpBidderRequester);
    }

    @Test
    public void shouldExtractRequestByAliasForCorrectBidder() {
        // given
        final Bidder<?> bidder = mock(Bidder.class);
        givenBidder("bidder", bidder, givenEmptySeatBid());

        final BidRequest bidRequest = givenBidRequest(singletonList(
                givenImp(singletonMap("bidderAlias", 1), identity())),
                builder -> builder.ext(ExtRequest.of(ExtRequestPrebid.builder()
                        .aliases(singletonMap("bidderAlias", "bidder"))
                        .auctiontimestamp(1000L)
                        .build())));

        // when
        exchangeService.holdAuction(givenRequestContext(bidRequest));

        // then
        final ArgumentCaptor<BidRequest> bidRequestCaptor = ArgumentCaptor.forClass(BidRequest.class);
        verify(httpBidderRequester).requestBids(same(bidder), bidRequestCaptor.capture(), any(), anyBoolean());
        assertThat(bidRequestCaptor.getValue().getImp()).hasSize(1)
                .extracting(imp -> imp.getExt().get("bidder").asInt())
                .contains(1);
    }

    @Test
    public void shouldExtractMultipleRequestsForTheSameBidderIfAliasesWereUsed() {
        // given
        final Bidder<?> bidder = mock(Bidder.class);
        givenBidder("bidder", bidder, givenEmptySeatBid());

        final BidRequest bidRequest = givenBidRequest(singletonList(
                givenImp(doubleMap("bidder", 1, "bidderAlias", 2), identity())),
                builder -> builder.ext(ExtRequest.of(ExtRequestPrebid.builder()
                        .aliases(singletonMap("bidderAlias", "bidder"))
                        .auctiontimestamp(1000L)
                        .build())));

        // when
        exchangeService.holdAuction(givenRequestContext(bidRequest));

        // then
        final ArgumentCaptor<BidRequest> bidRequestCaptor = ArgumentCaptor.forClass(BidRequest.class);
        verify(httpBidderRequester, times(2)).requestBids(same(bidder), bidRequestCaptor.capture(), any(),
                anyBoolean());
        final List<BidRequest> capturedBidRequests = bidRequestCaptor.getAllValues();

        assertThat(capturedBidRequests).hasSize(2)
                .extracting(capturedBidRequest -> capturedBidRequest.getImp().get(0).getExt().get("bidder").asInt())
                .containsOnly(2, 1);
    }

    @Test
    public void shouldTolerateBidderResultWithoutBids() {
        // given
        givenBidder(givenEmptySeatBid());

        final BidRequest bidRequest = givenBidRequest(givenSingleImp(singletonMap("someBidder", 1)));

        givenBidResponseCreator(emptyMap());

        // when
        final BidResponse bidResponse = exchangeService.holdAuction(givenRequestContext(bidRequest)).result();

        // then
        assertThat(bidResponse.getSeatbid()).isEmpty();
    }

    @Test
    public void shouldReturnSeparateSeatBidsForTheSameBidderIfBiddersAliasAndBidderWereUsedWithingSingleImp() {
        // given
<<<<<<< HEAD
        given(httpBidderRequester.requestBids(any(), eq(givenBidRequest(givenSingleImp(singletonMap("bidder", 1)),
                builder -> builder.ext(ExtRequest.of(ExtRequestPrebid.builder()
                        .auctiontimestamp(1000L)
                        .aliases(singletonMap("bidderAlias", "bidder")).build())))), any(), anyBoolean()))
                .willReturn(Future.succeededFuture(givenSeatBid(singletonList(
                        givenBid(Bid.builder().price(BigDecimal.ONE).build())))));

        given(httpBidderRequester.requestBids(any(), eq(givenBidRequest(givenSingleImp(singletonMap("bidder", 2)),
                builder -> builder.ext(ExtRequest.of(ExtRequestPrebid.builder()
                        .auctiontimestamp(1000L)
                        .aliases(singletonMap("bidderAlias", "bidder")).build())))), any(), anyBoolean()))
=======
        given(httpBidderRequester.requestBids(any(),
                eq(givenBidRequest(givenSingleImp(mapper.valueToTree(ExtPrebid.of(null, 1))),
                        builder -> builder.ext(mapper.valueToTree(ExtBidRequest.of(ExtRequestPrebid.builder()
                                .auctiontimestamp(1000L)
                                .aliases(singletonMap("bidderAlias", "bidder")).build()))))), any(), anyBoolean()))
                .willReturn(Future.succeededFuture(givenSeatBid(singletonList(
                        givenBid(Bid.builder().price(BigDecimal.ONE).build())))));

        given(httpBidderRequester.requestBids(any(),
                eq(givenBidRequest(givenSingleImp(mapper.valueToTree(ExtPrebid.of(null, 2))),
                        builder -> builder.ext(mapper.valueToTree(ExtBidRequest.of(ExtRequestPrebid.builder()
                                .auctiontimestamp(1000L)
                                .aliases(singletonMap("bidderAlias", "bidder")).build()))))), any(), anyBoolean()))
>>>>>>> 9466a913
                .willReturn(Future.succeededFuture(givenSeatBid(singletonList(
                        givenBid(Bid.builder().price(BigDecimal.ONE).build())))));

        final BidRequest bidRequest = givenBidRequest(givenSingleImp(doubleMap("bidder", 1, "bidderAlias", 2)),
                builder -> builder.ext(ExtRequest.of(ExtRequestPrebid.builder()
                        .aliases(singletonMap("bidderAlias", "bidder"))
                        .auctiontimestamp(1000L)
                        .build())));

        given(bidResponseCreator.create(anyList(), any(), any(), any(), any(), anyBoolean(), anyLong(), anyBoolean(),
                any()))
                .willReturn(Future.succeededFuture(BidResponse.builder()
                        .seatbid(asList(
                                givenSeatBid(singletonList(givenBid(identity())), identity()),
                                givenSeatBid(singletonList(givenBid(identity())), identity())))
                        .build()));

        // when
        final BidResponse bidResponse = exchangeService.holdAuction(givenRequestContext(bidRequest)).result();

        // then
        verify(httpBidderRequester, times(2)).requestBids(any(), any(), any(), anyBoolean());
        assertThat(bidResponse.getSeatbid()).hasSize(2)
                .extracting(seatBid -> seatBid.getBid().size())
                .containsOnly(1, 1);
    }

    @Test
    @SuppressWarnings("unchecked")
    public void shouldCallBidResponseCreatorWithExpectedParams() {
        // given
        givenBidder("bidder1", mock(Bidder.class), givenEmptySeatBid());

        final Bid thirdBid = Bid.builder().id("bidId3").impid("impId1").price(BigDecimal.valueOf(7.89)).build();
        givenBidder("bidder2", mock(Bidder.class), givenSeatBid(singletonList(givenBid(thirdBid))));

        final ExtRequestTargeting targeting = givenTargeting(true);
        final ObjectNode events = mapper.createObjectNode();
        final BidRequest bidRequest = givenBidRequest(asList(
                // imp ids are not really used for matching, included them here for clarity
                givenImp(singletonMap("bidder1", 1), builder -> builder.id("impId1")),
                givenImp(doubleMap("bidder1", 1, "bidder2", 2), builder -> builder.id("impId1"))),
                builder -> builder.ext(ExtRequest.of(ExtRequestPrebid.builder()
                        .targeting(targeting)
                        .auctiontimestamp(1000L)
                        .events(events)
                        .cache(ExtRequestPrebidCache.of(ExtRequestPrebidCacheBids.of(53, true),
                                ExtRequestPrebidCacheVastxml.of(34, true), true))
                        .build())));

        // when
        exchangeService.holdAuction(givenRequestContext(bidRequest)).result();

        // then
        final BidRequestCacheInfo expectedCacheInfo = BidRequestCacheInfo.builder()
                .doCaching(true)
                .shouldCacheBids(true)
                .shouldCacheVideoBids(true)
                .returnCreativeBids(true)
                .returnCreativeVideoBids(true)
                .cacheBidsTtl(53)
                .cacheVideoBidsTtl(34)
                .shouldCacheWinningBidsOnly(false)
                .build();

        final ArgumentCaptor<List<BidderResponse>> captor = ArgumentCaptor.forClass(List.class);
        verify(bidResponseCreator).create(
                captor.capture(),
                eq(bidRequest),
                eq(targeting),
                eq(expectedCacheInfo),
                eq(Account.builder().id("accountId").eventsEnabled(true).build()),
                eq(true),
                eq(1000L), eq(false), eq(timeout));

        assertThat(captor.getValue()).containsOnly(
                BidderResponse.of("bidder2", BidderSeatBid.of(singletonList(
                        BidderBid.of(thirdBid, banner, null)), emptyList(), emptyList()), 0),
                BidderResponse.of("bidder1", BidderSeatBid.of(emptyList(), emptyList(), emptyList()), 0));
    }

    @Test
    public void shouldCallBidResponseCreatorWithWinningOnlyTrueWhenIncludeBidderKeysIsFalse() {
        // given
        givenBidder("bidder1", mock(Bidder.class), givenEmptySeatBid());

        final Bid thirdBid = Bid.builder().id("bidId3").impid("impId1").price(BigDecimal.valueOf(7.89)).build();
        givenBidder("bidder2", mock(Bidder.class), givenSeatBid(singletonList(givenBid(thirdBid))));

        final ExtRequestTargeting targeting = givenTargeting(false);

        final BidRequest bidRequest = givenBidRequest(asList(
                // imp ids are not really used for matching, included them here for clarity
                givenImp(singletonMap("bidder1", 1), builder -> builder.id("impId1")),
                givenImp(doubleMap("bidder1", 1, "bidder2", 2), builder -> builder.id("impId1"))),
                builder -> builder.ext(ExtRequest.of(ExtRequestPrebid.builder()
                        .targeting(targeting)
                        .cache(ExtRequestPrebidCache.of(null, null, true))
                        .auctiontimestamp(1000L)
                        .build())));

        // when
        exchangeService.holdAuction(givenRequestContext(bidRequest)).result();

        // then
        verify(bidResponseCreator).create(
                anyList(),
                eq(bidRequest),
                eq(targeting),
                eq(BidRequestCacheInfo.builder().doCaching(true).shouldCacheWinningBidsOnly(true).build()),
                any(), eq(false), anyLong(), eq(false), any());
    }

    @Test
    public void shouldCallBidResponseCreatorWithWinningOnlyFalseWhenWinningOnlyIsNull() {
        // given
        givenBidder("bidder1", mock(Bidder.class), givenEmptySeatBid());

        final Bid thirdBid = Bid.builder().id("bidId3").impid("impId1").price(BigDecimal.valueOf(7.89)).build();
        givenBidder("bidder2", mock(Bidder.class), givenSeatBid(singletonList(givenBid(thirdBid))));

        final ExtRequestTargeting targeting = givenTargeting(false);

        final BidRequest bidRequest = givenBidRequest(asList(
                // imp ids are not really used for matching, included them here for clarity
                givenImp(singletonMap("bidder1", 1), builder -> builder.id("impId1")),
                givenImp(doubleMap("bidder1", 1, "bidder2", 2), builder -> builder.id("impId1"))),
                builder -> builder.ext(ExtRequest.of(ExtRequestPrebid.builder()
                        .targeting(targeting)
                        .cache(ExtRequestPrebidCache.of(null, null, null))
                        .auctiontimestamp(1000L)
                        .build())));

        // when
        exchangeService.holdAuction(givenRequestContext(bidRequest)).result();

        // then
        verify(bidResponseCreator).create(
                anyList(),
                any(),
                eq(targeting),
                eq(BidRequestCacheInfo.builder().build()),
                any(), anyBoolean(), anyLong(), anyBoolean(), any());
    }

    @Test
    public void shouldCallBidResponseCreatorWithEnabledDebugTrueIfTestFlagIsTrue() {
        // given
        givenBidder("bidder1", mock(Bidder.class), BidderSeatBid.of(
                singletonList(givenBid(Bid.builder().price(BigDecimal.ONE).build())),
                singletonList(ExtHttpCall.builder()
                        .uri("bidder1_uri1")
                        .requestbody("bidder1_requestBody1")
                        .status(200)
                        .responsebody("bidder1_responseBody1")
                        .build()),
                emptyList()));

        final BidRequest bidRequest = givenBidRequest(
                givenSingleImp(singletonMap("bidder1", 1)),
                builder -> builder.test(1));

        // when
        exchangeService.holdAuction(givenRequestContext(bidRequest)).result();

        // then
        verify(bidResponseCreator).create(anyList(), eq(bidRequest), any(), any(), any(), anyBoolean(), anyLong(),
                eq(true), any());
    }

    @Test
    public void shouldCallBidResponseCreatorWithEnabledDebugTrueIfExtPrebidDebugIsOn() {
        // given
        givenBidder("bidder1", mock(Bidder.class), BidderSeatBid.of(
                singletonList(givenBid(Bid.builder().price(BigDecimal.ONE).build())),
                singletonList(ExtHttpCall.builder()
                        .uri("bidder1_uri1")
                        .requestbody("bidder1_requestBody1")
                        .status(200)
                        .responsebody("bidder1_responseBody1")
                        .build()),
                emptyList()));

        final BidRequest bidRequest = givenBidRequest(
                givenSingleImp(singletonMap("bidder1", 1)),
                builder -> builder.ext(ExtRequest.of(ExtRequestPrebid.builder()
                        .debug(1)
                        .auctiontimestamp(1000L)
                        .build())));

        // when
        exchangeService.holdAuction(givenRequestContext(bidRequest)).result();

        // then
        verify(bidResponseCreator).create(anyList(), eq(bidRequest), any(), any(), any(), eq(false), anyLong(),
                eq(true), any());
    }

    @Test
    public void shouldTolerateNullRequestExtPrebid() {
        // given
        givenBidder(givenSingleSeatBid(givenBid(Bid.builder().price(BigDecimal.ONE).build())));

        final BidRequest bidRequest = givenBidRequest(
                givenSingleImp(singletonMap("someBidder", 1)),
                builder -> builder.ext(jacksonMapper.fillExtension(ExtRequest.empty(), singletonMap("someField", 1))));

        // when
        final BidResponse bidResponse = exchangeService.holdAuction(givenRequestContext(bidRequest)).result();

        // then
        assertThat(bidResponse.getSeatbid()).flatExtracting(SeatBid::getBid)
                .extracting(bid -> toExtPrebid(bid.getExt()).getPrebid().getTargeting())
                .allSatisfy(map -> assertThat(map).isNull());
    }

    @Test
    public void shouldTolerateNullRequestExtPrebidTargeting() {
        // given
        givenBidder(givenSingleSeatBid(givenBid(Bid.builder().price(BigDecimal.ONE).build())));

        final BidRequest bidRequest = givenBidRequest(
                givenSingleImp(singletonMap("someBidder", 1)),
                builder -> builder.ext(ExtRequest.of(ExtRequestPrebid.builder()
                        .data(ExtRequestPrebidData.of(singletonList("someBidder")))
                        .auctiontimestamp(1000L)
                        .build())));

        // when
        final BidResponse bidResponse = exchangeService.holdAuction(givenRequestContext(bidRequest)).result();

        // then
        assertThat(bidResponse.getSeatbid()).flatExtracting(SeatBid::getBid)
                .extracting(bid -> toExtPrebid(bid.getExt()).getPrebid().getTargeting())
                .allSatisfy(map -> assertThat(map).isNull());
    }

    @Test
    public void shouldTolerateResponseBidValidationErrors() throws JsonProcessingException {
        // given
        givenBidder("bidder1", mock(Bidder.class), givenSeatBid(singletonList(
                givenBid(Bid.builder().id("bidId1").impid("impId1").price(BigDecimal.valueOf(1.23)).build()))));

        final BidRequest bidRequest = givenBidRequest(singletonList(
                // imp ids are not really used for matching, included them here for clarity
                givenImp(singletonMap("bidder1", 1), builder -> builder.id("impId1"))),
                builder -> builder.ext(ExtRequest.of(ExtRequestPrebid.builder()
                        .auctiontimestamp(1000L)
                        .build())));

        given(responseBidValidator.validate(any()))
                .willReturn(ValidationResult.error("bid validation error"));

        final List<ExtBidderError> bidderErrors = singletonList(ExtBidderError.of(BidderError.Type.generic.getCode(),
                "bid validation error"));
        givenBidResponseCreator(singletonMap("bidder1", bidderErrors));

        // when
        final BidResponse bidResponse = exchangeService.holdAuction(givenRequestContext(bidRequest)).result();

        // then
        final ExtBidResponse ext = mapper.treeToValue(bidResponse.getExt(), ExtBidResponse.class);
        assertThat(ext.getErrors()).hasSize(1)
                .containsOnly(entry("bidder1", bidderErrors));
    }

    @Test
    public void shouldCreateRequestsFromImpsReturnedByStoredResponseProcessor() {
        // given
        givenBidder(givenEmptySeatBid());

        final BidRequest bidRequest = givenBidRequest(asList(
                givenImp(doubleMap("prebid", 0, "someBidder1", 1), builder -> builder
                        .id("impId1")
                        .banner(Banner.builder()
                                .format(singletonList(Format.builder().w(400).h(300).build()))
                                .build())),
                givenImp(doubleMap("prebid", 0, "someBidder2", 1), builder -> builder
                        .id("impId2")
                        .banner(Banner.builder()
                                .format(singletonList(Format.builder().w(400).h(300).build()))
                                .build()))),
                builder -> builder.id("requestId").tmax(500L));

        given(storedResponseProcessor.getStoredResponseResult(any(), any(), any()))
                .willReturn(Future.succeededFuture(StoredResponseResult
                        .of(singletonList(givenImp(doubleMap("prebid", 0, "someBidder1", 1), builder -> builder
                                .id("impId1")
                                .banner(Banner.builder()
                                        .format(singletonList(Format.builder().w(400).h(300).build()))
                                        .build()))), emptyList())));

        // when
        exchangeService.holdAuction(givenRequestContext(bidRequest)).result();

        // then
        final BidRequest capturedBidRequest = captureBidRequest();
        assertThat(capturedBidRequest).isEqualTo(BidRequest.builder()
                .id("requestId")
                .cur(singletonList("USD"))
                .imp(singletonList(Imp.builder()
                        .id("impId1")
                        .banner(Banner.builder()
                                .format(singletonList(Format.builder().w(400).h(300).build()))
                                .build())
                        .ext(mapper.valueToTree(ExtPrebid.of(0, 1)))
                        .build()))
                .tmax(500L)
                .build());
    }

    @Test
    public void shouldProcessBidderResponseReturnedFromStoredResponseProcessor() {
        // given
        givenBidder(givenEmptySeatBid());

        final BidRequest bidRequest = givenBidRequest(singletonList(
                givenImp(doubleMap("prebid", 0, "someBidder", 1), builder -> builder
                        .id("impId")
                        .banner(Banner.builder()
                                .format(singletonList(Format.builder().w(400).h(300).build()))
                                .build()))),
                builder -> builder.id("requestId").tmax(500L));

        given(storedResponseProcessor.mergeWithBidderResponses(any(), any(), any()))
                .willReturn(singletonList(BidderResponse.of("someBidder",
                        BidderSeatBid.of(singletonList(BidderBid.of(Bid.builder().id("bidId1").build(),
                                BidType.banner, "USD")), null, emptyList()), 100)));

        givenBidResponseCreator(singletonList(Bid.builder().id("bidId1").build()));

        // when
        final BidResponse bidResponse = exchangeService.holdAuction(givenRequestContext(bidRequest)).result();

        // then
        assertThat(bidResponse.getSeatbid())
                .flatExtracting(SeatBid::getBid)
                .extracting(Bid::getId)
                .containsOnly("bidId1");
    }

    @Test
    public void shouldReturnFailedFutureWhenStoredResponseProcessorGetStoredResultReturnsFailedFuture() {
        // given
        given(storedResponseProcessor.getStoredResponseResult(any(), any(), any()))
                .willReturn(Future.failedFuture(new InvalidRequestException("Error")));

        final BidRequest bidRequest = givenBidRequest(singletonList(
                givenImp(doubleMap("prebid", 0, "someBidder", 1), builder -> builder
                        .id("impId")
                        .banner(Banner.builder()
                                .format(singletonList(Format.builder().w(400).h(300).build()))
                                .build()))),
                builder -> builder.id("requestId").tmax(500L));

        // when
        final Future<BidResponse> result = exchangeService.holdAuction(givenRequestContext(bidRequest));

        // then
        assertThat(result.failed()).isTrue();
        assertThat(result.cause()).isInstanceOf(InvalidRequestException.class).hasMessage("Error");
    }

    @Test
    public void shouldReturnFailedFutureWhenStoredResponseProcessorMergeBidderResponseReturnsFailedFuture() {
        // given
        givenBidder(givenEmptySeatBid());

        given(storedResponseProcessor.mergeWithBidderResponses(any(), any(), any()))
                .willThrow(new PreBidException("Error"));

        final BidRequest bidRequest = givenBidRequest(singletonList(
                givenImp(doubleMap("prebid", 0, "someBidder", 1), builder -> builder
                        .id("impId")
                        .banner(Banner.builder()
                                .format(singletonList(Format.builder().w(400).h(300).build()))
                                .build()))),
                builder -> builder.id("requestId").tmax(500L));

        // when
        final Future<BidResponse> result = exchangeService.holdAuction(givenRequestContext(bidRequest));

        // then
        assertThat(result.failed()).isTrue();
        assertThat(result.cause()).isInstanceOf(PreBidException.class).hasMessage("Error");
    }

    @Test
    public void shouldNotModifyUserFromRequestIfNoBuyeridInCookie() {
        // given
        givenBidder(givenEmptySeatBid());

        // this is not required but stated for clarity's sake. The case when bidder is disabled.
        given(bidderCatalog.isActive(anyString())).willReturn(false);
        given(uidsCookie.uidFrom(any())).willReturn(null);

        final User user = User.builder().id("userId").build();
        final BidRequest bidRequest = givenBidRequest(givenSingleImp(singletonMap("someBidder", 1)),
                builder -> builder.user(user));

        // when
        exchangeService.holdAuction(givenRequestContext(bidRequest));

        // then
        verify(uidsCookie).uidFrom(isNull());

        final BidRequest capturedBidRequest = captureBidRequest();
        assertThat(capturedBidRequest.getUser()).isSameAs(user);
    }

    @Test
    public void shouldHonorBuyeridFromRequestAndClearBuyerIdsFromUserExtPrebidIfContains() {
        // given
        givenBidder(givenEmptySeatBid());

        given(uidsCookie.uidFrom(anyString())).willReturn("buyeridFromCookie");

        final BidRequest bidRequest = givenBidRequest(givenSingleImp(singletonMap("someBidder", 1)),
                builder -> builder.user(User.builder()
                        .buyeruid("buyeridFromRequest")
                        .ext(ExtUser.builder()
                                .prebid(ExtUserPrebid.of(singletonMap("someBidder", "uidval")))
                                .build())
                        .build()));

        // when
        exchangeService.holdAuction(givenRequestContext(bidRequest));

        // then
        final User capturedBidRequestUser = captureBidRequest().getUser();
        assertThat(capturedBidRequestUser).isEqualTo(User.builder()
                .buyeruid("buyeridFromRequest")
                .ext(ExtUser.builder().build())
                .build());
    }

    @Test
    public void shouldNotChangeGdprFromRequestWhenDeviceLmtIsOne() {
        // given
        givenBidder(givenEmptySeatBid());

        given(uidsCookie.uidFrom(anyString())).willReturn("buyeridFromCookie");

        final Regs regs = Regs.of(null, null);
        final BidRequest bidRequest = givenBidRequest(givenSingleImp(singletonMap("someBidder", 1)),
                builder -> builder.user(User.builder().build())
                        .device(Device.builder().lmt(1).build())
                        .regs(regs));

        // when
        exchangeService.holdAuction(givenRequestContext(bidRequest));

        // then
        final Regs capturedRegs = captureBidRequest().getRegs();
        assertThat(capturedRegs).isSameAs(regs);
    }

    @Test
    public void shouldSetUserBuyerIdsFromUserExtPrebidAndClearPrebidBuyerIdsAfterwards() {
        // given
        givenBidder(givenEmptySeatBid());

        given(uidsCookie.uidFrom(anyString())).willReturn("buyeridFromCookie");

        final BidRequest bidRequest = givenBidRequest(givenSingleImp(singletonMap("someBidder", 1)),
<<<<<<< HEAD
                builder -> builder.user(User.builder()
                        .ext(ExtUser.builder()
                                .prebid(ExtUserPrebid.of(singletonMap("someBidder", "uidval")))
                                .build())
                        .build()));
=======
                builder -> builder
                        .user(User.builder()
                                .ext(mapper.valueToTree(ExtUser.builder()
                                        .prebid(ExtUserPrebid.of(singletonMap("someBidder", "uidval")))
                                        .build()))
                                .build())
                        .ext(mapper.valueToTree(ExtBidRequest.of(ExtRequestPrebid.builder()
                                .data(ExtRequestPrebidData.of(singletonList("someBidder")))
                                .build()))));
>>>>>>> 9466a913

        // when
        exchangeService.holdAuction(givenRequestContext(bidRequest));

        // then
        final User capturedBidRequestUser = captureBidRequest().getUser();
        assertThat(capturedBidRequestUser).isEqualTo(User.builder()
                .buyeruid("uidval")
                .ext(ExtUser.builder().build())
                .build());
    }

    @Test
    public void shouldCleanRequestExtPrebidDataBidders() {
        // given
        final BidRequest bidRequest = givenBidRequest(givenSingleImp(singletonMap("someBidder", 1)),
                builder -> builder.ext(ExtRequest.of(ExtRequestPrebid.builder()
                        .data(ExtRequestPrebidData.of(asList("someBidder", "should_be_removed")))
                        .aliases(singletonMap("someBidder", "alias_should_stay"))
                        .auctiontimestamp(1000L)
                        .build())));

        // when
        exchangeService.holdAuction(givenRequestContext(bidRequest));

        // then
        final ExtRequest capturedRequestExt = captureBidRequest().getExt();
        assertThat(capturedRequestExt).isEqualTo(ExtRequest.of(ExtRequestPrebid.builder()
                .aliases(singletonMap("someBidder", "alias_should_stay"))
                .data(ExtRequestPrebidData.of(singletonList("someBidder")))
                .auctiontimestamp(1000L)
                .build()));
    }

    @Test
    public void shouldPassUserKeywordsGenderYobGeoAndExtDataOnlyForAllowedBidder() {
        // given
        final Bidder<?> bidder = mock(Bidder.class);
        givenBidder("someBidder", bidder, givenEmptySeatBid());
        givenBidder("missingBidder", bidder, givenEmptySeatBid());

        final ObjectNode dataNode = mapper.createObjectNode().put("data", "value");
        final Map<String, Integer> bidderToGdpr = doubleMap("someBidder", 1, "missingBidder", 0);
        final ExtUserDigiTrust extUserDigiTrust = ExtUserDigiTrust.of("dId", 23, 222);
        final List<ExtUserEid> eids = singletonList(ExtUserEid.of("eId", "id", emptyList(), null));
        final ObjectNode extUser = mapper.valueToTree(
                ExtUser.builder().data(dataNode).digitrust(extUserDigiTrust).eids(eids).build());

        final BidRequest bidRequest = givenBidRequest(givenSingleImp(bidderToGdpr),
                builder -> builder
                        .ext(ExtRequest.of(ExtRequestPrebid.builder()
                                .auctiontimestamp(1000L)
                                .data(ExtRequestPrebidData.of(singletonList("someBidder"))).build()))
                        .user(User.builder()
<<<<<<< HEAD
                                .ext(ExtUser.builder().data(dataNode).build())
=======
                                .keywords("keyword")
                                .gender("male")
                                .yob(133)
                                .geo(Geo.EMPTY)
                                .ext(extUser)
                                .build()));

        // when
        exchangeService.holdAuction(givenRequestContext(bidRequest));

        // then
        final ArgumentCaptor<BidRequest> bidRequestCaptor = ArgumentCaptor.forClass(BidRequest.class);
        verify(httpBidderRequester, times(2)).requestBids(any(), bidRequestCaptor.capture(), any(), anyBoolean());
        final List<BidRequest> capturedBidRequests = bidRequestCaptor.getAllValues();

        final ExtUser maskedExtUser = ExtUser.builder().digitrust(extUserDigiTrust).eids(eids).build();
        assertThat(capturedBidRequests)
                .extracting(BidRequest::getUser)
                .extracting(User::getKeywords, User::getGender, User::getYob, User::getGeo, User::getExt)
                .containsOnly(
                        tuple("keyword", "male", 133, Geo.EMPTY, extUser),
                        tuple(null, null, null, null, mapper.valueToTree(maskedExtUser)));
    }

    @Test
    public void shouldMaskUserExtIfDataBiddersListIsEmpty() {
        // given
        final Bidder<?> bidder = mock(Bidder.class);
        givenBidder("someBidder", bidder, givenEmptySeatBid());
        givenBidder("missingBidder", bidder, givenEmptySeatBid());

        final ObjectNode dataNode = mapper.createObjectNode().put("data", "value");
        final Map<String, Integer> bidderToGdpr = doubleMap("someBidder", 1, "missingBidder", 0);
        final ExtUserDigiTrust extUserDigiTrust = ExtUserDigiTrust.of("dId", 23, 222);
        final List<ExtUserEid> eids = singletonList(ExtUserEid.of("eId", "id", emptyList(), null));
        final ObjectNode extUser = mapper.valueToTree(
                ExtUser.builder().data(dataNode).digitrust(extUserDigiTrust).eids(eids).build());

        final BidRequest bidRequest = givenBidRequest(givenSingleImp(bidderToGdpr),
                builder -> builder
                        .ext(mapper.valueToTree(ExtBidRequest.of(ExtRequestPrebid.builder()
                                .data(ExtRequestPrebidData.of(emptyList())).build())))
                        .user(User.builder()
                                .keywords("keyword")
                                .gender("male")
                                .yob(133)
                                .geo(Geo.EMPTY)
                                .ext(extUser)
                                .build()));

        // when
        exchangeService.holdAuction(givenRequestContext(bidRequest));

        // then
        final ArgumentCaptor<BidRequest> bidRequestCaptor = ArgumentCaptor.forClass(BidRequest.class);
        verify(httpBidderRequester, times(2)).requestBids(any(), bidRequestCaptor.capture(), any(), anyBoolean());
        final List<BidRequest> capturedBidRequests = bidRequestCaptor.getAllValues();

        final ObjectNode expectedExtUser = mapper.valueToTree(
                ExtUser.builder().digitrust(extUserDigiTrust).eids(eids).build());
        assertThat(capturedBidRequests)
                .extracting(BidRequest::getUser)
                .extracting(User::getKeywords, User::getGender, User::getYob, User::getGeo, User::getExt)
                .containsOnly(
                        tuple(null, null, null, null, expectedExtUser),
                        tuple(null, null, null, null, expectedExtUser));
    }

    @Test
    public void shouldNoMaskUserExtIfDataBiddersListIsNull() {
        // given
        final Bidder<?> bidder = mock(Bidder.class);
        givenBidder("someBidder", bidder, givenEmptySeatBid());
        givenBidder("missingBidder", bidder, givenEmptySeatBid());

        final ObjectNode dataNode = mapper.createObjectNode().put("data", "value");
        final Map<String, Integer> bidderToGdpr = doubleMap("someBidder", 1, "missingBidder", 0);

        final BidRequest bidRequest = givenBidRequest(givenSingleImp(bidderToGdpr),
                builder -> builder
                        .ext(mapper.valueToTree(ExtBidRequest.of(ExtRequestPrebid.builder()
                                .data(ExtRequestPrebidData.of(null)).build())))
                        .user(User.builder()
                                .keywords("keyword")
                                .gender("male")
                                .yob(133)
                                .geo(Geo.EMPTY)
                                .ext(mapper.valueToTree(ExtUser.builder().data(dataNode).build()))
>>>>>>> 9466a913
                                .build()));

        // when
        exchangeService.holdAuction(givenRequestContext(bidRequest));

        // then
        final ArgumentCaptor<BidRequest> bidRequestCaptor = ArgumentCaptor.forClass(BidRequest.class);
        verify(httpBidderRequester, times(2)).requestBids(any(), bidRequestCaptor.capture(), any(), anyBoolean());
        final List<BidRequest> capturedBidRequests = bidRequestCaptor.getAllValues();

        assertThat(capturedBidRequests)
                .extracting(BidRequest::getUser)
                .extracting(User::getKeywords, User::getGender, User::getYob, User::getGeo, User::getExt)
                .containsOnly(
<<<<<<< HEAD
                        ExtUser.builder().data(dataNode).build(),
                        ExtUser.builder().build());
=======
                        tuple("keyword", "male", 133, Geo.EMPTY,
                                mapper.valueToTree(ExtUser.builder().data(dataNode).build())),
                        tuple("keyword", "male", 133, Geo.EMPTY,
                                mapper.valueToTree(ExtUser.builder().data(dataNode).build())));
>>>>>>> 9466a913
    }

    @Test
    public void shouldPassSiteKeywordsSearchAndExtOnlyForAllowedBidder() {
        // given
        final Bidder<?> bidder = mock(Bidder.class);
        givenBidder("someBidder", bidder, givenEmptySeatBid());
        givenBidder("missingBidder", bidder, givenEmptySeatBid());

        final ObjectNode dataNode = mapper.createObjectNode().put("data", "value");
        final Map<String, Integer> bidderToGdpr = doubleMap("someBidder", 1, "missingBidder", 0);

        final BidRequest bidRequest = givenBidRequest(givenSingleImp(bidderToGdpr),
<<<<<<< HEAD
                builder -> builder
                        .ext(ExtRequest.of(ExtRequestPrebid.builder()
                                .auctiontimestamp(1000L)
                                .data(ExtRequestPrebidData.of(singletonList("someBidder")))
                                .build()))
                        .site(Site.builder().ext(ExtSite.of(0, dataNode)).build()));
=======
                builder -> builder.ext(mapper.valueToTree(ExtBidRequest.of(ExtRequestPrebid.builder()
                        .auctiontimestamp(1000L)
                        .data(ExtRequestPrebidData.of(singletonList("someBidder"))).build())))
                        .site(Site.builder()
                                .keywords("keyword")
                                .search("search")
                                .ext(mapper.valueToTree(ExtSite.of(0, dataNode)))
                                .build()));
>>>>>>> 9466a913

        // when
        exchangeService.holdAuction(givenRequestContext(bidRequest));

        // then
        final ArgumentCaptor<BidRequest> bidRequestCaptor = ArgumentCaptor.forClass(BidRequest.class);
        verify(httpBidderRequester, times(2)).requestBids(any(), bidRequestCaptor.capture(), any(), anyBoolean());
        final List<BidRequest> capturedBidRequests = bidRequestCaptor.getAllValues();

        assertThat(capturedBidRequests)
                .extracting(BidRequest::getSite)
                .extracting(Site::getKeywords, Site::getSearch, Site::getExt)
                .containsOnly(
                        tuple("keyword", "search", mapper.valueToTree(ExtSite.of(0, dataNode))),
                        tuple(null, null, null));
    }

    @Test
    public void shouldNoMaskPassAppExtAndKeywordsWhenDataBiddersListIsNull() {
        // given
        final Bidder<?> bidder = mock(Bidder.class);
        givenBidder("someBidder", bidder, givenEmptySeatBid());
        givenBidder("missingBidder", bidder, givenEmptySeatBid());

        final ObjectNode dataNode = mapper.createObjectNode().put("data", "value");
        final Map<String, Integer> bidderToGdpr = doubleMap("someBidder", 1, "missingBidder", 0);

        final BidRequest bidRequest = givenBidRequest(givenSingleImp(bidderToGdpr),
                builder -> builder.ext(mapper.valueToTree(ExtBidRequest.of(ExtRequestPrebid.builder()
                        .data(ExtRequestPrebidData.of(null)).build())))
                        .app(App.builder()
                                .keywords("keyword")
                                .ext(mapper.valueToTree(ExtApp.of(null, dataNode)))
                                .build()));

        // when
        exchangeService.holdAuction(givenRequestContext(bidRequest));

        // then
        final ArgumentCaptor<BidRequest> bidRequestCaptor = ArgumentCaptor.forClass(BidRequest.class);
        verify(httpBidderRequester, times(2)).requestBids(any(), bidRequestCaptor.capture(), any(), anyBoolean());
        final List<BidRequest> capturedBidRequests = bidRequestCaptor.getAllValues();

        assertThat(capturedBidRequests)
                .extracting(BidRequest::getApp)
                .extracting(App::getExt, App::getKeywords)
                .containsOnly(
<<<<<<< HEAD
                        ExtSite.of(0, dataNode),
                        ExtSite.of(0, null));
=======
                        tuple(mapper.valueToTree(ExtApp.of(null, dataNode)), "keyword"),
                        tuple(mapper.valueToTree(ExtApp.of(null, dataNode)), "keyword"));
>>>>>>> 9466a913
    }

    @Test
    public void shouldPassAppExtAndKeywordsOnlyForAllowedBidder() {
        // given
        final Bidder<?> bidder = mock(Bidder.class);
        givenBidder("someBidder", bidder, givenEmptySeatBid());
        givenBidder("missingBidder", bidder, givenEmptySeatBid());

        final ObjectNode dataNode = mapper.createObjectNode().put("data", "value");
        final Map<String, Integer> bidderToGdpr = doubleMap("someBidder", 1, "missingBidder", 0);

        final BidRequest bidRequest = givenBidRequest(givenSingleImp(bidderToGdpr),
<<<<<<< HEAD
                builder -> builder
                        .ext(ExtRequest.of(ExtRequestPrebid.builder()
                                .data(ExtRequestPrebidData.of(singletonList("someBidder")))
                                .auctiontimestamp(1000L)
                                .build()))
                        .app(App.builder().ext(ExtApp.of(null, dataNode)).build()));
=======
                builder -> builder.ext(mapper.valueToTree(ExtBidRequest.of(ExtRequestPrebid.builder()
                        .data(ExtRequestPrebidData.of(singletonList("someBidder"))).auctiontimestamp(1000L).build())))
                        .app(App.builder()
                                .keywords("keyword")
                                .ext(mapper.valueToTree(ExtApp.of(null, dataNode)))
                                .build()));
>>>>>>> 9466a913

        // when
        exchangeService.holdAuction(givenRequestContext(bidRequest));

        // then
        final ArgumentCaptor<BidRequest> bidRequestCaptor = ArgumentCaptor.forClass(BidRequest.class);
        verify(httpBidderRequester, times(2)).requestBids(any(), bidRequestCaptor.capture(), any(), anyBoolean());
        final List<BidRequest> capturedBidRequests = bidRequestCaptor.getAllValues();

        assertThat(capturedBidRequests)
                .extracting(BidRequest::getApp)
                .extracting(App::getExt, App::getKeywords)
                .containsOnly(
<<<<<<< HEAD
                        ExtApp.of(null, dataNode),
                        ExtApp.of(null, null));
=======
                        tuple(mapper.valueToTree(ExtApp.of(null, dataNode)), "keyword"),
                        tuple(null, null));
>>>>>>> 9466a913
    }

    @Test
    public void shouldAddBuyeridToUserFromRequest() {
        // given
        givenBidder(givenEmptySeatBid());
        given(uidsCookie.uidFrom(eq("cookieFamily"))).willReturn("buyerid");

        final BidRequest bidRequest = givenBidRequest(givenSingleImp(singletonMap("someBidder", 1)),
                builder -> builder.user(User.builder().id("userId").build()));

        // when
        exchangeService.holdAuction(givenRequestContext(bidRequest));

        // then
        final User capturedUser = captureBidRequest().getUser();
        assertThat(capturedUser).isEqualTo(User.builder().id("userId").buyeruid("buyerid").build());
    }

    @Test
    public void shouldCreateUserIfMissingInRequestAndBuyeridPresentInCookie() {
        // given
        givenBidder(givenEmptySeatBid());

        given(uidsCookie.uidFrom(eq("cookieFamily"))).willReturn("buyerid");

        final BidRequest bidRequest = givenBidRequest(givenSingleImp(singletonMap("someBidder", 1)));

        // when
        exchangeService.holdAuction(givenRequestContext(bidRequest));

        // then
        final User capturedUser = captureBidRequest().getUser();
        assertThat(capturedUser).isEqualTo(User.builder().buyeruid("buyerid").build());
    }

    @Test
    public void shouldPassGlobalTimeoutToConnectorUnchangedIfCachingIsNotRequested() {
        // given
        givenBidder(givenEmptySeatBid());

        final BidRequest bidRequest = givenBidRequest(givenSingleImp(singletonMap("someBidder", 1)));

        // when
        exchangeService.holdAuction(givenRequestContext(bidRequest));

        // then
        verify(httpBidderRequester).requestBids(any(), any(), same(timeout), anyBoolean());
    }

    @Test
    public void shouldPassReducedGlobalTimeoutToConnectorAndOriginalToBidResponseCreator() {
        // given
        exchangeService = new ExchangeService(
                100,
                bidderCatalog,
                storedResponseProcessor,
                privacyEnforcementService,
                httpBidderRequester,
                responseBidValidator,
                currencyService,
                bidResponseCreator,
                bidResponsePostProcessor,
                metrics,
                clock,
                jacksonMapper);

        final Bid bid = Bid.builder().id("bidId1").impid("impId1").price(BigDecimal.valueOf(5.67)).build();
        givenBidder(givenSeatBid(singletonList(givenBid(bid))));

        final BidRequest bidRequest = givenBidRequest(singletonList(
                // imp ids are not really used for matching, included them here for clarity
                givenImp(singletonMap("bidder1", 1), builder -> builder.id("impId1"))),
                builder -> builder.ext(ExtRequest.of(ExtRequestPrebid.builder()
                        .targeting(givenTargeting(true))
                        .cache(ExtRequestPrebidCache.of(ExtRequestPrebidCacheBids.of(null, null), null, null))
                        .auctiontimestamp(1000L)
                        .build())));

        // when
        exchangeService.holdAuction(givenRequestContext(bidRequest)).result();

        // then
        final ArgumentCaptor<Timeout> timeoutCaptor = ArgumentCaptor.forClass(Timeout.class);
        verify(httpBidderRequester).requestBids(any(), any(), timeoutCaptor.capture(), anyBoolean());
        assertThat(timeoutCaptor.getValue().remaining()).isEqualTo(400L);
        verify(bidResponseCreator).create(anyList(), any(), any(), any(), any(), anyBoolean(), anyLong(), anyBoolean(),
                same(timeout));
    }

    @Test
    public void shouldReturnBidsWithUpdatedPriceCurrencyConversion() {
        // given
        final Bidder<?> bidder = mock(Bidder.class);
        givenBidder("bidder", bidder, givenSeatBid(singletonList(
                givenBid(Bid.builder().price(BigDecimal.valueOf(2.0)).build()))));

        final BidRequest bidRequest = givenBidRequest(singletonList(givenImp(singletonMap("bidder", 2), identity())),
                identity());

        final BigDecimal updatedPrice = BigDecimal.valueOf(5.0);
        given(currencyService.convertCurrency(any(), any(), any(), any())).willReturn(updatedPrice);

        givenBidResponseCreator(singletonList(Bid.builder().price(updatedPrice).build()));

        // when
        final BidResponse bidResponse = exchangeService.holdAuction(givenRequestContext(bidRequest)).result();

        // then
        assertThat(bidResponse.getSeatbid())
                .flatExtracting(SeatBid::getBid)
                .extracting(Bid::getPrice).containsExactly(updatedPrice);
    }

    @Test
    public void shouldReturnSameBidPriceIfNoChangesAppliedToBidPrice() {
        // given
        final Bidder<?> bidder = mock(Bidder.class);
        givenBidder("bidder", bidder, givenSeatBid(singletonList(
                givenBid(Bid.builder().price(BigDecimal.ONE).build()))));

        final BidRequest bidRequest = givenBidRequest(singletonList(givenImp(singletonMap("bidder", 2), identity())),
                identity());

        // returns the same price as in argument
        given(currencyService.convertCurrency(any(), any(), any(), any()))
                .willAnswer(invocationOnMock -> invocationOnMock.getArgument(0));

        // when
        final BidResponse bidResponse = exchangeService.holdAuction(givenRequestContext(bidRequest)).result();

        // then
        assertThat(bidResponse.getSeatbid())
                .flatExtracting(SeatBid::getBid)
                .extracting(Bid::getPrice).containsExactly(BigDecimal.ONE);
    }

    @SuppressWarnings("unchecked")
    @Test
    public void shouldDropBidIfPrebidExceptionWasThrownDuringCurrencyConversion() {
        // given
        final Bidder<?> bidder = mock(Bidder.class);
        givenBidder("bidder", bidder, givenSeatBid(singletonList(
                givenBid(Bid.builder().price(BigDecimal.valueOf(2.0)).build(), "CUR"))));

        final BidRequest bidRequest = givenBidRequest(singletonList(givenImp(singletonMap("bidder", 2), identity())),
                identity());

        given(currencyService.convertCurrency(any(), any(), any(), any()))
                .willThrow(new PreBidException("no currency conversion available"));

        // when
        exchangeService.holdAuction(givenRequestContext(bidRequest)).result();

        // then
        final ArgumentCaptor<List<BidderResponse>> argumentCaptor = ArgumentCaptor.forClass(List.class);
        verify(bidResponseCreator).create(argumentCaptor.capture(), any(), any(), any(), any(), anyBoolean(), anyLong(),
                anyBoolean(), any());

        assertThat(argumentCaptor.getValue()).hasSize(1);

        final BidderError expectedError = BidderError.generic("Unable to covert bid currency CUR to desired ad"
                + " server currency USD. no currency conversion available");
        final BidderSeatBid firstSeatBid = argumentCaptor.getValue().get(0).getSeatBid();
        assertThat(firstSeatBid.getBids()).isEmpty();
        assertThat(firstSeatBid.getErrors()).containsOnly(expectedError);
    }

    @SuppressWarnings("unchecked")
    @Test
    public void shouldUpdateBidPriceWithCurrencyConversionAndPriceAdjustmentFactor() {
        // given
        final Bidder<?> bidder = mock(Bidder.class);
        givenBidder("bidder", bidder, givenSeatBid(singletonList(
                givenBid(Bid.builder().price(BigDecimal.valueOf(2.0)).build()))));

        final BidRequest bidRequest = givenBidRequest(singletonList(givenImp(singletonMap("bidder", 2), identity())),
                builder -> builder.ext(ExtRequest.of(ExtRequestPrebid.builder()
                        .aliases(emptyMap())
                        .bidadjustmentfactors(singletonMap("bidder", BigDecimal.valueOf(10)))
                        .auctiontimestamp(1000L)
                        .build())));

        given(currencyService.convertCurrency(any(), any(), any(), any())).willReturn(BigDecimal.valueOf(10));

        // when
        exchangeService.holdAuction(givenRequestContext(bidRequest)).result();

        // then
        final ArgumentCaptor<List<BidderResponse>> argumentCaptor = ArgumentCaptor.forClass(List.class);
        verify(bidResponseCreator).create(argumentCaptor.capture(), any(), any(), any(), any(), anyBoolean(), anyLong(),
                anyBoolean(), any());

        assertThat(argumentCaptor.getValue()).hasSize(1);

        final BigDecimal updatedPrice = BigDecimal.valueOf(100);
        final BidderSeatBid firstSeatBid = argumentCaptor.getValue().get(0).getSeatBid();
        assertThat(firstSeatBid.getBids())
                .extracting(BidderBid::getBid)
                .flatExtracting(Bid::getPrice)
                .containsOnly(updatedPrice);
        assertThat(firstSeatBid.getErrors()).isEmpty();
    }

    @SuppressWarnings("unchecked")
    @Test
    public void shouldUpdatePriceForOneBidAndDropAnotherIfPrebidExceptionHappensForSecondBid() {
        // given
        final BigDecimal firstBidderPrice = BigDecimal.valueOf(2.0);
        final BigDecimal secondBidderPrice = BigDecimal.valueOf(3.0);
        givenBidder("bidder", mock(Bidder.class), givenSeatBid(asList(
                givenBid(Bid.builder().price(firstBidderPrice).build(), "CUR1"),
                givenBid(Bid.builder().price(secondBidderPrice).build(), "CUR2"))));

        final BidRequest bidRequest = givenBidRequest(singletonList(givenImp(singletonMap("bidder", 2), identity())),
                identity());

        final BigDecimal updatedPrice = BigDecimal.valueOf(10.0);
        given(currencyService.convertCurrency(any(), any(), any(), any())).willReturn(updatedPrice)
                .willThrow(new PreBidException("no currency conversion available"));

        // when
        exchangeService.holdAuction(givenRequestContext(bidRequest)).result();

        // then
        final ArgumentCaptor<List<BidderResponse>> argumentCaptor = ArgumentCaptor.forClass(List.class);
        verify(bidResponseCreator).create(argumentCaptor.capture(), any(), any(), any(), any(), anyBoolean(), anyLong(),
                anyBoolean(), any());
        verify(currencyService).convertCurrency(eq(firstBidderPrice), eq(null), any(), eq("CUR1"));
        verify(currencyService).convertCurrency(eq(secondBidderPrice), eq(null), any(), eq("CUR2"));

        assertThat(argumentCaptor.getValue()).hasSize(1);

        final Bid expectedBid = Bid.builder().price(updatedPrice).build();
        final BidderBid expectedBidderBid = BidderBid.of(expectedBid, banner, "CUR1");
        final BidderError expectedError = BidderError.generic("Unable to covert bid currency CUR2 to desired ad"
                + " server currency USD. no currency conversion available");

        final BidderSeatBid firstSeatBid = argumentCaptor.getValue().get(0).getSeatBid();
        assertThat(firstSeatBid.getBids()).containsOnly(expectedBidderBid);
        assertThat(firstSeatBid.getErrors()).containsOnly(expectedError);
    }

    @SuppressWarnings("unchecked")
    @Test
    public void shouldRespondWithOneBidAndErrorWhenBidResponseContainsOneUnsupportedCurrency() {
        // given
        final BigDecimal firstBidderPrice = BigDecimal.valueOf(2.0);
        final BigDecimal secondBidderPrice = BigDecimal.valueOf(10.0);
        givenBidder("bidder1", mock(Bidder.class), givenSeatBid(singletonList(
                givenBid(Bid.builder().price(firstBidderPrice).build(), "USD"))));
        givenBidder("bidder2", mock(Bidder.class), givenSeatBid(singletonList(
                givenBid(Bid.builder().price(BigDecimal.valueOf(10.0)).build(), "CUR"))));

        final BidRequest bidRequest = BidRequest.builder().cur(singletonList("BAD"))
                .imp(singletonList(givenImp(doubleMap("bidder1", 2, "bidder2", 3),
                        identity()))).build();

        final BigDecimal updatedPrice = BigDecimal.valueOf(20);
        given(currencyService.convertCurrency(any(), any(), any(), any())).willReturn(updatedPrice);
        given(currencyService.convertCurrency(any(), any(), eq("BAD"), eq("CUR")))
                .willThrow(new PreBidException("no currency conversion available"));

        // when
        exchangeService.holdAuction(givenRequestContext(bidRequest)).result();

        // then
        final ArgumentCaptor<List<BidderResponse>> argumentCaptor = ArgumentCaptor.forClass(List.class);
        verify(bidResponseCreator).create(argumentCaptor.capture(), any(), any(), any(), any(), anyBoolean(), anyLong(),
                anyBoolean(), any());
        verify(currencyService).convertCurrency(eq(firstBidderPrice), eq(null), eq("BAD"), eq("USD"));
        verify(currencyService).convertCurrency(eq(secondBidderPrice), eq(null), eq("BAD"), eq("CUR"));

        assertThat(argumentCaptor.getValue()).hasSize(2);

        final Bid expectedBid = Bid.builder().price(updatedPrice).build();
        final BidderBid expectedBidderBid = BidderBid.of(expectedBid, banner, "USD");
        assertThat(argumentCaptor.getValue())
                .extracting(BidderResponse::getSeatBid)
                .flatExtracting(BidderSeatBid::getBids)
                .containsOnly(expectedBidderBid);

        final BidderError expectedError = BidderError.generic("Unable to covert bid currency CUR to desired ad"
                + " server currency BAD. no currency conversion available");
        assertThat(argumentCaptor.getValue())
                .extracting(BidderResponse::getSeatBid)
                .flatExtracting(BidderSeatBid::getErrors)
                .containsOnly(expectedError);
    }

    @SuppressWarnings("unchecked")
    @Test
    public void shouldUpdateBidPriceWithCurrencyConversionAndAddErrorAboutMultipleCurrency() {
        // given
        final BigDecimal bidderPrice = BigDecimal.valueOf(2.0);
        givenBidder("bidder", mock(Bidder.class), givenSeatBid(singletonList(
                givenBid(Bid.builder().price(bidderPrice).build(), "USD"))));

        final BidRequest bidRequest = givenBidRequest(
                singletonList(givenImp(singletonMap("bidder", 2), identity())),
                builder -> builder.cur(asList("CUR1", "CUR2", "CUR2")));

        final BigDecimal updatedPrice = BigDecimal.valueOf(10.0);
        given(currencyService.convertCurrency(any(), any(), any(), any())).willReturn(updatedPrice);

        // when
        exchangeService.holdAuction(givenRequestContext(bidRequest)).result();

        // then
        final ArgumentCaptor<List<BidderResponse>> argumentCaptor = ArgumentCaptor.forClass(List.class);
        verify(bidResponseCreator).create(argumentCaptor.capture(), any(), any(), any(), any(), anyBoolean(), anyLong(),
                anyBoolean(), any());
        verify(currencyService).convertCurrency(eq(bidderPrice), eq(null), eq("CUR1"), eq("USD"));

        assertThat(argumentCaptor.getValue()).hasSize(1);

        final BidderError expectedError = BidderError.badInput("Cur parameter contains more than one currency."
                + " CUR1 will be used");
        final BidderSeatBid firstSeatBid = argumentCaptor.getValue().get(0).getSeatBid();
        assertThat(firstSeatBid.getBids())
                .extracting(BidderBid::getBid)
                .flatExtracting(Bid::getPrice)
                .containsOnly(updatedPrice);
        assertThat(firstSeatBid.getErrors()).containsOnly(expectedError);
    }

    @SuppressWarnings("unchecked")
    @Test
    public void shouldUpdateBidPriceWithCurrencyConversionForMultipleBid() {
        // given
        final BigDecimal bidder1Price = BigDecimal.valueOf(1.5);
        final BigDecimal bidder2Price = BigDecimal.valueOf(2);
        final BigDecimal bidder3Price = BigDecimal.valueOf(3);
        givenBidder("bidder1", mock(Bidder.class), givenSeatBid(singletonList(
                givenBid(Bid.builder().price(bidder1Price).build(), "EUR"))));
        givenBidder("bidder2", mock(Bidder.class), givenSeatBid(singletonList(
                givenBid(Bid.builder().price(bidder2Price).build(), "GBP"))));
        givenBidder("bidder3", mock(Bidder.class), givenSeatBid(singletonList(
                givenBid(Bid.builder().price(bidder3Price).build(), "USD"))));

        final Map<String, Integer> impBidders = new HashMap<>();
        impBidders.put("bidder1", 1);
        impBidders.put("bidder2", 2);
        impBidders.put("bidder3", 3);
        final BidRequest bidRequest = givenBidRequest(
                singletonList(givenImp(impBidders, identity())), builder -> builder.cur(singletonList("USD")));

        final BigDecimal updatedPrice = BigDecimal.valueOf(10.0);
        given(currencyService.convertCurrency(any(), any(), any(), any())).willReturn(updatedPrice);
        given(currencyService.convertCurrency(any(), any(), any(), eq("USD"))).willReturn(bidder3Price);

        // when
        exchangeService.holdAuction(givenRequestContext(bidRequest)).result();

        // then
        final ArgumentCaptor<List<BidderResponse>> argumentCaptor = ArgumentCaptor.forClass(List.class);
        verify(bidResponseCreator).create(argumentCaptor.capture(), any(), any(), any(), any(), anyBoolean(), anyLong(),
                anyBoolean(), any());
        verify(currencyService).convertCurrency(eq(bidder1Price), eq(null), eq("USD"), eq("EUR"));
        verify(currencyService).convertCurrency(eq(bidder2Price), eq(null), eq("USD"), eq("GBP"));
        verify(currencyService).convertCurrency(eq(bidder3Price), eq(null), eq("USD"), eq("USD"));
        verifyNoMoreInteractions(currencyService);

        assertThat(argumentCaptor.getValue())
                .hasSize(3)
                .extracting(BidderResponse::getSeatBid)
                .flatExtracting(BidderSeatBid::getBids)
                .extracting(BidderBid::getBid)
                .extracting(Bid::getPrice)
                .containsOnly(bidder3Price, updatedPrice, updatedPrice);
    }

    @Test
    public void shouldNotAddExtPrebidEventsWhenEventsServiceReturnsEmptyEventsService() {
        // given
        final BigDecimal price = BigDecimal.valueOf(2.0);
        givenBidder(BidderSeatBid.of(
                singletonList(BidderBid.of(
                        Bid.builder().id("bidId").price(price)
                                .ext(mapper.valueToTree(singletonMap("bidExt", 1))).build(), banner, null)),
                emptyList(),
                emptyList()));

        final BidRequest bidRequest = givenBidRequest(givenSingleImp(singletonMap("someBidder", 1)),
                bidRequestBuilder -> bidRequestBuilder.app(App.builder()
                        .publisher(Publisher.builder().id("1001").build()).build()));

        // when
        final BidResponse bidResponse = exchangeService.holdAuction(givenRequestContext(bidRequest)).result();

        // then
        assertThat(bidResponse.getSeatbid()).hasSize(1)
                .flatExtracting(SeatBid::getBid)
                .extracting(bid -> toExtPrebid(bid.getExt()).getPrebid().getEvents())
                .containsNull();
    }

    @Test
    public void shouldIncrementCommonMetrics() {
        // given
        given(httpBidderRequester.requestBids(any(), any(), any(), anyBoolean()))
                .willReturn(Future.succeededFuture(givenSeatBid(singletonList(
                        givenBid(Bid.builder().price(TEN).build())))));

        final BidRequest bidRequest = givenBidRequest(givenSingleImp(singletonMap("someBidder", 1)),
                builder -> builder.site(Site.builder().publisher(Publisher.builder().id("accountId").build()).build()));

        // when
        exchangeService.holdAuction(givenRequestContext(bidRequest));

        // then
        verify(metrics).updateAccountRequestMetrics(eq("accountId"), eq(MetricName.openrtb2web));
        verify(metrics)
                .updateAdapterRequestTypeAndNoCookieMetrics(eq("someBidder"), eq(MetricName.openrtb2web), eq(true));
        verify(metrics).updateAdapterResponseTime(eq("someBidder"), eq("accountId"), anyInt());
        verify(metrics).updateAdapterRequestGotbidsMetrics(eq("someBidder"), eq("accountId"));
        verify(metrics).updateAdapterBidMetrics(eq("someBidder"), eq("accountId"), eq(10000L), eq(false), eq("banner"));
    }

    @Test
    public void shouldCallUpdateCookieMetricsWithExpectedValue() {
        // given
        final BidRequest bidRequest = givenBidRequest(givenSingleImp(singletonMap("someBidder", 1)),
                builder -> builder.app(App.builder().build()));

        // when
        exchangeService.holdAuction(givenRequestContext(bidRequest));

        // then
        verify(metrics).updateAdapterRequestTypeAndNoCookieMetrics(
                eq("someBidder"), eq(MetricName.openrtb2web), eq(false));
    }

    @Test
    public void shouldUseEmptyStringIfPublisherIdIsEmpty() {
        // given
        given(httpBidderRequester.requestBids(any(), any(), any(), anyBoolean()))
                .willReturn(Future.succeededFuture(givenSeatBid(singletonList(
                        givenBid(Bid.builder().price(TEN).build())))));
        final BidRequest bidRequest = givenBidRequest(givenSingleImp(singletonMap("someBidder", 1)));
        final Account account = Account.builder().id("").build();

        // when
        exchangeService.holdAuction(givenRequestContext(bidRequest, account));

        // then
        verify(metrics).updateAccountRequestMetrics(eq(""), eq(MetricName.openrtb2web));
    }

    @Test
    public void shouldIncrementNoBidRequestsMetric() {
        // given
        given(httpBidderRequester.requestBids(any(), any(), any(), anyBoolean()))
                .willReturn(Future.succeededFuture(givenSeatBid(emptyList())));

        final BidRequest bidRequest = givenBidRequest(givenSingleImp(singletonMap("someBidder", 1)));

        // when
        exchangeService.holdAuction(givenRequestContext(bidRequest));

        // then
        verify(metrics).updateAdapterRequestNobidMetrics(eq("someBidder"), eq("accountId"));
    }

    @Test
    public void shouldIncrementGotBidsAndErrorMetricsIfBidderReturnsBidAndDifferentErrors() {
        // given
        given(httpBidderRequester.requestBids(any(), any(), any(), anyBoolean()))
                .willReturn(Future.succeededFuture(BidderSeatBid.of(
                        singletonList(givenBid(Bid.builder().price(TEN).build())),
                        emptyList(),
                        asList(
                                // two identical errors to verify corresponding metric is submitted only once
                                BidderError.badInput("rubicon error"),
                                BidderError.badInput("rubicon error"),
                                BidderError.badServerResponse("rubicon error"),
                                BidderError.failedToRequestBids("rubicon failed to request bids"),
                                BidderError.timeout("timeout error"),
                                BidderError.generic("timeout error")))));

        final BidRequest bidRequest = givenBidRequest(givenSingleImp(singletonMap("someBidder", 1)));

        // when
        exchangeService.holdAuction(givenRequestContext(bidRequest));

        // then
        verify(metrics).updateAdapterRequestGotbidsMetrics(eq("someBidder"), eq("accountId"));
        verify(metrics).updateAdapterRequestErrorMetric(eq("someBidder"), eq(MetricName.badinput));
        verify(metrics).updateAdapterRequestErrorMetric(eq("someBidder"), eq(MetricName.badserverresponse));
        verify(metrics).updateAdapterRequestErrorMetric(eq("someBidder"), eq(MetricName.failedtorequestbids));
        verify(metrics).updateAdapterRequestErrorMetric(eq("someBidder"), eq(MetricName.timeout));
        verify(metrics).updateAdapterRequestErrorMetric(eq("someBidder"), eq(MetricName.unknown_error));
    }

    @Test
    public void shouldPassResponseToPostProcessor() {
        // given
        final BidRequest bidRequest = givenBidRequest(emptyList());

        // when
        exchangeService.holdAuction(givenRequestContext(bidRequest));

        // then
        verify(bidResponsePostProcessor).postProcess(any(), same(uidsCookie), same(bidRequest), any(),
                eq(Account.builder().id("accountId").eventsEnabled(true).build()));
    }

    @Test
    public void shouldReturnBidsWithAdjustedPricesWhenAdjustmentFactorPresent() {
        // given
        final Bidder<?> bidder = mock(Bidder.class);
        givenBidder("bidder", bidder, givenSeatBid(singletonList(
                givenBid(Bid.builder().price(BigDecimal.valueOf(2)).build()))));

        final BidRequest bidRequest = givenBidRequest(singletonList(givenImp(singletonMap("bidder", 2), identity())),
                builder -> builder.ext(ExtRequest.of(ExtRequestPrebid.builder()
                        .aliases(emptyMap())
                        .bidadjustmentfactors(singletonMap("bidder", BigDecimal.valueOf(2.468)))
                        .auctiontimestamp(1000L)
                        .build())));

        givenBidResponseCreator(singletonList(Bid.builder().price(BigDecimal.valueOf(4.936)).build()));

        // when
        final BidResponse bidResponse = exchangeService.holdAuction(givenRequestContext(bidRequest)).result();

        // then
        assertThat(bidResponse.getSeatbid())
                .flatExtracting(SeatBid::getBid)
                .extracting(Bid::getPrice)
                .containsExactly(BigDecimal.valueOf(4.936));
    }

    @Test
    public void shouldReturnBidsWithoutAdjustingPricesWhenAdjustmentFactorNotPresentForBidder() {
        // given
        final Bidder<?> bidder = mock(Bidder.class);

        givenBidder("bidder", bidder, givenSeatBid(singletonList(
                givenBid(Bid.builder().price(BigDecimal.ONE).build()))));

        final BidRequest bidRequest = givenBidRequest(singletonList(givenImp(singletonMap("bidder", 2), identity())),
                builder -> builder.ext(ExtRequest.of(ExtRequestPrebid.builder()
                        .aliases(emptyMap())
                        .auctiontimestamp(1000L)
                        .bidadjustmentfactors(singletonMap("some-other-bidder", BigDecimal.TEN))
                        .build())));

        // when
        final BidResponse bidResponse = exchangeService.holdAuction(givenRequestContext(bidRequest)).result();

        // then
        assertThat(bidResponse.getSeatbid())
                .flatExtracting(SeatBid::getBid)
                .extracting(Bid::getPrice)
                .containsExactly(BigDecimal.ONE);
    }

    private AuctionContext givenRequestContext(BidRequest bidRequest) {
        return givenRequestContext(bidRequest, Account.builder().id("accountId").eventsEnabled(true).build());
    }

    private AuctionContext givenRequestContext(BidRequest bidRequest, Account account) {
        return AuctionContext.builder()
                .uidsCookie(uidsCookie)
                .bidRequest(bidRequest)
                .account(account)
                .requestTypeMetric(MetricName.openrtb2web)
                .timeout(timeout)
                .build();
    }

    private BidRequest captureBidRequest() {
        final ArgumentCaptor<BidRequest> bidRequestCaptor = ArgumentCaptor.forClass(BidRequest.class);
        verify(httpBidderRequester).requestBids(any(), bidRequestCaptor.capture(), any(), anyBoolean());
        return bidRequestCaptor.getValue();
    }

    private static BidRequest givenBidRequest(
            List<Imp> imp, Function<BidRequestBuilder, BidRequestBuilder> bidRequestBuilderCustomizer) {
        return bidRequestBuilderCustomizer.apply(BidRequest.builder().cur(singletonList("USD")).imp(imp)).build();
    }

    private static BidRequest givenBidRequest(List<Imp> imp) {
        return givenBidRequest(imp, identity());
    }

    private static <T> Imp givenImp(T ext, Function<ImpBuilder, ImpBuilder> impBuilderCustomizer) {
        return impBuilderCustomizer.apply(Imp.builder()
                .ext(ext != null ? mapper.valueToTree(ext) : null))
                .build();
    }

    private static <T> List<Imp> givenSingleImp(T ext) {
        return singletonList(givenImp(ext, identity()));
    }

    private void givenBidder(BidderSeatBid response) {
        given(httpBidderRequester.requestBids(any(), any(), any(), anyBoolean()))
                .willReturn(Future.succeededFuture(response));
    }

    private void givenBidder(String bidderName, Bidder<?> bidder, BidderSeatBid response) {
        doReturn(bidder).when(bidderCatalog).bidderByName(eq(bidderName));
        given(httpBidderRequester.requestBids(same(bidder), any(), any(), anyBoolean()))
                .willReturn(Future.succeededFuture(response));
    }

    private static SeatBid givenSeatBid(List<Bid> bids,
                                        Function<SeatBid.SeatBidBuilder, SeatBid.SeatBidBuilder> seatBidCustomizer) {
        return seatBidCustomizer.apply(SeatBid.builder()
                .seat("someBidder")
                .bid(bids))
                .build();
    }

    private static BidderSeatBid givenSeatBid(List<BidderBid> bids) {
        return BidderSeatBid.of(bids, emptyList(), emptyList());
    }

    private static BidderSeatBid givenSingleSeatBid(BidderBid bid) {
        return givenSeatBid(singletonList(bid));
    }

    private static BidderSeatBid givenEmptySeatBid() {
        return givenSeatBid(emptyList());
    }

    private static BidderBid givenBid(Bid bid) {
        return BidderBid.of(bid, BidType.banner, null);
    }

    private static BidderBid givenBid(Bid bid, String cur) {
        return BidderBid.of(bid, BidType.banner, cur);
    }

    private static Bid givenBid(Function<Bid.BidBuilder, Bid.BidBuilder> bidBuilder) {
        return bidBuilder.apply(Bid.builder()
                .id("bidId")
                .price(BigDecimal.ONE)
                .ext(mapper.valueToTree(ExtPrebid.of(ExtBidPrebid.of(null, null, null, null, null, null, null), null))))
                .build();
    }

    private static <K, V> Map<K, V> doubleMap(K key1, V value1, K key2, V value2) {
        final Map<K, V> map = new HashMap<>();
        map.put(key1, value1);
        map.put(key2, value2);
        return map;
    }

    private static ExtPrebid<ExtBidPrebid, ?> toExtPrebid(ObjectNode ext) {
        try {
            return mapper.readValue(mapper.treeAsTokens(ext), new TypeReference<ExtPrebid<ExtBidPrebid, ?>>() {
            });
        } catch (IOException e) {
            return rethrow(e);
        }
    }

    private static ExtRequestTargeting givenTargeting(boolean includebidderkeys) {
        return ExtRequestTargeting.builder().pricegranularity(mapper.valueToTree(
                ExtPriceGranularity.of(2, singletonList(ExtGranularityRange.of(BigDecimal.valueOf(5),
                        BigDecimal.valueOf(0.5))))))
                .includewinners(true)
                .includebidderkeys(includebidderkeys)
                .build();
    }

    private void givenBidResponseCreator(List<Bid> bids) {
        given(bidResponseCreator.create(anyList(), any(), any(), any(), any(), anyBoolean(), anyLong(), anyBoolean(),
                any()))
                .willReturn(Future.succeededFuture(givenBidResponseWithBids(bids)));
    }

    private void givenBidResponseCreator(Map<String, List<ExtBidderError>> errors) {
        given(bidResponseCreator.create(anyList(), any(), any(), any(), any(), anyBoolean(), anyLong(), anyBoolean(),
                any()))
                .willReturn(Future.succeededFuture(givenBidResponseWithError(errors)));
    }

    private static BidResponse givenBidResponseWithBids(List<Bid> bids) {
        return BidResponse.builder()
                .cur("USD")
                .seatbid(singletonList(givenSeatBid(bids, identity())))
                .build();
    }

    private static BidResponse givenBidResponseWithError(Map<String, List<ExtBidderError>> errors) {
        return BidResponse.builder()
                .seatbid(emptyList())
                .ext(mapper.valueToTree(ExtBidResponse.of(null, errors, null, null, null, null)))
                .build();
    }
}<|MERGE_RESOLUTION|>--- conflicted
+++ resolved
@@ -430,7 +430,7 @@
     }
 
     @Test
-    public void shouldPassRequestWithInjectedSchainInSourceExt() throws JsonProcessingException {
+    public void shouldPassRequestWithInjectedSchainInSourceExt() {
         // given
         final String bidder1Name = "bidder1";
         final String bidder2Name = "bidder2";
@@ -442,14 +442,6 @@
         givenBidder(bidder2Name, bidder2, givenEmptySeatBid());
         givenBidder(bidder3Name, bidder3, givenEmptySeatBid());
 
-<<<<<<< HEAD
-        final ObjectNode schainObject = mapper.createObjectNode().put("var", "1");
-        final ObjectNode allSchainObject = mapper.createObjectNode().put("any", "any");
-        final ExtRequestPrebidSchain schain1 = ExtRequestPrebidSchain.of(Arrays.asList(bidder1Name, bidder2Name),
-                schainObject);
-        final ExtRequestPrebidSchain allSchain = ExtRequestPrebidSchain.of(singletonList("*"), allSchainObject);
-        final ExtRequest extRequest = ExtRequest.of(
-=======
         final ObjectNode schainExtObjectNode = mapper.createObjectNode().put("any", "any");
         final ExtRequestPrebidSchainSchainNode specificNodes = ExtRequestPrebidSchainSchainNode.of("asi", "sid", 1,
                 "rid", "name", "domain", schainExtObjectNode);
@@ -465,8 +457,7 @@
         final ExtRequestPrebidSchainSchain generalSchain = ExtRequestPrebidSchainSchain.of("t", 123,
                 singletonList(generalNodes), null);
         final ExtRequestPrebidSchain allSchain = ExtRequestPrebidSchain.of(singletonList("*"), generalSchain);
-        final ObjectNode extBidRequest = mapper.valueToTree(ExtBidRequest.of(
->>>>>>> 9466a913
+        final ExtRequest extRequest = ExtRequest.of(
                 ExtRequestPrebid.builder()
                         .schains(asList(schainForBidders, allSchain))
                         .auctiontimestamp(1000L)
@@ -485,42 +476,24 @@
         final ArgumentCaptor<BidRequest> bidRequest1Captor = ArgumentCaptor.forClass(BidRequest.class);
         verify(httpBidderRequester).requestBids(same(bidder1), bidRequest1Captor.capture(), any(), anyBoolean());
         final BidRequest capturedBidRequest1 = bidRequest1Captor.getValue();
-<<<<<<< HEAD
-        final JsonNode requestSchain1 = capturedBidRequest1.getSource().getExt().getSchain();
-        assertThat(requestSchain1).isNotNull();
-        assertThat(requestSchain1).isEqualTo(schainObject);
-        assertThat(capturedBidRequest1.getExt().getPrebid().getSchains()).isNull();
-=======
-        ExtSource extSource = mapper.treeToValue(capturedBidRequest1.getSource().getExt(), ExtSource.class);
+        ExtSource extSource = capturedBidRequest1.getSource().getExt();
         ExtRequestPrebidSchainSchain requestSchain1 = extSource.getSchain();
         assertThat(requestSchain1).isNotNull();
         assertThat(requestSchain1).isEqualTo(specificSchain);
-        assertThat(capturedBidRequest1.getExt().get("prebid").get("schains")).isNull();
->>>>>>> 9466a913
+        assertThat(capturedBidRequest1.getExt().getPrebid().getSchains()).isNull();
 
         final ArgumentCaptor<BidRequest> bidRequest2Captor = ArgumentCaptor.forClass(BidRequest.class);
         verify(httpBidderRequester).requestBids(same(bidder2), bidRequest2Captor.capture(), any(), anyBoolean());
         final BidRequest capturedBidRequest2 = bidRequest2Captor.getValue();
-<<<<<<< HEAD
-        final JsonNode requestSchain2 = capturedBidRequest2.getSource().getExt().getSchain();
-        assertThat(requestSchain2).isNotNull();
-        assertThat(requestSchain2).isEqualTo(schainObject);
-        assertThat(capturedBidRequest2.getExt().getPrebid().getSchains()).isNull();
-=======
         ExtRequestPrebidSchainSchain requestSchain2 = extSource.getSchain();
         assertThat(requestSchain2).isNotNull();
         assertThat(requestSchain2).isEqualTo(specificSchain);
-        assertThat(capturedBidRequest2.getExt().get("prebid").get("schains")).isNull();
->>>>>>> 9466a913
+        assertThat(capturedBidRequest2.getExt().getPrebid().getSchains()).isNull();
 
         final ArgumentCaptor<BidRequest> bidRequest3Captor = ArgumentCaptor.forClass(BidRequest.class);
         verify(httpBidderRequester).requestBids(same(bidder3), bidRequest3Captor.capture(), any(), anyBoolean());
         final BidRequest capturedBidRequest3 = bidRequest3Captor.getValue();
-<<<<<<< HEAD
-        final JsonNode requestSchain3 = capturedBidRequest3.getSource().getExt().getSchain();
-=======
         ExtRequestPrebidSchainSchain requestSchain3 = extSource.getSchain();
->>>>>>> 9466a913
         assertThat(requestSchain3).isNotNull();
         assertThat(requestSchain3).isEqualTo(allSchainObject);
         assertThat(capturedBidRequest3.getExt().getPrebid().getSchains()).isNull();
@@ -537,15 +510,15 @@
         final ExtRequestPrebidSchain schainForBidder2 = ExtRequestPrebidSchain.of(
                 singletonList(bidder2), ExtRequestPrebidSchainSchain.of("ver2", null, null, null));
 
-        final ObjectNode extBidRequest = mapper.valueToTree(ExtBidRequest.of(
+        final ExtRequest extRequest = ExtRequest.of(
                 ExtRequestPrebid.builder()
                         .schains(asList(schainForBidder1, schainForBidder2))
-                        .build()));
+                        .build());
 
         final BidRequest bidRequest = givenBidRequest(asList(
                 givenImp(singletonMap(bidder1, 1), identity()),
                 givenImp(singletonMap(bidder2, 2), identity())),
-                builder -> builder.ext(extBidRequest));
+                builder -> builder.ext(extRequest));
 
         // when
         exchangeService.holdAuction(givenRequestContext(bidRequest));
@@ -673,33 +646,19 @@
     @Test
     public void shouldReturnSeparateSeatBidsForTheSameBidderIfBiddersAliasAndBidderWereUsedWithingSingleImp() {
         // given
-<<<<<<< HEAD
-        given(httpBidderRequester.requestBids(any(), eq(givenBidRequest(givenSingleImp(singletonMap("bidder", 1)),
-                builder -> builder.ext(ExtRequest.of(ExtRequestPrebid.builder()
-                        .auctiontimestamp(1000L)
-                        .aliases(singletonMap("bidderAlias", "bidder")).build())))), any(), anyBoolean()))
+        given(httpBidderRequester.requestBids(any(),
+                eq(givenBidRequest(givenSingleImp(mapper.valueToTree(ExtPrebid.of(null, 1))),
+                        builder -> builder.ext(ExtRequest.of(ExtRequestPrebid.builder()
+                                .auctiontimestamp(1000L)
+                                .aliases(singletonMap("bidderAlias", "bidder")).build())))), any(), anyBoolean()))
                 .willReturn(Future.succeededFuture(givenSeatBid(singletonList(
                         givenBid(Bid.builder().price(BigDecimal.ONE).build())))));
 
-        given(httpBidderRequester.requestBids(any(), eq(givenBidRequest(givenSingleImp(singletonMap("bidder", 2)),
-                builder -> builder.ext(ExtRequest.of(ExtRequestPrebid.builder()
-                        .auctiontimestamp(1000L)
-                        .aliases(singletonMap("bidderAlias", "bidder")).build())))), any(), anyBoolean()))
-=======
-        given(httpBidderRequester.requestBids(any(),
-                eq(givenBidRequest(givenSingleImp(mapper.valueToTree(ExtPrebid.of(null, 1))),
-                        builder -> builder.ext(mapper.valueToTree(ExtBidRequest.of(ExtRequestPrebid.builder()
-                                .auctiontimestamp(1000L)
-                                .aliases(singletonMap("bidderAlias", "bidder")).build()))))), any(), anyBoolean()))
-                .willReturn(Future.succeededFuture(givenSeatBid(singletonList(
-                        givenBid(Bid.builder().price(BigDecimal.ONE).build())))));
-
         given(httpBidderRequester.requestBids(any(),
                 eq(givenBidRequest(givenSingleImp(mapper.valueToTree(ExtPrebid.of(null, 2))),
-                        builder -> builder.ext(mapper.valueToTree(ExtBidRequest.of(ExtRequestPrebid.builder()
+                        builder -> builder.ext(ExtRequest.of(ExtRequestPrebid.builder()
                                 .auctiontimestamp(1000L)
-                                .aliases(singletonMap("bidderAlias", "bidder")).build()))))), any(), anyBoolean()))
->>>>>>> 9466a913
+                                .aliases(singletonMap("bidderAlias", "bidder")).build())))), any(), anyBoolean()))
                 .willReturn(Future.succeededFuture(givenSeatBid(singletonList(
                         givenBid(Bid.builder().price(BigDecimal.ONE).build())))));
 
@@ -1165,23 +1124,15 @@
         given(uidsCookie.uidFrom(anyString())).willReturn("buyeridFromCookie");
 
         final BidRequest bidRequest = givenBidRequest(givenSingleImp(singletonMap("someBidder", 1)),
-<<<<<<< HEAD
-                builder -> builder.user(User.builder()
-                        .ext(ExtUser.builder()
-                                .prebid(ExtUserPrebid.of(singletonMap("someBidder", "uidval")))
-                                .build())
-                        .build()));
-=======
                 builder -> builder
                         .user(User.builder()
-                                .ext(mapper.valueToTree(ExtUser.builder()
+                                .ext(ExtUser.builder()
                                         .prebid(ExtUserPrebid.of(singletonMap("someBidder", "uidval")))
-                                        .build()))
+                                        .build())
                                 .build())
-                        .ext(mapper.valueToTree(ExtBidRequest.of(ExtRequestPrebid.builder()
+                        .ext(ExtRequest.of(ExtRequestPrebid.builder()
                                 .data(ExtRequestPrebidData.of(singletonList("someBidder")))
-                                .build()))));
->>>>>>> 9466a913
+                                .build())));
 
         // when
         exchangeService.holdAuction(givenRequestContext(bidRequest));
@@ -1227,60 +1178,13 @@
         final Map<String, Integer> bidderToGdpr = doubleMap("someBidder", 1, "missingBidder", 0);
         final ExtUserDigiTrust extUserDigiTrust = ExtUserDigiTrust.of("dId", 23, 222);
         final List<ExtUserEid> eids = singletonList(ExtUserEid.of("eId", "id", emptyList(), null));
-        final ObjectNode extUser = mapper.valueToTree(
-                ExtUser.builder().data(dataNode).digitrust(extUserDigiTrust).eids(eids).build());
+        final ExtUser extUser = ExtUser.builder().data(dataNode).digitrust(extUserDigiTrust).eids(eids).build();
 
         final BidRequest bidRequest = givenBidRequest(givenSingleImp(bidderToGdpr),
                 builder -> builder
                         .ext(ExtRequest.of(ExtRequestPrebid.builder()
                                 .auctiontimestamp(1000L)
                                 .data(ExtRequestPrebidData.of(singletonList("someBidder"))).build()))
-                        .user(User.builder()
-<<<<<<< HEAD
-                                .ext(ExtUser.builder().data(dataNode).build())
-=======
-                                .keywords("keyword")
-                                .gender("male")
-                                .yob(133)
-                                .geo(Geo.EMPTY)
-                                .ext(extUser)
-                                .build()));
-
-        // when
-        exchangeService.holdAuction(givenRequestContext(bidRequest));
-
-        // then
-        final ArgumentCaptor<BidRequest> bidRequestCaptor = ArgumentCaptor.forClass(BidRequest.class);
-        verify(httpBidderRequester, times(2)).requestBids(any(), bidRequestCaptor.capture(), any(), anyBoolean());
-        final List<BidRequest> capturedBidRequests = bidRequestCaptor.getAllValues();
-
-        final ExtUser maskedExtUser = ExtUser.builder().digitrust(extUserDigiTrust).eids(eids).build();
-        assertThat(capturedBidRequests)
-                .extracting(BidRequest::getUser)
-                .extracting(User::getKeywords, User::getGender, User::getYob, User::getGeo, User::getExt)
-                .containsOnly(
-                        tuple("keyword", "male", 133, Geo.EMPTY, extUser),
-                        tuple(null, null, null, null, mapper.valueToTree(maskedExtUser)));
-    }
-
-    @Test
-    public void shouldMaskUserExtIfDataBiddersListIsEmpty() {
-        // given
-        final Bidder<?> bidder = mock(Bidder.class);
-        givenBidder("someBidder", bidder, givenEmptySeatBid());
-        givenBidder("missingBidder", bidder, givenEmptySeatBid());
-
-        final ObjectNode dataNode = mapper.createObjectNode().put("data", "value");
-        final Map<String, Integer> bidderToGdpr = doubleMap("someBidder", 1, "missingBidder", 0);
-        final ExtUserDigiTrust extUserDigiTrust = ExtUserDigiTrust.of("dId", 23, 222);
-        final List<ExtUserEid> eids = singletonList(ExtUserEid.of("eId", "id", emptyList(), null));
-        final ObjectNode extUser = mapper.valueToTree(
-                ExtUser.builder().data(dataNode).digitrust(extUserDigiTrust).eids(eids).build());
-
-        final BidRequest bidRequest = givenBidRequest(givenSingleImp(bidderToGdpr),
-                builder -> builder
-                        .ext(mapper.valueToTree(ExtBidRequest.of(ExtRequestPrebid.builder()
-                                .data(ExtRequestPrebidData.of(emptyList())).build())))
                         .user(User.builder()
                                 .keywords("keyword")
                                 .gender("male")
@@ -1297,8 +1201,49 @@
         verify(httpBidderRequester, times(2)).requestBids(any(), bidRequestCaptor.capture(), any(), anyBoolean());
         final List<BidRequest> capturedBidRequests = bidRequestCaptor.getAllValues();
 
-        final ObjectNode expectedExtUser = mapper.valueToTree(
-                ExtUser.builder().digitrust(extUserDigiTrust).eids(eids).build());
+        final ExtUser maskedExtUser = ExtUser.builder().digitrust(extUserDigiTrust).eids(eids).build();
+        assertThat(capturedBidRequests)
+                .extracting(BidRequest::getUser)
+                .extracting(User::getKeywords, User::getGender, User::getYob, User::getGeo, User::getExt)
+                .containsOnly(
+                        tuple("keyword", "male", 133, Geo.EMPTY, extUser),
+                        tuple(null, null, null, null, maskedExtUser));
+    }
+
+    @Test
+    public void shouldMaskUserExtIfDataBiddersListIsEmpty() {
+        // given
+        final Bidder<?> bidder = mock(Bidder.class);
+        givenBidder("someBidder", bidder, givenEmptySeatBid());
+        givenBidder("missingBidder", bidder, givenEmptySeatBid());
+
+        final ObjectNode dataNode = mapper.createObjectNode().put("data", "value");
+        final Map<String, Integer> bidderToGdpr = doubleMap("someBidder", 1, "missingBidder", 0);
+        final ExtUserDigiTrust extUserDigiTrust = ExtUserDigiTrust.of("dId", 23, 222);
+        final List<ExtUserEid> eids = singletonList(ExtUserEid.of("eId", "id", emptyList(), null));
+        final ExtUser extUser = ExtUser.builder().data(dataNode).digitrust(extUserDigiTrust).eids(eids).build();
+
+        final BidRequest bidRequest = givenBidRequest(givenSingleImp(bidderToGdpr),
+                builder -> builder
+                        .ext(ExtRequest.of(ExtRequestPrebid.builder()
+                                .data(ExtRequestPrebidData.of(emptyList())).build()))
+                        .user(User.builder()
+                                .keywords("keyword")
+                                .gender("male")
+                                .yob(133)
+                                .geo(Geo.EMPTY)
+                                .ext(extUser)
+                                .build()));
+
+        // when
+        exchangeService.holdAuction(givenRequestContext(bidRequest));
+
+        // then
+        final ArgumentCaptor<BidRequest> bidRequestCaptor = ArgumentCaptor.forClass(BidRequest.class);
+        verify(httpBidderRequester, times(2)).requestBids(any(), bidRequestCaptor.capture(), any(), anyBoolean());
+        final List<BidRequest> capturedBidRequests = bidRequestCaptor.getAllValues();
+
+        final ExtUser expectedExtUser = ExtUser.builder().digitrust(extUserDigiTrust).eids(eids).build();
         assertThat(capturedBidRequests)
                 .extracting(BidRequest::getUser)
                 .extracting(User::getKeywords, User::getGender, User::getYob, User::getGeo, User::getExt)
@@ -1319,15 +1264,14 @@
 
         final BidRequest bidRequest = givenBidRequest(givenSingleImp(bidderToGdpr),
                 builder -> builder
-                        .ext(mapper.valueToTree(ExtBidRequest.of(ExtRequestPrebid.builder()
-                                .data(ExtRequestPrebidData.of(null)).build())))
+                        .ext(ExtRequest.of(ExtRequestPrebid.builder()
+                                .data(ExtRequestPrebidData.of(null)).build()))
                         .user(User.builder()
                                 .keywords("keyword")
                                 .gender("male")
                                 .yob(133)
                                 .geo(Geo.EMPTY)
-                                .ext(mapper.valueToTree(ExtUser.builder().data(dataNode).build()))
->>>>>>> 9466a913
+                                .ext(ExtUser.builder().data(dataNode).build())
                                 .build()));
 
         // when
@@ -1342,15 +1286,10 @@
                 .extracting(BidRequest::getUser)
                 .extracting(User::getKeywords, User::getGender, User::getYob, User::getGeo, User::getExt)
                 .containsOnly(
-<<<<<<< HEAD
-                        ExtUser.builder().data(dataNode).build(),
-                        ExtUser.builder().build());
-=======
                         tuple("keyword", "male", 133, Geo.EMPTY,
-                                mapper.valueToTree(ExtUser.builder().data(dataNode).build())),
+                                ExtUser.builder().data(dataNode).build()),
                         tuple("keyword", "male", 133, Geo.EMPTY,
-                                mapper.valueToTree(ExtUser.builder().data(dataNode).build())));
->>>>>>> 9466a913
+                                ExtUser.builder().data(dataNode).build()));
     }
 
     @Test
@@ -1364,23 +1303,14 @@
         final Map<String, Integer> bidderToGdpr = doubleMap("someBidder", 1, "missingBidder", 0);
 
         final BidRequest bidRequest = givenBidRequest(givenSingleImp(bidderToGdpr),
-<<<<<<< HEAD
-                builder -> builder
-                        .ext(ExtRequest.of(ExtRequestPrebid.builder()
-                                .auctiontimestamp(1000L)
-                                .data(ExtRequestPrebidData.of(singletonList("someBidder")))
-                                .build()))
-                        .site(Site.builder().ext(ExtSite.of(0, dataNode)).build()));
-=======
-                builder -> builder.ext(mapper.valueToTree(ExtBidRequest.of(ExtRequestPrebid.builder()
+                builder -> builder.ext(ExtRequest.of(ExtRequestPrebid.builder()
                         .auctiontimestamp(1000L)
-                        .data(ExtRequestPrebidData.of(singletonList("someBidder"))).build())))
+                        .data(ExtRequestPrebidData.of(singletonList("someBidder"))).build()))
                         .site(Site.builder()
                                 .keywords("keyword")
                                 .search("search")
-                                .ext(mapper.valueToTree(ExtSite.of(0, dataNode)))
+                                .ext(ExtSite.of(0, dataNode))
                                 .build()));
->>>>>>> 9466a913
 
         // when
         exchangeService.holdAuction(givenRequestContext(bidRequest));
@@ -1394,7 +1324,7 @@
                 .extracting(BidRequest::getSite)
                 .extracting(Site::getKeywords, Site::getSearch, Site::getExt)
                 .containsOnly(
-                        tuple("keyword", "search", mapper.valueToTree(ExtSite.of(0, dataNode))),
+                        tuple("keyword", "search", ExtSite.of(0, dataNode)),
                         tuple(null, null, null));
     }
 
@@ -1409,11 +1339,11 @@
         final Map<String, Integer> bidderToGdpr = doubleMap("someBidder", 1, "missingBidder", 0);
 
         final BidRequest bidRequest = givenBidRequest(givenSingleImp(bidderToGdpr),
-                builder -> builder.ext(mapper.valueToTree(ExtBidRequest.of(ExtRequestPrebid.builder()
-                        .data(ExtRequestPrebidData.of(null)).build())))
+                builder -> builder.ext(ExtRequest.of(ExtRequestPrebid.builder()
+                        .data(ExtRequestPrebidData.of(null)).build()))
                         .app(App.builder()
                                 .keywords("keyword")
-                                .ext(mapper.valueToTree(ExtApp.of(null, dataNode)))
+                                .ext(ExtApp.of(null, dataNode))
                                 .build()));
 
         // when
@@ -1428,13 +1358,8 @@
                 .extracting(BidRequest::getApp)
                 .extracting(App::getExt, App::getKeywords)
                 .containsOnly(
-<<<<<<< HEAD
-                        ExtSite.of(0, dataNode),
-                        ExtSite.of(0, null));
-=======
-                        tuple(mapper.valueToTree(ExtApp.of(null, dataNode)), "keyword"),
-                        tuple(mapper.valueToTree(ExtApp.of(null, dataNode)), "keyword"));
->>>>>>> 9466a913
+                        tuple(ExtApp.of(null, dataNode), "keyword"),
+                        tuple(ExtApp.of(null, dataNode), "keyword"));
     }
 
     @Test
@@ -1448,21 +1373,12 @@
         final Map<String, Integer> bidderToGdpr = doubleMap("someBidder", 1, "missingBidder", 0);
 
         final BidRequest bidRequest = givenBidRequest(givenSingleImp(bidderToGdpr),
-<<<<<<< HEAD
-                builder -> builder
-                        .ext(ExtRequest.of(ExtRequestPrebid.builder()
-                                .data(ExtRequestPrebidData.of(singletonList("someBidder")))
-                                .auctiontimestamp(1000L)
-                                .build()))
-                        .app(App.builder().ext(ExtApp.of(null, dataNode)).build()));
-=======
-                builder -> builder.ext(mapper.valueToTree(ExtBidRequest.of(ExtRequestPrebid.builder()
-                        .data(ExtRequestPrebidData.of(singletonList("someBidder"))).auctiontimestamp(1000L).build())))
+                builder -> builder.ext(ExtRequest.of(ExtRequestPrebid.builder()
+                        .data(ExtRequestPrebidData.of(singletonList("someBidder"))).auctiontimestamp(1000L).build()))
                         .app(App.builder()
                                 .keywords("keyword")
-                                .ext(mapper.valueToTree(ExtApp.of(null, dataNode)))
+                                .ext(ExtApp.of(null, dataNode))
                                 .build()));
->>>>>>> 9466a913
 
         // when
         exchangeService.holdAuction(givenRequestContext(bidRequest));
@@ -1476,13 +1392,8 @@
                 .extracting(BidRequest::getApp)
                 .extracting(App::getExt, App::getKeywords)
                 .containsOnly(
-<<<<<<< HEAD
-                        ExtApp.of(null, dataNode),
-                        ExtApp.of(null, null));
-=======
-                        tuple(mapper.valueToTree(ExtApp.of(null, dataNode)), "keyword"),
+                        tuple(ExtApp.of(null, dataNode), "keyword"),
                         tuple(null, null));
->>>>>>> 9466a913
     }
 
     @Test
