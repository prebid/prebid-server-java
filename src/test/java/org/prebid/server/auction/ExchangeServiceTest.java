package org.prebid.server.auction;

import com.fasterxml.jackson.core.JsonProcessingException;
import com.fasterxml.jackson.core.type.TypeReference;
import com.fasterxml.jackson.databind.node.ObjectNode;
import com.iab.openrtb.request.App;
import com.iab.openrtb.request.Banner;
import com.iab.openrtb.request.BidRequest;
import com.iab.openrtb.request.BidRequest.BidRequestBuilder;
import com.iab.openrtb.request.Device;
import com.iab.openrtb.request.Format;
import com.iab.openrtb.request.Imp;
import com.iab.openrtb.request.Imp.ImpBuilder;
import com.iab.openrtb.request.Publisher;
import com.iab.openrtb.request.Regs;
import com.iab.openrtb.request.Site;
import com.iab.openrtb.request.User;
import com.iab.openrtb.request.Video;
import com.iab.openrtb.response.Bid;
import com.iab.openrtb.response.BidResponse;
import com.iab.openrtb.response.SeatBid;
import io.vertx.core.Future;
import io.vertx.core.json.Json;
import org.apache.commons.collections4.MapUtils;
import org.junit.Before;
import org.junit.Rule;
import org.junit.Test;
import org.mockito.ArgumentCaptor;
import org.mockito.Mock;
import org.mockito.Spy;
import org.mockito.junit.MockitoJUnit;
import org.mockito.junit.MockitoRule;
import org.prebid.server.VertxTest;
import org.prebid.server.auction.model.AuctionContext;
import org.prebid.server.auction.model.BidderResponse;
import org.prebid.server.auction.model.PrivacyEnforcementResult;
import org.prebid.server.auction.model.StoredResponseResult;
import org.prebid.server.bidder.Bidder;
import org.prebid.server.bidder.BidderCatalog;
import org.prebid.server.bidder.HttpBidderRequester;
import org.prebid.server.bidder.Usersyncer;
import org.prebid.server.bidder.model.BidderBid;
import org.prebid.server.bidder.model.BidderError;
import org.prebid.server.bidder.model.BidderSeatBid;
import org.prebid.server.cache.CacheService;
import org.prebid.server.cache.model.CacheContext;
import org.prebid.server.cache.model.CacheIdInfo;
import org.prebid.server.cache.model.CacheServiceResult;
import org.prebid.server.cookie.UidsCookie;
import org.prebid.server.currency.CurrencyConversionService;
import org.prebid.server.exception.InvalidRequestException;
import org.prebid.server.exception.PreBidException;
import org.prebid.server.execution.Timeout;
import org.prebid.server.execution.TimeoutFactory;
import org.prebid.server.metric.MetricName;
import org.prebid.server.metric.Metrics;
import org.prebid.server.proto.openrtb.ext.ExtPrebid;
import org.prebid.server.proto.openrtb.ext.request.ExtApp;
import org.prebid.server.proto.openrtb.ext.request.ExtBidRequest;
import org.prebid.server.proto.openrtb.ext.request.ExtGranularityRange;
import org.prebid.server.proto.openrtb.ext.request.ExtPriceGranularity;
import org.prebid.server.proto.openrtb.ext.request.ExtRegs;
import org.prebid.server.proto.openrtb.ext.request.ExtRequestPrebid;
import org.prebid.server.proto.openrtb.ext.request.ExtRequestPrebidCache;
import org.prebid.server.proto.openrtb.ext.request.ExtRequestPrebidCacheBids;
import org.prebid.server.proto.openrtb.ext.request.ExtRequestPrebidCacheVastxml;
import org.prebid.server.proto.openrtb.ext.request.ExtRequestPrebidData;
import org.prebid.server.proto.openrtb.ext.request.ExtRequestTargeting;
import org.prebid.server.proto.openrtb.ext.request.ExtSite;
import org.prebid.server.proto.openrtb.ext.request.ExtUser;
import org.prebid.server.proto.openrtb.ext.request.ExtUserPrebid;
import org.prebid.server.proto.openrtb.ext.response.BidType;
import org.prebid.server.proto.openrtb.ext.response.ExtBidPrebid;
import org.prebid.server.proto.openrtb.ext.response.ExtBidResponse;
import org.prebid.server.proto.openrtb.ext.response.ExtBidderError;
import org.prebid.server.proto.openrtb.ext.response.ExtHttpCall;
import org.prebid.server.proto.response.BidderInfo;
import org.prebid.server.settings.model.Account;
import org.prebid.server.validation.ResponseBidValidator;
import org.prebid.server.validation.model.ValidationResult;

import java.io.IOException;
import java.math.BigDecimal;
import java.time.Clock;
import java.time.Instant;
import java.time.ZoneId;
import java.util.Arrays;
import java.util.Collections;
import java.util.HashMap;
import java.util.List;
import java.util.Map;
import java.util.function.Function;

import static java.math.BigDecimal.TEN;
import static java.util.Arrays.asList;
import static java.util.Collections.emptyList;
import static java.util.Collections.emptyMap;
import static java.util.Collections.singletonList;
import static java.util.Collections.singletonMap;
import static java.util.function.Function.identity;
import static org.apache.commons.lang3.exception.ExceptionUtils.rethrow;
import static org.assertj.core.api.Assertions.assertThat;
import static org.assertj.core.api.Assertions.assertThatIllegalArgumentException;
import static org.assertj.core.api.Assertions.entry;
import static org.mockito.ArgumentMatchers.anyBoolean;
import static org.mockito.ArgumentMatchers.anyString;
import static org.mockito.ArgumentMatchers.argThat;
import static org.mockito.ArgumentMatchers.eq;
import static org.mockito.ArgumentMatchers.isNull;
import static org.mockito.ArgumentMatchers.same;
import static org.mockito.BDDMockito.given;
import static org.mockito.Mockito.any;
import static org.mockito.Mockito.anyInt;
import static org.mockito.Mockito.anyList;
import static org.mockito.Mockito.doReturn;
import static org.mockito.Mockito.mock;
import static org.mockito.Mockito.times;
import static org.mockito.Mockito.verify;
import static org.mockito.Mockito.verifyZeroInteractions;
import static org.prebid.server.proto.openrtb.ext.response.BidType.banner;

public class ExchangeServiceTest extends VertxTest {

    @Rule
    public final MockitoRule mockitoRule = MockitoJUnit.rule();

    @Mock
    private BidderCatalog bidderCatalog;
    @Mock
    private Usersyncer usersyncer;
    @Mock
    private StoredResponseProcessor storedResponseProcessor;
    @Mock
    private PrivacyEnforcementService privacyEnforcementService;
    @Mock
    private HttpBidderRequester httpBidderRequester;
    @Mock
    private ResponseBidValidator responseBidValidator;
    @Mock
    private CurrencyConversionService currencyService;
    @Mock
    private CacheService cacheService;
    @Mock
    private BidResponseCreator bidResponseCreator;
    @Spy
    private BidResponsePostProcessor.NoOpBidResponsePostProcessor bidResponsePostProcessor;
    @Mock
    private Metrics metrics;
    @Mock
    private UidsCookie uidsCookie;

    private Clock clock;

    private ExchangeService exchangeService;

    private Timeout timeout;

    @SuppressWarnings("unchecked")
    @Before
    public void setUp() {
        given(bidResponseCreator.create(anyList(), any(), any(), any(), any(), any(), anyBoolean()))
                .willReturn(givenBidResponseWithBids(singletonList(givenBid(identity())), null));

        given(bidderCatalog.isValidName(anyString())).willReturn(true);
        given(bidderCatalog.isActive(anyString())).willReturn(true);
        given(bidderCatalog.usersyncerByName(anyString())).willReturn(usersyncer);

        given(privacyEnforcementService.mask(argThat(MapUtils::isNotEmpty), any(), any(), any(), any(), any(), any()))
                .willAnswer(inv ->
                        Future.succeededFuture(((Map<String, User>) inv.getArgument(0)).entrySet().stream()
                                .collect(HashMap::new, (map, bidderToUserEntry) -> map.put(bidderToUserEntry.getKey(),
                                        PrivacyEnforcementResult.of(bidderToUserEntry.getValue(), null)),
                                        HashMap::putAll)));

        given(privacyEnforcementService.mask(argThat(MapUtils::isEmpty), any(), any(), any(), any(), any(), any()))
                .willReturn(Future.succeededFuture(emptyMap()));

        given(responseBidValidator.validate(any())).willReturn(ValidationResult.success());
        given(usersyncer.getCookieFamilyName()).willReturn("cookieFamily");

        given(currencyService.convertCurrency(any(), any(), any(), any()))
                .willAnswer(invocationOnMock -> invocationOnMock.getArgument(0));

        given(storedResponseProcessor.getStoredResponseResult(any(), any(), any()))
                .willAnswer(inv -> Future.succeededFuture(StoredResponseResult.of(inv.getArgument(0), emptyList())));
        given(storedResponseProcessor.mergeWithBidderResponses(any(), any(), any())).willAnswer(
                inv -> inv.getArgument(0));

        clock = Clock.fixed(Instant.now(), ZoneId.systemDefault());
        timeout = new TimeoutFactory(clock).create(500);

        exchangeService = new ExchangeService(bidderCatalog, storedResponseProcessor, privacyEnforcementService,
                httpBidderRequester, responseBidValidator, currencyService, cacheService,
                bidResponseCreator, bidResponsePostProcessor, metrics, clock, 0);
    }

    @Test
    public void creationShouldFailOnNegativeExpectedCacheTime() {
        assertThatIllegalArgumentException().isThrownBy(
                () -> new ExchangeService(bidderCatalog, storedResponseProcessor, privacyEnforcementService,
                        httpBidderRequester, responseBidValidator, currencyService, cacheService,
                        bidResponseCreator, bidResponsePostProcessor, metrics, clock, -1));
    }

    @Test
    public void shouldTolerateImpWithoutExtension() {
        // given
        final BidRequest bidRequest = givenBidRequest(givenSingleImp(null));

        // when
        final BidResponse bidResponse = exchangeService.holdAuction(givenRequestContext(bidRequest)).result();

        // then
        verifyZeroInteractions(bidderCatalog);
        verifyZeroInteractions(httpBidderRequester);
        assertThat(bidResponse).isNotNull();
    }

    @Test
    public void shouldTolerateImpWithUnknownBidderInExtension() {
        // given
        given(bidderCatalog.isValidName(anyString())).willReturn(false);

        final BidRequest bidRequest = givenBidRequest(givenSingleImp(singletonMap("invalid", 0)));

        // when
        final BidResponse bidResponse = exchangeService.holdAuction(givenRequestContext(bidRequest)).result();

        // then
        verify(bidderCatalog).isValidName(eq("invalid"));
        verifyZeroInteractions(httpBidderRequester);
        assertThat(bidResponse).isNotNull();
    }

    @Test
    public void shouldTolerateMissingPrebidImpExtension() {
        // given
        givenBidder(givenEmptySeatBid());

        final BidRequest bidRequest = givenBidRequest(givenSingleImp(singletonMap("someBidder", 1)));

        // when
        exchangeService.holdAuction(givenRequestContext(bidRequest));

        // then
        final BidRequest capturedBidRequest = captureBidRequest();
        assertThat(capturedBidRequest.getImp()).hasSize(1)
                .element(0).returns(mapper.valueToTree(ExtPrebid.of(null, 1)), Imp::getExt);
    }

    @Test
    public void shouldExtractRequestWithBidderSpecificExtension() {
        // given
        givenBidder(givenEmptySeatBid());

        final BidRequest bidRequest = givenBidRequest(singletonList(
                givenImp(doubleMap("prebid", 0, "someBidder", 1), builder -> builder
                        .id("impId")
                        .banner(Banner.builder()
                                .format(singletonList(Format.builder().w(400).h(300).build()))
                                .build()))),
                builder -> builder.id("requestId").tmax(500L));

        // when
        exchangeService.holdAuction(givenRequestContext(bidRequest));

        // then
        final BidRequest capturedBidRequest = captureBidRequest();
        assertThat(capturedBidRequest).isEqualTo(BidRequest.builder()
                .id("requestId")
                .cur(singletonList("USD"))
                .imp(singletonList(Imp.builder()
                        .id("impId")
                        .banner(Banner.builder()
                                .format(singletonList(Format.builder().w(400).h(300).build()))
                                .build())
                        .ext(mapper.valueToTree(ExtPrebid.of(0, 1)))
                        .build()))
                .tmax(500L)
                .build());
    }

    @Test
    public void shouldExtractMultipleRequests() {
        // given
        final Bidder<?> bidder1 = mock(Bidder.class);
        final Bidder<?> bidder2 = mock(Bidder.class);
        givenBidder("bidder1", bidder1, givenEmptySeatBid());
        givenBidder("bidder2", bidder2, givenEmptySeatBid());

        final BidRequest bidRequest = givenBidRequest(asList(
                givenImp(doubleMap("bidder1", 1, "bidder2", 2), identity()),
                givenImp(singletonMap("bidder1", 3), identity())));

        // when
        exchangeService.holdAuction(givenRequestContext(bidRequest));

        // then
        final ArgumentCaptor<BidRequest> bidRequest1Captor = ArgumentCaptor.forClass(BidRequest.class);
        verify(httpBidderRequester).requestBids(same(bidder1), bidRequest1Captor.capture(), any(), anyBoolean());
        final BidRequest capturedBidRequest1 = bidRequest1Captor.getValue();
        assertThat(capturedBidRequest1.getImp()).hasSize(2)
                .extracting(imp -> imp.getExt().get("bidder").asInt())
                .containsOnly(1, 3);

        final ArgumentCaptor<BidRequest> bidRequest2Captor = ArgumentCaptor.forClass(BidRequest.class);
        verify(httpBidderRequester).requestBids(same(bidder2), bidRequest2Captor.capture(), any(), anyBoolean());
        final BidRequest capturedBidRequest2 = bidRequest2Captor.getValue();
        assertThat(capturedBidRequest2.getImp()).hasSize(1)
                .element(0).returns(2, imp -> imp.getExt().get("bidder").asInt());
    }

    @Test
    public void shouldReturnFailedFutureWithUnchangedMessageWhenPrivacyEnforcementServiceFails() {
        // given
        final Bidder<?> bidder = mock(Bidder.class);
        givenBidder("someBidder", bidder, givenEmptySeatBid());

        given(privacyEnforcementService.mask(any(), any(), any(), any(), any(), any(), any()))
                .willReturn(Future.failedFuture("Error when retrieving allowed purpose ids"));

        final BidRequest bidRequest = givenBidRequest(givenSingleImp(singletonMap("someBidder", 1)),
                bidRequestBuilder -> bidRequestBuilder
                        .regs(Regs.of(null, mapper.valueToTree(ExtRegs.of(1)))));

        // when
        final Future<?> result = exchangeService.holdAuction(givenRequestContext(bidRequest));

        // then
        assertThat(result.failed()).isTrue();
        assertThat(result.cause()).hasMessage("Error when retrieving allowed purpose ids");
    }

    @Test
    public void shouldReturnFailedFutureWithPrebidExceptionIfExtRegsCannotBeParsed() {
        // given
        final Bidder<?> bidder = mock(Bidder.class);
        givenBidder("someBidder", bidder, givenEmptySeatBid());

        given(privacyEnforcementService.mask(any(), any(), any(), any(), any(), any(), any()))
                .willThrow(new PreBidException("Error decoding bidRequest.regs.ext:invalid"));

        final BidRequest bidRequest = givenBidRequest(givenSingleImp(singletonMap("someBidder", 1)),
                bidRequestBuilder -> bidRequestBuilder
                        .regs(Regs.of(null, mapper.createObjectNode().put("gdpr", "invalid"))));

        // when
        final Future<?> result = exchangeService.holdAuction(givenRequestContext(bidRequest));

        // then
        assertThat(result.failed()).isTrue();
        assertThat(result.cause()).isInstanceOf(PreBidException.class)
                .hasMessageStartingWith("Error decoding bidRequest.regs.ext:invalid");
    }

    @Test
    public void shouldExtractRequestByAliasForCorrectBidder() {
        // given
        final Bidder<?> bidder = mock(Bidder.class);
        givenBidder("bidder", bidder, givenEmptySeatBid());

        final BidRequest bidRequest = givenBidRequest(singletonList(
                givenImp(singletonMap("bidderAlias", 1), identity())),
                builder -> builder.ext(mapper.valueToTree(ExtBidRequest.of(ExtRequestPrebid.builder()
                        .aliases(singletonMap("bidderAlias", "bidder")).build()))));

        // when
        exchangeService.holdAuction(givenRequestContext(bidRequest));

        // then
        final ArgumentCaptor<BidRequest> bidRequestCaptor = ArgumentCaptor.forClass(BidRequest.class);
        verify(httpBidderRequester).requestBids(same(bidder), bidRequestCaptor.capture(), any(), anyBoolean());
        assertThat(bidRequestCaptor.getValue().getImp()).hasSize(1)
                .extracting(imp -> imp.getExt().get("bidder").asInt())
                .contains(1);
    }

    @Test
    public void shouldExtractMultipleRequestsForTheSameBidderIfAliasesWereUsed() {
        // given
        final Bidder<?> bidder = mock(Bidder.class);
        givenBidder("bidder", bidder, givenEmptySeatBid());

        final BidRequest bidRequest = givenBidRequest(singletonList(
                givenImp(doubleMap("bidder", 1, "bidderAlias", 2), identity())),
                builder -> builder.ext(mapper.valueToTree(ExtBidRequest.of(ExtRequestPrebid.builder()
                        .aliases(singletonMap("bidderAlias", "bidder")).build()))));

        // when
        exchangeService.holdAuction(givenRequestContext(bidRequest));

        // then
        final ArgumentCaptor<BidRequest> bidRequestCaptor = ArgumentCaptor.forClass(BidRequest.class);
        verify(httpBidderRequester, times(2)).requestBids(same(bidder), bidRequestCaptor.capture(), any(),
                anyBoolean());
        final List<BidRequest> capturedBidRequests = bidRequestCaptor.getAllValues();

        assertThat(capturedBidRequests).hasSize(2)
                .extracting(capturedBidRequest -> capturedBidRequest.getImp().get(0).getExt().get("bidder").asInt())
                .containsOnly(2, 1);
    }

    @Test
    public void shouldTolerateBidderResultWithoutBids() {
        // given
        givenBidder(givenEmptySeatBid());

        final BidRequest bidRequest = givenBidRequest(givenSingleImp(singletonMap("someBidder", 1)));

        givenBidResponseCreator(emptyMap());

        // when
        final BidResponse bidResponse = exchangeService.holdAuction(givenRequestContext(bidRequest)).result();

        // then
        assertThat(bidResponse.getSeatbid()).isEmpty();
    }

    @Test
    public void shouldReturnSeparateSeatBidsForTheSameBidderIfBiddersAliasAndBidderWereUsedWithingSingleImp() {
        // given
        given(httpBidderRequester.requestBids(any(), eq(givenBidRequest(givenSingleImp(singletonMap("bidder", 1)),
                builder -> builder.ext(mapper.valueToTree(ExtBidRequest.of(ExtRequestPrebid.builder()
                        .aliases(singletonMap("bidderAlias", "bidder")).build()))))), any(), anyBoolean()))
                .willReturn(Future.succeededFuture(givenSeatBid(singletonList(
                        givenBid(Bid.builder().price(BigDecimal.ONE).build())))));

        given(httpBidderRequester.requestBids(any(), eq(givenBidRequest(givenSingleImp(singletonMap("bidder", 2)),
                builder -> builder.ext(mapper.valueToTree(ExtBidRequest.of(ExtRequestPrebid.builder()
                        .aliases(singletonMap("bidderAlias", "bidder")).build()))))), any(), anyBoolean()))
                .willReturn(Future.succeededFuture(givenSeatBid(singletonList(
                        givenBid(Bid.builder().price(BigDecimal.ONE).build())))));

        final BidRequest bidRequest = givenBidRequest(givenSingleImp(doubleMap("bidder", 1, "bidderAlias", 2)),
                builder -> builder.ext(mapper.valueToTree(ExtBidRequest.of(ExtRequestPrebid.builder()
                        .aliases(singletonMap("bidderAlias", "bidder")).build()))));

        given(bidResponseCreator.create(anyList(), any(), any(), any(), any(), any(), anyBoolean()))
                .willReturn(BidResponse.builder()
                        .seatbid(asList(
                                givenSeatBid(singletonList(givenBid(identity())), identity()),
                                givenSeatBid(singletonList(givenBid(identity())), identity())))
                        .build());

        // when
        final BidResponse bidResponse = exchangeService.holdAuction(givenRequestContext(bidRequest)).result();

        // then
        verify(httpBidderRequester, times(2)).requestBids(any(), any(), any(), anyBoolean());
        assertThat(bidResponse.getSeatbid()).hasSize(2)
                .extracting(seatBid -> seatBid.getBid().size())
                .containsOnly(1, 1);
    }

    @Test
    @SuppressWarnings("unchecked")
    public void shouldCallBidResponseCreatorWithExpectedParams() {
        // given
        givenBidder("bidder1", mock(Bidder.class), givenEmptySeatBid());

        final Bid thirdBid = Bid.builder().id("bidId3").impid("impId1").price(BigDecimal.valueOf(7.89)).build();
        givenBidder("bidder2", mock(Bidder.class), givenSeatBid(singletonList(givenBid(thirdBid))));

        final BidRequest bidRequest = givenBidRequest(asList(
                // imp ids are not really used for matching, included them here for clarity
                givenImp(singletonMap("bidder1", 1), builder -> builder.id("impId1")),
                givenImp(doubleMap("bidder1", 1, "bidder2", 2), builder -> builder.id("impId1"))),
                builder -> builder.ext(mapper.valueToTree(ExtBidRequest.of(ExtRequestPrebid.builder()
                        .targeting(givenTargeting())
                        .build()))));

        // when
        exchangeService.holdAuction(givenRequestContext(bidRequest)).result();

        // then
        final ArgumentCaptor<List<BidderResponse>> captor = ArgumentCaptor.forClass(List.class);
        verify(bidResponseCreator).create(
                captor.capture(),
                eq(bidRequest),
                eq(givenTargeting()),
                any(), any(), any(), eq(false));

        assertThat(captor.getValue()).containsOnly(
                BidderResponse.of("bidder2", BidderSeatBid.of(singletonList(
                        BidderBid.of(thirdBid, banner, null)), emptyList(), emptyList()), 0),
                BidderResponse.of("bidder1", BidderSeatBid.of(emptyList(), emptyList(), emptyList()), 0));
    }

    @Test
    public void shouldCallBidResponseCreatorWithEnabledDebugTrueIfTestFlagIsTrue() {
        // given
        givenBidder("bidder1", mock(Bidder.class), BidderSeatBid.of(
                singletonList(givenBid(Bid.builder().price(BigDecimal.ONE).build())),
                singletonList(ExtHttpCall.builder()
                        .uri("bidder1_uri1")
                        .requestbody("bidder1_requestBody1")
                        .status(200)
                        .responsebody("bidder1_responseBody1")
                        .build()),
                emptyList()));

        final BidRequest bidRequest = givenBidRequest(
                givenSingleImp(singletonMap("bidder1", 1)),
                builder -> builder.test(1));

        // when
        exchangeService.holdAuction(givenRequestContext(bidRequest)).result();

        // then
        verify(bidResponseCreator).create(anyList(), eq(bidRequest), any(), any(), any(), any(), eq(true));
    }

    @Test
    public void shouldCallBidResponseCreatorWithEnabledDebugTrueIfExtPrebidDebugIsOn() {
        // given
        givenBidder("bidder1", mock(Bidder.class), BidderSeatBid.of(
                singletonList(givenBid(Bid.builder().price(BigDecimal.ONE).build())),
                singletonList(ExtHttpCall.builder()
                        .uri("bidder1_uri1")
                        .requestbody("bidder1_requestBody1")
                        .status(200)
                        .responsebody("bidder1_responseBody1")
                        .build()),
                emptyList()));

        final BidRequest bidRequest = givenBidRequest(
                givenSingleImp(singletonMap("bidder1", 1)),
                builder -> builder.ext(
                        mapper.valueToTree(ExtBidRequest.of(ExtRequestPrebid.builder().debug(1).build()))));

        // when
        exchangeService.holdAuction(givenRequestContext(bidRequest)).result();

        // then
        verify(bidResponseCreator).create(anyList(), eq(bidRequest), any(), any(), any(), any(), eq(true));
    }

    @Test
    public void shouldReturnErrorIfRequestExtCouldNotBeParsed() {
        // given
        final BidRequest bidRequest = givenBidRequest(emptyList(),
                builder -> builder.ext(mapper.valueToTree(singletonMap("prebid", 1))));

        // when
        final Future<BidResponse> result = exchangeService.holdAuction(givenRequestContext(bidRequest));

        // then
        assertThat(result.failed()).isTrue();
        assertThat(result.cause()).isInstanceOf(PreBidException.class)
                .hasMessageStartingWith("Error decoding bidRequest.ext: ");
    }

    @Test
    public void shouldTolerateNullRequestExtPrebid() {
        // given
        givenBidder(givenSingleSeatBid(givenBid(Bid.builder().price(BigDecimal.ONE).build())));

        final BidRequest bidRequest = givenBidRequest(
                givenSingleImp(singletonMap("someBidder", 1)),
                builder -> builder.ext(mapper.valueToTree(singletonMap("someField", 1))));

        // when
        final BidResponse bidResponse = exchangeService.holdAuction(givenRequestContext(bidRequest)).result();

        // then
        assertThat(bidResponse.getSeatbid()).flatExtracting(SeatBid::getBid)
                .extracting(bid -> toExtPrebid(bid.getExt()).getPrebid().getTargeting())
                .allSatisfy(map -> assertThat(map).isNull());
    }

    @Test
    public void shouldTolerateNullRequestExtPrebidTargeting() {
        // given
        givenBidder(givenSingleSeatBid(givenBid(Bid.builder().price(BigDecimal.ONE).build())));

        final BidRequest bidRequest = givenBidRequest(
                givenSingleImp(singletonMap("someBidder", 1)),
                builder -> builder.ext(mapper.valueToTree(singletonMap("prebid", singletonMap("someField", 1)))));

        // when
        final BidResponse bidResponse = exchangeService.holdAuction(givenRequestContext(bidRequest)).result();

        // then
        assertThat(bidResponse.getSeatbid()).flatExtracting(SeatBid::getBid)
                .extracting(bid -> toExtPrebid(bid.getExt()).getPrebid().getTargeting())
                .allSatisfy(map -> assertThat(map).isNull());
    }

    @Test
    public void shouldTolerateResponseBidValidationErrors() throws JsonProcessingException {
        // given
        givenBidder("bidder1", mock(Bidder.class), givenSeatBid(singletonList(
                givenBid(Bid.builder().id("bidId1").impid("impId1").price(BigDecimal.valueOf(1.23)).build()))));

        final BidRequest bidRequest = givenBidRequest(singletonList(
                // imp ids are not really used for matching, included them here for clarity
                givenImp(singletonMap("bidder1", 1), builder -> builder.id("impId1"))),
                builder -> builder.ext(mapper.valueToTree(ExtBidRequest.of(ExtRequestPrebid.builder()
                        .build()))));

        given(responseBidValidator.validate(any()))
                .willReturn(ValidationResult.error("bid validation error"));

        final List<ExtBidderError> bidderErrors = singletonList(ExtBidderError.of(BidderError.Type.generic.getCode(),
                "bid validation error"));
        givenBidResponseCreator(singletonMap("bidder1", bidderErrors));

        // when
        final BidResponse bidResponse = exchangeService.holdAuction(givenRequestContext(bidRequest)).result();

        // then
        final ExtBidResponse ext = mapper.treeToValue(bidResponse.getExt(), ExtBidResponse.class);
        assertThat(ext.getErrors()).hasSize(1)
                .containsOnly(entry("bidder1", bidderErrors));
    }

    @Test
    public void shouldCreateRequestsFromImpsReturnedByStoredResponseProcessor() {
        // given
        givenBidder(givenEmptySeatBid());

        final BidRequest bidRequest = givenBidRequest(asList(
                givenImp(doubleMap("prebid", 0, "someBidder1", 1), builder -> builder
                        .id("impId1")
                        .banner(Banner.builder()
                                .format(singletonList(Format.builder().w(400).h(300).build()))
                                .build())),
                givenImp(doubleMap("prebid", 0, "someBidder2", 1), builder -> builder
                        .id("impId2")
                        .banner(Banner.builder()
                                .format(singletonList(Format.builder().w(400).h(300).build()))
                                .build()))
                ),
                builder -> builder.id("requestId").tmax(500L));

        given(storedResponseProcessor.getStoredResponseResult(any(), any(), any()))
                .willReturn(Future.succeededFuture(StoredResponseResult
                        .of(singletonList(givenImp(doubleMap("prebid", 0, "someBidder1", 1), builder -> builder
                                .id("impId1")
                                .banner(Banner.builder()
                                        .format(singletonList(Format.builder().w(400).h(300).build()))
                                        .build()))), emptyList())));

        // when
        exchangeService.holdAuction(givenRequestContext(bidRequest)).result();

        // then
        final BidRequest capturedBidRequest = captureBidRequest();
        assertThat(capturedBidRequest).isEqualTo(BidRequest.builder()
                .id("requestId")
                .cur(singletonList("USD"))
                .imp(singletonList(Imp.builder()
                        .id("impId1")
                        .banner(Banner.builder()
                                .format(singletonList(Format.builder().w(400).h(300).build()))
                                .build())
                        .ext(mapper.valueToTree(ExtPrebid.of(0, 1)))
                        .build()))
                .tmax(500L)
                .build());
    }

    @Test
    public void shouldProcessBidderResponseReturnedFromStoredResponseProcessor() {
        // given
        givenBidder(givenEmptySeatBid());

        final BidRequest bidRequest = givenBidRequest(singletonList(
                givenImp(doubleMap("prebid", 0, "someBidder", 1), builder -> builder
                        .id("impId")
                        .banner(Banner.builder()
                                .format(singletonList(Format.builder().w(400).h(300).build()))
                                .build()))),
                builder -> builder.id("requestId").tmax(500L));

        given(storedResponseProcessor.mergeWithBidderResponses(any(), any(), any()))
                .willReturn(singletonList(BidderResponse.of("someBidder",
                        BidderSeatBid.of(singletonList(BidderBid.of(Bid.builder().id("bidId1").build(),
                                BidType.banner, "USD")), null, emptyList()), 100)));

        givenBidResponseCreator(singletonList(Bid.builder().id("bidId1").build()));

        // when
        final BidResponse bidResponse = exchangeService.holdAuction(givenRequestContext(bidRequest)).result();

        // then
        assertThat(bidResponse.getSeatbid())
                .flatExtracting(SeatBid::getBid)
                .extracting(Bid::getId)
                .containsOnly("bidId1");
    }

    @Test
    public void shouldReturnFailedFutureWhenStoredResponseProcessorGetStoredResultReturnsFailedFuture() {
        // given
        given(storedResponseProcessor.getStoredResponseResult(any(), any(), any()))
                .willReturn(Future.failedFuture(new InvalidRequestException("Error")));

        final BidRequest bidRequest = givenBidRequest(singletonList(
                givenImp(doubleMap("prebid", 0, "someBidder", 1), builder -> builder
                        .id("impId")
                        .banner(Banner.builder()
                                .format(singletonList(Format.builder().w(400).h(300).build()))
                                .build()))),
                builder -> builder.id("requestId").tmax(500L));


        // when
        final Future<BidResponse> result = exchangeService.holdAuction(givenRequestContext(bidRequest));

        // then
        assertThat(result.failed()).isTrue();
        assertThat(result.cause()).isInstanceOf(InvalidRequestException.class).hasMessage("Error");
    }

    @Test
    public void shouldReturnFailedFutureWhenStoredResponseProcessorMergeBidderResponseReturnsFailedFuture() {
        // given
        givenBidder(givenEmptySeatBid());

        given(storedResponseProcessor.mergeWithBidderResponses(any(), any(), any()))
                .willThrow(new PreBidException("Error"));

        final BidRequest bidRequest = givenBidRequest(singletonList(
                givenImp(doubleMap("prebid", 0, "someBidder", 1), builder -> builder
                        .id("impId")
                        .banner(Banner.builder()
                                .format(singletonList(Format.builder().w(400).h(300).build()))
                                .build()))),
                builder -> builder.id("requestId").tmax(500L));

        // when
        final Future<BidResponse> result = exchangeService.holdAuction(givenRequestContext(bidRequest));

        // then
        assertThat(result.failed()).isTrue();
        assertThat(result.cause()).isInstanceOf(PreBidException.class).hasMessage("Error");
    }

    @Test
    public void shouldNotModifyUserFromRequestIfNoBuyeridInCookie() {
        // given
        givenBidder(givenEmptySeatBid());

        // this is not required but stated for clarity's sake. The case when bidder is disabled.
        given(bidderCatalog.isActive(anyString())).willReturn(false);
        given(uidsCookie.uidFrom(any())).willReturn(null);

        final User user = User.builder().id("userId").build();
        final BidRequest bidRequest = givenBidRequest(givenSingleImp(singletonMap("someBidder", 1)),
                builder -> builder.user(user));

        // when
        exchangeService.holdAuction(givenRequestContext(bidRequest));

        // then
        verify(uidsCookie).uidFrom(isNull());

        final BidRequest capturedBidRequest = captureBidRequest();
        assertThat(capturedBidRequest.getUser()).isSameAs(user);
    }

    @Test
    public void shouldHonorBuyeridFromRequestAndClearBuyerIdsFromUserExtPrebidIfContains() {
        // given
        givenBidder(givenEmptySeatBid());

        given(uidsCookie.uidFrom(anyString())).willReturn("buyeridFromCookie");

        final BidRequest bidRequest = givenBidRequest(givenSingleImp(singletonMap("someBidder", 1)),
                builder -> builder.user(User.builder()
                        .buyeruid("buyeridFromRequest")
                        .ext(mapper.valueToTree(ExtUser.builder()
                                .prebid(ExtUserPrebid.of(singletonMap("someBidder", "uidval")))
                                .build()))
                        .build()));

        // when
        exchangeService.holdAuction(givenRequestContext(bidRequest));

        // then
        final User capturedBidRequestUser = captureBidRequest().getUser();
        assertThat(capturedBidRequestUser).isEqualTo(User.builder()
                .buyeruid("buyeridFromRequest")
                .ext(mapper.valueToTree(ExtUser.builder().build()))
                .build());
    }

    @Test
    public void shouldNotChangeGdprFromRequestWhenDeviceLmtIsOne() {
        // given
        givenBidder(givenEmptySeatBid());

        given(uidsCookie.uidFrom(anyString())).willReturn("buyeridFromCookie");

        final Regs regs = Regs.of(null, null);
        final BidRequest bidRequest = givenBidRequest(givenSingleImp(singletonMap("someBidder", 1)),
                builder -> builder.user(User.builder().build())
                        .device(Device.builder().lmt(1).build())
                        .regs(regs));

        // when
        exchangeService.holdAuction(givenRequestContext(bidRequest));

        // then
        final Regs capturedRegs = captureBidRequest().getRegs();
        assertThat(capturedRegs).isSameAs(regs);
    }

    @Test
    public void shouldSetUserBuyerIdsFromUserExtPrebidAndClearPrebidBuyerIdsAfterwards() {
        // given
        givenBidder(givenEmptySeatBid());

        given(uidsCookie.uidFrom(anyString())).willReturn("buyeridFromCookie");

        final BidRequest bidRequest = givenBidRequest(givenSingleImp(singletonMap("someBidder", 1)),
                builder -> builder.user(User.builder()
                        .ext(mapper.valueToTree(ExtUser.builder()
                                .prebid(ExtUserPrebid.of(singletonMap("someBidder", "uidval")))
                                .build()))
                        .build()));

        // when
        exchangeService.holdAuction(givenRequestContext(bidRequest));

        // then
        final User capturedBidRequestUser = captureBidRequest().getUser();
        assertThat(capturedBidRequestUser).isEqualTo(User.builder()
                .buyeruid("uidval")
                .ext(mapper.valueToTree(ExtUser.builder().build()))
                .build());
    }

    @Test
    public void shouldCleanRequestExtPrebidDataBidders() {
        // given
        final BidRequest bidRequest = givenBidRequest(givenSingleImp(singletonMap("someBidder", 1)),
                builder -> builder.ext(mapper.valueToTree(ExtBidRequest.of(ExtRequestPrebid.builder()
                        .data(ExtRequestPrebidData.of(asList("someBidder", "should_be_removed")))
                        .aliases(singletonMap("someBidder", "alias_should_stay"))
                        .build()))));

        // when
        exchangeService.holdAuction(givenRequestContext(bidRequest));

        // then
        final ObjectNode capturedBidRequestExt = captureBidRequest().getExt();
        assertThat(capturedBidRequestExt).isEqualTo(mapper.valueToTree(
                ExtBidRequest.of(ExtRequestPrebid.builder()
                        .aliases(singletonMap("someBidder", "alias_should_stay"))
                        .data(ExtRequestPrebidData.of(singletonList("someBidder")))
                        .build())));
    }

    @Test
    public void shouldPassUserExtDataOnlyForAllowedBidder() {
        // given
        final Bidder<?> bidder = mock(Bidder.class);
        givenBidder("someBidder", bidder, givenEmptySeatBid());
        givenBidder("missingBidder", bidder, givenEmptySeatBid());

        final ObjectNode dataNode = mapper.createObjectNode().put("data", "value");
        final Map<String, Integer> bidderToGdpr = doubleMap("someBidder", 1, "missingBidder", 0);

        final BidRequest bidRequest = givenBidRequest(givenSingleImp(bidderToGdpr),
                builder -> builder
                        .ext(mapper.valueToTree(ExtBidRequest.of(ExtRequestPrebid.builder()
                                .data(ExtRequestPrebidData.of(singletonList("someBidder"))).build())))
                        .user(User.builder()
                                .ext(mapper.valueToTree(ExtUser.builder().data(dataNode).build()))
                                .build()));

        // when
        exchangeService.holdAuction(givenRequestContext(bidRequest));

        // then
        final ArgumentCaptor<BidRequest> bidRequestCaptor = ArgumentCaptor.forClass(BidRequest.class);
        verify(httpBidderRequester, times(2)).requestBids(any(), bidRequestCaptor.capture(), any(), anyBoolean());
        final List<BidRequest> capturedBidRequests = bidRequestCaptor.getAllValues();

        assertThat(capturedBidRequests)
                .extracting(BidRequest::getUser)
                .extracting(User::getExt)
                .containsOnly(
                        mapper.valueToTree(ExtUser.builder().data(dataNode).build()),
                        mapper.createObjectNode());
    }

    @Test
    public void shouldPassSiteExtDataOnlyForAllowedBidder() {
        // given
        final Bidder<?> bidder = mock(Bidder.class);
        givenBidder("someBidder", bidder, givenEmptySeatBid());
        givenBidder("missingBidder", bidder, givenEmptySeatBid());

        final ObjectNode dataNode = mapper.createObjectNode().put("data", "value");
        final Map<String, Integer> bidderToGdpr = doubleMap("someBidder", 1, "missingBidder", 0);

        final BidRequest bidRequest = givenBidRequest(givenSingleImp(bidderToGdpr),
                builder -> builder.ext(mapper.valueToTree(ExtBidRequest.of(ExtRequestPrebid.builder()
                        .data(ExtRequestPrebidData.of(singletonList("someBidder"))).build())))
                        .site(Site.builder().ext(mapper.valueToTree(ExtSite.of(0, dataNode))).build()));

        // when
        exchangeService.holdAuction(givenRequestContext(bidRequest));

        // then
        final ArgumentCaptor<BidRequest> bidRequestCaptor = ArgumentCaptor.forClass(BidRequest.class);
        verify(httpBidderRequester, times(2)).requestBids(any(), bidRequestCaptor.capture(), any(), anyBoolean());
        final List<BidRequest> capturedBidRequests = bidRequestCaptor.getAllValues();

        assertThat(capturedBidRequests)
                .extracting(BidRequest::getSite)
                .extracting(Site::getExt)
                .containsOnly(
                        mapper.valueToTree(ExtSite.of(0, dataNode)),
                        mapper.valueToTree(ExtSite.of(0, null)));
    }

    @Test
    public void shouldPassAppExtDataOnlyForAllowedBidder() {
        // given
        final Bidder<?> bidder = mock(Bidder.class);
        givenBidder("someBidder", bidder, givenEmptySeatBid());
        givenBidder("missingBidder", bidder, givenEmptySeatBid());

        final ObjectNode dataNode = mapper.createObjectNode().put("data", "value");
        final Map<String, Integer> bidderToGdpr = doubleMap("someBidder", 1, "missingBidder", 0);

        final BidRequest bidRequest = givenBidRequest(givenSingleImp(bidderToGdpr),
                builder -> builder.ext(mapper.valueToTree(ExtBidRequest.of(ExtRequestPrebid.builder()
                        .data(ExtRequestPrebidData.of(singletonList("someBidder"))).build())))
                        .app(App.builder().ext(mapper.valueToTree(ExtApp.of(null, dataNode))).build()));

        // when
        exchangeService.holdAuction(givenRequestContext(bidRequest));

        // then
        final ArgumentCaptor<BidRequest> bidRequestCaptor = ArgumentCaptor.forClass(BidRequest.class);
        verify(httpBidderRequester, times(2)).requestBids(any(), bidRequestCaptor.capture(), any(), anyBoolean());
        final List<BidRequest> capturedBidRequests = bidRequestCaptor.getAllValues();

        assertThat(capturedBidRequests)
                .extracting(BidRequest::getApp)
                .extracting(App::getExt)
                .containsOnly(
                        mapper.valueToTree(ExtApp.of(null, dataNode)),
                        mapper.createObjectNode());
    }

    @Test
    public void shouldAddBuyeridToUserFromRequest() {
        // given
        givenBidder(givenEmptySeatBid());
        given(uidsCookie.uidFrom(eq("cookieFamily"))).willReturn("buyerid");

        final BidRequest bidRequest = givenBidRequest(givenSingleImp(singletonMap("someBidder", 1)),
                builder -> builder.user(User.builder().id("userId").build()));

        // when
        exchangeService.holdAuction(givenRequestContext(bidRequest));

        // then
        final User capturedUser = captureBidRequest().getUser();
        assertThat(capturedUser).isEqualTo(User.builder().id("userId").buyeruid("buyerid").build());
    }

    @Test
    public void shouldCreateUserIfMissingInRequestAndBuyeridPresentInCookie() {
        // given
        givenBidder(givenEmptySeatBid());

        given(uidsCookie.uidFrom(eq("cookieFamily"))).willReturn("buyerid");

        final BidRequest bidRequest = givenBidRequest(givenSingleImp(singletonMap("someBidder", 1)));

        // when
        exchangeService.holdAuction(givenRequestContext(bidRequest));

        // then
        final User capturedUser = captureBidRequest().getUser();
        assertThat(capturedUser).isEqualTo(User.builder().buyeruid("buyerid").build());
    }

    @Test
    public void shouldPassGlobalTimeoutToConnectorUnchangedIfCachingIsNotRequested() {
        // given
        givenBidder(givenEmptySeatBid());

        final BidRequest bidRequest = givenBidRequest(givenSingleImp(singletonMap("someBidder", 1)));

        // when
        exchangeService.holdAuction(givenRequestContext(bidRequest));

        // then
        verify(httpBidderRequester).requestBids(any(), any(), same(timeout), anyBoolean());
    }

    @Test
    public void shouldPassReducedGlobalTimeoutToConnectorAndOriginalToCacheServiceIfCachingIsRequested() {
        // given
        exchangeService = new ExchangeService(bidderCatalog, storedResponseProcessor, privacyEnforcementService,
                httpBidderRequester, responseBidValidator, currencyService, cacheService,
                bidResponseCreator, bidResponsePostProcessor, metrics, clock, 100);

        final Bid bid = Bid.builder().id("bidId1").impid("impId1").price(BigDecimal.valueOf(5.67)).build();
        givenBidder(givenSeatBid(singletonList(givenBid(bid))));

        given(cacheService.cacheBidsOpenrtb(anyList(), anyList(), any(), any(), any()))
                .willReturn(Future.succeededFuture(givenCacheServiceResult(bid, null, null)));

        final BidRequest bidRequest = givenBidRequest(singletonList(
                // imp ids are not really used for matching, included them here for clarity
                givenImp(singletonMap("bidder1", 1), builder -> builder.id("impId1"))),
                builder -> builder.ext(mapper.valueToTree(ExtBidRequest.of(ExtRequestPrebid.builder()
                        .targeting(givenTargeting())
                        .cache(ExtRequestPrebidCache.of(ExtRequestPrebidCacheBids.of(null, null), null))
                        .build()))));

        // when
        exchangeService.holdAuction(givenRequestContext(bidRequest)).result();

        // then
        final ArgumentCaptor<Timeout> timeoutCaptor = ArgumentCaptor.forClass(Timeout.class);
        verify(httpBidderRequester).requestBids(any(), any(), timeoutCaptor.capture(), anyBoolean());
        assertThat(timeoutCaptor.getValue().remaining()).isEqualTo(400L);
        verify(cacheService).cacheBidsOpenrtb(anyList(), anyList(), any(), any(), same(timeout));
    }

    @Test
    public void shouldRequestCacheServiceWithExpectedArguments() {
        // given
        final Bid bid1 = Bid.builder().id("bidId1").impid("impId1").price(BigDecimal.valueOf(5.67)).build();
        final Bid bid2 = Bid.builder().id("bidId2").impid("impId2").price(BigDecimal.valueOf(7.19)).build();
        givenBidder("bidder1", mock(Bidder.class), givenSeatBid(singletonList(givenBid(bid1))));
        givenBidder("bidder2", mock(Bidder.class), givenSeatBid(singletonList(givenBid(bid2))));

        final Imp imp1 = givenImp(singletonMap("bidder1", 1), builder -> builder.id("impId1"));
        final Imp imp2 = givenImp(singletonMap("bidder2", 2), builder -> builder.id("impId2"));
        final BidRequest bidRequest = givenBidRequest(asList(imp1, imp2),
                builder -> builder.ext(mapper.valueToTree(ExtBidRequest.of(ExtRequestPrebid.builder()
                        .targeting(givenTargeting())
                        .cache(ExtRequestPrebidCache.of(ExtRequestPrebidCacheBids.of(null, null), null))
                        .build()))));

        // when
        exchangeService.holdAuction(givenRequestContext(bidRequest));

        // then
        verify(cacheService).cacheBidsOpenrtb(
                argThat(t -> t.containsAll(asList(bid1, bid2))), eq(asList(imp1, imp2)),
                eq(CacheContext.builder().shouldCacheBids(true).videoBidIdsToModify(emptyList()).build()),
                eq(Account.builder().id("accountId").eventsEnabled(false).build()), eq(timeout));
    }

    @Test
    public void shouldRequestCacheServiceWithVideoBidsToModifyWhenEventsEnabledAndForBidderThatAllowsModifyVastXml() {
        // given
        final Bid bid1 = Bid.builder().id("bidId1").impid("impId1").price(BigDecimal.valueOf(5.67)).build();
        final Bid bid2 = Bid.builder().id("bidId2").impid("impId2").price(BigDecimal.valueOf(7.19)).build();
        givenBidder("bidder1", mock(Bidder.class), givenSeatBid(singletonList(givenBid(bid1))));
        givenBidder("bidder2", mock(Bidder.class), givenSeatBid(singletonList(givenBid(bid2))));

        given(bidderCatalog.isModifyingVastXmlAllowed(eq("bidder1"))).willReturn(true);

        final Imp imp1 = givenImp(singletonMap("bidder1", 1),
                builder -> builder.id("impId1").video(Video.builder().build()));
        final Imp imp2 = givenImp(singletonMap("bidder2", 2),
                builder -> builder.id("impId2").video(Video.builder().build()));
        final BidRequest bidRequest = givenBidRequest(asList(imp1, imp2),
                builder -> builder.ext(mapper.valueToTree(ExtBidRequest.of(ExtRequestPrebid.builder()
                        .targeting(givenTargeting())
                        .cache(ExtRequestPrebidCache.of(ExtRequestPrebidCacheBids.of(null, null),
                                ExtRequestPrebidCacheVastxml.of(null, true)))
                        .build()))));

        // when
        exchangeService.holdAuction(givenRequestContext(bidRequest,
                Account.builder().id("accountId").eventsEnabled(true).build()));

        // then
        verify(cacheService).cacheBidsOpenrtb(
                argThat(t -> t.containsAll(asList(bid1, bid2))), eq(asList(imp1, imp2)),
                eq(CacheContext.builder().shouldCacheBids(true).shouldCacheVideoBids(true)
                        .videoBidIdsToModify(singletonList("bidId1")).build()),
                eq(Account.builder().id("accountId").eventsEnabled(true).build()), eq(timeout));
    }

    @Test
    public void shouldCallCacheServiceEvenRoundedCpmIsZero() {
        // given
        final Bid bid1 = Bid.builder().id("bidId1").impid("impId1").price(BigDecimal.valueOf(0.05)).build();
        givenBidder("bidder1", mock(Bidder.class), givenSeatBid(singletonList(givenBid(bid1))));

        // imp ids are not really used for matching, included them here for clarity
        final Imp imp1 = givenImp(singletonMap("bidder1", 1), builder -> builder.id("impId1"));
        final BidRequest bidRequest = givenBidRequest(singletonList(imp1),
                builder -> builder.ext(mapper.valueToTree(ExtBidRequest.of(ExtRequestPrebid.builder()
                        .targeting(givenTargeting())
                        .cache(ExtRequestPrebidCache.of(ExtRequestPrebidCacheBids.of(null, null), null))
                        .build()))));

        // when
        exchangeService.holdAuction(givenRequestContext(bidRequest));

        // then
        verify(cacheService).cacheBidsOpenrtb(argThat(bids -> bids.contains(bid1)), eq(singletonList(imp1)),
                eq(CacheContext.builder().shouldCacheBids(true).videoBidIdsToModify(emptyList()).build()),
                eq(Account.builder().id("accountId").eventsEnabled(false).build()), eq(timeout));
    }

    @Test
    public void shouldReturnBidsWithUpdatedPriceCurrencyConversion() {
        // given
        final Bidder<?> bidder = mock(Bidder.class);
        givenBidder("bidder", bidder, givenSeatBid(singletonList(
                givenBid(Bid.builder().price(BigDecimal.valueOf(2.0)).build()))));

        final BidRequest bidRequest = givenBidRequest(singletonList(givenImp(singletonMap("bidder", 2), identity())),
                identity());

        final BigDecimal updatedPrice = BigDecimal.valueOf(5.0);
        given(currencyService.convertCurrency(any(), any(), any(), any())).willReturn(updatedPrice);

        givenBidResponseCreator(singletonList(Bid.builder().price(updatedPrice).build()));

        // when
        final BidResponse bidResponse = exchangeService.holdAuction(givenRequestContext(bidRequest)).result();

        // then
        assertThat(bidResponse.getSeatbid())
                .flatExtracting(SeatBid::getBid)
                .extracting(Bid::getPrice).containsExactly(updatedPrice);
    }

    @Test
    public void shouldReturnSameBidPriceIfNoChangesAppliedToBidPrice() {
        // given
        final Bidder<?> bidder = mock(Bidder.class);
        givenBidder("bidder", bidder, givenSeatBid(singletonList(
                givenBid(Bid.builder().price(BigDecimal.ONE).build()))));

        final BidRequest bidRequest = givenBidRequest(singletonList(givenImp(singletonMap("bidder", 2), identity())),
                identity());

        // returns the same price as in argument
        given(currencyService.convertCurrency(any(), any(), any(), any()))
                .willAnswer(invocationOnMock -> invocationOnMock.getArgument(0));

        // when
        final BidResponse bidResponse = exchangeService.holdAuction(givenRequestContext(bidRequest)).result();

        // then
        assertThat(bidResponse.getSeatbid())
                .flatExtracting(SeatBid::getBid)
                .extracting(Bid::getPrice).containsExactly(BigDecimal.ONE);
    }

    @SuppressWarnings("unchecked")
    @Test
    public void shouldDropBidIfPrebidExceptionWasThrownDuringCurrencyConversion() {
        // given
        final Bidder<?> bidder = mock(Bidder.class);
        givenBidder("bidder", bidder, givenSeatBid(singletonList(
                givenBid(Bid.builder().price(BigDecimal.valueOf(2.0)).build(), "CUR"))));

        final BidRequest bidRequest = givenBidRequest(singletonList(givenImp(singletonMap("bidder", 2), identity())),
                identity());

        given(currencyService.convertCurrency(any(), any(), any(), any()))
                .willThrow(new PreBidException("no currency conversion available"));

        // when
        exchangeService.holdAuction(givenRequestContext(bidRequest)).result();

        // then
        final ArgumentCaptor<List<BidderResponse>> argumentCaptor = ArgumentCaptor.forClass(List.class);
        verify(bidResponseCreator).create(argumentCaptor.capture(), any(), any(), any(), any(), any(), anyBoolean());

        assertThat(argumentCaptor.getValue()).hasSize(1);

        final BidderError expectedError = BidderError.generic("Unable to covert bid currency CUR to desired ad" +
                " server currency USD. no currency conversion available");
        final BidderSeatBid firstSeatBid = argumentCaptor.getValue().get(0).getSeatBid();
        assertThat(firstSeatBid.getBids()).isEmpty();
        assertThat(firstSeatBid.getErrors()).containsOnly(expectedError);
    }

    @SuppressWarnings("unchecked")
    @Test
    public void shouldUpdateBidPriceWithCurrencyConversionAndPriceAdjustmentFactor() {
        // given
        final Bidder<?> bidder = mock(Bidder.class);
        givenBidder("bidder", bidder, givenSeatBid(singletonList(
                givenBid(Bid.builder().price(BigDecimal.valueOf(2.0)).build()))));

        final BidRequest bidRequest = givenBidRequest(singletonList(givenImp(singletonMap("bidder", 2), identity())),
                builder -> builder.ext(mapper.valueToTree(ExtBidRequest.of(ExtRequestPrebid.builder()
                        .aliases(emptyMap())
                        .bidadjustmentfactors(singletonMap("bidder", BigDecimal.valueOf(10.0)))
                        .build()))));

        given(currencyService.convertCurrency(any(), any(), any(), any())).willReturn(BigDecimal.valueOf(10.0));

        // when
        exchangeService.holdAuction(givenRequestContext(bidRequest)).result();

        // then
        final ArgumentCaptor<List<BidderResponse>> argumentCaptor = ArgumentCaptor.forClass(List.class);
        verify(bidResponseCreator).create(argumentCaptor.capture(), any(), any(), any(), any(), any(), anyBoolean());

        assertThat(argumentCaptor.getValue()).hasSize(1);

        final BigDecimal updatedPrice = BigDecimal.valueOf(100);
        final BidderSeatBid firstSeatBid = argumentCaptor.getValue().get(0).getSeatBid();
        assertThat(firstSeatBid.getBids())
                .extracting(BidderBid::getBid)
                .flatExtracting(Bid::getPrice)
                .containsOnly(updatedPrice);
        assertThat(firstSeatBid.getErrors()).isEmpty();
    }

    @SuppressWarnings("unchecked")
    @Test
    public void shouldUpdatePriceForOneBidAndDropAnotherIfPrebidExceptionHappensForSecondBid() {
        // given
        final BigDecimal firstBidderPrice = BigDecimal.valueOf(2.0);
        final BigDecimal secondBidderPrice = BigDecimal.valueOf(3.0);
        givenBidder("bidder", mock(Bidder.class), givenSeatBid(asList(
                givenBid(Bid.builder().price(firstBidderPrice).build(), "CUR1"),
                givenBid(Bid.builder().price(secondBidderPrice).build(), "CUR2"))));

        final BidRequest bidRequest = givenBidRequest(singletonList(givenImp(singletonMap("bidder", 2), identity())),
                identity());

        final BigDecimal updatedPrice = BigDecimal.valueOf(10.0);
        given(currencyService.convertCurrency(any(), any(), any(), any())).willReturn(updatedPrice)
                .willThrow(new PreBidException("no currency conversion available"));

        // when
        exchangeService.holdAuction(givenRequestContext(bidRequest)).result();

        // then
        final ArgumentCaptor<List<BidderResponse>> argumentCaptor = ArgumentCaptor.forClass(List.class);
        verify(bidResponseCreator).create(argumentCaptor.capture(), any(), any(), any(), any(), any(), anyBoolean());
        verify(currencyService).convertCurrency(eq(firstBidderPrice), eq(null), any(), eq("CUR1"));
        verify(currencyService).convertCurrency(eq(secondBidderPrice), eq(null), any(), eq("CUR2"));

        assertThat(argumentCaptor.getValue()).hasSize(1);

        final Bid expectedBid = Bid.builder().price(updatedPrice).build();
        final BidderBid expectedBidderBid = BidderBid.of(expectedBid, banner, "CUR1");
        final BidderError expectedError = BidderError.generic("Unable to covert bid currency CUR2 to desired ad" +
                " server currency USD. no currency conversion available");

        final BidderSeatBid firstSeatBid = argumentCaptor.getValue().get(0).getSeatBid();
        assertThat(firstSeatBid.getBids()).containsOnly(expectedBidderBid);
        assertThat(firstSeatBid.getErrors()).containsOnly(expectedError);
    }

    @SuppressWarnings("unchecked")
    @Test
    public void shouldRespondWithOneResponseWithErrorWhenBidWithUnsupportedCurrency() {
        // given
        final BigDecimal firstBidderPrice = BigDecimal.valueOf(2.0);
        final BigDecimal secondBidderPrice = BigDecimal.valueOf(10.0);
        givenBidder("bidder1", mock(Bidder.class), givenSeatBid(singletonList(
                givenBid(Bid.builder().price(firstBidderPrice).build(), "USD"))));
        givenBidder("bidder2", mock(Bidder.class), givenSeatBid(singletonList(
                givenBid(Bid.builder().price(BigDecimal.valueOf(10.0)).build(), "CUR"))));

        final BidRequest bidRequest = BidRequest.builder().cur(Collections.singletonList("BAD"))
                .imp(Arrays.asList(givenImp(doubleMap("bidder1", 2, "bidder2", 3),
                        identity()))).build();

        final BigDecimal updatedPrice = BigDecimal.valueOf(20);
        given(currencyService.convertCurrency(any(), any(), any(), any())).willReturn(updatedPrice);
        given(currencyService.convertCurrency(any(), any(), eq("BAD"), eq("CUR")))
                .willThrow(new PreBidException("no currency conversion available"));

        // when
        exchangeService.holdAuction(givenRequestContext(bidRequest)).result();

        // then
        final ArgumentCaptor<List<BidderResponse>> argumentCaptor = ArgumentCaptor.forClass(List.class);
        verify(bidResponseCreator).create(argumentCaptor.capture(), any(), any(), any(), any(), any(), anyBoolean());
        verify(currencyService).convertCurrency(eq(firstBidderPrice), eq(null), eq("BAD"), eq("USD"));
        verify(currencyService).convertCurrency(eq(secondBidderPrice), eq(null), eq("BAD"), eq("CUR"));

        assertThat(argumentCaptor.getValue()).hasSize(2);

        final Bid expectedBid = Bid.builder().price(updatedPrice).build();
        final BidderBid expectedBidderBid = BidderBid.of(expectedBid, banner, "USD");
        assertThat(argumentCaptor.getValue())
                .extracting(BidderResponse::getSeatBid)
                .flatExtracting(BidderSeatBid::getBids)
                .containsOnly(expectedBidderBid);

        final BidderError expectedError = BidderError.generic("Unable to covert bid currency CUR to desired ad" +
                " server currency BAD. no currency conversion available");
        assertThat(argumentCaptor.getValue())
                .extracting(BidderResponse::getSeatBid)
                .flatExtracting(BidderSeatBid::getErrors)
                .containsOnly(expectedError);
    }

    @SuppressWarnings("unchecked")
    @Test
    public void shouldUpdateBidPriceWithCurrencyConversionAndAddErrorAboutMultipleCurrency() {
        // given
<<<<<<< HEAD
        final BigDecimal bidderPrice = BigDecimal.valueOf(2.0);
        givenBidder("bidder", mock(Bidder.class), givenSeatBid(singletonList(
                givenBid(Bid.builder().price(bidderPrice).build(), "USD"))));

        final BidRequest bidRequest = givenBidRequest(
                singletonList(givenImp(singletonMap("bidder", 2), identity())),
                builder -> builder.ext(mapper.valueToTree(ExtBidRequest.of(ExtRequestPrebid.builder()
                        .aliases(emptyMap())
                        .build())))
                        .cur(Arrays.asList("CUR1", "CUR2", "CUR2")));
=======
        given(httpBidderRequester.requestBids(any(), any(), any(), anyBoolean()))
                .willReturn(Future.succeededFuture(givenSeatBid(asList(
                        BidderBid.of(Bid.builder().price(TEN).build(), BidType.banner, "EUR"),
                        BidderBid.of(Bid.builder().price(TEN).build(), BidType.banner, "USD")))));

        final BidRequest bidRequest = givenBidRequest(givenSingleImp(singletonMap("someBidder", 1)),
                builder -> builder.site(Site.builder().build()));
>>>>>>> aca42ce8

        final BigDecimal updatedPrice = BigDecimal.valueOf(10.0);
        given(currencyService.convertCurrency(any(), any(), any(), any())).willReturn(updatedPrice);

        // when
        exchangeService.holdAuction(givenRequestContext(bidRequest)).result();

        // then
        final ArgumentCaptor<List<BidderResponse>> argumentCaptor = ArgumentCaptor.forClass(List.class);
        verify(bidResponseCreator).create(argumentCaptor.capture(), any(), any(), any(), any(), any(), anyBoolean());
        verify(currencyService).convertCurrency(eq(bidderPrice), eq(null), eq("CUR1"), eq("USD"));

        assertThat(argumentCaptor.getValue()).hasSize(1);

        final BidderError expectedError = BidderError.badInput("Cur parameter contains more than one currency." +
                " CUR1 will be used");
        final BidderSeatBid firstSeatBid = argumentCaptor.getValue().get(0).getSeatBid();
        assertThat(firstSeatBid.getBids())
                .extracting(BidderBid::getBid)
                .flatExtracting(Bid::getPrice)
                .containsOnly(updatedPrice);
        assertThat(firstSeatBid.getErrors()).containsOnly(expectedError);
    }

    @Test
    public void shouldNotAddExtPrebidEventsWhenEventsServiceReturnsEmptyEventsService() {
        // given
        final BigDecimal price = BigDecimal.valueOf(2.0);
        givenBidder(BidderSeatBid.of(
                singletonList(BidderBid.of(
                        Bid.builder().id("bidId").price(price)
                                .ext(mapper.valueToTree(singletonMap("bidExt", 1))).build(), banner, null)),
                emptyList(),
                emptyList()));

        final BidRequest bidRequest = givenBidRequest(givenSingleImp(singletonMap("someBidder", 1)),
                bidRequestBuilder -> bidRequestBuilder.app(App.builder()
                        .publisher(Publisher.builder().id("1001").build()).build()));

        // when
        final BidResponse bidResponse = exchangeService.holdAuction(givenRequestContext(bidRequest)).result();

        // then
        assertThat(bidResponse.getSeatbid()).hasSize(1)
                .flatExtracting(SeatBid::getBid)
                .extracting(bid -> toExtPrebid(bid.getExt()).getPrebid().getEvents())
                .containsNull();
    }

    @Test
    public void shouldIncrementCommonMetrics() {
        // given
        given(httpBidderRequester.requestBids(any(), any(), any(), anyBoolean()))
                .willReturn(Future.succeededFuture(givenSeatBid(singletonList(
                        givenBid(Bid.builder().price(TEN).build())))));

        final BidRequest bidRequest = givenBidRequest(givenSingleImp(singletonMap("someBidder", 1)),
                builder -> builder.site(Site.builder().publisher(Publisher.builder().id("accountId").build()).build()));

        // when
        exchangeService.holdAuction(givenRequestContext(bidRequest));

        // then
        verify(metrics).updateAccountRequestMetrics(eq("accountId"), eq(MetricName.openrtb2web));
        verify(metrics)
                .updateAdapterRequestTypeAndNoCookieMetrics(eq("someBidder"), eq(MetricName.openrtb2web), eq(true));
        verify(metrics).updateAdapterResponseTime(eq("someBidder"), eq("accountId"), anyInt());
        verify(metrics).updateAdapterRequestGotbidsMetrics(eq("someBidder"), eq("accountId"));
        verify(metrics).updateAdapterBidMetrics(eq("someBidder"), eq("accountId"), eq(10000L), eq(false), eq("banner"));
    }

    @Test
    public void shouldCallUpdateCookieMetricsWithExpectedValue() {
        // given
        final BidRequest bidRequest = givenBidRequest(givenSingleImp(singletonMap("someBidder", 1)),
                builder -> builder.app(App.builder().build()));

        // when
        exchangeService.holdAuction(givenRequestContext(bidRequest));

        // then
        verify(metrics).updateAdapterRequestTypeAndNoCookieMetrics(
                eq("someBidder"), eq(MetricName.openrtb2web), eq(false));
    }

    @Test
    public void shouldUseEmptyStringIfPublisherIdIsEmpty() {
        // given
        given(httpBidderRequester.requestBids(any(), any(), any(), anyBoolean()))
                .willReturn(Future.succeededFuture(givenSeatBid(singletonList(
                        givenBid(Bid.builder().price(TEN).build())))));
        final BidRequest bidRequest = givenBidRequest(givenSingleImp(singletonMap("someBidder", 1)));
        final Account account = Account.builder().id("").build();

        // when
        exchangeService.holdAuction(givenRequestContext(bidRequest, account));

        // then
        verify(metrics).updateAccountRequestMetrics(eq(""), eq(MetricName.openrtb2web));
    }

    @Test
    public void shouldIncrementNoBidRequestsMetric() {
        // given
        given(httpBidderRequester.requestBids(any(), any(), any(), anyBoolean()))
                .willReturn(Future.succeededFuture(givenSeatBid(emptyList())));

        final BidRequest bidRequest = givenBidRequest(givenSingleImp(singletonMap("someBidder", 1)));

        // when
        exchangeService.holdAuction(givenRequestContext(bidRequest));

        // then
        verify(metrics).updateAdapterRequestNobidMetrics(eq("someBidder"), eq("accountId"));
    }

    @Test
    public void shouldIncrementGotBidsAndErrorMetricsIfBidderReturnsBidAndDifferentErrors() {
        // given
        given(httpBidderRequester.requestBids(any(), any(), any(), anyBoolean()))
                .willReturn(Future.succeededFuture(BidderSeatBid.of(
                        singletonList(givenBid(Bid.builder().price(TEN).build())),
                        emptyList(),
                        asList(
                                // two identical errors to verify corresponding metric is submitted only once
                                BidderError.badInput("rubicon error"),
                                BidderError.badInput("rubicon error"),
                                BidderError.badServerResponse("rubicon error"),
                                BidderError.failedToRequestBids("rubicon failed to request bids"),
                                BidderError.timeout("timeout error"),
                                BidderError.generic("timeout error")))));

        final BidRequest bidRequest = givenBidRequest(givenSingleImp(singletonMap("someBidder", 1)));

        // when
        exchangeService.holdAuction(givenRequestContext(bidRequest));

        // then
        verify(metrics).updateAdapterRequestGotbidsMetrics(eq("someBidder"), eq("accountId"));
        verify(metrics).updateAdapterRequestErrorMetric(eq("someBidder"), eq(MetricName.badinput));
        verify(metrics).updateAdapterRequestErrorMetric(eq("someBidder"), eq(MetricName.badserverresponse));
        verify(metrics).updateAdapterRequestErrorMetric(eq("someBidder"), eq(MetricName.failedtorequestbids));
        verify(metrics).updateAdapterRequestErrorMetric(eq("someBidder"), eq(MetricName.timeout));
        verify(metrics).updateAdapterRequestErrorMetric(eq("someBidder"), eq(MetricName.unknown_error));
    }

    @Test
    public void shouldPassResponseToPostProcessor() {
        // given
        final BidRequest bidRequest = givenBidRequest(emptyList());

        // when
        exchangeService.holdAuction(givenRequestContext(bidRequest));

        // then
        verify(bidResponsePostProcessor).postProcess(any(), same(uidsCookie), same(bidRequest), any(),
                eq(Account.builder().id("accountId").eventsEnabled(false).build()));
    }

    @Test
    public void shouldReturnBidsWithAdjustedPricesWhenAdjustmentFactorPresent() {
        // given
        final Bidder<?> bidder = mock(Bidder.class);
        givenBidder("bidder", bidder, givenSeatBid(singletonList(
                givenBid(Bid.builder().price(BigDecimal.valueOf(2)).build()))));

        final BidRequest bidRequest = givenBidRequest(singletonList(givenImp(singletonMap("bidder", 2), identity())),
                builder -> builder.ext(mapper.valueToTree(ExtBidRequest.of(ExtRequestPrebid.builder()
                        .aliases(emptyMap())
                        .bidadjustmentfactors(singletonMap("bidder", BigDecimal.valueOf(2.468)))
                        .build()))));

        givenBidResponseCreator(singletonList(Bid.builder().price(BigDecimal.valueOf(4.936)).build()));

        // when
        final BidResponse bidResponse = exchangeService.holdAuction(givenRequestContext(bidRequest)).result();

        // then
        assertThat(bidResponse.getSeatbid())
                .flatExtracting(SeatBid::getBid)
                .extracting(Bid::getPrice)
                .containsExactly(BigDecimal.valueOf(4.936));
    }

    @Test
    public void shouldReturnBidsWithoutAdjustingPricesWhenAdjustmentFactorNotPresentForBidder() {
        // given
        final Bidder<?> bidder = mock(Bidder.class);

        givenBidder("bidder", bidder, givenSeatBid(singletonList(
                givenBid(Bid.builder().price(BigDecimal.ONE).build()))));

        final BidRequest bidRequest = givenBidRequest(singletonList(givenImp(singletonMap("bidder", 2), identity())),
                builder -> builder.ext(mapper.valueToTree(ExtBidRequest.of(ExtRequestPrebid.builder()
                        .aliases(emptyMap())
                        .bidadjustmentfactors(singletonMap("some-other-bidder", BigDecimal.TEN))
                        .build()))));

        // when
        final BidResponse bidResponse = exchangeService.holdAuction(givenRequestContext(bidRequest)).result();

        // then
        assertThat(bidResponse.getSeatbid())
                .flatExtracting(SeatBid::getBid)
                .extracting(Bid::getPrice)
                .containsExactly(BigDecimal.ONE);
    }

    private AuctionContext givenRequestContext(BidRequest bidRequest) {
        return givenRequestContext(bidRequest, Account.builder().id("accountId").eventsEnabled(false).build());
    }

    private AuctionContext givenRequestContext(BidRequest bidRequest, Account account) {
        return AuctionContext.builder()
                .uidsCookie(uidsCookie)
                .bidRequest(bidRequest)
                .account(account)
                .requestTypeMetric(MetricName.openrtb2web)
                .timeout(timeout)
                .build();
    }

    private static CacheServiceResult givenCacheServiceResult(Bid bid, String cacheId, String videoCacheId) {
        return CacheServiceResult.of(null, null, singletonMap(bid, CacheIdInfo.of(cacheId, videoCacheId)));
    }

    private BidRequest captureBidRequest() {
        final ArgumentCaptor<BidRequest> bidRequestCaptor = ArgumentCaptor.forClass(BidRequest.class);
        verify(httpBidderRequester).requestBids(any(), bidRequestCaptor.capture(), any(), anyBoolean());
        return bidRequestCaptor.getValue();
    }

    private static BidRequest givenBidRequest(
            List<Imp> imp, Function<BidRequestBuilder, BidRequestBuilder> bidRequestBuilderCustomizer) {
        return bidRequestBuilderCustomizer.apply(BidRequest.builder().cur(singletonList("USD")).imp(imp)).build();
    }

    private static BidRequest givenBidRequest(List<Imp> imp) {
        return givenBidRequest(imp, identity());
    }

    private static <T> Imp givenImp(T ext, Function<ImpBuilder, ImpBuilder> impBuilderCustomizer) {
        return impBuilderCustomizer.apply(Imp.builder().ext(mapper.valueToTree(ext))).build();
    }

    private static <T> List<Imp> givenSingleImp(T ext) {
        return singletonList(givenImp(ext, identity()));
    }

    private void givenBidder(BidderSeatBid response) {
        given(httpBidderRequester.requestBids(any(), any(), any(), anyBoolean()))
                .willReturn(Future.succeededFuture(response));
    }

    private void givenBidder(String bidderName, Bidder<?> bidder, BidderSeatBid response) {
        doReturn(bidder).when(bidderCatalog).bidderByName(eq(bidderName));
        given(httpBidderRequester.requestBids(same(bidder), any(), any(), anyBoolean()))
                .willReturn(Future.succeededFuture(response));
    }

    private static BidderSeatBid givenSeatBid(List<BidderBid> bids) {
        return BidderSeatBid.of(bids, emptyList(), emptyList());
    }

    private static BidderSeatBid givenSingleSeatBid(BidderBid bid) {
        return givenSeatBid(singletonList(bid));
    }

    private static BidderSeatBid givenEmptySeatBid() {
        return givenSeatBid(emptyList());
    }

    private static BidderBid givenBid(Bid bid) {
        return BidderBid.of(bid, BidType.banner, null);
    }

    private static BidderBid givenBid(Bid bid, String cur) {
        return BidderBid.of(bid, BidType.banner, cur);
    }

    private static Bid givenBid(Function<Bid.BidBuilder, Bid.BidBuilder> bidBuilder) {
        return bidBuilder.apply(Bid.builder()
                .id("bidId")
                .price(BigDecimal.ONE)
                .ext(mapper.valueToTree(ExtPrebid.of(ExtBidPrebid.of(null, null, null, null), null))))
                .build();
    }

    private static <K, V> Map<K, V> doubleMap(K key1, V value1, K key2, V value2) {
        final Map<K, V> map = new HashMap<>();
        map.put(key1, value1);
        map.put(key2, value2);
        return map;
    }

    private static ExtPrebid<ExtBidPrebid, ?> toExtPrebid(ObjectNode ext) {
        try {
            return mapper.readValue(mapper.treeAsTokens(ext), new TypeReference<ExtPrebid<ExtBidPrebid, ?>>() {
            });
        } catch (IOException e) {
            return rethrow(e);
        }
    }

    private static BidderInfo givenBidderInfo(int gdprVendorId, boolean enforceGdpr) {
        return new BidderInfo(true, null, null, null, new BidderInfo.GdprInfo(gdprVendorId, enforceGdpr), false);
    }

    private static ExtRequestTargeting givenTargeting() {
        return ExtRequestTargeting.of(Json.mapper.valueToTree(
                ExtPriceGranularity.of(2, singletonList(ExtGranularityRange.of(BigDecimal.valueOf(5),
                        BigDecimal.valueOf(0.5))))), null, null, true, true);
    }

    private void givenBidResponseCreator(List<Bid> bids) {
        given(bidResponseCreator.create(anyList(), any(), any(), any(), any(), any(), anyBoolean()))
                .willReturn(givenBidResponseWithBids(bids, null));
    }

    private void givenBidResponseCreator(List<Bid> bids, ExtBidResponse extBidResponse) {
        given(bidResponseCreator.create(anyList(), any(), any(), any(), any(), any(), anyBoolean()))
                .willReturn(givenBidResponseWithBids(bids, extBidResponse));
    }

    private void givenBidResponseCreator(Map<String, List<ExtBidderError>> errors) {
        given(bidResponseCreator.create(anyList(), any(), any(), any(), any(), any(), anyBoolean()))
                .willReturn(givenBidResponseWithError(errors));
    }

    private static BidResponse givenBidResponseWithBids(List<Bid> bids, ExtBidResponse extBidResponse) {
        return BidResponse.builder()
                .cur("USD")
                .seatbid(singletonList(givenSeatBid(bids, identity())))
                .ext(mapper.valueToTree(extBidResponse))
                .build();
    }

    private static SeatBid givenSeatBid(List<Bid> bids,
                                        Function<SeatBid.SeatBidBuilder, SeatBid.SeatBidBuilder> seatBidCustomizer) {
        return seatBidCustomizer.apply(SeatBid.builder()
                .seat("someBidder")
                .bid(bids))
                .build();
    }

    private static BidResponse givenBidResponseWithError(Map<String, List<ExtBidderError>> errors) {
        return BidResponse.builder()
                .seatbid(emptyList())
                .ext(mapper.valueToTree(ExtBidResponse.of(null, errors, null, null, null)))
                .build();
    }
}<|MERGE_RESOLUTION|>--- conflicted
+++ resolved
@@ -1309,7 +1309,6 @@
     @Test
     public void shouldUpdateBidPriceWithCurrencyConversionAndAddErrorAboutMultipleCurrency() {
         // given
-<<<<<<< HEAD
         final BigDecimal bidderPrice = BigDecimal.valueOf(2.0);
         givenBidder("bidder", mock(Bidder.class), givenSeatBid(singletonList(
                 givenBid(Bid.builder().price(bidderPrice).build(), "USD"))));
@@ -1320,15 +1319,6 @@
                         .aliases(emptyMap())
                         .build())))
                         .cur(Arrays.asList("CUR1", "CUR2", "CUR2")));
-=======
-        given(httpBidderRequester.requestBids(any(), any(), any(), anyBoolean()))
-                .willReturn(Future.succeededFuture(givenSeatBid(asList(
-                        BidderBid.of(Bid.builder().price(TEN).build(), BidType.banner, "EUR"),
-                        BidderBid.of(Bid.builder().price(TEN).build(), BidType.banner, "USD")))));
-
-        final BidRequest bidRequest = givenBidRequest(givenSingleImp(singletonMap("someBidder", 1)),
-                builder -> builder.site(Site.builder().build()));
->>>>>>> aca42ce8
 
         final BigDecimal updatedPrice = BigDecimal.valueOf(10.0);
         given(currencyService.convertCurrency(any(), any(), any(), any())).willReturn(updatedPrice);
