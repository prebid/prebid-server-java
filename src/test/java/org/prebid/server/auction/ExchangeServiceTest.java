package org.prebid.server.auction;

import com.fasterxml.jackson.core.JsonProcessingException;
import com.fasterxml.jackson.core.type.TypeReference;
import com.fasterxml.jackson.databind.node.ObjectNode;
import com.iab.openrtb.request.Banner;
import com.iab.openrtb.request.BidRequest;
import com.iab.openrtb.request.BidRequest.BidRequestBuilder;
import com.iab.openrtb.request.Format;
import com.iab.openrtb.request.Imp;
import com.iab.openrtb.request.Imp.ImpBuilder;
import com.iab.openrtb.request.User;
import com.iab.openrtb.response.Bid;
import com.iab.openrtb.response.BidResponse;
import com.iab.openrtb.response.SeatBid;
import io.vertx.core.Future;
import io.vertx.core.json.Json;
import org.junit.Before;
import org.junit.Rule;
import org.junit.Test;
import org.mockito.ArgumentCaptor;
import org.mockito.Mock;
import org.mockito.Spy;
import org.mockito.junit.MockitoJUnit;
import org.mockito.junit.MockitoRule;
import org.prebid.server.VertxTest;
import org.prebid.server.bidder.BidderCatalog;
import org.prebid.server.bidder.BidderRequester;
import org.prebid.server.bidder.Usersyncer;
import org.prebid.server.bidder.model.BidderBid;
import org.prebid.server.bidder.model.BidderError;
import org.prebid.server.bidder.model.BidderSeatBid;
import org.prebid.server.cache.CacheService;
import org.prebid.server.cookie.UidsCookie;
import org.prebid.server.currency.CurrencyConversionService;
import org.prebid.server.exception.PreBidException;
import org.prebid.server.execution.Timeout;
import org.prebid.server.execution.TimeoutFactory;
import org.prebid.server.metric.AdapterMetrics;
import org.prebid.server.metric.MetricName;
import org.prebid.server.metric.Metrics;
import org.prebid.server.proto.openrtb.ext.ExtPrebid;
import org.prebid.server.proto.openrtb.ext.request.ExtBidRequest;
import org.prebid.server.proto.openrtb.ext.request.ExtGranularityRange;
import org.prebid.server.proto.openrtb.ext.request.ExtPriceGranularity;
import org.prebid.server.proto.openrtb.ext.request.ExtRequestPrebid;
import org.prebid.server.proto.openrtb.ext.request.ExtRequestPrebidCache;
import org.prebid.server.proto.openrtb.ext.request.ExtRequestTargeting;
import org.prebid.server.proto.openrtb.ext.request.ExtUser;
import org.prebid.server.proto.openrtb.ext.request.ExtUserPrebid;
import org.prebid.server.proto.openrtb.ext.response.ExtBidPrebid;
import org.prebid.server.proto.openrtb.ext.response.ExtBidResponse;
import org.prebid.server.proto.openrtb.ext.response.ExtHttpCall;
import org.prebid.server.validation.ResponseBidValidator;
import org.prebid.server.validation.model.ValidationResult;

import java.io.IOException;
import java.math.BigDecimal;
import java.time.Clock;
import java.time.Instant;
import java.time.ZoneId;
import java.util.HashMap;
import java.util.List;
import java.util.Map;
import java.util.function.Function;

import static java.math.BigDecimal.TEN;
import static java.util.Arrays.asList;
import static java.util.Collections.*;
import static java.util.function.Function.identity;
import static org.apache.commons.lang3.exception.ExceptionUtils.rethrow;
import static org.assertj.core.api.Assertions.*;
import static org.mockito.ArgumentMatchers.anyString;
import static org.mockito.ArgumentMatchers.eq;
import static org.mockito.ArgumentMatchers.same;
import static org.mockito.BDDMockito.given;
import static org.mockito.Mockito.any;
import static org.mockito.Mockito.anyList;
import static org.mockito.Mockito.anyLong;
import static org.mockito.Mockito.*;
import static org.prebid.server.proto.openrtb.ext.response.BidType.banner;

public class ExchangeServiceTest extends VertxTest {

    @Rule
    public final MockitoRule mockitoRule = MockitoJUnit.rule();

    @Mock
    private BidderCatalog bidderCatalog;
    @Mock
    private ResponseBidValidator responseBidValidator;
    @Mock
    private CacheService cacheService;
    @Mock
    private CurrencyConversionService currencyService;
    @Spy
    private BidResponsePostProcessor.NoOpBidResponsePostProcessor bidResponsePostProcessor;
    @Mock
    private Metrics metrics;
    @Mock
    private Usersyncer usersyncer;
    @Mock
    private AdapterMetrics adapterMetrics;
    @Mock
    private UidsCookie uidsCookie;
    @Mock
    private BidderRequester bidderRequester;
    private Clock clock;

    private ExchangeService exchangeService;

    private Timeout timeout;

    @Before
    public void setUp() {
        given(bidderCatalog.isValidName(anyString())).willReturn(true);
        given(bidderCatalog.isActive(anyString())).willReturn(true);
        given(bidderCatalog.bidderRequesterByName(anyString())).willReturn(bidderRequester);
        given(bidderCatalog.usersyncerByName(anyString())).willReturn(usersyncer);

        given(responseBidValidator.validate(any())).willReturn(ValidationResult.success());
        given(usersyncer.cookieFamilyName()).willReturn("cookieFamily");
        given(bidResponsePostProcessor.postProcess(any(), any())).willCallRealMethod();
        given(metrics.forAdapter(anyString())).willReturn(adapterMetrics);
        given(currencyService.convertCurrency(any(), any(), any(), any()))
                .willAnswer(invocationOnMock -> invocationOnMock.getArgument(0));

        clock = Clock.fixed(Instant.now(), ZoneId.systemDefault());
        timeout = new TimeoutFactory(clock).create(500);

        exchangeService = new ExchangeService(bidderCatalog, responseBidValidator, cacheService,
                bidResponsePostProcessor, currencyService,  metrics, clock, 0);
    }

    @Test
    public void creationShouldFailOnNegativeExpectedCacheTime() {
        assertThatIllegalArgumentException().isThrownBy(
                () -> new ExchangeService(bidderCatalog, responseBidValidator, cacheService,
                        bidResponsePostProcessor, currencyService, metrics, clock, -1));
    }

    @Test
    public void shouldTolerateImpWithoutExtension() {
        // given
        final BidRequest bidRequest = givenBidRequest(givenSingleImp(null));

        // when
        final BidResponse bidResponse = exchangeService.holdAuction(bidRequest, uidsCookie, timeout).result();

        // then
        verifyZeroInteractions(bidderCatalog);
        verifyZeroInteractions(bidderRequester);
        assertThat(bidResponse).isNotNull();
    }

    @Test
    public void shouldTolerateImpWithUnknownBidderInExtension() {
        // given
        given(bidderCatalog.isValidName(anyString())).willReturn(false);

        final BidRequest bidRequest = givenBidRequest(givenSingleImp(singletonMap("invalid", 0)));

        // when
        final BidResponse bidResponse = exchangeService.holdAuction(bidRequest, uidsCookie, timeout).result();

        // then
        verify(bidderCatalog).isValidName(eq("invalid"));
        verifyNoMoreInteractions(bidderCatalog);
        verifyZeroInteractions(bidderRequester);
        assertThat(bidResponse).isNotNull();
    }

    @Test
    public void shouldTolerateMissingPrebidImpExtension() {
        // given
        givenHttpConnector(givenEmptySeatBid());

        final BidRequest bidRequest = givenBidRequest(givenSingleImp(singletonMap("someBidder", 1)));

        // when
        exchangeService.holdAuction(bidRequest, uidsCookie, timeout);

        // then
        final BidRequest capturedBidRequest = captureBidRequest();
        assertThat(capturedBidRequest.getImp()).hasSize(1)
                .element(0).returns(mapper.valueToTree(ExtPrebid.of(null, 1)), Imp::getExt);
    }

    @Test
    public void shouldExtractRequestWithBidderSpecificExtension() {
        // given
        givenHttpConnector(givenEmptySeatBid());

        final BidRequest bidRequest = givenBidRequest(singletonList(
                givenImp(doubleMap("prebid", 0, "someBidder", 1), builder -> builder
                        .id("impId")
                        .banner(Banner.builder()
                                .format(singletonList(Format.builder().w(400).h(300).build()))
                                .build()))),
                builder -> builder.id("requestId").tmax(500L));

        // when
        exchangeService.holdAuction(bidRequest, uidsCookie, timeout);

        // then
        final BidRequest capturedBidRequest = captureBidRequest();
        assertThat(capturedBidRequest).isEqualTo(BidRequest.builder()
                .id("requestId")
                .cur(singletonList("USD"))
                .imp(singletonList(Imp.builder()
                        .id("impId")
                        .banner(Banner.builder()
                                .format(singletonList(Format.builder().w(400).h(300).build()))
                                .build())
                        .ext(mapper.valueToTree(ExtPrebid.of(0, 1)))
                        .build()))
                .tmax(500L)
                .build());
    }

    @Test
    public void shouldExtractMultipleRequests() {
        // given
        final BidderRequester bidderRequester1 = mock(BidderRequester.class);
        final BidderRequester bidderRequester2 = mock(BidderRequester.class);
        givenHttpConnector("bidder1", bidderRequester1, givenEmptySeatBid());
        givenHttpConnector("bidder2", bidderRequester2, givenEmptySeatBid());

        final BidRequest bidRequest = givenBidRequest(asList(
                givenImp(doubleMap("bidder1", 1, "bidder2", 2), identity()),
                givenImp(singletonMap("bidder1", 3), identity())));

        // when
        exchangeService.holdAuction(bidRequest, uidsCookie, timeout);

        // then
        final ArgumentCaptor<BidRequest> bidRequest1Captor = ArgumentCaptor.forClass(BidRequest.class);
        verify(bidderRequester1).requestBids(bidRequest1Captor.capture(), any());
        final BidRequest capturedBidRequest1 = bidRequest1Captor.getValue();
        assertThat(capturedBidRequest1.getImp()).hasSize(2)
                .extracting(imp -> imp.getExt().get("bidder").asInt())
                .containsOnly(1, 3);

        final ArgumentCaptor<BidRequest> bidRequest2Captor = ArgumentCaptor.forClass(BidRequest.class);
        verify(bidderRequester2).requestBids(bidRequest2Captor.capture(), any());
        final BidRequest capturedBidRequest2 = bidRequest2Captor.getValue();
        assertThat(capturedBidRequest2.getImp()).hasSize(1)
                .element(0).returns(2, imp -> imp.getExt().get("bidder").asInt());
    }

    @Test
    public void shouldExtractRequestByAliasForCorrectBidder() {
        // given
        final BidderRequester bidderRequester = mock(BidderRequester.class);
        givenHttpConnector("bidder", bidderRequester, givenEmptySeatBid());

        final BidRequest bidRequest = givenBidRequest(singletonList(
                givenImp(singletonMap("bidderAlias", 1), identity())),
                builder -> builder.ext(mapper.valueToTree(ExtBidRequest.of(ExtRequestPrebid.of(
                        singletonMap("bidderAlias", "bidder"), null, null, null, null)))));

        // when
        exchangeService.holdAuction(bidRequest, uidsCookie, timeout);

        // then
        final ArgumentCaptor<BidRequest> bidRequestCaptor = ArgumentCaptor.forClass(BidRequest.class);
        verify(bidderRequester).requestBids(bidRequestCaptor.capture(), any());
        assertThat(bidRequestCaptor.getValue().getImp()).hasSize(1)
                .extracting(imp -> imp.getExt().get("bidder").asInt())
                .contains(1);
    }

    @Test
    public void shouldExtractMultipleRequestsForTheSameBidderIfAliasesWasUsed() {
        // given
        final BidderRequester bidderRequester = mock(BidderRequester.class);
        givenHttpConnector("bidder", bidderRequester, givenEmptySeatBid());

        final BidRequest bidRequest = givenBidRequest(singletonList(
                givenImp(doubleMap("bidder", 1, "bidderAlias", 2), identity())),
                builder -> builder.ext(mapper.valueToTree(ExtBidRequest.of(ExtRequestPrebid.of(
                        singletonMap("bidderAlias", "bidder"), null, null, null, null)))));

        // when
        exchangeService.holdAuction(bidRequest, uidsCookie, timeout);

        // then
        final ArgumentCaptor<BidRequest> bidRequestCaptor = ArgumentCaptor.forClass(BidRequest.class);
        verify(bidderRequester, times(2)).requestBids(bidRequestCaptor.capture(), any());
        final List<BidRequest> capturedBidRequests = bidRequestCaptor.getAllValues();

        assertThat(capturedBidRequests).hasSize(2)
                .extracting(capturedBidRequest -> capturedBidRequest.getImp().get(0).getExt().get("bidder").asInt())
                .containsOnly(2, 1);
    }

    @Test
    public void shouldSpecifyNbrInResponseIfNoValidBidders() {
        // given
        final BidRequest bidRequest = givenBidRequest(emptyList());

        // when
        final BidResponse bidResponse = exchangeService.holdAuction(bidRequest, uidsCookie, timeout).result();

        // then
        assertThat(bidResponse).returns(2, BidResponse::getNbr);
    }

    @Test
    public void shouldTolerateBidderResultWithoutBids() {
        // given
        givenHttpConnector(givenEmptySeatBid());

        final BidRequest bidRequest = givenBidRequest(givenSingleImp(singletonMap("someBidder", 1)));

        // when
        final BidResponse bidResponse = exchangeService.holdAuction(bidRequest, uidsCookie, timeout).result();

        // then
        assertThat(bidResponse.getSeatbid()).isEmpty();
    }

    @Test
    public void shouldReturnPopulatedSeatBid() {
        // given
        givenHttpConnector(BidderSeatBid.of(
                singletonList(BidderBid.of(
                        Bid.builder().id("bidId").price(BigDecimal.ONE)
                                .ext(mapper.valueToTree(singletonMap("bidExt", 1))).build(), banner, null)),
                emptyList(),
                emptyList()));

        final BidRequest bidRequest = givenBidRequest(givenSingleImp(singletonMap("someBidder", 1)));

        // when
        final BidResponse bidResponse = exchangeService.holdAuction(bidRequest, uidsCookie, timeout).result();

        // then
        assertThat(bidResponse.getSeatbid()).hasSize(1).element(0).isEqualTo(SeatBid.builder()
                .seat("someBidder")
                .group(0)
                .bid(singletonList(Bid.builder()
                        .id("bidId")
                        .price(BigDecimal.ONE)
                        .ext(mapper.valueToTree(
                                ExtPrebid.of(ExtBidPrebid.of(banner, null), singletonMap("bidExt", 1))))
                        .build()))
                .build());
    }

    @Test
    public void shouldTolerateMissingExtInSeatBidAndBid() {
        // given
        givenHttpConnector(givenSingleSeatBid(BidderBid.of(Bid.builder().id("bidId").price(BigDecimal.ONE).build(),
                banner, null)));

        final BidRequest bidRequest = givenBidRequest(givenSingleImp(singletonMap("someBidder", 1)));

        // when
        final BidResponse bidResponse = exchangeService.holdAuction(bidRequest, uidsCookie, timeout).result();

        // then
        assertThat(bidResponse.getSeatbid()).hasSize(1).element(0).isEqualTo(SeatBid.builder()
                .seat("someBidder")
                .group(0)
                .bid(singletonList(Bid.builder()
                        .id("bidId")
                        .price(BigDecimal.ONE)
                        .ext(mapper.valueToTree(ExtPrebid.of(ExtBidPrebid.of(banner, null), null)))
                        .build()))
                .build());
    }

    @Test
    public void shouldReturnMultipleSeatBids() {
        // given
        given(bidderRequester.requestBids(any(), any()))
                .willReturn(Future.succeededFuture(givenSeatBid(asList(
                        givenBid(Bid.builder().price(BigDecimal.ONE).build()),
                        givenBid(Bid.builder().price(BigDecimal.ONE).build())))))
                .willReturn(Future.succeededFuture(givenSingleSeatBid(
                        givenBid(Bid.builder().price(BigDecimal.ONE).build()))));

        final BidRequest bidRequest = givenBidRequest(givenSingleImp(doubleMap("bidder1", 1, "bidder2", 2)));

        // when
        final BidResponse bidResponse = exchangeService.holdAuction(bidRequest, uidsCookie, timeout).result();

        // then
        assertThat(bidResponse.getSeatbid()).hasSize(2)
                .extracting(seatBid -> seatBid.getBid().size()).containsOnly(2, 1);
    }

    @Test
    public void shouldReturnSeparateSeatBidsForTheSameBidderIfBiddersAliasAndBidderWereUsedWithingSingleImp() {
        // given
        given(bidderCatalog.isValidName("bidder")).willReturn(true);

        given(bidderRequester.requestBids(eq(givenBidRequest(givenSingleImp(singletonMap("bidder", 1)),
                builder -> builder.ext(mapper.valueToTree(ExtBidRequest.of(ExtRequestPrebid.of(
                        singletonMap("bidderAlias", "bidder"), null, null, null, null)))))), any()))
                .willReturn(Future.succeededFuture(givenSeatBid(singletonList(
                        givenBid(Bid.builder().price(BigDecimal.ONE).build())))));

        given(bidderRequester.requestBids(eq(givenBidRequest(givenSingleImp(singletonMap("bidder", 2)),
                builder -> builder.ext(mapper.valueToTree(ExtBidRequest.of(ExtRequestPrebid.of(
                        singletonMap("bidderAlias", "bidder"), null, null, null, null)))))), any()))
                .willReturn(Future.succeededFuture(givenSeatBid(singletonList(
                        givenBid(Bid.builder().price(BigDecimal.ONE).build())))));

        final BidRequest bidRequest = givenBidRequest(givenSingleImp(doubleMap("bidder", 1, "bidderAlias", 2)),
                builder -> builder.ext(mapper.valueToTree(ExtBidRequest.of(ExtRequestPrebid.of(
                        singletonMap("bidderAlias", "bidder"), null, null, null, null)))));

        // when
        final BidResponse bidResponse = exchangeService.holdAuction(bidRequest, uidsCookie, timeout).result();

        // then
        verify(bidderRequester, times(2)).requestBids(any(), any());
        assertThat(bidResponse.getSeatbid()).hasSize(2)
                .extracting(seatBid -> seatBid.getBid().size()).containsOnly(1, 1);
    }

    @Test
    public void shouldPopulateBidResponseExtension() throws JsonProcessingException {
        // given
        givenHttpConnector("bidder1", mock(BidderRequester.class), BidderSeatBid.of(
                singletonList(givenBid(Bid.builder().price(BigDecimal.ONE).build())), emptyList(),
                singletonList(BidderError.create("bidder1_error1"))));
        givenHttpConnector("bidder2", mock(BidderRequester.class), BidderSeatBid.of(
                singletonList(givenBid(Bid.builder().price(BigDecimal.ONE).build())), emptyList(),
                asList(BidderError.create("bidder2_error1"), BidderError.create("bidder2_error2"))));

        final BidRequest bidRequest = givenBidRequest(givenSingleImp(doubleMap("bidder1", 1, "bidder2", 2)));

        // when
        final BidResponse bidResponse = exchangeService.holdAuction(bidRequest, uidsCookie, timeout).result();

        // then
        final ExtBidResponse ext = mapper.treeToValue(bidResponse.getExt(), ExtBidResponse.class);
        assertThat(ext.getResponsetimemillis()).hasSize(2).containsOnlyKeys("bidder1", "bidder2");
        assertThat(ext.getErrors()).hasSize(2).containsOnly(
                entry("bidder1", singletonList("bidder1_error1")),
                entry("bidder2", asList("bidder2_error1", "bidder2_error2")));
    }

    @Test
    public void shouldPopulateBidResponseDebugExtensionIfTestFlagIsTrue() throws JsonProcessingException {
        // given
        givenHttpConnector("bidder1", mock(BidderRequester.class), BidderSeatBid.of(
                singletonList(givenBid(Bid.builder().price(BigDecimal.ONE).build())),
                singletonList(ExtHttpCall.builder()
                        .uri("bidder1_uri1")
                        .requestbody("bidder1_requestBody1")
                        .status(200)
                        .responsebody("bidder1_responseBody1")
                        .build()),
                emptyList()));
        givenHttpConnector("bidder2", mock(BidderRequester.class), BidderSeatBid.of(
                singletonList(givenBid(Bid.builder().price(BigDecimal.ONE).build())),
                asList(
                        ExtHttpCall.builder()
                                .uri("bidder2_uri1")
                                .requestbody("bidder2_requestBody1")
                                .status(200)
                                .responsebody("bidder2_responseBody1")
                                .build(),
                        ExtHttpCall.builder()
                                .uri("bidder2_uri2")
                                .requestbody("bidder2_requestBody2")
                                .status(404)
                                .responsebody("bidder2_responseBody2")
                                .build()),
                emptyList()));

        final BidRequest bidRequest = givenBidRequest(
                givenSingleImp(doubleMap("bidder1", 1, "bidder2", 2)),
                builder -> builder.test(1));

        // when
        final BidResponse bidResponse = exchangeService.holdAuction(bidRequest, uidsCookie, timeout).result();

        // then
        final ExtBidResponse ext = mapper.treeToValue(bidResponse.getExt(), ExtBidResponse.class);
        assertThat(ext.getDebug()).isNotNull();
        assertThat(ext.getDebug().getHttpcalls()).hasSize(2).containsOnly(
                entry("bidder1", singletonList(ExtHttpCall.builder()
                        .uri("bidder1_uri1")
                        .requestbody("bidder1_requestBody1")
                        .status(200)
                        .responsebody("bidder1_responseBody1")
                        .build())),
                entry("bidder2", asList(
                        ExtHttpCall.builder()
                                .uri("bidder2_uri1")
                                .requestbody("bidder2_requestBody1")
                                .status(200)
                                .responsebody("bidder2_responseBody1")
                                .build(),
                        ExtHttpCall.builder()
                                .uri("bidder2_uri2")
                                .requestbody("bidder2_requestBody2")
                                .status(404)
                                .responsebody("bidder2_responseBody2")
                                .build())));
        assertThat(ext.getDebug().getResolvedrequest()).isEqualTo(bidRequest);
    }

    @Test
    public void shouldNotPopulateBidResponseDebugExtensionIfTestFlagIsFalse() throws JsonProcessingException {
        // given
        givenHttpConnector(BidderSeatBid.of(
                singletonList(givenBid(Bid.builder().price(BigDecimal.ONE).build())),
                singletonList(ExtHttpCall.builder()
                        .uri("bidder1_uri1")
                        .requestbody("bidder1_requestBody1")
                        .status(200)
                        .responsebody("bidder1_responseBody1")
                        .build()),
                emptyList()));

        final BidRequest bidRequest = givenBidRequest(givenSingleImp(singletonMap("bidder1", 1)));

        // when
        final BidResponse bidResponse = exchangeService.holdAuction(bidRequest, uidsCookie, timeout).result();

        // then
        final ExtBidResponse ext = mapper.treeToValue(bidResponse.getExt(), ExtBidResponse.class);
        assertThat(ext.getDebug()).isNull();
    }

    @Test
    public void shouldReturnErrorIfRequestExtCouldNotBeParsed() {
        // given
        final BidRequest bidRequest = givenBidRequest(emptyList(),
                builder -> builder.ext(mapper.valueToTree(singletonMap("prebid", 1))));

        // when
        final Future<BidResponse> result = exchangeService.holdAuction(bidRequest, uidsCookie, timeout);

        // then
        assertThat(result.failed()).isTrue();
        assertThat(result.cause()).isInstanceOf(PreBidException.class)
                .hasMessageStartingWith("Error decoding bidRequest.ext: ");
    }

    @Test
    public void shouldTolerateNullRequestExtPrebid() {
        // given
        givenHttpConnector(givenSingleSeatBid(givenBid(Bid.builder().price(BigDecimal.ONE).build())));

        final BidRequest bidRequest = givenBidRequest(
                givenSingleImp(singletonMap("someBidder", 1)),
                builder -> builder.ext(mapper.valueToTree(singletonMap("someField", 1))));

        // when
        final BidResponse bidResponse = exchangeService.holdAuction(bidRequest, uidsCookie, timeout).result();

        // then
        assertThat(bidResponse.getSeatbid()).flatExtracting(SeatBid::getBid)
                .extracting(bid -> toExtPrebid(bid.getExt()).getPrebid().getTargeting())
                .allSatisfy(map -> assertThat(map).isNull());
    }

    @Test
    public void shouldTolerateNullRequestExtPrebidTargeting() {
        // given
        givenHttpConnector(givenSingleSeatBid(givenBid(Bid.builder().price(BigDecimal.ONE).build())));

        final BidRequest bidRequest = givenBidRequest(
                givenSingleImp(singletonMap("someBidder", 1)),
                builder -> builder.ext(mapper.valueToTree(singletonMap("prebid", singletonMap("someField", 1)))));

        // when
        final BidResponse bidResponse = exchangeService.holdAuction(bidRequest, uidsCookie, timeout).result();

        // then
        assertThat(bidResponse.getSeatbid()).flatExtracting(SeatBid::getBid)
                .extracting(bid -> toExtPrebid(bid.getExt()).getPrebid().getTargeting())
                .allSatisfy(map -> assertThat(map).isNull());
    }

    @Test
    public void shouldTolerateResponseBidValidationErrors() throws JsonProcessingException {
        // given
        givenHttpConnector("bidder1", mock(BidderRequester.class), givenSeatBid(singletonList(
                givenBid(Bid.builder().id("bidId1").impid("impId1").price(BigDecimal.valueOf(1.23)).build()))));

        final BidRequest bidRequest = givenBidRequest(singletonList(
                // imp ids are not really used for matching, included them here for clarity
                givenImp(singletonMap("bidder1", 1), builder -> builder.id("impId1"))),
<<<<<<< HEAD
                builder -> builder.ext(mapper.valueToTree(ExtBidRequest.of(ExtRequestPrebid.of(
                        null, null, ExtRequestTargeting.of(Json.mapper.valueToTree(ExtPriceGranularity.of(2,
                                singletonList(ExtGranularityRange.of(BigDecimal.valueOf(5), BigDecimal.valueOf(0.5))))),
                                true), null, null)))));
=======
                builder -> builder.ext(mapper.valueToTree(ExtBidRequest.of(ExtRequestPrebid.of(null, null,
                        ExtRequestTargeting.of(
                                Json.mapper.valueToTree(singletonList(ExtPriceGranularityBucket.of(
                                2, BigDecimal.valueOf(0), BigDecimal.valueOf(5), BigDecimal.valueOf(0.5)))),
                                null,
                                true),
                        null, null)))));
>>>>>>> b6a0b180

        given(responseBidValidator.validate(any()))
                .willReturn(ValidationResult.error("bid validation error"));

        // when
        final BidResponse bidResponse = exchangeService.holdAuction(bidRequest, uidsCookie, timeout).result();

        // then
        final ExtBidResponse ext = mapper.treeToValue(bidResponse.getExt(), ExtBidResponse.class);
        assertThat(ext.getErrors()).hasSize(1).containsOnly(
                entry("bidder1", singletonList("bid validation error")));
    }

    @Test
    public void shouldPopulateTargetingKeywords() {
        // given
        givenHttpConnector("bidder1", mock(BidderRequester.class), givenSeatBid(asList(
                givenBid(Bid.builder().id("bidId1").impid("impId1").price(BigDecimal.valueOf(5.67)).build()),
                givenBid(Bid.builder().id("bidId2").impid("impId2").price(BigDecimal.valueOf(6.35)).build()))));
        givenHttpConnector("bidder2", mock(BidderRequester.class), givenSeatBid(asList(
                givenBid(Bid.builder().id("bidId3").impid("impId1").price(BigDecimal.valueOf(7.19)).build()),
                givenBid(Bid.builder().id("bidId4").impid("impId2").price(BigDecimal.valueOf(4.99)).build()))));

        final BidRequest bidRequest = givenBidRequest(asList(
                // imp ids are not really used for matching, included them here for clarity
                givenImp(doubleMap("bidder1", 1, "bidder2", 2), builder -> builder.id("impId1")),
                givenImp(doubleMap("bidder1", 1, "bidder2", 2), builder -> builder.id("impId2"))),
<<<<<<< HEAD
                builder -> builder.ext(mapper.valueToTree(ExtBidRequest.of(ExtRequestPrebid.of(
                        null, null, ExtRequestTargeting.of(Json.mapper.valueToTree(ExtPriceGranularity.of(2,
                                singletonList(ExtGranularityRange.of(BigDecimal.valueOf(5), BigDecimal.valueOf(0.5))))),
                                null), null, null)))));
=======
                builder -> builder.ext(
                        mapper.valueToTree(
                                ExtBidRequest.of(ExtRequestPrebid.of(
                                        null,
                                        null,
                                        ExtRequestTargeting.of(
                                                Json.mapper.valueToTree(singletonList(
                                                        ExtPriceGranularityBucket.of(2, BigDecimal.valueOf(0),
                                                                BigDecimal.valueOf(5), BigDecimal.valueOf(0.5)))),
                                                null, null),
                                        null,
                                        null)))));
>>>>>>> b6a0b180

        // when
        final BidResponse bidResponse = exchangeService.holdAuction(bidRequest, uidsCookie, timeout).result();

        // then
        assertThat(bidResponse.getSeatbid()).flatExtracting(SeatBid::getBid)
                .extracting(
                        Bid::getId,
                        bid -> toExtPrebid(bid.getExt()).getPrebid().getTargeting().get("hb_bidder"))
                .containsOnly(
                        tuple("bidId1", null),
                        tuple("bidId2", "bidder1"),
                        tuple("bidId3", "bidder2"),
                        tuple("bidId4", null));
    }

    @Test
    public void shouldPopulateCacheIdTargetingKeywords() {
        // given
        givenHttpConnector("bidder1", mock(BidderRequester.class), givenSeatBid(singletonList(
                givenBid(Bid.builder().id("bidId1").impid("impId1").price(BigDecimal.valueOf(5.67)).build()))));
        givenHttpConnector("bidder2", mock(BidderRequester.class), givenSeatBid(singletonList(
                givenBid(Bid.builder().id("bidId2").impid("impId1").price(BigDecimal.valueOf(7.19)).build()))));

        given(cacheService.cacheBidsOpenrtb(anyList(), any()))
                .willReturn(Future.succeededFuture(singletonList("cacheId2")));

        final BidRequest bidRequest = givenBidRequest(singletonList(
                // imp ids are not really used for matching, included them here for clarity
                givenImp(doubleMap("bidder1", 1, "bidder2", 2), builder -> builder.id("impId1"))),
<<<<<<< HEAD
                builder -> builder.ext(mapper.valueToTree(ExtBidRequest.of(ExtRequestPrebid.of(
                        null, null, ExtRequestTargeting.of(Json.mapper.valueToTree(ExtPriceGranularity.of(2,
                                singletonList(ExtGranularityRange.of(BigDecimal.valueOf(5), BigDecimal.valueOf(0.5))))),
                                null), null, ExtRequestPrebidCache.of(mapper.createObjectNode()))))));
=======
                builder -> builder.ext(
                        mapper.valueToTree(ExtBidRequest.of(
                                ExtRequestPrebid.of(
                                    null,
                                    null,
                                    ExtRequestTargeting.of(
                                            Json.mapper.valueToTree(
                                                    singletonList(ExtPriceGranularityBucket.of(2, BigDecimal.valueOf(0),
                                                            BigDecimal.valueOf(5), BigDecimal.valueOf(0.5)))),
                                            null, null),
                                    null,
                                    ExtRequestPrebidCache.of(mapper.createObjectNode()))))));
>>>>>>> b6a0b180

        // when
        final BidResponse bidResponse = exchangeService.holdAuction(bidRequest, uidsCookie, timeout).result();

        // then
        assertThat(bidResponse.getSeatbid()).flatExtracting(SeatBid::getBid)
                .extracting(bid -> toExtPrebid(bid.getExt()).getPrebid().getTargeting())
                .extracting(
                        targeting -> targeting.get("hb_bidder"),
                        targeting -> targeting.get("hb_cache_id_bidder2"),
                        targeting -> targeting.get("hb_cache_id"))
                .containsOnly(
                        tuple(null, null, null),
                        tuple("bidder2", "cacheId2", "cacheId2"));
    }

    @Test
    public void shouldNotPopulateCacheIdTargetingKeywordsIfCacheServiceReturnEmptyResult() {
        // given
        givenHttpConnector("bidder1", mock(BidderRequester.class), givenSeatBid(singletonList(
                givenBid(Bid.builder().id("bidId1").impid("impId1").price(BigDecimal.valueOf(5.67)).build()))));
        givenHttpConnector("bidder2", mock(BidderRequester.class), givenSeatBid(singletonList(
                givenBid(Bid.builder().id("bidId2").impid("impId1").price(BigDecimal.valueOf(7.19)).build()))));

        given(cacheService.cacheBidsOpenrtb(anyList(), any()))
                .willReturn(Future.succeededFuture(emptyList()));

        final BidRequest bidRequest = givenBidRequest(singletonList(
                // imp ids are not really used for matching, included them here for clarity
                givenImp(doubleMap("bidder1", 1, "bidder2", 2), builder -> builder.id("impId1"))),
                builder -> builder.ext(mapper.valueToTree(ExtBidRequest.of(ExtRequestPrebid.of(
<<<<<<< HEAD
                        null, null, ExtRequestTargeting.of(Json.mapper.valueToTree(ExtPriceGranularity.of(2,
                                singletonList(ExtGranularityRange.of(BigDecimal.valueOf(5), BigDecimal.valueOf(0.5))))),
                                null), null, ExtRequestPrebidCache.of(mapper.createObjectNode()))))));
=======
                        null, null, ExtRequestTargeting.of(Json.mapper.valueToTree(singletonList(ExtPriceGranularityBucket.of(
                                2, BigDecimal.valueOf(0), BigDecimal.valueOf(5), BigDecimal.valueOf(0.5)))), null, null), null,
                        ExtRequestPrebidCache.of(mapper.createObjectNode()))))));
>>>>>>> b6a0b180

        // when
        final BidResponse bidResponse = exchangeService.holdAuction(bidRequest, uidsCookie, timeout).result();

        // then
        assertThat(bidResponse.getSeatbid()).flatExtracting(SeatBid::getBid)
                .extracting(bid -> toExtPrebid(bid.getExt()).getPrebid().getTargeting())
                .extracting(
                        targeting -> targeting.get("hb_bidder"),
                        targeting -> targeting.get("hb_cache_id_bidder2"),
                        targeting -> targeting.get("hb_cache_id"))
                .containsOnly(
                        tuple(null, null, null),
                        tuple("bidder2", null, null));
    }

    @Test
    public void shouldNotPopulateCacheIdTargetingKeywordsIfBidCpmIsZero() {
        // given
        givenHttpConnector("bidder1", mock(BidderRequester.class), givenSeatBid(singletonList(
                givenBid(Bid.builder().id("bidId1").impid("impId1").price(BigDecimal.ZERO).build()))));
        givenHttpConnector("bidder2", mock(BidderRequester.class), givenSeatBid(singletonList(
                givenBid(Bid.builder().id("bidId2").impid("impId2").price(BigDecimal.valueOf(5.67)).build()))));

        given(cacheService.cacheBidsOpenrtb(anyList(), any()))
                .willReturn(Future.succeededFuture(singletonList("cacheId2")));

        final BidRequest bidRequest = givenBidRequest(singletonList(
                // imp ids are not really used for matching, included them here for clarity
                givenImp(doubleMap("bidder1", 1, "bidder2", 2), builder -> builder.id("impId2"))),
                builder -> builder.ext(mapper.valueToTree(ExtBidRequest.of(ExtRequestPrebid.of(
<<<<<<< HEAD
                        null, null, ExtRequestTargeting.of(Json.mapper.valueToTree(ExtPriceGranularity.of(2,
                                singletonList(ExtGranularityRange.of(BigDecimal.valueOf(5), BigDecimal.valueOf(0.5))))),
                                null), null, ExtRequestPrebidCache.of(mapper.createObjectNode()))))));
=======
                        null, null, ExtRequestTargeting.of(Json.mapper.valueToTree(singletonList(ExtPriceGranularityBucket.of(
                                2, BigDecimal.valueOf(0), BigDecimal.valueOf(5), BigDecimal.valueOf(0.5)))), null, null), null,
                        ExtRequestPrebidCache.of(mapper.createObjectNode()))))));
>>>>>>> b6a0b180

        // when
        final BidResponse bidResponse = exchangeService.holdAuction(bidRequest, uidsCookie, timeout).result();

        // then
        assertThat(bidResponse.getSeatbid()).flatExtracting(SeatBid::getBid)
                .extracting(bid -> toExtPrebid(bid.getExt()).getPrebid().getTargeting())
                .extracting(
                        targeting -> targeting.get("hb_bidder"),
                        targeting -> targeting.get("hb_cache_id_bidder2"),
                        targeting -> targeting.get("hb_cache_id"))
                .containsOnly(
                        tuple("bidder1", null, null),
                        tuple("bidder2", "cacheId2", "cacheId2"));
    }

    @Test
    public void shouldPopulateTargetingKeywordsForWinningBidsAndWinningBidsByBidder() {
        // given
        givenHttpConnector("bidder1", mock(BidderRequester.class), givenSeatBid(asList(
                givenBid(Bid.builder().id("bidId1").impid("impId1").price(BigDecimal.valueOf(1.23)).build()),
                givenBid(Bid.builder().id("bidId2").impid("impId1").price(BigDecimal.valueOf(4.56)).build()))));
        givenHttpConnector("bidder2", mock(BidderRequester.class), givenSeatBid(singletonList(
                givenBid(Bid.builder().id("bidId3").impid("impId1").price(BigDecimal.valueOf(7.89)).build()))));

        final BidRequest bidRequest = givenBidRequest(asList(
                // imp ids are not really used for matching, included them here for clarity
                givenImp(singletonMap("bidder1", 1), builder -> builder.id("impId1")),
                givenImp(doubleMap("bidder1", 1, "bidder2", 2), builder -> builder.id("impId1"))),
<<<<<<< HEAD
                builder -> builder.ext(mapper.valueToTree(ExtBidRequest.of(ExtRequestPrebid.of(
                        null, null, ExtRequestTargeting.of(Json.mapper.valueToTree(ExtPriceGranularity.of(2,
                                singletonList(ExtGranularityRange.of(BigDecimal.valueOf(5), BigDecimal.valueOf(0.5))))),
                                null), null, null)))));
=======
                builder -> builder.ext(mapper.valueToTree(ExtBidRequest.of(ExtRequestPrebid.of(null, null,
                        ExtRequestTargeting.of(Json.mapper.valueToTree(singletonList(ExtPriceGranularityBucket.of(
                                2, BigDecimal.valueOf(0), BigDecimal.valueOf(5), BigDecimal.valueOf(0.5)))),
                                null,
                                null),
                        null,
                        null)))));
>>>>>>> b6a0b180

        // when
        final BidResponse bidResponse = exchangeService.holdAuction(bidRequest, uidsCookie, timeout).result();

        // then
        assertThat(bidResponse.getSeatbid()).flatExtracting(SeatBid::getBid)
                .extracting(
                        Bid::getId,
                        bid -> toTargetingByKey(bid, "hb_bidder"),
                        bid -> toTargetingByKey(bid, "hb_bidder_bidder1"))
                .containsOnly(
                        tuple("bidId1", null, null),
                        tuple("bidId2", null, "bidder1"), // winning bid for separate bidder
                        tuple("bidId3", "bidder2", null)); // winning bid through all bids
    }

    @Test
    public void shouldNotPopulateWinningBidTargetingIfIncludeWinnersFlagIsFalse() {
        // given
        givenHttpConnector("bidder1", mock(BidderRequester.class), givenSeatBid(singletonList(
                givenBid(Bid.builder().id("bidId1").impid("impId1").price(BigDecimal.valueOf(1.23)).build()))));

        final BidRequest bidRequest = givenBidRequest(singletonList(
                // imp ids are not really used for matching, included them here for clarity
                givenImp(singletonMap("bidder1", 1), builder -> builder.id("impId1"))),
                builder -> builder.ext(mapper.valueToTree(ExtBidRequest.of(ExtRequestPrebid.of(
<<<<<<< HEAD
                        null, null, ExtRequestTargeting.of(Json.mapper.valueToTree(ExtPriceGranularity.of(2,
                                singletonList(ExtGranularityRange.of(BigDecimal.valueOf(5), BigDecimal.valueOf(0.5))))),
                                false), null, null)))));
=======
                        null, null, ExtRequestTargeting.of(Json.mapper.valueToTree(singletonList(ExtPriceGranularityBucket.of(
                                2, BigDecimal.valueOf(0), BigDecimal.valueOf(5), BigDecimal.valueOf(0.5)))), null, false),
                        null, null)))));
>>>>>>> b6a0b180

        // when
        final BidResponse bidResponse = exchangeService.holdAuction(bidRequest, uidsCookie, timeout).result();

        // then
        assertThat(bidResponse.getSeatbid()).flatExtracting(SeatBid::getBid)
                .extracting(
                        Bid::getId,
                        bid -> toTargetingByKey(bid, "hb_bidder"),
                        bid -> toTargetingByKey(bid, "hb_bidder_bidder1"))
                .containsOnly(
                        tuple("bidId1", null, "bidder1"));
    }

    @Test
    public void shouldNotModifyUserFromRequestIfNoBuyeridInCookie() {
        // given
        givenHttpConnector(givenEmptySeatBid());

        // this is not required but stated for clarity's sake
        given(uidsCookie.uidFrom(anyString())).willReturn(null);

        final User user = User.builder().id("userId").build();
        final BidRequest bidRequest = givenBidRequest(givenSingleImp(singletonMap("someBidder", 1)),
                builder -> builder.user(user));

        // when
        exchangeService.holdAuction(bidRequest, uidsCookie, timeout);

        // then
        final BidRequest capturedBidRequest = captureBidRequest();
        assertThat(capturedBidRequest.getUser()).isSameAs(user);
    }

    @Test
    public void shouldHonorBuyeridFromRequestAndClearBuyerIdsFromUserExtPrebidIfContains() {
        // given
        givenHttpConnector(givenEmptySeatBid());

        given(uidsCookie.uidFrom(anyString())).willReturn("buyeridFromCookie");
        final Map<String, String> uids = new HashMap<>();
        uids.put("someBidder", "uidval");

        final BidRequest bidRequest = givenBidRequest(givenSingleImp(singletonMap("someBidder", 1)),
                builder -> builder.user(User.builder().buyeruid("buyeridFromRequest").ext(mapper.valueToTree(
                        ExtUser.of(ExtUserPrebid.of(uids), null, null))).build()));

        // when
        exchangeService.holdAuction(bidRequest, uidsCookie, timeout);

        // then
        final User capturedBidRequestUser = captureBidRequest().getUser();
        assertThat(capturedBidRequestUser).isEqualTo(User.builder().buyeruid("buyeridFromRequest")
                .ext(mapper.valueToTree(ExtUser.of(ExtUserPrebid.of(null), null, null))).build());

    }

    @Test
    public void shouldSetUserBuyerIdsFromUserExtPrebidAndClearPrebidBuyerIdsAfterwards() {
        // given
        givenHttpConnector(givenEmptySeatBid());
        final Map<String, String> uids = new HashMap<>();
        uids.put("someBidder", "uidval");

        given(uidsCookie.uidFrom(anyString())).willReturn("buyeridFromCookie");

        final BidRequest bidRequest = givenBidRequest(givenSingleImp(singletonMap("someBidder", 1)),
                builder -> builder.user(User.builder().ext(mapper.valueToTree(
                        ExtUser.of(ExtUserPrebid.of(uids), null, null))).build()));

        // when
        exchangeService.holdAuction(bidRequest, uidsCookie, timeout);

        // then
        final User capturedBidRequestUser = captureBidRequest().getUser();
        assertThat(capturedBidRequestUser).isEqualTo(User.builder().buyeruid("uidval")
                .ext(mapper.valueToTree(ExtUser.of(ExtUserPrebid.of(null), null, null))).build());

    }

    @Test
    public void shouldAddBuyeridToUserFromRequest() {
        // given
        givenHttpConnector(givenEmptySeatBid());
        given(uidsCookie.uidFrom(eq("cookieFamily"))).willReturn("buyerid");

        final BidRequest bidRequest = givenBidRequest(givenSingleImp(singletonMap("someBidder", 1)),
                builder -> builder.user(User.builder().id("userId").build()));

        // when
        exchangeService.holdAuction(bidRequest, uidsCookie, timeout);

        // then
        final BidRequest capturedBidRequest = captureBidRequest();
        assertThat(capturedBidRequest.getUser()).isEqualTo(User.builder().id("userId").buyeruid("buyerid").build());
    }

    @Test
    public void shouldCreateUserIfMissingInRequestAndBuyeridPresentInCookie() {
        // given
        givenHttpConnector(givenEmptySeatBid());

        given(uidsCookie.uidFrom(eq("cookieFamily"))).willReturn("buyerid");

        final BidRequest bidRequest = givenBidRequest(givenSingleImp(singletonMap("someBidder", 1)));

        // when
        exchangeService.holdAuction(bidRequest, uidsCookie, timeout);

        // then
        final BidRequest capturedBidRequest = captureBidRequest();
        assertThat(capturedBidRequest.getUser()).isEqualTo(User.builder().buyeruid("buyerid").build());
    }

    @Test
    public void shouldPassGlobalTimeoutToConnectorUnchangedIfCachingIsNotRequested() {
        // given
        givenHttpConnector(givenEmptySeatBid());

        final BidRequest bidRequest = givenBidRequest(givenSingleImp(singletonMap("someBidder", 1)));

        // when
        exchangeService.holdAuction(bidRequest, uidsCookie, timeout);

        // then
        verify(bidderRequester).requestBids(any(), same(timeout));
    }

    @Test
    public void shouldPassReducedGlobalTimeoutToConnectorAndOriginalToCacheServiceIfCachingIsRequested() {
        // given
        exchangeService = new ExchangeService(bidderCatalog, responseBidValidator, cacheService,
                bidResponsePostProcessor, currencyService, metrics, clock, 100);

        givenHttpConnector(givenSeatBid(singletonList(
                givenBid(Bid.builder().id("bidId1").impid("impId1").price(BigDecimal.valueOf(5.67)).build()))));

        given(cacheService.cacheBidsOpenrtb(anyList(), any()))
                .willReturn(Future.succeededFuture(singletonList("cacheId1")));

        final BidRequest bidRequest = givenBidRequest(singletonList(
                // imp ids are not really used for matching, included them here for clarity
                givenImp(singletonMap("bidder1", 1), builder -> builder.id("impId1"))),
<<<<<<< HEAD
                builder -> builder.ext(mapper.valueToTree(ExtBidRequest.of(ExtRequestPrebid.of(
                        null, null, ExtRequestTargeting.of(Json.mapper.valueToTree(ExtPriceGranularity.of(2,
                                singletonList(ExtGranularityRange.of(BigDecimal.valueOf(5), BigDecimal.valueOf(0.5))))),
                                null), null, ExtRequestPrebidCache.of(mapper.createObjectNode()))))));
=======
                builder -> builder.ext(mapper.valueToTree(ExtBidRequest.of(ExtRequestPrebid.of(null, null,
                        ExtRequestTargeting.of(Json.mapper.valueToTree(singletonList(ExtPriceGranularityBucket.of(
                                2, BigDecimal.valueOf(0), BigDecimal.valueOf(5), BigDecimal.valueOf(0.5)))),
                                null,
                                null),
                        null, ExtRequestPrebidCache.of(mapper.createObjectNode()))))));
>>>>>>> b6a0b180

        // when
        exchangeService.holdAuction(bidRequest, uidsCookie, timeout).result();

        // then
        final ArgumentCaptor<Timeout> timeoutCaptor = ArgumentCaptor.forClass(Timeout.class);
        verify(bidderRequester).requestBids(any(), timeoutCaptor.capture());
        assertThat(timeoutCaptor.getValue().remaining()).isEqualTo(400L);
        verify(cacheService).cacheBidsOpenrtb(anyList(), same(timeout));
    }

    @Test
    public void shouldReturnBidsWithUpdatedPriceCurrencyConversion() {
        // given
        final BidderRequester bidderRequester = mock(BidderRequester.class);
        givenHttpConnector("bidder", bidderRequester, givenSeatBid(singletonList(
                givenBid(Bid.builder().price(BigDecimal.valueOf(2.0)).build()))));

        final BidRequest bidRequest = givenBidRequest(singletonList(givenImp(singletonMap("bidder", 2), identity())),
                identity());

        given(currencyService.convertCurrency(any(), any(), any(), any())).willReturn(BigDecimal.valueOf(5.0));

        // when
        final BidResponse bidResponse = exchangeService.holdAuction(bidRequest, uidsCookie, timeout).result();

        // then
        assertThat(bidResponse.getSeatbid())
                .flatExtracting(SeatBid::getBid)
                .extracting(Bid::getPrice).containsExactly(BigDecimal.valueOf(5.0));
    }

    @Test
    public void shouldReturnSameBidPriceIfNoChangesAppliedToBidPrice() {
        // given
        final BidderRequester bidderRequester = mock(BidderRequester.class);
        givenHttpConnector("bidder", bidderRequester, givenSeatBid(singletonList(
                givenBid(Bid.builder().price(BigDecimal.valueOf(2.0)).build()))));

        final BidRequest bidRequest = givenBidRequest(singletonList(givenImp(singletonMap("bidder", 2), identity())),
                identity());

        // returns the same price as in argument
        given(currencyService.convertCurrency(any(), any(), any(), any()))
                .willAnswer(invocationOnMock -> invocationOnMock.getArgument(0));

        // when
        final BidResponse bidResponse = exchangeService.holdAuction(bidRequest, uidsCookie, timeout).result();

        // then
        assertThat(bidResponse.getSeatbid())
                .flatExtracting(SeatBid::getBid)
                .extracting(Bid::getPrice).containsExactly(BigDecimal.valueOf(2.0));
    }

    @Test
    public void shouldDropBidIfPrebidExceptionWasThrownDuringCurrencyConversion() throws JsonProcessingException {
        // given
        final BidderRequester bidderRequester = mock(BidderRequester.class);
        givenHttpConnector("bidder", bidderRequester, givenSeatBid(singletonList(
                givenBid(Bid.builder().price(BigDecimal.valueOf(2.0)).build()))));

        final BidRequest bidRequest = givenBidRequest(singletonList(givenImp(singletonMap("bidder", 2), identity())),
                identity());

        given(currencyService.convertCurrency(any(), any(), any(), any()))
                .willThrow(new PreBidException("no currency conversion available"));

        // when
        final BidResponse bidResponse = exchangeService.holdAuction(bidRequest, uidsCookie, timeout).result();

        // then
        assertThat(bidResponse.getSeatbid()).flatExtracting(SeatBid::getBid).isEmpty();
        final ExtBidResponse ext = mapper.treeToValue(bidResponse.getExt(), ExtBidResponse.class);
        assertThat(ext.getErrors()).hasSize(1).containsOnly(
                entry("bidder", singletonList("no currency conversion available")));
    }

    @Test
    public void shouldUpdateBidPriceWithCurrencyConversionAndPriceAdjustmentFactor() {
        // given
        final BidderRequester bidderRequester = mock(BidderRequester.class);
        givenHttpConnector("bidder", bidderRequester, givenSeatBid(singletonList(
                givenBid(Bid.builder().price(BigDecimal.valueOf(2.0)).build()))));

        final BidRequest bidRequest = givenBidRequest(singletonList(givenImp(singletonMap("bidder", 2), identity())),
                builder -> builder.ext(mapper.valueToTree(ExtBidRequest.of(ExtRequestPrebid.of(emptyMap(),
                        singletonMap("bidder", BigDecimal.valueOf(10.0)), null, null, null)))));

        given(currencyService.convertCurrency(any(), any(), any(), any())).willReturn(BigDecimal.valueOf(10.0));

        // when
        final BidResponse bidResponse = exchangeService.holdAuction(bidRequest, uidsCookie, timeout).result();

        // then
        assertThat(bidResponse.getSeatbid())
                .flatExtracting(SeatBid::getBid)
                .extracting(Bid::getPrice).containsExactly(BigDecimal.valueOf(100));
    }

    @Test
    public void shouldUpdatePriceForOneBidAndDropAnotherIfPrebidExceptionHappensForSecondBid()
            throws JsonProcessingException {
        // given
        final BidderRequester bidderRequester = mock(BidderRequester.class);
        givenHttpConnector("bidder", bidderRequester, givenSeatBid(asList(
                givenBid(Bid.builder().price(BigDecimal.valueOf(2.0)).build()),
                givenBid(Bid.builder().price(BigDecimal.valueOf(3.0)).build()))));

        final BidRequest bidRequest = givenBidRequest(singletonList(givenImp(singletonMap("bidder", 2), identity())),
                identity());

        given(currencyService.convertCurrency(any(), any(), any(), any())).willReturn(BigDecimal.valueOf(10.0))
                .willThrow(new PreBidException("no currency conversion available"));

        // when
        final BidResponse bidResponse = exchangeService.holdAuction(bidRequest, uidsCookie, timeout).result();

        // then
        assertThat(bidResponse.getSeatbid())
                .flatExtracting(SeatBid::getBid)
                .extracting(Bid::getPrice).containsExactly(BigDecimal.valueOf(10.0));
        final ExtBidResponse ext = mapper.treeToValue(bidResponse.getExt(), ExtBidResponse.class);
        assertThat(ext.getErrors()).hasSize(1).containsOnly(
                entry("bidder", singletonList("no currency conversion available")));
    }

    @Test
    public void shouldIncrementRequestAndNoCookieAndUpdatePriceAndRequestTimeMetrics() {
        // given
        given(bidderCatalog.isValidName(anyString())).willReturn(true);

        given(bidderRequester.requestBids(any(), any()))
                .willReturn(Future.succeededFuture(givenSeatBid(singletonList(
                        givenBid(Bid.builder().price(TEN).build())))));

        final BidRequest bidRequest = givenBidRequest(givenSingleImp(singletonMap("somebidder", 1)));

        // when
        exchangeService.holdAuction(bidRequest, uidsCookie, timeout);

        // then
        verify(adapterMetrics).incCounter(eq(MetricName.requests));
        verify(adapterMetrics).incCounter(eq(MetricName.no_cookie_requests));
        verify(adapterMetrics).updateTimer(eq(MetricName.request_time), anyLong());
        verify(adapterMetrics).updateHistogram(eq(MetricName.prices), anyLong());
    }

    @Test
    public void shouldIncrementNoBidRequestsMetric() {
        // given
        given(bidderRequester.requestBids(any(), any()))
                .willReturn(Future.succeededFuture(givenSeatBid(emptyList())));

        final BidRequest bidRequest = givenBidRequest(givenSingleImp(singletonMap("somebidder", 1)));

        // when
        exchangeService.holdAuction(bidRequest, uidsCookie, timeout);

        // then
        verify(adapterMetrics).incCounter(eq(MetricName.no_bid_requests));
    }

    @Test
    public void shouldPassResponseToPostProcessor() {
        // given
        final BidRequest bidRequest = givenBidRequest(emptyList());

        // when
        exchangeService.holdAuction(bidRequest, uidsCookie, timeout);

        // then
        verify(bidResponsePostProcessor).postProcess(same(bidRequest), any());
    }

    @Test
    public void shouldReturnBidsWithAdjustedPricesWhenAdjustmentFactorPresent() {
        // given
        final BidderRequester bidderRequester = mock(BidderRequester.class);
        givenHttpConnector("bidder", bidderRequester, givenSeatBid(singletonList(
                givenBid(Bid.builder().price(BigDecimal.valueOf(2)).build()))));

        final BidRequest bidRequest = givenBidRequest(singletonList(givenImp(singletonMap("bidder", 2), identity())),
                builder -> builder.ext(mapper.valueToTree(ExtBidRequest.of(ExtRequestPrebid.of(emptyMap(),
                        singletonMap("bidder", BigDecimal.valueOf(2.468)), null, null, null)))));

        // when
        final BidResponse bidResponse = exchangeService.holdAuction(bidRequest, uidsCookie, timeout).result();

        // then
        assertThat(bidResponse.getSeatbid())
                .flatExtracting(SeatBid::getBid)
                .extracting(Bid::getPrice).containsExactly(BigDecimal.valueOf(4.936));
    }

    @Test
    public void shouldReturnBidsWithoutAdjustingPricesWhenAdjustmentFactorNotPresentForBidder() {
        // given
        final BidderRequester bidderRequester = mock(BidderRequester.class);
        givenHttpConnector("bidder", bidderRequester, givenSeatBid(singletonList(
                givenBid(Bid.builder().price(BigDecimal.valueOf(2.0)).build()))));

        final BidRequest bidRequest = givenBidRequest(singletonList(givenImp(singletonMap("bidder", 2), identity())),
                builder -> builder.ext(mapper.valueToTree(ExtBidRequest.of(ExtRequestPrebid.of(emptyMap(),
                        singletonMap("some-other-bidder", BigDecimal.TEN), null, null, null)))));

        // when
        final BidResponse bidResponse = exchangeService.holdAuction(bidRequest, uidsCookie, timeout).result();

        // then
        assertThat(bidResponse.getSeatbid())
                .flatExtracting(SeatBid::getBid)
                .extracting(Bid::getPrice).containsExactly(BigDecimal.valueOf(2.0));
    }

    private BidRequest captureBidRequest() {
        final ArgumentCaptor<BidRequest> bidRequestCaptor = ArgumentCaptor.forClass(BidRequest.class);
        verify(bidderRequester).requestBids(bidRequestCaptor.capture(), any());
        return bidRequestCaptor.getValue();
    }

    private static BidRequest givenBidRequest(
            List<Imp> imp, Function<BidRequestBuilder, BidRequestBuilder> bidRequestBuilderCustomizer) {
        return bidRequestBuilderCustomizer.apply(BidRequest.builder().cur(singletonList("USD")).imp(imp)).build();
    }

    private static BidRequest givenBidRequest(List<Imp> imp) {
        return givenBidRequest(imp, identity());
    }

    private static <T> Imp givenImp(T ext, Function<ImpBuilder, ImpBuilder> impBuilderCustomizer) {
        return impBuilderCustomizer.apply(Imp.builder().ext(mapper.valueToTree(ext))).build();
    }

    private static <T> List<Imp> givenSingleImp(T ext) {
        return singletonList(givenImp(ext, identity()));
    }

    private void givenHttpConnector(BidderSeatBid response) {
        given(bidderRequester.requestBids(any(), any())).willReturn(Future.succeededFuture(response));
    }

    private void givenHttpConnector(String bidderRequesterName, BidderRequester bidderRequester,
                                    BidderSeatBid response) {
        given(bidderCatalog.isValidName(eq(bidderRequesterName))).willReturn(true);
        given(bidderCatalog.bidderRequesterByName(eq(bidderRequesterName))).willReturn(bidderRequester);
        given(bidderRequester.requestBids(any(), any())).willReturn(Future.succeededFuture(response));
    }

    private static BidderSeatBid givenSeatBid(List<BidderBid> bids) {
        return BidderSeatBid.of(bids, emptyList(), emptyList());
    }

    private static BidderSeatBid givenSingleSeatBid(BidderBid bid) {
        return givenSeatBid(singletonList(bid));
    }

    private static BidderSeatBid givenEmptySeatBid() {
        return givenSeatBid(emptyList());
    }

    private static BidderBid givenBid(Bid bid) {
        return BidderBid.of(bid, null, null);
    }

    private static <K, V> Map<K, V> doubleMap(K key1, V value1, K key2, V value2) {
        final Map<K, V> map = new HashMap<>();
        map.put(key1, value1);
        map.put(key2, value2);
        return map;
    }

    private static ExtPrebid<ExtBidPrebid, ?> toExtPrebid(ObjectNode ext) {
        try {
            return mapper.readValue(mapper.treeAsTokens(ext), new TypeReference<ExtPrebid<ExtBidPrebid, ?>>() {
            });
        } catch (IOException e) {
            return rethrow(e);
        }
    }

    private static String toTargetingByKey(Bid bid, String targetingKey) {
        final Map<String, String> targeting = toExtPrebid(bid.getExt()).getPrebid().getTargeting();
        return targeting != null ? targeting.get(targetingKey) : null;
    }
}<|MERGE_RESOLUTION|>--- conflicted
+++ resolved
@@ -129,7 +129,7 @@
         timeout = new TimeoutFactory(clock).create(500);
 
         exchangeService = new ExchangeService(bidderCatalog, responseBidValidator, cacheService,
-                bidResponsePostProcessor, currencyService,  metrics, clock, 0);
+                bidResponsePostProcessor, currencyService, metrics, clock, 0);
     }
 
     @Test
@@ -589,20 +589,13 @@
         final BidRequest bidRequest = givenBidRequest(singletonList(
                 // imp ids are not really used for matching, included them here for clarity
                 givenImp(singletonMap("bidder1", 1), builder -> builder.id("impId1"))),
-<<<<<<< HEAD
-                builder -> builder.ext(mapper.valueToTree(ExtBidRequest.of(ExtRequestPrebid.of(
-                        null, null, ExtRequestTargeting.of(Json.mapper.valueToTree(ExtPriceGranularity.of(2,
-                                singletonList(ExtGranularityRange.of(BigDecimal.valueOf(5), BigDecimal.valueOf(0.5))))),
-                                true), null, null)))));
-=======
                 builder -> builder.ext(mapper.valueToTree(ExtBidRequest.of(ExtRequestPrebid.of(null, null,
                         ExtRequestTargeting.of(
-                                Json.mapper.valueToTree(singletonList(ExtPriceGranularityBucket.of(
-                                2, BigDecimal.valueOf(0), BigDecimal.valueOf(5), BigDecimal.valueOf(0.5)))),
+                                Json.mapper.valueToTree(ExtPriceGranularity.of(2, singletonList(
+                                        ExtGranularityRange.of(BigDecimal.valueOf(5), BigDecimal.valueOf(0.5))))),
                                 null,
                                 true),
                         null, null)))));
->>>>>>> b6a0b180
 
         given(responseBidValidator.validate(any()))
                 .willReturn(ValidationResult.error("bid validation error"));
@@ -630,25 +623,17 @@
                 // imp ids are not really used for matching, included them here for clarity
                 givenImp(doubleMap("bidder1", 1, "bidder2", 2), builder -> builder.id("impId1")),
                 givenImp(doubleMap("bidder1", 1, "bidder2", 2), builder -> builder.id("impId2"))),
-<<<<<<< HEAD
-                builder -> builder.ext(mapper.valueToTree(ExtBidRequest.of(ExtRequestPrebid.of(
-                        null, null, ExtRequestTargeting.of(Json.mapper.valueToTree(ExtPriceGranularity.of(2,
-                                singletonList(ExtGranularityRange.of(BigDecimal.valueOf(5), BigDecimal.valueOf(0.5))))),
-                                null), null, null)))));
-=======
                 builder -> builder.ext(
                         mapper.valueToTree(
                                 ExtBidRequest.of(ExtRequestPrebid.of(
                                         null,
                                         null,
                                         ExtRequestTargeting.of(
-                                                Json.mapper.valueToTree(singletonList(
-                                                        ExtPriceGranularityBucket.of(2, BigDecimal.valueOf(0),
-                                                                BigDecimal.valueOf(5), BigDecimal.valueOf(0.5)))),
-                                                null, null),
+                                                Json.mapper.valueToTree(ExtPriceGranularity.of(2, singletonList(
+                                                        ExtGranularityRange.of(BigDecimal.valueOf(5),
+                                                                BigDecimal.valueOf(0.5))))), null, null),
                                         null,
                                         null)))));
->>>>>>> b6a0b180
 
         // when
         final BidResponse bidResponse = exchangeService.holdAuction(bidRequest, uidsCookie, timeout).result();
@@ -679,25 +664,11 @@
         final BidRequest bidRequest = givenBidRequest(singletonList(
                 // imp ids are not really used for matching, included them here for clarity
                 givenImp(doubleMap("bidder1", 1, "bidder2", 2), builder -> builder.id("impId1"))),
-<<<<<<< HEAD
                 builder -> builder.ext(mapper.valueToTree(ExtBidRequest.of(ExtRequestPrebid.of(
-                        null, null, ExtRequestTargeting.of(Json.mapper.valueToTree(ExtPriceGranularity.of(2,
-                                singletonList(ExtGranularityRange.of(BigDecimal.valueOf(5), BigDecimal.valueOf(0.5))))),
-                                null), null, ExtRequestPrebidCache.of(mapper.createObjectNode()))))));
-=======
-                builder -> builder.ext(
-                        mapper.valueToTree(ExtBidRequest.of(
-                                ExtRequestPrebid.of(
-                                    null,
-                                    null,
-                                    ExtRequestTargeting.of(
-                                            Json.mapper.valueToTree(
-                                                    singletonList(ExtPriceGranularityBucket.of(2, BigDecimal.valueOf(0),
-                                                            BigDecimal.valueOf(5), BigDecimal.valueOf(0.5)))),
-                                            null, null),
-                                    null,
-                                    ExtRequestPrebidCache.of(mapper.createObjectNode()))))));
->>>>>>> b6a0b180
+                        null, null, ExtRequestTargeting.of(Json.mapper.valueToTree(ExtPriceGranularity.of(
+                                2, singletonList(ExtGranularityRange.of(BigDecimal.valueOf(5),
+                                        BigDecimal.valueOf(0.5))))), null, null), null,
+                        ExtRequestPrebidCache.of(mapper.createObjectNode()))))));
 
         // when
         final BidResponse bidResponse = exchangeService.holdAuction(bidRequest, uidsCookie, timeout).result();
@@ -729,15 +700,9 @@
                 // imp ids are not really used for matching, included them here for clarity
                 givenImp(doubleMap("bidder1", 1, "bidder2", 2), builder -> builder.id("impId1"))),
                 builder -> builder.ext(mapper.valueToTree(ExtBidRequest.of(ExtRequestPrebid.of(
-<<<<<<< HEAD
                         null, null, ExtRequestTargeting.of(Json.mapper.valueToTree(ExtPriceGranularity.of(2,
                                 singletonList(ExtGranularityRange.of(BigDecimal.valueOf(5), BigDecimal.valueOf(0.5))))),
-                                null), null, ExtRequestPrebidCache.of(mapper.createObjectNode()))))));
-=======
-                        null, null, ExtRequestTargeting.of(Json.mapper.valueToTree(singletonList(ExtPriceGranularityBucket.of(
-                                2, BigDecimal.valueOf(0), BigDecimal.valueOf(5), BigDecimal.valueOf(0.5)))), null, null), null,
-                        ExtRequestPrebidCache.of(mapper.createObjectNode()))))));
->>>>>>> b6a0b180
+                                null, null), null, ExtRequestPrebidCache.of(mapper.createObjectNode()))))));
 
         // when
         final BidResponse bidResponse = exchangeService.holdAuction(bidRequest, uidsCookie, timeout).result();
@@ -769,15 +734,9 @@
                 // imp ids are not really used for matching, included them here for clarity
                 givenImp(doubleMap("bidder1", 1, "bidder2", 2), builder -> builder.id("impId2"))),
                 builder -> builder.ext(mapper.valueToTree(ExtBidRequest.of(ExtRequestPrebid.of(
-<<<<<<< HEAD
                         null, null, ExtRequestTargeting.of(Json.mapper.valueToTree(ExtPriceGranularity.of(2,
                                 singletonList(ExtGranularityRange.of(BigDecimal.valueOf(5), BigDecimal.valueOf(0.5))))),
-                                null), null, ExtRequestPrebidCache.of(mapper.createObjectNode()))))));
-=======
-                        null, null, ExtRequestTargeting.of(Json.mapper.valueToTree(singletonList(ExtPriceGranularityBucket.of(
-                                2, BigDecimal.valueOf(0), BigDecimal.valueOf(5), BigDecimal.valueOf(0.5)))), null, null), null,
-                        ExtRequestPrebidCache.of(mapper.createObjectNode()))))));
->>>>>>> b6a0b180
+                                null, null), null, ExtRequestPrebidCache.of(mapper.createObjectNode()))))));
 
         // when
         final BidResponse bidResponse = exchangeService.holdAuction(bidRequest, uidsCookie, timeout).result();
@@ -807,20 +766,12 @@
                 // imp ids are not really used for matching, included them here for clarity
                 givenImp(singletonMap("bidder1", 1), builder -> builder.id("impId1")),
                 givenImp(doubleMap("bidder1", 1, "bidder2", 2), builder -> builder.id("impId1"))),
-<<<<<<< HEAD
-                builder -> builder.ext(mapper.valueToTree(ExtBidRequest.of(ExtRequestPrebid.of(
-                        null, null, ExtRequestTargeting.of(Json.mapper.valueToTree(ExtPriceGranularity.of(2,
+                builder -> builder.ext(mapper.valueToTree(ExtBidRequest.of(ExtRequestPrebid.of(null, null,
+                        ExtRequestTargeting.of(Json.mapper.valueToTree(ExtPriceGranularity.of(2,
                                 singletonList(ExtGranularityRange.of(BigDecimal.valueOf(5), BigDecimal.valueOf(0.5))))),
-                                null), null, null)))));
-=======
-                builder -> builder.ext(mapper.valueToTree(ExtBidRequest.of(ExtRequestPrebid.of(null, null,
-                        ExtRequestTargeting.of(Json.mapper.valueToTree(singletonList(ExtPriceGranularityBucket.of(
-                                2, BigDecimal.valueOf(0), BigDecimal.valueOf(5), BigDecimal.valueOf(0.5)))),
                                 null,
                                 null),
-                        null,
-                        null)))));
->>>>>>> b6a0b180
+                        null, null)))));
 
         // when
         final BidResponse bidResponse = exchangeService.holdAuction(bidRequest, uidsCookie, timeout).result();
@@ -847,15 +798,9 @@
                 // imp ids are not really used for matching, included them here for clarity
                 givenImp(singletonMap("bidder1", 1), builder -> builder.id("impId1"))),
                 builder -> builder.ext(mapper.valueToTree(ExtBidRequest.of(ExtRequestPrebid.of(
-<<<<<<< HEAD
                         null, null, ExtRequestTargeting.of(Json.mapper.valueToTree(ExtPriceGranularity.of(2,
-                                singletonList(ExtGranularityRange.of(BigDecimal.valueOf(5), BigDecimal.valueOf(0.5))))),
-                                false), null, null)))));
-=======
-                        null, null, ExtRequestTargeting.of(Json.mapper.valueToTree(singletonList(ExtPriceGranularityBucket.of(
-                                2, BigDecimal.valueOf(0), BigDecimal.valueOf(5), BigDecimal.valueOf(0.5)))), null, false),
-                        null, null)))));
->>>>>>> b6a0b180
+                                singletonList(ExtGranularityRange.of(BigDecimal.valueOf(5), BigDecimal.valueOf(0.5)))))
+                                , null, false), null, null)))));
 
         // when
         final BidResponse bidResponse = exchangeService.holdAuction(bidRequest, uidsCookie, timeout).result();
@@ -999,19 +944,12 @@
         final BidRequest bidRequest = givenBidRequest(singletonList(
                 // imp ids are not really used for matching, included them here for clarity
                 givenImp(singletonMap("bidder1", 1), builder -> builder.id("impId1"))),
-<<<<<<< HEAD
-                builder -> builder.ext(mapper.valueToTree(ExtBidRequest.of(ExtRequestPrebid.of(
-                        null, null, ExtRequestTargeting.of(Json.mapper.valueToTree(ExtPriceGranularity.of(2,
+                builder -> builder.ext(mapper.valueToTree(ExtBidRequest.of(ExtRequestPrebid.of(null, null,
+                        ExtRequestTargeting.of(Json.mapper.valueToTree(ExtPriceGranularity.of(2,
                                 singletonList(ExtGranularityRange.of(BigDecimal.valueOf(5), BigDecimal.valueOf(0.5))))),
-                                null), null, ExtRequestPrebidCache.of(mapper.createObjectNode()))))));
-=======
-                builder -> builder.ext(mapper.valueToTree(ExtBidRequest.of(ExtRequestPrebid.of(null, null,
-                        ExtRequestTargeting.of(Json.mapper.valueToTree(singletonList(ExtPriceGranularityBucket.of(
-                                2, BigDecimal.valueOf(0), BigDecimal.valueOf(5), BigDecimal.valueOf(0.5)))),
                                 null,
                                 null),
                         null, ExtRequestPrebidCache.of(mapper.createObjectNode()))))));
->>>>>>> b6a0b180
 
         // when
         exchangeService.holdAuction(bidRequest, uidsCookie, timeout).result();
