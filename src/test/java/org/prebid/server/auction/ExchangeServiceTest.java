--- conflicted
+++ resolved
@@ -324,15 +324,12 @@
                                 .build()))),
                 builder -> builder
                         .id("requestId")
-<<<<<<< HEAD
+                        .ext(ExtRequest.of(
+                                ExtRequestPrebid.builder().currency(ExtRequestCurrency.of(currencyRates)).build()))
                         .ext(mapper.valueToTree(
                                 ExtRequestPrebid.builder()
                                         .currency(ExtRequestCurrency.of(currencyRates, false))
                                         .build()))
-=======
-                        .ext(ExtRequest.of(
-                                ExtRequestPrebid.builder().currency(ExtRequestCurrency.of(currencyRates)).build()))
->>>>>>> 0e19449c
                         .tmax(500L));
 
         // when
@@ -350,13 +347,10 @@
                                 .build())
                         .ext(mapper.valueToTree(ExtPrebid.of(0, 1)))
                         .build()))
-<<<<<<< HEAD
+                .ext(ExtRequest.of(
+                        ExtRequestPrebid.builder().currency(ExtRequestCurrency.of(currencyRates)).build()))
                 .ext(mapper.valueToTree(
                         ExtRequestPrebid.builder().currency(ExtRequestCurrency.of(currencyRates, false)).build()))
-=======
-                .ext(ExtRequest.of(
-                        ExtRequestPrebid.builder().currency(ExtRequestCurrency.of(currencyRates)).build()))
->>>>>>> 0e19449c
                 .tmax(500L)
                 .build());
     }
@@ -1598,12 +1592,9 @@
                         .auctiontimestamp(1000L)
                         .build())));
 
-<<<<<<< HEAD
+        given(currencyService.convertCurrency(any(), any(), any(), any())).willReturn(BigDecimal.valueOf(10));
         given(currencyService.convertCurrency(any(), any(), any(), any(), any()))
                 .willReturn(BigDecimal.valueOf(10.0));
-=======
-        given(currencyService.convertCurrency(any(), any(), any(), any())).willReturn(BigDecimal.valueOf(10));
->>>>>>> 0e19449c
 
         // when
         exchangeService.holdAuction(givenRequestContext(bidRequest)).result();
