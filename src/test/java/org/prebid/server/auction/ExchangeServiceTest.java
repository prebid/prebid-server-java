--- conflicted
+++ resolved
@@ -1971,11 +1971,7 @@
         final ObjectNode dataNode = mapper.createObjectNode().put("data", "value");
         final Map<String, Integer> bidderToGdpr = doubleMap("someBidder", 1, "missingBidder", 0);
         final List<Eid> eids = singletonList(Eid.of("eId", emptyList(), null));
-<<<<<<< HEAD
         final ExtUser extUser = ExtUser.builder().data(dataNode).build();
-=======
-        final ExtUser extUser = ExtUser.builder().data(dataNode).eids(eids).build();
->>>>>>> a97c6b79
         final List<Data> data = singletonList(Data.builder().build());
 
         final BidRequest bidRequest = givenBidRequest(givenSingleImp(bidderToGdpr),
@@ -2075,11 +2071,6 @@
         final Bidder<?> bidder = mock(Bidder.class);
         givenBidder("someBidder", bidder, givenEmptySeatBid());
         final Map<String, Integer> bidderToGdpr = singletonMap("someBidder", 1);
-<<<<<<< HEAD
-=======
-        final ExtUser extUser = ExtUser.builder().data(mapper.createObjectNode())
-                .eids(singletonList(Eid.of("source1", null, null))).build();
->>>>>>> a97c6b79
 
         final BidRequest bidRequest = givenBidRequest(givenSingleImp(bidderToGdpr),
                 builder -> builder
@@ -2114,11 +2105,6 @@
         final Bidder<?> bidder = mock(Bidder.class);
         givenBidder("someBidder", bidder, givenEmptySeatBid());
         final Map<String, Integer> bidderToGdpr = singletonMap("someBidder", 1);
-<<<<<<< HEAD
-=======
-        final ExtUser extUser = ExtUser.builder().data(mapper.createObjectNode())
-                .eids(singletonList(Eid.of("source1", null, null))).build();
->>>>>>> a97c6b79
 
         final BidRequest bidRequest = givenBidRequest(givenSingleImp(bidderToGdpr),
                 builder -> builder
@@ -2154,11 +2140,6 @@
         final Bidder<?> bidder = mock(Bidder.class);
         givenBidder("someBidderAlias", bidder, givenEmptySeatBid());
         final Map<String, Integer> bidderToGdpr = singletonMap("someBidderAlias", 1);
-<<<<<<< HEAD
-=======
-        final ExtUser extUser = ExtUser.builder().data(mapper.createObjectNode())
-                .eids(singletonList(Eid.of("source1", null, null))).build();
->>>>>>> a97c6b79
 
         final BidRequest bidRequest = givenBidRequest(givenSingleImp(bidderToGdpr),
                 builder -> builder
@@ -2232,11 +2213,7 @@
         final ObjectNode dataNode = mapper.createObjectNode().put("data", "value");
         final Map<String, Integer> bidderToGdpr = doubleMap("someBidder", 1, "missingBidder", 0);
         final List<Eid> eids = singletonList(Eid.of("eId", emptyList(), null));
-<<<<<<< HEAD
         final ExtUser extUser = ExtUser.builder().data(dataNode).build();
-=======
-        final ExtUser extUser = ExtUser.builder().data(dataNode).eids(eids).build();
->>>>>>> a97c6b79
 
         final BidRequest bidRequest = givenBidRequest(givenSingleImp(bidderToGdpr),
                 builder -> builder
@@ -4586,11 +4563,7 @@
                 .build();
     }
 
-<<<<<<< HEAD
     private void testUserEidsPermissionFiltering(List<Eid> givenUserEids,
-=======
-    private void testUserEidsPermissionFiltering(List<Eid> givenExtUserEids,
->>>>>>> a97c6b79
                                                  List<ExtRequestPrebidDataEidPermissions> givenEidPermissions,
                                                  Map<String, String> givenAlises,
                                                  List<Eid> expectedExtUserEids) {
