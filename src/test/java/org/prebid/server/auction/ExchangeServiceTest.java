--- conflicted
+++ resolved
@@ -187,14 +187,9 @@
         given(fpdResolver.resolveSite(any(), any())).willAnswer(invocation -> invocation.getArgument(0));
         given(fpdResolver.resolveApp(any(), any())).willAnswer(invocation -> invocation.getArgument(0));
 
-<<<<<<< HEAD
-        given(responseBidValidator.validate(any())).willReturn(ValidationResult.success());
-=======
         given(schainResolver.resolveForBidder(anyString(), any())).willReturn(null);
 
         given(responseBidValidator.validate(any(), any(), any(), any())).willReturn(ValidationResult.success());
-        given(usersyncer.getCookieFamilyName()).willReturn("cookieFamily");
->>>>>>> d96be505
 
         given(currencyService.convertCurrency(any(), any(), any(), any()))
                 .willAnswer(invocationOnMock -> invocationOnMock.getArgument(0));
