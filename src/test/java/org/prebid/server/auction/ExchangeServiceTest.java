--- conflicted
+++ resolved
@@ -184,12 +184,7 @@
 import static org.mockito.Mockito.times;
 import static org.mockito.Mockito.verify;
 import static org.mockito.Mockito.verifyNoMoreInteractions;
-<<<<<<< HEAD
 import static org.mockito.Mockito.verifyNoInteractions;
-import static org.prebid.server.assertion.FutureAssertion.assertThat;
-=======
-import static org.mockito.Mockito.verifyZeroInteractions;
->>>>>>> a4dc57cc
 import static org.prebid.server.proto.openrtb.ext.response.BidType.banner;
 import static org.prebid.server.proto.openrtb.ext.response.BidType.video;
 
@@ -356,15 +351,9 @@
         final AuctionContext result = exchangeService.holdAuction(givenRequestContext(bidRequest)).result();
 
         // then
-<<<<<<< HEAD
         verifyNoInteractions(bidderCatalog);
         verifyNoInteractions(httpBidderRequester);
-        assertThat(bidResponse).isNotNull();
-=======
-        verifyZeroInteractions(bidderCatalog);
-        verifyZeroInteractions(httpBidderRequester);
         assertThat(result).extracting(AuctionContext::getBidResponse).isNotNull();
->>>>>>> a4dc57cc
     }
 
     @Test
@@ -379,13 +368,8 @@
 
         // then
         verify(bidderCatalog).isValidName(eq("invalid"));
-<<<<<<< HEAD
         verifyNoInteractions(httpBidderRequester);
-        assertThat(bidResponse).isNotNull();
-=======
-        verifyZeroInteractions(httpBidderRequester);
         assertThat(result).extracting(AuctionContext::getBidResponse).isNotNull();
->>>>>>> a4dc57cc
     }
 
     @Test
@@ -3283,18 +3267,11 @@
         final AuctionContext result = exchangeService.holdAuction(auctionContext).result();
 
         // then
-<<<<<<< HEAD
         verifyNoInteractions(storedResponseProcessor, httpBidderRequester, hookStageExecutor, bidResponseCreator);
-        assertThat(result).succeededWith(BidResponse.builder()
-                .seatbid(emptyList())
-                .build());
-=======
-        verifyZeroInteractions(storedResponseProcessor, httpBidderRequester, hookStageExecutor, bidResponseCreator);
         assertThat(result.getBidResponse())
                 .isEqualTo(BidResponse.builder()
                         .seatbid(emptyList())
                         .build());
->>>>>>> a4dc57cc
     }
 
     @Test
