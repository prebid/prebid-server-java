package org.prebid.server.auction;

import com.fasterxml.jackson.core.JsonProcessingException;
import com.fasterxml.jackson.core.type.TypeReference;
import com.fasterxml.jackson.databind.JsonNode;
import com.fasterxml.jackson.databind.node.ObjectNode;
import com.fasterxml.jackson.databind.node.TextNode;
import com.iab.openrtb.request.App;
import com.iab.openrtb.request.Banner;
import com.iab.openrtb.request.BidRequest;
import com.iab.openrtb.request.BidRequest.BidRequestBuilder;
import com.iab.openrtb.request.Content;
import com.iab.openrtb.request.Data;
import com.iab.openrtb.request.Device;
import com.iab.openrtb.request.Format;
import com.iab.openrtb.request.Geo;
import com.iab.openrtb.request.Imp;
import com.iab.openrtb.request.Imp.ImpBuilder;
import com.iab.openrtb.request.Publisher;
import com.iab.openrtb.request.Regs;
import com.iab.openrtb.request.Site;
import com.iab.openrtb.request.User;
import com.iab.openrtb.response.Bid;
import com.iab.openrtb.response.BidResponse;
import com.iab.openrtb.response.SeatBid;
import io.vertx.core.Future;
import org.apache.commons.collections4.MapUtils;
import org.junit.Before;
import org.junit.Rule;
import org.junit.Test;
import org.mockito.ArgumentCaptor;
import org.mockito.Mock;
import org.mockito.Spy;
import org.mockito.junit.MockitoJUnit;
import org.mockito.junit.MockitoRule;
import org.prebid.server.VertxTest;
import org.prebid.server.auction.model.AuctionContext;
import org.prebid.server.auction.model.BidRequestCacheInfo;
import org.prebid.server.auction.model.BidderPrivacyResult;
import org.prebid.server.auction.model.BidderResponse;
import org.prebid.server.auction.model.StoredResponseResult;
import org.prebid.server.bidder.Bidder;
import org.prebid.server.bidder.BidderCatalog;
import org.prebid.server.bidder.HttpBidderRequester;
import org.prebid.server.bidder.Usersyncer;
import org.prebid.server.bidder.model.BidderBid;
import org.prebid.server.bidder.model.BidderError;
import org.prebid.server.bidder.model.BidderSeatBid;
import org.prebid.server.cookie.UidsCookie;
import org.prebid.server.currency.CurrencyConversionService;
import org.prebid.server.exception.InvalidRequestException;
import org.prebid.server.exception.PreBidException;
import org.prebid.server.execution.Timeout;
import org.prebid.server.execution.TimeoutFactory;
import org.prebid.server.metric.MetricName;
import org.prebid.server.metric.Metrics;
import org.prebid.server.proto.openrtb.ext.ExtPrebid;
import org.prebid.server.proto.openrtb.ext.request.ExtApp;
import org.prebid.server.proto.openrtb.ext.request.ExtBidderConfig;
import org.prebid.server.proto.openrtb.ext.request.ExtBidderConfigOrtb;
import org.prebid.server.proto.openrtb.ext.request.ExtGranularityRange;
import org.prebid.server.proto.openrtb.ext.request.ExtPriceGranularity;
import org.prebid.server.proto.openrtb.ext.request.ExtRegs;
import org.prebid.server.proto.openrtb.ext.request.ExtRequest;
import org.prebid.server.proto.openrtb.ext.request.ExtRequestCurrency;
import org.prebid.server.proto.openrtb.ext.request.ExtRequestPrebid;
import org.prebid.server.proto.openrtb.ext.request.ExtRequestPrebidBidderConfig;
import org.prebid.server.proto.openrtb.ext.request.ExtRequestPrebidCache;
import org.prebid.server.proto.openrtb.ext.request.ExtRequestPrebidCacheBids;
import org.prebid.server.proto.openrtb.ext.request.ExtRequestPrebidCacheVastxml;
import org.prebid.server.proto.openrtb.ext.request.ExtRequestPrebidData;
import org.prebid.server.proto.openrtb.ext.request.ExtRequestPrebidSchain;
import org.prebid.server.proto.openrtb.ext.request.ExtRequestPrebidSchainSchain;
import org.prebid.server.proto.openrtb.ext.request.ExtRequestPrebidSchainSchainNode;
import org.prebid.server.proto.openrtb.ext.request.ExtRequestTargeting;
import org.prebid.server.proto.openrtb.ext.request.ExtSite;
import org.prebid.server.proto.openrtb.ext.request.ExtUser;
import org.prebid.server.proto.openrtb.ext.request.ExtUserEid;
import org.prebid.server.proto.openrtb.ext.request.ExtUserPrebid;
import org.prebid.server.proto.openrtb.ext.response.BidType;
import org.prebid.server.proto.openrtb.ext.response.ExtBidPrebid;
import org.prebid.server.proto.openrtb.ext.response.ExtBidResponse;
import org.prebid.server.proto.openrtb.ext.response.ExtBidderError;
import org.prebid.server.proto.openrtb.ext.response.ExtHttpCall;
import org.prebid.server.settings.model.Account;
import org.prebid.server.validation.ResponseBidValidator;
import org.prebid.server.validation.model.ValidationResult;

import java.io.IOException;
import java.math.BigDecimal;
import java.time.Clock;
import java.time.Instant;
import java.time.ZoneId;
import java.util.HashMap;
import java.util.List;
import java.util.Map;
import java.util.function.Function;
import java.util.stream.Collectors;

import static java.math.BigDecimal.ONE;
import static java.math.BigDecimal.TEN;
import static java.util.Arrays.asList;
import static java.util.Collections.emptyList;
import static java.util.Collections.emptyMap;
import static java.util.Collections.singletonList;
import static java.util.Collections.singletonMap;
import static java.util.function.Function.identity;
import static org.apache.commons.lang3.exception.ExceptionUtils.rethrow;
import static org.assertj.core.api.Assertions.assertThat;
import static org.assertj.core.api.Assertions.assertThatIllegalArgumentException;
import static org.assertj.core.api.Assertions.entry;
import static org.assertj.core.api.Assertions.tuple;
import static org.mockito.ArgumentMatchers.anyBoolean;
import static org.mockito.ArgumentMatchers.anyString;
import static org.mockito.ArgumentMatchers.argThat;
import static org.mockito.ArgumentMatchers.eq;
import static org.mockito.ArgumentMatchers.isNull;
import static org.mockito.ArgumentMatchers.same;
import static org.mockito.BDDMockito.given;
import static org.mockito.Mockito.any;
import static org.mockito.Mockito.anyInt;
import static org.mockito.Mockito.anyList;
import static org.mockito.Mockito.doReturn;
import static org.mockito.Mockito.mock;
import static org.mockito.Mockito.times;
import static org.mockito.Mockito.verify;
import static org.mockito.Mockito.verifyNoMoreInteractions;
import static org.mockito.Mockito.verifyZeroInteractions;
import static org.prebid.server.proto.openrtb.ext.response.BidType.banner;

public class ExchangeServiceTest extends VertxTest {

    @Rule
    public final MockitoRule mockitoRule = MockitoJUnit.rule();

    @Mock
    private BidderCatalog bidderCatalog;
    @Mock
    private Usersyncer usersyncer;
    @Mock
    private StoredResponseProcessor storedResponseProcessor;
    @Mock
    private PrivacyEnforcementService privacyEnforcementService;
    @Mock
    private FpdResolver fpdResolver;
    @Mock
    private SchainResolver schainResolver;
    @Mock
    private HttpBidderRequester httpBidderRequester;
    @Mock
    private ResponseBidValidator responseBidValidator;
    @Mock
    private CurrencyConversionService currencyService;
    @Mock
    private BidResponseCreator bidResponseCreator;
    @Spy
    private BidResponsePostProcessor.NoOpBidResponsePostProcessor bidResponsePostProcessor;
    @Mock
    private Metrics metrics;
    @Mock
    private UidsCookie uidsCookie;

    private Clock clock;

    private ExchangeService exchangeService;

    private Timeout timeout;

    @SuppressWarnings("unchecked")
    @Before
    public void setUp() {
        given(bidResponseCreator.create(anyList(), any(), any(), anyBoolean()))
                .willReturn(Future.succeededFuture(givenBidResponseWithBids(singletonList(givenBid(identity())))));

        given(bidderCatalog.isValidName(anyString())).willReturn(true);
        given(bidderCatalog.isActive(anyString())).willReturn(true);
        given(bidderCatalog.usersyncerByName(anyString())).willReturn(usersyncer);

        given(privacyEnforcementService.mask(any(), argThat(MapUtils::isNotEmpty), any(), any()))
                .willAnswer(inv ->
                        Future.succeededFuture(((Map<String, User>) inv.getArgument(1)).entrySet().stream()
                                .map(bidderAndUser -> BidderPrivacyResult.builder()
                                        .requestBidder(bidderAndUser.getKey())
                                        .user(bidderAndUser.getValue())
                                        .build())
                                .collect(Collectors.toList())));

        given(privacyEnforcementService.mask(any(), argThat(MapUtils::isEmpty), any(), any()))
                .willReturn(Future.succeededFuture(emptyList()));

        given(fpdResolver.resolveUser(any(), any())).willAnswer(invocation -> invocation.getArgument(0));
        given(fpdResolver.resolveSite(any(), any())).willAnswer(invocation -> invocation.getArgument(0));
        given(fpdResolver.resolveApp(any(), any())).willAnswer(invocation -> invocation.getArgument(0));
        given(fpdResolver.resolveImpExt(any(), anyBoolean()))
                .willAnswer(invocation -> invocation.getArgument(0));

        given(schainResolver.resolveForBidder(anyString(), any())).willReturn(null);

        given(responseBidValidator.validate(any(), any(), any(), any())).willReturn(ValidationResult.success());
        given(usersyncer.getCookieFamilyName()).willReturn("cookieFamily");

        given(currencyService.convertCurrency(any(), any(), any(), any()))
                .willAnswer(invocationOnMock -> invocationOnMock.getArgument(0));

        given(storedResponseProcessor.getStoredResponseResult(any(), any(), any()))
                .willAnswer(inv -> Future.succeededFuture(StoredResponseResult.of(inv.getArgument(0), emptyList())));
        given(storedResponseProcessor.mergeWithBidderResponses(any(), any(), any())).willAnswer(
                inv -> inv.getArgument(0));

        clock = Clock.fixed(Instant.now(), ZoneId.systemDefault());
        timeout = new TimeoutFactory(clock).create(500);

        exchangeService = new ExchangeService(
                0,
                bidderCatalog,
                storedResponseProcessor,
                privacyEnforcementService,
                fpdResolver,
                schainResolver,
                httpBidderRequester,
                responseBidValidator,
                currencyService,
                bidResponseCreator,
                bidResponsePostProcessor,
                metrics,
                clock,
                jacksonMapper);
    }

    @Test
    public void creationShouldFailOnNegativeExpectedCacheTime() {
        assertThatIllegalArgumentException().isThrownBy(
                () -> new ExchangeService(
                        -1,
                        bidderCatalog,
                        storedResponseProcessor,
                        privacyEnforcementService,
                        fpdResolver,
                        schainResolver,
                        httpBidderRequester,
                        responseBidValidator,
                        currencyService,
                        bidResponseCreator,
                        bidResponsePostProcessor,
                        metrics,
                        clock,
                        jacksonMapper));
    }

    @Test
    public void shouldTolerateImpWithoutExtension() {
        // given
        final BidRequest bidRequest = givenBidRequest(givenSingleImp(null));

        // when
        final BidResponse bidResponse = exchangeService.holdAuction(givenRequestContext(bidRequest)).result();

        // then
        verifyZeroInteractions(bidderCatalog);
        verifyZeroInteractions(httpBidderRequester);
        assertThat(bidResponse).isNotNull();
    }

    @Test
    public void shouldTolerateImpWithUnknownBidderInExtension() {
        // given
        given(bidderCatalog.isValidName(anyString())).willReturn(false);

        final BidRequest bidRequest = givenBidRequest(givenSingleImp(singletonMap("invalid", 0)));

        // when
        final BidResponse bidResponse = exchangeService.holdAuction(givenRequestContext(bidRequest)).result();

        // then
        verify(bidderCatalog).isValidName(eq("invalid"));
        verifyZeroInteractions(httpBidderRequester);
        assertThat(bidResponse).isNotNull();
    }

    @Test
    public void shouldTolerateMissingPrebidImpExtension() {
        // given
        givenBidder(givenEmptySeatBid());

        final BidRequest bidRequest = givenBidRequest(givenSingleImp(singletonMap("someBidder", 1)));

        // when
        exchangeService.holdAuction(givenRequestContext(bidRequest));

        // then
        final BidRequest capturedBidRequest = captureBidRequest();
        assertThat(capturedBidRequest.getImp()).hasSize(1)
                .element(0)
                .returns(mapper.valueToTree(ExtPrebid.of(null, 1)), Imp::getExt);
    }

    @Test
    public void shouldExtractRequestWithBidderSpecificExtension() {
        // given
        givenBidder(givenEmptySeatBid());

        final BidRequest bidRequest = givenBidRequest(singletonList(
                givenImp(singletonMap("someBidder", 1), builder -> builder
                        .id("impId")
                        .banner(Banner.builder()
                                .format(singletonList(Format.builder().w(400).h(300).build()))
                                .build()))),
                builder -> builder.id("requestId").tmax(500L));

        // when
        exchangeService.holdAuction(givenRequestContext(bidRequest));

        // then
        final BidRequest capturedBidRequest = captureBidRequest();
        assertThat(capturedBidRequest).isEqualTo(BidRequest.builder()
                .id("requestId")
                .cur(singletonList("USD"))
                .imp(singletonList(Imp.builder()
                        .id("impId")
                        .banner(Banner.builder()
                                .format(singletonList(Format.builder().w(400).h(300).build()))
                                .build())
                        .ext(mapper.valueToTree(ExtPrebid.of(null, 1)))
                        .build()))
                .tmax(500L)
                .build());
    }

    @Test
    public void shouldExtractRequestWithCurrencyRatesExtension() {
        // given
        givenBidder(givenEmptySeatBid());

        final Map<String, Map<String, BigDecimal>> currencyRates = doubleMap(
                "GBP", singletonMap("EUR", BigDecimal.valueOf(1.15)),
                "UAH", singletonMap("EUR", BigDecimal.valueOf(1.1565)));

        final BidRequest bidRequest = givenBidRequest(singletonList(
                givenImp(singletonMap("someBidder", 1), builder -> builder
                        .id("impId")
                        .banner(Banner.builder()
                                .format(singletonList(Format.builder().w(400).h(300).build()))
                                .build()))),
                builder -> builder
                        .id("requestId")
                        .ext(ExtRequest.of(
                                ExtRequestPrebid.builder()
                                        .currency(ExtRequestCurrency.of(currencyRates, false))
                                        .build()))
                        .tmax(500L));

        // when
        exchangeService.holdAuction(givenRequestContext(bidRequest));

        // then
        final BidRequest capturedBidRequest = captureBidRequest();
        assertThat(capturedBidRequest).isEqualTo(BidRequest.builder()
                .id("requestId")
                .cur(singletonList("USD"))
                .imp(singletonList(Imp.builder()
                        .id("impId")
                        .banner(Banner.builder()
                                .format(singletonList(Format.builder().w(400).h(300).build()))
                                .build())
                        .ext(mapper.valueToTree(ExtPrebid.of(null, 1)))
                        .build()))
                .ext(ExtRequest.of(
                        ExtRequestPrebid.builder().currency(ExtRequestCurrency.of(currencyRates, false)).build()))
                .tmax(500L)
                .build());
    }

    @Test
    public void shouldExtractMultipleRequests() {
        // given
        final Bidder<?> bidder1 = mock(Bidder.class);
        final Bidder<?> bidder2 = mock(Bidder.class);
        givenBidder("bidder1", bidder1, givenEmptySeatBid());
        givenBidder("bidder2", bidder2, givenEmptySeatBid());

        final BidRequest bidRequest = givenBidRequest(asList(
                givenImp(doubleMap("bidder1", 1, "bidder2", 2), identity()),
                givenImp(singletonMap("bidder1", 3), identity())));

        // when
        exchangeService.holdAuction(givenRequestContext(bidRequest));

        // then
        final ArgumentCaptor<BidRequest> bidRequest1Captor = ArgumentCaptor.forClass(BidRequest.class);
        verify(httpBidderRequester).requestBids(same(bidder1), bidRequest1Captor.capture(), any(), anyBoolean());
        final BidRequest capturedBidRequest1 = bidRequest1Captor.getValue();
        assertThat(capturedBidRequest1.getImp()).hasSize(2)
                .extracting(imp -> imp.getExt().get("bidder").asInt())
                .containsOnly(1, 3);

        final ArgumentCaptor<BidRequest> bidRequest2Captor = ArgumentCaptor.forClass(BidRequest.class);
        verify(httpBidderRequester).requestBids(same(bidder2), bidRequest2Captor.capture(), any(), anyBoolean());
        final BidRequest capturedBidRequest2 = bidRequest2Captor.getValue();
        assertThat(capturedBidRequest2.getImp()).hasSize(1)
                .element(0).returns(2, imp -> imp.getExt().get("bidder").asInt());
    }

    @Test
    public void shouldPassRequestWithExtPrebidToDefinedBidder() {
        // given
        final String bidder1Name = "bidder1";
        final String bidder2Name = "bidder2";
        final Bidder<?> bidder1 = mock(Bidder.class);
        final Bidder<?> bidder2 = mock(Bidder.class);
        givenBidder(bidder1Name, bidder1, givenEmptySeatBid());
        givenBidder(bidder2Name, bidder2, givenEmptySeatBid());

        final ExtRequest extRequest = ExtRequest.of(
                ExtRequestPrebid.builder()
                        .bidders(mapper.createObjectNode()
                                .putPOJO(bidder1Name, mapper.createObjectNode().put("test1", "test1"))
                                .putPOJO(bidder2Name, mapper.createObjectNode().put("test2", "test2"))
                                .putPOJO("spam", mapper.createObjectNode().put("spam", "spam")))
                        .auctiontimestamp(1000L)
                        .build());

        final BidRequest bidRequest = givenBidRequest(asList(
                givenImp(singletonMap(bidder1Name, 1), identity()),
                givenImp(singletonMap(bidder2Name, 2), identity())),
                builder -> builder.ext(extRequest));

        // when
        exchangeService.holdAuction(givenRequestContext(bidRequest));

        // then
        final ArgumentCaptor<BidRequest> bidRequest1Captor = ArgumentCaptor.forClass(BidRequest.class);
        verify(httpBidderRequester).requestBids(same(bidder1), bidRequest1Captor.capture(), any(), anyBoolean());

        final BidRequest capturedBidRequest1 = bidRequest1Captor.getValue();
        final ExtRequestPrebid prebid1 = capturedBidRequest1.getExt().getPrebid();
        assertThat(prebid1).isNotNull();
        final JsonNode bidders1 = prebid1.getBidders();
        assertThat(bidders1).isNotNull();
        assertThat(bidders1.fields()).hasSize(1)
                .containsOnly(entry("bidder", mapper.createObjectNode().put("test1", "test1")));

        final ArgumentCaptor<BidRequest> bidRequest2Captor = ArgumentCaptor.forClass(BidRequest.class);
        verify(httpBidderRequester).requestBids(same(bidder2), bidRequest2Captor.capture(), any(), anyBoolean());
        final BidRequest capturedBidRequest2 = bidRequest2Captor.getValue();
        final ExtRequestPrebid prebid2 = capturedBidRequest2.getExt().getPrebid();
        assertThat(prebid2).isNotNull();
        final JsonNode bidders2 = prebid2.getBidders();
        assertThat(bidders2).isNotNull();
        assertThat(bidders2.fields()).hasSize(1)
                .containsOnly(entry("bidder", mapper.createObjectNode().put("test2", "test2")));
    }

    @Test
    public void shouldPassRequestWithInjectedSchainInSourceExt() {
        // given
        final String bidder1Name = "bidder1";
        final String bidder2Name = "bidder2";
        final String bidder3Name = "bidder3";
        final Bidder<?> bidder1 = mock(Bidder.class);
        final Bidder<?> bidder2 = mock(Bidder.class);
        final Bidder<?> bidder3 = mock(Bidder.class);
        givenBidder(bidder1Name, bidder1, givenEmptySeatBid());
        givenBidder(bidder2Name, bidder2, givenEmptySeatBid());
        givenBidder(bidder3Name, bidder3, givenEmptySeatBid());

        final ExtRequestPrebidSchainSchainNode specificNodes = ExtRequestPrebidSchainSchainNode.of(
                "asi", "sid", 1, "rid", "name", "domain", null);
        final ExtRequestPrebidSchainSchain specificSchain = ExtRequestPrebidSchainSchain.of(
                "ver", 1, singletonList(specificNodes), null);
        final ExtRequestPrebidSchain schainForBidders = ExtRequestPrebidSchain.of(
                asList(bidder1Name, bidder2Name), specificSchain);

        final ExtRequestPrebidSchainSchainNode generalNodes = ExtRequestPrebidSchainSchainNode.of(
                "t", null, 0, "a", null, "ads", null);
        final ExtRequestPrebidSchainSchain generalSchain = ExtRequestPrebidSchainSchain.of(
                "t", 123, singletonList(generalNodes), null);
        final ExtRequestPrebidSchain allSchain = ExtRequestPrebidSchain.of(singletonList("*"), generalSchain);

        final ExtRequest extRequest = ExtRequest.of(
                ExtRequestPrebid.builder()
                        .schains(asList(schainForBidders, allSchain))
                        .auctiontimestamp(1000L)
                        .build());
        final BidRequest bidRequest = givenBidRequest(
                asList(
                        givenImp(singletonMap(bidder1Name, 1), identity()),
                        givenImp(singletonMap(bidder2Name, 2), identity()),
                        givenImp(singletonMap(bidder3Name, 3), identity())),
                builder -> builder.ext(extRequest));

        given(schainResolver.resolveForBidder(eq("bidder1"), same(bidRequest))).willReturn(specificSchain);
        given(schainResolver.resolveForBidder(eq("bidder2"), same(bidRequest))).willReturn(specificSchain);
        given(schainResolver.resolveForBidder(eq("bidder3"), same(bidRequest))).willReturn(generalSchain);

        // when
        exchangeService.holdAuction(givenRequestContext(bidRequest));

        // then
        final ArgumentCaptor<BidRequest> bidRequest1Captor = ArgumentCaptor.forClass(BidRequest.class);
        verify(httpBidderRequester).requestBids(same(bidder1), bidRequest1Captor.capture(), any(), anyBoolean());
        final BidRequest capturedBidRequest1 = bidRequest1Captor.getValue();
        final ExtRequestPrebidSchainSchain requestSchain1 = capturedBidRequest1.getSource().getExt().getSchain();
        assertThat(requestSchain1).isNotNull();
        assertThat(requestSchain1).isEqualTo(specificSchain);
        assertThat(capturedBidRequest1.getExt().getPrebid().getSchains()).isNull();

        final ArgumentCaptor<BidRequest> bidRequest2Captor = ArgumentCaptor.forClass(BidRequest.class);
        verify(httpBidderRequester).requestBids(same(bidder2), bidRequest2Captor.capture(), any(), anyBoolean());
        final BidRequest capturedBidRequest2 = bidRequest2Captor.getValue();
        final ExtRequestPrebidSchainSchain requestSchain2 = capturedBidRequest2.getSource().getExt().getSchain();
        assertThat(requestSchain2).isNotNull();
        assertThat(requestSchain2).isEqualTo(specificSchain);
        assertThat(capturedBidRequest2.getExt().getPrebid().getSchains()).isNull();

        final ArgumentCaptor<BidRequest> bidRequest3Captor = ArgumentCaptor.forClass(BidRequest.class);
        verify(httpBidderRequester).requestBids(same(bidder3), bidRequest3Captor.capture(), any(), anyBoolean());
        final BidRequest capturedBidRequest3 = bidRequest3Captor.getValue();
        final ExtRequestPrebidSchainSchain requestSchain3 = capturedBidRequest3.getSource().getExt().getSchain();
        assertThat(requestSchain3).isNotNull();
        assertThat(requestSchain3).isEqualTo(generalSchain);
        assertThat(capturedBidRequest3.getExt().getPrebid().getSchains()).isNull();
    }

    @Test
    public void shouldReturnFailedFutureWithUnchangedMessageWhenPrivacyEnforcementServiceFails() {
        // given
        final Bidder<?> bidder = mock(Bidder.class);
        givenBidder("someBidder", bidder, givenEmptySeatBid());

        given(privacyEnforcementService.mask(any(), any(), any(), any()))
                .willReturn(Future.failedFuture("Error when retrieving allowed purpose ids"));

        final BidRequest bidRequest = givenBidRequest(givenSingleImp(singletonMap("someBidder", 1)),
                bidRequestBuilder -> bidRequestBuilder
                        .regs(Regs.of(null, ExtRegs.of(1, null))));

        // when
        final Future<?> result = exchangeService.holdAuction(givenRequestContext(bidRequest));

        // then
        assertThat(result.failed()).isTrue();
        assertThat(result.cause()).hasMessage("Error when retrieving allowed purpose ids");
    }

    @Test
    public void shouldNotCreateRequestForBidderRestrictedByPrivacyEnforcement() {
        // given
        final Bidder<?> bidder = mock(Bidder.class);
        givenBidder("bidder", bidder, givenEmptySeatBid());

        final BidderPrivacyResult restrictedPrivacy = BidderPrivacyResult.builder()
                .requestBidder("bidderAlias")
                .blockedRequestByTcf(true)
                .build();
        given(privacyEnforcementService.mask(any(), any(), any(), any()))
                .willReturn(Future.succeededFuture(singletonList(restrictedPrivacy)));

        final BidRequest bidRequest = givenBidRequest(singletonList(
                givenImp(singletonMap("bidderAlias", 1), identity())),
                builder -> builder.ext(ExtRequest.of(ExtRequestPrebid.builder()
                        .aliases(singletonMap("bidderAlias", "bidder"))
                        .build())));

        // when
        exchangeService.holdAuction(givenRequestContext(bidRequest));

        // then
        verifyZeroInteractions(httpBidderRequester);
    }

    @Test
    public void shouldExtractRequestByAliasForCorrectBidder() {
        // given
        final Bidder<?> bidder = mock(Bidder.class);
        givenBidder("bidder", bidder, givenEmptySeatBid());

        final BidRequest bidRequest = givenBidRequest(singletonList(
                givenImp(singletonMap("bidderAlias", 1), identity())),
                builder -> builder.ext(ExtRequest.of(ExtRequestPrebid.builder()
                        .aliases(singletonMap("bidderAlias", "bidder"))
                        .auctiontimestamp(1000L)
                        .build())));

        // when
        exchangeService.holdAuction(givenRequestContext(bidRequest));

        // then
        final ArgumentCaptor<BidRequest> bidRequestCaptor = ArgumentCaptor.forClass(BidRequest.class);
        verify(httpBidderRequester).requestBids(same(bidder), bidRequestCaptor.capture(), any(), anyBoolean());
        assertThat(bidRequestCaptor.getValue().getImp()).hasSize(1)
                .extracting(imp -> imp.getExt().get("bidder").asInt())
                .contains(1);
    }

    @Test
    public void shouldExtractMultipleRequestsForTheSameBidderIfAliasesWereUsed() {
        // given
        final Bidder<?> bidder = mock(Bidder.class);
        givenBidder("bidder", bidder, givenEmptySeatBid());

        final BidRequest bidRequest = givenBidRequest(singletonList(
                givenImp(doubleMap("bidder", 1, "bidderAlias", 2), identity())),
                builder -> builder.ext(ExtRequest.of(ExtRequestPrebid.builder()
                        .aliases(singletonMap("bidderAlias", "bidder"))
                        .auctiontimestamp(1000L)
                        .build())));

        // when
        exchangeService.holdAuction(givenRequestContext(bidRequest));

        // then
        final ArgumentCaptor<BidRequest> bidRequestCaptor = ArgumentCaptor.forClass(BidRequest.class);
        verify(httpBidderRequester, times(2)).requestBids(same(bidder), bidRequestCaptor.capture(), any(),
                anyBoolean());
        final List<BidRequest> capturedBidRequests = bidRequestCaptor.getAllValues();

        assertThat(capturedBidRequests).hasSize(2)
                .extracting(capturedBidRequest -> capturedBidRequest.getImp().get(0).getExt().get("bidder").asInt())
                .containsOnly(2, 1);
    }

    @Test
    public void shouldTolerateBidderResultWithoutBids() {
        // given
        givenBidder(givenEmptySeatBid());

        final BidRequest bidRequest = givenBidRequest(givenSingleImp(singletonMap("someBidder", 1)));

        givenBidResponseCreator(emptyMap());

        // when
        final BidResponse bidResponse = exchangeService.holdAuction(givenRequestContext(bidRequest)).result();

        // then
        assertThat(bidResponse.getSeatbid()).isEmpty();
    }

    @Test
    public void shouldReturnSeparateSeatBidsForTheSameBidderIfBiddersAliasAndBidderWereUsedWithinSingleImp() {
        // given
        given(httpBidderRequester.requestBids(any(),
                eq(givenBidRequest(
                        singletonList(givenImp(
                                null,
                                builder -> builder.ext(mapper.valueToTree(
                                        ExtPrebid.of(null, 1))))),
                        builder -> builder.ext(ExtRequest.of(ExtRequestPrebid.builder()
                                .auctiontimestamp(1000L)
                                .aliases(singletonMap("bidderAlias", "bidder")).build())))), any(), anyBoolean()))
                .willReturn(Future.succeededFuture(givenSeatBid(singletonList(
                        givenBid(Bid.builder().price(BigDecimal.ONE).build())))));

        given(httpBidderRequester.requestBids(any(),
                eq(givenBidRequest(
                        singletonList(givenImp(
                                null,
                                builder -> builder.ext(mapper.valueToTree(
                                        ExtPrebid.of(null, 2))))),
                        builder -> builder.ext(ExtRequest.of(ExtRequestPrebid.builder()
                                .auctiontimestamp(1000L)
                                .aliases(singletonMap("bidderAlias", "bidder")).build())))), any(), anyBoolean()))
                .willReturn(Future.succeededFuture(givenSeatBid(singletonList(
                        givenBid(Bid.builder().price(BigDecimal.ONE).build())))));

        final BidRequest bidRequest = givenBidRequest(givenSingleImp(doubleMap("bidder", 1, "bidderAlias", 2)),
                builder -> builder.ext(ExtRequest.of(ExtRequestPrebid.builder()
                        .aliases(singletonMap("bidderAlias", "bidder"))
                        .auctiontimestamp(1000L)
                        .build())));

        given(bidResponseCreator.create(anyList(), any(), any(), anyBoolean()))
                .willReturn(Future.succeededFuture(BidResponse.builder()
                        .seatbid(asList(
                                givenSeatBid(singletonList(givenBid(identity())), identity()),
                                givenSeatBid(singletonList(givenBid(identity())), identity())))
                        .build()));

        // when
        final BidResponse bidResponse = exchangeService.holdAuction(givenRequestContext(bidRequest)).result();

        // then
        verify(httpBidderRequester, times(2)).requestBids(any(), any(), any(), anyBoolean());
        assertThat(bidResponse.getSeatbid()).hasSize(2)
                .extracting(seatBid -> seatBid.getBid().size())
                .containsOnly(1, 1);
    }

    @Test
    @SuppressWarnings("unchecked")
    public void shouldCallBidResponseCreatorWithExpectedParams() {
        // given
        givenBidder("bidder1", mock(Bidder.class), givenEmptySeatBid());

        final Bid thirdBid = Bid.builder().id("bidId3").impid("impId1").price(BigDecimal.valueOf(7.89)).build();
        givenBidder("bidder2", mock(Bidder.class), givenSeatBid(singletonList(givenBid(thirdBid))));

        final ExtRequestTargeting targeting = givenTargeting(true);
        final ObjectNode events = mapper.createObjectNode();
        final BidRequest bidRequest = givenBidRequest(asList(
                // imp ids are not really used for matching, included them here for clarity
                givenImp(singletonMap("bidder1", 1), builder -> builder.id("impId1")),
                givenImp(doubleMap("bidder1", 1, "bidder2", 2), builder -> builder.id("impId1"))),
                builder -> builder.ext(ExtRequest.of(ExtRequestPrebid.builder()
                        .targeting(targeting)
                        .auctiontimestamp(1000L)
                        .events(events)
                        .cache(ExtRequestPrebidCache.of(ExtRequestPrebidCacheBids.of(53, true),
                                ExtRequestPrebidCacheVastxml.of(34, true), true))
                        .build())));
        final AuctionContext auctionContext = givenRequestContext(bidRequest);

        // when
        exchangeService.holdAuction(auctionContext).result();

        // then
        final BidRequestCacheInfo expectedCacheInfo = BidRequestCacheInfo.builder()
                .doCaching(true)
                .shouldCacheBids(true)
                .shouldCacheVideoBids(true)
                .returnCreativeBids(true)
                .returnCreativeVideoBids(true)
                .cacheBidsTtl(53)
                .cacheVideoBidsTtl(34)
                .shouldCacheWinningBidsOnly(false)
                .build();

        final ArgumentCaptor<List<BidderResponse>> captor = ArgumentCaptor.forClass(List.class);
        verify(bidResponseCreator).create(captor.capture(), eq(auctionContext), eq(expectedCacheInfo), eq(false));

        assertThat(captor.getValue()).containsOnly(
                BidderResponse.of("bidder2", BidderSeatBid.of(singletonList(
                        BidderBid.of(thirdBid, banner, null)), emptyList(), emptyList()), 0),
                BidderResponse.of("bidder1", BidderSeatBid.of(emptyList(), emptyList(), emptyList()), 0));
    }

    @Test
    public void shouldCallBidResponseCreatorWithWinningOnlyTrueWhenIncludeBidderKeysIsFalse() {
        // given
        givenBidder("bidder1", mock(Bidder.class), givenEmptySeatBid());

        final Bid thirdBid = Bid.builder().id("bidId3").impid("impId1").price(BigDecimal.valueOf(7.89)).build();
        givenBidder("bidder2", mock(Bidder.class), givenSeatBid(singletonList(givenBid(thirdBid))));

        final ExtRequestTargeting targeting = givenTargeting(false);

        final BidRequest bidRequest = givenBidRequest(asList(
                // imp ids are not really used for matching, included them here for clarity
                givenImp(singletonMap("bidder1", 1), builder -> builder.id("impId1")),
                givenImp(doubleMap("bidder1", 1, "bidder2", 2), builder -> builder.id("impId1"))),
                builder -> builder.ext(ExtRequest.of(ExtRequestPrebid.builder()
                        .targeting(targeting)
                        .cache(ExtRequestPrebidCache.of(null, null, true))
                        .auctiontimestamp(1000L)
                        .build())));

        // when
        exchangeService.holdAuction(givenRequestContext(bidRequest)).result();

        // then
        final ArgumentCaptor<AuctionContext> auctionContextArgumentCaptor =
                ArgumentCaptor.forClass(AuctionContext.class);
        verify(bidResponseCreator).create(
                anyList(),
                auctionContextArgumentCaptor.capture(),
                eq(BidRequestCacheInfo.builder().doCaching(true).shouldCacheWinningBidsOnly(true).build()),
                eq(false));

        assertThat(singletonList(auctionContextArgumentCaptor.getValue().getBidRequest()))
                .extracting(BidRequest::getExt)
                .extracting(ExtRequest::getPrebid)
                .extracting(ExtRequestPrebid::getCache)
                .extracting(ExtRequestPrebidCache::getWinningonly)
                .containsOnly(true);
    }

    @Test
    public void shouldCallBidResponseCreatorWithWinningOnlyFalseWhenWinningOnlyIsNull() {
        // given
        givenBidder("bidder1", mock(Bidder.class), givenEmptySeatBid());

        final Bid thirdBid = Bid.builder().id("bidId3").impid("impId1").price(BigDecimal.valueOf(7.89)).build();
        givenBidder("bidder2", mock(Bidder.class), givenSeatBid(singletonList(givenBid(thirdBid))));

        final ExtRequestTargeting targeting = givenTargeting(false);

        final BidRequest bidRequest = givenBidRequest(asList(
                // imp ids are not really used for matching, included them here for clarity
                givenImp(singletonMap("bidder1", 1), builder -> builder.id("impId1")),
                givenImp(doubleMap("bidder1", 1, "bidder2", 2), builder -> builder.id("impId1"))),
                builder -> builder.ext(ExtRequest.of(ExtRequestPrebid.builder()
                        .targeting(targeting)
                        .cache(ExtRequestPrebidCache.of(null, null, null))
                        .auctiontimestamp(1000L)
                        .build())));

        // when
        exchangeService.holdAuction(givenRequestContext(bidRequest)).result();

        // then
        verify(bidResponseCreator).create(
                anyList(),
                any(),
                eq(BidRequestCacheInfo.builder().build()),
                anyBoolean());
    }

    @Test
    public void shouldCallBidResponseCreatorWithEnabledDebugTrueIfTestFlagIsTrue() {
        // given
        givenBidder("bidder1", mock(Bidder.class), BidderSeatBid.of(
                singletonList(givenBid(Bid.builder().price(BigDecimal.ONE).build())),
                singletonList(ExtHttpCall.builder()
                        .uri("bidder1_uri1")
                        .requestbody("bidder1_requestBody1")
                        .status(200)
                        .responsebody("bidder1_responseBody1")
                        .build()),
                emptyList()));

        final BidRequest bidRequest = givenBidRequest(
                givenSingleImp(singletonMap("bidder1", 1)),
                builder -> builder.test(1));

        // when
        exchangeService.holdAuction(givenRequestContext(bidRequest)).result();

        // then
        verify(bidResponseCreator).create(anyList(), any(), any(), eq(true));
    }

    @Test
    public void shouldCallBidResponseCreatorWithEnabledDebugTrueIfExtPrebidDebugIsOn() {
        // given
        givenBidder("bidder1", mock(Bidder.class), BidderSeatBid.of(
                singletonList(givenBid(Bid.builder().price(BigDecimal.ONE).build())),
                singletonList(ExtHttpCall.builder()
                        .uri("bidder1_uri1")
                        .requestbody("bidder1_requestBody1")
                        .status(200)
                        .responsebody("bidder1_responseBody1")
                        .build()),
                emptyList()));

        final BidRequest bidRequest = givenBidRequest(
                givenSingleImp(singletonMap("bidder1", 1)),
                builder -> builder.ext(ExtRequest.of(ExtRequestPrebid.builder()
                        .debug(1)
                        .auctiontimestamp(1000L)
                        .build())));

        // when
        exchangeService.holdAuction(givenRequestContext(bidRequest)).result();

        // then
        verify(bidResponseCreator).create(anyList(), any(), any(), eq(true));
    }

    @Test
    public void shouldTolerateNullRequestExtPrebid() {
        // given
        givenBidder(givenSingleSeatBid(givenBid(Bid.builder().price(BigDecimal.ONE).build())));

        final BidRequest bidRequest = givenBidRequest(
                givenSingleImp(singletonMap("someBidder", 1)),
                builder -> builder.ext(jacksonMapper.fillExtension(ExtRequest.empty(), singletonMap("someField", 1))));

        // when
        final BidResponse bidResponse = exchangeService.holdAuction(givenRequestContext(bidRequest)).result();

        // then
        assertThat(bidResponse.getSeatbid()).flatExtracting(SeatBid::getBid)
                .extracting(bid -> toExtPrebid(bid.getExt()).getPrebid().getTargeting())
                .allSatisfy(map -> assertThat(map).isNull());
    }

    @Test
    public void shouldTolerateNullRequestExtPrebidTargeting() {
        // given
        givenBidder(givenSingleSeatBid(givenBid(Bid.builder().price(BigDecimal.ONE).build())));

        final BidRequest bidRequest = givenBidRequest(
                givenSingleImp(singletonMap("someBidder", 1)),
                builder -> builder.ext(ExtRequest.of(ExtRequestPrebid.builder()
                        .data(ExtRequestPrebidData.of(singletonList("someBidder")))
                        .auctiontimestamp(1000L)
                        .build())));

        // when
        final BidResponse bidResponse = exchangeService.holdAuction(givenRequestContext(bidRequest)).result();

        // then
        assertThat(bidResponse.getSeatbid()).flatExtracting(SeatBid::getBid)
                .extracting(bid -> toExtPrebid(bid.getExt()).getPrebid().getTargeting())
                .allSatisfy(map -> assertThat(map).isNull());
    }

    @SuppressWarnings("unchecked")
    @Test
    public void shouldTolerateResponseBidValidationErrors() {
        // given
        givenBidder("bidder1", mock(Bidder.class), givenSeatBid(singletonList(
                givenBid(Bid.builder().id("bidId1").impid("impId1").price(BigDecimal.valueOf(1.23)).build()))));

        final BidRequest bidRequest = givenBidRequest(singletonList(
                // imp ids are not really used for matching, included them here for clarity
                givenImp(singletonMap("bidder1", 1), builder -> builder.id("impId1"))),
                builder -> builder.ext(ExtRequest.of(ExtRequestPrebid.builder()
                        .auctiontimestamp(1000L)
                        .build())));

        given(responseBidValidator.validate(any(), any(), any(), any())).willReturn(ValidationResult.error(
                singletonList("bid validation warning"),
                "bid validation error"));

        givenBidResponseCreator(singletonList(Bid.builder().build()));

        // when
        exchangeService.holdAuction(givenRequestContext(bidRequest)).result();

        // then
        final ArgumentCaptor<List<BidderResponse>> bidderResponsesCaptor = ArgumentCaptor.forClass(List.class);
        verify(bidResponseCreator).create(bidderResponsesCaptor.capture(), any(), any(), anyBoolean());
        final List<BidderResponse> bidderResponses = bidderResponsesCaptor.getValue();

        assertThat(bidderResponses)
                .extracting(BidderResponse::getSeatBid)
                .flatExtracting(BidderSeatBid::getBids)
                .isEmpty();
        assertThat(bidderResponses)
                .extracting(BidderResponse::getSeatBid)
                .flatExtracting(BidderSeatBid::getErrors)
                .containsOnly(
                        BidderError.generic("bid validation warning"),
                        BidderError.generic("bid validation error"));
    }

    @SuppressWarnings("unchecked")
    @Test
    public void shouldTolerateResponseBidValidationWarnings() {
        // given
        givenBidder("bidder1", mock(Bidder.class), givenSeatBid(singletonList(
                givenBid(Bid.builder().id("bidId1").impid("impId1").price(BigDecimal.valueOf(1.23)).build()))));

        final BidRequest bidRequest = givenBidRequest(singletonList(
                // imp ids are not really used for matching, included them here for clarity
                givenImp(singletonMap("bidder1", 1), builder -> builder.id("impId1"))),
                builder -> builder.ext(ExtRequest.of(ExtRequestPrebid.builder()
                        .auctiontimestamp(1000L)
                        .build())));

        given(responseBidValidator.validate(any(), any(), any(), any())).willReturn(ValidationResult.success(
                singletonList("bid validation warning")));

        givenBidResponseCreator(singletonList(Bid.builder().build()));

        // when
        exchangeService.holdAuction(givenRequestContext(bidRequest)).result();

        // then
        final ArgumentCaptor<List<BidderResponse>> bidderResponsesCaptor = ArgumentCaptor.forClass(List.class);
        verify(bidResponseCreator).create(bidderResponsesCaptor.capture(), any(), any(), anyBoolean());
        final List<BidderResponse> bidderResponses = bidderResponsesCaptor.getValue();

        assertThat(bidderResponses)
                .extracting(BidderResponse::getSeatBid)
                .flatExtracting(BidderSeatBid::getBids)
                .hasSize(1);
        assertThat(bidderResponses)
                .extracting(BidderResponse::getSeatBid)
                .flatExtracting(BidderSeatBid::getErrors)
                .containsOnly(BidderError.generic("bid validation warning"));
    }

    @Test
    public void shouldRejectBidIfCurrencyIsNotValid() throws JsonProcessingException {
        // given
        givenBidder("bidder1", mock(Bidder.class), givenSeatBid(singletonList(
                givenBid(Bid.builder().id("bidId1").impid("impId1").price(BigDecimal.valueOf(1.23)).build(),
                        "USDD"))));

        final BidRequest bidRequest = givenBidRequest(singletonList(
                // imp ids are not really used for matching, included them here for clarity
                givenImp(singletonMap("bidder1", 1), builder -> builder.id("impId1"))),
                builder -> builder.ext(ExtRequest.of(ExtRequestPrebid.builder()
                        .auctiontimestamp(1000L)
                        .build())));

        given(responseBidValidator.validate(any(), any(), any(), any()))
                .willReturn(ValidationResult.error("BidResponse currency is not valid: USDD"));

        final List<ExtBidderError> bidderErrors = singletonList(ExtBidderError.of(BidderError.Type.generic.getCode(),
                "BidResponse currency is not valid: USDD"));
        givenBidResponseCreator(singletonMap("bidder1", bidderErrors));

        // when
        final BidResponse bidResponse = exchangeService.holdAuction(givenRequestContext(bidRequest)).result();

        // then
        final ExtBidResponse ext = mapper.treeToValue(bidResponse.getExt(), ExtBidResponse.class);
        assertThat(ext.getErrors()).hasSize(1)
                .containsOnly(entry("bidder1", bidderErrors));
        assertThat(bidResponse.getSeatbid())
                .extracting(SeatBid::getBid)
                .isEmpty();
    }

    @Test
    public void shouldCreateRequestsFromImpsReturnedByStoredResponseProcessor() {
        // given
        givenBidder(givenEmptySeatBid());

        final BidRequest bidRequest = givenBidRequest(asList(
                givenImp(singletonMap("someBidder1", 1), builder -> builder
                        .id("impId1")
                        .banner(Banner.builder()
                                .format(singletonList(Format.builder().w(400).h(300).build()))
                                .build())),
                givenImp(singletonMap("someBidder2", 1), builder -> builder
                        .id("impId2")
                        .banner(Banner.builder()
                                .format(singletonList(Format.builder().w(400).h(300).build()))
                                .build()))),
                builder -> builder.id("requestId").tmax(500L));

        given(storedResponseProcessor.getStoredResponseResult(any(), any(), any()))
                .willReturn(Future.succeededFuture(StoredResponseResult
                        .of(singletonList(givenImp(singletonMap("someBidder1", 1), builder -> builder
                                .id("impId1")
                                .banner(Banner.builder()
                                        .format(singletonList(Format.builder().w(400).h(300).build()))
                                        .build()))), emptyList())));

        // when
        exchangeService.holdAuction(givenRequestContext(bidRequest)).result();

        // then
        final BidRequest capturedBidRequest = captureBidRequest();
        assertThat(capturedBidRequest).isEqualTo(BidRequest.builder()
                .id("requestId")
                .cur(singletonList("USD"))
                .imp(singletonList(Imp.builder()
                        .id("impId1")
                        .banner(Banner.builder()
                                .format(singletonList(Format.builder().w(400).h(300).build()))
                                .build())
                        .ext(mapper.valueToTree(ExtPrebid.of(null, 1)))
                        .build()))
                .tmax(500L)
                .build());
    }

    @Test
    public void shouldProcessBidderResponseReturnedFromStoredResponseProcessor() {
        // given
        givenBidder(givenEmptySeatBid());

        final BidRequest bidRequest = givenBidRequest(singletonList(
                givenImp(doubleMap("prebid", 0, "someBidder", 1), builder -> builder
                        .id("impId")
                        .banner(Banner.builder()
                                .format(singletonList(Format.builder().w(400).h(300).build()))
                                .build()))),
                builder -> builder.id("requestId").tmax(500L));

        given(storedResponseProcessor.mergeWithBidderResponses(any(), any(), any()))
                .willReturn(singletonList(BidderResponse.of(
                        "someBidder",
                        BidderSeatBid.of(
                                singletonList(BidderBid.of(
                                        Bid.builder().id("bidId1").price(ONE).build(), BidType.banner, "USD")),
                                null,
                                emptyList()),
                        100)));

        givenBidResponseCreator(singletonList(Bid.builder().id("bidId1").build()));

        // when
        final BidResponse bidResponse = exchangeService.holdAuction(givenRequestContext(bidRequest)).result();

        // then
        assertThat(bidResponse.getSeatbid())
                .flatExtracting(SeatBid::getBid)
                .extracting(Bid::getId)
                .containsOnly("bidId1");
    }

    @Test
    public void shouldReturnFailedFutureWhenStoredResponseProcessorGetStoredResultReturnsFailedFuture() {
        // given
        given(storedResponseProcessor.getStoredResponseResult(any(), any(), any()))
                .willReturn(Future.failedFuture(new InvalidRequestException("Error")));

        final BidRequest bidRequest = givenBidRequest(singletonList(
                givenImp(doubleMap("prebid", 0, "someBidder", 1), builder -> builder
                        .id("impId")
                        .banner(Banner.builder()
                                .format(singletonList(Format.builder().w(400).h(300).build()))
                                .build()))),
                builder -> builder.id("requestId").tmax(500L));

        // when
        final Future<BidResponse> result = exchangeService.holdAuction(givenRequestContext(bidRequest));

        // then
        assertThat(result.failed()).isTrue();
        assertThat(result.cause()).isInstanceOf(InvalidRequestException.class).hasMessage("Error");
    }

    @Test
    public void shouldReturnFailedFutureWhenStoredResponseProcessorMergeBidderResponseReturnsFailedFuture() {
        // given
        givenBidder(givenEmptySeatBid());

        given(storedResponseProcessor.mergeWithBidderResponses(any(), any(), any()))
                .willThrow(new PreBidException("Error"));

        final BidRequest bidRequest = givenBidRequest(singletonList(
                givenImp(doubleMap("prebid", 0, "someBidder", 1), builder -> builder
                        .id("impId")
                        .banner(Banner.builder()
                                .format(singletonList(Format.builder().w(400).h(300).build()))
                                .build()))),
                builder -> builder.id("requestId").tmax(500L));

        // when
        final Future<BidResponse> result = exchangeService.holdAuction(givenRequestContext(bidRequest));

        // then
        assertThat(result.failed()).isTrue();
        assertThat(result.cause()).isInstanceOf(PreBidException.class).hasMessage("Error");
    }

    @Test
    public void shouldNotModifyUserFromRequestIfNoBuyeridInCookie() {
        // given
        givenBidder(givenEmptySeatBid());

        // this is not required but stated for clarity's sake. The case when bidder is disabled.
        given(bidderCatalog.isActive(anyString())).willReturn(false);
        given(uidsCookie.uidFrom(any())).willReturn(null);

        final User user = User.builder().id("userId").build();
        final BidRequest bidRequest = givenBidRequest(givenSingleImp(singletonMap("someBidder", 1)),
                builder -> builder.user(user));

        // when
        exchangeService.holdAuction(givenRequestContext(bidRequest));

        // then
        verify(uidsCookie).uidFrom(isNull());

        final BidRequest capturedBidRequest = captureBidRequest();
        assertThat(capturedBidRequest.getUser()).isSameAs(user);
    }

    @Test
    public void shouldHonorBuyeridFromRequestAndClearBuyerIdsFromUserExtPrebidIfContains() {
        // given
        givenBidder(givenEmptySeatBid());

        given(uidsCookie.uidFrom(anyString())).willReturn("buyeridFromCookie");

        final BidRequest bidRequest = givenBidRequest(givenSingleImp(singletonMap("someBidder", 1)),
                builder -> builder.user(User.builder()
                        .buyeruid("buyeridFromRequest")
                        .ext(ExtUser.builder()
                                .prebid(ExtUserPrebid.of(singletonMap("someBidder", "uidval")))
                                .build())
                        .build()));

        // when
        exchangeService.holdAuction(givenRequestContext(bidRequest));

        // then
        final User capturedBidRequestUser = captureBidRequest().getUser();
        assertThat(capturedBidRequestUser).isEqualTo(User.builder()
                .buyeruid("buyeridFromRequest")
                .build());
    }

    @Test
    public void shouldNotChangeGdprFromRequestWhenDeviceLmtIsOne() {
        // given
        givenBidder(givenEmptySeatBid());

        given(uidsCookie.uidFrom(anyString())).willReturn("buyeridFromCookie");

        final Regs regs = Regs.of(null, null);
        final BidRequest bidRequest = givenBidRequest(givenSingleImp(singletonMap("someBidder", 1)),
                builder -> builder.user(User.builder().build())
                        .device(Device.builder().lmt(1).build())
                        .regs(regs));

        // when
        exchangeService.holdAuction(givenRequestContext(bidRequest));

        // then
        final Regs capturedRegs = captureBidRequest().getRegs();
        assertThat(capturedRegs).isSameAs(regs);
    }

    @Test
    public void shouldDeepCopyImpExtContextToEachImpressionAndNotRemoveDataForAllWhenDeprecatedOnlyOneBidder() {
        // given
        final ObjectNode impExt = mapper.createObjectNode()
                .<ObjectNode>set("prebid", mapper.createObjectNode()
                        .<ObjectNode>set("bidder", mapper.createObjectNode()
                                .put("someBidder", 1)
                                .put("deprecatedBidder", 2)))
                .set("context", mapper.createObjectNode()
                        .put("data", "data")
                        .put("otherField", "value"));
        final BidRequest bidRequest = givenBidRequest(singletonList(Imp.builder()
                        .id("impId")
                        .banner(Banner.builder()
                                .format(singletonList(Format.builder().w(400).h(300).build()))
                                .build())
                        .ext(impExt)
                        .build()),
                builder -> builder.ext(ExtRequest.of(ExtRequestPrebid.builder()
                        .data(ExtRequestPrebidData.of(singletonList("someBidder")))
                        .build())));
        given(httpBidderRequester.requestBids(any(), any(), any(), anyBoolean()))
                .willReturn(Future.succeededFuture(givenSeatBid(singletonList(
                        givenBid(Bid.builder().price(TEN).build())))));

        given(fpdResolver.resolveImpExt(any(), eq(true))).willReturn(mapper.createObjectNode()
                .set("context", mapper.createObjectNode()
                        .put("data", "data")
                        .put("otherField", "value")));
        given(fpdResolver.resolveImpExt(any(), eq(false))).willReturn(mapper.createObjectNode()
                .set("context", mapper.createObjectNode()
                        .put("otherField", "value")));

        // when
        exchangeService.holdAuction(givenRequestContext(bidRequest));

        // then
        final ArgumentCaptor<BidRequest> bidRequestCaptor = ArgumentCaptor.forClass(BidRequest.class);
        verify(httpBidderRequester, times(2)).requestBids(any(), bidRequestCaptor.capture(), any(), anyBoolean());
        assertThat(bidRequestCaptor.getAllValues())
                .flatExtracting(BidRequest::getImp)
                .extracting(Imp::getExt)
                .extracting(impExtNode -> impExtNode.get("context"))
                .containsOnly(
                        // data erased for deprecatedBidder
                        mapper.createObjectNode().put("otherField", "value"),
                        // data present for someBidder
                        mapper.createObjectNode().put("data", "data").put("otherField", "value"));
    }

    @Test
    public void shouldPassImpExtFieldsToEachImpression() {
        // given
        final ObjectNode impExt = mapper.createObjectNode()
                .<ObjectNode>set("prebid", mapper.createObjectNode()
                        .<ObjectNode>set("bidder", mapper.createObjectNode()
                                .put("someBidder", 1)))
                .put("all", "allValue");
        final BidRequest bidRequest = givenBidRequest(
                singletonList(Imp.builder()
                        .id("impId")
                        .banner(Banner.builder()
                                .format(singletonList(Format.builder().w(400).h(300).build()))
                                .build())
                        .ext(impExt)
                        .build()),
                identity());
        given(httpBidderRequester.requestBids(any(), any(), any(), anyBoolean()))
                .willReturn(Future.succeededFuture(givenSeatBid(singletonList(
                        givenBid(Bid.builder().price(TEN).build())))));

        // when
        exchangeService.holdAuction(givenRequestContext(bidRequest));

        // then
        final ArgumentCaptor<BidRequest> bidRequestCaptor = ArgumentCaptor.forClass(BidRequest.class);
        verify(httpBidderRequester).requestBids(any(), bidRequestCaptor.capture(), any(), anyBoolean());
        assertThat(bidRequestCaptor.getAllValues())
                .flatExtracting(BidRequest::getImp)
                .extracting(Imp::getExt)
                .extracting(impExtNode -> impExtNode.get("all"))
                .containsOnly(new TextNode("allValue"));
    }

    @Test
    public void shouldSetUserBuyerIdsFromUserExtPrebidAndClearPrebidBuyerIdsAfterwards() {
        // given
        givenBidder(givenEmptySeatBid());

        given(uidsCookie.uidFrom(anyString())).willReturn("buyeridFromCookie");

        final BidRequest bidRequest = givenBidRequest(givenSingleImp(singletonMap("someBidder", 1)),
                builder -> builder
                        .user(User.builder()
                                .ext(ExtUser.builder()
                                        .prebid(ExtUserPrebid.of(singletonMap("someBidder", "uidval")))
                                        .build())
                                .build())
                        .ext(ExtRequest.of(ExtRequestPrebid.builder()
                                .data(ExtRequestPrebidData.of(singletonList("someBidder")))
                                .build())));

        // when
        exchangeService.holdAuction(givenRequestContext(bidRequest));

        // then
        final User capturedBidRequestUser = captureBidRequest().getUser();
        assertThat(capturedBidRequestUser).isEqualTo(User.builder()
                .buyeruid("uidval")
                .build());
    }

    @Test
    public void shouldCleanRequestExtPrebidData() {
        // given
        final BidRequest bidRequest = givenBidRequest(givenSingleImp(singletonMap("someBidder", 1)),
                builder -> builder.ext(ExtRequest.of(ExtRequestPrebid.builder()
                        .data(ExtRequestPrebidData.of(asList("someBidder", "should_be_removed")))
                        .aliases(singletonMap("someBidder", "alias_should_stay"))
                        .auctiontimestamp(1000L)
                        .build())));

        // when
        exchangeService.holdAuction(givenRequestContext(bidRequest));

        // then
        final ExtRequest capturedRequest = captureBidRequest().getExt();
        assertThat(capturedRequest).isEqualTo(ExtRequest.of(ExtRequestPrebid.builder()
                .aliases(singletonMap("someBidder", "alias_should_stay"))
                .auctiontimestamp(1000L)
                .build()));
    }

    @Test
<<<<<<< HEAD
    public void shouldRemoveBidderParametersWithBiddersOtherThanBidderRequestBidder() {
        // given
        final ObjectNode requestBidderParams = mapper.createObjectNode()
                .set("someBidder", mapper.createObjectNode().put("key1", "value1"));
        requestBidderParams.set("anotherBidder", mapper.createObjectNode().put("key2", "value2"));

        final BidRequest bidRequest = givenBidRequest(givenSingleImp(singletonMap("someBidder", 1)),
                builder -> builder.ext(ExtRequest.of(ExtRequestPrebid.builder()
                        .bidderparams(requestBidderParams)
                        .auctiontimestamp(1000L)
                        .build())));

        // when
        exchangeService.holdAuction(givenRequestContext(bidRequest));

        // then
        final ExtRequest capturedRequest = captureBidRequest().getExt();
        assertThat(capturedRequest).isEqualTo(ExtRequest.of(ExtRequestPrebid.builder()
                .auctiontimestamp(1000L)
                .bidderparams(mapper.createObjectNode()
                        .set("someBidder", mapper.createObjectNode().put("key1", "value1")))
                .build()));
    }

    @Test
    public void shouldPassUserExtDataOnlyForAllowedBidder() {
=======
    public void shouldPassUserDataAndExtDataOnlyForAllowedBidder() {
>>>>>>> 6ab41847
        // given
        final Bidder<?> bidder = mock(Bidder.class);
        givenBidder("someBidder", bidder, givenEmptySeatBid());
        givenBidder("missingBidder", bidder, givenEmptySeatBid());

        final ObjectNode dataNode = mapper.createObjectNode().put("data", "value");
        final Map<String, Integer> bidderToGdpr = doubleMap("someBidder", 1, "missingBidder", 0);
        final List<ExtUserEid> eids = singletonList(ExtUserEid.of("eId", "id", emptyList(), null));
        final ExtUser extUser = ExtUser.builder().data(dataNode).eids(eids).build();
        final List<Data> data = singletonList(Data.builder().build());

        final BidRequest bidRequest = givenBidRequest(givenSingleImp(bidderToGdpr),
                builder -> builder
                        .ext(ExtRequest.of(ExtRequestPrebid.builder()
                                .auctiontimestamp(1000L)
                                .data(ExtRequestPrebidData.of(singletonList("someBidder")))
                                .build()))
                        .user(User.builder()
                                .keywords("keyword")
                                .gender("male")
                                .yob(133)
                                .geo(Geo.EMPTY)
                                .ext(extUser)
                                .data(data)
                                .build()));

        // when
        exchangeService.holdAuction(givenRequestContext(bidRequest));

        // then
        final ArgumentCaptor<BidRequest> bidRequestCaptor = ArgumentCaptor.forClass(BidRequest.class);
        verify(httpBidderRequester, times(2)).requestBids(any(), bidRequestCaptor.capture(), any(), anyBoolean());
        final List<BidRequest> capturedBidRequests = bidRequestCaptor.getAllValues();

        final ExtUser maskedExtUser = ExtUser.builder().eids(eids).build();
        assertThat(capturedBidRequests)
                .extracting(BidRequest::getUser)
                .extracting(User::getKeywords, User::getGender, User::getYob, User::getGeo, User::getExt, User::getData)
                .containsOnly(
                        tuple("keyword", "male", 133, Geo.EMPTY, extUser, data),
                        tuple("keyword", "male", 133, Geo.EMPTY, maskedExtUser, null));
    }

    @Test
    public void shouldNotCleanRequestExtPrebidDataWhenFpdAllowedAndPrebidIsNotNull() {
        // given
        final Bidder<?> bidder = mock(Bidder.class);
        givenBidder("someBidder", bidder, givenEmptySeatBid());

        final ObjectNode dataNode = mapper.createObjectNode().put("data", "value");
        final Map<String, Integer> bidderToGdpr = singletonMap("someBidder", 1);
        final ExtUser extUser = ExtUser.builder().prebid(ExtUserPrebid.of(emptyMap())).data(dataNode).build();

        final BidRequest bidRequest = givenBidRequest(givenSingleImp(bidderToGdpr),
                builder -> builder
                        .ext(ExtRequest.of(ExtRequestPrebid.builder()
                                .auctiontimestamp(1000L)
                                .data(ExtRequestPrebidData.of(singletonList("someBidder")))
                                .build()))
                        .user(User.builder()
                                .ext(extUser)
                                .build()));

        // when
        exchangeService.holdAuction(givenRequestContext(bidRequest));

        // then
        final ArgumentCaptor<BidRequest> bidRequestCaptor = ArgumentCaptor.forClass(BidRequest.class);
        verify(httpBidderRequester).requestBids(any(), bidRequestCaptor.capture(), any(), anyBoolean());
        final List<BidRequest> capturedBidRequests = bidRequestCaptor.getAllValues();
        assertThat(capturedBidRequests)
                .extracting(BidRequest::getUser)
                .extracting(User::getExt)
                .containsOnly(ExtUser.builder().data(dataNode).build());
    }

    @Test
    public void shouldMaskUserExtIfDataBiddersListIsEmpty() {
        // given
        final Bidder<?> bidder = mock(Bidder.class);
        givenBidder("someBidder", bidder, givenEmptySeatBid());
        givenBidder("missingBidder", bidder, givenEmptySeatBid());

        final ObjectNode dataNode = mapper.createObjectNode().put("data", "value");
        final Map<String, Integer> bidderToGdpr = doubleMap("someBidder", 1, "missingBidder", 0);
        final List<ExtUserEid> eids = singletonList(ExtUserEid.of("eId", "id", emptyList(), null));
        final ExtUser extUser = ExtUser.builder().data(dataNode).eids(eids).build();

        final BidRequest bidRequest = givenBidRequest(givenSingleImp(bidderToGdpr),
                builder -> builder
                        .ext(ExtRequest.of(ExtRequestPrebid.builder()
                                .data(ExtRequestPrebidData.of(emptyList())).build()))
                        .user(User.builder()
                                .keywords("keyword")
                                .gender("male")
                                .yob(133)
                                .geo(Geo.EMPTY)
                                .ext(extUser)
                                .build()));

        // when
        exchangeService.holdAuction(givenRequestContext(bidRequest));

        // then
        final ArgumentCaptor<BidRequest> bidRequestCaptor = ArgumentCaptor.forClass(BidRequest.class);
        verify(httpBidderRequester, times(2)).requestBids(any(), bidRequestCaptor.capture(), any(), anyBoolean());
        final List<BidRequest> capturedBidRequests = bidRequestCaptor.getAllValues();

        final ExtUser expectedExtUser = ExtUser.builder().eids(eids).build();
        assertThat(capturedBidRequests)
                .extracting(BidRequest::getUser)
                .extracting(User::getKeywords, User::getGender, User::getYob, User::getGeo, User::getExt)
                .containsOnly(
                        tuple("keyword", "male", 133, Geo.EMPTY, expectedExtUser),
                        tuple("keyword", "male", 133, Geo.EMPTY, expectedExtUser));
    }

    @Test
    public void shouldNoMaskUserExtIfDataBiddersListIsNull() {
        // given
        final Bidder<?> bidder = mock(Bidder.class);
        givenBidder("someBidder", bidder, givenEmptySeatBid());
        givenBidder("missingBidder", bidder, givenEmptySeatBid());

        final ObjectNode dataNode = mapper.createObjectNode().put("data", "value");
        final Map<String, Integer> bidderToGdpr = doubleMap("someBidder", 1, "missingBidder", 0);

        final BidRequest bidRequest = givenBidRequest(givenSingleImp(bidderToGdpr),
                builder -> builder
                        .ext(ExtRequest.of(ExtRequestPrebid.builder()
                                .data(ExtRequestPrebidData.of(null)).build()))
                        .user(User.builder()
                                .keywords("keyword")
                                .gender("male")
                                .yob(133)
                                .geo(Geo.EMPTY)
                                .ext(ExtUser.builder().data(dataNode).build())
                                .build()));

        // when
        exchangeService.holdAuction(givenRequestContext(bidRequest));

        // then
        final ArgumentCaptor<BidRequest> bidRequestCaptor = ArgumentCaptor.forClass(BidRequest.class);
        verify(httpBidderRequester, times(2)).requestBids(any(), bidRequestCaptor.capture(), any(), anyBoolean());
        final List<BidRequest> capturedBidRequests = bidRequestCaptor.getAllValues();

        assertThat(capturedBidRequests)
                .extracting(BidRequest::getUser)
                .extracting(User::getKeywords, User::getGender, User::getYob, User::getGeo, User::getExt)
                .containsOnly(
                        tuple("keyword", "male", 133, Geo.EMPTY,
                                ExtUser.builder().data(dataNode).build()),
                        tuple("keyword", "male", 133, Geo.EMPTY,
                                ExtUser.builder().data(dataNode).build()));
    }

    @Test
    public void shouldPassSiteContentDataAndExtDataOnlyForAllowedBidder() {
        // given
        final Bidder<?> bidder = mock(Bidder.class);
        givenBidder("someBidder", bidder, givenEmptySeatBid());
        givenBidder("missingBidder", bidder, givenEmptySeatBid());

        final ObjectNode dataNode = mapper.createObjectNode().put("data", "value");
        final Map<String, Integer> bidderToGdpr = doubleMap("someBidder", 1, "missingBidder", 0);
        final Content content = Content.builder()
                .data(singletonList(Data.builder().build()))
                .album("album")
                .build();

        final BidRequest bidRequest = givenBidRequest(givenSingleImp(bidderToGdpr),
                builder -> builder.ext(ExtRequest.of(ExtRequestPrebid.builder()
                        .auctiontimestamp(1000L)
                        .data(ExtRequestPrebidData.of(singletonList("someBidder"))).build()))
                        .site(Site.builder()
                                .keywords("keyword")
                                .search("search")
                                .ext(ExtSite.of(0, dataNode))
                                .content(content)
                                .build()));

        // when
        exchangeService.holdAuction(givenRequestContext(bidRequest));

        // then
        final ArgumentCaptor<BidRequest> bidRequestCaptor = ArgumentCaptor.forClass(BidRequest.class);
        verify(httpBidderRequester, times(2)).requestBids(any(), bidRequestCaptor.capture(), any(), anyBoolean());
        final List<BidRequest> capturedBidRequests = bidRequestCaptor.getAllValues();

        assertThat(capturedBidRequests)
                .extracting(BidRequest::getSite)
                .extracting(Site::getKeywords, Site::getSearch, Site::getExt, Site::getContent)
                .containsOnly(
                        tuple(
                                "keyword",
                                "search",
                                ExtSite.of(0, dataNode),
                                content),
                        tuple(
                                "keyword",
                                "search",
                                ExtSite.of(0, null),
                                Content.builder()
                                        .album("album")
                                        .build()));
    }

    @Test
    public void shouldNoMaskPassAppExtAndKeywordsWhenDataBiddersListIsNull() {
        // given
        final Bidder<?> bidder = mock(Bidder.class);
        givenBidder("someBidder", bidder, givenEmptySeatBid());
        givenBidder("missingBidder", bidder, givenEmptySeatBid());

        final ObjectNode dataNode = mapper.createObjectNode().put("data", "value");
        final Map<String, Integer> bidderToGdpr = doubleMap("someBidder", 1, "missingBidder", 0);

        final BidRequest bidRequest = givenBidRequest(givenSingleImp(bidderToGdpr),
                builder -> builder.ext(ExtRequest.of(ExtRequestPrebid.builder()
                        .data(ExtRequestPrebidData.of(null)).build()))
                        .app(App.builder()
                                .keywords("keyword")
                                .ext(ExtApp.of(null, dataNode))
                                .build()));

        // when
        exchangeService.holdAuction(givenRequestContext(bidRequest));

        // then
        final ArgumentCaptor<BidRequest> bidRequestCaptor = ArgumentCaptor.forClass(BidRequest.class);
        verify(httpBidderRequester, times(2)).requestBids(any(), bidRequestCaptor.capture(), any(), anyBoolean());
        final List<BidRequest> capturedBidRequests = bidRequestCaptor.getAllValues();

        assertThat(capturedBidRequests)
                .extracting(BidRequest::getApp)
                .extracting(App::getExt, App::getKeywords)
                .containsOnly(
                        tuple(ExtApp.of(null, dataNode), "keyword"),
                        tuple(ExtApp.of(null, dataNode), "keyword"));
    }

    @Test
    public void shouldPassAppExtDataOnlyForAllowedBidder() {
        // given
        final Bidder<?> bidder = mock(Bidder.class);
        givenBidder("someBidder", bidder, givenEmptySeatBid());
        givenBidder("missingBidder", bidder, givenEmptySeatBid());

        final ObjectNode dataNode = mapper.createObjectNode().put("data", "value");
        final Map<String, Integer> bidderToGdpr = doubleMap("someBidder", 1, "missingBidder", 0);
        final Content content = Content.builder()
                .data(singletonList(Data.builder().build()))
                .album("album")
                .build();

        final BidRequest bidRequest = givenBidRequest(givenSingleImp(bidderToGdpr),
                builder -> builder
                        .ext(ExtRequest.of(ExtRequestPrebid.builder()
                                .data(ExtRequestPrebidData.of(singletonList("someBidder")))
                                .auctiontimestamp(1000L)
                                .build()))
                        .app(App.builder()
                                .keywords("keyword")
                                .ext(ExtApp.of(null, dataNode))
                                .content(content)
                                .build()));

        // when
        exchangeService.holdAuction(givenRequestContext(bidRequest));

        // then
        final ArgumentCaptor<BidRequest> bidRequestCaptor = ArgumentCaptor.forClass(BidRequest.class);
        verify(httpBidderRequester, times(2)).requestBids(any(), bidRequestCaptor.capture(), any(), anyBoolean());
        final List<BidRequest> capturedBidRequests = bidRequestCaptor.getAllValues();

        assertThat(capturedBidRequests)
                .extracting(BidRequest::getApp)
                .extracting(App::getExt, App::getKeywords, App::getContent)
                .containsOnly(
                        tuple(ExtApp.of(null, dataNode), "keyword", content),
                        tuple(null, "keyword", Content.builder().album("album").build()));
    }

    @Test
    public void shouldRejectRequestWhenAppAndSiteAppearsTogetherAfterFpdMerge() {
        // given
        final Bidder<?> bidder = mock(Bidder.class);
        givenBidder("someBidder", bidder, givenEmptySeatBid());
        final ObjectNode bidderConfigApp = mapper.valueToTree(App.builder().id("appFromConfig").build());
        final ExtBidderConfig extBidderConfig = ExtBidderConfig.of(
                null, ExtBidderConfigOrtb.of(null, bidderConfigApp, null));
        final ExtRequestPrebidBidderConfig extRequestPrebidBidderConfig = ExtRequestPrebidBidderConfig.of(
                singletonList("someBidder"), extBidderConfig);
        final Site requestSite = Site.builder().id("erased").domain("domain").build();
        final ExtRequest extRequest = ExtRequest.of(
                ExtRequestPrebid.builder()
                        .bidderconfig(singletonList(extRequestPrebidBidderConfig))
                        .build());
        final BidRequest bidRequest = givenBidRequest(givenSingleImp(singletonMap("someBidder", 1)),
                builder -> builder.site(requestSite).ext(extRequest));

        // when
        exchangeService.holdAuction(givenRequestContext(bidRequest));

        // then
        verifyZeroInteractions(httpBidderRequester);
    }

    @Test
    public void shouldUseConcreteOverGeneralSiteWithExtPrebidBidderConfig() {
        // given
        final Bidder<?> bidder = mock(Bidder.class);
        givenBidder("someBidder", bidder, givenEmptySeatBid());

        final ObjectNode siteWithPage = mapper.valueToTree(Site.builder().page("testPage").build());
        final ExtBidderConfig extBidderConfig = ExtBidderConfig.of(
                null, ExtBidderConfigOrtb.of(siteWithPage, null, null));
        final ExtRequestPrebidBidderConfig concreteFpdConfig = ExtRequestPrebidBidderConfig.of(
                singletonList("someBidder"), extBidderConfig);
        final ObjectNode siteWithDomain = mapper.valueToTree(Site.builder().domain("notUsed").build());
        final ExtBidderConfig allExtBidderConfig = ExtBidderConfig.of(
                null, ExtBidderConfigOrtb.of(siteWithDomain, null, null));
        final ExtRequestPrebidBidderConfig allFpdConfig = ExtRequestPrebidBidderConfig.of(singletonList("*"),
                allExtBidderConfig);

        final Site requestSite = Site.builder().id("siteId").page("erased").keywords("keyword").build();
        final ExtRequestPrebid extRequestPrebid = ExtRequestPrebid.builder()
                .bidderconfig(asList(allFpdConfig, concreteFpdConfig))
                .build();
        final BidRequest bidRequest = givenBidRequest(givenSingleImp(singletonMap("someBidder", 1)),
                builder -> builder.site(requestSite).ext(ExtRequest.of(extRequestPrebid)));

        final Site mergedSite = Site.builder()
                .id("siteId")
                .page("testPage")
                .keywords("keyword")
                .build();

        given(fpdResolver.resolveSite(any(), any())).willReturn(mergedSite);

        // when
        exchangeService.holdAuction(givenRequestContext(bidRequest));

        // then
        final ArgumentCaptor<BidRequest> bidRequestCaptor = ArgumentCaptor.forClass(BidRequest.class);
        verify(httpBidderRequester).requestBids(any(), bidRequestCaptor.capture(), any(), anyBoolean());
        final List<BidRequest> capturedBidRequests = bidRequestCaptor.getAllValues();

        assertThat(capturedBidRequests)
                .extracting(BidRequest::getSite)
                .containsOnly(mergedSite);
    }

    @Test
    public void shouldUseConcreteOverGeneralAppWithExtPrebidBidderConfig() {
        // given
        final Bidder<?> bidder = mock(Bidder.class);
        givenBidder("someBidder", bidder, givenEmptySeatBid());

        final Publisher publisherWithId = Publisher.builder().id("testId").build();
        final ObjectNode appWithPublisherId = mapper.valueToTree(App.builder().publisher(publisherWithId).build());
        final ExtBidderConfig extBidderConfig = ExtBidderConfig.of(
                null, ExtBidderConfigOrtb.of(null, appWithPublisherId, null));
        final ExtRequestPrebidBidderConfig concreteFpdConfig = ExtRequestPrebidBidderConfig.of(
                singletonList("someBidder"), extBidderConfig);

        final Publisher publisherWithIdAndDomain = Publisher.builder().id("notUsed").domain("notUsed").build();
        final ObjectNode appWithUpdatedPublisher = mapper.valueToTree(
                App.builder().publisher(publisherWithIdAndDomain).build());
        final ExtBidderConfig allExtBidderConfig = ExtBidderConfig.of(
                null, ExtBidderConfigOrtb.of(null, appWithUpdatedPublisher, null));
        final ExtRequestPrebidBidderConfig allFpdConfig = ExtRequestPrebidBidderConfig.of(singletonList("*"),
                allExtBidderConfig);

        final App requestApp = App.builder().publisher(Publisher.builder().build()).build();

        final ExtRequestPrebid extRequestPrebid = ExtRequestPrebid.builder()
                .bidderconfig(asList(allFpdConfig, concreteFpdConfig))
                .build();
        final BidRequest bidRequest = givenBidRequest(givenSingleImp(singletonMap("someBidder", 1)),
                builder -> builder.app(requestApp).ext(ExtRequest.of(extRequestPrebid)));
        final App mergedApp = App.builder()
                .publisher(Publisher.builder().id("testId").build())
                .build();

        given(fpdResolver.resolveApp(any(), any())).willReturn(mergedApp);

        // when
        exchangeService.holdAuction(givenRequestContext(bidRequest));

        // then
        final ArgumentCaptor<BidRequest> bidRequestCaptor = ArgumentCaptor.forClass(BidRequest.class);
        verify(httpBidderRequester).requestBids(any(), bidRequestCaptor.capture(), any(), anyBoolean());
        final List<BidRequest> capturedBidRequests = bidRequestCaptor.getAllValues();

        assertThat(capturedBidRequests)
                .extracting(BidRequest::getApp)
                .containsOnly(mergedApp);
    }

    @Test
    public void shouldUseConcreteOverGeneralUserWithExtPrebidBidderConfig() {
        // given
        final Bidder<?> bidder = mock(Bidder.class);
        givenBidder("someBidder", bidder, givenEmptySeatBid());
        final ObjectNode bidderConfigUser = mapper.valueToTree(User.builder().id("userFromConfig").build());
        final ExtBidderConfig extBidderConfig = ExtBidderConfig.of(
                null, ExtBidderConfigOrtb.of(null, null, bidderConfigUser));
        final ExtRequestPrebidBidderConfig concreteFpdConfig = ExtRequestPrebidBidderConfig.of(
                singletonList("someBidder"), extBidderConfig);

        final ObjectNode emptyUser = mapper.valueToTree(User.builder().build());
        final ExtBidderConfig allExtBidderConfig = ExtBidderConfig.of(
                null, ExtBidderConfigOrtb.of(null, null, emptyUser));
        final ExtRequestPrebidBidderConfig allFpdConfig = ExtRequestPrebidBidderConfig.of(singletonList("*"),
                allExtBidderConfig);
        final User requestUser = User.builder().id("erased").buyeruid("testBuyerId").build();

        final ExtRequestPrebid extRequestPrebid = ExtRequestPrebid.builder()
                .bidderconfig(asList(allFpdConfig, concreteFpdConfig))
                .build();
        final BidRequest bidRequest = givenBidRequest(givenSingleImp(singletonMap("someBidder", 1)),
                builder -> builder.user(requestUser).ext(ExtRequest.of(extRequestPrebid)));

        final User mergedUser = User.builder().id("userFromConfig").buyeruid("testBuyerId").build();

        given(fpdResolver.resolveUser(any(), any())).willReturn(mergedUser);

        // when
        exchangeService.holdAuction(givenRequestContext(bidRequest));

        // then
        final ArgumentCaptor<BidRequest> bidRequestCaptor = ArgumentCaptor.forClass(BidRequest.class);
        verify(httpBidderRequester).requestBids(any(), bidRequestCaptor.capture(), any(), anyBoolean());
        final List<BidRequest> capturedBidRequests = bidRequestCaptor.getAllValues();

        assertThat(capturedBidRequests)
                .extracting(BidRequest::getUser)
                .containsOnly(mergedUser);
    }

    @Test
    public void shouldAddBuyeridToUserFromRequest() {
        // given
        givenBidder(givenEmptySeatBid());
        given(uidsCookie.uidFrom(eq("cookieFamily"))).willReturn("buyerid");

        final BidRequest bidRequest = givenBidRequest(givenSingleImp(singletonMap("someBidder", 1)),
                builder -> builder.user(User.builder().id("userId").build()));

        // when
        exchangeService.holdAuction(givenRequestContext(bidRequest));

        // then
        final User capturedUser = captureBidRequest().getUser();
        assertThat(capturedUser).isEqualTo(User.builder().id("userId").buyeruid("buyerid").build());
    }

    @Test
    public void shouldCreateUserIfMissingInRequestAndBuyeridPresentInCookie() {
        // given
        givenBidder(givenEmptySeatBid());

        given(uidsCookie.uidFrom(eq("cookieFamily"))).willReturn("buyerid");

        final BidRequest bidRequest = givenBidRequest(givenSingleImp(singletonMap("someBidder", 1)));

        // when
        exchangeService.holdAuction(givenRequestContext(bidRequest));

        // then
        final User capturedUser = captureBidRequest().getUser();
        assertThat(capturedUser).isEqualTo(User.builder().buyeruid("buyerid").build());
    }

    @Test
    public void shouldPassGlobalTimeoutToConnectorUnchangedIfCachingIsNotRequested() {
        // given
        givenBidder(givenEmptySeatBid());

        final BidRequest bidRequest = givenBidRequest(givenSingleImp(singletonMap("someBidder", 1)));

        // when
        exchangeService.holdAuction(givenRequestContext(bidRequest));

        // then
        verify(httpBidderRequester).requestBids(any(), any(), same(timeout), anyBoolean());
    }

    @Test
    public void shouldPassReducedGlobalTimeoutToConnectorAndOriginalToBidResponseCreator() {
        // given
        exchangeService = new ExchangeService(
                100,
                bidderCatalog,
                storedResponseProcessor,
                privacyEnforcementService,
                fpdResolver,
                schainResolver,
                httpBidderRequester,
                responseBidValidator,
                currencyService,
                bidResponseCreator,
                bidResponsePostProcessor,
                metrics,
                clock,
                jacksonMapper);

        final Bid bid = Bid.builder().id("bidId1").impid("impId1").price(BigDecimal.valueOf(5.67)).build();
        givenBidder(givenSeatBid(singletonList(givenBid(bid))));

        final BidRequest bidRequest = givenBidRequest(singletonList(
                // imp ids are not really used for matching, included them here for clarity
                givenImp(singletonMap("bidder1", 1), builder -> builder.id("impId1"))),
                builder -> builder.ext(ExtRequest.of(ExtRequestPrebid.builder()
                        .targeting(givenTargeting(true))
                        .cache(ExtRequestPrebidCache.of(ExtRequestPrebidCacheBids.of(null, null), null, null))
                        .auctiontimestamp(1000L)
                        .build())));

        // when
        exchangeService.holdAuction(givenRequestContext(bidRequest)).result();

        // then
        final ArgumentCaptor<Timeout> timeoutCaptor = ArgumentCaptor.forClass(Timeout.class);
        verify(httpBidderRequester).requestBids(any(), any(), timeoutCaptor.capture(), anyBoolean());
        assertThat(timeoutCaptor.getValue().remaining()).isEqualTo(400L);
        verify(bidResponseCreator).create(anyList(), any(), any(), anyBoolean());
    }

    @Test
    public void shouldReturnBidsWithUpdatedPriceCurrencyConversion() {
        // given
        final Bidder<?> bidder = mock(Bidder.class);
        givenBidder("bidder", bidder, givenSeatBid(singletonList(
                givenBid(Bid.builder().price(BigDecimal.valueOf(2.0)).build()))));

        final BidRequest bidRequest = givenBidRequest(singletonList(givenImp(singletonMap("bidder", 2), identity())),
                identity());

        final BigDecimal updatedPrice = BigDecimal.valueOf(5.0);
        given(currencyService.convertCurrency(any(), any(), any(), any())).willReturn(updatedPrice);

        givenBidResponseCreator(singletonList(Bid.builder().price(updatedPrice).build()));

        // when
        final BidResponse bidResponse = exchangeService.holdAuction(givenRequestContext(bidRequest)).result();

        // then
        assertThat(bidResponse.getSeatbid())
                .flatExtracting(SeatBid::getBid)
                .extracting(Bid::getPrice).containsExactly(updatedPrice);
    }

    @Test
    public void shouldReturnSameBidPriceIfNoChangesAppliedToBidPrice() {
        // given
        final Bidder<?> bidder = mock(Bidder.class);
        givenBidder("bidder", bidder, givenSeatBid(singletonList(
                givenBid(Bid.builder().price(BigDecimal.ONE).build()))));

        final BidRequest bidRequest = givenBidRequest(singletonList(givenImp(singletonMap("bidder", 2), identity())),
                identity());

        // returns the same price as in argument
        given(currencyService.convertCurrency(any(), any(), any(), any()))
                .willAnswer(invocationOnMock -> invocationOnMock.getArgument(0));

        // when
        final BidResponse bidResponse = exchangeService.holdAuction(givenRequestContext(bidRequest)).result();

        // then
        assertThat(bidResponse.getSeatbid())
                .flatExtracting(SeatBid::getBid)
                .extracting(Bid::getPrice).containsExactly(BigDecimal.ONE);
    }

    @SuppressWarnings("unchecked")
    @Test
    public void shouldDropBidIfPrebidExceptionWasThrownDuringCurrencyConversion() {
        // given
        final Bidder<?> bidder = mock(Bidder.class);
        givenBidder("bidder", bidder, givenSeatBid(singletonList(
                givenBid(Bid.builder().price(BigDecimal.valueOf(2.0)).build(), "CUR"))));

        final BidRequest bidRequest = givenBidRequest(singletonList(givenImp(singletonMap("bidder", 2), identity())),
                identity());

        given(currencyService.convertCurrency(any(), any(), any(), any()))
                .willThrow(new PreBidException("Unable to convert bid currency CUR to desired ad server currency USD"));

        // when
        exchangeService.holdAuction(givenRequestContext(bidRequest)).result();

        // then
        final ArgumentCaptor<List<BidderResponse>> argumentCaptor = ArgumentCaptor.forClass(List.class);
        verify(bidResponseCreator).create(argumentCaptor.capture(), any(), any(), anyBoolean());

        assertThat(argumentCaptor.getValue()).hasSize(1);

        final BidderError expectedError =
                BidderError.generic("Unable to convert bid currency CUR to desired ad server currency USD");
        final BidderSeatBid firstSeatBid = argumentCaptor.getValue().get(0).getSeatBid();
        assertThat(firstSeatBid.getBids()).isEmpty();
        assertThat(firstSeatBid.getErrors()).containsOnly(expectedError);
    }

    @SuppressWarnings("unchecked")
    @Test
    public void shouldUpdateBidPriceWithCurrencyConversionAndPriceAdjustmentFactor() {
        // given
        final Bidder<?> bidder = mock(Bidder.class);
        givenBidder("bidder", bidder, givenSeatBid(singletonList(
                givenBid(Bid.builder().price(BigDecimal.valueOf(2.0)).build()))));

        final BidRequest bidRequest = givenBidRequest(singletonList(givenImp(singletonMap("bidder", 2), identity())),
                builder -> builder.ext(ExtRequest.of(ExtRequestPrebid.builder()
                        .aliases(emptyMap())
                        .bidadjustmentfactors(singletonMap("bidder", BigDecimal.valueOf(10)))
                        .auctiontimestamp(1000L)
                        .build())));

        given(currencyService.convertCurrency(any(), any(), any(), any()))
                .willReturn(BigDecimal.valueOf(10));

        // when
        exchangeService.holdAuction(givenRequestContext(bidRequest)).result();

        // then
        final ArgumentCaptor<List<BidderResponse>> argumentCaptor = ArgumentCaptor.forClass(List.class);
        verify(bidResponseCreator).create(argumentCaptor.capture(), any(), any(), anyBoolean());

        assertThat(argumentCaptor.getValue()).hasSize(1);

        final BigDecimal updatedPrice = BigDecimal.valueOf(100);
        final BidderSeatBid firstSeatBid = argumentCaptor.getValue().get(0).getSeatBid();
        assertThat(firstSeatBid.getBids())
                .extracting(BidderBid::getBid)
                .flatExtracting(Bid::getPrice)
                .containsOnly(updatedPrice);
        assertThat(firstSeatBid.getErrors()).isEmpty();
    }

    @SuppressWarnings("unchecked")
    @Test
    public void shouldUpdatePriceForOneBidAndDropAnotherIfPrebidExceptionHappensForSecondBid() {
        // given
        final BigDecimal firstBidderPrice = BigDecimal.valueOf(2.0);
        final BigDecimal secondBidderPrice = BigDecimal.valueOf(3.0);
        givenBidder("bidder", mock(Bidder.class), givenSeatBid(asList(
                givenBid(Bid.builder().price(firstBidderPrice).build(), "CUR1"),
                givenBid(Bid.builder().price(secondBidderPrice).build(), "CUR2"))));

        final BidRequest bidRequest = givenBidRequest(singletonList(givenImp(singletonMap("bidder", 2), identity())),
                identity());

        final BigDecimal updatedPrice = BigDecimal.valueOf(10.0);
        given(currencyService.convertCurrency(any(), any(), any(), any())).willReturn(updatedPrice)
                .willThrow(
                        new PreBidException("Unable to convert bid currency CUR2 to desired ad server currency USD"));

        // when
        exchangeService.holdAuction(givenRequestContext(bidRequest)).result();

        // then
        final ArgumentCaptor<List<BidderResponse>> argumentCaptor = ArgumentCaptor.forClass(List.class);
        verify(bidResponseCreator).create(argumentCaptor.capture(), any(), any(), anyBoolean());
        verify(currencyService).convertCurrency(eq(firstBidderPrice), eq(bidRequest), any(), eq("CUR1"));
        verify(currencyService).convertCurrency(eq(secondBidderPrice), eq(bidRequest), any(), eq("CUR2"));

        assertThat(argumentCaptor.getValue()).hasSize(1);

        final Bid expectedBid = Bid.builder().price(updatedPrice).build();
        final BidderBid expectedBidderBid = BidderBid.of(expectedBid, banner, "CUR1");
        final BidderError expectedError =
                BidderError.generic("Unable to convert bid currency CUR2 to desired ad server currency USD");

        final BidderSeatBid firstSeatBid = argumentCaptor.getValue().get(0).getSeatBid();
        assertThat(firstSeatBid.getBids()).containsOnly(expectedBidderBid);
        assertThat(firstSeatBid.getErrors()).containsOnly(expectedError);
    }

    @SuppressWarnings("unchecked")
    @Test
    public void shouldRespondWithOneBidAndErrorWhenBidResponseContainsOneUnsupportedCurrency() {
        // given
        final BigDecimal firstBidderPrice = BigDecimal.valueOf(2.0);
        final BigDecimal secondBidderPrice = BigDecimal.valueOf(10.0);
        givenBidder("bidder1", mock(Bidder.class), givenSeatBid(singletonList(
                givenBid(Bid.builder().price(firstBidderPrice).build(), "USD"))));
        givenBidder("bidder2", mock(Bidder.class), givenSeatBid(singletonList(
                givenBid(Bid.builder().price(BigDecimal.valueOf(10.0)).build(), "CUR"))));

        final BidRequest bidRequest = BidRequest.builder().cur(singletonList("BAD"))
                .imp(singletonList(givenImp(doubleMap("bidder1", 2, "bidder2", 3),
                        identity()))).build();

        final BigDecimal updatedPrice = BigDecimal.valueOf(20);
        given(currencyService.convertCurrency(any(), any(), any(), any())).willReturn(updatedPrice);
        given(currencyService.convertCurrency(any(), any(), eq("BAD"), eq("CUR")))
                .willThrow(new PreBidException("Unable to convert bid currency CUR to desired ad server currency BAD"));

        // when
        exchangeService.holdAuction(givenRequestContext(bidRequest)).result();

        // then
        final ArgumentCaptor<List<BidderResponse>> argumentCaptor = ArgumentCaptor.forClass(List.class);
        verify(bidResponseCreator).create(argumentCaptor.capture(), any(), any(), anyBoolean());
        verify(currencyService).convertCurrency(eq(firstBidderPrice), eq(bidRequest), eq("BAD"), eq("USD"));
        verify(currencyService).convertCurrency(eq(secondBidderPrice), eq(bidRequest), eq("BAD"), eq("CUR"));

        assertThat(argumentCaptor.getValue()).hasSize(2);

        final Bid expectedBid = Bid.builder().price(updatedPrice).build();
        final BidderBid expectedBidderBid = BidderBid.of(expectedBid, banner, "USD");
        assertThat(argumentCaptor.getValue())
                .extracting(BidderResponse::getSeatBid)
                .flatExtracting(BidderSeatBid::getBids)
                .containsOnly(expectedBidderBid);

        final BidderError expectedError =
                BidderError.generic("Unable to convert bid currency CUR to desired ad server currency BAD");
        assertThat(argumentCaptor.getValue())
                .extracting(BidderResponse::getSeatBid)
                .flatExtracting(BidderSeatBid::getErrors)
                .containsOnly(expectedError);
    }

    @SuppressWarnings("unchecked")
    @Test
    public void shouldUpdateBidPriceWithCurrencyConversionAndAddErrorAboutMultipleCurrency() {
        // given
        final BigDecimal bidderPrice = BigDecimal.valueOf(2.0);
        givenBidder("bidder", mock(Bidder.class), givenSeatBid(singletonList(
                givenBid(Bid.builder().price(bidderPrice).build(), "USD"))));

        final BidRequest bidRequest = givenBidRequest(
                singletonList(givenImp(singletonMap("bidder", 2), identity())),
                builder -> builder.cur(asList("CUR1", "CUR2", "CUR2")));

        final BigDecimal updatedPrice = BigDecimal.valueOf(10.0);
        given(currencyService.convertCurrency(any(), any(), any(), any())).willReturn(updatedPrice);

        // when
        exchangeService.holdAuction(givenRequestContext(bidRequest)).result();

        // then
        final ArgumentCaptor<List<BidderResponse>> argumentCaptor = ArgumentCaptor.forClass(List.class);
        verify(bidResponseCreator).create(argumentCaptor.capture(), any(), any(), anyBoolean());
        verify(currencyService).convertCurrency(eq(bidderPrice), eq(bidRequest), eq("CUR1"), eq("USD"));

        assertThat(argumentCaptor.getValue()).hasSize(1);

        final BidderError expectedError = BidderError.badInput("Cur parameter contains more than one currency."
                + " CUR1 will be used");
        final BidderSeatBid firstSeatBid = argumentCaptor.getValue().get(0).getSeatBid();
        assertThat(firstSeatBid.getBids())
                .extracting(BidderBid::getBid)
                .flatExtracting(Bid::getPrice)
                .containsOnly(updatedPrice);
        assertThat(firstSeatBid.getErrors()).containsOnly(expectedError);
    }

    @SuppressWarnings("unchecked")
    @Test
    public void shouldUpdateBidPriceWithCurrencyConversionForMultipleBid() {
        // given
        final BigDecimal bidder1Price = BigDecimal.valueOf(1.5);
        final BigDecimal bidder2Price = BigDecimal.valueOf(2);
        final BigDecimal bidder3Price = BigDecimal.valueOf(3);
        givenBidder("bidder1", mock(Bidder.class), givenSeatBid(singletonList(
                givenBid(Bid.builder().price(bidder1Price).build(), "EUR"))));
        givenBidder("bidder2", mock(Bidder.class), givenSeatBid(singletonList(
                givenBid(Bid.builder().price(bidder2Price).build(), "GBP"))));
        givenBidder("bidder3", mock(Bidder.class), givenSeatBid(singletonList(
                givenBid(Bid.builder().price(bidder3Price).build(), "USD"))));

        final Map<String, Integer> impBidders = new HashMap<>();
        impBidders.put("bidder1", 1);
        impBidders.put("bidder2", 2);
        impBidders.put("bidder3", 3);
        final BidRequest bidRequest = givenBidRequest(
                singletonList(givenImp(impBidders, identity())), builder -> builder.cur(singletonList("USD")));

        final BigDecimal updatedPrice = BigDecimal.valueOf(10.0);
        given(currencyService.convertCurrency(any(), any(), any(), any())).willReturn(updatedPrice);
        given(currencyService.convertCurrency(any(), any(), any(), eq("USD"))).willReturn(bidder3Price);

        // when
        exchangeService.holdAuction(givenRequestContext(bidRequest)).result();

        // then
        final ArgumentCaptor<List<BidderResponse>> argumentCaptor = ArgumentCaptor.forClass(List.class);
        verify(bidResponseCreator).create(argumentCaptor.capture(), any(), any(), anyBoolean());
        verify(currencyService).convertCurrency(eq(bidder1Price), eq(bidRequest), eq("USD"), eq("EUR"));
        verify(currencyService).convertCurrency(eq(bidder2Price), eq(bidRequest), eq("USD"), eq("GBP"));
        verify(currencyService).convertCurrency(eq(bidder3Price), eq(bidRequest), eq("USD"), eq("USD"));
        verifyNoMoreInteractions(currencyService);

        assertThat(argumentCaptor.getValue())
                .hasSize(3)
                .extracting(BidderResponse::getSeatBid)
                .flatExtracting(BidderSeatBid::getBids)
                .extracting(BidderBid::getBid)
                .extracting(Bid::getPrice)
                .containsOnly(bidder3Price, updatedPrice, updatedPrice);
    }

    @Test
    public void shouldNotAddExtPrebidEventsWhenEventsServiceReturnsEmptyEventsService() {
        // given
        final BigDecimal price = BigDecimal.valueOf(2.0);
        givenBidder(BidderSeatBid.of(
                singletonList(BidderBid.of(
                        Bid.builder().id("bidId").price(price)
                                .ext(mapper.valueToTree(singletonMap("bidExt", 1))).build(), banner, null)),
                emptyList(),
                emptyList()));

        final BidRequest bidRequest = givenBidRequest(givenSingleImp(singletonMap("someBidder", 1)),
                bidRequestBuilder -> bidRequestBuilder.app(App.builder()
                        .publisher(Publisher.builder().id("1001").build()).build()));

        // when
        final BidResponse bidResponse = exchangeService.holdAuction(givenRequestContext(bidRequest)).result();

        // then
        assertThat(bidResponse.getSeatbid()).hasSize(1)
                .flatExtracting(SeatBid::getBid)
                .extracting(bid -> toExtPrebid(bid.getExt()).getPrebid().getEvents())
                .containsNull();
    }

    @Test
    public void shouldIncrementCommonMetrics() {
        // given
        given(httpBidderRequester.requestBids(any(), any(), any(), anyBoolean()))
                .willReturn(Future.succeededFuture(givenSeatBid(singletonList(
                        givenBid(Bid.builder().price(TEN).build())))));

        final BidRequest bidRequest = givenBidRequest(givenSingleImp(singletonMap("someAlias", 1)),
                builder -> builder
                        .site(Site.builder().publisher(Publisher.builder().id("accountId").build()).build())
                        .ext(ExtRequest.of(ExtRequestPrebid.builder()
                                .aliases(singletonMap("someAlias", "someBidder"))
                                .build())));

        // when
        exchangeService.holdAuction(givenRequestContext(bidRequest));

        // then
        verify(metrics).updateRequestBidderCardinalityMetric(1);
        verify(metrics).updateAccountRequestMetrics(eq("accountId"), eq(MetricName.openrtb2web));
        verify(metrics)
                .updateAdapterRequestTypeAndNoCookieMetrics(eq("someBidder"), eq(MetricName.openrtb2web), eq(true));
        verify(metrics).updateAdapterResponseTime(eq("someBidder"), eq("accountId"), anyInt());
        verify(metrics).updateAdapterRequestGotbidsMetrics(eq("someBidder"), eq("accountId"));
        verify(metrics).updateAdapterBidMetrics(eq("someBidder"), eq("accountId"), eq(10000L), eq(false), eq("banner"));
    }

    @Test
    public void shouldCallUpdateCookieMetricsWithExpectedValue() {
        // given
        final BidRequest bidRequest = givenBidRequest(givenSingleImp(singletonMap("someAlias", 1)),
                builder -> builder.app(App.builder().build()));

        given(bidderCatalog.nameByAlias("someAlias")).willReturn("someBidder");

        // when
        exchangeService.holdAuction(givenRequestContext(bidRequest));

        // then
        verify(metrics).updateAdapterRequestTypeAndNoCookieMetrics(
                eq("someBidder"), eq(MetricName.openrtb2web), eq(false));
    }

    @Test
    public void shouldUseEmptyStringIfPublisherIdIsEmpty() {
        // given
        given(httpBidderRequester.requestBids(any(), any(), any(), anyBoolean()))
                .willReturn(Future.succeededFuture(givenSeatBid(singletonList(
                        givenBid(Bid.builder().price(TEN).build())))));
        final BidRequest bidRequest = givenBidRequest(givenSingleImp(singletonMap("someBidder", 1)));
        final Account account = Account.builder().id("").build();

        // when
        exchangeService.holdAuction(givenRequestContext(bidRequest, account));

        // then
        verify(metrics).updateAccountRequestMetrics(eq(""), eq(MetricName.openrtb2web));
    }

    @Test
    public void shouldIncrementNoBidRequestsMetric() {
        // given
        given(httpBidderRequester.requestBids(any(), any(), any(), anyBoolean()))
                .willReturn(Future.succeededFuture(givenSeatBid(emptyList())));

        final BidRequest bidRequest = givenBidRequest(givenSingleImp(singletonMap("someBidder", 1)));

        // when
        exchangeService.holdAuction(givenRequestContext(bidRequest));

        // then
        verify(metrics).updateAdapterRequestNobidMetrics(eq("someBidder"), eq("accountId"));
    }

    @Test
    public void shouldIncrementGotBidsAndErrorMetricsIfBidderReturnsBidAndDifferentErrors() {
        // given
        given(httpBidderRequester.requestBids(any(), any(), any(), anyBoolean()))
                .willReturn(Future.succeededFuture(BidderSeatBid.of(
                        singletonList(givenBid(Bid.builder().price(TEN).build())),
                        emptyList(),
                        asList(
                                // two identical errors to verify corresponding metric is submitted only once
                                BidderError.badInput("rubicon error"),
                                BidderError.badInput("rubicon error"),
                                BidderError.badServerResponse("rubicon error"),
                                BidderError.failedToRequestBids("rubicon failed to request bids"),
                                BidderError.timeout("timeout error"),
                                BidderError.generic("timeout error")))));

        final BidRequest bidRequest = givenBidRequest(givenSingleImp(singletonMap("someBidder", 1)));

        // when
        exchangeService.holdAuction(givenRequestContext(bidRequest));

        // then
        verify(metrics).updateAdapterRequestGotbidsMetrics(eq("someBidder"), eq("accountId"));
        verify(metrics).updateAdapterRequestErrorMetric(eq("someBidder"), eq(MetricName.badinput));
        verify(metrics).updateAdapterRequestErrorMetric(eq("someBidder"), eq(MetricName.badserverresponse));
        verify(metrics).updateAdapterRequestErrorMetric(eq("someBidder"), eq(MetricName.failedtorequestbids));
        verify(metrics).updateAdapterRequestErrorMetric(eq("someBidder"), eq(MetricName.timeout));
        verify(metrics).updateAdapterRequestErrorMetric(eq("someBidder"), eq(MetricName.unknown_error));
    }

    @Test
    public void shouldPassResponseToPostProcessor() {
        // given
        final BidRequest bidRequest = givenBidRequest(emptyList());

        // when
        exchangeService.holdAuction(givenRequestContext(bidRequest));

        // then
        verify(bidResponsePostProcessor).postProcess(any(), same(uidsCookie), same(bidRequest), any(),
                eq(Account.builder().id("accountId").eventsEnabled(true).build()));
    }

    @Test
    public void shouldReturnBidsWithAdjustedPricesWhenAdjustmentFactorPresent() {
        // given
        final Bidder<?> bidder = mock(Bidder.class);
        givenBidder("bidder", bidder, givenSeatBid(singletonList(
                givenBid(Bid.builder().price(BigDecimal.valueOf(2)).build()))));

        final BidRequest bidRequest = givenBidRequest(singletonList(givenImp(singletonMap("bidder", 2), identity())),
                builder -> builder.ext(ExtRequest.of(ExtRequestPrebid.builder()
                        .aliases(emptyMap())
                        .bidadjustmentfactors(singletonMap("bidder", BigDecimal.valueOf(2.468)))
                        .auctiontimestamp(1000L)
                        .build())));

        givenBidResponseCreator(singletonList(Bid.builder().price(BigDecimal.valueOf(4.936)).build()));

        // when
        final BidResponse bidResponse = exchangeService.holdAuction(givenRequestContext(bidRequest)).result();

        // then
        assertThat(bidResponse.getSeatbid())
                .flatExtracting(SeatBid::getBid)
                .extracting(Bid::getPrice)
                .containsExactly(BigDecimal.valueOf(4.936));
    }

    @Test
    public void shouldReturnBidsWithoutAdjustingPricesWhenAdjustmentFactorNotPresentForBidder() {
        // given
        final Bidder<?> bidder = mock(Bidder.class);

        givenBidder("bidder", bidder, givenSeatBid(singletonList(
                givenBid(Bid.builder().price(BigDecimal.ONE).build()))));

        final BidRequest bidRequest = givenBidRequest(singletonList(givenImp(singletonMap("bidder", 2), identity())),
                builder -> builder.ext(ExtRequest.of(ExtRequestPrebid.builder()
                        .aliases(emptyMap())
                        .auctiontimestamp(1000L)
                        .currency(ExtRequestCurrency.of(null, false))
                        .bidadjustmentfactors(singletonMap("some-other-bidder", BigDecimal.TEN))
                        .build())));

        // when
        final BidResponse bidResponse = exchangeService.holdAuction(givenRequestContext(bidRequest)).result();

        // then
        assertThat(bidResponse.getSeatbid())
                .flatExtracting(SeatBid::getBid)
                .extracting(Bid::getPrice)
                .containsExactly(BigDecimal.ONE);
    }

    private AuctionContext givenRequestContext(BidRequest bidRequest) {
        return givenRequestContext(bidRequest, Account.builder().id("accountId").eventsEnabled(true).build());
    }

    private AuctionContext givenRequestContext(BidRequest bidRequest, Account account) {
        return AuctionContext.builder()
                .uidsCookie(uidsCookie)
                .bidRequest(bidRequest)
                .account(account)
                .requestTypeMetric(MetricName.openrtb2web)
                .timeout(timeout)
                .build();
    }

    private BidRequest captureBidRequest() {
        final ArgumentCaptor<BidRequest> bidRequestCaptor = ArgumentCaptor.forClass(BidRequest.class);
        verify(httpBidderRequester).requestBids(any(), bidRequestCaptor.capture(), any(), anyBoolean());
        return bidRequestCaptor.getValue();
    }

    private static BidRequest givenBidRequest(
            List<Imp> imp, Function<BidRequestBuilder, BidRequestBuilder> bidRequestBuilderCustomizer) {
        return bidRequestBuilderCustomizer.apply(BidRequest.builder().cur(singletonList("USD")).imp(imp)).build();
    }

    private static BidRequest givenBidRequest(List<Imp> imp) {
        return givenBidRequest(imp, identity());
    }

    private static <T> Imp givenImp(T ext, Function<ImpBuilder, ImpBuilder> impBuilderCustomizer) {
        return impBuilderCustomizer.apply(Imp.builder()
                .ext(mapper.valueToTree(singletonMap(
                        "prebid", ext != null ? singletonMap("bidder", ext) : emptyMap()))))
                .build();
    }

    private static <T> List<Imp> givenSingleImp(T ext) {
        return singletonList(givenImp(ext, identity()));
    }

    private void givenBidder(BidderSeatBid response) {
        given(httpBidderRequester.requestBids(any(), any(), any(), anyBoolean()))
                .willReturn(Future.succeededFuture(response));
    }

    private void givenBidder(String bidderName, Bidder<?> bidder, BidderSeatBid response) {
        doReturn(bidder).when(bidderCatalog).bidderByName(eq(bidderName));
        given(httpBidderRequester.requestBids(same(bidder), any(), any(), anyBoolean()))
                .willReturn(Future.succeededFuture(response));
    }

    private static SeatBid givenSeatBid(List<Bid> bids,
                                        Function<SeatBid.SeatBidBuilder, SeatBid.SeatBidBuilder> seatBidCustomizer) {
        return seatBidCustomizer.apply(SeatBid.builder()
                .seat("someBidder")
                .bid(bids))
                .build();
    }

    private static BidderSeatBid givenSeatBid(List<BidderBid> bids) {
        return BidderSeatBid.of(bids, emptyList(), emptyList());
    }

    private static BidderSeatBid givenSingleSeatBid(BidderBid bid) {
        return givenSeatBid(singletonList(bid));
    }

    private static BidderSeatBid givenEmptySeatBid() {
        return givenSeatBid(emptyList());
    }

    private static BidderBid givenBid(Bid bid) {
        return BidderBid.of(bid, BidType.banner, null);
    }

    private static BidderBid givenBid(Bid bid, String cur) {
        return BidderBid.of(bid, BidType.banner, cur);
    }

    private static Bid givenBid(Function<Bid.BidBuilder, Bid.BidBuilder> bidBuilder) {
        return bidBuilder.apply(Bid.builder()
                .id("bidId")
                .price(BigDecimal.ONE)
                .ext(mapper.valueToTree(ExtPrebid.of(ExtBidPrebid.builder().build(), null))))
                .build();
    }

    private static <K, V> Map<K, V> doubleMap(K key1, V value1, K key2, V value2) {
        final Map<K, V> map = new HashMap<>();
        map.put(key1, value1);
        map.put(key2, value2);
        return map;
    }

    private static ExtPrebid<ExtBidPrebid, ?> toExtPrebid(ObjectNode ext) {
        try {
            return mapper.readValue(mapper.treeAsTokens(ext), new TypeReference<ExtPrebid<ExtBidPrebid, ?>>() {
            });
        } catch (IOException e) {
            return rethrow(e);
        }
    }

    private static ExtRequestTargeting givenTargeting(boolean includebidderkeys) {
        return ExtRequestTargeting.builder().pricegranularity(mapper.valueToTree(
                ExtPriceGranularity.of(2, singletonList(ExtGranularityRange.of(BigDecimal.valueOf(5),
                        BigDecimal.valueOf(0.5))))))
                .includewinners(true)
                .includebidderkeys(includebidderkeys)
                .build();
    }

    private void givenBidResponseCreator(List<Bid> bids) {
        given(bidResponseCreator.create(anyList(), any(), any(), anyBoolean()))
                .willReturn(Future.succeededFuture(givenBidResponseWithBids(bids)));
    }

    private void givenBidResponseCreator(Map<String, List<ExtBidderError>> errors) {
        given(bidResponseCreator.create(anyList(), any(), any(), anyBoolean()))
                .willReturn(Future.succeededFuture(givenBidResponseWithError(errors)));
    }

    private static BidResponse givenBidResponseWithBids(List<Bid> bids) {
        return BidResponse.builder()
                .cur("USD")
                .seatbid(singletonList(givenSeatBid(bids, identity())))
                .build();
    }

    private static BidResponse givenBidResponseWithError(Map<String, List<ExtBidderError>> errors) {
        return BidResponse.builder()
                .seatbid(emptyList())
                .ext(mapper.valueToTree(ExtBidResponse.of(null, errors, null, null, null, null)))
                .build();
    }
}<|MERGE_RESOLUTION|>--- conflicted
+++ resolved
@@ -1333,7 +1333,6 @@
     }
 
     @Test
-<<<<<<< HEAD
     public void shouldRemoveBidderParametersWithBiddersOtherThanBidderRequestBidder() {
         // given
         final ObjectNode requestBidderParams = mapper.createObjectNode()
@@ -1359,10 +1358,7 @@
     }
 
     @Test
-    public void shouldPassUserExtDataOnlyForAllowedBidder() {
-=======
     public void shouldPassUserDataAndExtDataOnlyForAllowedBidder() {
->>>>>>> 6ab41847
         // given
         final Bidder<?> bidder = mock(Bidder.class);
         givenBidder("someBidder", bidder, givenEmptySeatBid());
