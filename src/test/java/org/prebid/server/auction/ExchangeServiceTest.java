--- conflicted
+++ resolved
@@ -185,15 +185,7 @@
         given(currencyService.convertCurrency(any(), any(), any(), any()))
                 .willAnswer(invocationOnMock -> invocationOnMock.getArgument(0));
 
-<<<<<<< HEAD
-        given(gdprService.isGdprEnforced(any(), any(), any(), any())).willReturn(Future.succeededFuture(true));
-        given(gdprService.resultByVendor(any(), any(), any(), any(), any()))
-                .willReturn(Future.succeededFuture(GdprResponse.of(true, singletonMap(1, true), null)));
-
         given(eventsService.isEventsEnabled(any())).willReturn(false);
-=======
-        given(eventsService.isEventsEnabled(any(), any())).willReturn(Future.succeededFuture(false));
->>>>>>> f7ecf305
         given(storedResponseProcessor.getStoredResponseResult(any(), any(), any()))
                 .willAnswer(inv -> Future.succeededFuture(StoredResponseResult.of(inv.getArgument(0), emptyList())));
         given(storedResponseProcessor.mergeWithBidderResponses(any(), any(), any())).willAnswer(inv -> inv.getArgument(0));
