package org.prebid.server.auction;

import com.fasterxml.jackson.databind.JsonNode;
import com.fasterxml.jackson.databind.node.ObjectNode;
import com.fasterxml.jackson.databind.node.TextNode;
import com.iab.openrtb.request.App;
import com.iab.openrtb.request.Banner;
import com.iab.openrtb.request.BidRequest;
import com.iab.openrtb.request.BidRequest.BidRequestBuilder;
import com.iab.openrtb.request.Content;
import com.iab.openrtb.request.Data;
import com.iab.openrtb.request.Device;
import com.iab.openrtb.request.Format;
import com.iab.openrtb.request.Geo;
import com.iab.openrtb.request.Imp;
import com.iab.openrtb.request.Imp.ImpBuilder;
import com.iab.openrtb.request.Publisher;
import com.iab.openrtb.request.Regs;
import com.iab.openrtb.request.Site;
import com.iab.openrtb.request.User;
import com.iab.openrtb.request.Video;
import com.iab.openrtb.response.Bid;
import com.iab.openrtb.response.BidResponse;
import com.iab.openrtb.response.SeatBid;
import io.vertx.core.Future;
import org.apache.commons.collections4.MapUtils;
import org.junit.Before;
import org.junit.Rule;
import org.junit.Test;
import org.mockito.ArgumentCaptor;
import org.mockito.Mock;
import org.mockito.Spy;
import org.mockito.junit.MockitoJUnit;
import org.mockito.junit.MockitoRule;
import org.prebid.server.VertxTest;
import org.prebid.server.auction.model.AuctionContext;
import org.prebid.server.auction.model.BidRequestCacheInfo;
import org.prebid.server.auction.model.BidderPrivacyResult;
import org.prebid.server.auction.model.BidderRequest;
import org.prebid.server.auction.model.BidderResponse;
import org.prebid.server.auction.model.DebugContext;
import org.prebid.server.auction.model.MultiBidConfig;
import org.prebid.server.auction.model.StoredResponseResult;
import org.prebid.server.bidder.Bidder;
import org.prebid.server.bidder.BidderCatalog;
import org.prebid.server.bidder.HttpBidderRequester;
import org.prebid.server.bidder.Usersyncer;
import org.prebid.server.bidder.model.BidderBid;
import org.prebid.server.bidder.model.BidderError;
import org.prebid.server.bidder.model.BidderSeatBid;
import org.prebid.server.cookie.UidsCookie;
import org.prebid.server.currency.CurrencyConversionService;
import org.prebid.server.exception.InvalidRequestException;
import org.prebid.server.exception.PreBidException;
import org.prebid.server.execution.Timeout;
import org.prebid.server.execution.TimeoutFactory;
import org.prebid.server.hooks.execution.HookStageExecutor;
import org.prebid.server.hooks.execution.model.ExecutionAction;
import org.prebid.server.hooks.execution.model.ExecutionStatus;
import org.prebid.server.hooks.execution.model.GroupExecutionOutcome;
import org.prebid.server.hooks.execution.model.HookExecutionContext;
import org.prebid.server.hooks.execution.model.HookExecutionOutcome;
import org.prebid.server.hooks.execution.model.HookId;
import org.prebid.server.hooks.execution.model.HookStageExecutionResult;
import org.prebid.server.hooks.execution.model.Stage;
import org.prebid.server.hooks.execution.model.StageExecutionOutcome;
import org.prebid.server.hooks.execution.v1.auction.AuctionResponsePayloadImpl;
import org.prebid.server.hooks.execution.v1.bidder.BidderRequestPayloadImpl;
import org.prebid.server.hooks.execution.v1.bidder.BidderResponsePayloadImpl;
import org.prebid.server.hooks.v1.analytics.ActivityImpl;
import org.prebid.server.hooks.v1.analytics.AppliedToImpl;
import org.prebid.server.hooks.v1.analytics.ResultImpl;
import org.prebid.server.hooks.v1.analytics.TagsImpl;
import org.prebid.server.metric.MetricName;
import org.prebid.server.metric.Metrics;
import org.prebid.server.model.CaseInsensitiveMultiMap;
import org.prebid.server.model.Endpoint;
import org.prebid.server.model.HttpRequestContext;
import org.prebid.server.proto.openrtb.ext.ExtPrebid;
import org.prebid.server.proto.openrtb.ext.request.BidAdjustmentMediaType;
import org.prebid.server.proto.openrtb.ext.request.ExtApp;
import org.prebid.server.proto.openrtb.ext.request.ExtBidderConfig;
import org.prebid.server.proto.openrtb.ext.request.ExtBidderConfigOrtb;
import org.prebid.server.proto.openrtb.ext.request.ExtGranularityRange;
import org.prebid.server.proto.openrtb.ext.request.ExtPriceGranularity;
import org.prebid.server.proto.openrtb.ext.request.ExtRegs;
import org.prebid.server.proto.openrtb.ext.request.ExtRequest;
import org.prebid.server.proto.openrtb.ext.request.ExtRequestBidadjustmentfactors;
import org.prebid.server.proto.openrtb.ext.request.ExtRequestCurrency;
import org.prebid.server.proto.openrtb.ext.request.ExtRequestPrebid;
import org.prebid.server.proto.openrtb.ext.request.ExtRequestPrebidBidderConfig;
import org.prebid.server.proto.openrtb.ext.request.ExtRequestPrebidCache;
import org.prebid.server.proto.openrtb.ext.request.ExtRequestPrebidCacheBids;
import org.prebid.server.proto.openrtb.ext.request.ExtRequestPrebidCacheVastxml;
import org.prebid.server.proto.openrtb.ext.request.ExtRequestPrebidData;
import org.prebid.server.proto.openrtb.ext.request.ExtRequestPrebidDataEidPermissions;
import org.prebid.server.proto.openrtb.ext.request.ExtRequestPrebidMultiBid;
import org.prebid.server.proto.openrtb.ext.request.ExtRequestPrebidSchain;
import org.prebid.server.proto.openrtb.ext.request.ExtRequestPrebidSchainSchain;
import org.prebid.server.proto.openrtb.ext.request.ExtRequestPrebidSchainSchainNode;
import org.prebid.server.proto.openrtb.ext.request.ExtRequestTargeting;
import org.prebid.server.proto.openrtb.ext.request.ExtSite;
import org.prebid.server.proto.openrtb.ext.request.ExtUser;
import org.prebid.server.proto.openrtb.ext.request.ExtUserEid;
import org.prebid.server.proto.openrtb.ext.request.ExtUserPrebid;
import org.prebid.server.proto.openrtb.ext.request.TraceLevel;
import org.prebid.server.proto.openrtb.ext.response.BidType;
import org.prebid.server.proto.openrtb.ext.response.ExtBidPrebid;
import org.prebid.server.proto.openrtb.ext.response.ExtBidResponse;
import org.prebid.server.proto.openrtb.ext.response.ExtBidderError;
import org.prebid.server.proto.openrtb.ext.response.ExtModules;
import org.prebid.server.proto.openrtb.ext.response.ExtModulesTrace;
import org.prebid.server.proto.openrtb.ext.response.ExtModulesTraceAnalyticsActivity;
import org.prebid.server.proto.openrtb.ext.response.ExtModulesTraceAnalyticsAppliedTo;
import org.prebid.server.proto.openrtb.ext.response.ExtModulesTraceAnalyticsResult;
import org.prebid.server.proto.openrtb.ext.response.ExtModulesTraceAnalyticsTags;
import org.prebid.server.proto.openrtb.ext.response.ExtModulesTraceGroup;
import org.prebid.server.proto.openrtb.ext.response.ExtModulesTraceInvocationResult;
import org.prebid.server.proto.openrtb.ext.response.ExtModulesTraceStage;
import org.prebid.server.proto.openrtb.ext.response.ExtModulesTraceStageOutcome;
import org.prebid.server.settings.model.Account;
import org.prebid.server.validation.ResponseBidValidator;
import org.prebid.server.validation.model.ValidationResult;

import java.io.IOException;
import java.math.BigDecimal;
import java.time.Clock;
import java.time.Instant;
import java.time.ZoneId;
import java.util.ArrayList;
import java.util.Arrays;
import java.util.Collections;
import java.util.EnumMap;
import java.util.HashMap;
import java.util.List;
import java.util.Map;
import java.util.function.Function;
import java.util.stream.Collectors;

import static java.math.BigDecimal.ONE;
import static java.math.BigDecimal.TEN;
import static java.util.Arrays.asList;
import static java.util.Collections.emptyList;
import static java.util.Collections.emptyMap;
import static java.util.Collections.singletonList;
import static java.util.Collections.singletonMap;
import static java.util.function.Function.identity;
import static org.apache.commons.lang3.exception.ExceptionUtils.rethrow;
import static org.assertj.core.api.Assertions.assertThat;
import static org.assertj.core.api.Assertions.assertThatIllegalArgumentException;
import static org.assertj.core.api.Assertions.entry;
import static org.assertj.core.api.Assertions.tuple;
import static org.mockito.ArgumentMatchers.anyBoolean;
import static org.mockito.ArgumentMatchers.anyString;
import static org.mockito.ArgumentMatchers.argThat;
import static org.mockito.ArgumentMatchers.eq;
import static org.mockito.ArgumentMatchers.isNull;
import static org.mockito.ArgumentMatchers.same;
import static org.mockito.BDDMockito.given;
import static org.mockito.Mockito.any;
import static org.mockito.Mockito.anyInt;
import static org.mockito.Mockito.anyList;
import static org.mockito.Mockito.doAnswer;
import static org.mockito.Mockito.doReturn;
import static org.mockito.Mockito.mock;
import static org.mockito.Mockito.never;
import static org.mockito.Mockito.times;
import static org.mockito.Mockito.verify;
import static org.mockito.Mockito.verifyNoMoreInteractions;
import static org.mockito.Mockito.verifyZeroInteractions;
import static org.prebid.server.assertion.FutureAssertion.assertThat;
import static org.prebid.server.proto.openrtb.ext.response.BidType.banner;
import static org.prebid.server.proto.openrtb.ext.response.BidType.video;

public class ExchangeServiceTest extends VertxTest {

    @Rule
    public final MockitoRule mockitoRule = MockitoJUnit.rule();

    @Mock
    private BidderCatalog bidderCatalog;
    @Mock
    private StoredResponseProcessor storedResponseProcessor;
    @Mock
    private PrivacyEnforcementService privacyEnforcementService;
    @Mock
    private FpdResolver fpdResolver;
    @Mock
    private SchainResolver schainResolver;
    @Mock
    private HttpBidderRequester httpBidderRequester;
    @Mock
    private ResponseBidValidator responseBidValidator;
    @Mock
    private CurrencyConversionService currencyService;
    @Mock
    private BidResponseCreator bidResponseCreator;
    @Spy
    private BidResponsePostProcessor.NoOpBidResponsePostProcessor bidResponsePostProcessor;
    @Mock
    private HookStageExecutor hookStageExecutor;
    @Mock
    private Metrics metrics;
    @Mock
    private UidsCookie uidsCookie;

    private Clock clock;

    private ExchangeService exchangeService;

    private Timeout timeout;

    @SuppressWarnings("unchecked")
    @Before
    public void setUp() {
        given(bidResponseCreator.create(anyList(), any(), any(), any()))
                .willReturn(Future.succeededFuture(givenBidResponseWithBids(singletonList(givenBid(identity())))));

        given(bidderCatalog.isValidName(anyString())).willReturn(true);
        given(bidderCatalog.isActive(anyString())).willReturn(true);
        given(bidderCatalog.usersyncerByName(anyString())).willReturn(Usersyncer.of("cookieFamily", null, null));

        given(privacyEnforcementService.mask(any(), argThat(MapUtils::isNotEmpty), any(), any()))
                .willAnswer(inv ->
                        Future.succeededFuture(((Map<String, User>) inv.getArgument(1)).entrySet().stream()
                                .map(bidderAndUser -> BidderPrivacyResult.builder()
                                        .requestBidder(bidderAndUser.getKey())
                                        .user(bidderAndUser.getValue())
                                        .build())
                                .collect(Collectors.toList())));

        given(privacyEnforcementService.mask(any(), argThat(MapUtils::isEmpty), any(), any()))
                .willReturn(Future.succeededFuture(emptyList()));

        given(fpdResolver.resolveUser(any(), any())).willAnswer(invocation -> invocation.getArgument(0));
        given(fpdResolver.resolveSite(any(), any())).willAnswer(invocation -> invocation.getArgument(0));
        given(fpdResolver.resolveApp(any(), any())).willAnswer(invocation -> invocation.getArgument(0));
        given(fpdResolver.resolveImpExt(any(), anyBoolean()))
                .willAnswer(invocation -> invocation.getArgument(0));

        given(schainResolver.resolveForBidder(anyString(), any())).willReturn(null);

        given(hookStageExecutor.executeBidderRequestStage(any(), any()))
                .willAnswer(invocation -> Future.succeededFuture(HookStageExecutionResult.of(
                        false,
                        BidderRequestPayloadImpl.of(invocation.<BidderRequest>getArgument(0).getBidRequest()))));
        given(hookStageExecutor.executeRawBidderResponseStage(any(), any()))
                .willAnswer(invocation -> Future.succeededFuture(HookStageExecutionResult.of(
                        false,
                        BidderResponsePayloadImpl.of(invocation.<BidderResponse>getArgument(0).getSeatBid()
                                .getBids()))));
        given(hookStageExecutor.executeAuctionResponseStage(any(), any()))
                .willAnswer(invocation -> Future.succeededFuture(HookStageExecutionResult.of(
                        false,
                        AuctionResponsePayloadImpl.of(invocation.getArgument(0)))));

        given(responseBidValidator.validate(any(), any(), any(), any())).willReturn(ValidationResult.success());

        given(currencyService.convertCurrency(any(), any(), any(), any()))
                .willAnswer(invocationOnMock -> invocationOnMock.getArgument(0));

        given(storedResponseProcessor.getStoredResponseResult(any(), any()))
                .willAnswer(inv -> Future.succeededFuture(StoredResponseResult.of(inv.getArgument(0), emptyList(),
                        emptyMap())));
        given(storedResponseProcessor.mergeWithBidderResponses(any(), any(), any())).willAnswer(
                inv -> inv.getArgument(0));

        clock = Clock.fixed(Instant.now(), ZoneId.systemDefault());
        timeout = new TimeoutFactory(clock).create(500);

        exchangeService = new ExchangeService(
                0,
                bidderCatalog,
                storedResponseProcessor,
                privacyEnforcementService,
                fpdResolver,
                schainResolver,
                httpBidderRequester,
                responseBidValidator,
                currencyService,
                bidResponseCreator,
                bidResponsePostProcessor,
                hookStageExecutor,
                metrics,
                clock,
                jacksonMapper);
    }

    @Test
    public void creationShouldFailOnNegativeExpectedCacheTime() {
        assertThatIllegalArgumentException().isThrownBy(
                () -> new ExchangeService(
                        -1,
                        bidderCatalog,
                        storedResponseProcessor,
                        privacyEnforcementService,
                        fpdResolver,
                        schainResolver,
                        httpBidderRequester,
                        responseBidValidator,
                        currencyService,
                        bidResponseCreator,
                        bidResponsePostProcessor,
                        hookStageExecutor,
                        metrics,
                        clock,
                        jacksonMapper));
    }

    @Test
    public void shouldTolerateImpWithoutExtension() {
        // given
        final BidRequest bidRequest = givenBidRequest(givenSingleImp(null));

        // when
        final BidResponse bidResponse = exchangeService.holdAuction(givenRequestContext(bidRequest)).result();

        // then
        verifyZeroInteractions(bidderCatalog);
        verifyZeroInteractions(httpBidderRequester);
        assertThat(bidResponse).isNotNull();
    }

    @Test
    public void shouldTolerateImpWithUnknownBidderInExtension() {
        // given
        given(bidderCatalog.isValidName(anyString())).willReturn(false);

        final BidRequest bidRequest = givenBidRequest(givenSingleImp(singletonMap("invalid", 0)));

        // when
        final BidResponse bidResponse = exchangeService.holdAuction(givenRequestContext(bidRequest)).result();

        // then
        verify(bidderCatalog).isValidName(eq("invalid"));
        verifyZeroInteractions(httpBidderRequester);
        assertThat(bidResponse).isNotNull();
    }

    @Test
    public void shouldTolerateMissingPrebidImpExtension() {
        // given
        givenBidder(givenEmptySeatBid());

        final BidRequest bidRequest = givenBidRequest(givenSingleImp(singletonMap("someBidder", 1)));

        // when
        exchangeService.holdAuction(givenRequestContext(bidRequest));

        // then
        final BidRequest capturedBidRequest = captureBidRequest();
        assertThat(capturedBidRequest.getImp()).hasSize(1)
                .element(0)
                .returns(mapper.valueToTree(ExtPrebid.of(null, 1)), Imp::getExt);
    }

    @Test
    public void shouldExtractRequestWithBidderSpecificExtension() {
        // given
        givenBidder(givenEmptySeatBid());

        final BidRequest bidRequest = givenBidRequest(singletonList(
                givenImp(singletonMap("someBidder", 1), builder -> builder
                        .id("impId")
                        .banner(Banner.builder()
                                .format(singletonList(Format.builder().w(400).h(300).build()))
                                .build()))),
                builder -> builder.id("requestId").tmax(500L));

        // when
        exchangeService.holdAuction(givenRequestContext(bidRequest));

        // then
        final BidRequest capturedBidRequest = captureBidRequest();
        assertThat(capturedBidRequest).isEqualTo(BidRequest.builder()
                .id("requestId")
                .cur(singletonList("USD"))
                .imp(singletonList(Imp.builder()
                        .id("impId")
                        .banner(Banner.builder()
                                .format(singletonList(Format.builder().w(400).h(300).build()))
                                .build())
                        .ext(mapper.valueToTree(ExtPrebid.of(null, 1)))
                        .build()))
                .tmax(500L)
                .build());
    }

    @Test
    public void shouldExtractRequestWithCurrencyRatesExtension() {
        // given
        givenBidder(givenEmptySeatBid());

        final Map<String, Map<String, BigDecimal>> currencyRates = doubleMap(
                "GBP", singletonMap("EUR", BigDecimal.valueOf(1.15)),
                "UAH", singletonMap("EUR", BigDecimal.valueOf(1.1565)));

        final BidRequest bidRequest = givenBidRequest(singletonList(
                givenImp(singletonMap("someBidder", 1), builder -> builder
                        .id("impId")
                        .banner(Banner.builder()
                                .format(singletonList(Format.builder().w(400).h(300).build()))
                                .build()))),
                builder -> builder
                        .id("requestId")
                        .ext(ExtRequest.of(
                                ExtRequestPrebid.builder()
                                        .currency(ExtRequestCurrency.of(currencyRates, false))
                                        .build()))
                        .tmax(500L));

        // when
        exchangeService.holdAuction(givenRequestContext(bidRequest));

        // then
        final BidRequest capturedBidRequest = captureBidRequest();
        assertThat(capturedBidRequest).isEqualTo(BidRequest.builder()
                .id("requestId")
                .cur(singletonList("USD"))
                .imp(singletonList(Imp.builder()
                        .id("impId")
                        .banner(Banner.builder()
                                .format(singletonList(Format.builder().w(400).h(300).build()))
                                .build())
                        .ext(mapper.valueToTree(ExtPrebid.of(null, 1)))
                        .build()))
                .ext(ExtRequest.of(
                        ExtRequestPrebid.builder().currency(ExtRequestCurrency.of(currencyRates, false)).build()))
                .tmax(500L)
                .build());
    }

    @Test
    public void shouldExtractMultipleRequests() {
        // given
        final Bidder<?> bidder1 = mock(Bidder.class);
        final Bidder<?> bidder2 = mock(Bidder.class);
        givenBidder("bidder1", bidder1, givenEmptySeatBid());
        givenBidder("bidder2", bidder2, givenEmptySeatBid());

        final BidRequest bidRequest = givenBidRequest(asList(
                givenImp(doubleMap("bidder1", 1, "bidder2", 2), identity()),
                givenImp(singletonMap("bidder1", 3), identity())));

        // when
        exchangeService.holdAuction(givenRequestContext(bidRequest));

        // then
        final ArgumentCaptor<BidderRequest> bidRequest1Captor = ArgumentCaptor.forClass(BidderRequest.class);
        verify(httpBidderRequester).requestBids(same(bidder1), bidRequest1Captor.capture(), any(), any(), anyBoolean());
        final BidderRequest capturedBidRequest1 = bidRequest1Captor.getValue();
        assertThat(capturedBidRequest1.getBidRequest().getImp()).hasSize(2)
                .extracting(imp -> imp.getExt().get("bidder").asInt())
                .containsOnly(1, 3);

        final ArgumentCaptor<BidderRequest> bidRequest2Captor = ArgumentCaptor.forClass(BidderRequest.class);
        verify(httpBidderRequester).requestBids(same(bidder2), bidRequest2Captor.capture(), any(), any(), anyBoolean());
        final BidderRequest capturedBidRequest2 = bidRequest2Captor.getValue();
        assertThat(capturedBidRequest2.getBidRequest().getImp()).hasSize(1)
                .element(0).returns(2, imp -> imp.getExt().get("bidder").asInt());
    }

    @Test
    public void shouldSkipBidderWhenRejectedByBidderRequestHooks() {
        // given
        doAnswer(invocation -> Future.succeededFuture(HookStageExecutionResult.of(true, null)))
                .when(hookStageExecutor).executeBidderRequestStage(any(), any());

        final BidRequest bidRequest = givenBidRequest(givenSingleImp(singletonMap("someBidder", 1)), identity());

        // when
        exchangeService.holdAuction(givenRequestContext(bidRequest));

        // then
        verifyZeroInteractions(httpBidderRequester);
    }

    @Test
    public void shouldPassRequestModifiedByBidderRequestHooks() {
        // given
        givenBidder(givenEmptySeatBid());

        doAnswer(invocation -> Future.succeededFuture(HookStageExecutionResult.of(
                false,
                BidderRequestPayloadImpl.of(BidRequest.builder().id("bidderRequestId").build()))))
                .when(hookStageExecutor).executeBidderRequestStage(any(), any());

        final BidRequest bidRequest = givenBidRequest(givenSingleImp(singletonMap("someBidder", 1)), identity());

        // when
        exchangeService.holdAuction(givenRequestContext(bidRequest));

        // then
        final BidRequest capturedBidRequest = captureBidRequest();
        assertThat(capturedBidRequest).isEqualTo(BidRequest.builder().id("bidderRequestId").build());
    }

    @Test
    @SuppressWarnings("unchecked")
    public void shouldSkipBidderWhenRejectedByRawBidderResponseHooks() {
        // given
        final String bidder = "someBidder";
        givenBidder(bidder, mock(Bidder.class), givenSeatBid(singletonList(
                givenBid(Bid.builder().price(BigDecimal.ONE).build()))));

        doAnswer(invocation -> Future.succeededFuture(HookStageExecutionResult.of(true, null)))
                .when(hookStageExecutor).executeRawBidderResponseStage(any(), any());

        final BidRequest bidRequest = givenBidRequest(givenSingleImp(singletonMap(bidder, 1)), identity());

        // when
        exchangeService.holdAuction(givenRequestContext(bidRequest));

        // then
        final ArgumentCaptor<List<BidderResponse>> bidResponseCaptor = ArgumentCaptor.forClass(List.class);
        verify(storedResponseProcessor).mergeWithBidderResponses(bidResponseCaptor.capture(), any(), any());

        assertThat(bidResponseCaptor.getValue())
                .extracting(BidderResponse::getSeatBid)
                .containsOnly(BidderSeatBid.empty());
    }

    @Test
    @SuppressWarnings("unchecked")
    public void shouldPassRequestModifiedByRawBidderResponseHooks() {
        // given
        final String bidder = "someBidder";
        givenBidder(bidder, mock(Bidder.class), givenSeatBid(singletonList(
                givenBid(Bid.builder().build()))));

        final BidderBid hookChangedBid = BidderBid.of(Bid.builder().id("newId").build(), video, "USD");
        doAnswer(invocation -> Future.succeededFuture(HookStageExecutionResult.of(
                false,
                BidderResponsePayloadImpl.of(singletonList(hookChangedBid)))))
                .when(hookStageExecutor).executeRawBidderResponseStage(any(), any());

        final BidRequest bidRequest = givenBidRequest(givenSingleImp(singletonMap(bidder, 1)), identity());

        // when
        exchangeService.holdAuction(givenRequestContext(bidRequest));

        // then
        final ArgumentCaptor<List<BidderResponse>> bidResponseCaptor = ArgumentCaptor.forClass(List.class);
        verify(storedResponseProcessor).mergeWithBidderResponses(bidResponseCaptor.capture(), any(), any());

        assertThat(bidResponseCaptor.getValue())
                .extracting(BidderResponse::getSeatBid)
                .flatExtracting(BidderSeatBid::getBids)
                .containsOnly(hookChangedBid);
    }

    @Test
    public void shouldPassRequestWithExtPrebidToDefinedBidder() {
        // given
        final String bidder1Name = "bidder1";
        final String bidder2Name = "bidder2";
        final Bidder<?> bidder1 = mock(Bidder.class);
        final Bidder<?> bidder2 = mock(Bidder.class);
        givenBidder(bidder1Name, bidder1, givenEmptySeatBid());
        givenBidder(bidder2Name, bidder2, givenEmptySeatBid());

        final ExtRequest extRequest = ExtRequest.of(
                ExtRequestPrebid.builder()
                        .bidders(mapper.createObjectNode()
                                .putPOJO(bidder1Name, mapper.createObjectNode().put("test1", "test1"))
                                .putPOJO(bidder2Name, mapper.createObjectNode().put("test2", "test2"))
                                .putPOJO("spam", mapper.createObjectNode().put("spam", "spam")))
                        .auctiontimestamp(1000L)
                        .build());

        final BidRequest bidRequest = givenBidRequest(asList(
                givenImp(singletonMap(bidder1Name, 1), identity()),
                givenImp(singletonMap(bidder2Name, 2), identity())),
                builder -> builder.ext(extRequest));

        // when
        exchangeService.holdAuction(givenRequestContext(bidRequest));

        // then
        final ArgumentCaptor<BidderRequest> bidRequest1Captor = ArgumentCaptor.forClass(BidderRequest.class);
        verify(httpBidderRequester).requestBids(same(bidder1), bidRequest1Captor.capture(), any(), any(), anyBoolean());

        final BidderRequest capturedBidRequest1 = bidRequest1Captor.getValue();
        final ExtRequestPrebid prebid1 = capturedBidRequest1.getBidRequest().getExt().getPrebid();
        assertThat(prebid1).isNotNull();
        final JsonNode bidders1 = prebid1.getBidders();
        assertThat(bidders1).isNotNull();
        assertThat(bidders1.fields()).hasSize(1)
                .containsOnly(entry("bidder", mapper.createObjectNode().put("test1", "test1")));

        final ArgumentCaptor<BidderRequest> bidRequest2Captor = ArgumentCaptor.forClass(BidderRequest.class);
        verify(httpBidderRequester).requestBids(same(bidder2), bidRequest2Captor.capture(), any(), any(), anyBoolean());
        final BidRequest capturedBidRequest2 = bidRequest2Captor.getValue().getBidRequest();
        final ExtRequestPrebid prebid2 = capturedBidRequest2.getExt().getPrebid();
        assertThat(prebid2).isNotNull();
        final JsonNode bidders2 = prebid2.getBidders();
        assertThat(bidders2).isNotNull();
        assertThat(bidders2.fields()).hasSize(1)
                .containsOnly(entry("bidder", mapper.createObjectNode().put("test2", "test2")));
    }

    @Test
    public void shouldPassRequestWithInjectedSchainInSourceExt() {
        // given
        final String bidder1Name = "bidder1";
        final String bidder2Name = "bidder2";
        final String bidder3Name = "bidder3";
        final Bidder<?> bidder1 = mock(Bidder.class);
        final Bidder<?> bidder2 = mock(Bidder.class);
        final Bidder<?> bidder3 = mock(Bidder.class);
        givenBidder(bidder1Name, bidder1, givenEmptySeatBid());
        givenBidder(bidder2Name, bidder2, givenEmptySeatBid());
        givenBidder(bidder3Name, bidder3, givenEmptySeatBid());

        final ExtRequestPrebidSchainSchainNode specificNodes = ExtRequestPrebidSchainSchainNode.of(
                "asi", "sid", 1, "rid", "name", "domain", null);
        final ExtRequestPrebidSchainSchain specificSchain = ExtRequestPrebidSchainSchain.of(
                "ver", 1, singletonList(specificNodes), null);
        final ExtRequestPrebidSchain schainForBidders = ExtRequestPrebidSchain.of(
                asList(bidder1Name, bidder2Name), specificSchain);

        final ExtRequestPrebidSchainSchainNode generalNodes = ExtRequestPrebidSchainSchainNode.of(
                "t", null, 0, "a", null, "ads", null);
        final ExtRequestPrebidSchainSchain generalSchain = ExtRequestPrebidSchainSchain.of(
                "t", 123, singletonList(generalNodes), null);
        final ExtRequestPrebidSchain allSchain = ExtRequestPrebidSchain.of(singletonList("*"), generalSchain);

        final ExtRequest extRequest = ExtRequest.of(
                ExtRequestPrebid.builder()
                        .schains(asList(schainForBidders, allSchain))
                        .auctiontimestamp(1000L)
                        .build());
        final BidRequest bidRequest = givenBidRequest(
                asList(
                        givenImp(singletonMap(bidder1Name, 1), identity()),
                        givenImp(singletonMap(bidder2Name, 2), identity()),
                        givenImp(singletonMap(bidder3Name, 3), identity())),
                builder -> builder.ext(extRequest));

        given(schainResolver.resolveForBidder(eq("bidder1"), same(bidRequest))).willReturn(specificSchain);
        given(schainResolver.resolveForBidder(eq("bidder2"), same(bidRequest))).willReturn(specificSchain);
        given(schainResolver.resolveForBidder(eq("bidder3"), same(bidRequest))).willReturn(generalSchain);

        // when
        exchangeService.holdAuction(givenRequestContext(bidRequest));

        // then
        final ArgumentCaptor<BidderRequest> bidRequest1Captor = ArgumentCaptor.forClass(BidderRequest.class);
        verify(httpBidderRequester).requestBids(same(bidder1), bidRequest1Captor.capture(), any(), any(), anyBoolean());
        final BidRequest capturedBidRequest1 = bidRequest1Captor.getValue().getBidRequest();
        final ExtRequestPrebidSchainSchain requestSchain1 = capturedBidRequest1.getSource().getExt().getSchain();
        assertThat(requestSchain1).isNotNull();
        assertThat(requestSchain1).isEqualTo(specificSchain);
        assertThat(capturedBidRequest1.getExt().getPrebid().getSchains()).isNull();

        final ArgumentCaptor<BidderRequest> bidRequest2Captor = ArgumentCaptor.forClass(BidderRequest.class);
        verify(httpBidderRequester).requestBids(same(bidder2), bidRequest2Captor.capture(), any(), any(), anyBoolean());
        final BidRequest capturedBidRequest2 = bidRequest2Captor.getValue().getBidRequest();
        final ExtRequestPrebidSchainSchain requestSchain2 = capturedBidRequest2.getSource().getExt().getSchain();
        assertThat(requestSchain2).isNotNull();
        assertThat(requestSchain2).isEqualTo(specificSchain);
        assertThat(capturedBidRequest2.getExt().getPrebid().getSchains()).isNull();

        final ArgumentCaptor<BidderRequest> bidRequest3Captor = ArgumentCaptor.forClass(BidderRequest.class);
        verify(httpBidderRequester).requestBids(same(bidder3), bidRequest3Captor.capture(), any(), any(), anyBoolean());
        final BidRequest capturedBidRequest3 = bidRequest3Captor.getValue().getBidRequest();
        final ExtRequestPrebidSchainSchain requestSchain3 = capturedBidRequest3.getSource().getExt().getSchain();
        assertThat(requestSchain3).isNotNull();
        assertThat(requestSchain3).isEqualTo(generalSchain);
        assertThat(capturedBidRequest3.getExt().getPrebid().getSchains()).isNull();
    }

    @Test
    public void shouldReturnFailedFutureWithUnchangedMessageWhenPrivacyEnforcementServiceFails() {
        // given
        final Bidder<?> bidder = mock(Bidder.class);
        givenBidder("someBidder", bidder, givenEmptySeatBid());

        given(privacyEnforcementService.mask(any(), any(), any(), any()))
                .willReturn(Future.failedFuture("Error when retrieving allowed purpose ids"));

        final BidRequest bidRequest = givenBidRequest(givenSingleImp(singletonMap("someBidder", 1)),
                bidRequestBuilder -> bidRequestBuilder
                        .regs(Regs.of(null, ExtRegs.of(1, null))));

        // when
        final Future<?> result = exchangeService.holdAuction(givenRequestContext(bidRequest));

        // then
        assertThat(result.failed()).isTrue();
        assertThat(result.cause()).hasMessage("Error when retrieving allowed purpose ids");
    }

    @Test
    public void shouldNotCreateRequestForBidderRestrictedByPrivacyEnforcement() {
        // given
        final Bidder<?> bidder = mock(Bidder.class);
        givenBidder("bidder", bidder, givenEmptySeatBid());

        final BidderPrivacyResult restrictedPrivacy = BidderPrivacyResult.builder()
                .requestBidder("bidderAlias")
                .blockedRequestByTcf(true)
                .build();
        given(privacyEnforcementService.mask(any(), any(), any(), any()))
                .willReturn(Future.succeededFuture(singletonList(restrictedPrivacy)));

        final BidRequest bidRequest = givenBidRequest(singletonList(
                givenImp(singletonMap("bidderAlias", 1), identity())),
                builder -> builder.ext(ExtRequest.of(ExtRequestPrebid.builder()
                        .aliases(singletonMap("bidderAlias", "bidder"))
                        .build())));

        // when
        exchangeService.holdAuction(givenRequestContext(bidRequest));

        // then
        verifyZeroInteractions(httpBidderRequester);
    }

    @Test
    public void shouldExtractRequestByAliasForCorrectBidder() {
        // given
        final Bidder<?> bidder = mock(Bidder.class);
        givenBidder("bidder", bidder, givenEmptySeatBid());

        final BidRequest bidRequest = givenBidRequest(singletonList(
                givenImp(singletonMap("bidderAlias", 1), identity())),
                builder -> builder.ext(ExtRequest.of(ExtRequestPrebid.builder()
                        .aliases(singletonMap("bidderAlias", "bidder"))
                        .auctiontimestamp(1000L)
                        .build())));

        // when
        exchangeService.holdAuction(givenRequestContext(bidRequest));

        // then
        final ArgumentCaptor<BidderRequest> bidRequestCaptor = ArgumentCaptor.forClass(BidderRequest.class);
        verify(httpBidderRequester).requestBids(same(bidder), bidRequestCaptor.capture(), any(), any(), anyBoolean());
        assertThat(bidRequestCaptor.getValue().getBidRequest().getImp()).hasSize(1)
                .extracting(imp -> imp.getExt().get("bidder").asInt())
                .contains(1);
    }

    @Test
    public void shouldExtractMultipleRequestsForTheSameBidderIfAliasesWereUsed() {
        // given
        final Bidder<?> bidder = mock(Bidder.class);
        givenBidder("bidder", bidder, givenEmptySeatBid());

        final BidRequest bidRequest = givenBidRequest(singletonList(
                givenImp(doubleMap("bidder", 1, "bidderAlias", 2), identity())),
                builder -> builder.ext(ExtRequest.of(ExtRequestPrebid.builder()
                        .aliases(singletonMap("bidderAlias", "bidder"))
                        .auctiontimestamp(1000L)
                        .build())));

        // when
        exchangeService.holdAuction(givenRequestContext(bidRequest));

        // then
        final ArgumentCaptor<BidderRequest> bidRequestCaptor = ArgumentCaptor.forClass(BidderRequest.class);
        verify(httpBidderRequester, times(2)).requestBids(same(bidder), bidRequestCaptor.capture(), any(), any(),
                anyBoolean());
        final List<BidderRequest> capturedBidderRequests = bidRequestCaptor.getAllValues();

        assertThat(capturedBidderRequests).hasSize(2)
                .extracting(BidderRequest::getBidRequest)
                .extracting(capturedBidRequest -> capturedBidRequest.getImp().get(0).getExt().get("bidder").asInt())
                .containsOnly(2, 1);
    }

    @Test
    public void shouldTolerateBidderResultWithoutBids() {
        // given
        givenBidder(givenEmptySeatBid());

        final BidRequest bidRequest = givenBidRequest(givenSingleImp(singletonMap("someBidder", 1)));

        givenBidResponseCreator(emptyMap());

        // when
        final BidResponse bidResponse = exchangeService.holdAuction(givenRequestContext(bidRequest)).result();

        // then
        assertThat(bidResponse.getSeatbid()).isEmpty();
    }

    @Test
    public void shouldReturnSeparateSeatBidsForTheSameBidderIfBiddersAliasAndBidderWereUsedWithinSingleImp() {
        // given
        given(httpBidderRequester.requestBids(any(),
                eq(BidderRequest.of("bidder", null, givenBidRequest(
                        singletonList(givenImp(
                                null,
                                builder -> builder.ext(mapper.valueToTree(
                                        ExtPrebid.of(null, 1))))),
                        builder -> builder.ext(ExtRequest.of(ExtRequestPrebid.builder()
                                .auctiontimestamp(1000L)
                                .aliases(singletonMap("bidderAlias", "bidder"))
                                .build()))))), any(), any(), anyBoolean()))
                .willReturn(Future.succeededFuture(givenSeatBid(singletonList(
                        givenBid(Bid.builder().price(BigDecimal.ONE).build())))));

        given(httpBidderRequester.requestBids(any(),
                eq(BidderRequest.of("bidderAlias", null, givenBidRequest(
                        singletonList(givenImp(
                                null,
                                builder -> builder.ext(mapper.valueToTree(
                                        ExtPrebid.of(null, 2))))),
                        builder -> builder.ext(ExtRequest.of(ExtRequestPrebid.builder()
                                .auctiontimestamp(1000L)
                                .aliases(singletonMap("bidderAlias", "bidder"))
                                .build()))))), any(), any(), anyBoolean()))
                .willReturn(Future.succeededFuture(givenSeatBid(singletonList(
                        givenBid(Bid.builder().price(BigDecimal.ONE).build())))));

        final BidRequest bidRequest = givenBidRequest(givenSingleImp(doubleMap("bidder", 1, "bidderAlias", 2)),
                builder -> builder.ext(ExtRequest.of(ExtRequestPrebid.builder()
                        .aliases(singletonMap("bidderAlias", "bidder"))
                        .auctiontimestamp(1000L)
                        .build())));

        given(bidResponseCreator.create(anyList(), any(), any(), any()))
                .willReturn(Future.succeededFuture(BidResponse.builder()
                        .seatbid(asList(
                                givenSeatBid(singletonList(givenBid(identity())), identity()),
                                givenSeatBid(singletonList(givenBid(identity())), identity())))
                        .build()));

        // when
        final BidResponse bidResponse = exchangeService.holdAuction(givenRequestContext(bidRequest)).result();

        // then
        verify(httpBidderRequester, times(2)).requestBids(any(), any(), any(), any(), anyBoolean());
        assertThat(bidResponse.getSeatbid()).hasSize(2)
                .extracting(seatBid -> seatBid.getBid().size())
                .containsOnly(1, 1);
    }

    @Test
    @SuppressWarnings("unchecked")
    public void shouldCallBidResponseCreatorWithExpectedParamsAndUpdateDebugErrors() {
        // given
        givenBidder("bidder1", mock(Bidder.class), givenEmptySeatBid());

        final Bid thirdBid = Bid.builder().id("bidId3").impid("impId1").price(BigDecimal.valueOf(7.89)).build();
        givenBidder("bidder2", mock(Bidder.class), givenSeatBid(singletonList(givenBid(thirdBid))));

        final ExtRequestPrebidMultiBid multiBid1 = ExtRequestPrebidMultiBid.of("bidder1", null, 2, "bi1");
        final ExtRequestPrebidMultiBid multiBid2 = ExtRequestPrebidMultiBid.of("bidder2", singletonList("invalid"), 4,
                "bi2");
        final ExtRequestPrebidMultiBid multiBid3 = ExtRequestPrebidMultiBid.of("bidder3", singletonList("invalid"),
                null, "bi3");
        final ExtRequestPrebidMultiBid duplicateMultiBid1 = ExtRequestPrebidMultiBid.of("bidder1", null, 100, "bi1_2");
        final ExtRequestPrebidMultiBid duplicateMultiBids1 = ExtRequestPrebidMultiBid.of(null, singletonList("bidder1"),
                100, "bi1_3");
        final ExtRequestPrebidMultiBid multiBid4 = ExtRequestPrebidMultiBid.of(null,
                Arrays.asList("bidder4", "bidder5"), 3, "ignored");

        final ExtRequestTargeting targeting = givenTargeting(true);
        final ObjectNode events = mapper.createObjectNode();
        final BidRequest bidRequest = givenBidRequest(asList(
                // imp ids are not really used for matching, included them here for clarity
                givenImp(singletonMap("bidder1", 1), builder -> builder.id("impId1")),
                givenImp(doubleMap("bidder1", 1, "bidder2", 2), builder -> builder.id("impId1"))),
                builder -> builder.ext(ExtRequest.of(ExtRequestPrebid.builder()
                        .targeting(targeting)
                        .auctiontimestamp(1000L)
                        .events(events)
                        .multibid(Arrays.asList(multiBid1, multiBid2, multiBid3, duplicateMultiBid1,
                                duplicateMultiBids1, multiBid4))
                        .cache(ExtRequestPrebidCache.of(ExtRequestPrebidCacheBids.of(53, true),
                                ExtRequestPrebidCacheVastxml.of(34, true), true))
                        .build()))
        );
        final AuctionContext auctionContext = givenRequestContext(bidRequest);

        // when
        exchangeService.holdAuction(auctionContext).result();

        // then
        final BidRequestCacheInfo expectedCacheInfo = BidRequestCacheInfo.builder()
                .doCaching(true)
                .shouldCacheBids(true)
                .shouldCacheVideoBids(true)
                .returnCreativeBids(true)
                .returnCreativeVideoBids(true)
                .cacheBidsTtl(53)
                .cacheVideoBidsTtl(34)
                .shouldCacheWinningBidsOnly(false)
                .build();

        final MultiBidConfig expectedMultiBid1 = MultiBidConfig.of(multiBid1.getBidder(), multiBid1.getMaxBids(),
                multiBid1.getTargetBidderCodePrefix());
        final MultiBidConfig expectedMultiBid2 = MultiBidConfig.of(multiBid2.getBidder(), multiBid2.getMaxBids(),
                multiBid2.getTargetBidderCodePrefix());
        final MultiBidConfig expectedFirstMultiBid4 = MultiBidConfig.of("bidder4", multiBid4.getMaxBids(), null);
        final MultiBidConfig expectedSecondMultiBid4 = MultiBidConfig.of("bidder5", multiBid4.getMaxBids(), null);

        final Map<String, MultiBidConfig> expectedMultiBidMap = new HashMap<>();
        expectedMultiBidMap.put(expectedMultiBid1.getBidder(), expectedMultiBid1);
        expectedMultiBidMap.put(expectedMultiBid2.getBidder(), expectedMultiBid2);
        expectedMultiBidMap.put(expectedFirstMultiBid4.getBidder(), expectedFirstMultiBid4);
        expectedMultiBidMap.put(expectedSecondMultiBid4.getBidder(), expectedSecondMultiBid4);

        final AuctionContext expectedAuctionContext = auctionContext.toBuilder()
                .debugWarnings(asList(
                        "Invalid MultiBid: bidder bidder2 and bidders [invalid] specified."
                                + " Only bidder bidder2 will be used.",
                        "Invalid MultiBid: bidder bidder3 and bidders [invalid] specified."
                                + " Only bidder bidder3 will be used.",
                        "Invalid MultiBid: MaxBids for bidder bidder3 is not specified and will be skipped.",
                        "Invalid MultiBid: Bidder bidder1 specified multiple times.",
                        "Invalid MultiBid: CodePrefix bi1_3 that was specified for bidders [bidder1] will be skipped.",
                        "Invalid MultiBid: Bidder bidder1 specified multiple times.",
                        "Invalid MultiBid: CodePrefix ignored that was specified for bidders [bidder4, bidder5]"
                                + " will be skipped."))
                .build();

        final ArgumentCaptor<List<BidderResponse>> captor = ArgumentCaptor.forClass(List.class);
        verify(bidResponseCreator).create(captor.capture(), eq(expectedAuctionContext), eq(expectedCacheInfo),
                eq(expectedMultiBidMap));

        final ObjectNode expectedBidExt = mapper.createObjectNode().put("origbidcpm", new BigDecimal("7.89"));
        final Bid expectedThirdBid = Bid.builder()
                .id("bidId3")
                .impid("impId1")
                .price(BigDecimal.valueOf(7.89))
                .ext(expectedBidExt)
                .build();
        assertThat(captor.getValue()).containsOnly(
                BidderResponse.of("bidder2", BidderSeatBid.of(singletonList(
                        BidderBid.of(expectedThirdBid, banner, null)), emptyList(), emptyList()), 0),
                BidderResponse.of("bidder1", BidderSeatBid.of(emptyList(), emptyList(), emptyList()), 0));
    }

    @Test
    public void shouldCallBidResponseCreatorWithWinningOnlyTrueWhenIncludeBidderKeysIsFalse() {
        // given
        givenBidder("bidder1", mock(Bidder.class), givenEmptySeatBid());

        final Bid thirdBid = Bid.builder().id("bidId3").impid("impId1").price(BigDecimal.valueOf(7.89)).build();
        givenBidder("bidder2", mock(Bidder.class), givenSeatBid(singletonList(givenBid(thirdBid))));

        final ExtRequestTargeting targeting = givenTargeting(false);

        final BidRequest bidRequest = givenBidRequest(asList(
                // imp ids are not really used for matching, included them here for clarity
                givenImp(singletonMap("bidder1", 1), builder -> builder.id("impId1")),
                givenImp(doubleMap("bidder1", 1, "bidder2", 2), builder -> builder.id("impId1"))),
                builder -> builder.ext(ExtRequest.of(ExtRequestPrebid.builder()
                        .targeting(targeting)
                        .cache(ExtRequestPrebidCache.of(null, null, true))
                        .auctiontimestamp(1000L)
                        .build())));

        // when
        exchangeService.holdAuction(givenRequestContext(bidRequest)).result();

        // then
        final ArgumentCaptor<AuctionContext> auctionContextArgumentCaptor =
                ArgumentCaptor.forClass(AuctionContext.class);
        verify(bidResponseCreator).create(
                anyList(),
                auctionContextArgumentCaptor.capture(),
                eq(BidRequestCacheInfo.builder().doCaching(true).shouldCacheWinningBidsOnly(true).build()),
                eq(emptyMap()));

        assertThat(singletonList(auctionContextArgumentCaptor.getValue().getBidRequest()))
                .extracting(BidRequest::getExt)
                .extracting(ExtRequest::getPrebid)
                .extracting(ExtRequestPrebid::getCache)
                .extracting(ExtRequestPrebidCache::getWinningonly)
                .containsOnly(true);
    }

    @Test
    public void shouldCallBidResponseCreatorWithWinningOnlyFalseWhenWinningOnlyIsNull() {
        // given
        givenBidder("bidder1", mock(Bidder.class), givenEmptySeatBid());

        final Bid thirdBid = Bid.builder().id("bidId3").impid("impId1").price(BigDecimal.valueOf(7.89)).build();
        givenBidder("bidder2", mock(Bidder.class), givenSeatBid(singletonList(givenBid(thirdBid))));

        final ExtRequestTargeting targeting = givenTargeting(false);

        final BidRequest bidRequest = givenBidRequest(asList(
                // imp ids are not really used for matching, included them here for clarity
                givenImp(singletonMap("bidder1", 1), builder -> builder.id("impId1")),
                givenImp(doubleMap("bidder1", 1, "bidder2", 2), builder -> builder.id("impId1"))),
                builder -> builder.ext(ExtRequest.of(ExtRequestPrebid.builder()
                        .targeting(targeting)
                        .cache(ExtRequestPrebidCache.of(null, null, null))
                        .auctiontimestamp(1000L)
                        .build())));

        // when
        exchangeService.holdAuction(givenRequestContext(bidRequest)).result();

        // then
        verify(bidResponseCreator).create(
                anyList(),
                any(),
                eq(BidRequestCacheInfo.builder().build()),
                eq(emptyMap()));
    }

    @Test
    public void shouldTolerateNullRequestExtPrebid() {
        // given
        givenBidder(givenSingleSeatBid(givenBid(Bid.builder().price(BigDecimal.ONE).build())));

        final BidRequest bidRequest = givenBidRequest(
                givenSingleImp(singletonMap("someBidder", 1)),
                builder -> builder.ext(jacksonMapper.fillExtension(ExtRequest.empty(), singletonMap("someField", 1))));

        // when
        final BidResponse bidResponse = exchangeService.holdAuction(givenRequestContext(bidRequest)).result();

        // then
        assertThat(bidResponse.getSeatbid()).flatExtracting(SeatBid::getBid)
                .extracting(bid -> toExtBidPrebid(bid.getExt()).getTargeting())
                .allSatisfy(map -> assertThat(map).isNull());
    }

    @Test
    public void shouldTolerateNullRequestExtPrebidTargeting() {
        // given
        givenBidder(givenSingleSeatBid(givenBid(Bid.builder().price(BigDecimal.ONE).build())));

        final BidRequest bidRequest = givenBidRequest(
                givenSingleImp(singletonMap("someBidder", 1)),
                builder -> builder.ext(ExtRequest.of(ExtRequestPrebid.builder()
                        .data(ExtRequestPrebidData.of(singletonList("someBidder"), null))
                        .auctiontimestamp(1000L)
                        .build())));

        // when
        final BidResponse bidResponse = exchangeService.holdAuction(givenRequestContext(bidRequest)).result();

        // then
        assertThat(bidResponse.getSeatbid()).flatExtracting(SeatBid::getBid)
                .extracting(bid -> toExtBidPrebid(bid.getExt()).getTargeting())
                .allSatisfy(map -> assertThat(map).isNull());
    }

    @SuppressWarnings("unchecked")
    @Test
    public void shouldTolerateResponseBidValidationErrors() {
        // given
        givenBidder("bidder1", mock(Bidder.class), givenSeatBid(singletonList(
                givenBid(Bid.builder().id("bidId1").impid("impId1").price(BigDecimal.valueOf(1.23)).build()))));

        final BidRequest bidRequest = givenBidRequest(singletonList(
                // imp ids are not really used for matching, included them here for clarity
                givenImp(singletonMap("bidder1", 1), builder -> builder.id("impId1"))),
                builder -> builder.ext(ExtRequest.of(ExtRequestPrebid.builder()
                        .auctiontimestamp(1000L)
                        .build())));

        given(responseBidValidator.validate(any(), any(), any(), any())).willReturn(ValidationResult.error(
                singletonList("bid validation warning"),
                "bid validation error"));

        givenBidResponseCreator(singletonList(Bid.builder().build()));

        // when
        exchangeService.holdAuction(givenRequestContext(bidRequest)).result();

        // then
        final ArgumentCaptor<List<BidderResponse>> bidderResponsesCaptor = ArgumentCaptor.forClass(List.class);
        verify(bidResponseCreator).create(bidderResponsesCaptor.capture(), any(), any(), any());
        final List<BidderResponse> bidderResponses = bidderResponsesCaptor.getValue();

        assertThat(bidderResponses)
                .extracting(BidderResponse::getSeatBid)
                .flatExtracting(BidderSeatBid::getBids)
                .isEmpty();
        assertThat(bidderResponses)
                .extracting(BidderResponse::getSeatBid)
                .flatExtracting(BidderSeatBid::getErrors)
                .containsOnly(
                        BidderError.generic("bid validation warning"),
                        BidderError.generic("bid validation error"));
    }

    @SuppressWarnings("unchecked")
    @Test
    public void shouldTolerateResponseBidValidationWarnings() {
        // given
        givenBidder("bidder1", mock(Bidder.class), givenSeatBid(singletonList(
                givenBid(Bid.builder().id("bidId1").impid("impId1").price(BigDecimal.valueOf(1.23)).build()))));

        final BidRequest bidRequest = givenBidRequest(singletonList(
                // imp ids are not really used for matching, included them here for clarity
                givenImp(singletonMap("bidder1", 1), builder -> builder.id("impId1"))),
                builder -> builder.ext(ExtRequest.of(ExtRequestPrebid.builder()
                        .auctiontimestamp(1000L)
                        .build())));

        given(responseBidValidator.validate(any(), any(), any(), any())).willReturn(ValidationResult.success(
                singletonList("bid validation warning")));

        givenBidResponseCreator(singletonList(Bid.builder().build()));

        // when
        exchangeService.holdAuction(givenRequestContext(bidRequest)).result();

        // then
        final ArgumentCaptor<List<BidderResponse>> bidderResponsesCaptor = ArgumentCaptor.forClass(List.class);
        verify(bidResponseCreator).create(bidderResponsesCaptor.capture(), any(), any(), any());
        final List<BidderResponse> bidderResponses = bidderResponsesCaptor.getValue();

        assertThat(bidderResponses)
                .extracting(BidderResponse::getSeatBid)
                .flatExtracting(BidderSeatBid::getBids)
                .hasSize(1);
        assertThat(bidderResponses)
                .extracting(BidderResponse::getSeatBid)
                .flatExtracting(BidderSeatBid::getErrors)
                .containsOnly(BidderError.generic("bid validation warning"));
    }

    @Test
    public void shouldRejectBidIfCurrencyIsNotValid() {
        // given
        givenBidder("bidder1", mock(Bidder.class), givenSeatBid(singletonList(
                givenBid(Bid.builder().id("bidId1").impid("impId1").price(BigDecimal.valueOf(1.23)).build(),
                        "USDD"))));

        final BidRequest bidRequest = givenBidRequest(singletonList(
                // imp ids are not really used for matching, included them here for clarity
                givenImp(singletonMap("bidder1", 1), builder -> builder.id("impId1"))),
                builder -> builder.ext(ExtRequest.of(ExtRequestPrebid.builder()
                        .auctiontimestamp(1000L)
                        .build())));

        given(responseBidValidator.validate(any(), any(), any(), any()))
                .willReturn(ValidationResult.error("BidResponse currency is not valid: USDD"));

        final List<ExtBidderError> bidderErrors = singletonList(ExtBidderError.of(BidderError.Type.generic.getCode(),
                "BidResponse currency is not valid: USDD"));
        givenBidResponseCreator(singletonMap("bidder1", bidderErrors));

        // when
        final BidResponse bidResponse = exchangeService.holdAuction(givenRequestContext(bidRequest)).result();

        // then
        final ExtBidResponse ext = bidResponse.getExt();
        assertThat(ext.getErrors()).hasSize(1)
                .containsOnly(entry("bidder1", bidderErrors));
        assertThat(bidResponse.getSeatbid())
                .extracting(SeatBid::getBid)
                .isEmpty();
    }

    @Test
    public void shouldCreateRequestsFromImpsReturnedByStoredResponseProcessor() {
        // given
        givenBidder(givenEmptySeatBid());

        final BidRequest bidRequest = givenBidRequest(asList(
                givenImp(singletonMap("someBidder1", 1), builder -> builder
                        .id("impId1")
                        .banner(Banner.builder()
                                .format(singletonList(Format.builder().w(400).h(300).build()))
                                .build())),
                givenImp(singletonMap("someBidder2", 1), builder -> builder
                        .id("impId2")
                        .banner(Banner.builder()
                                .format(singletonList(Format.builder().w(400).h(300).build()))
                                .build()))),
                builder -> builder.id("requestId").tmax(500L));

        given(storedResponseProcessor.getStoredResponseResult(any(), any()))
                .willReturn(Future.succeededFuture(StoredResponseResult
                        .of(singletonList(givenImp(singletonMap("someBidder1", 1), builder -> builder
                                .id("impId1")
                                .banner(Banner.builder()
                                        .format(singletonList(Format.builder().w(400).h(300).build()))
                                        .build()))), emptyList(), emptyMap())));

        // when
        exchangeService.holdAuction(givenRequestContext(bidRequest)).result();

        // then
        final BidRequest capturedBidRequest = captureBidRequest();
        assertThat(capturedBidRequest).isEqualTo(BidRequest.builder()
                .id("requestId")
                .cur(singletonList("USD"))
                .imp(singletonList(Imp.builder()
                        .id("impId1")
                        .banner(Banner.builder()
                                .format(singletonList(Format.builder().w(400).h(300).build()))
                                .build())
                        .ext(mapper.valueToTree(ExtPrebid.of(null, 1)))
                        .build()))
                .tmax(500L)
                .build());
    }

    @Test
    public void shouldProcessBidderResponseReturnedFromStoredResponseProcessor() {
        // given
        givenBidder(givenEmptySeatBid());

        final BidRequest bidRequest = givenBidRequest(singletonList(
                givenImp(doubleMap("prebid", 0, "someBidder", 1), builder -> builder
                        .id("impId")
                        .banner(Banner.builder()
                                .format(singletonList(Format.builder().w(400).h(300).build()))
                                .build()))),
                builder -> builder.id("requestId").tmax(500L));

        given(storedResponseProcessor.mergeWithBidderResponses(any(), any(), any()))
                .willReturn(singletonList(BidderResponse.of(
                        "someBidder",
                        BidderSeatBid.of(
                                singletonList(BidderBid.of(
                                        Bid.builder().id("bidId1").price(ONE).build(), BidType.banner, "USD")),
                                null,
                                emptyList()),
                        100)));

        givenBidResponseCreator(singletonList(Bid.builder().id("bidId1").build()));

        // when
        final BidResponse bidResponse = exchangeService.holdAuction(givenRequestContext(bidRequest)).result();

        // then
        assertThat(bidResponse.getSeatbid())
                .flatExtracting(SeatBid::getBid)
                .extracting(Bid::getId)
                .containsOnly("bidId1");
    }

    @Test
    public void shouldReturnFailedFutureWhenStoredResponseProcessorGetStoredResultReturnsFailedFuture() {
        // given
        given(storedResponseProcessor.getStoredResponseResult(any(), any()))
                .willReturn(Future.failedFuture(new InvalidRequestException("Error")));

        final BidRequest bidRequest = givenBidRequest(singletonList(
                givenImp(doubleMap("prebid", 0, "someBidder", 1), builder -> builder
                        .id("impId")
                        .banner(Banner.builder()
                                .format(singletonList(Format.builder().w(400).h(300).build()))
                                .build()))),
                builder -> builder.id("requestId").tmax(500L));

        // when
        final Future<BidResponse> result = exchangeService.holdAuction(givenRequestContext(bidRequest));

        // then
        assertThat(result.failed()).isTrue();
        assertThat(result.cause()).isInstanceOf(InvalidRequestException.class).hasMessage("Error");
    }

    @Test
    public void shouldReturnFailedFutureWhenStoredResponseProcessorMergeBidderResponseReturnsFailedFuture() {
        // given
        givenBidder(givenEmptySeatBid());

        given(storedResponseProcessor.mergeWithBidderResponses(any(), any(), any()))
                .willThrow(new PreBidException("Error"));

        final BidRequest bidRequest = givenBidRequest(singletonList(
                givenImp(doubleMap("prebid", 0, "someBidder", 1), builder -> builder
                        .id("impId")
                        .banner(Banner.builder()
                                .format(singletonList(Format.builder().w(400).h(300).build()))
                                .build()))),
                builder -> builder.id("requestId").tmax(500L));

        // when
        final Future<BidResponse> result = exchangeService.holdAuction(givenRequestContext(bidRequest));

        // then
        assertThat(result.failed()).isTrue();
        assertThat(result.cause()).isInstanceOf(PreBidException.class).hasMessage("Error");
    }

    @Test
    public void shouldNotModifyUserFromRequestIfNoBuyeridInCookie() {
        // given
        givenBidder(givenEmptySeatBid());

        // this is not required but stated for clarity's sake. The case when bidder is disabled.
        given(bidderCatalog.isActive(anyString())).willReturn(false);
        given(uidsCookie.uidFrom(any())).willReturn(null);

        final User user = User.builder().id("userId").build();
        final BidRequest bidRequest = givenBidRequest(givenSingleImp(singletonMap("someBidder", 1)),
                builder -> builder.user(user));

        // when
        exchangeService.holdAuction(givenRequestContext(bidRequest));

        // then
        verify(uidsCookie).uidFrom(isNull());

        final BidRequest capturedBidRequest = captureBidRequest();
        assertThat(capturedBidRequest.getUser()).isSameAs(user);
    }

    @Test
    public void shouldHonorBuyeridFromRequestAndClearBuyerIdsFromUserExtPrebidIfContains() {
        // given
        givenBidder(givenEmptySeatBid());

        given(uidsCookie.uidFrom(anyString())).willReturn("buyeridFromCookie");

        final BidRequest bidRequest = givenBidRequest(givenSingleImp(singletonMap("someBidder", 1)),
                builder -> builder.user(User.builder()
                        .buyeruid("buyeridFromRequest")
                        .ext(ExtUser.builder()
                                .prebid(ExtUserPrebid.of(singletonMap("someBidder", "uidval")))
                                .build())
                        .build()));

        // when
        exchangeService.holdAuction(givenRequestContext(bidRequest));

        // then
        final User capturedBidRequestUser = captureBidRequest().getUser();
        assertThat(capturedBidRequestUser).isEqualTo(User.builder()
                .buyeruid("buyeridFromRequest")
                .build());
    }

    @Test
    public void shouldNotChangeGdprFromRequestWhenDeviceLmtIsOne() {
        // given
        givenBidder(givenEmptySeatBid());

        given(uidsCookie.uidFrom(anyString())).willReturn("buyeridFromCookie");

        final Regs regs = Regs.of(null, null);
        final BidRequest bidRequest = givenBidRequest(givenSingleImp(singletonMap("someBidder", 1)),
                builder -> builder.user(User.builder().build())
                        .device(Device.builder().lmt(1).build())
                        .regs(regs));

        // when
        exchangeService.holdAuction(givenRequestContext(bidRequest));

        // then
        final Regs capturedRegs = captureBidRequest().getRegs();
        assertThat(capturedRegs).isSameAs(regs);
    }

    @Test
    public void shouldDeepCopyImpExtContextToEachImpressionAndNotRemoveDataForAllWhenDeprecatedOnlyOneBidder() {
        // given
        final ObjectNode impExt = mapper.createObjectNode()
                .<ObjectNode>set("prebid", mapper.createObjectNode()
                        .<ObjectNode>set("bidder", mapper.createObjectNode()
                                .put("someBidder", 1)
                                .put("deprecatedBidder", 2)))
                .set("context", mapper.createObjectNode()
                        .put("data", "data")
                        .put("otherField", "value"));
        final BidRequest bidRequest = givenBidRequest(singletonList(Imp.builder()
                        .id("impId")
                        .banner(Banner.builder()
                                .format(singletonList(Format.builder().w(400).h(300).build()))
                                .build())
                        .ext(impExt)
                        .build()),
                builder -> builder.ext(ExtRequest.of(ExtRequestPrebid.builder()
                        .data(ExtRequestPrebidData.of(singletonList("someBidder"), null))
                        .build())));
        given(httpBidderRequester.requestBids(any(), any(), any(), any(), anyBoolean()))
                .willReturn(Future.succeededFuture(givenSeatBid(singletonList(
                        givenBid(Bid.builder().price(TEN).build())))));

        given(fpdResolver.resolveImpExt(any(), eq(true))).willReturn(mapper.createObjectNode()
                .set("context", mapper.createObjectNode()
                        .put("data", "data")
                        .put("otherField", "value")));
        given(fpdResolver.resolveImpExt(any(), eq(false))).willReturn(mapper.createObjectNode()
                .set("context", mapper.createObjectNode()
                        .put("otherField", "value")));

        // when
        exchangeService.holdAuction(givenRequestContext(bidRequest));

        // then
        final ArgumentCaptor<BidderRequest> bidderRequestCaptor = ArgumentCaptor.forClass(BidderRequest.class);
        verify(httpBidderRequester, times(2))
                .requestBids(any(), bidderRequestCaptor.capture(), any(), any(), anyBoolean());
        assertThat(bidderRequestCaptor.getAllValues())
                .extracting(BidderRequest::getBidRequest)
                .flatExtracting(BidRequest::getImp)
                .extracting(Imp::getExt)
                .extracting(impExtNode -> impExtNode.get("context"))
                .containsOnly(
                        // data erased for deprecatedBidder
                        mapper.createObjectNode().put("otherField", "value"),
                        // data present for someBidder
                        mapper.createObjectNode().put("data", "data").put("otherField", "value"));
    }

    @Test
    public void shouldPassImpExtFieldsToEachImpression() {
        // given
        final ObjectNode impExt = mapper.createObjectNode()
                .<ObjectNode>set("prebid", mapper.createObjectNode()
                        .<ObjectNode>set("bidder", mapper.createObjectNode()
                                .put("someBidder", 1)))
                .put("all", "allValue");

        final BidRequest bidRequest = givenBidRequest(
                singletonList(Imp.builder()
                        .id("impId")
                        .banner(Banner.builder()
                                .format(singletonList(Format.builder().w(400).h(300).build()))
                                .build()).ext(impExt).build()),
                builder -> builder.ext(ExtRequest.of(ExtRequestPrebid.builder()
                        .data(ExtRequestPrebidData.of(singletonList("someBidder"), null))
                        .build())));
        given(httpBidderRequester.requestBids(any(), any(), any(), any(), anyBoolean()))
                .willReturn(Future.succeededFuture(givenSeatBid(singletonList(
                        givenBid(Bid.builder().price(TEN).build())))));

        // when
        exchangeService.holdAuction(givenRequestContext(bidRequest));

        // then
        final ArgumentCaptor<BidderRequest> bidderRequestCaptor = ArgumentCaptor.forClass(BidderRequest.class);
        verify(httpBidderRequester).requestBids(any(), bidderRequestCaptor.capture(), any(), any(), anyBoolean());
        assertThat(bidderRequestCaptor.getAllValues())
                .extracting(BidderRequest::getBidRequest)
                .flatExtracting(BidRequest::getImp)
                .extracting(Imp::getExt)
                .extracting(impExtNode -> impExtNode.get("all"))
                .containsOnly(new TextNode("allValue"));
    }

    @Test
    public void shouldPassImpExtSkadnToEachImpression() {
        // given
        final ObjectNode impExt = mapper.createObjectNode()
                .<ObjectNode>set("prebid", mapper.createObjectNode()
                        .<ObjectNode>set("bidder", mapper.createObjectNode()
                                .put("someBidder", 1)))
                .put("skadn", "skadnValue");
        final BidRequest bidRequest = givenBidRequest(
                singletonList(Imp.builder()
                        .id("impId")
                        .banner(Banner.builder()
                                .format(singletonList(Format.builder().w(400).h(300).build()))
                                .build())
                        .ext(impExt)
                        .build()),
                identity());
        given(httpBidderRequester.requestBids(any(), any(), any(), any(), anyBoolean()))
                .willReturn(Future.succeededFuture(givenSeatBid(singletonList(
                        givenBid(Bid.builder().price(TEN).build())))));

        // when
        exchangeService.holdAuction(givenRequestContext(bidRequest));

        // then
        final ArgumentCaptor<BidderRequest> bidRequestCaptor = ArgumentCaptor.forClass(BidderRequest.class);
        verify(httpBidderRequester).requestBids(any(), bidRequestCaptor.capture(), any(), any(), anyBoolean());
        assertThat(bidRequestCaptor.getAllValues())
                .extracting(BidderRequest::getBidRequest)
                .flatExtracting(BidRequest::getImp)
                .extracting(Imp::getExt)
                .extracting(impExtNode -> impExtNode.get("skadn"))
                .containsOnly(new TextNode("skadnValue"));
    }

    @Test
    public void shouldSetUserBuyerIdsFromUserExtPrebidAndClearPrebidBuyerIdsAfterwards() {
        // given
        givenBidder(givenEmptySeatBid());

        given(uidsCookie.uidFrom(anyString())).willReturn("buyeridFromCookie");

        final BidRequest bidRequest = givenBidRequest(givenSingleImp(singletonMap("someBidder", 1)),
                builder -> builder
                        .user(User.builder()
                                .ext(ExtUser.builder()
                                        .prebid(ExtUserPrebid.of(singletonMap("someBidder", "uidval")))
                                        .build())
                                .build())
                        .ext(ExtRequest.of(ExtRequestPrebid.builder()
                                .data(ExtRequestPrebidData.of(singletonList("someBidder"), null))
                                .build())));

        // when
        exchangeService.holdAuction(givenRequestContext(bidRequest));

        // then
        final User capturedBidRequestUser = captureBidRequest().getUser();
        assertThat(capturedBidRequestUser).isEqualTo(User.builder()
                .buyeruid("uidval")
                .build());
    }

    @Test
    public void shouldCleanRequestExtPrebidData() {
        // given
        final BidRequest bidRequest = givenBidRequest(givenSingleImp(singletonMap("someBidder", 1)),
                builder -> builder.ext(ExtRequest.of(ExtRequestPrebid.builder()
                        .data(ExtRequestPrebidData.of(asList("someBidder", "should_be_removed"), null))
                        .aliases(singletonMap("someBidder", "alias_should_stay"))
                        .auctiontimestamp(1000L)
                        .build())));

        // when
        exchangeService.holdAuction(givenRequestContext(bidRequest));

        // then
        final ExtRequest capturedRequest = captureBidRequest().getExt();
        assertThat(capturedRequest).isEqualTo(ExtRequest.of(ExtRequestPrebid.builder()
                .aliases(singletonMap("someBidder", "alias_should_stay"))
                .auctiontimestamp(1000L)
                .build()));
    }

    @Test
    public void shouldAddMultiBidInfoAboutRequestedBidderIfDataShouldNotBeSuppressed() {
        // given
        final BidRequest bidRequest = givenBidRequest(givenSingleImp(singletonMap("someBidder", 1)),
                builder -> builder.ext(ExtRequest.of(ExtRequestPrebid.builder()
                        .multibid(Collections.singletonList(
                                ExtRequestPrebidMultiBid.of("someBidder", null, 3, "prefix")))
                        .build())));

        // when
        exchangeService.holdAuction(givenRequestContext(bidRequest));

        // then
        final ExtRequest extRequest = captureBidRequest().getExt();
        assertThat(extRequest)
                .extracting(ExtRequest::getPrebid)
                .flatExtracting("multibid")
                .containsExactly(ExtRequestPrebidMultiBid.of("someBidder", null, 3, "prefix"));
    }

    @Test
    public void shouldAddMultibidInfoOnlyAboutRequestedBidder() {
        // given
        final BidRequest bidRequest = givenBidRequest(givenSingleImp(singletonMap("someBidder", 1)),
                builder -> builder.ext(ExtRequest.of(ExtRequestPrebid.builder()
                        .multibid(Collections.singletonList(
                                ExtRequestPrebidMultiBid.of(null, asList("someBidder", "anotherBidder"), 3, null)))
                        .build())));

        // when
        exchangeService.holdAuction(givenRequestContext(bidRequest));

        // then
        final ExtRequest extRequest = captureBidRequest().getExt();
        assertThat(extRequest)
                .extracting(ExtRequest::getPrebid)
                .flatExtracting("multibid")
                .containsExactly(ExtRequestPrebidMultiBid.of("someBidder", null, 3, null));
    }

    @Test
    public void shouldPassUserDataAndExtDataOnlyForAllowedBidder() {
        // given
        final Bidder<?> bidder = mock(Bidder.class);
        givenBidder("someBidder", bidder, givenEmptySeatBid());
        givenBidder("missingBidder", bidder, givenEmptySeatBid());

        final ObjectNode dataNode = mapper.createObjectNode().put("data", "value");
        final Map<String, Integer> bidderToGdpr = doubleMap("someBidder", 1, "missingBidder", 0);
        final List<ExtUserEid> eids = singletonList(ExtUserEid.of("eId", "id", emptyList(), null));
        final ExtUser extUser = ExtUser.builder().data(dataNode).eids(eids).build();
        final List<Data> data = singletonList(Data.builder().build());

        final BidRequest bidRequest = givenBidRequest(givenSingleImp(bidderToGdpr),
                builder -> builder
                        .ext(ExtRequest.of(ExtRequestPrebid.builder()
                                .auctiontimestamp(1000L)
                                .data(ExtRequestPrebidData.of(singletonList("someBidder"), null))
                                .build()))
                        .user(User.builder()
                                .keywords("keyword")
                                .gender("male")
                                .yob(133)
                                .geo(Geo.EMPTY)
                                .ext(extUser)
                                .data(data)
                                .build()));

        // when
        exchangeService.holdAuction(givenRequestContext(bidRequest));

        // then
        final ArgumentCaptor<BidderRequest> bidderRequestCaptor = ArgumentCaptor.forClass(BidderRequest.class);
        verify(httpBidderRequester, times(2))
                .requestBids(any(), bidderRequestCaptor.capture(), any(), any(), anyBoolean());
        final List<BidderRequest> capturedBidRequests = bidderRequestCaptor.getAllValues();

        final ExtUser maskedExtUser = ExtUser.builder().eids(eids).build();
        assertThat(capturedBidRequests)
                .extracting(BidderRequest::getBidRequest)
                .extracting(BidRequest::getUser)
                .extracting(User::getKeywords, User::getGender, User::getYob, User::getGeo, User::getExt, User::getData)
                .containsOnly(
                        tuple("keyword", "male", 133, Geo.EMPTY, extUser, data),
                        tuple("keyword", "male", 133, Geo.EMPTY, maskedExtUser, null));
    }

    @Test
    public void shouldFilterUserExtEidsWhenBidderIsNotAllowedForSource() {
        testUserEidsPermissionFiltering(
                // given
                asList(
                        ExtUserEid.of("source1", null, null, null),
                        ExtUserEid.of("source2", null, null, null)),
                singletonList(ExtRequestPrebidDataEidPermissions.of("source1", singletonList("otherBidder"))),
                emptyMap(),
                // expected
                singletonList(ExtUserEid.of("source2", null, null, null))
        );
    }

    @Test
    public void shouldNotFilterUserExtEidsWhenEidsPermissionDoesNotContainSource() {
        testUserEidsPermissionFiltering(
                // given
                singletonList(ExtUserEid.of("source1", null, null, null)),
                singletonList(ExtRequestPrebidDataEidPermissions.of("source2", singletonList("otherBidder"))),
                emptyMap(),
                // expected
                singletonList(ExtUserEid.of("source1", null, null, null))
        );
    }

    @Test
    public void shouldNotFilterUserExtEidsWhenSourceAllowedForAllBidders() {
        testUserEidsPermissionFiltering(
                // given
                singletonList(ExtUserEid.of("source1", null, null, null)),
                singletonList(ExtRequestPrebidDataEidPermissions.of("source1", singletonList("*"))),
                emptyMap(),
                // expected
                singletonList(ExtUserEid.of("source1", null, null, null))
        );
    }

    @Test
    public void shouldNotFilterUserExtEidsWhenSourceAllowedForBidder() {
        testUserEidsPermissionFiltering(
                // given
                singletonList(ExtUserEid.of("source1", null, null, null)),
                singletonList(ExtRequestPrebidDataEidPermissions.of("source1", singletonList("someBidder"))),
                emptyMap(),
                // expected
                singletonList(ExtUserEid.of("source1", null, null, null))
        );
    }

    @Test
    public void shouldFilterUserExtEidsWhenBidderIsNotAllowedForSourceAndSetNullIfNoEidsLeft() {
        // given
        final Bidder<?> bidder = mock(Bidder.class);
        givenBidder("someBidder", bidder, givenEmptySeatBid());
        final Map<String, Integer> bidderToGdpr = singletonMap("someBidder", 1);
        final ExtUser extUser = ExtUser.builder().data(mapper.createObjectNode())
                .eids(singletonList(ExtUserEid.of("source1", null, null, null))).build();

        final BidRequest bidRequest = givenBidRequest(givenSingleImp(bidderToGdpr),
                builder -> builder
                        .ext(ExtRequest.of(ExtRequestPrebid.builder()
                                .data(ExtRequestPrebidData.of(null, singletonList(
                                        ExtRequestPrebidDataEidPermissions.of("source1",
                                                singletonList("otherBidder")))))
                                .build()))
                        .user(User.builder()
                                .ext(extUser)
                                .build()));

        // when
        exchangeService.holdAuction(givenRequestContext(bidRequest));

        // then
        final ArgumentCaptor<BidderRequest> bidderRequestCaptor = ArgumentCaptor.forClass(BidderRequest.class);
        verify(httpBidderRequester).requestBids(any(), bidderRequestCaptor.capture(), any(), any(), anyBoolean());
        final List<BidderRequest> capturedBidRequests = bidderRequestCaptor.getAllValues();
        assertThat(capturedBidRequests)
                .extracting(BidderRequest::getBidRequest)
                .extracting(BidRequest::getUser)
                .extracting(User::getExt)
                .extracting(ExtUser::getEids)
                .element(0)
                .isNull();
    }

    @Test
    public void shouldFilterUserExtEidsWhenBidderPermissionsGivenToBidderAliasOnly() {
        // given
        final Bidder<?> bidder = mock(Bidder.class);
        givenBidder("someBidder", bidder, givenEmptySeatBid());
        final Map<String, Integer> bidderToGdpr = singletonMap("someBidder", 1);
        final ExtUser extUser = ExtUser.builder().data(mapper.createObjectNode())
                .eids(singletonList(ExtUserEid.of("source1", null, null, null))).build();

        final BidRequest bidRequest = givenBidRequest(givenSingleImp(bidderToGdpr),
                builder -> builder
                        .ext(ExtRequest.of(ExtRequestPrebid.builder()
                                .aliases(singletonMap("someBidder", "someBidderAlias"))
                                .data(ExtRequestPrebidData.of(null, singletonList(
                                        ExtRequestPrebidDataEidPermissions.of("source1",
                                                singletonList("someBidderAlias")))))
                                .build()))
                        .user(User.builder()
                                .ext(extUser)
                                .build()));

        // when
        exchangeService.holdAuction(givenRequestContext(bidRequest));

        // then
        final ArgumentCaptor<BidderRequest> bidderRequestCaptor = ArgumentCaptor.forClass(BidderRequest.class);
        verify(httpBidderRequester).requestBids(any(), bidderRequestCaptor.capture(), any(), any(), anyBoolean());
        final List<BidderRequest> capturedBidRequests = bidderRequestCaptor.getAllValues();
        assertThat(capturedBidRequests)
                .extracting(BidderRequest::getBidRequest)
                .extracting(BidRequest::getUser)
                .extracting(User::getExt)
                .extracting(ExtUser::getEids)
                .element(0)
                .isNull();
    }

    @Test
    public void shouldFilterUserExtEidsWhenPermissionsGivenToBidderButNotForAlias() {
        // given
        final Bidder<?> bidder = mock(Bidder.class);
        givenBidder("someBidderAlias", bidder, givenEmptySeatBid());
        final Map<String, Integer> bidderToGdpr = singletonMap("someBidderAlias", 1);
        final ExtUser extUser = ExtUser.builder().data(mapper.createObjectNode())
                .eids(singletonList(ExtUserEid.of("source1", null, null, null))).build();

        final BidRequest bidRequest = givenBidRequest(givenSingleImp(bidderToGdpr),
                builder -> builder
                        .ext(ExtRequest.of(ExtRequestPrebid.builder()
                                .aliases(singletonMap("someBidder", "someBidderAlias"))
                                .data(ExtRequestPrebidData.of(null, singletonList(
                                        ExtRequestPrebidDataEidPermissions.of("source1",
                                                singletonList("someBidder")))))
                                .build()))
                        .user(User.builder()
                                .ext(extUser)
                                .build()));

        // when
        exchangeService.holdAuction(givenRequestContext(bidRequest));

        // then
        final ArgumentCaptor<BidderRequest> bidderRequestCaptor = ArgumentCaptor.forClass(BidderRequest.class);
        verify(httpBidderRequester).requestBids(any(), bidderRequestCaptor.capture(), any(), any(), anyBoolean());
        final List<BidderRequest> capturedBidRequests = bidderRequestCaptor.getAllValues();
        assertThat(capturedBidRequests)
                .extracting(BidderRequest::getBidRequest)
                .extracting(BidRequest::getUser)
                .extracting(User::getExt)
                .extracting(ExtUser::getEids)
                .element(0)
                .isNull();
    }

    @Test
    public void shouldNotCleanRequestExtPrebidDataWhenFpdAllowedAndPrebidIsNotNull() {
        // given
        final Bidder<?> bidder = mock(Bidder.class);
        givenBidder("someBidder", bidder, givenEmptySeatBid());

        final ObjectNode dataNode = mapper.createObjectNode().put("data", "value");
        final Map<String, Integer> bidderToGdpr = singletonMap("someBidder", 1);
        final ExtUser extUser = ExtUser.builder().prebid(ExtUserPrebid.of(emptyMap())).data(dataNode).build();

        final BidRequest bidRequest = givenBidRequest(givenSingleImp(bidderToGdpr),
                builder -> builder
                        .ext(ExtRequest.of(ExtRequestPrebid.builder()
                                .auctiontimestamp(1000L)
                                .data(ExtRequestPrebidData.of(singletonList("someBidder"), null))
                                .build()))
                        .user(User.builder()
                                .ext(extUser)
                                .build()));

        // when
        exchangeService.holdAuction(givenRequestContext(bidRequest));

        // then
        final ArgumentCaptor<BidderRequest> bidderRequestCaptor = ArgumentCaptor.forClass(BidderRequest.class);
        verify(httpBidderRequester).requestBids(any(), bidderRequestCaptor.capture(), any(), any(), anyBoolean());
        final List<BidderRequest> capturedBidRequests = bidderRequestCaptor.getAllValues();
        assertThat(capturedBidRequests)
                .extracting(BidderRequest::getBidRequest)
                .extracting(BidRequest::getUser)
                .extracting(User::getExt)
                .containsOnly(ExtUser.builder().data(dataNode).build());
    }

    @Test
    public void shouldMaskUserExtIfDataBiddersListIsEmpty() {
        // given
        final Bidder<?> bidder = mock(Bidder.class);
        givenBidder("someBidder", bidder, givenEmptySeatBid());
        givenBidder("missingBidder", bidder, givenEmptySeatBid());

        final ObjectNode dataNode = mapper.createObjectNode().put("data", "value");
        final Map<String, Integer> bidderToGdpr = doubleMap("someBidder", 1, "missingBidder", 0);
        final List<ExtUserEid> eids = singletonList(ExtUserEid.of("eId", "id", emptyList(), null));
        final ExtUser extUser = ExtUser.builder().data(dataNode).eids(eids).build();

        final BidRequest bidRequest = givenBidRequest(givenSingleImp(bidderToGdpr),
                builder -> builder
                        .ext(ExtRequest.of(ExtRequestPrebid.builder()
                                .data(ExtRequestPrebidData.of(emptyList(), null)).build()))
                        .user(User.builder()
                                .keywords("keyword")
                                .gender("male")
                                .yob(133)
                                .geo(Geo.EMPTY)
                                .ext(extUser)
                                .build()));

        // when
        exchangeService.holdAuction(givenRequestContext(bidRequest));

        // then
        final ArgumentCaptor<BidderRequest> bidderRequestCaptor = ArgumentCaptor.forClass(BidderRequest.class);
        verify(httpBidderRequester, times(2))
                .requestBids(any(), bidderRequestCaptor.capture(), any(), any(), anyBoolean());
        final List<BidderRequest> capturedBidRequests = bidderRequestCaptor.getAllValues();

        final ExtUser expectedExtUser = ExtUser.builder().eids(eids).build();
        assertThat(capturedBidRequests)
                .extracting(BidderRequest::getBidRequest)
                .extracting(BidRequest::getUser)
                .extracting(User::getKeywords, User::getGender, User::getYob, User::getGeo, User::getExt)
                .containsOnly(
                        tuple("keyword", "male", 133, Geo.EMPTY, expectedExtUser),
                        tuple("keyword", "male", 133, Geo.EMPTY, expectedExtUser));
    }

    @Test
    public void shouldNoMaskUserExtIfDataBiddersListIsNull() {
        // given
        final Bidder<?> bidder = mock(Bidder.class);
        givenBidder("someBidder", bidder, givenEmptySeatBid());
        givenBidder("missingBidder", bidder, givenEmptySeatBid());

        final ObjectNode dataNode = mapper.createObjectNode().put("data", "value");
        final Map<String, Integer> bidderToGdpr = doubleMap("someBidder", 1, "missingBidder", 0);

        final BidRequest bidRequest = givenBidRequest(givenSingleImp(bidderToGdpr),
                builder -> builder
                        .ext(ExtRequest.of(ExtRequestPrebid.builder()
                                .data(ExtRequestPrebidData.of(null, null)).build()))
                        .user(User.builder()
                                .keywords("keyword")
                                .gender("male")
                                .yob(133)
                                .geo(Geo.EMPTY)
                                .ext(ExtUser.builder().data(dataNode).build())
                                .build()));

        // when
        exchangeService.holdAuction(givenRequestContext(bidRequest));

        // then
        final ArgumentCaptor<BidderRequest> bidRequestCaptor = ArgumentCaptor.forClass(BidderRequest.class);
        verify(httpBidderRequester, times(2))
                .requestBids(any(), bidRequestCaptor.capture(), any(), any(), anyBoolean());
        final List<BidderRequest> capturedBidRequests = bidRequestCaptor.getAllValues();

        assertThat(capturedBidRequests)
                .extracting(BidderRequest::getBidRequest)
                .extracting(BidRequest::getUser)
                .extracting(User::getKeywords, User::getGender, User::getYob, User::getGeo, User::getExt)
                .containsOnly(
                        tuple("keyword", "male", 133, Geo.EMPTY,
                                ExtUser.builder().data(dataNode).build()),
                        tuple("keyword", "male", 133, Geo.EMPTY,
                                ExtUser.builder().data(dataNode).build()));
    }

    @Test
    public void shouldPassSiteContentDataAndExtDataOnlyForAllowedBidder() {
        // given
        final Bidder<?> bidder = mock(Bidder.class);
        givenBidder("someBidder", bidder, givenEmptySeatBid());
        givenBidder("missingBidder", bidder, givenEmptySeatBid());

        final ObjectNode dataNode = mapper.createObjectNode().put("data", "value");
        final Map<String, Integer> bidderToGdpr = doubleMap("someBidder", 1, "missingBidder", 0);
        final Content content = Content.builder()
                .data(singletonList(Data.builder().build()))
                .album("album")
                .build();

        final BidRequest bidRequest = givenBidRequest(givenSingleImp(bidderToGdpr),
                builder -> builder.ext(ExtRequest.of(ExtRequestPrebid.builder()
                        .auctiontimestamp(1000L)
                        .data(ExtRequestPrebidData.of(singletonList("someBidder"), null)).build()))
                        .site(Site.builder()
                                .keywords("keyword")
                                .search("search")
                                .ext(ExtSite.of(0, dataNode))
                                .content(content)
                                .build()));

        // when
        exchangeService.holdAuction(givenRequestContext(bidRequest));

        // then
        final ArgumentCaptor<BidderRequest> bidderRequestCaptor = ArgumentCaptor.forClass(BidderRequest.class);
        verify(httpBidderRequester, times(2))
                .requestBids(any(), bidderRequestCaptor.capture(), any(), any(), anyBoolean());
        final List<BidderRequest> capturedBidRequests = bidderRequestCaptor.getAllValues();

        assertThat(capturedBidRequests)
                .extracting(BidderRequest::getBidRequest)
                .extracting(BidRequest::getSite)
                .extracting(Site::getKeywords, Site::getSearch, Site::getExt, Site::getContent)
                .containsOnly(
                        tuple(
                                "keyword",
                                "search",
                                ExtSite.of(0, dataNode),
                                content),
                        tuple(
                                "keyword",
                                "search",
                                ExtSite.of(0, null),
                                Content.builder()
                                        .album("album")
                                        .build()));
    }

    @Test
    public void shouldNoMaskPassAppExtAndKeywordsWhenDataBiddersListIsNull() {
        // given
        final Bidder<?> bidder = mock(Bidder.class);
        givenBidder("someBidder", bidder, givenEmptySeatBid());
        givenBidder("missingBidder", bidder, givenEmptySeatBid());

        final ObjectNode dataNode = mapper.createObjectNode().put("data", "value");
        final Map<String, Integer> bidderToGdpr = doubleMap("someBidder", 1, "missingBidder", 0);

        final BidRequest bidRequest = givenBidRequest(givenSingleImp(bidderToGdpr),
                builder -> builder.ext(ExtRequest.of(ExtRequestPrebid.builder()
                        .data(ExtRequestPrebidData.of(null, null)).build()))
                        .app(App.builder()
                                .keywords("keyword")
                                .ext(ExtApp.of(null, dataNode))
                                .build()));

        // when
        exchangeService.holdAuction(givenRequestContext(bidRequest));

        // then
        final ArgumentCaptor<BidderRequest> bidderRequestCaptor = ArgumentCaptor.forClass(BidderRequest.class);
        verify(httpBidderRequester, times(2))
                .requestBids(any(), bidderRequestCaptor.capture(), any(), any(), anyBoolean());
        final List<BidderRequest> capturedBidRequests = bidderRequestCaptor.getAllValues();

        assertThat(capturedBidRequests)
                .extracting(BidderRequest::getBidRequest)
                .extracting(BidRequest::getApp)
                .extracting(App::getExt, App::getKeywords)
                .containsOnly(
                        tuple(ExtApp.of(null, dataNode), "keyword"),
                        tuple(ExtApp.of(null, dataNode), "keyword"));
    }

    @Test
    public void shouldPassAppExtDataOnlyForAllowedBidder() {
        // given
        final Bidder<?> bidder = mock(Bidder.class);
        givenBidder("someBidder", bidder, givenEmptySeatBid());
        givenBidder("missingBidder", bidder, givenEmptySeatBid());

        final ObjectNode dataNode = mapper.createObjectNode().put("data", "value");
        final Map<String, Integer> bidderToGdpr = doubleMap("someBidder", 1, "missingBidder", 0);
        final Content content = Content.builder()
                .data(singletonList(Data.builder().build()))
                .album("album")
                .build();

        final BidRequest bidRequest = givenBidRequest(givenSingleImp(bidderToGdpr),
                builder -> builder
                        .ext(ExtRequest.of(ExtRequestPrebid.builder()
                                .data(ExtRequestPrebidData.of(singletonList("someBidder"), null))
                                .auctiontimestamp(1000L)
                                .build()))
                        .app(App.builder()
                                .keywords("keyword")
                                .ext(ExtApp.of(null, dataNode))
                                .content(content)
                                .build()));

        // when
        exchangeService.holdAuction(givenRequestContext(bidRequest));

        // then
        final ArgumentCaptor<BidderRequest> bidderRequestCaptor = ArgumentCaptor.forClass(BidderRequest.class);
        verify(httpBidderRequester, times(2))
                .requestBids(any(), bidderRequestCaptor.capture(), any(), any(), anyBoolean());
        final List<BidderRequest> capturedBidRequests = bidderRequestCaptor.getAllValues();

        assertThat(capturedBidRequests)
                .extracting(BidderRequest::getBidRequest)
                .extracting(BidRequest::getApp)
                .extracting(App::getExt, App::getKeywords, App::getContent)
                .containsOnly(
                        tuple(ExtApp.of(null, dataNode), "keyword", content),
                        tuple(null, "keyword", Content.builder().album("album").build()));
    }

    @Test
<<<<<<< HEAD
=======
    public void shouldRejectRequestWhenAppAndSiteAppearsTogetherAfterFpdMerge() {
        // given
        final Bidder<?> bidder = mock(Bidder.class);
        givenBidder("someBidder", bidder, givenEmptySeatBid());
        final ObjectNode bidderConfigApp = mapper.valueToTree(App.builder().id("appFromConfig").build());
        final ExtBidderConfig extBidderConfig = ExtBidderConfig.of(
                null, ExtBidderConfigOrtb.of(null, bidderConfigApp, null));
        final ExtRequestPrebidBidderConfig extRequestPrebidBidderConfig = ExtRequestPrebidBidderConfig.of(
                singletonList("someBidder"), extBidderConfig);
        final Site requestSite = Site.builder().id("erased").domain("domain").build();
        final ExtRequest extRequest = ExtRequest.of(
                ExtRequestPrebid.builder()
                        .bidderconfig(singletonList(extRequestPrebidBidderConfig))
                        .build());
        final BidRequest bidRequest = givenBidRequest(givenSingleImp(singletonMap("someBidder", 1)),
                builder -> builder.site(requestSite).ext(extRequest));

        // when
        exchangeService.holdAuction(givenRequestContext(bidRequest));

        // then
        verifyZeroInteractions(httpBidderRequester);
    }

    @Test
>>>>>>> 51894385
    public void shouldUseConcreteOverGeneralSiteWithExtPrebidBidderConfig() {
        // given
        final Bidder<?> bidder = mock(Bidder.class);
        givenBidder("someBidder", bidder, givenEmptySeatBid());

        final ObjectNode siteWithPage = mapper.valueToTree(Site.builder().page("testPage").build());
        final ExtBidderConfig extBidderConfig = ExtBidderConfig.of(
                null, ExtBidderConfigOrtb.of(siteWithPage, null, null));
        final ExtRequestPrebidBidderConfig concreteFpdConfig = ExtRequestPrebidBidderConfig.of(
                singletonList("someBidder"), extBidderConfig);
        final ObjectNode siteWithDomain = mapper.valueToTree(Site.builder().domain("notUsed").build());
        final ExtBidderConfig allExtBidderConfig = ExtBidderConfig.of(
                null, ExtBidderConfigOrtb.of(siteWithDomain, null, null));
        final ExtRequestPrebidBidderConfig allFpdConfig = ExtRequestPrebidBidderConfig.of(singletonList("*"),
                allExtBidderConfig);

        final Site requestSite = Site.builder().id("siteId").page("erased").keywords("keyword").build();
        final ExtRequestPrebid extRequestPrebid = ExtRequestPrebid.builder()
                .bidderconfig(asList(allFpdConfig, concreteFpdConfig))
                .build();
        final BidRequest bidRequest = givenBidRequest(givenSingleImp(singletonMap("someBidder", 1)),
                builder -> builder.site(requestSite).ext(ExtRequest.of(extRequestPrebid)));

        final Site mergedSite = Site.builder()
                .id("siteId")
                .page("testPage")
                .keywords("keyword")
                .build();

        given(fpdResolver.resolveSite(any(), any())).willReturn(mergedSite);

        // when
        exchangeService.holdAuction(givenRequestContext(bidRequest));

        // then
        final ArgumentCaptor<BidderRequest> bidderRequestCaptor = ArgumentCaptor.forClass(BidderRequest.class);
        verify(httpBidderRequester).requestBids(any(), bidderRequestCaptor.capture(), any(), any(), anyBoolean());
        final List<BidderRequest> capturedBidRequests = bidderRequestCaptor.getAllValues();

        assertThat(capturedBidRequests)
                .extracting(BidderRequest::getBidRequest)
                .extracting(BidRequest::getSite)
                .containsOnly(mergedSite);
    }

    @Test
    public void shouldUseConcreteOverGeneralAppWithExtPrebidBidderConfig() {
        // given
        final Bidder<?> bidder = mock(Bidder.class);
        givenBidder("someBidder", bidder, givenEmptySeatBid());

        final Publisher publisherWithId = Publisher.builder().id("testId").build();
        final ObjectNode appWithPublisherId = mapper.valueToTree(App.builder().publisher(publisherWithId).build());
        final ExtBidderConfig extBidderConfig = ExtBidderConfig.of(
                null, ExtBidderConfigOrtb.of(null, appWithPublisherId, null));
        final ExtRequestPrebidBidderConfig concreteFpdConfig = ExtRequestPrebidBidderConfig.of(
                singletonList("someBidder"), extBidderConfig);

        final Publisher publisherWithIdAndDomain = Publisher.builder().id("notUsed").domain("notUsed").build();
        final ObjectNode appWithUpdatedPublisher = mapper.valueToTree(
                App.builder().publisher(publisherWithIdAndDomain).build());
        final ExtBidderConfig allExtBidderConfig = ExtBidderConfig.of(
                null, ExtBidderConfigOrtb.of(null, appWithUpdatedPublisher, null));
        final ExtRequestPrebidBidderConfig allFpdConfig = ExtRequestPrebidBidderConfig.of(singletonList("*"),
                allExtBidderConfig);

        final App requestApp = App.builder().publisher(Publisher.builder().build()).build();

        final ExtRequestPrebid extRequestPrebid = ExtRequestPrebid.builder()
                .bidderconfig(asList(allFpdConfig, concreteFpdConfig))
                .build();
        final BidRequest bidRequest = givenBidRequest(givenSingleImp(singletonMap("someBidder", 1)),
                builder -> builder.app(requestApp).ext(ExtRequest.of(extRequestPrebid)));
        final App mergedApp = App.builder()
                .publisher(Publisher.builder().id("testId").build())
                .build();

        given(fpdResolver.resolveApp(any(), any())).willReturn(mergedApp);

        // when
        exchangeService.holdAuction(givenRequestContext(bidRequest));

        // then
        final ArgumentCaptor<BidderRequest> bidderRequestCaptor = ArgumentCaptor.forClass(BidderRequest.class);
        verify(httpBidderRequester).requestBids(any(), bidderRequestCaptor.capture(), any(), any(), anyBoolean());
        final List<BidderRequest> capturedBidRequests = bidderRequestCaptor.getAllValues();

        assertThat(capturedBidRequests)
                .extracting(BidderRequest::getBidRequest)
                .extracting(BidRequest::getApp)
                .containsOnly(mergedApp);
    }

    @Test
    public void shouldUseConcreteOverGeneralUserWithExtPrebidBidderConfig() {
        // given
        final Bidder<?> bidder = mock(Bidder.class);
        givenBidder("someBidder", bidder, givenEmptySeatBid());
        final ObjectNode bidderConfigUser = mapper.valueToTree(User.builder().id("userFromConfig").build());
        final ExtBidderConfig extBidderConfig = ExtBidderConfig.of(
                null, ExtBidderConfigOrtb.of(null, null, bidderConfigUser));
        final ExtRequestPrebidBidderConfig concreteFpdConfig = ExtRequestPrebidBidderConfig.of(
                singletonList("someBidder"), extBidderConfig);

        final ObjectNode emptyUser = mapper.valueToTree(User.builder().build());
        final ExtBidderConfig allExtBidderConfig = ExtBidderConfig.of(
                null, ExtBidderConfigOrtb.of(null, null, emptyUser));
        final ExtRequestPrebidBidderConfig allFpdConfig = ExtRequestPrebidBidderConfig.of(singletonList("*"),
                allExtBidderConfig);
        final User requestUser = User.builder().id("erased").buyeruid("testBuyerId").build();

        final ExtRequestPrebid extRequestPrebid = ExtRequestPrebid.builder()
                .bidderconfig(asList(allFpdConfig, concreteFpdConfig))
                .build();
        final BidRequest bidRequest = givenBidRequest(givenSingleImp(singletonMap("someBidder", 1)),
                builder -> builder.user(requestUser).ext(ExtRequest.of(extRequestPrebid)));

        final User mergedUser = User.builder().id("userFromConfig").buyeruid("testBuyerId").build();

        given(fpdResolver.resolveUser(any(), any())).willReturn(mergedUser);

        // when
        exchangeService.holdAuction(givenRequestContext(bidRequest));

        // then
        final ArgumentCaptor<BidderRequest> bidderRequestCaptor = ArgumentCaptor.forClass(BidderRequest.class);
        verify(httpBidderRequester).requestBids(any(), bidderRequestCaptor.capture(), any(), any(), anyBoolean());
        final List<BidderRequest> capturedBidRequests = bidderRequestCaptor.getAllValues();

        assertThat(capturedBidRequests)
                .extracting(BidderRequest::getBidRequest)
                .extracting(BidRequest::getUser)
                .containsOnly(mergedUser);
    }

    @Test
    public void shouldAddBuyeridToUserFromRequest() {
        // given
        givenBidder(givenEmptySeatBid());
        given(uidsCookie.uidFrom(eq("cookieFamily"))).willReturn("buyerid");

        final BidRequest bidRequest = givenBidRequest(givenSingleImp(singletonMap("someBidder", 1)),
                builder -> builder.user(User.builder().id("userId").build()));

        // when
        exchangeService.holdAuction(givenRequestContext(bidRequest));

        // then
        final User capturedUser = captureBidRequest().getUser();
        assertThat(capturedUser).isEqualTo(User.builder().id("userId").buyeruid("buyerid").build());
    }

    @Test
    public void shouldCreateUserIfMissingInRequestAndBuyeridPresentInCookie() {
        // given
        givenBidder(givenEmptySeatBid());

        given(uidsCookie.uidFrom(eq("cookieFamily"))).willReturn("buyerid");

        final BidRequest bidRequest = givenBidRequest(givenSingleImp(singletonMap("someBidder", 1)));

        // when
        exchangeService.holdAuction(givenRequestContext(bidRequest));

        // then
        final User capturedUser = captureBidRequest().getUser();
        assertThat(capturedUser).isEqualTo(User.builder().buyeruid("buyerid").build());
    }

    @Test
    public void shouldPassGlobalTimeoutToConnectorUnchangedIfCachingIsNotRequested() {
        // given
        givenBidder(givenEmptySeatBid());

        final BidRequest bidRequest = givenBidRequest(givenSingleImp(singletonMap("someBidder", 1)));

        // when
        exchangeService.holdAuction(givenRequestContext(bidRequest));

        // then
        verify(httpBidderRequester).requestBids(any(), any(), same(timeout), any(), anyBoolean());
    }

    @Test
    public void shouldPassReducedGlobalTimeoutToConnectorAndOriginalToBidResponseCreator() {
        // given
        exchangeService = new ExchangeService(
                100,
                bidderCatalog,
                storedResponseProcessor,
                privacyEnforcementService,
                fpdResolver,
                schainResolver,
                httpBidderRequester,
                responseBidValidator,
                currencyService,
                bidResponseCreator,
                bidResponsePostProcessor,
                hookStageExecutor,
                metrics,
                clock,
                jacksonMapper);

        final Bid bid = Bid.builder().id("bidId1").impid("impId1").price(BigDecimal.valueOf(5.67)).build();
        givenBidder(givenSeatBid(singletonList(givenBid(bid))));

        final BidRequest bidRequest = givenBidRequest(singletonList(
                // imp ids are not really used for matching, included them here for clarity
                givenImp(singletonMap("bidder1", 1), builder -> builder.id("impId1"))),
                builder -> builder.ext(ExtRequest.of(ExtRequestPrebid.builder()
                        .targeting(givenTargeting(true))
                        .cache(ExtRequestPrebidCache.of(ExtRequestPrebidCacheBids.of(null, null), null, null))
                        .auctiontimestamp(1000L)
                        .build())));

        // when
        exchangeService.holdAuction(givenRequestContext(bidRequest)).result();

        // then
        final ArgumentCaptor<Timeout> timeoutCaptor = ArgumentCaptor.forClass(Timeout.class);
        verify(httpBidderRequester).requestBids(any(), any(), timeoutCaptor.capture(), any(), anyBoolean());
        assertThat(timeoutCaptor.getValue().remaining()).isEqualTo(400L);
        verify(bidResponseCreator).create(anyList(), any(), any(), any());
    }

    @Test
    public void shouldReturnBidsWithUpdatedPriceCurrencyConversion() {
        // given
        final Bidder<?> bidder = mock(Bidder.class);
        givenBidder("bidder", bidder, givenSeatBid(singletonList(
                givenBid(Bid.builder().price(BigDecimal.valueOf(2.0)).build()))));

        final BidRequest bidRequest = givenBidRequest(singletonList(givenImp(singletonMap("bidder", 2), identity())),
                identity());

        final BigDecimal updatedPrice = BigDecimal.valueOf(5.0);
        given(currencyService.convertCurrency(any(), any(), any(), any())).willReturn(updatedPrice);

        givenBidResponseCreator(singletonList(Bid.builder().price(updatedPrice).build()));

        // when
        final BidResponse bidResponse = exchangeService.holdAuction(givenRequestContext(bidRequest)).result();

        // then
        assertThat(bidResponse.getSeatbid())
                .flatExtracting(SeatBid::getBid)
                .extracting(Bid::getPrice).containsExactly(updatedPrice);
    }

    @Test
    public void shouldReturnSameBidPriceIfNoChangesAppliedToBidPrice() {
        // given
        final Bidder<?> bidder = mock(Bidder.class);
        givenBidder("bidder", bidder, givenSeatBid(singletonList(
                givenBid(Bid.builder().price(BigDecimal.ONE).build()))));

        final BidRequest bidRequest = givenBidRequest(singletonList(givenImp(singletonMap("bidder", 2), identity())),
                identity());

        // returns the same price as in argument
        given(currencyService.convertCurrency(any(), any(), any(), any()))
                .willAnswer(invocationOnMock -> invocationOnMock.getArgument(0));

        // when
        final BidResponse bidResponse = exchangeService.holdAuction(givenRequestContext(bidRequest)).result();

        // then
        assertThat(bidResponse.getSeatbid())
                .flatExtracting(SeatBid::getBid)
                .extracting(Bid::getPrice).containsExactly(BigDecimal.ONE);
    }

    @SuppressWarnings("unchecked")
    @Test
    public void shouldDropBidIfPrebidExceptionWasThrownDuringCurrencyConversion() {
        // given
        final Bidder<?> bidder = mock(Bidder.class);
        givenBidder("bidder", bidder, givenSeatBid(singletonList(
                givenBid(Bid.builder().price(BigDecimal.valueOf(2.0)).build(), "CUR"))));

        final BidRequest bidRequest = givenBidRequest(singletonList(givenImp(singletonMap("bidder", 2), identity())),
                identity());

        given(currencyService.convertCurrency(any(), any(), any(), any()))
                .willThrow(new PreBidException("Unable to convert bid currency CUR to desired ad server currency USD"));

        // when
        exchangeService.holdAuction(givenRequestContext(bidRequest)).result();

        // then
        final ArgumentCaptor<List<BidderResponse>> argumentCaptor = ArgumentCaptor.forClass(List.class);
        verify(bidResponseCreator).create(argumentCaptor.capture(), any(), any(), any());

        assertThat(argumentCaptor.getValue()).hasSize(1);

        final BidderError expectedError =
                BidderError.generic("Unable to convert bid currency CUR to desired ad server currency USD");
        final BidderSeatBid firstSeatBid = argumentCaptor.getValue().get(0).getSeatBid();
        assertThat(firstSeatBid.getBids()).isEmpty();
        assertThat(firstSeatBid.getErrors()).containsOnly(expectedError);
    }

    @SuppressWarnings("unchecked")
    @Test
    public void shouldUpdateBidPriceWithCurrencyConversionAndPriceAdjustmentFactor() {
        // given
        final Bidder<?> bidder = mock(Bidder.class);
        givenBidder("bidder", bidder, givenSeatBid(singletonList(
                givenBid(Bid.builder().price(BigDecimal.valueOf(2.0)).build()))));

        final ExtRequestBidadjustmentfactors givenAdjustments = ExtRequestBidadjustmentfactors.builder().build();
        givenAdjustments.addFactor("bidder", BigDecimal.valueOf(10));

        final BidRequest bidRequest = givenBidRequest(singletonList(givenImp(singletonMap("bidder", 2), identity())),
                builder -> builder.ext(ExtRequest.of(ExtRequestPrebid.builder()
                        .aliases(emptyMap())
                        .bidadjustmentfactors(givenAdjustments)
                        .auctiontimestamp(1000L)
                        .build())));

        given(currencyService.convertCurrency(any(), any(), any(), any()))
                .willReturn(BigDecimal.valueOf(10));

        // when
        exchangeService.holdAuction(givenRequestContext(bidRequest)).result();

        // then
        final ArgumentCaptor<List<BidderResponse>> argumentCaptor = ArgumentCaptor.forClass(List.class);
        verify(bidResponseCreator).create(argumentCaptor.capture(), any(), any(), any());

        assertThat(argumentCaptor.getValue()).hasSize(1);

        final BigDecimal updatedPrice = BigDecimal.valueOf(100);
        final BidderSeatBid firstSeatBid = argumentCaptor.getValue().get(0).getSeatBid();
        assertThat(firstSeatBid.getBids())
                .extracting(BidderBid::getBid)
                .flatExtracting(Bid::getPrice)
                .containsOnly(updatedPrice);
        assertThat(firstSeatBid.getErrors()).isEmpty();
    }

    @SuppressWarnings("unchecked")
    @Test
    public void shouldUpdatePriceForOneBidAndDropAnotherIfPrebidExceptionHappensForSecondBid() {
        // given
        final BigDecimal firstBidderPrice = BigDecimal.valueOf(2.0);
        final BigDecimal secondBidderPrice = BigDecimal.valueOf(3.0);
        givenBidder("bidder", mock(Bidder.class), givenSeatBid(asList(
                givenBid(Bid.builder().price(firstBidderPrice).build(), "CUR1"),
                givenBid(Bid.builder().price(secondBidderPrice).build(), "CUR2"))));

        final BidRequest bidRequest = givenBidRequest(singletonList(givenImp(singletonMap("bidder", 2), identity())),
                identity());

        final BigDecimal updatedPrice = BigDecimal.valueOf(10.0);
        given(currencyService.convertCurrency(any(), any(), any(), any())).willReturn(updatedPrice)
                .willThrow(
                        new PreBidException("Unable to convert bid currency CUR2 to desired ad server currency USD"));

        // when
        exchangeService.holdAuction(givenRequestContext(bidRequest)).result();

        // then
        final ArgumentCaptor<List<BidderResponse>> argumentCaptor = ArgumentCaptor.forClass(List.class);
        verify(bidResponseCreator).create(argumentCaptor.capture(), any(), any(), any());
        verify(currencyService).convertCurrency(eq(firstBidderPrice), eq(bidRequest), any(), eq("CUR1"));
        verify(currencyService).convertCurrency(eq(secondBidderPrice), eq(bidRequest), any(), eq("CUR2"));

        assertThat(argumentCaptor.getValue()).hasSize(1);

        final ObjectNode expectedBidExt = mapper.createObjectNode();
        expectedBidExt.put("origbidcpm", new BigDecimal("2.0"));
        expectedBidExt.put("origbidcur", "CUR1");
        final Bid expectedBid = Bid.builder().price(updatedPrice).ext(expectedBidExt).build();

        final BidderBid expectedBidderBid = BidderBid.of(expectedBid, banner, "CUR1");
        final BidderError expectedError =
                BidderError.generic("Unable to convert bid currency CUR2 to desired ad server currency USD");

        final BidderSeatBid firstSeatBid = argumentCaptor.getValue().get(0).getSeatBid();
        assertThat(firstSeatBid.getBids()).containsOnly(expectedBidderBid);
        assertThat(firstSeatBid.getErrors()).containsOnly(expectedError);
    }

    @SuppressWarnings("unchecked")
    @Test
    public void shouldRespondWithOneBidAndErrorWhenBidResponseContainsOneUnsupportedCurrency() {
        // given
        final BigDecimal firstBidderPrice = BigDecimal.valueOf(2.0);
        final BigDecimal secondBidderPrice = BigDecimal.valueOf(10.0);
        givenBidder("bidder1", mock(Bidder.class), givenSeatBid(singletonList(
                givenBid(Bid.builder().price(firstBidderPrice).build(), "USD"))));
        givenBidder("bidder2", mock(Bidder.class), givenSeatBid(singletonList(
                givenBid(Bid.builder().price(BigDecimal.valueOf(10.0)).build(), "CUR"))));

        final BidRequest bidRequest = BidRequest.builder().cur(singletonList("BAD"))
                .imp(singletonList(givenImp(doubleMap("bidder1", 2, "bidder2", 3),
                        identity()))).build();

        final BigDecimal updatedPrice = BigDecimal.valueOf(20);
        given(currencyService.convertCurrency(any(), any(), any(), any())).willReturn(updatedPrice);
        given(currencyService.convertCurrency(any(), any(), eq("BAD"), eq("CUR")))
                .willThrow(new PreBidException("Unable to convert bid currency CUR to desired ad server currency BAD"));

        // when
        exchangeService.holdAuction(givenRequestContext(bidRequest)).result();

        // then
        final ArgumentCaptor<List<BidderResponse>> argumentCaptor = ArgumentCaptor.forClass(List.class);
        verify(bidResponseCreator).create(argumentCaptor.capture(), any(), any(), any());
        verify(currencyService).convertCurrency(eq(firstBidderPrice), eq(bidRequest), eq("BAD"), eq("USD"));
        verify(currencyService).convertCurrency(eq(secondBidderPrice), eq(bidRequest), eq("BAD"), eq("CUR"));

        assertThat(argumentCaptor.getValue()).hasSize(2);

        final ObjectNode expectedBidExt = mapper.createObjectNode();
        expectedBidExt.put("origbidcpm", new BigDecimal("2.0"));
        expectedBidExt.put("origbidcur", "USD");
        final Bid expectedBid = Bid.builder().price(updatedPrice).ext(expectedBidExt).build();
        final BidderBid expectedBidderBid = BidderBid.of(expectedBid, banner, "USD");
        assertThat(argumentCaptor.getValue())
                .extracting(BidderResponse::getSeatBid)
                .flatExtracting(BidderSeatBid::getBids)
                .containsOnly(expectedBidderBid);

        final BidderError expectedError =
                BidderError.generic("Unable to convert bid currency CUR to desired ad server currency BAD");
        assertThat(argumentCaptor.getValue())
                .extracting(BidderResponse::getSeatBid)
                .flatExtracting(BidderSeatBid::getErrors)
                .containsOnly(expectedError);
    }

    @SuppressWarnings("unchecked")
    @Test
    public void shouldUpdateBidPriceWithCurrencyConversionAndAddErrorAboutMultipleCurrency() {
        // given
        final BigDecimal bidderPrice = BigDecimal.valueOf(2.0);
        givenBidder("bidder", mock(Bidder.class), givenSeatBid(singletonList(
                givenBid(Bid.builder().price(bidderPrice).build(), "USD"))));

        final BidRequest bidRequest = givenBidRequest(
                singletonList(givenImp(singletonMap("bidder", 2), identity())),
                builder -> builder.cur(asList("CUR1", "CUR2", "CUR2")));

        final BigDecimal updatedPrice = BigDecimal.valueOf(10.0);
        given(currencyService.convertCurrency(any(), any(), any(), any())).willReturn(updatedPrice);

        // when
        exchangeService.holdAuction(givenRequestContext(bidRequest)).result();

        // then
        final ArgumentCaptor<List<BidderResponse>> argumentCaptor = ArgumentCaptor.forClass(List.class);
        verify(bidResponseCreator).create(argumentCaptor.capture(), any(), any(), any());
        verify(currencyService).convertCurrency(eq(bidderPrice), eq(bidRequest), eq("CUR1"), eq("USD"));

        assertThat(argumentCaptor.getValue()).hasSize(1);

        final BidderError expectedError = BidderError.badInput("Cur parameter contains more than one currency."
                + " CUR1 will be used");
        final BidderSeatBid firstSeatBid = argumentCaptor.getValue().get(0).getSeatBid();
        assertThat(firstSeatBid.getBids())
                .extracting(BidderBid::getBid)
                .flatExtracting(Bid::getPrice)
                .containsOnly(updatedPrice);
        assertThat(firstSeatBid.getErrors()).containsOnly(expectedError);
    }

    @SuppressWarnings("unchecked")
    @Test
    public void shouldUpdateBidPriceWithCurrencyConversionForMultipleBid() {
        // given
        final BigDecimal bidder1Price = BigDecimal.valueOf(1.5);
        final BigDecimal bidder2Price = BigDecimal.valueOf(2);
        final BigDecimal bidder3Price = BigDecimal.valueOf(3);
        givenBidder("bidder1", mock(Bidder.class), givenSeatBid(singletonList(
                givenBid(Bid.builder().price(bidder1Price).build(), "EUR"))));
        givenBidder("bidder2", mock(Bidder.class), givenSeatBid(singletonList(
                givenBid(Bid.builder().price(bidder2Price).build(), "GBP"))));
        givenBidder("bidder3", mock(Bidder.class), givenSeatBid(singletonList(
                givenBid(Bid.builder().price(bidder3Price).build(), "USD"))));

        final Map<String, Integer> impBidders = new HashMap<>();
        impBidders.put("bidder1", 1);
        impBidders.put("bidder2", 2);
        impBidders.put("bidder3", 3);
        final BidRequest bidRequest = givenBidRequest(
                singletonList(givenImp(impBidders, identity())), builder -> builder.cur(singletonList("USD")));

        final BigDecimal updatedPrice = BigDecimal.valueOf(10.0);
        given(currencyService.convertCurrency(any(), any(), any(), any())).willReturn(updatedPrice);
        given(currencyService.convertCurrency(any(), any(), any(), eq("USD"))).willReturn(bidder3Price);

        // when
        exchangeService.holdAuction(givenRequestContext(bidRequest)).result();

        // then
        final ArgumentCaptor<List<BidderResponse>> argumentCaptor = ArgumentCaptor.forClass(List.class);
        verify(bidResponseCreator).create(argumentCaptor.capture(), any(), any(), any());
        verify(currencyService).convertCurrency(eq(bidder1Price), eq(bidRequest), eq("USD"), eq("EUR"));
        verify(currencyService).convertCurrency(eq(bidder2Price), eq(bidRequest), eq("USD"), eq("GBP"));
        verify(currencyService).convertCurrency(eq(bidder3Price), eq(bidRequest), eq("USD"), eq("USD"));
        verifyNoMoreInteractions(currencyService);

        assertThat(argumentCaptor.getValue())
                .hasSize(3)
                .extracting(BidderResponse::getSeatBid)
                .flatExtracting(BidderSeatBid::getBids)
                .extracting(BidderBid::getBid)
                .extracting(Bid::getPrice)
                .containsOnly(bidder3Price, updatedPrice, updatedPrice);
    }

    @Test
    public void shouldNotAddExtPrebidEventsWhenEventsServiceReturnsEmptyEventsService() {
        // given
        final BigDecimal price = BigDecimal.valueOf(2.0);
        givenBidder(BidderSeatBid.of(
                singletonList(BidderBid.of(
                        Bid.builder().id("bidId").price(price)
                                .ext(mapper.valueToTree(singletonMap("bidExt", 1))).build(), banner, null)),
                emptyList(),
                emptyList()));

        final BidRequest bidRequest = givenBidRequest(givenSingleImp(singletonMap("someBidder", 1)),
                bidRequestBuilder -> bidRequestBuilder.app(App.builder()
                        .publisher(Publisher.builder().id("1001").build()).build()));

        // when
        final BidResponse bidResponse = exchangeService.holdAuction(givenRequestContext(bidRequest)).result();

        // then
        assertThat(bidResponse.getSeatbid()).hasSize(1)
                .flatExtracting(SeatBid::getBid)
                .extracting(bid -> toExtBidPrebid(bid.getExt()).getEvents())
                .containsNull();
    }

    @Test
    public void shouldIncrementCommonMetrics() {
        // given
        given(httpBidderRequester.requestBids(any(), any(), any(), any(), anyBoolean()))
                .willReturn(Future.succeededFuture(givenSeatBid(singletonList(
                        givenBid(Bid.builder().price(TEN).build())))));

        final BidRequest bidRequest = givenBidRequest(givenSingleImp(singletonMap("someAlias", 1)),
                builder -> builder
                        .site(Site.builder().publisher(Publisher.builder().id("accountId").build()).build())
                        .ext(ExtRequest.of(ExtRequestPrebid.builder()
                                .aliases(singletonMap("someAlias", "someBidder"))
                                .build())));

        // when
        exchangeService.holdAuction(givenRequestContext(bidRequest));

        // then
        verify(metrics).updateRequestBidderCardinalityMetric(1);
        verify(metrics).updateAccountRequestMetrics(eq("accountId"), eq(MetricName.openrtb2web));
        verify(metrics)
                .updateAdapterRequestTypeAndNoCookieMetrics(eq("someBidder"), eq(MetricName.openrtb2web), eq(true));
        verify(metrics).updateAdapterResponseTime(eq("someBidder"), eq("accountId"), anyInt());
        verify(metrics).updateAdapterRequestGotbidsMetrics(eq("someBidder"), eq("accountId"));
        verify(metrics).updateAdapterBidMetrics(eq("someBidder"), eq("accountId"), eq(10000L), eq(false), eq("banner"));
    }

    @Test
    public void shouldCallUpdateCookieMetricsWithExpectedValue() {
        // given
        final BidRequest bidRequest = givenBidRequest(givenSingleImp(singletonMap("someBidder", 1)),
                builder -> builder.app(App.builder().build()));

        // when
        exchangeService.holdAuction(givenRequestContext(bidRequest));

        // then
        verify(metrics).updateAdapterRequestTypeAndNoCookieMetrics(
                eq("someBidder"), eq(MetricName.openrtb2web), eq(false));
    }

    @Test
    public void shouldUseEmptyStringIfPublisherIdIsEmpty() {
        // given
        given(httpBidderRequester.requestBids(any(), any(), any(), any(), anyBoolean()))
                .willReturn(Future.succeededFuture(givenSeatBid(singletonList(
                        givenBid(Bid.builder().price(TEN).build())))));
        final BidRequest bidRequest = givenBidRequest(givenSingleImp(singletonMap("someBidder", 1)));
        final Account account = Account.builder().id("").build();

        // when
        exchangeService.holdAuction(givenRequestContext(bidRequest, account));

        // then
        verify(metrics).updateAccountRequestMetrics(eq(""), eq(MetricName.openrtb2web));
    }

    @Test
    public void shouldIncrementNoBidRequestsMetric() {
        // given
        given(httpBidderRequester.requestBids(any(), any(), any(), any(), anyBoolean()))
                .willReturn(Future.succeededFuture(givenSeatBid(emptyList())));

        final BidRequest bidRequest = givenBidRequest(givenSingleImp(singletonMap("someBidder", 1)));

        // when
        exchangeService.holdAuction(givenRequestContext(bidRequest));

        // then
        verify(metrics).updateAdapterRequestNobidMetrics(eq("someBidder"), eq("accountId"));
    }

    @Test
    public void shouldIncrementGotBidsAndErrorMetricsIfBidderReturnsBidAndDifferentErrors() {
        // given
        given(httpBidderRequester.requestBids(any(), any(), any(), any(), anyBoolean()))
                .willReturn(Future.succeededFuture(BidderSeatBid.of(
                        singletonList(givenBid(Bid.builder().price(TEN).build())),
                        emptyList(),
                        asList(
                                // two identical errors to verify corresponding metric is submitted only once
                                BidderError.badInput("rubicon error"),
                                BidderError.badInput("rubicon error"),
                                BidderError.badServerResponse("rubicon error"),
                                BidderError.failedToRequestBids("rubicon failed to request bids"),
                                BidderError.timeout("timeout error"),
                                BidderError.generic("timeout error")))));

        final BidRequest bidRequest = givenBidRequest(givenSingleImp(singletonMap("someBidder", 1)));

        // when
        exchangeService.holdAuction(givenRequestContext(bidRequest));

        // then
        verify(metrics).updateAdapterRequestGotbidsMetrics(eq("someBidder"), eq("accountId"));
        verify(metrics).updateAdapterRequestErrorMetric(eq("someBidder"), eq(MetricName.badinput));
        verify(metrics).updateAdapterRequestErrorMetric(eq("someBidder"), eq(MetricName.badserverresponse));
        verify(metrics).updateAdapterRequestErrorMetric(eq("someBidder"), eq(MetricName.failedtorequestbids));
        verify(metrics).updateAdapterRequestErrorMetric(eq("someBidder"), eq(MetricName.timeout));
        verify(metrics).updateAdapterRequestErrorMetric(eq("someBidder"), eq(MetricName.unknown_error));
    }

    @Test
    public void shouldPassResponseToPostProcessor() {
        // given
        final BidRequest bidRequest = givenBidRequest(emptyList());

        // when
        exchangeService.holdAuction(givenRequestContext(bidRequest));

        // then
        verify(bidResponsePostProcessor).postProcess(any(), same(uidsCookie), same(bidRequest), any(),
                eq(Account.builder().id("accountId").eventsEnabled(true).build()));
    }

    @Test
    public void shouldReturnBidsWithAdjustedPricesWhenAdjustmentFactorPresent() {
        // given
        final Bidder<?> bidder = mock(Bidder.class);
        givenBidder("bidder", bidder, givenSeatBid(singletonList(
                givenBid(Bid.builder().price(BigDecimal.valueOf(2)).build()))));

        final ExtRequestBidadjustmentfactors givenAdjustments = ExtRequestBidadjustmentfactors.builder().build();
        givenAdjustments.addFactor("bidder", BigDecimal.valueOf(2.468));

        final BidRequest bidRequest = givenBidRequest(singletonList(givenImp(singletonMap("bidder", 2), identity())),
                builder -> builder.ext(ExtRequest.of(ExtRequestPrebid.builder()
                        .aliases(emptyMap())
                        .bidadjustmentfactors(givenAdjustments)
                        .auctiontimestamp(1000L)
                        .build())));

        // when
        exchangeService.holdAuction(givenRequestContext(bidRequest)).result();

        // then
        final List<BidderResponse> capturedBidResponses = captureBidResponses();
        assertThat(capturedBidResponses)
                .extracting(BidderResponse::getSeatBid)
                .flatExtracting(BidderSeatBid::getBids)
                .extracting(BidderBid::getBid)
                .extracting(Bid::getPrice)
                .containsExactly(BigDecimal.valueOf(4.936));
    }

    @Test
    public void shouldReturnBidsWithAdjustedPricesWithVideoInstreamMediaTypeIfVideoPlacementEqualsOne() {
        // given
        final Bidder<?> bidder = mock(Bidder.class);
        givenBidder("bidder", bidder, givenSeatBid(singletonList(
                BidderBid.of(Bid.builder().impid("123").price(BigDecimal.valueOf(2)).build(), video, null))));

        final ExtRequestBidadjustmentfactors givenAdjustments = ExtRequestBidadjustmentfactors.builder()
                .mediatypes(new EnumMap<>(Collections.singletonMap(BidAdjustmentMediaType.video,
                        Collections.singletonMap("bidder", BigDecimal.valueOf(3.456)))))
                .build();

        final BidRequest bidRequest = givenBidRequest(singletonList(givenImp(singletonMap("bidder", 2), impBuilder ->
                        impBuilder.id("123").video(Video.builder().placement(1).build()))),
                builder -> builder.ext(ExtRequest.of(ExtRequestPrebid.builder()
                        .aliases(emptyMap())
                        .bidadjustmentfactors(givenAdjustments)
                        .auctiontimestamp(1000L)
                        .build())));

        // when
        exchangeService.holdAuction(givenRequestContext(bidRequest)).result();

        // then
        final List<BidderResponse> capturedBidResponses = captureBidResponses();
        assertThat(capturedBidResponses)
                .extracting(BidderResponse::getSeatBid)
                .flatExtracting(BidderSeatBid::getBids)
                .extracting(BidderBid::getBid)
                .extracting(Bid::getPrice)
                .containsExactly(BigDecimal.valueOf(6.912));
    }

    @Test
    public void shouldReturnBidsWithAdjustedPricesWithVideoInstreamMediaTypeIfVideoPlacementIsMissing() {
        // given
        final Bidder<?> bidder = mock(Bidder.class);
        givenBidder("bidder", bidder, givenSeatBid(singletonList(
                BidderBid.of(Bid.builder().impid("123").price(BigDecimal.valueOf(2)).build(), video, null))));

        final ExtRequestBidadjustmentfactors givenAdjustments = ExtRequestBidadjustmentfactors.builder()
                .mediatypes(new EnumMap<>(Collections.singletonMap(BidAdjustmentMediaType.video,
                        Collections.singletonMap("bidder", BigDecimal.valueOf(3.456)))))
                .build();

        final BidRequest bidRequest = givenBidRequest(singletonList(givenImp(singletonMap("bidder", 2), impBuilder ->
                        impBuilder.id("123").video(Video.builder().build()))),
                builder -> builder.ext(ExtRequest.of(ExtRequestPrebid.builder()
                        .aliases(emptyMap())
                        .bidadjustmentfactors(givenAdjustments)
                        .auctiontimestamp(1000L)
                        .build())));

        // when
        exchangeService.holdAuction(givenRequestContext(bidRequest)).result();

        // then
        final List<BidderResponse> capturedBidResponses = captureBidResponses();
        assertThat(capturedBidResponses)
                .extracting(BidderResponse::getSeatBid)
                .flatExtracting(BidderSeatBid::getBids)
                .extracting(BidderBid::getBid)
                .extracting(Bid::getPrice)
                .containsExactly(BigDecimal.valueOf(6.912));
    }

    @Test
    public void shouldReturnBidsWithAdjustedPricesWhenAdjustmentMediaFactorPresent() {
        // given
        final Bidder<?> bidder = mock(Bidder.class);
        givenBidder("bidder", bidder, givenSeatBid(singletonList(
                givenBid(Bid.builder().price(BigDecimal.valueOf(2)).build()))));

        final ExtRequestBidadjustmentfactors givenAdjustments = ExtRequestBidadjustmentfactors.builder()
                .mediatypes(new EnumMap<>(Collections.singletonMap(BidAdjustmentMediaType.banner,
                        Collections.singletonMap("bidder", BigDecimal.valueOf(3.456)))))
                .build();

        final BidRequest bidRequest = givenBidRequest(singletonList(givenImp(singletonMap("bidder", 2), identity())),
                builder -> builder.ext(ExtRequest.of(ExtRequestPrebid.builder()
                        .aliases(emptyMap())
                        .bidadjustmentfactors(givenAdjustments)
                        .auctiontimestamp(1000L)
                        .build())));

        // when
        exchangeService.holdAuction(givenRequestContext(bidRequest)).result();

        // then
        final List<BidderResponse> capturedBidResponses = captureBidResponses();
        assertThat(capturedBidResponses)
                .extracting(BidderResponse::getSeatBid)
                .flatExtracting(BidderSeatBid::getBids)
                .extracting(BidderBid::getBid)
                .extracting(Bid::getPrice)
                .containsExactly(BigDecimal.valueOf(6.912));
    }

    @Test
    public void shouldAdjustPriceWithPriorityForMediaTypeAdjustment() {
        // given
        final Bidder<?> bidder = mock(Bidder.class);
        givenBidder("bidder", bidder, givenSeatBid(singletonList(
                givenBid(Bid.builder().price(BigDecimal.valueOf(2)).build()))));

        final ExtRequestBidadjustmentfactors givenAdjustments = ExtRequestBidadjustmentfactors.builder()
                .mediatypes(new EnumMap<>(Collections.singletonMap(BidAdjustmentMediaType.banner,
                        Collections.singletonMap("bidder", BigDecimal.valueOf(3.456)))))
                .build();
        givenAdjustments.addFactor("bidder", BigDecimal.valueOf(2.468));

        final BidRequest bidRequest = givenBidRequest(singletonList(givenImp(singletonMap("bidder", 2), identity())),
                builder -> builder.ext(ExtRequest.of(ExtRequestPrebid.builder()
                        .aliases(emptyMap())
                        .bidadjustmentfactors(givenAdjustments)
                        .auctiontimestamp(1000L)
                        .build())));

        // when
        exchangeService.holdAuction(givenRequestContext(bidRequest)).result();

        // then
        final List<BidderResponse> capturedBidResponses = captureBidResponses();
        assertThat(capturedBidResponses)
                .extracting(BidderResponse::getSeatBid)
                .flatExtracting(BidderSeatBid::getBids)
                .extracting(BidderBid::getBid)
                .extracting(Bid::getPrice)
                .containsExactly(BigDecimal.valueOf(6.912));
    }

    @Test
    public void shouldReturnBidsWithoutAdjustingPricesWhenAdjustmentFactorNotPresentForBidder() {
        // given
        final Bidder<?> bidder = mock(Bidder.class);

        givenBidder("bidder", bidder, givenSeatBid(singletonList(
                givenBid(Bid.builder().price(BigDecimal.ONE).build()))));

        final ExtRequestBidadjustmentfactors givenAdjustments = ExtRequestBidadjustmentfactors.builder().build();
        givenAdjustments.addFactor("some-other-bidder", BigDecimal.TEN);

        final BidRequest bidRequest = givenBidRequest(singletonList(givenImp(singletonMap("bidder", 2), identity())),
                builder -> builder.ext(ExtRequest.of(ExtRequestPrebid.builder()
                        .aliases(emptyMap())
                        .auctiontimestamp(1000L)
                        .currency(ExtRequestCurrency.of(null, false))
                        .bidadjustmentfactors(givenAdjustments)
                        .build())));

        // when
        final BidResponse bidResponse = exchangeService.holdAuction(givenRequestContext(bidRequest)).result();

        // then
        assertThat(bidResponse.getSeatbid())
                .flatExtracting(SeatBid::getBid)
                .extracting(Bid::getPrice)
                .containsExactly(BigDecimal.ONE);
    }

    @Test
    public void shouldReturnBidResponseModifiedByAuctionResponseHooks() {
        // given
        given(httpBidderRequester.requestBids(any(), any(), any(), any(), anyBoolean()))
                .willReturn(Future.succeededFuture(givenSeatBid(emptyList())));

        doAnswer(invocation -> Future.succeededFuture(HookStageExecutionResult.of(
                false,
                AuctionResponsePayloadImpl.of(BidResponse.builder().id("bidResponseId").build()))))
                .when(hookStageExecutor).executeAuctionResponseStage(any(), any());

        final BidRequest bidRequest = givenBidRequest(givenSingleImp(singletonMap("bidder", 2)));

        // when
        final BidResponse bidResponse = exchangeService.holdAuction(givenRequestContext(bidRequest)).result();

        // then
        assertThat(bidResponse).isEqualTo(BidResponse.builder().id("bidResponseId").build());
    }

    @Test
    public void shouldReturnEmptyBidResponseWhenRequestIsRejected() {
        // given
        final AuctionContext auctionContext = AuctionContext.builder()
                .hookExecutionContext(HookExecutionContext.of(Endpoint.openrtb2_auction))
                .debugContext(DebugContext.empty())
                .requestRejected(true)
                .build();

        // when
        final Future<BidResponse> result = exchangeService.holdAuction(auctionContext);

        // then
        verifyZeroInteractions(storedResponseProcessor, httpBidderRequester, hookStageExecutor, bidResponseCreator);
        assertThat(result).succeededWith(BidResponse.builder()
                .seatbid(emptyList())
                .build());
    }

    @Test
    public void shouldReturnBidResponseWithHooksDebugInfoWhenAuctionHappened() {
        // given
        given(httpBidderRequester.requestBids(any(), any(), any(), any(), anyBoolean()))
                .willReturn(Future.succeededFuture(givenSeatBid(emptyList())));

        final BidRequest bidRequest = givenBidRequest(givenSingleImp(singletonMap("bidder", 2)));
        final AuctionContext auctionContext = givenRequestContext(bidRequest).toBuilder()
                .hookExecutionContext(HookExecutionContext.of(
                        Endpoint.openrtb2_auction,
                        stageOutcomes()))
                .debugContext(DebugContext.of(true, null))
                .build();

        // when
        final BidResponse bidResponse = exchangeService.holdAuction(auctionContext).result();

        // then
        assertThat(bidResponse.getExt()).isNotNull();
        assertThat(bidResponse.getExt().getPrebid()).isNotNull();
        final ExtModules extModules = bidResponse.getExt().getPrebid().getModules();
        assertThat(extModules).isNotNull();

        assertThat(extModules.getErrors())
                .hasSize(3)
                .hasEntrySatisfying("module1", moduleErrors -> assertThat(moduleErrors)
                        .hasSize(2)
                        .hasEntrySatisfying("hook1", hookErrors -> assertThat(hookErrors)
                                .containsOnly("error message 1-1 1", "error message 1-1 2"))
                        .hasEntrySatisfying("hook2", hookErrors -> assertThat(hookErrors)
                                .containsOnly(
                                        "error message 1-2 1",
                                        "error message 1-2 2",
                                        "error message 1-2 3",
                                        "error message 1-2 4")))
                .hasEntrySatisfying("module2", moduleErrors -> assertThat(moduleErrors)
                        .hasSize(1)
                        .hasEntrySatisfying("hook1", hookErrors -> assertThat(hookErrors)
                                .containsOnly("error message 2-1 1", "error message 2-1 2")))
                .hasEntrySatisfying("module3", moduleErrors -> assertThat(moduleErrors)
                        .hasSize(1)
                        .hasEntrySatisfying("hook1", hookErrors -> assertThat(hookErrors)
                                .containsOnly("error message 3-1 1", "error message 3-1 2")));
        assertThat(extModules.getWarnings())
                .hasSize(3)
                .hasEntrySatisfying("module1", moduleErrors -> assertThat(moduleErrors)
                        .hasSize(2)
                        .hasEntrySatisfying("hook1", hookErrors -> assertThat(hookErrors)
                                .containsOnly("warning message 1-1 1", "warning message 1-1 2"))
                        .hasEntrySatisfying("hook2", hookErrors -> assertThat(hookErrors)
                                .containsOnly(
                                        "warning message 1-2 1",
                                        "warning message 1-2 2",
                                        "warning message 1-2 3",
                                        "warning message 1-2 4")))
                .hasEntrySatisfying("module2", moduleErrors -> assertThat(moduleErrors)
                        .hasSize(1)
                        .hasEntrySatisfying("hook1", hookErrors -> assertThat(hookErrors)
                                .containsOnly("warning message 2-1 1", "warning message 2-1 2")))
                .hasEntrySatisfying("module3", moduleErrors -> assertThat(moduleErrors)
                        .hasSize(1)
                        .hasEntrySatisfying("hook1", hookErrors -> assertThat(hookErrors)
                                .containsOnly("warning message 3-1 1", "warning message 3-1 2")));

        assertThat(extModules.getTrace()).isNull();
    }

    @Test
    public void shouldReturnBidResponseWithHooksBasicTraceInfoWhenAuctionHappened() {
        // given
        given(httpBidderRequester.requestBids(any(), any(), any(), any(), anyBoolean()))
                .willReturn(Future.succeededFuture(givenSeatBid(emptyList())));

        final BidRequest bidRequest = givenBidRequest(givenSingleImp(singletonMap("bidder", 2)));
        final AuctionContext auctionContext = givenRequestContext(bidRequest).toBuilder()
                .hookExecutionContext(HookExecutionContext.of(
                        Endpoint.openrtb2_auction,
                        stageOutcomes()))
                .debugContext(DebugContext.of(false, TraceLevel.basic))
                .build();

        // when
        final BidResponse bidResponse = exchangeService.holdAuction(auctionContext).result();

        // then
        assertThat(bidResponse.getExt()).isNotNull();
        assertThat(bidResponse.getExt().getPrebid()).isNotNull();
        final ExtModules extModules = bidResponse.getExt().getPrebid().getModules();
        assertThat(extModules).isNotNull();

        assertThat(extModules.getErrors()).isNull();
        assertThat(extModules.getWarnings()).isNull();

        assertThat(extModules.getTrace()).isEqualTo(ExtModulesTrace.of(
                16L,
                asList(
                        ExtModulesTraceStage.of(
                                Stage.entrypoint,
                                12L,
                                singletonList(ExtModulesTraceStageOutcome.of(
                                        "http-request",
                                        12L,
                                        asList(
                                                ExtModulesTraceGroup.of(
                                                        6L,
                                                        asList(
                                                                ExtModulesTraceInvocationResult.builder()
                                                                        .hookId(HookId.of("module1", "hook1"))
                                                                        .executionTime(4L)
                                                                        .status(ExecutionStatus.success)
                                                                        .message("Message 1-1")
                                                                        .action(ExecutionAction.update)
                                                                        .build(),
                                                                ExtModulesTraceInvocationResult.builder()
                                                                        .hookId(HookId.of("module1", "hook2"))
                                                                        .executionTime(6L)
                                                                        .status(ExecutionStatus.invocation_failure)
                                                                        .message("Message 1-2")
                                                                        .build())),
                                                ExtModulesTraceGroup.of(
                                                        6L,
                                                        asList(
                                                                ExtModulesTraceInvocationResult.builder()
                                                                        .hookId(HookId.of("module1", "hook2"))
                                                                        .executionTime(4L)
                                                                        .status(ExecutionStatus.success)
                                                                        .message("Message 1-2")
                                                                        .action(ExecutionAction.no_action)
                                                                        .build(),
                                                                ExtModulesTraceInvocationResult.builder()
                                                                        .hookId(HookId.of("module2", "hook1"))
                                                                        .executionTime(6L)
                                                                        .status(ExecutionStatus.timeout)
                                                                        .message("Message 2-1")
                                                                        .build())))))),
                        ExtModulesTraceStage.of(
                                Stage.auction_response,
                                4L,
                                singletonList(ExtModulesTraceStageOutcome.of(
                                        "auction-response",
                                        4L,
                                        singletonList(
                                                ExtModulesTraceGroup.of(
                                                        4L,
                                                        asList(
                                                                ExtModulesTraceInvocationResult.builder()
                                                                        .hookId(HookId.of("module3", "hook1"))
                                                                        .executionTime(4L)
                                                                        .status(ExecutionStatus.success)
                                                                        .message("Message 3-1")
                                                                        .action(ExecutionAction.update)
                                                                        .build(),
                                                                ExtModulesTraceInvocationResult.builder()
                                                                        .hookId(HookId.of("module3", "hook2"))
                                                                        .executionTime(4L)
                                                                        .status(ExecutionStatus.success)
                                                                        .action(ExecutionAction.no_action)
                                                                        .build())))))))));
    }

    @Test
    public void shouldReturnBidResponseWithHooksVerboseTraceInfoWhenAuctionHappened() {
        // given
        given(httpBidderRequester.requestBids(any(), any(), any(), any(), anyBoolean()))
                .willReturn(Future.succeededFuture(givenSeatBid(emptyList())));

        final BidRequest bidRequest = givenBidRequest(givenSingleImp(singletonMap("bidder", 2)));
        final AuctionContext auctionContext = givenRequestContext(bidRequest).toBuilder()
                .hookExecutionContext(HookExecutionContext.of(
                        Endpoint.openrtb2_auction,
                        stageOutcomes()))
                .debugContext(DebugContext.of(false, TraceLevel.verbose))
                .build();

        // when
        final BidResponse bidResponse = exchangeService.holdAuction(auctionContext).result();

        // then
        assertThat(bidResponse.getExt().getPrebid().getModules().getTrace().getStages())
                .anySatisfy(stage -> assertThat(stage.getOutcomes())
                        .anySatisfy(outcome -> assertThat(outcome.getGroups())
                                .anySatisfy(group -> assertThat(group.getInvocationResults())
                                        .anySatisfy(hook -> {
                                            assertThat(hook.getDebugMessages())
                                                    .containsOnly("debug message 1-1 1", "debug message 1-1 2");
                                            assertThat(hook.getAnalyticsTags()).isEqualTo(
                                                    ExtModulesTraceAnalyticsTags.of(singletonList(
                                                            ExtModulesTraceAnalyticsActivity.of(
                                                                    "some-activity",
                                                                    "success",
                                                                    singletonList(ExtModulesTraceAnalyticsResult.of(
                                                                            "success",
                                                                            mapper.createObjectNode(),
                                                                            ExtModulesTraceAnalyticsAppliedTo.builder()
                                                                                    .impIds(asList("impId1", "impId2"))
                                                                                    .request(true)
                                                                                    .build()))))));
                                        }))));
    }

    @Test
    public void shouldReturnBidResponseWithHooksDebugAndTraceInfoWhenAuctionHappened() {
        // given
        given(httpBidderRequester.requestBids(any(), any(), any(), any(), anyBoolean()))
                .willReturn(Future.succeededFuture(givenSeatBid(emptyList())));

        final BidRequest bidRequest = givenBidRequest(givenSingleImp(singletonMap("bidder", 2)));
        final AuctionContext auctionContext = givenRequestContext(bidRequest).toBuilder()
                .hookExecutionContext(HookExecutionContext.of(
                        Endpoint.openrtb2_auction,
                        stageOutcomes()))
                .debugContext(DebugContext.of(true, TraceLevel.basic))
                .build();

        // when
        final BidResponse bidResponse = exchangeService.holdAuction(auctionContext).result();

        // then
        final ExtModules extModules = bidResponse.getExt().getPrebid().getModules();

        assertThat(extModules.getErrors()).isNotEmpty();
        assertThat(extModules.getWarnings()).isNotEmpty();
        assertThat(extModules.getTrace()).isNotNull();
    }

    @Test
    public void shouldReturnBidResponseWithHooksDebugAndTraceInfoWhenRequestIsRejected() {
        // given
        final AuctionContext auctionContext = AuctionContext.builder()
                .hookExecutionContext(HookExecutionContext.of(
                        Endpoint.openrtb2_auction,
                        stageOutcomes()))
                .debugContext(DebugContext.of(true, TraceLevel.basic))
                .requestRejected(true)
                .build();

        // when
        final BidResponse bidResponse = exchangeService.holdAuction(auctionContext).result();

        // then
        final ExtModules extModules = bidResponse.getExt().getPrebid().getModules();

        assertThat(extModules.getErrors()).isNotEmpty();
        assertThat(extModules.getWarnings()).isNotEmpty();
        assertThat(extModules.getTrace()).isNotNull();
    }

    @Test
    public void shouldReturnBidResponseWithoutHooksTraceInfoWhenNoHooksExecuted() {
        // given
        given(httpBidderRequester.requestBids(any(), any(), any(), any(), anyBoolean()))
                .willReturn(Future.succeededFuture(givenSeatBid(emptyList())));

        final BidRequest bidRequest = givenBidRequest(givenSingleImp(singletonMap("bidder", 2)));
        final AuctionContext auctionContext = givenRequestContext(bidRequest).toBuilder()
                .hookExecutionContext(HookExecutionContext.of(
                        Endpoint.openrtb2_auction,
                        new EnumMap<>(singletonMap(
                                Stage.entrypoint,
                                singletonList(StageExecutionOutcome.of("http-request", emptyList()))))))
                .debugContext(DebugContext.of(false, TraceLevel.basic))
                .build();

        // when
        final BidResponse bidResponse = exchangeService.holdAuction(auctionContext).result();

        // then
        assertThat(bidResponse.getExt()).isNull();
    }

    @Test
    public void shouldIncrementHooksGlobalMetrics() {
        // given
        final AuctionContext auctionContext = AuctionContext.builder()
                .hookExecutionContext(HookExecutionContext.of(
                        Endpoint.openrtb2_auction,
                        stageOutcomes()))
                .debugContext(DebugContext.empty())
                .requestRejected(true)
                .build();

        // when
        exchangeService.holdAuction(auctionContext);

        // then
        verify(metrics, times(6)).updateHooksMetrics(anyString(), any(), any(), any(), any(), any());
        verify(metrics).updateHooksMetrics(
                eq("module1"),
                eq(Stage.entrypoint),
                eq("hook1"),
                eq(ExecutionStatus.success),
                eq(4L),
                eq(ExecutionAction.update));
        verify(metrics).updateHooksMetrics(
                eq("module1"),
                eq(Stage.entrypoint),
                eq("hook2"),
                eq(ExecutionStatus.invocation_failure),
                eq(6L),
                isNull());
        verify(metrics).updateHooksMetrics(
                eq("module1"),
                eq(Stage.entrypoint),
                eq("hook2"),
                eq(ExecutionStatus.success),
                eq(4L),
                eq(ExecutionAction.no_action));
        verify(metrics).updateHooksMetrics(
                eq("module2"),
                eq(Stage.entrypoint),
                eq("hook1"),
                eq(ExecutionStatus.timeout),
                eq(6L),
                isNull());
        verify(metrics).updateHooksMetrics(
                eq("module3"),
                eq(Stage.auction_response),
                eq("hook1"),
                eq(ExecutionStatus.success),
                eq(4L),
                eq(ExecutionAction.update));
        verify(metrics).updateHooksMetrics(
                eq("module3"),
                eq(Stage.auction_response),
                eq("hook2"),
                eq(ExecutionStatus.success),
                eq(4L),
                eq(ExecutionAction.no_action));
        verify(metrics, never()).updateAccountHooksMetrics(any(), any(), any(), any());
        verify(metrics, never()).updateAccountModuleDurationMetric(any(), any(), any());
    }

    @Test
    public void shouldIncrementHooksGlobalAndAccountMetrics() {
        // given
        given(httpBidderRequester.requestBids(any(), any(), any(), any(), anyBoolean()))
                .willReturn(Future.succeededFuture(givenSeatBid(emptyList())));

        final BidRequest bidRequest = givenBidRequest(givenSingleImp(singletonMap("bidder", 2)));
        final AuctionContext auctionContext = givenRequestContext(bidRequest).toBuilder()
                .hookExecutionContext(HookExecutionContext.of(
                        Endpoint.openrtb2_auction,
                        stageOutcomes()))
                .debugContext(DebugContext.empty())
                .build();

        // when
        exchangeService.holdAuction(auctionContext);

        // then
        verify(metrics, times(6)).updateHooksMetrics(anyString(), any(), any(), any(), any(), any());
        verify(metrics, times(6)).updateAccountHooksMetrics(anyString(), any(), any(), any());
        verify(metrics).updateAccountHooksMetrics(
                eq("accountId"),
                eq("module1"),
                eq(ExecutionStatus.success),
                eq(ExecutionAction.update));
        verify(metrics).updateAccountHooksMetrics(
                eq("accountId"),
                eq("module1"),
                eq(ExecutionStatus.invocation_failure),
                isNull());
        verify(metrics).updateAccountHooksMetrics(
                eq("accountId"),
                eq("module1"),
                eq(ExecutionStatus.success),
                eq(ExecutionAction.no_action));
        verify(metrics).updateAccountHooksMetrics(
                eq("accountId"),
                eq("module2"),
                eq(ExecutionStatus.timeout),
                isNull());
        verify(metrics).updateAccountHooksMetrics(
                eq("accountId"),
                eq("module3"),
                eq(ExecutionStatus.success),
                eq(ExecutionAction.update));
        verify(metrics).updateAccountHooksMetrics(
                eq("accountId"),
                eq("module3"),
                eq(ExecutionStatus.success),
                eq(ExecutionAction.no_action));
        verify(metrics, times(3)).updateAccountModuleDurationMetric(anyString(), any(), any());
        verify(metrics).updateAccountModuleDurationMetric(eq("accountId"), eq("module1"), eq(14L));
        verify(metrics).updateAccountModuleDurationMetric(eq("accountId"), eq("module2"), eq(6L));
        verify(metrics).updateAccountModuleDurationMetric(eq("accountId"), eq("module3"), eq(8L));
    }

    private AuctionContext givenRequestContext(BidRequest bidRequest) {
        return givenRequestContext(bidRequest, Account.builder().id("accountId").eventsEnabled(true).build());
    }

    private AuctionContext givenRequestContext(BidRequest bidRequest, Account account) {
        return AuctionContext.builder()
                .httpRequest(HttpRequestContext.builder().headers(CaseInsensitiveMultiMap.empty()).build())
                .uidsCookie(uidsCookie)
                .bidRequest(bidRequest)
                .debugWarnings(new ArrayList<>())
                .account(account)
                .requestTypeMetric(MetricName.openrtb2web)
                .timeout(timeout)
                .hookExecutionContext(HookExecutionContext.of(Endpoint.openrtb2_auction))
                .debugContext(DebugContext.empty())
                .build();
    }

    private BidRequest captureBidRequest() {
        final ArgumentCaptor<BidderRequest> bidRequestCaptor = ArgumentCaptor.forClass(BidderRequest.class);
        verify(httpBidderRequester).requestBids(any(), bidRequestCaptor.capture(), any(), any(), anyBoolean());
        return bidRequestCaptor.getValue().getBidRequest();
    }

    private List<BidderResponse> captureBidResponses() {
        final ArgumentCaptor<List<BidderResponse>> bidderResponseCaptor = ArgumentCaptor.forClass(List.class);
        verify(bidResponseCreator).create(bidderResponseCaptor.capture(), any(), any(), any());
        return bidderResponseCaptor.getValue();
    }

    private static BidRequest givenBidRequest(
            List<Imp> imp, Function<BidRequestBuilder, BidRequestBuilder> bidRequestBuilderCustomizer) {
        return bidRequestBuilderCustomizer.apply(BidRequest.builder().cur(singletonList("USD")).imp(imp)).build();
    }

    private static BidRequest givenBidRequest(List<Imp> imp) {
        return givenBidRequest(imp, identity());
    }

    private static <T> Imp givenImp(T ext, Function<ImpBuilder, ImpBuilder> impBuilderCustomizer) {
        return impBuilderCustomizer.apply(Imp.builder()
                .ext(mapper.valueToTree(singletonMap(
                        "prebid", ext != null ? singletonMap("bidder", ext) : emptyMap()))))
                .build();
    }

    private static <T> List<Imp> givenSingleImp(T ext) {
        return singletonList(givenImp(ext, identity()));
    }

    private void givenBidder(BidderSeatBid response) {
        given(httpBidderRequester.requestBids(any(), any(), any(), any(), anyBoolean()))
                .willReturn(Future.succeededFuture(response));
    }

    private void givenBidder(String bidderName, Bidder<?> bidder, BidderSeatBid response) {
        doReturn(bidder).when(bidderCatalog).bidderByName(eq(bidderName));
        given(httpBidderRequester.requestBids(same(bidder), any(), any(), any(), anyBoolean()))
                .willReturn(Future.succeededFuture(response));
    }

    private static SeatBid givenSeatBid(List<Bid> bids,
                                        Function<SeatBid.SeatBidBuilder, SeatBid.SeatBidBuilder> seatBidCustomizer) {
        return seatBidCustomizer.apply(SeatBid.builder()
                .seat("someBidder")
                .bid(bids))
                .build();
    }

    private static BidderSeatBid givenSeatBid(List<BidderBid> bids) {
        return BidderSeatBid.of(bids, emptyList(), emptyList());
    }

    private static BidderSeatBid givenSingleSeatBid(BidderBid bid) {
        return givenSeatBid(singletonList(bid));
    }

    private static BidderSeatBid givenEmptySeatBid() {
        return givenSeatBid(emptyList());
    }

    private static BidderBid givenBid(Bid bid) {
        return BidderBid.of(bid, BidType.banner, null);
    }

    private static BidderBid givenBid(Bid bid, String cur) {
        return BidderBid.of(bid, BidType.banner, cur);
    }

    private static Bid givenBid(Function<Bid.BidBuilder, Bid.BidBuilder> bidBuilder) {
        return bidBuilder.apply(Bid.builder()
                .id("bidId")
                .price(BigDecimal.ONE)
                .ext(mapper.valueToTree(ExtPrebid.of(ExtBidPrebid.builder().build(), null))))
                .build();
    }

    private static <K, V> Map<K, V> doubleMap(K key1, V value1, K key2, V value2) {
        final Map<K, V> map = new HashMap<>();
        map.put(key1, value1);
        map.put(key2, value2);
        return map;
    }

    private static ExtBidPrebid toExtBidPrebid(ObjectNode ext) {
        try {
            return mapper.treeToValue(ext.get("prebid"), ExtBidPrebid.class);
        } catch (IOException e) {
            return rethrow(e);
        }
    }

    private static ExtRequestTargeting givenTargeting(boolean includebidderkeys) {
        return ExtRequestTargeting.builder().pricegranularity(mapper.valueToTree(
                ExtPriceGranularity.of(2, singletonList(ExtGranularityRange.of(BigDecimal.valueOf(5),
                        BigDecimal.valueOf(0.5))))))
                .includewinners(true)
                .includebidderkeys(includebidderkeys)
                .build();
    }

    private void givenBidResponseCreator(List<Bid> bids) {
        given(bidResponseCreator.create(anyList(), any(), any(), any()))
                .willReturn(Future.succeededFuture(givenBidResponseWithBids(bids)));
    }

    private void givenBidResponseCreator(Map<String, List<ExtBidderError>> errors) {
        given(bidResponseCreator.create(anyList(), any(), any(), any()))
                .willReturn(Future.succeededFuture(givenBidResponseWithError(errors)));
    }

    private static BidResponse givenBidResponseWithBids(List<Bid> bids) {
        return BidResponse.builder()
                .cur("USD")
                .seatbid(singletonList(givenSeatBid(bids, identity())))
                .build();
    }

    private static BidResponse givenBidResponseWithError(Map<String, List<ExtBidderError>> errors) {
        return BidResponse.builder()
                .seatbid(emptyList())
                .ext(ExtBidResponse.builder()
                        .errors(errors)
                        .build())
                .build();
    }

    private void testUserEidsPermissionFiltering(List<ExtUserEid> givenExtUserEids,
                                                 List<ExtRequestPrebidDataEidPermissions> givenEidPermissions,
                                                 Map<String, String> givenAlises,
                                                 List<ExtUserEid> expectedExtUserEids) {
        // given
        final Bidder<?> bidder = mock(Bidder.class);
        givenBidder("someBidder", bidder, givenEmptySeatBid());
        final Map<String, Integer> bidderToGdpr = singletonMap("someBidder", 1);
        final ExtUser extUser = ExtUser.builder().eids(givenExtUserEids).build();

        final BidRequest bidRequest = givenBidRequest(givenSingleImp(bidderToGdpr),
                builder -> builder
                        .ext(ExtRequest.of(ExtRequestPrebid.builder()
                                .aliases(givenAlises)
                                .data(ExtRequestPrebidData.of(null, givenEidPermissions))
                                .build()))
                        .user(User.builder()
                                .ext(extUser)
                                .build()));

        // when
        exchangeService.holdAuction(givenRequestContext(bidRequest));

        // then
        final ArgumentCaptor<BidderRequest> bidderRequestCaptor = ArgumentCaptor.forClass(BidderRequest.class);
        verify(httpBidderRequester).requestBids(any(), bidderRequestCaptor.capture(), any(), any(), anyBoolean());
        final List<BidderRequest> capturedBidRequests = bidderRequestCaptor.getAllValues();
        assertThat(capturedBidRequests)
                .extracting(BidderRequest::getBidRequest)
                .extracting(BidRequest::getUser)
                .extracting(User::getExt)
                .flatExtracting(ExtUser::getEids)
                .isEqualTo(expectedExtUserEids);
    }

    private static EnumMap<Stage, List<StageExecutionOutcome>> stageOutcomes() {
        final Map<Stage, List<StageExecutionOutcome>> stageOutcomes = new HashMap<>();

        stageOutcomes.put(Stage.entrypoint, singletonList(StageExecutionOutcome.of(
                "http-request",
                asList(
                        GroupExecutionOutcome.of(asList(
                                HookExecutionOutcome.builder()
                                        .hookId(HookId.of("module1", "hook1"))
                                        .executionTime(4L)
                                        .status(ExecutionStatus.success)
                                        .message("Message 1-1")
                                        .action(ExecutionAction.update)
                                        .errors(asList("error message 1-1 1", "error message 1-1 2"))
                                        .warnings(asList("warning message 1-1 1", "warning message 1-1 2"))
                                        .debugMessages(asList("debug message 1-1 1", "debug message 1-1 2"))
                                        .analyticsTags(TagsImpl.of(singletonList(
                                                ActivityImpl.of(
                                                        "some-activity",
                                                        "success",
                                                        singletonList(ResultImpl.of(
                                                                "success",
                                                                mapper.createObjectNode(),
                                                                AppliedToImpl.builder()
                                                                        .impIds(asList("impId1", "impId2"))
                                                                        .request(true)
                                                                        .build()))))))
                                        .build(),
                                HookExecutionOutcome.builder()
                                        .hookId(HookId.of("module1", "hook2"))
                                        .executionTime(6L)
                                        .status(ExecutionStatus.invocation_failure)
                                        .message("Message 1-2")
                                        .errors(asList("error message 1-2 1", "error message 1-2 2"))
                                        .warnings(asList("warning message 1-2 1", "warning message 1-2 2"))
                                        .build())),
                        GroupExecutionOutcome.of(asList(
                                HookExecutionOutcome.builder()
                                        .hookId(HookId.of("module1", "hook2"))
                                        .executionTime(4L)
                                        .status(ExecutionStatus.success)
                                        .message("Message 1-2")
                                        .action(ExecutionAction.no_action)
                                        .errors(asList("error message 1-2 3", "error message 1-2 4"))
                                        .warnings(asList("warning message 1-2 3", "warning message 1-2 4"))
                                        .build(),
                                HookExecutionOutcome.builder()
                                        .hookId(HookId.of("module2", "hook1"))
                                        .executionTime(6L)
                                        .status(ExecutionStatus.timeout)
                                        .message("Message 2-1")
                                        .errors(asList("error message 2-1 1", "error message 2-1 2"))
                                        .warnings(asList("warning message 2-1 1", "warning message 2-1 2"))
                                        .build()))))));

        stageOutcomes.put(Stage.auction_response, singletonList(StageExecutionOutcome.of(
                "auction-response",
                singletonList(
                        GroupExecutionOutcome.of(asList(
                                HookExecutionOutcome.builder()
                                        .hookId(HookId.of("module3", "hook1"))
                                        .executionTime(4L)
                                        .status(ExecutionStatus.success)
                                        .message("Message 3-1")
                                        .action(ExecutionAction.update)
                                        .errors(asList("error message 3-1 1", "error message 3-1 2"))
                                        .warnings(asList("warning message 3-1 1", "warning message 3-1 2"))
                                        .build(),
                                HookExecutionOutcome.builder()
                                        .hookId(HookId.of("module3", "hook2"))
                                        .executionTime(4L)
                                        .status(ExecutionStatus.success)
                                        .action(ExecutionAction.no_action)
                                        .build()))))));

        return new EnumMap<>(stageOutcomes);
    }
}<|MERGE_RESOLUTION|>--- conflicted
+++ resolved
@@ -2021,34 +2021,6 @@
     }
 
     @Test
-<<<<<<< HEAD
-=======
-    public void shouldRejectRequestWhenAppAndSiteAppearsTogetherAfterFpdMerge() {
-        // given
-        final Bidder<?> bidder = mock(Bidder.class);
-        givenBidder("someBidder", bidder, givenEmptySeatBid());
-        final ObjectNode bidderConfigApp = mapper.valueToTree(App.builder().id("appFromConfig").build());
-        final ExtBidderConfig extBidderConfig = ExtBidderConfig.of(
-                null, ExtBidderConfigOrtb.of(null, bidderConfigApp, null));
-        final ExtRequestPrebidBidderConfig extRequestPrebidBidderConfig = ExtRequestPrebidBidderConfig.of(
-                singletonList("someBidder"), extBidderConfig);
-        final Site requestSite = Site.builder().id("erased").domain("domain").build();
-        final ExtRequest extRequest = ExtRequest.of(
-                ExtRequestPrebid.builder()
-                        .bidderconfig(singletonList(extRequestPrebidBidderConfig))
-                        .build());
-        final BidRequest bidRequest = givenBidRequest(givenSingleImp(singletonMap("someBidder", 1)),
-                builder -> builder.site(requestSite).ext(extRequest));
-
-        // when
-        exchangeService.holdAuction(givenRequestContext(bidRequest));
-
-        // then
-        verifyZeroInteractions(httpBidderRequester);
-    }
-
-    @Test
->>>>>>> 51894385
     public void shouldUseConcreteOverGeneralSiteWithExtPrebidBidderConfig() {
         // given
         final Bidder<?> bidder = mock(Bidder.class);
