--- conflicted
+++ resolved
@@ -1199,13 +1199,9 @@
     public void shouldCleanImpExtContextDataWhenFirstPartyDataNotPermittedForBidder() {
         // given
         final ObjectNode impExt = mapper.createObjectNode()
-<<<<<<< HEAD
-                .put("someBidder", 1)
-=======
                 .<ObjectNode>set("prebid", mapper.createObjectNode()
                         .<ObjectNode>set("bidder", mapper.createObjectNode()
                                 .put("someBidder", 1)))
->>>>>>> f08035a2
                 .set("context", mapper.createObjectNode()
                         .put("data", "data")
                         .put("otherField", "value"));
@@ -1235,15 +1231,10 @@
     public void shouldDeepCopyImpExtContextToEachImpressionAndNotRemoveDataForAllWhenDeprecatedOnlyOneBidder() {
         // given
         final ObjectNode impExt = mapper.createObjectNode()
-<<<<<<< HEAD
-                .put("someBidder", 1)
-                .put("deprecatedBidder", 2)
-=======
                 .<ObjectNode>set("prebid", mapper.createObjectNode()
                         .<ObjectNode>set("bidder", mapper.createObjectNode()
                                 .put("someBidder", 1)
                                 .put("deprecatedBidder", 2)))
->>>>>>> f08035a2
                 .set("context", mapper.createObjectNode()
                         .put("data", "data")
                         .put("otherField", "value"));
@@ -1282,7 +1273,9 @@
     public void shouldPassImpExtSkanToEachImpression() {
         // given
         final ObjectNode impExt = mapper.createObjectNode()
-                .put("someBidder", 1)
+                .<ObjectNode>set("prebid", mapper.createObjectNode()
+                        .<ObjectNode>set("bidder", mapper.createObjectNode()
+                                .put("someBidder", 1)))
                 .put("skadn", "skadnValue");
         final BidRequest bidRequest = givenBidRequest(
                 singletonList(Imp.builder()
