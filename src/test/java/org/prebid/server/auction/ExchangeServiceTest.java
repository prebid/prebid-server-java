--- conflicted
+++ resolved
@@ -71,8 +71,8 @@
 import org.prebid.server.proto.openrtb.ext.request.ExtRequestPrebidCacheBids;
 import org.prebid.server.proto.openrtb.ext.request.ExtRequestPrebidCacheVastxml;
 import org.prebid.server.proto.openrtb.ext.request.ExtRequestPrebidData;
+import org.prebid.server.proto.openrtb.ext.request.ExtRequestPrebidDataEidPermissions;
 import org.prebid.server.proto.openrtb.ext.request.ExtRequestPrebidMultiBid;
-import org.prebid.server.proto.openrtb.ext.request.ExtRequestPrebidDataEidPermissions;
 import org.prebid.server.proto.openrtb.ext.request.ExtRequestPrebidSchain;
 import org.prebid.server.proto.openrtb.ext.request.ExtRequestPrebidSchainSchain;
 import org.prebid.server.proto.openrtb.ext.request.ExtRequestPrebidSchainSchainNode;
@@ -399,31 +399,17 @@
         exchangeService.holdAuction(givenRequestContext(bidRequest));
 
         // then
-<<<<<<< HEAD
-        final ArgumentCaptor<BidRequest> bidRequest1Captor = ArgumentCaptor.forClass(BidRequest.class);
+        final ArgumentCaptor<BidderRequest> bidRequest1Captor = ArgumentCaptor.forClass(BidderRequest.class);
         verify(httpBidderRequester).requestBids(same(bidder1), any(), bidRequest1Captor.capture(), any(), anyBoolean());
-        final BidRequest capturedBidRequest1 = bidRequest1Captor.getValue();
-        assertThat(capturedBidRequest1.getImp()).hasSize(2)
-                .extracting(imp -> imp.getExt().get("bidder").asInt())
-                .containsOnly(1, 3);
-
-        final ArgumentCaptor<BidRequest> bidRequest2Captor = ArgumentCaptor.forClass(BidRequest.class);
-        verify(httpBidderRequester).requestBids(same(bidder2), any(), bidRequest2Captor.capture(), any(), anyBoolean());
-        final BidRequest capturedBidRequest2 = bidRequest2Captor.getValue();
-        assertThat(capturedBidRequest2.getImp()).hasSize(1)
-=======
-        final ArgumentCaptor<BidderRequest> bidRequest1Captor = ArgumentCaptor.forClass(BidderRequest.class);
-        verify(httpBidderRequester).requestBids(same(bidder1), bidRequest1Captor.capture(), any(), anyBoolean());
         final BidderRequest capturedBidRequest1 = bidRequest1Captor.getValue();
         assertThat(capturedBidRequest1.getBidRequest().getImp()).hasSize(2)
                 .extracting(imp -> imp.getExt().get("bidder").asInt())
                 .containsOnly(1, 3);
 
         final ArgumentCaptor<BidderRequest> bidRequest2Captor = ArgumentCaptor.forClass(BidderRequest.class);
-        verify(httpBidderRequester).requestBids(same(bidder2), bidRequest2Captor.capture(), any(), anyBoolean());
+        verify(httpBidderRequester).requestBids(same(bidder2), any(), bidRequest2Captor.capture(), any(), anyBoolean());
         final BidderRequest capturedBidRequest2 = bidRequest2Captor.getValue();
         assertThat(capturedBidRequest2.getBidRequest().getImp()).hasSize(1)
->>>>>>> 01187685
                 .element(0).returns(2, imp -> imp.getExt().get("bidder").asInt());
     }
 
@@ -455,13 +441,8 @@
         exchangeService.holdAuction(givenRequestContext(bidRequest));
 
         // then
-<<<<<<< HEAD
-        final ArgumentCaptor<BidRequest> bidRequest1Captor = ArgumentCaptor.forClass(BidRequest.class);
+        final ArgumentCaptor<BidderRequest> bidRequest1Captor = ArgumentCaptor.forClass(BidderRequest.class);
         verify(httpBidderRequester).requestBids(same(bidder1), any(), bidRequest1Captor.capture(), any(), anyBoolean());
-=======
-        final ArgumentCaptor<BidderRequest> bidRequest1Captor = ArgumentCaptor.forClass(BidderRequest.class);
-        verify(httpBidderRequester).requestBids(same(bidder1), bidRequest1Captor.capture(), any(), anyBoolean());
->>>>>>> 01187685
 
         final BidderRequest capturedBidRequest1 = bidRequest1Captor.getValue();
         final ExtRequestPrebid prebid1 = capturedBidRequest1.getBidRequest().getExt().getPrebid();
@@ -471,15 +452,9 @@
         assertThat(bidders1.fields()).hasSize(1)
                 .containsOnly(entry("bidder", mapper.createObjectNode().put("test1", "test1")));
 
-<<<<<<< HEAD
-        final ArgumentCaptor<BidRequest> bidRequest2Captor = ArgumentCaptor.forClass(BidRequest.class);
+        final ArgumentCaptor<BidderRequest> bidRequest2Captor = ArgumentCaptor.forClass(BidderRequest.class);
         verify(httpBidderRequester).requestBids(same(bidder2), any(), bidRequest2Captor.capture(), any(), anyBoolean());
-        final BidRequest capturedBidRequest2 = bidRequest2Captor.getValue();
-=======
-        final ArgumentCaptor<BidderRequest> bidRequest2Captor = ArgumentCaptor.forClass(BidderRequest.class);
-        verify(httpBidderRequester).requestBids(same(bidder2), bidRequest2Captor.capture(), any(), anyBoolean());
         final BidRequest capturedBidRequest2 = bidRequest2Captor.getValue().getBidRequest();
->>>>>>> 01187685
         final ExtRequestPrebid prebid2 = capturedBidRequest2.getExt().getPrebid();
         assertThat(prebid2).isNotNull();
         final JsonNode bidders2 = prebid2.getBidders();
@@ -534,43 +509,25 @@
         exchangeService.holdAuction(givenRequestContext(bidRequest));
 
         // then
-<<<<<<< HEAD
-        final ArgumentCaptor<BidRequest> bidRequest1Captor = ArgumentCaptor.forClass(BidRequest.class);
+        final ArgumentCaptor<BidderRequest> bidRequest1Captor = ArgumentCaptor.forClass(BidderRequest.class);
         verify(httpBidderRequester).requestBids(same(bidder1), any(), bidRequest1Captor.capture(), any(), anyBoolean());
-        final BidRequest capturedBidRequest1 = bidRequest1Captor.getValue();
-=======
-        final ArgumentCaptor<BidderRequest> bidRequest1Captor = ArgumentCaptor.forClass(BidderRequest.class);
-        verify(httpBidderRequester).requestBids(same(bidder1), bidRequest1Captor.capture(), any(), anyBoolean());
         final BidRequest capturedBidRequest1 = bidRequest1Captor.getValue().getBidRequest();
->>>>>>> 01187685
         final ExtRequestPrebidSchainSchain requestSchain1 = capturedBidRequest1.getSource().getExt().getSchain();
         assertThat(requestSchain1).isNotNull();
         assertThat(requestSchain1).isEqualTo(specificSchain);
         assertThat(capturedBidRequest1.getExt().getPrebid().getSchains()).isNull();
 
-<<<<<<< HEAD
-        final ArgumentCaptor<BidRequest> bidRequest2Captor = ArgumentCaptor.forClass(BidRequest.class);
+        final ArgumentCaptor<BidderRequest> bidRequest2Captor = ArgumentCaptor.forClass(BidderRequest.class);
         verify(httpBidderRequester).requestBids(same(bidder2), any(), bidRequest2Captor.capture(), any(), anyBoolean());
-        final BidRequest capturedBidRequest2 = bidRequest2Captor.getValue();
-=======
-        final ArgumentCaptor<BidderRequest> bidRequest2Captor = ArgumentCaptor.forClass(BidderRequest.class);
-        verify(httpBidderRequester).requestBids(same(bidder2), bidRequest2Captor.capture(), any(), anyBoolean());
         final BidRequest capturedBidRequest2 = bidRequest2Captor.getValue().getBidRequest();
->>>>>>> 01187685
         final ExtRequestPrebidSchainSchain requestSchain2 = capturedBidRequest2.getSource().getExt().getSchain();
         assertThat(requestSchain2).isNotNull();
         assertThat(requestSchain2).isEqualTo(specificSchain);
         assertThat(capturedBidRequest2.getExt().getPrebid().getSchains()).isNull();
 
-<<<<<<< HEAD
-        final ArgumentCaptor<BidRequest> bidRequest3Captor = ArgumentCaptor.forClass(BidRequest.class);
+        final ArgumentCaptor<BidderRequest> bidRequest3Captor = ArgumentCaptor.forClass(BidderRequest.class);
         verify(httpBidderRequester).requestBids(same(bidder3), any(), bidRequest3Captor.capture(), any(), anyBoolean());
-        final BidRequest capturedBidRequest3 = bidRequest3Captor.getValue();
-=======
-        final ArgumentCaptor<BidderRequest> bidRequest3Captor = ArgumentCaptor.forClass(BidderRequest.class);
-        verify(httpBidderRequester).requestBids(same(bidder3), bidRequest3Captor.capture(), any(), anyBoolean());
         final BidRequest capturedBidRequest3 = bidRequest3Captor.getValue().getBidRequest();
->>>>>>> 01187685
         final ExtRequestPrebidSchainSchain requestSchain3 = capturedBidRequest3.getSource().getExt().getSchain();
         assertThat(requestSchain3).isNotNull();
         assertThat(requestSchain3).isEqualTo(generalSchain);
@@ -641,15 +598,9 @@
         exchangeService.holdAuction(givenRequestContext(bidRequest));
 
         // then
-<<<<<<< HEAD
-        final ArgumentCaptor<BidRequest> bidRequestCaptor = ArgumentCaptor.forClass(BidRequest.class);
+        final ArgumentCaptor<BidderRequest> bidRequestCaptor = ArgumentCaptor.forClass(BidderRequest.class);
         verify(httpBidderRequester).requestBids(same(bidder), any(), bidRequestCaptor.capture(), any(), anyBoolean());
-        assertThat(bidRequestCaptor.getValue().getImp()).hasSize(1)
-=======
-        final ArgumentCaptor<BidderRequest> bidRequestCaptor = ArgumentCaptor.forClass(BidderRequest.class);
-        verify(httpBidderRequester).requestBids(same(bidder), bidRequestCaptor.capture(), any(), anyBoolean());
         assertThat(bidRequestCaptor.getValue().getBidRequest().getImp()).hasSize(1)
->>>>>>> 01187685
                 .extracting(imp -> imp.getExt().get("bidder").asInt())
                 .contains(1);
     }
@@ -671,13 +622,8 @@
         exchangeService.holdAuction(givenRequestContext(bidRequest));
 
         // then
-<<<<<<< HEAD
-        final ArgumentCaptor<BidRequest> bidRequestCaptor = ArgumentCaptor.forClass(BidRequest.class);
+        final ArgumentCaptor<BidderRequest> bidRequestCaptor = ArgumentCaptor.forClass(BidderRequest.class);
         verify(httpBidderRequester, times(2)).requestBids(same(bidder), any(), bidRequestCaptor.capture(), any(),
-=======
-        final ArgumentCaptor<BidderRequest> bidRequestCaptor = ArgumentCaptor.forClass(BidderRequest.class);
-        verify(httpBidderRequester, times(2)).requestBids(same(bidder), bidRequestCaptor.capture(), any(),
->>>>>>> 01187685
                 anyBoolean());
         final List<BidderRequest> capturedBidderRequests = bidRequestCaptor.getAllValues();
 
@@ -706,13 +652,8 @@
     @Test
     public void shouldReturnSeparateSeatBidsForTheSameBidderIfBiddersAliasAndBidderWereUsedWithinSingleImp() {
         // given
-<<<<<<< HEAD
         given(httpBidderRequester.requestBids(any(), any(),
-                eq(givenBidRequest(
-=======
-        given(httpBidderRequester.requestBids(any(),
                 eq(BidderRequest.of("bidder", null, givenBidRequest(
->>>>>>> 01187685
                         singletonList(givenImp(
                                 null,
                                 builder -> builder.ext(mapper.valueToTree(
@@ -723,13 +664,8 @@
                 .willReturn(Future.succeededFuture(givenSeatBid(singletonList(
                         givenBid(Bid.builder().price(BigDecimal.ONE).build())))));
 
-<<<<<<< HEAD
         given(httpBidderRequester.requestBids(any(), any(),
-                eq(givenBidRequest(
-=======
-        given(httpBidderRequester.requestBids(any(),
                 eq(BidderRequest.of("bidderAlias", null, givenBidRequest(
->>>>>>> 01187685
                         singletonList(givenImp(
                                 null,
                                 builder -> builder.ext(mapper.valueToTree(
@@ -1358,17 +1294,11 @@
         exchangeService.holdAuction(givenRequestContext(bidRequest));
 
         // then
-<<<<<<< HEAD
-        final ArgumentCaptor<BidRequest> bidRequestCaptor = ArgumentCaptor.forClass(BidRequest.class);
-        verify(httpBidderRequester, times(2)).requestBids(any(), any(), bidRequestCaptor.capture(), any(),
+        final ArgumentCaptor<BidderRequest> bidderRequestCaptor = ArgumentCaptor.forClass(BidderRequest.class);
+        verify(httpBidderRequester, times(2)).requestBids(any(), any(), bidderRequestCaptor.capture(), any(),
                 anyBoolean());
-        assertThat(bidRequestCaptor.getAllValues())
-=======
-        final ArgumentCaptor<BidderRequest> bidderRequestCaptor = ArgumentCaptor.forClass(BidderRequest.class);
-        verify(httpBidderRequester, times(2)).requestBids(any(), bidderRequestCaptor.capture(), any(), anyBoolean());
         assertThat(bidderRequestCaptor.getAllValues())
                 .extracting(BidderRequest::getBidRequest)
->>>>>>> 01187685
                 .flatExtracting(BidRequest::getImp)
                 .extracting(Imp::getExt)
                 .extracting(impExtNode -> impExtNode.get("context"))
@@ -1397,7 +1327,7 @@
                 builder -> builder.ext(ExtRequest.of(ExtRequestPrebid.builder()
                         .data(ExtRequestPrebidData.of(singletonList("someBidder"), null))
                         .build())));
-        given(httpBidderRequester.requestBids(any(), any(), any(), anyBoolean()))
+        given(httpBidderRequester.requestBids(any(), any(), any(), any(), anyBoolean()))
                 .willReturn(Future.succeededFuture(givenSeatBid(singletonList(
                         givenBid(Bid.builder().price(TEN).build())))));
 
@@ -1406,7 +1336,7 @@
 
         // then
         final ArgumentCaptor<BidderRequest> bidderRequestCaptor = ArgumentCaptor.forClass(BidderRequest.class);
-        verify(httpBidderRequester).requestBids(any(), bidderRequestCaptor.capture(), any(), anyBoolean());
+        verify(httpBidderRequester).requestBids(any(), any(), bidderRequestCaptor.capture(), any(), anyBoolean());
         assertThat(bidderRequestCaptor.getAllValues())
                 .extracting(BidderRequest::getBidRequest)
                 .flatExtracting(BidRequest::getImp)
@@ -1440,13 +1370,8 @@
         exchangeService.holdAuction(givenRequestContext(bidRequest));
 
         // then
-<<<<<<< HEAD
-        final ArgumentCaptor<BidRequest> bidRequestCaptor = ArgumentCaptor.forClass(BidRequest.class);
+        final ArgumentCaptor<BidderRequest> bidRequestCaptor = ArgumentCaptor.forClass(BidderRequest.class);
         verify(httpBidderRequester).requestBids(any(), any(), bidRequestCaptor.capture(), any(), anyBoolean());
-=======
-        final ArgumentCaptor<BidderRequest> bidRequestCaptor = ArgumentCaptor.forClass(BidderRequest.class);
-        verify(httpBidderRequester).requestBids(any(), bidRequestCaptor.capture(), any(), anyBoolean());
->>>>>>> 01187685
         assertThat(bidRequestCaptor.getAllValues())
                 .extracting(BidderRequest::getBidRequest)
                 .flatExtracting(BidRequest::getImp)
@@ -1536,16 +1461,10 @@
         exchangeService.holdAuction(givenRequestContext(bidRequest));
 
         // then
-<<<<<<< HEAD
-        final ArgumentCaptor<BidRequest> bidRequestCaptor = ArgumentCaptor.forClass(BidRequest.class);
-        verify(httpBidderRequester, times(2)).requestBids(any(), any(), bidRequestCaptor.capture(), any(),
+        final ArgumentCaptor<BidderRequest> bidderRequestCaptor = ArgumentCaptor.forClass(BidderRequest.class);
+        verify(httpBidderRequester, times(2)).requestBids(any(), any(), bidderRequestCaptor.capture(), any(),
                 anyBoolean());
-        final List<BidRequest> capturedBidRequests = bidRequestCaptor.getAllValues();
-=======
-        final ArgumentCaptor<BidderRequest> bidderRequestCaptor = ArgumentCaptor.forClass(BidderRequest.class);
-        verify(httpBidderRequester, times(2)).requestBids(any(), bidderRequestCaptor.capture(), any(), anyBoolean());
         final List<BidderRequest> capturedBidRequests = bidderRequestCaptor.getAllValues();
->>>>>>> 01187685
 
         final ExtUser maskedExtUser = ExtUser.builder().eids(eids).build();
         assertThat(capturedBidRequests)
@@ -1644,7 +1563,7 @@
 
         // then
         final ArgumentCaptor<BidderRequest> bidderRequestCaptor = ArgumentCaptor.forClass(BidderRequest.class);
-        verify(httpBidderRequester).requestBids(any(), bidderRequestCaptor.capture(), any(), anyBoolean());
+        verify(httpBidderRequester).requestBids(any(), any(), bidderRequestCaptor.capture(), any(), anyBoolean());
         final List<BidderRequest> capturedBidRequests = bidderRequestCaptor.getAllValues();
         assertThat(capturedBidRequests)
                 .extracting(BidderRequest::getBidRequest)
@@ -1679,15 +1598,9 @@
         exchangeService.holdAuction(givenRequestContext(bidRequest));
 
         // then
-<<<<<<< HEAD
-        final ArgumentCaptor<BidRequest> bidRequestCaptor = ArgumentCaptor.forClass(BidRequest.class);
-        verify(httpBidderRequester).requestBids(any(), any(), bidRequestCaptor.capture(), any(), anyBoolean());
-        final List<BidRequest> capturedBidRequests = bidRequestCaptor.getAllValues();
-=======
         final ArgumentCaptor<BidderRequest> bidderRequestCaptor = ArgumentCaptor.forClass(BidderRequest.class);
-        verify(httpBidderRequester).requestBids(any(), bidderRequestCaptor.capture(), any(), anyBoolean());
+        verify(httpBidderRequester).requestBids(any(), any(), bidderRequestCaptor.capture(), any(), anyBoolean());
         final List<BidderRequest> capturedBidRequests = bidderRequestCaptor.getAllValues();
->>>>>>> 01187685
         assertThat(capturedBidRequests)
                 .extracting(BidderRequest::getBidRequest)
                 .extracting(BidRequest::getUser)
@@ -1723,16 +1636,10 @@
         exchangeService.holdAuction(givenRequestContext(bidRequest));
 
         // then
-<<<<<<< HEAD
-        final ArgumentCaptor<BidRequest> bidRequestCaptor = ArgumentCaptor.forClass(BidRequest.class);
-        verify(httpBidderRequester, times(2)).requestBids(any(), any(), bidRequestCaptor.capture(), any(),
+        final ArgumentCaptor<BidderRequest> bidderRequestCaptor = ArgumentCaptor.forClass(BidderRequest.class);
+        verify(httpBidderRequester, times(2)).requestBids(any(), any(), bidderRequestCaptor.capture(), any(),
                 anyBoolean());
-        final List<BidRequest> capturedBidRequests = bidRequestCaptor.getAllValues();
-=======
-        final ArgumentCaptor<BidderRequest> bidderRequestCaptor = ArgumentCaptor.forClass(BidderRequest.class);
-        verify(httpBidderRequester, times(2)).requestBids(any(), bidderRequestCaptor.capture(), any(), anyBoolean());
         final List<BidderRequest> capturedBidRequests = bidderRequestCaptor.getAllValues();
->>>>>>> 01187685
 
         final ExtUser expectedExtUser = ExtUser.builder().eids(eids).build();
         assertThat(capturedBidRequests)
@@ -1770,16 +1677,10 @@
         exchangeService.holdAuction(givenRequestContext(bidRequest));
 
         // then
-<<<<<<< HEAD
-        final ArgumentCaptor<BidRequest> bidRequestCaptor = ArgumentCaptor.forClass(BidRequest.class);
+        final ArgumentCaptor<BidderRequest> bidRequestCaptor = ArgumentCaptor.forClass(BidderRequest.class);
         verify(httpBidderRequester, times(2)).requestBids(any(), any(), bidRequestCaptor.capture(), any(),
                 anyBoolean());
-        final List<BidRequest> capturedBidRequests = bidRequestCaptor.getAllValues();
-=======
-        final ArgumentCaptor<BidderRequest> bidRequestCaptor = ArgumentCaptor.forClass(BidderRequest.class);
-        verify(httpBidderRequester, times(2)).requestBids(any(), bidRequestCaptor.capture(), any(), anyBoolean());
         final List<BidderRequest> capturedBidRequests = bidRequestCaptor.getAllValues();
->>>>>>> 01187685
 
         assertThat(capturedBidRequests)
                 .extracting(BidderRequest::getBidRequest)
@@ -1821,16 +1722,10 @@
         exchangeService.holdAuction(givenRequestContext(bidRequest));
 
         // then
-<<<<<<< HEAD
-        final ArgumentCaptor<BidRequest> bidRequestCaptor = ArgumentCaptor.forClass(BidRequest.class);
-        verify(httpBidderRequester, times(2)).requestBids(any(), any(), bidRequestCaptor.capture(), any(),
+        final ArgumentCaptor<BidderRequest> bidderRequestCaptor = ArgumentCaptor.forClass(BidderRequest.class);
+        verify(httpBidderRequester, times(2)).requestBids(any(), any(), bidderRequestCaptor.capture(), any(),
                 anyBoolean());
-        final List<BidRequest> capturedBidRequests = bidRequestCaptor.getAllValues();
-=======
-        final ArgumentCaptor<BidderRequest> bidderRequestCaptor = ArgumentCaptor.forClass(BidderRequest.class);
-        verify(httpBidderRequester, times(2)).requestBids(any(), bidderRequestCaptor.capture(), any(), anyBoolean());
         final List<BidderRequest> capturedBidRequests = bidderRequestCaptor.getAllValues();
->>>>>>> 01187685
 
         assertThat(capturedBidRequests)
                 .extracting(BidderRequest::getBidRequest)
@@ -1873,16 +1768,10 @@
         exchangeService.holdAuction(givenRequestContext(bidRequest));
 
         // then
-<<<<<<< HEAD
-        final ArgumentCaptor<BidRequest> bidRequestCaptor = ArgumentCaptor.forClass(BidRequest.class);
-        verify(httpBidderRequester, times(2)).requestBids(any(), any(), bidRequestCaptor.capture(), any(),
+        final ArgumentCaptor<BidderRequest> bidderRequestCaptor = ArgumentCaptor.forClass(BidderRequest.class);
+        verify(httpBidderRequester, times(2)).requestBids(any(), any(), bidderRequestCaptor.capture(), any(),
                 anyBoolean());
-        final List<BidRequest> capturedBidRequests = bidRequestCaptor.getAllValues();
-=======
-        final ArgumentCaptor<BidderRequest> bidderRequestCaptor = ArgumentCaptor.forClass(BidderRequest.class);
-        verify(httpBidderRequester, times(2)).requestBids(any(), bidderRequestCaptor.capture(), any(), anyBoolean());
         final List<BidderRequest> capturedBidRequests = bidderRequestCaptor.getAllValues();
->>>>>>> 01187685
 
         assertThat(capturedBidRequests)
                 .extracting(BidderRequest::getBidRequest)
@@ -1923,16 +1812,10 @@
         exchangeService.holdAuction(givenRequestContext(bidRequest));
 
         // then
-<<<<<<< HEAD
-        final ArgumentCaptor<BidRequest> bidRequestCaptor = ArgumentCaptor.forClass(BidRequest.class);
-        verify(httpBidderRequester, times(2)).requestBids(any(), any(), bidRequestCaptor.capture(), any(),
+        final ArgumentCaptor<BidderRequest> bidderRequestCaptor = ArgumentCaptor.forClass(BidderRequest.class);
+        verify(httpBidderRequester, times(2)).requestBids(any(), any(), bidderRequestCaptor.capture(), any(),
                 anyBoolean());
-        final List<BidRequest> capturedBidRequests = bidRequestCaptor.getAllValues();
-=======
-        final ArgumentCaptor<BidderRequest> bidderRequestCaptor = ArgumentCaptor.forClass(BidderRequest.class);
-        verify(httpBidderRequester, times(2)).requestBids(any(), bidderRequestCaptor.capture(), any(), anyBoolean());
         final List<BidderRequest> capturedBidRequests = bidderRequestCaptor.getAllValues();
->>>>>>> 01187685
 
         assertThat(capturedBidRequests)
                 .extracting(BidderRequest::getBidRequest)
@@ -2004,15 +1887,9 @@
         exchangeService.holdAuction(givenRequestContext(bidRequest));
 
         // then
-<<<<<<< HEAD
-        final ArgumentCaptor<BidRequest> bidRequestCaptor = ArgumentCaptor.forClass(BidRequest.class);
-        verify(httpBidderRequester).requestBids(any(), any(), bidRequestCaptor.capture(), any(), anyBoolean());
-        final List<BidRequest> capturedBidRequests = bidRequestCaptor.getAllValues();
-=======
         final ArgumentCaptor<BidderRequest> bidderRequestCaptor = ArgumentCaptor.forClass(BidderRequest.class);
-        verify(httpBidderRequester).requestBids(any(), bidderRequestCaptor.capture(), any(), anyBoolean());
+        verify(httpBidderRequester).requestBids(any(), any(), bidderRequestCaptor.capture(), any(), anyBoolean());
         final List<BidderRequest> capturedBidRequests = bidderRequestCaptor.getAllValues();
->>>>>>> 01187685
 
         assertThat(capturedBidRequests)
                 .extracting(BidderRequest::getBidRequest)
@@ -2058,15 +1935,9 @@
         exchangeService.holdAuction(givenRequestContext(bidRequest));
 
         // then
-<<<<<<< HEAD
-        final ArgumentCaptor<BidRequest> bidRequestCaptor = ArgumentCaptor.forClass(BidRequest.class);
-        verify(httpBidderRequester).requestBids(any(), any(), bidRequestCaptor.capture(), any(), anyBoolean());
-        final List<BidRequest> capturedBidRequests = bidRequestCaptor.getAllValues();
-=======
         final ArgumentCaptor<BidderRequest> bidderRequestCaptor = ArgumentCaptor.forClass(BidderRequest.class);
-        verify(httpBidderRequester).requestBids(any(), bidderRequestCaptor.capture(), any(), anyBoolean());
+        verify(httpBidderRequester).requestBids(any(), any(), bidderRequestCaptor.capture(), any(), anyBoolean());
         final List<BidderRequest> capturedBidRequests = bidderRequestCaptor.getAllValues();
->>>>>>> 01187685
 
         assertThat(capturedBidRequests)
                 .extracting(BidderRequest::getBidRequest)
@@ -2106,15 +1977,9 @@
         exchangeService.holdAuction(givenRequestContext(bidRequest));
 
         // then
-<<<<<<< HEAD
-        final ArgumentCaptor<BidRequest> bidRequestCaptor = ArgumentCaptor.forClass(BidRequest.class);
-        verify(httpBidderRequester).requestBids(any(), any(), bidRequestCaptor.capture(), any(), anyBoolean());
-        final List<BidRequest> capturedBidRequests = bidRequestCaptor.getAllValues();
-=======
         final ArgumentCaptor<BidderRequest> bidderRequestCaptor = ArgumentCaptor.forClass(BidderRequest.class);
-        verify(httpBidderRequester).requestBids(any(), bidderRequestCaptor.capture(), any(), anyBoolean());
+        verify(httpBidderRequester).requestBids(any(), any(), bidderRequestCaptor.capture(), any(), anyBoolean());
         final List<BidderRequest> capturedBidRequests = bidderRequestCaptor.getAllValues();
->>>>>>> 01187685
 
         assertThat(capturedBidRequests)
                 .extracting(BidderRequest::getBidRequest)
@@ -2699,15 +2564,9 @@
     }
 
     private BidRequest captureBidRequest() {
-<<<<<<< HEAD
-        final ArgumentCaptor<BidRequest> bidRequestCaptor = ArgumentCaptor.forClass(BidRequest.class);
+        final ArgumentCaptor<BidderRequest> bidRequestCaptor = ArgumentCaptor.forClass(BidderRequest.class);
         verify(httpBidderRequester).requestBids(any(), any(), bidRequestCaptor.capture(), any(), anyBoolean());
-        return bidRequestCaptor.getValue();
-=======
-        final ArgumentCaptor<BidderRequest> bidRequestCaptor = ArgumentCaptor.forClass(BidderRequest.class);
-        verify(httpBidderRequester).requestBids(any(), bidRequestCaptor.capture(), any(), anyBoolean());
         return bidRequestCaptor.getValue().getBidRequest();
->>>>>>> 01187685
     }
 
     private static BidRequest givenBidRequest(
@@ -2852,7 +2711,7 @@
 
         // then
         final ArgumentCaptor<BidderRequest> bidderRequestCaptor = ArgumentCaptor.forClass(BidderRequest.class);
-        verify(httpBidderRequester).requestBids(any(), bidderRequestCaptor.capture(), any(), anyBoolean());
+        verify(httpBidderRequester).requestBids(any(), any(), bidderRequestCaptor.capture(), any(), anyBoolean());
         final List<BidderRequest> capturedBidRequests = bidderRequestCaptor.getAllValues();
         assertThat(capturedBidRequests)
                 .extracting(BidderRequest::getBidRequest)
