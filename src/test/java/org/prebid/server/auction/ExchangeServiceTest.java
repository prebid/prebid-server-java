--- conflicted
+++ resolved
@@ -2954,22 +2954,13 @@
 
         // then
         verify(metrics).updateRequestBidderCardinalityMetric(1);
-<<<<<<< HEAD
-        verify(metrics).updateAccountRequestMetrics(eq("accountId"), eq(MetricName.OPENRTB2_WEB));
+        verify(metrics).updateAccountRequestMetrics(any(), eq(MetricName.OPENRTB2_WEB));
         verify(metrics)
                 .updateAdapterRequestTypeAndNoCookieMetrics(eq("someBidder"), eq(MetricName.OPENRTB2_WEB), eq(true));
-        verify(metrics).updateAdapterResponseTime(eq("someBidder"), eq("accountId"), anyInt());
-        verify(metrics).updateAdapterRequestGotbidsMetrics(eq("someBidder"), eq("accountId"));
-        verify(metrics).updateAdapterBidMetrics(eq("someBidder"), eq("accountId"), eq(10000L), eq(false), eq("banner"));
-=======
-        verify(metrics).updateAccountRequestMetrics(any(), eq(MetricName.openrtb2web));
-        verify(metrics)
-                .updateAdapterRequestTypeAndNoCookieMetrics(eq("someBidder"), eq(MetricName.openrtb2web), eq(true));
         verify(metrics).updateAdapterResponseTime(eq("someBidder"), any(), anyInt());
         verify(metrics).updateAdapterRequestGotbidsMetrics(eq("someBidder"), any());
         verify(metrics).updateAdapterBidMetrics(
                 eq("someBidder"), any(), eq(10000L), eq(false), eq("banner"));
->>>>>>> 6e7c9eea
     }
 
     @Test
@@ -2999,11 +2990,7 @@
         exchangeService.holdAuction(givenRequestContext(bidRequest, account));
 
         // then
-<<<<<<< HEAD
-        verify(metrics).updateAccountRequestMetrics(eq(""), eq(MetricName.OPENRTB2_WEB));
-=======
-        verify(metrics).updateAccountRequestMetrics(eq(Account.empty("")), eq(MetricName.openrtb2web));
->>>>>>> 6e7c9eea
+        verify(metrics).updateAccountRequestMetrics(eq(Account.empty("")), eq(MetricName.OPENRTB2_WEB));
     }
 
     @Test
@@ -3043,21 +3030,12 @@
         exchangeService.holdAuction(givenRequestContext(bidRequest));
 
         // then
-<<<<<<< HEAD
-        verify(metrics).updateAdapterRequestGotbidsMetrics(eq("someBidder"), eq("accountId"));
+        verify(metrics).updateAdapterRequestGotbidsMetrics(eq("someBidder"), any());
         verify(metrics).updateAdapterRequestErrorMetric(eq("someBidder"), eq(MetricName.BADINPUT));
         verify(metrics).updateAdapterRequestErrorMetric(eq("someBidder"), eq(MetricName.BADSERVERRESPONSE));
         verify(metrics).updateAdapterRequestErrorMetric(eq("someBidder"), eq(MetricName.FAILEDTOREQUESTBIDS));
         verify(metrics).updateAdapterRequestErrorMetric(eq("someBidder"), eq(MetricName.TIMEOUT));
         verify(metrics).updateAdapterRequestErrorMetric(eq("someBidder"), eq(MetricName.UNKNOWN_ERROR));
-=======
-        verify(metrics).updateAdapterRequestGotbidsMetrics(eq("someBidder"), any());
-        verify(metrics).updateAdapterRequestErrorMetric(eq("someBidder"), eq(MetricName.badinput));
-        verify(metrics).updateAdapterRequestErrorMetric(eq("someBidder"), eq(MetricName.badserverresponse));
-        verify(metrics).updateAdapterRequestErrorMetric(eq("someBidder"), eq(MetricName.failedtorequestbids));
-        verify(metrics).updateAdapterRequestErrorMetric(eq("someBidder"), eq(MetricName.timeout));
-        verify(metrics).updateAdapterRequestErrorMetric(eq("someBidder"), eq(MetricName.unknown_error));
->>>>>>> 6e7c9eea
     }
 
     @Test
@@ -3704,21 +3682,12 @@
         verify(metrics).updateAccountHooksMetrics(
                 any(),
                 eq("module3"),
-<<<<<<< HEAD
                 eq(ExecutionStatus.SUCCESS),
                 eq(ExecutionAction.NO_ACTION));
-        verify(metrics, times(3)).updateAccountModuleDurationMetric(anyString(), any(), any());
-        verify(metrics).updateAccountModuleDurationMetric(eq("accountId"), eq("module1"), eq(14L));
-        verify(metrics).updateAccountModuleDurationMetric(eq("accountId"), eq("module2"), eq(6L));
-        verify(metrics).updateAccountModuleDurationMetric(eq("accountId"), eq("module3"), eq(8L));
-=======
-                eq(ExecutionStatus.success),
-                eq(ExecutionAction.no_action));
         verify(metrics, times(3)).updateAccountModuleDurationMetric(any(), any(), any());
         verify(metrics).updateAccountModuleDurationMetric(any(), eq("module1"), eq(14L));
         verify(metrics).updateAccountModuleDurationMetric(any(), eq("module2"), eq(6L));
         verify(metrics).updateAccountModuleDurationMetric(any(), eq("module3"), eq(8L));
->>>>>>> 6e7c9eea
     }
 
     @Test
