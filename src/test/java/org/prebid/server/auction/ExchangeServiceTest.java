package org.prebid.server.auction;

import com.fasterxml.jackson.databind.JsonNode;
import com.fasterxml.jackson.databind.node.ObjectNode;
import com.fasterxml.jackson.databind.node.TextNode;
import com.iab.openrtb.request.App;
import com.iab.openrtb.request.Banner;
import com.iab.openrtb.request.BidRequest;
import com.iab.openrtb.request.BidRequest.BidRequestBuilder;
import com.iab.openrtb.request.Content;
import com.iab.openrtb.request.Data;
import com.iab.openrtb.request.Deal;
import com.iab.openrtb.request.Device;
import com.iab.openrtb.request.Dooh;
import com.iab.openrtb.request.Eid;
import com.iab.openrtb.request.Format;
import com.iab.openrtb.request.Geo;
import com.iab.openrtb.request.Imp;
import com.iab.openrtb.request.Imp.ImpBuilder;
import com.iab.openrtb.request.Pmp;
import com.iab.openrtb.request.Publisher;
import com.iab.openrtb.request.Regs;
import com.iab.openrtb.request.Site;
import com.iab.openrtb.request.Source;
import com.iab.openrtb.request.SupplyChain;
import com.iab.openrtb.request.SupplyChainNode;
import com.iab.openrtb.request.User;
import com.iab.openrtb.response.Bid;
import com.iab.openrtb.response.BidResponse;
import com.iab.openrtb.response.SeatBid;
import io.vertx.core.Future;
import org.apache.commons.collections4.MapUtils;
import org.assertj.core.api.InstanceOfAssertFactories;
import org.junit.jupiter.api.BeforeEach;
import org.junit.jupiter.api.Test;
import org.junit.jupiter.api.extension.ExtendWith;
import org.mockito.ArgumentCaptor;
import org.mockito.Mock;
import org.mockito.Spy;
import org.mockito.junit.jupiter.MockitoExtension;
import org.prebid.server.VertxTest;
import org.prebid.server.activity.Activity;
import org.prebid.server.activity.ComponentType;
import org.prebid.server.activity.infrastructure.ActivityInfrastructure;
import org.prebid.server.auction.mediatypeprocessor.MediaTypeProcessingResult;
import org.prebid.server.auction.mediatypeprocessor.MediaTypeProcessor;
import org.prebid.server.auction.model.AuctionContext;
import org.prebid.server.auction.model.AuctionParticipation;
import org.prebid.server.auction.model.BidRejectionReason;
import org.prebid.server.auction.model.BidRejectionTracker;
import org.prebid.server.auction.model.BidRequestCacheInfo;
import org.prebid.server.auction.model.BidderPrivacyResult;
import org.prebid.server.auction.model.BidderRequest;
import org.prebid.server.auction.model.BidderResponse;
import org.prebid.server.auction.model.MultiBidConfig;
import org.prebid.server.auction.model.StoredResponseResult;
import org.prebid.server.auction.model.TimeoutContext;
import org.prebid.server.auction.model.debug.DebugContext;
import org.prebid.server.auction.privacy.enforcement.PrivacyEnforcementService;
import org.prebid.server.auction.versionconverter.BidRequestOrtbVersionConversionManager;
import org.prebid.server.bidder.Bidder;
import org.prebid.server.bidder.BidderCatalog;
import org.prebid.server.bidder.BidderInfo;
import org.prebid.server.bidder.HttpBidderRequester;
import org.prebid.server.bidder.Usersyncer;
import org.prebid.server.bidder.model.BidderBid;
import org.prebid.server.bidder.model.BidderError;
import org.prebid.server.bidder.model.BidderSeatBid;
import org.prebid.server.bidder.model.Price;
import org.prebid.server.cookie.UidsCookie;
import org.prebid.server.exception.InvalidRequestException;
import org.prebid.server.exception.PreBidException;
import org.prebid.server.execution.Timeout;
import org.prebid.server.execution.TimeoutFactory;
import org.prebid.server.floors.PriceFloorAdjuster;
import org.prebid.server.floors.PriceFloorProcessor;
import org.prebid.server.hooks.execution.HookStageExecutor;
import org.prebid.server.hooks.execution.model.ExecutionAction;
import org.prebid.server.hooks.execution.model.ExecutionStatus;
import org.prebid.server.hooks.execution.model.GroupExecutionOutcome;
import org.prebid.server.hooks.execution.model.HookExecutionContext;
import org.prebid.server.hooks.execution.model.HookExecutionOutcome;
import org.prebid.server.hooks.execution.model.HookId;
import org.prebid.server.hooks.execution.model.HookStageExecutionResult;
import org.prebid.server.hooks.execution.model.Stage;
import org.prebid.server.hooks.execution.model.StageExecutionOutcome;
import org.prebid.server.hooks.execution.v1.auction.AuctionResponsePayloadImpl;
import org.prebid.server.hooks.execution.v1.bidder.BidderRequestPayloadImpl;
import org.prebid.server.hooks.execution.v1.bidder.BidderResponsePayloadImpl;
import org.prebid.server.hooks.v1.analytics.ActivityImpl;
import org.prebid.server.hooks.v1.analytics.AppliedToImpl;
import org.prebid.server.hooks.v1.analytics.ResultImpl;
import org.prebid.server.hooks.v1.analytics.TagsImpl;
import org.prebid.server.log.CriteriaLogManager;
import org.prebid.server.log.HttpInteractionLogger;
import org.prebid.server.metric.MetricName;
import org.prebid.server.metric.Metrics;
import org.prebid.server.model.CaseInsensitiveMultiMap;
import org.prebid.server.model.Endpoint;
import org.prebid.server.model.HttpRequestContext;
import org.prebid.server.model.UpdateResult;
import org.prebid.server.proto.openrtb.ext.ExtPrebid;
import org.prebid.server.proto.openrtb.ext.request.ExtApp;
import org.prebid.server.proto.openrtb.ext.request.ExtAppPrebid;
import org.prebid.server.proto.openrtb.ext.request.ExtBidderConfig;
import org.prebid.server.proto.openrtb.ext.request.ExtBidderConfigOrtb;
import org.prebid.server.proto.openrtb.ext.request.ExtDooh;
import org.prebid.server.proto.openrtb.ext.request.ExtGranularityRange;
import org.prebid.server.proto.openrtb.ext.request.ExtImpAuctionEnvironment;
import org.prebid.server.proto.openrtb.ext.request.ExtPriceGranularity;
import org.prebid.server.proto.openrtb.ext.request.ExtRequest;
import org.prebid.server.proto.openrtb.ext.request.ExtRequestCurrency;
import org.prebid.server.proto.openrtb.ext.request.ExtRequestPrebid;
import org.prebid.server.proto.openrtb.ext.request.ExtRequestPrebidBidderConfig;
import org.prebid.server.proto.openrtb.ext.request.ExtRequestPrebidCache;
import org.prebid.server.proto.openrtb.ext.request.ExtRequestPrebidCacheBids;
import org.prebid.server.proto.openrtb.ext.request.ExtRequestPrebidCacheVastxml;
import org.prebid.server.proto.openrtb.ext.request.ExtRequestPrebidData;
import org.prebid.server.proto.openrtb.ext.request.ExtRequestPrebidDataEidPermissions;
import org.prebid.server.proto.openrtb.ext.request.ExtRequestPrebidMultiBid;
import org.prebid.server.proto.openrtb.ext.request.ExtRequestPrebidSchain;
import org.prebid.server.proto.openrtb.ext.request.ExtRequestTargeting;
import org.prebid.server.proto.openrtb.ext.request.ExtSite;
import org.prebid.server.proto.openrtb.ext.request.ExtUser;
import org.prebid.server.proto.openrtb.ext.request.ExtUserPrebid;
import org.prebid.server.proto.openrtb.ext.request.TraceLevel;
import org.prebid.server.proto.openrtb.ext.response.BidType;
import org.prebid.server.proto.openrtb.ext.response.ExtAnalytics;
import org.prebid.server.proto.openrtb.ext.response.ExtAnalyticsTags;
import org.prebid.server.proto.openrtb.ext.response.ExtBidPrebid;
import org.prebid.server.proto.openrtb.ext.response.ExtBidResponse;
import org.prebid.server.proto.openrtb.ext.response.ExtBidResponsePrebid;
import org.prebid.server.proto.openrtb.ext.response.ExtBidderError;
import org.prebid.server.proto.openrtb.ext.response.ExtHttpCall;
import org.prebid.server.proto.openrtb.ext.response.ExtModules;
import org.prebid.server.proto.openrtb.ext.response.ExtModulesTrace;
import org.prebid.server.proto.openrtb.ext.response.ExtModulesTraceAnalyticsActivity;
import org.prebid.server.proto.openrtb.ext.response.ExtModulesTraceAnalyticsAppliedTo;
import org.prebid.server.proto.openrtb.ext.response.ExtModulesTraceAnalyticsResult;
import org.prebid.server.proto.openrtb.ext.response.ExtModulesTraceAnalyticsTags;
import org.prebid.server.proto.openrtb.ext.response.ExtModulesTraceGroup;
import org.prebid.server.proto.openrtb.ext.response.ExtModulesTraceInvocationResult;
import org.prebid.server.proto.openrtb.ext.response.ExtModulesTraceStage;
import org.prebid.server.proto.openrtb.ext.response.ExtModulesTraceStageOutcome;
import org.prebid.server.proto.openrtb.ext.response.ExtResponseDebug;
import org.prebid.server.proto.openrtb.ext.response.FledgeAuctionConfig;
import org.prebid.server.settings.model.Account;
import org.prebid.server.settings.model.AccountAnalyticsConfig;
import org.prebid.server.settings.model.AccountAuctionConfig;
import org.prebid.server.settings.model.AccountEventsConfig;
import org.prebid.server.spring.config.bidder.model.CompressionType;
import org.prebid.server.spring.config.bidder.model.Ortb;

import java.io.IOException;
import java.math.BigDecimal;
import java.time.Clock;
import java.time.Instant;
import java.time.ZoneId;
import java.util.ArrayList;
import java.util.Arrays;
import java.util.Collections;
import java.util.EnumMap;
import java.util.HashMap;
import java.util.List;
import java.util.Map;
import java.util.Optional;
import java.util.UUID;
import java.util.function.Function;
import java.util.function.UnaryOperator;

import static java.math.BigDecimal.ONE;
import static java.math.BigDecimal.TEN;
import static java.util.Arrays.asList;
import static java.util.Collections.emptyList;
import static java.util.Collections.emptyMap;
import static java.util.Collections.singletonList;
import static java.util.Collections.singletonMap;
import static java.util.function.UnaryOperator.identity;
import static org.apache.commons.lang3.exception.ExceptionUtils.rethrow;
import static org.assertj.core.api.Assertions.assertThat;
import static org.assertj.core.api.Assertions.entry;
import static org.assertj.core.api.Assertions.tuple;
import static org.mockito.ArgumentCaptor.forClass;
import static org.mockito.ArgumentMatchers.anyBoolean;
import static org.mockito.ArgumentMatchers.anyInt;
import static org.mockito.ArgumentMatchers.anyLong;
import static org.mockito.ArgumentMatchers.anyMap;
import static org.mockito.ArgumentMatchers.anyString;
import static org.mockito.ArgumentMatchers.argThat;
import static org.mockito.ArgumentMatchers.eq;
import static org.mockito.ArgumentMatchers.isNull;
import static org.mockito.ArgumentMatchers.same;
import static org.mockito.BDDMockito.given;
import static org.mockito.Mock.Strictness.LENIENT;
import static org.mockito.Mockito.any;
import static org.mockito.Mockito.anyList;
import static org.mockito.Mockito.doAnswer;
import static org.mockito.Mockito.doReturn;
import static org.mockito.Mockito.mock;
import static org.mockito.Mockito.never;
import static org.mockito.Mockito.times;
import static org.mockito.Mockito.verify;
import static org.mockito.Mockito.verifyNoInteractions;
import static org.prebid.server.proto.openrtb.ext.response.BidType.banner;
import static org.prebid.server.proto.openrtb.ext.response.BidType.video;

@ExtendWith(MockitoExtension.class)
public class ExchangeServiceTest extends VertxTest {

    @Mock(strictness = LENIENT)
    private BidderCatalog bidderCatalog;

    @Mock(strictness = LENIENT)
    private StoredResponseProcessor storedResponseProcessor;

    @Mock(strictness = LENIENT)
    private PrivacyEnforcementService privacyEnforcementService;

    @Mock(strictness = LENIENT)
    private FpdResolver fpdResolver;

    @Mock(strictness = LENIENT)
    private SupplyChainResolver supplyChainResolver;

    @Mock(strictness = LENIENT)
    private ImpAdjuster impAdjuster;

    @Mock
    private DebugResolver debugResolver;

    @Mock(strictness = LENIENT)
    private MediaTypeProcessor mediaTypeProcessor;

    @Mock(strictness = LENIENT)
    private UidUpdater uidUpdater;

    @Mock(strictness = LENIENT)
    private TimeoutResolver timeoutResolver;

    @Mock(strictness = LENIENT)
    private TimeoutFactory timeoutFactory;

    @Mock(strictness = LENIENT)
    private BidRequestOrtbVersionConversionManager ortbVersionConversionManager;

    @Mock(strictness = LENIENT)
    private HttpBidderRequester httpBidderRequester;

    @Mock(strictness = LENIENT)
    private BidResponseCreator bidResponseCreator;

    @Spy
    private BidResponsePostProcessor.NoOpBidResponsePostProcessor bidResponsePostProcessor;

    @Mock(strictness = LENIENT)
    private HookStageExecutor hookStageExecutor;

    @Mock
    private HttpInteractionLogger httpInteractionLogger;

    @Mock(strictness = LENIENT)
    private PriceFloorAdjuster priceFloorAdjuster;

    @Mock(strictness = LENIENT)
    private PriceFloorProcessor priceFloorProcessor;

    @Mock(strictness = LENIENT)
    private BidsAdjuster bidsAdjuster;

    @Mock
    private Metrics metrics;

    @Mock
    private UidsCookie uidsCookie;

    @Mock
    private Timeout timeout;

    @Mock(strictness = LENIENT)
    private CriteriaLogManager criteriaLogManager;

    @Mock(strictness = LENIENT)
    private ActivityInfrastructure activityInfrastructure;

    private Clock clock;

    private ExchangeService target;

    @SuppressWarnings("unchecked")
    @BeforeEach
    public void setUp() {
        given(bidResponseCreator.create(any(), any(), any()))
                .willReturn(Future.succeededFuture(givenBidResponseWithBids(singletonList(givenBid(identity())))));

        given(bidderCatalog.isValidName(anyString())).willReturn(true);
        given(bidderCatalog.isActive(anyString())).willReturn(true);
        given(bidderCatalog.usersyncerByName(anyString()))
                .willReturn(Optional.of(Usersyncer.of("cookieFamily", null, null)));
        given(bidderCatalog.bidderInfoByName(anyString())).willReturn(BidderInfo.create(
                true,
                null,
                false,
                null,
                null,
                null,
                null,
                null,
                null,
                null,
                0,
                null,
                false,
                false,
                CompressionType.NONE,
                Ortb.of(false)));

        given(privacyEnforcementService.mask(any(), argThat(MapUtils::isNotEmpty), any()))
                .willAnswer(inv ->
                        Future.succeededFuture(((Map<String, User>) inv.getArgument(1)).entrySet().stream()
                                .map(bidderAndUser -> BidderPrivacyResult.builder()
                                        .requestBidder(bidderAndUser.getKey())
                                        .user(bidderAndUser.getValue())
                                        .build())
                                .toList()));

        given(privacyEnforcementService.mask(any(), argThat(MapUtils::isEmpty), any()))
                .willReturn(Future.succeededFuture(emptyList()));

        given(fpdResolver.resolveUser(any(), any())).willAnswer(invocation -> invocation.getArgument(0));
        given(fpdResolver.resolveSite(any(), any())).willAnswer(invocation -> invocation.getArgument(0));
        given(fpdResolver.resolveDooh(any(), any())).willAnswer(invocation -> invocation.getArgument(0));
        given(fpdResolver.resolveApp(any(), any())).willAnswer(invocation -> invocation.getArgument(0));
        given(fpdResolver.resolveImpExt(any(), anyBoolean()))
                .willAnswer(invocation -> invocation.getArgument(0));

        given(impAdjuster.adjust(any(), any(), any(), any())).willAnswer(invocation -> invocation.getArgument(0));

        given(supplyChainResolver.resolveForBidder(anyString(), any())).willReturn(null);

        given(hookStageExecutor.executeBidderRequestStage(any(), any()))
                .willAnswer(invocation -> Future.succeededFuture(HookStageExecutionResult.of(
                        false,
                        BidderRequestPayloadImpl.of(invocation.<BidderRequest>getArgument(0).getBidRequest()))));
        given(hookStageExecutor.executeRawBidderResponseStage(any(), any()))
                .willAnswer(invocation -> Future.succeededFuture(HookStageExecutionResult.of(
                        false,
                        BidderResponsePayloadImpl.of(invocation.<BidderResponse>getArgument(0).getSeatBid()
                                .getBids()))));
        given(hookStageExecutor.executeAuctionResponseStage(any(), any()))
                .willAnswer(invocation -> Future.succeededFuture(HookStageExecutionResult.of(
                        false,
                        AuctionResponsePayloadImpl.of(invocation.getArgument(0)))));

        given(bidsAdjuster.validateAndAdjustBids(any(), any(), any()))
                .willAnswer(invocation -> invocation.getArgument(0));

        given(mediaTypeProcessor.process(any(), anyString(), any(), any()))
                .willAnswer(invocation -> MediaTypeProcessingResult.succeeded(invocation.getArgument(0), emptyList()));

        given(uidUpdater.updateUid(any(), any(), any()))
                .willAnswer(inv -> Optional.ofNullable((AuctionContext) inv.getArgument(1))
                        .map(AuctionContext::getBidRequest)
                        .map(BidRequest::getUser)
                        .map(user -> UpdateResult.updated(null))
                        .orElse(UpdateResult.unaltered(null)));

        given(storedResponseProcessor.getStoredResponseResult(anyList(), any()))
                .willAnswer(inv -> Future.succeededFuture(StoredResponseResult.of(inv.getArgument(0), emptyList(),
                        emptyMap())));
        given(storedResponseProcessor.mergeWithBidderResponses(any(), any(), any(), any()))
                .willAnswer(inv -> inv.getArgument(0));
        given(storedResponseProcessor.updateStoredBidResponse(any()))
                .willAnswer(inv -> inv.getArgument(0));

        given(priceFloorAdjuster.adjustForImp(any(), any(), any(), any(), any()))
                .willAnswer(inv -> Price.of(
                        ((Imp) inv.getArgument(0)).getBidfloorcur(),
                        ((Imp) inv.getArgument(0)).getBidfloor()));

        given(priceFloorProcessor.enrichWithPriceFloors(any(), any(), any(), any(), any()))
                .willAnswer(inv -> inv.getArgument(0));

        given(criteriaLogManager.traceResponse(any(), any(), any(), anyBoolean()))
                .willAnswer(inv -> inv.getArgument(1));

        given(timeoutResolver.adjustForBidder(anyLong(), anyInt(), anyLong()))
                .willAnswer(invocation -> invocation.getArgument(0));

        given(timeoutResolver.adjustForRequest(anyLong(), anyLong()))
                .willAnswer(invocation -> invocation.getArgument(0));

        given(timeoutFactory.create(anyLong()))
                .willReturn(timeout);

        given(timeoutFactory.create(anyLong(), anyLong()))
                .willReturn(timeout);

        given(ortbVersionConversionManager.convertFromAuctionSupportedVersion(any(), any()))
                .willAnswer(invocation -> invocation.getArgument(0));

        given(activityInfrastructure.isAllowed(any(), any()))
                .willReturn(true);

        clock = Clock.fixed(Instant.now(), ZoneId.systemDefault());

        givenTarget(false);
    }

    @Test
    public void shouldTolerateImpWithoutExtension() {
        // given
        final BidRequest bidRequest = givenBidRequest(givenSingleImp(null));

        // when
        final AuctionContext result = target.holdAuction(givenRequestContext(bidRequest)).result();

        // then
        verifyNoInteractions(bidderCatalog);
        verifyNoInteractions(httpBidderRequester);
        assertThat(result).extracting(AuctionContext::getBidResponse).isNotNull();
    }

    @Test
    public void shouldTolerateImpWithUnknownBidderInExtension() {
        // given
        given(bidderCatalog.isValidName(anyString())).willReturn(false);

        final BidRequest bidRequest = givenBidRequest(givenSingleImp(singletonMap("invalid", 0)));

        // when
        final AuctionContext result = target.holdAuction(givenRequestContext(bidRequest)).result();

        // then
        verify(bidderCatalog, times(2)).isValidName(eq("invalid"));
        verifyNoInteractions(httpBidderRequester);
        assertThat(result).extracting(AuctionContext::getBidResponse).isNotNull();
    }

    @Test
    public void shouldSkipBidderDisallowedByActivityInfrastructure() {
        // given
        given(activityInfrastructure.isAllowed(
                eq(Activity.CALL_BIDDER),
                argThat(argument -> argument.componentType().equals(ComponentType.BIDDER)
                        && argument.componentName().equals("disallowed"))))
                .willReturn(false);

        final BidRequest bidRequest = givenBidRequest(givenSingleImp(singletonMap("disallowed", 0)));

        // when
        final AuctionContext result = target.holdAuction(givenRequestContext(bidRequest)).result();

        // then
        verifyNoInteractions(httpBidderRequester);
        assertThat(result).extracting(AuctionContext::getBidResponse).isNotNull();
    }

    @Test
    public void shouldTolerateMissingPrebidImpExtension() {
        // given
        givenBidder(givenEmptySeatBid());

        final BidRequest bidRequest = givenBidRequest(givenSingleImp(singletonMap("someBidder", 1)));

        // when
        target.holdAuction(givenRequestContext(bidRequest));

        // then
        final BidRequest capturedBidRequest = captureBidRequest();
        assertThat(capturedBidRequest.getImp()).hasSize(1)
                .element(0)
                .returns(mapper.valueToTree(ExtPrebid.of(null, 1)), Imp::getExt);
    }

    @Test
    public void shouldExtractRequestWithBidderSpecificExtension() {
        // given
        givenBidder(givenEmptySeatBid());

        final Imp givenImp = givenImp(singletonMap("someBidder", 1), builder -> builder
                .id("impId")
                .banner(Banner.builder()
                        .format(singletonList(Format.builder().w(400).h(300).build()))
                        .build()));

        final BidRequest bidRequest = givenBidRequest(
                singletonList(givenImp),
                builder -> builder.id("requestId").tmax(500L));

        final ObjectNode adjustedExt = givenImp.getExt().deepCopy();
        final Imp adjustedImp = givenImp.toBuilder().ext(adjustedExt).build();
        given(impAdjuster.adjust(any(), any(), any(), any())).willReturn(adjustedImp);

        // when
        target.holdAuction(givenRequestContext(bidRequest));

        // then
        final BidRequest capturedBidRequest = captureBidRequest();
        assertThat(capturedBidRequest).isEqualTo(BidRequest.builder()
                .id("requestId")
                .cur(singletonList("USD"))
                .imp(singletonList(Imp.builder()
                        .id("impId")
                        .banner(Banner.builder()
                                .format(singletonList(Format.builder().w(400).h(300).build()))
                                .build())
                        .ext(mapper.valueToTree(ExtPrebid.of(null, 1)))
                        .build()))
                .tmax(500L)
                .build());

        final ArgumentCaptor<Imp> impCaptor = forClass(Imp.class);
        verify(impAdjuster).adjust(impCaptor.capture(), eq("someBidder"), any(), any());

        final Imp actualImp = impCaptor.getValue();
        assertThat(actualImp).isNotSameAs(givenImp);
        assertThat(actualImp).isEqualTo(givenImp);
        assertThat(actualImp.getExt()).isNotSameAs(givenImp.getExt());
        assertThat(actualImp.getExt()).isEqualTo(givenImp.getExt());
    }

    @Test
    public void shouldExtractRequestWithCurrencyRatesExtension() {
        // given
        givenBidder(givenEmptySeatBid());

        final Map<String, Map<String, BigDecimal>> currencyRates = doubleMap(
                "GBP", singletonMap("EUR", BigDecimal.valueOf(1.15)),
                "UAH", singletonMap("EUR", BigDecimal.valueOf(1.1565)));

        final BidRequest bidRequest = givenBidRequest(singletonList(
                        givenImp(singletonMap("someBidder", 1), builder -> builder
                                .id("impId")
                                .banner(Banner.builder()
                                        .format(singletonList(Format.builder().w(400).h(300).build()))
                                        .build()))),
                builder -> builder
                        .id("requestId")
                        .ext(ExtRequest.of(
                                ExtRequestPrebid.builder()
                                        .currency(ExtRequestCurrency.of(currencyRates, false))
                                        .build()))
                        .tmax(500L));

        // when
        target.holdAuction(givenRequestContext(bidRequest));

        // then
        final BidRequest capturedBidRequest = captureBidRequest();
        assertThat(capturedBidRequest).isEqualTo(BidRequest.builder()
                .id("requestId")
                .cur(singletonList("USD"))
                .imp(singletonList(Imp.builder()
                        .id("impId")
                        .banner(Banner.builder()
                                .format(singletonList(Format.builder().w(400).h(300).build()))
                                .build())
                        .ext(mapper.valueToTree(ExtPrebid.of(null, 1)))
                        .build()))
                .ext(ExtRequest.of(
                        ExtRequestPrebid.builder().currency(ExtRequestCurrency.of(currencyRates, false)).build()))
                .tmax(500L)
                .build());
    }

    @Test
    public void shouldExtractMultipleRequests() {
        // given
        final Bidder<?> bidder1 = mock(Bidder.class);
        final Bidder<?> bidder2 = mock(Bidder.class);
        givenBidder("bidder1", bidder1, givenEmptySeatBid());
        givenBidder("bidder2", bidder2, givenEmptySeatBid());

        final BidRequest bidRequest = givenBidRequest(asList(
                givenImp(doubleMap("bidder1", 1, "bidder2", 2), identity()),
                givenImp(singletonMap("bidder1", 3), identity())));

        // when
        target.holdAuction(givenRequestContext(bidRequest));

        // then
        final ArgumentCaptor<BidderRequest> bidRequest1Captor = ArgumentCaptor.forClass(BidderRequest.class);
        verify(httpBidderRequester)
                .requestBids(same(bidder1), bidRequest1Captor.capture(), any(), any(), any(), any(), anyBoolean());
        final BidderRequest capturedBidRequest1 = bidRequest1Captor.getValue();
        assertThat(capturedBidRequest1.getBidRequest().getImp()).hasSize(2)
                .extracting(imp -> imp.getExt().get("bidder").asInt())
                .containsOnly(1, 3);

        final ArgumentCaptor<BidderRequest> bidRequest2Captor = ArgumentCaptor.forClass(BidderRequest.class);
        verify(httpBidderRequester)
                .requestBids(same(bidder2), bidRequest2Captor.capture(), any(), any(), any(), any(), anyBoolean());
        final BidderRequest capturedBidRequest2 = bidRequest2Captor.getValue();
        assertThat(capturedBidRequest2.getBidRequest().getImp()).hasSize(1)
                .element(0).returns(2, imp -> imp.getExt().get("bidder").asInt());
    }

    @Test
    public void shouldSkipBidderWhenRejectedByBidderRequestHooks() {
        // given
        doAnswer(invocation -> Future.succeededFuture(HookStageExecutionResult.of(true, null)))
                .when(hookStageExecutor).executeBidderRequestStage(any(), any());

        final BidRequest bidRequest = givenBidRequest(givenSingleImp(singletonMap("someBidder", 1)), identity());

        // when
        target.holdAuction(givenRequestContext(bidRequest));

        // then
        verifyNoInteractions(httpBidderRequester);
    }

    @Test
    public void shouldPassRequestModifiedByBidderRequestHooks() {
        // given
        givenBidder(givenEmptySeatBid());

        doAnswer(invocation -> Future.succeededFuture(HookStageExecutionResult.of(
                false,
                BidderRequestPayloadImpl.of(BidRequest.builder().id("bidderRequestId").build()))))
                .when(hookStageExecutor).executeBidderRequestStage(any(), any());

        final BidRequest bidRequest = givenBidRequest(givenSingleImp(singletonMap("someBidder", 1)), identity());

        // when
        target.holdAuction(givenRequestContext(bidRequest));

        // then
        final BidRequest capturedBidRequest = captureBidRequest();
        assertThat(capturedBidRequest).isEqualTo(BidRequest.builder().id("bidderRequestId").build());
    }

    @Test
    @SuppressWarnings("unchecked")
    public void shouldSkipBidderWhenRejectedByRawBidderResponseHooks() {
        // given
        final String bidder = "someBidder";
        givenBidder(bidder, mock(Bidder.class), givenSeatBid(singletonList(
                givenBidderBid(Bid.builder().price(BigDecimal.ONE).build()))));

        doAnswer(invocation -> Future.succeededFuture(HookStageExecutionResult.of(true, null)))
                .when(hookStageExecutor).executeRawBidderResponseStage(any(), any());

        final BidRequest bidRequest = givenBidRequest(givenSingleImp(singletonMap(bidder, 1)), identity());

        // when
        target.holdAuction(givenRequestContext(bidRequest));

        // then
        final ArgumentCaptor<List<AuctionParticipation>> auctionParticipationCaptor =
                ArgumentCaptor.forClass(List.class);
        verify(storedResponseProcessor).mergeWithBidderResponses(
                auctionParticipationCaptor.capture(), any(), any(), any());

        assertThat(auctionParticipationCaptor.getValue())
                .extracting(AuctionParticipation::getBidderResponse)
                .extracting(BidderResponse::getSeatBid)
                .containsOnly(BidderSeatBid.empty());
    }

    @Test
    @SuppressWarnings("unchecked")
    public void shouldPassRequestModifiedByRawBidderResponseHooks() {
        // given
        final String bidder = "someBidder";
        givenBidder(bidder, mock(Bidder.class), givenSeatBid(singletonList(
                givenBidderBid(Bid.builder().build()))));

        final BidderBid hookChangedBid = BidderBid.of(Bid.builder().id("newId").build(), video, "USD");
        doAnswer(invocation -> Future.succeededFuture(HookStageExecutionResult.of(
                false,
                BidderResponsePayloadImpl.of(singletonList(hookChangedBid)))))
                .when(hookStageExecutor).executeRawBidderResponseStage(any(), any());

        final BidRequest bidRequest = givenBidRequest(givenSingleImp(singletonMap(bidder, 1)), identity());

        // when
        target.holdAuction(givenRequestContext(bidRequest));

        // then
        final ArgumentCaptor<List<AuctionParticipation>> auctionParticipationCaptor =
                ArgumentCaptor.forClass(List.class);
        verify(storedResponseProcessor).mergeWithBidderResponses(
                auctionParticipationCaptor.capture(), any(), any(), any());

        assertThat(auctionParticipationCaptor.getValue())
                .extracting(AuctionParticipation::getBidderResponse)
                .extracting(BidderResponse::getSeatBid)
                .flatExtracting(BidderSeatBid::getBids)
                .containsOnly(hookChangedBid);
    }

    @Test
    public void shouldPassRequestWithExtPrebidToDefinedBidder() {
        // given
        final String bidder1Name = "bidder1";
        final String bidder2Name = "bidder2";
        final Bidder<?> bidder1 = mock(Bidder.class);
        final Bidder<?> bidder2 = mock(Bidder.class);
        givenBidder(bidder1Name, bidder1, givenEmptySeatBid());
        givenBidder(bidder2Name, bidder2, givenEmptySeatBid());

        final ExtRequest extRequest = ExtRequest.of(
                ExtRequestPrebid.builder()
                        .bidders(mapper.createObjectNode()
                                .putPOJO(bidder1Name, mapper.createObjectNode().put("test1", "test1"))
                                .putPOJO(bidder2Name, mapper.createObjectNode().put("test2", "test2"))
                                .putPOJO("spam", mapper.createObjectNode().put("spam", "spam")))
                        .auctiontimestamp(1000L)
                        .build());

        final BidRequest bidRequest = givenBidRequest(asList(
                        givenImp(singletonMap(bidder1Name, 1), identity()),
                        givenImp(singletonMap(bidder2Name, 2), identity())),
                builder -> builder.ext(extRequest));

        // when
        target.holdAuction(givenRequestContext(bidRequest));

        // then
        final ArgumentCaptor<BidderRequest> bidRequest1Captor = ArgumentCaptor.forClass(BidderRequest.class);
        verify(httpBidderRequester)
                .requestBids(same(bidder1), bidRequest1Captor.capture(), any(), any(), any(), any(), anyBoolean());

        final BidderRequest capturedBidRequest1 = bidRequest1Captor.getValue();
        final ExtRequestPrebid prebid1 = capturedBidRequest1.getBidRequest().getExt().getPrebid();
        assertThat(prebid1).isNotNull();
        final JsonNode bidders1 = prebid1.getBidders();
        assertThat(bidders1).isNotNull();
        assertThat(bidders1.fields()).toIterable().hasSize(1)
                .containsOnly(entry("bidder", mapper.createObjectNode().put("test1", "test1")));

        final ArgumentCaptor<BidderRequest> bidRequest2Captor = ArgumentCaptor.forClass(BidderRequest.class);
        verify(httpBidderRequester)
                .requestBids(same(bidder2), bidRequest2Captor.capture(), any(), any(), any(), any(), anyBoolean());
        final BidRequest capturedBidRequest2 = bidRequest2Captor.getValue().getBidRequest();
        final ExtRequestPrebid prebid2 = capturedBidRequest2.getExt().getPrebid();
        assertThat(prebid2).isNotNull();
        final JsonNode bidders2 = prebid2.getBidders();
        assertThat(bidders2).isNotNull();
        assertThat(bidders2.fields()).toIterable().hasSize(1)
                .containsOnly(entry("bidder", mapper.createObjectNode().put("test2", "test2")));
    }

    @Test
    public void shouldPassRequestWithInjectedSchainInSourceExt() {
        // given
        final String bidder1Name = "bidder1";
        final String bidder2Name = "bidder2";
        final String bidder3Name = "bidder3";
        final Bidder<?> bidder1 = mock(Bidder.class);
        final Bidder<?> bidder2 = mock(Bidder.class);
        final Bidder<?> bidder3 = mock(Bidder.class);
        givenBidder(bidder1Name, bidder1, givenEmptySeatBid());
        givenBidder(bidder2Name, bidder2, givenEmptySeatBid());
        givenBidder(bidder3Name, bidder3, givenEmptySeatBid());

        final SupplyChainNode specificNodes = SupplyChainNode.of("asi", "sid", "rid", "name", "domain", 1, null);
        final SupplyChain specificSchain = SupplyChain.of(1, singletonList(specificNodes), "ver", null);
        final ExtRequestPrebidSchain schainForBidders = ExtRequestPrebidSchain.of(
                asList(bidder1Name, bidder2Name), specificSchain);

        final SupplyChainNode generalNodes = SupplyChainNode.of("t", null, "a", null, "ads", 0, null);
        final SupplyChain generalSchain = SupplyChain.of(123, singletonList(generalNodes), "t", null);
        final ExtRequestPrebidSchain allSchain = ExtRequestPrebidSchain.of(singletonList("*"), generalSchain);

        final ExtRequest extRequest = ExtRequest.of(
                ExtRequestPrebid.builder()
                        .schains(asList(schainForBidders, allSchain))
                        .auctiontimestamp(1000L)
                        .build());
        final BidRequest bidRequest = givenBidRequest(
                asList(
                        givenImp(singletonMap(bidder1Name, 1), identity()),
                        givenImp(singletonMap(bidder2Name, 2), identity()),
                        givenImp(singletonMap(bidder3Name, 3), identity())),
                builder -> builder.ext(extRequest));

        given(supplyChainResolver.resolveForBidder(eq("bidder1"), any())).willReturn(specificSchain);
        given(supplyChainResolver.resolveForBidder(eq("bidder2"), any())).willReturn(specificSchain);
        given(supplyChainResolver.resolveForBidder(eq("bidder3"), any())).willReturn(generalSchain);

        // when
        target.holdAuction(givenRequestContext(bidRequest));

        // then
        final ArgumentCaptor<BidderRequest> bidRequest1Captor = ArgumentCaptor.forClass(BidderRequest.class);
        verify(httpBidderRequester)
                .requestBids(same(bidder1), bidRequest1Captor.capture(), any(), any(), any(), any(), anyBoolean());
        final BidRequest capturedBidRequest1 = bidRequest1Captor.getValue().getBidRequest();
        final SupplyChain requestSchain1 = capturedBidRequest1.getSource().getSchain();
        assertThat(requestSchain1).isNotNull();
        assertThat(requestSchain1).isEqualTo(specificSchain);
        assertThat(capturedBidRequest1.getExt().getPrebid().getSchains()).isNull();

        final ArgumentCaptor<BidderRequest> bidRequest2Captor = ArgumentCaptor.forClass(BidderRequest.class);
        verify(httpBidderRequester)
                .requestBids(same(bidder2), bidRequest2Captor.capture(), any(), any(), any(), any(), anyBoolean());
        final BidRequest capturedBidRequest2 = bidRequest2Captor.getValue().getBidRequest();
        final SupplyChain requestSchain2 = capturedBidRequest2.getSource().getSchain();
        assertThat(requestSchain2).isNotNull();
        assertThat(requestSchain2).isEqualTo(specificSchain);
        assertThat(capturedBidRequest2.getExt().getPrebid().getSchains()).isNull();

        final ArgumentCaptor<BidderRequest> bidRequest3Captor = ArgumentCaptor.forClass(BidderRequest.class);
        verify(httpBidderRequester)
                .requestBids(same(bidder3), bidRequest3Captor.capture(), any(), any(), any(), any(), anyBoolean());
        final BidRequest capturedBidRequest3 = bidRequest3Captor.getValue().getBidRequest();
        final SupplyChain requestSchain3 = capturedBidRequest3.getSource().getSchain();
        assertThat(requestSchain3).isNotNull();
        assertThat(requestSchain3).isEqualTo(generalSchain);
        assertThat(capturedBidRequest3.getExt().getPrebid().getSchains()).isNull();
    }

    @Test
    public void shouldRemoveTidsIfCreateTidsFalse() {
        // given
        final String bidderName = "bidder";
        final Bidder<?> bidder = mock(Bidder.class);
        givenBidder(bidderName, bidder, givenEmptySeatBid());

        final Imp imp = givenImp(Map.of(bidderName, 1), identity());
        imp.getExt().put("tid", "bidderTidValue");
        final BidRequest bidRequest = givenBidRequest(
                singletonList(imp),
                builder -> builder
                        .source(Source.builder().tid("sourceTidValue").build())
                        .ext(ExtRequest.of(
                                ExtRequestPrebid.builder()
                                        .createTids(false)
                                        .build())));

        // when
        target.holdAuction(givenRequestContext(bidRequest));

        // then
        final ArgumentCaptor<BidderRequest> bidRequestCaptor = ArgumentCaptor.forClass(BidderRequest.class);
        verify(httpBidderRequester)
                .requestBids(same(bidder), bidRequestCaptor.capture(), any(), any(), any(), any(), anyBoolean());

        final BidRequest capturedBidRequest = bidRequestCaptor.getValue().getBidRequest();
        assertThat(capturedBidRequest)
                .extracting(BidRequest::getSource)
                .extracting(Source::getTid)
                .isNull();
        assertThat(capturedBidRequest.getImp())
                .extracting(Imp::getExt)
                .extracting(ext -> ext.get("tid"))
                .containsOnlyNulls();
    }

    @Test
    public void shouldPassTidsIfCreateTidsTrue() {
        // given
        final String bidderName = "bidder";
        final Bidder<?> bidder = mock(Bidder.class);
        givenBidder(bidderName, bidder, givenEmptySeatBid());

        final Imp imp = givenImp(Map.of(bidderName, 1), identity());
        imp.getExt().put("tid", "bidderTidValue");
        final BidRequest bidRequest = givenBidRequest(
                singletonList(imp),
                builder -> builder
                        .source(Source.builder().tid("sourceTidValue").build())
                        .ext(ExtRequest.of(
                                ExtRequestPrebid.builder()
                                        .createTids(true)
                                        .build())));

        // when
        target.holdAuction(givenRequestContext(bidRequest));

        // then
        final ArgumentCaptor<BidderRequest> bidRequestCaptor = ArgumentCaptor.forClass(BidderRequest.class);
        verify(httpBidderRequester)
                .requestBids(same(bidder), bidRequestCaptor.capture(), any(), any(), any(), any(), anyBoolean());

        final BidRequest capturedBidRequest = bidRequestCaptor.getValue().getBidRequest();
        assertThat(capturedBidRequest)
                .extracting(BidRequest::getSource)
                .extracting(Source::getTid)
                .isEqualTo("sourceTidValue");
        assertThat(capturedBidRequest.getImp())
                .extracting(Imp::getExt)
                .extracting(ext -> ext.get("tid"))
                .containsExactly(TextNode.valueOf("bidderTidValue"));
    }

    @Test
    public void shouldRemoveTidsIfCreateTidsFalseAndKeepReceivedSchain() {
        // given
        final String bidderName = "bidder";
        final Bidder<?> bidder = mock(Bidder.class);
        givenBidder(bidderName, bidder, givenEmptySeatBid());

        final Imp imp = givenImp(Map.of(bidderName, 1), identity());
        imp.getExt().put("tid", "bidderTidValue");

        final BidRequest bidRequest = givenBidRequest(
                singletonList(imp),
                builder -> builder
                        .source(Source.builder()
                                .tid("sourceTidValue")
                                .schain(SupplyChain.of(
                                        1,
                                        List.of(SupplyChainNode.of("freestar.com", "66", null, null, null, 1, null)),
                                        "1.0",
                                        null))
                                .build())
                        .ext(ExtRequest.of(
                                ExtRequestPrebid.builder()
                                        .createTids(false)
                                        .build())));

        // when
        target.holdAuction(givenRequestContext(bidRequest));

        // then
        final ArgumentCaptor<BidderRequest> bidRequestCaptor = ArgumentCaptor.forClass(BidderRequest.class);
        verify(httpBidderRequester)
                .requestBids(same(bidder), bidRequestCaptor.capture(), any(), any(), any(), any(), anyBoolean());

        final BidRequest capturedBidRequest = bidRequestCaptor.getValue().getBidRequest();
        assertThat(capturedBidRequest)
                .extracting(BidRequest::getSource)
                .satisfies(source -> {
                    assertThat(source.getTid()).isNull();
                    assertThat(source.getSchain()).isNotNull();
                });
        assertThat(capturedBidRequest.getImp())
                .extracting(Imp::getExt)
                .extracting(ext -> ext.get("tid"))
                .containsOnlyNulls();
    }

    @Test
    public void shouldRemoveTidsIfTransmitTidActivityDisallowed() {
        // given
        final String bidderName = "bidder";
        final Bidder<?> bidder = mock(Bidder.class);
        givenBidder(bidderName, bidder, givenEmptySeatBid());

        given(activityInfrastructure.isAllowed(eq(Activity.TRANSMIT_TID), any())).willReturn(false);

        final Imp imp = givenImp(Map.of(bidderName, 1), identity());
        imp.getExt().put("tid", "bidderTidValue");
        final BidRequest bidRequest = givenBidRequest(
                singletonList(imp),
                builder -> builder.source(Source.builder().tid("sourceTidValue").build()));

        // when
        target.holdAuction(givenRequestContext(bidRequest));

        // then
        final ArgumentCaptor<BidderRequest> bidRequestCaptor = ArgumentCaptor.forClass(BidderRequest.class);
        verify(httpBidderRequester)
                .requestBids(same(bidder), bidRequestCaptor.capture(), any(), any(), any(), any(), anyBoolean());

        final BidRequest capturedBidRequest = bidRequestCaptor.getValue().getBidRequest();
        assertThat(capturedBidRequest)
                .extracting(BidRequest::getSource)
                .extracting(Source::getTid)
                .isNull();
        assertThat(capturedBidRequest.getImp())
                .extracting(Imp::getExt)
                .extracting(ext -> ext.get("tid"))
                .containsOnlyNulls();
    }

    @Test
    public void shouldPassTidsIfTransmitTidActivityAllowed() {
        // given
        final String bidderName = "bidder";
        final Bidder<?> bidder = mock(Bidder.class);
        givenBidder(bidderName, bidder, givenEmptySeatBid());

        given(activityInfrastructure.isAllowed(eq(Activity.TRANSMIT_TID), any())).willReturn(true);

        final Imp imp = givenImp(Map.of(bidderName, 1), identity());
        imp.getExt().put("tid", "bidderTidValue");
        final BidRequest bidRequest = givenBidRequest(
                singletonList(imp),
                builder -> builder.source(Source.builder().tid("sourceTidValue").build()));

        // when
        target.holdAuction(givenRequestContext(bidRequest));

        // then
        final ArgumentCaptor<BidderRequest> bidRequestCaptor = ArgumentCaptor.forClass(BidderRequest.class);
        verify(httpBidderRequester)
                .requestBids(same(bidder), bidRequestCaptor.capture(), any(), any(), any(), any(), anyBoolean());

        final BidRequest capturedBidRequest = bidRequestCaptor.getValue().getBidRequest();
        assertThat(capturedBidRequest)
                .extracting(BidRequest::getSource)
                .extracting(Source::getTid)
                .isEqualTo("sourceTidValue");
        assertThat(capturedBidRequest.getImp())
                .extracting(Imp::getExt)
                .extracting(ext -> ext.get("tid"))
                .containsExactly(TextNode.valueOf("bidderTidValue"));
    }

    @Test
    public void shouldReturnFailedFutureWithUnchangedMessageWhenPrivacyEnforcementServiceFails() {
        // given
        final Bidder<?> bidder = mock(Bidder.class);
        givenBidder("someBidder", bidder, givenEmptySeatBid());

        given(privacyEnforcementService.mask(any(), any(), any()))
                .willReturn(Future.failedFuture("Error when retrieving allowed purpose ids"));

        final BidRequest bidRequest = givenBidRequest(givenSingleImp(singletonMap("someBidder", 1)),
                bidRequestBuilder -> bidRequestBuilder
                        .regs(Regs.builder().gdpr(1).build()));

        // when
        final Future<?> result = target.holdAuction(givenRequestContext(bidRequest));

        // then
        assertThat(result.failed()).isTrue();
        assertThat(result.cause()).hasMessage("Error when retrieving allowed purpose ids");
    }

    @Test
    public void shouldNotCreateRequestForBidderRestrictedByPrivacyEnforcement() {
        // given
        final Bidder<?> bidder = mock(Bidder.class);
        givenBidder("bidder", bidder, givenEmptySeatBid());

        final BidderPrivacyResult restrictedPrivacy = BidderPrivacyResult.builder()
                .requestBidder("bidderAlias")
                .blockedRequestByTcf(true)
                .build();
        given(privacyEnforcementService.mask(any(), any(), any()))
                .willReturn(Future.succeededFuture(singletonList(restrictedPrivacy)));

        final BidRequest bidRequest = givenBidRequest(singletonList(
                        givenImp(singletonMap("bidderAlias", 1), identity())),
                builder -> builder.ext(ExtRequest.of(ExtRequestPrebid.builder()
                        .aliases(singletonMap("bidderAlias", "bidder"))
                        .build())));

        // when
        target.holdAuction(givenRequestContext(bidRequest));

        // then
        verifyNoInteractions(httpBidderRequester);
    }

    @Test
    public void shouldReturnProperStoredResponseIfAvailableOnlySingleImpRequests() {
        // given
        final Bidder<?> bidder = mock(Bidder.class);
        givenBidder("bidder-test", bidder, givenEmptySeatBid());

        given(storedResponseProcessor.getStoredResponseResult(anyList(), any()))
                .willReturn(Future.succeededFuture(
                        StoredResponseResult.of(singletonList(
                                        givenImp("", impBuilder -> impBuilder.id("test-1-key"))),
                                singletonList(SeatBid.builder().build()),
                                singletonMap("test-1-key", singletonMap("bidder-test", "test-second-value")))));

        final BidderPrivacyResult bidderPrivacyResult = BidderPrivacyResult.builder()
                .requestBidder("bidder-test")
                .build();
        given(privacyEnforcementService.mask(any(), any(), any()))
                .willReturn(Future.succeededFuture(singletonList(bidderPrivacyResult)));

        final BidRequest bidRequest = givenBidRequest(singletonList(
                        givenImp(singletonMap("bidderAlias", 1), identity())),
                builder -> builder.ext(ExtRequest.of(ExtRequestPrebid.builder()
                        .aliases(singletonMap("bidderAlias", "bidder-test"))
                        .auctiontimestamp(1000L)
                        .build())));

        // when
        target.holdAuction(givenRequestContext(bidRequest));

        // then
        final ArgumentCaptor<BidderRequest> bidRequestCaptor = ArgumentCaptor.forClass(BidderRequest.class);
        verify(httpBidderRequester)
                .requestBids(same(bidder), bidRequestCaptor.capture(), any(), any(), any(), any(), anyBoolean());
        assertThat(bidRequestCaptor.getValue().getStoredResponse())
                .contains("test-second-value");
    }

    @Test
    public void shouldExtractRequestByAliasForCorrectBidder() {
        // given
        final Bidder<?> bidder = mock(Bidder.class);
        givenBidder("bidder", bidder, givenEmptySeatBid());

        final BidRequest bidRequest = givenBidRequest(singletonList(
                        givenImp(singletonMap("bidderAlias", 1), identity())),
                builder -> builder.ext(ExtRequest.of(ExtRequestPrebid.builder()
                        .aliases(singletonMap("bidderAlias", "bidder"))
                        .auctiontimestamp(1000L)
                        .build())));

        // when
        target.holdAuction(givenRequestContext(bidRequest));

        // then
        final ArgumentCaptor<BidderRequest> bidRequestCaptor = ArgumentCaptor.forClass(BidderRequest.class);
        verify(httpBidderRequester)
                .requestBids(same(bidder), bidRequestCaptor.capture(), any(), any(), any(), any(), anyBoolean());
        assertThat(bidRequestCaptor.getValue().getBidRequest().getImp()).hasSize(1)
                .extracting(imp -> imp.getExt().get("bidder").asInt())
                .contains(1);
    }

    @Test
    public void shouldExtractMultipleRequestsForTheSameBidderIfAliasesWereUsed() {
        // given
        final Bidder<?> bidder = mock(Bidder.class);
        givenBidder("bidder", bidder, givenEmptySeatBid());

        final BidRequest bidRequest = givenBidRequest(singletonList(
                        givenImp(doubleMap("bidder", 1, "bidderAlias", 2), identity())),
                builder -> builder.ext(ExtRequest.of(ExtRequestPrebid.builder()
                        .aliases(singletonMap("bidderAlias", "bidder"))
                        .auctiontimestamp(1000L)
                        .build())));

        // when
        target.holdAuction(givenRequestContext(bidRequest));

        // then
        final ArgumentCaptor<BidderRequest> bidRequestCaptor = ArgumentCaptor.forClass(BidderRequest.class);
        verify(httpBidderRequester, times(2))
                .requestBids(same(bidder), bidRequestCaptor.capture(), any(), any(), any(), any(), anyBoolean());
        final List<BidderRequest> capturedBidderRequests = bidRequestCaptor.getAllValues();

        assertThat(capturedBidderRequests).hasSize(2)
                .extracting(BidderRequest::getBidRequest)
                .extracting(capturedBidRequest -> capturedBidRequest.getImp().getFirst().getExt().get("bidder").asInt())
                .containsOnly(2, 1);
    }

    @Test
    public void shouldTolerateBidderResultWithoutBids() {
        // given
        givenBidder(givenEmptySeatBid());

        final BidRequest bidRequest = givenBidRequest(givenSingleImp(singletonMap("someBidder", 1)));

        givenBidResponseCreator(emptyMap());

        // when
        final AuctionContext result = target.holdAuction(givenRequestContext(bidRequest)).result();

        // then
        assertThat(result.getBidResponse().getSeatbid()).isEmpty();
    }

    @Test
    public void shouldReturnSeparateSeatBidsForTheSameBidderIfBiddersAliasAndBidderWereUsedWithinSingleImp() {
        // given
        given(httpBidderRequester.requestBids(
                any(),
                eq(BidderRequest.builder()
                        .bidder("bidder")
                        .bidRequest(givenBidRequest(
                                singletonList(givenImp(
                                        null,
                                        builder -> builder
                                                .id("1")
                                                .ext(mapper.valueToTree(ExtPrebid.of(null, 1))))),
                                builder -> builder.ext(ExtRequest.of(ExtRequestPrebid.builder()
                                        .auctiontimestamp(1000L)
                                        .build()))))
                        .build()),
                any(),
                any(),
                any(),
                any(),
                anyBoolean()))
                .willReturn(Future.succeededFuture(givenSeatBid(singletonList(
                        givenBidderBid(Bid.builder().impid("1").price(BigDecimal.ONE).build())))));

        given(httpBidderRequester.requestBids(
                any(),
                eq(BidderRequest.builder()
                        .bidder("bidderAlias")
                        .bidRequest(givenBidRequest(
                                singletonList(givenImp(
                                        null,
                                        builder -> builder
                                                .id("1")
                                                .ext(mapper.valueToTree(ExtPrebid.of(null, 2))))),
                                builder -> builder.ext(ExtRequest.of(ExtRequestPrebid.builder()
                                        .auctiontimestamp(1000L)
                                        .build()))))
                        .build()),
                any(),
                any(),
                any(),
                any(),
                anyBoolean()))
                .willReturn(Future.succeededFuture(givenSeatBid(singletonList(
                        givenBidderBid(Bid.builder().impid("1").price(BigDecimal.ONE).build())))));

        final BidRequest bidRequest = givenBidRequest(
                givenSingleImp("1", doubleMap("bidder", 1, "bidderAlias", 2)),
                builder -> builder.ext(ExtRequest.of(ExtRequestPrebid.builder()
                        .aliases(singletonMap("bidderAlias", "bidder"))
                        .auctiontimestamp(1000L)
                        .build())));

        given(bidResponseCreator.create(any(), any(), any()))
                .willReturn(Future.succeededFuture(BidResponse.builder()
                        .seatbid(asList(
                                givenSeatBid(singletonList(givenBid(identity())), identity()),
                                givenSeatBid(singletonList(givenBid(identity())), identity())))
                        .build()));

        // when
        final AuctionContext result = target.holdAuction(givenRequestContext(bidRequest)).result();

        // then
        verify(httpBidderRequester, times(2))
                .requestBids(any(), any(), any(), any(), any(), any(), anyBoolean());
        assertThat(result.getBidResponse().getSeatbid()).hasSize(2)
                .extracting(seatBid -> seatBid.getBid().size())
                .containsOnly(1, 1);
    }

    @Test
    public void shouldPropagateFledgeResponseWithBidderAlias() {
        // given
        final FledgeAuctionConfig fledgeAuctionConfig = givenFledgeAuctionConfig("impId");
        given(httpBidderRequester.requestBids(any(), any(), any(), any(), any(), any(), anyBoolean()))
                .willReturn(Future.succeededFuture(givenEmptySeatBid()
                        .toBuilder()
                        .fledgeAuctionConfigs(List.of(fledgeAuctionConfig))
                        .build()));

        final BidRequest bidRequest = givenBidRequest(
                singletonList(Imp.builder()
                        .id("impId")
                        .ext(mapper.valueToTree(
                                doubleMap("prebid", singletonMap("bidder", singletonMap("bidderAlias", 1)),
                                        "ae", 1)))
                        .build()),
                builder -> builder.ext(ExtRequest.of(ExtRequestPrebid.builder()
                        .aliases(singletonMap("bidderAlias", "bidder"))
                        .build())));

        // when
        target.holdAuction(givenRequestContext(bidRequest));

        verify(httpBidderRequester, times(1))
                .requestBids(any(), any(), any(), any(), any(), any(), anyBoolean());

        // then
        final BidRequest capturedBidRequest = captureBidRequest();

        assertThat(capturedBidRequest.getImp())
                .extracting(Imp::getExt)
                .containsOnly(mapper.valueToTree(ExtPrebid.of(null, 1,
                        ExtImpAuctionEnvironment.ON_DEVICE_IG_AUCTION_FLEDGE)));

        final List<AuctionParticipation> auctionParticipations = captureAuctionParticipations();

        assertThat(auctionParticipations)
                .hasSize(1)
                .extracting(AuctionParticipation::getBidderResponse)
                .extracting(BidderResponse::getSeatBid)
                .extracting(BidderSeatBid::getFledgeAuctionConfigs)
                .containsExactly(List.of(fledgeAuctionConfig));
    }

    @Test
    public void shouldOverrideDebugEnabledFlag() {
        // given
        given(bidderCatalog.isDebugAllowed(anyString())).willReturn(false);

        final BidRequest bidRequest = givenBidRequest(givenSingleImp(singletonMap("bidder", 2)));
        final AuctionContext auctionContext = givenRequestContext(bidRequest).toBuilder()
                .debugContext(DebugContext.of(true, true, null))
                .build();

        given(debugResolver.resolveDebugForBidder(any(), eq("bidder")))
                .willReturn(true);

        given(httpBidderRequester.requestBids(any(), any(), any(), any(), any(), any(), eq(true)))
                .willReturn(Future.succeededFuture(BidderSeatBid.builder()
                        .httpCalls(singletonList(ExtHttpCall.builder().build()))
                        .build()));

        given(bidResponseCreator.create(any(), any(), any()))
                .willReturn(Future.succeededFuture(
                        BidResponse.builder()
                                .ext(ExtBidResponse.builder()
                                        .debug(ExtResponseDebug.of(null, null, null))
                                        .build())
                                .build()));

        // when
        final AuctionContext result = target.holdAuction(auctionContext).result();

        // then
        verify(httpBidderRequester).requestBids(any(), any(), any(), any(), any(), any(), eq(true));

        final ArgumentCaptor<AuctionContext> captor = ArgumentCaptor.forClass(AuctionContext.class);
        verify(bidResponseCreator).create(captor.capture(), any(), anyMap());
        assertThat(captor.getValue().getDebugContext()).isEqualTo(DebugContext.of(true, true, null));

        assertThat(result.getBidResponse().getExt().getDebug()).isNotNull();
    }

    @Test
    public void shouldAddDebugInfoIfDebugEnabledAndPublisherAndBidderAllowedDebug() {
        // given
        final BidderSeatBid bidderSeatBid = BidderSeatBid.builder()
                .httpCalls(singletonList(ExtHttpCall.builder().build()))
                .build();
        given(httpBidderRequester.requestBids(any(), any(), any(), any(), any(), any(), eq(true)))
                .willReturn(Future.succeededFuture(bidderSeatBid));

        given(bidResponseCreator.create(any(), any(), any()))
                .willReturn(Future.succeededFuture(
                        BidResponse.builder()
                                .ext(ExtBidResponse.builder()
                                        .debug(ExtResponseDebug.of(null, null, null))
                                        .build())
                                .build()));

        final BidRequest bidRequest = givenBidRequest(givenSingleImp(singletonMap("bidder", 2)));
        final AuctionContext auctionContext = givenRequestContext(bidRequest).toBuilder()
                .debugContext(DebugContext.of(true, true, null))
                .build();
        given(debugResolver.resolveDebugForBidder(any(), eq("bidder")))
                .willReturn(true);

        // when
        final AuctionContext result = target.holdAuction(auctionContext).result();

        // then
        verify(httpBidderRequester).requestBids(any(), any(), any(), any(), any(), any(), eq(true));

        final ArgumentCaptor<AuctionContext> captor = ArgumentCaptor.forClass(AuctionContext.class);
        verify(bidResponseCreator).create(captor.capture(), any(), anyMap());
        assertThat(captor.getValue().getDebugContext())
                .isEqualTo(DebugContext.of(true, true, null));

        assertThat(result.getBidResponse().getExt().getDebug()).isNotNull();
    }

    @Test
    public void shouldNotAddDebugInfoIfPublisherIsNotAllowedToDebug() {
        // given
        final BidderSeatBid bidderSeatBid = BidderSeatBid.empty();
        given(httpBidderRequester.requestBids(any(), any(), any(), any(), any(), any(), eq(false)))
                .willReturn(Future.succeededFuture(bidderSeatBid));

        final BidRequest bidRequest = givenBidRequest(givenSingleImp(singletonMap("bidder", 2)));
        final AuctionContext auctionContext = givenRequestContext(bidRequest).toBuilder()
                .debugContext(DebugContext.of(false, false, null))
                .build();
        given(debugResolver.resolveDebugForBidder(any(), eq("bidder")))
                .willReturn(false);

        given(bidResponseCreator.create(any(), any(), any())).willReturn(
                Future.succeededFuture(BidResponse.builder().ext(ExtBidResponse.builder().build()).build()));

        // when
        final AuctionContext result = target.holdAuction(auctionContext).result();

        // then
        verify(httpBidderRequester).requestBids(any(), any(), any(), any(), any(), any(), eq(false));

        final ArgumentCaptor<AuctionContext> captor = ArgumentCaptor.forClass(AuctionContext.class);
        verify(bidResponseCreator).create(captor.capture(), any(), anyMap());
        assertThat(captor.getValue().getDebugContext()).isEqualTo(
                DebugContext.of(false, false, null));

        assertThat(result.getBidResponse().getExt().getDebug()).isNull();
    }

    @Test
    public void shouldNotAddDebugInfoIfBidderDisabledDebug() {
        // given
        final BidderSeatBid bidderSeatBid = BidderSeatBid.empty();
        given(httpBidderRequester.requestBids(any(), any(), any(), any(), any(), any(), eq(false)))
                .willReturn(Future.succeededFuture(bidderSeatBid));

        final BidRequest bidRequest = givenBidRequest(givenSingleImp(singletonMap("bidder", 2)));
        final AuctionContext auctionContext = givenRequestContext(bidRequest).toBuilder()
                .debugContext(DebugContext.of(true, true, null))
                .build();
        given(debugResolver.resolveDebugForBidder(any(), eq("bidder")))
                .willReturn(false);

        given(bidResponseCreator.create(any(), any(), any())).willReturn(
                Future.succeededFuture(BidResponse.builder().ext(ExtBidResponse.builder().build()).build()));

        // when
        final AuctionContext result = target.holdAuction(auctionContext).result();

        // then
        verify(httpBidderRequester).requestBids(any(), any(), any(), any(), any(), any(), eq(false));

        final ArgumentCaptor<AuctionContext> captor = ArgumentCaptor.forClass(AuctionContext.class);
        verify(bidResponseCreator).create(captor.capture(), any(), anyMap());
        assertThat(captor.getValue().getDebugContext()).isEqualTo(
                DebugContext.of(true, true, null));

        assertThat(result.getBidResponse().getExt().getDebug()).isNull();
    }

    @Test
    public void shouldCallBidResponseCreatorWithExpectedParamsAndUpdateDebugErrors() {
        // given
        givenBidder("bidder1", mock(Bidder.class), givenEmptySeatBid());

        final Bid thirdBid = Bid.builder().id("bidId3").impid("impId3").price(BigDecimal.valueOf(7.89)).build();
        givenBidder("bidder2", mock(Bidder.class), givenSeatBid(singletonList(givenBidderBid(thirdBid))));

        final ExtRequestPrebidMultiBid multiBid1 = ExtRequestPrebidMultiBid.of("bidder1", null, 2, "bi1");
        final ExtRequestPrebidMultiBid multiBid2 = ExtRequestPrebidMultiBid.of("bidder2", singletonList("invalid"), 4,
                "bi2");
        final ExtRequestPrebidMultiBid multiBid3 = ExtRequestPrebidMultiBid.of("bidder3", singletonList("invalid"),
                null, "bi3");
        final ExtRequestPrebidMultiBid duplicateMultiBid1 = ExtRequestPrebidMultiBid.of("bidder1", null, 100, "bi1_2");
        final ExtRequestPrebidMultiBid duplicateMultiBids1 = ExtRequestPrebidMultiBid.of(null, singletonList("bidder1"),
                100, "bi1_3");
        final ExtRequestPrebidMultiBid multiBid4 = ExtRequestPrebidMultiBid.of(null,
                Arrays.asList("bidder4", "bidder5"), 3, "ignored");
        final ExtRequestPrebidMultiBid multiBid5 = ExtRequestPrebidMultiBid.of("bidder6",
                Arrays.asList("bidder4", "bidder5"), 0, "bi6");
        final ExtRequestPrebidMultiBid multiBid6 = ExtRequestPrebidMultiBid.of(null,
                Collections.emptyList(), 0, "bi7");

        final ExtRequestTargeting targeting = givenTargeting(true);
        final ObjectNode events = mapper.createObjectNode();
        final BidRequest bidRequest = givenBidRequest(asList(
                        // imp ids are not really used for matching, included them here for clarity
                        givenImp(singletonMap("bidder1", 1), builder -> builder.id("impId1")),
                        givenImp(doubleMap("bidder1", 1, "bidder2", 2), builder -> builder.id("impId2"))),
                builder -> builder.ext(ExtRequest.of(ExtRequestPrebid.builder()
                        .targeting(targeting)
                        .auctiontimestamp(1000L)
                        .events(events)
                        .multibid(Arrays.asList(multiBid1, multiBid2, multiBid3, duplicateMultiBid1,
                                duplicateMultiBids1, multiBid4, multiBid5, multiBid6))
                        .cache(ExtRequestPrebidCache.of(ExtRequestPrebidCacheBids.of(53, true),
                                ExtRequestPrebidCacheVastxml.of(34, true), true))
                        .build())));
        final AuctionContext auctionContext = givenRequestContext(bidRequest);

        // when
        target.holdAuction(auctionContext);

        // then
        final BidRequestCacheInfo expectedCacheInfo = BidRequestCacheInfo.builder()
                .doCaching(true)
                .shouldCacheBids(true)
                .shouldCacheVideoBids(true)
                .returnCreativeBids(true)
                .returnCreativeVideoBids(true)
                .cacheBidsTtl(53)
                .cacheVideoBidsTtl(34)
                .shouldCacheWinningBidsOnly(false)
                .build();

        final MultiBidConfig expectedMultiBid1 = MultiBidConfig.of(multiBid1.getBidder(), multiBid1.getMaxBids(),
                multiBid1.getTargetBidderCodePrefix());
        final MultiBidConfig expectedMultiBid2 = MultiBidConfig.of(multiBid2.getBidder(), multiBid2.getMaxBids(),
                multiBid2.getTargetBidderCodePrefix());
        final MultiBidConfig expectedFirstMultiBid4 = MultiBidConfig.of("bidder4", multiBid4.getMaxBids(), null);
        final MultiBidConfig expectedSecondMultiBid4 = MultiBidConfig.of("bidder5", multiBid4.getMaxBids(), null);
        final MultiBidConfig expectedFirstMultiBid5 = MultiBidConfig.of(multiBid5.getBidder(), 1, "bi6");

        final Map<String, MultiBidConfig> expectedMultiBidMap = new HashMap<>();
        expectedMultiBidMap.put(expectedMultiBid1.getBidder(), expectedMultiBid1);
        expectedMultiBidMap.put(expectedMultiBid2.getBidder(), expectedMultiBid2);
        expectedMultiBidMap.put(expectedFirstMultiBid4.getBidder(), expectedFirstMultiBid4);
        expectedMultiBidMap.put(expectedSecondMultiBid4.getBidder(), expectedSecondMultiBid4);
        expectedMultiBidMap.put(expectedFirstMultiBid5.getBidder(), expectedFirstMultiBid5);

        final ArgumentCaptor<AuctionContext> contextArgumentCaptor = ArgumentCaptor.forClass(AuctionContext.class);
        verify(bidResponseCreator)
                .create(contextArgumentCaptor.capture(), eq(expectedCacheInfo), eq(expectedMultiBidMap));

        final Bid expectedThirdBid = Bid.builder()
                .id("bidId3")
                .impid("impId3")
                .price(BigDecimal.valueOf(7.89))
                .build();
        final List<AuctionParticipation> auctionParticipations =
                contextArgumentCaptor.getValue().getAuctionParticipations();
        assertThat(auctionParticipations)
                .extracting(AuctionParticipation::getBidderResponse)
                .containsOnly(
                        BidderResponse.of(
                                "bidder2",
                                BidderSeatBid.of(singletonList(BidderBid.of(expectedThirdBid, banner, null))),
                                0),
                        BidderResponse.of("bidder1", BidderSeatBid.empty(), 0));

        final AuctionContext expectedAuctionContext = auctionContext.toBuilder()
                .auctionParticipations(auctionParticipations)
                .debugWarnings(asList(
                        "Invalid MultiBid: bidder bidder2 and bidders [invalid] specified."
                                + " Only bidder bidder2 will be used.",
                        "Invalid MultiBid: bidder bidder3 and bidders [invalid] specified."
                                + " Only bidder bidder3 will be used.",
                        "Invalid MultiBid: MaxBids for bidder bidder3 is not specified and will be skipped.",
                        "Invalid MultiBid: Bidder bidder1 specified multiple times.",
                        "Invalid MultiBid: CodePrefix bi1_3 that was specified for bidders [bidder1] will be skipped.",
                        "Invalid MultiBid: Bidder bidder1 specified multiple times.",
                        "Invalid MultiBid: CodePrefix ignored that was specified for bidders [bidder4, bidder5]"
                                + " will be skipped.",
                        "Invalid MultiBid: bidder bidder6 and bidders [bidder4, bidder5]"
                                + " specified. Only bidder bidder6 will be used.",
                        "Invalid MultiBid: Bidder and bidders was not specified."))
                .build();
        assertThat(contextArgumentCaptor.getValue()).isEqualTo(expectedAuctionContext);
    }

    @Test
    public void shouldCallBidResponseCreatorWithWinningOnlyTrueWhenIncludeBidderKeysIsFalse() {
        // given
        givenBidder("bidder1", mock(Bidder.class), givenEmptySeatBid());

        final Bid thirdBid = Bid.builder().id("bidId3").impid("impId3").price(BigDecimal.valueOf(7.89)).build();
        givenBidder("bidder2", mock(Bidder.class), givenSeatBid(singletonList(givenBidderBid(thirdBid))));

        final ExtRequestTargeting targeting = givenTargeting(false);

        final BidRequest bidRequest = givenBidRequest(asList(
                        // imp ids are not really used for matching, included them here for clarity
                        givenImp(singletonMap("bidder1", 1), builder -> builder.id("impId1")),
                        givenImp(doubleMap("bidder1", 1, "bidder2", 2), builder -> builder.id("impId2"))),
                builder -> builder.ext(ExtRequest.of(ExtRequestPrebid.builder()
                        .targeting(targeting)
                        .cache(ExtRequestPrebidCache.of(null, null, true))
                        .auctiontimestamp(1000L)
                        .build())));

        // when
        target.holdAuction(givenRequestContext(bidRequest));

        // then
        final ArgumentCaptor<AuctionContext> auctionContextArgumentCaptor =
                ArgumentCaptor.forClass(AuctionContext.class);
        verify(bidResponseCreator).create(
                auctionContextArgumentCaptor.capture(),
                eq(BidRequestCacheInfo.builder().doCaching(true).shouldCacheWinningBidsOnly(true).build()),
                eq(emptyMap()));

        assertThat(singletonList(auctionContextArgumentCaptor.getValue().getBidRequest()))
                .extracting(BidRequest::getExt)
                .extracting(ExtRequest::getPrebid)
                .extracting(ExtRequestPrebid::getCache)
                .extracting(ExtRequestPrebidCache::getWinningonly)
                .containsOnly(true);
    }

    @Test
    public void shouldCallBidResponseCreatorWithWinningOnlyFalseWhenWinningOnlyIsNull() {
        // given
        givenBidder("bidder1", mock(Bidder.class), givenEmptySeatBid());

        final Bid thirdBid = Bid.builder().id("bidId3").impid("impId3").price(BigDecimal.valueOf(7.89)).build();
        givenBidder("bidder2", mock(Bidder.class), givenSeatBid(singletonList(givenBidderBid(thirdBid))));

        final ExtRequestTargeting targeting = givenTargeting(false);

        final BidRequest bidRequest = givenBidRequest(asList(
                        // imp ids are not really used for matching, included them here for clarity
                        givenImp(singletonMap("bidder1", 1), builder -> builder.id("impId1")),
                        givenImp(doubleMap("bidder1", 1, "bidder2", 2), builder -> builder.id("impId2"))),
                builder -> builder.ext(ExtRequest.of(ExtRequestPrebid.builder()
                        .targeting(targeting)
                        .cache(ExtRequestPrebidCache.of(null, null, null))
                        .auctiontimestamp(1000L)
                        .build())));

        // when
        target.holdAuction(givenRequestContext(bidRequest));

        // then
        verify(bidResponseCreator).create(any(), eq(BidRequestCacheInfo.builder().build()), eq(emptyMap()));
    }

    @Test
    public void shouldTolerateNullRequestExtPrebid() {
        // given
        givenBidder(givenSingleSeatBid(givenBidderBid(Bid.builder().impid("impId").price(BigDecimal.ONE).build())));

        final BidRequest bidRequest = givenBidRequest(
                givenSingleImp(singletonMap("someBidder", 1)),
                builder -> builder.ext(jacksonMapper.fillExtension(ExtRequest.empty(), singletonMap("someField", 1))));

        // when
        final AuctionContext result = target.holdAuction(givenRequestContext(bidRequest)).result();

        // then
        assertThat(result.getBidResponse().getSeatbid()).flatExtracting(SeatBid::getBid)
                .extracting(bid -> toExtBidPrebid(bid.getExt()).getTargeting())
                .allSatisfy(map -> assertThat(map).isNull());
    }

    @Test
    public void shouldTolerateNullRequestExtPrebidTargeting() {
        // given
        givenBidder(givenSingleSeatBid(givenBidderBid(Bid.builder().impid("impId").price(BigDecimal.ONE).build())));

        final BidRequest bidRequest = givenBidRequest(
                givenSingleImp(singletonMap("someBidder", 1)),
                builder -> builder.ext(ExtRequest.of(ExtRequestPrebid.builder()
                        .data(ExtRequestPrebidData.of(singletonList("someBidder"), null))
                        .auctiontimestamp(1000L)
                        .build())));

        // when
        final AuctionContext result = target.holdAuction(givenRequestContext(bidRequest)).result();

        // then
        assertThat(result.getBidResponse().getSeatbid()).flatExtracting(SeatBid::getBid)
                .extracting(bid -> toExtBidPrebid(bid.getExt()).getTargeting())
                .allSatisfy(map -> assertThat(map).isNull());
    }

    @Test
    public void shouldRejectBidIfCurrencyIsNotValid() {
        // given
        givenBidder("bidder1", mock(Bidder.class), givenSeatBid(singletonList(
                givenBidderBid(Bid.builder().id("bidId1").impid("impId1").price(BigDecimal.valueOf(1.23)).build(),
                        "USDD"))));

        final BidRequest bidRequest = givenBidRequest(singletonList(
                        // imp ids are not really used for matching, included them here for clarity
                        givenImp(singletonMap("bidder1", 1), builder -> builder.id("impId1"))),
                builder -> builder.ext(ExtRequest.of(ExtRequestPrebid.builder()
                        .auctiontimestamp(1000L)
                        .build())));

        final List<ExtBidderError> bidderErrors = singletonList(ExtBidderError.of(BidderError.Type.generic.getCode(),
                "BidResponse currency is not valid: USDD"));
        givenBidResponseCreator(singletonMap("bidder1", bidderErrors));

        // when
        final AuctionContext result = target.holdAuction(givenRequestContext(bidRequest)).result();

        // then
        final BidResponse bidResponse = result.getBidResponse();
        final ExtBidResponse ext = bidResponse.getExt();
        assertThat(ext.getErrors()).hasSize(1)
                .containsOnly(entry("bidder1", bidderErrors));
        assertThat(bidResponse.getSeatbid())
                .extracting(SeatBid::getBid)
                .isEmpty();
    }

    @Test
    public void shouldCreateRequestsFromImpsReturnedByStoredResponseProcessor() {
        // given
        givenBidder(givenEmptySeatBid());

        final BidRequest bidRequest = givenBidRequest(asList(
                        givenImp(singletonMap("someBidder1", 1), builder -> builder
                                .id("impId1")
                                .banner(Banner.builder()
                                        .format(singletonList(Format.builder().w(400).h(300).build()))
                                        .build())),
                        givenImp(singletonMap("someBidder2", 1), builder -> builder
                                .id("impId2")
                                .banner(Banner.builder()
                                        .format(singletonList(Format.builder().w(400).h(300).build()))
                                        .build()))),
                builder -> builder.id("requestId").tmax(500L));

        given(storedResponseProcessor.getStoredResponseResult(anyList(), any()))
                .willReturn(Future.succeededFuture(StoredResponseResult
                        .of(singletonList(givenImp(singletonMap("someBidder1", 1), builder -> builder
                                .id("impId1")
                                .banner(Banner.builder()
                                        .format(singletonList(Format.builder().w(400).h(300).build()))
                                        .build()))), emptyList(), emptyMap())));

        // when
        target.holdAuction(givenRequestContext(bidRequest));

        // then
        final BidRequest capturedBidRequest = captureBidRequest();
        assertThat(capturedBidRequest).isEqualTo(BidRequest.builder()
                .id("requestId")
                .cur(singletonList("USD"))
                .imp(singletonList(Imp.builder()
                        .id("impId1")
                        .banner(Banner.builder()
                                .format(singletonList(Format.builder().w(400).h(300).build()))
                                .build())
                        .ext(mapper.valueToTree(ExtPrebid.of(null, 1)))
                        .build()))
                .tmax(500L)
                .build());
    }

    @Test
    public void shouldProcessBidderResponseReturnedFromStoredResponseProcessor() {
        // given
        givenBidder(givenEmptySeatBid());

        final BidRequest bidRequest = givenBidRequest(singletonList(
                        givenImp(doubleMap("prebid", 0, "someBidder", 1), builder -> builder
                                .id("impId")
                                .banner(Banner.builder()
                                        .format(singletonList(Format.builder().w(400).h(300).build()))
                                        .build()))),
                builder -> builder.id("requestId").tmax(500L));

        final BidderBid bidderBid = BidderBid.of(Bid.builder().id("bidId1").price(ONE).build(), banner, "USD");
        final BidderSeatBid bidderSeatBid = BidderSeatBid.of(singletonList(bidderBid));
        given(storedResponseProcessor.mergeWithBidderResponses(any(), any(), any(), any()))
                .willReturn(singletonList(
                        AuctionParticipation.builder()
                                .bidderResponse(BidderResponse.of("someBidder", bidderSeatBid, 100))
                                .build()));

        givenBidResponseCreator(singletonList(Bid.builder().id("bidId1").build()));

        // when
        final AuctionContext result = target.holdAuction(givenRequestContext(bidRequest)).result();

        // then
        assertThat(result.getBidResponse().getSeatbid())
                .flatExtracting(SeatBid::getBid)
                .extracting(Bid::getId)
                .containsOnly("bidId1");
    }

    @Test
    public void shouldReturnFailedFutureWhenStoredResponseProcessorGetStoredResultReturnsFailedFuture() {
        // given
        given(storedResponseProcessor.getStoredResponseResult(anyList(), any()))
                .willReturn(Future.failedFuture(new InvalidRequestException("Error")));

        final BidRequest bidRequest = givenBidRequest(singletonList(
                        givenImp(doubleMap("prebid", 0, "someBidder", 1), builder -> builder
                                .id("impId")
                                .banner(Banner.builder()
                                        .format(singletonList(Format.builder().w(400).h(300).build()))
                                        .build()))),
                builder -> builder.id("requestId").tmax(500L));

        // when
        final Future<?> result = target.holdAuction(givenRequestContext(bidRequest));

        // then
        assertThat(result.failed()).isTrue();
        assertThat(result.cause()).isInstanceOf(InvalidRequestException.class).hasMessage("Error");
    }

    @Test
    public void shouldReturnFailedFutureWhenStoredResponseProcessorMergeBidderResponseReturnsFailedFuture() {
        // given
        givenBidder(givenEmptySeatBid());

        given(storedResponseProcessor.mergeWithBidderResponses(any(), any(), any(), any()))
                .willThrow(new PreBidException("Error"));

        final BidRequest bidRequest = givenBidRequest(singletonList(
                        givenImp(doubleMap("prebid", 0, "someBidder", 1), builder -> builder
                                .id("impId")
                                .banner(Banner.builder()
                                        .format(singletonList(Format.builder().w(400).h(300).build()))
                                        .build()))),
                builder -> builder.id("requestId").tmax(500L));

        // when
        final Future<?> result = target.holdAuction(givenRequestContext(bidRequest));

        // then
        assertThat(result.failed()).isTrue();
        assertThat(result.cause()).isInstanceOf(PreBidException.class).hasMessage("Error");
    }

    @Test
    public void shouldHonorBuyeridFromRequestAndClearBuyerIdsFromUserExtPrebidIfContains() {
        // given
        givenBidder(givenEmptySeatBid());

        given(uidUpdater.updateUid(any(), any(), any())).willReturn(UpdateResult.updated("buyerid"));

        final BidRequest bidRequest = givenBidRequest(givenSingleImp(singletonMap("someBidder", 1)),
                builder -> builder.user(User.builder()
                        .buyeruid("buyerid")
                        .ext(ExtUser.builder()
                                .prebid(ExtUserPrebid.of(singletonMap("someBidder", "uidval")))
                                .build())
                        .build()));

        // when
        target.holdAuction(givenRequestContext(bidRequest));

        // then
        final User capturedBidRequestUser = captureBidRequest().getUser();
        assertThat(capturedBidRequestUser).isEqualTo(User.builder()
                .buyeruid("buyerid")
                .build());
    }

    @Test
    public void shouldNotChangeGdprFromRequestWhenDeviceLmtIsOne() {
        // given
        givenBidder(givenEmptySeatBid());

        given(uidsCookie.uidFrom(anyString())).willReturn("buyeridFromCookie");

        final Regs regs = Regs.builder().build();
        final BidRequest bidRequest = givenBidRequest(givenSingleImp(singletonMap("someBidder", 1)),
                builder -> builder.user(User.builder().build())
                        .device(Device.builder().lmt(1).build())
                        .regs(regs));

        // when
        target.holdAuction(givenRequestContext(bidRequest));

        // then
        final Regs capturedRegs = captureBidRequest().getRegs();
        assertThat(capturedRegs).isSameAs(regs);
    }

    @Test
    public void shouldDeepCopyImpExtContextToEachImpressionAndNotRemoveDataForAllWhenDeprecatedOnlyOneBidder() {
        // given
        final ObjectNode impExt = mapper.createObjectNode()
                .<ObjectNode>set("prebid", mapper.createObjectNode()
                        .<ObjectNode>set("bidder", mapper.createObjectNode()
                                .put("someBidder", 1)
                                .put("deprecatedBidder", 2)))
                .set("context", mapper.createObjectNode()
                        .put("data", "data")
                        .put("otherField", "value"));
        final BidRequest bidRequest = givenBidRequest(singletonList(Imp.builder()
                        .id("impId")
                        .banner(Banner.builder()
                                .format(singletonList(Format.builder().w(400).h(300).build()))
                                .build())
                        .ext(impExt)
                        .build()),
                builder -> builder.ext(ExtRequest.of(ExtRequestPrebid.builder()
                        .data(ExtRequestPrebidData.of(singletonList("someBidder"), null))
                        .build())));
        given(httpBidderRequester.requestBids(any(), any(), any(), any(), any(), any(), anyBoolean()))
                .willReturn(Future.succeededFuture(givenSeatBid(singletonList(
                        givenBidderBid(Bid.builder().price(TEN).build())))));

        given(fpdResolver.resolveImpExt(any(), eq(true))).willReturn(mapper.createObjectNode()
                .set("context", mapper.createObjectNode()
                        .put("data", "data")
                        .put("otherField", "value")));
        given(fpdResolver.resolveImpExt(any(), eq(false))).willReturn(mapper.createObjectNode()
                .set("context", mapper.createObjectNode()
                        .put("otherField", "value")));

        // when
        target.holdAuction(givenRequestContext(bidRequest));

        // then
        final ArgumentCaptor<BidderRequest> bidderRequestCaptor = ArgumentCaptor.forClass(BidderRequest.class);
        verify(httpBidderRequester, times(2))
                .requestBids(any(), bidderRequestCaptor.capture(), any(), any(), any(), any(), anyBoolean());
        assertThat(bidderRequestCaptor.getAllValues())
                .extracting(BidderRequest::getBidRequest)
                .flatExtracting(BidRequest::getImp)
                .extracting(Imp::getExt)
                .extracting(impExtNode -> impExtNode.get("context"))
                .containsOnly(
                        // data erased for deprecatedBidder
                        mapper.createObjectNode().put("otherField", "value"),
                        // data present for someBidder
                        mapper.createObjectNode().put("data", "data").put("otherField", "value"));
    }

    @Test
    public void shouldPassImpExtFieldsToEachImpression() {
        // given
        final ObjectNode impExt = mapper.createObjectNode()
                .<ObjectNode>set("prebid", mapper.createObjectNode()
                        .<ObjectNode>set("bidder", mapper.createObjectNode()
                                .put("someBidder", 1)))
                .put("all", "allValue");

        final BidRequest bidRequest = givenBidRequest(
                singletonList(Imp.builder()
                        .id("impId")
                        .banner(Banner.builder()
                                .format(singletonList(Format.builder().w(400).h(300).build()))
                                .build()).ext(impExt).build()),
                builder -> builder.ext(ExtRequest.of(ExtRequestPrebid.builder()
                        .data(ExtRequestPrebidData.of(singletonList("someBidder"), null))
                        .build())));
        given(httpBidderRequester.requestBids(any(), any(), any(), any(), any(), any(), anyBoolean()))
                .willReturn(Future.succeededFuture(givenSeatBid(singletonList(
                        givenBidderBid(Bid.builder().price(TEN).build())))));

        // when
        target.holdAuction(givenRequestContext(bidRequest));

        // then
        final ArgumentCaptor<BidderRequest> bidderRequestCaptor = ArgumentCaptor.forClass(BidderRequest.class);
        verify(httpBidderRequester)
                .requestBids(any(), bidderRequestCaptor.capture(), any(), any(), any(), any(), anyBoolean());
        assertThat(bidderRequestCaptor.getAllValues())
                .extracting(BidderRequest::getBidRequest)
                .flatExtracting(BidRequest::getImp)
                .extracting(Imp::getExt)
                .extracting(impExtNode -> impExtNode.get("all"))
                .containsOnly(new TextNode("allValue"));
    }

    @Test
    public void shouldPassImpExtSkadnToEachImpression() {
        // given
        final ObjectNode impExt = mapper.createObjectNode()
                .<ObjectNode>set("prebid", mapper.createObjectNode()
                        .<ObjectNode>set("bidder", mapper.createObjectNode()
                                .put("someBidder", 1)))
                .put("skadn", "skadnValue");
        final BidRequest bidRequest = givenBidRequest(
                singletonList(Imp.builder()
                        .id("impId")
                        .banner(Banner.builder()
                                .format(singletonList(Format.builder().w(400).h(300).build()))
                                .build())
                        .ext(impExt)
                        .build()),
                identity());
        given(httpBidderRequester.requestBids(any(), any(), any(), any(), any(), any(), anyBoolean()))
                .willReturn(Future.succeededFuture(givenSeatBid(singletonList(
                        givenBidderBid(Bid.builder().price(TEN).build())))));

        // when
        target.holdAuction(givenRequestContext(bidRequest));

        // then
        final ArgumentCaptor<BidderRequest> bidRequestCaptor = ArgumentCaptor.forClass(BidderRequest.class);
        verify(httpBidderRequester)
                .requestBids(any(), bidRequestCaptor.capture(), any(), any(), any(), any(), anyBoolean());
        assertThat(bidRequestCaptor.getAllValues())
                .extracting(BidderRequest::getBidRequest)
                .flatExtracting(BidRequest::getImp)
                .extracting(Imp::getExt)
                .extracting(impExtNode -> impExtNode.get("skadn"))
                .containsOnly(new TextNode("skadnValue"));
    }

    @Test
    public void shouldCleanRequestExtPrebidData() {
        // given
        final BidRequest bidRequest = givenBidRequest(givenSingleImp(singletonMap("someBidder", 1)),
                builder -> builder.ext(ExtRequest.of(ExtRequestPrebid.builder()
                        .data(ExtRequestPrebidData.of(asList("someBidder", "should_be_removed"), null))
                        .auctiontimestamp(1000L)
                        .build())));

        // when
        target.holdAuction(givenRequestContext(bidRequest));

        // then
        final ExtRequest capturedRequest = captureBidRequest().getExt();
        assertThat(capturedRequest).isEqualTo(ExtRequest.of(ExtRequestPrebid.builder()
                .auctiontimestamp(1000L)
                .build()));
    }

    @Test
    public void shouldCleanRequestExtPrebidAliases() {
        // given
        final BidRequest bidRequest = givenBidRequest(givenSingleImp(singletonMap("someBidder", 1)),
                builder -> builder.ext(ExtRequest.of(ExtRequestPrebid.builder()
                        .aliases(singletonMap("someBidder", "alias_should_stay"))
                        .auctiontimestamp(1000L)
                        .build())));

        // when
        target.holdAuction(givenRequestContext(bidRequest));

        // then
        final ExtRequest capturedRequest = captureBidRequest().getExt();
        assertThat(capturedRequest).isEqualTo(ExtRequest.of(ExtRequestPrebid.builder()
                .auctiontimestamp(1000L)
                .build()));
    }

    @Test
    public void shouldAddMultiBidInfoAboutRequestedBidderIgnoringCaseIfDataShouldNotBeSuppressed() {
        // given
        final BidRequest bidRequest = givenBidRequest(givenSingleImp(singletonMap("someBidder", 1)),
                builder -> builder.ext(ExtRequest.of(ExtRequestPrebid.builder()
                        .multibid(singletonList(
                                ExtRequestPrebidMultiBid.of("SoMeBiDdeR", null, 3, "prefix")))
                        .build())));

        // when
        target.holdAuction(givenRequestContext(bidRequest));

        // then
        final ExtRequest extRequest = captureBidRequest().getExt();
        assertThat(extRequest)
                .extracting(ExtRequest::getPrebid)
                .extracting(ExtRequestPrebid::getMultibid).asList()
                .containsExactly(ExtRequestPrebidMultiBid.of("someBidder", null, 3, "prefix"));
    }

    @Test
    public void shouldAddMultibidInfoOnlyAboutRequestedBidder() {
        // given
        final BidRequest bidRequest = givenBidRequest(givenSingleImp(singletonMap("someBidder", 1)),
                builder -> builder.ext(ExtRequest.of(ExtRequestPrebid.builder()
                        .multibid(Collections.singletonList(
                                ExtRequestPrebidMultiBid.of(null, asList("someBidder", "anotherBidder"), 3, null)))
                        .build())));

        // when
        target.holdAuction(givenRequestContext(bidRequest));

        // then
        final ExtRequest extRequest = captureBidRequest().getExt();
        assertThat(extRequest)
                .extracting(ExtRequest::getPrebid)
                .extracting(ExtRequestPrebid::getMultibid).asList()
                .containsExactly(ExtRequestPrebidMultiBid.of("someBidder", null, 3, null));
    }

    @Test
    public void shouldRemoveBidderParametersWithBiddersOtherThanBidderRequestBidder() {
        // given
        final ObjectNode requestBidderParams = mapper.createObjectNode()
                .set("someBidder", mapper.createObjectNode().put("key1", "value1"));
        requestBidderParams.set("anotherBidder", mapper.createObjectNode().put("key2", "value2"));

        final BidRequest bidRequest = givenBidRequest(givenSingleImp(singletonMap("someBidder", 1)),
                builder -> builder.ext(ExtRequest.of(ExtRequestPrebid.builder()
                        .bidderparams(requestBidderParams)
                        .auctiontimestamp(1000L)
                        .build())));

        // when
        target.holdAuction(givenRequestContext(bidRequest));

        // then
        final ExtRequest capturedRequest = captureBidRequest().getExt();
        assertThat(capturedRequest).isEqualTo(ExtRequest.of(ExtRequestPrebid.builder()
                .auctiontimestamp(1000L)
                .bidderparams(mapper.createObjectNode()
                        .set("someBidder", mapper.createObjectNode().put("key1", "value1")))
                .build()));
    }

    @Test
    public void shouldPassUserDataAndExtDataOnlyForAllowedBidder() {
        // given
        final Bidder<?> bidder = mock(Bidder.class);
        givenBidder("someBidder", bidder, givenEmptySeatBid());
        givenBidder("missingBidder", bidder, givenEmptySeatBid());

        final ObjectNode dataNode = mapper.createObjectNode().put("data", "value");
        final Map<String, Integer> bidderToGdpr = doubleMap("someBidder", 1, "missingBidder", 0);
        final List<Eid> eids = singletonList(Eid.of("eId", emptyList(), null));
        final ExtUser extUser = ExtUser.builder().data(dataNode).build();
        final List<Data> data = singletonList(Data.builder().build());

        final BidRequest bidRequest = givenBidRequest(givenSingleImp(bidderToGdpr),
                builder -> builder
                        .ext(ExtRequest.of(ExtRequestPrebid.builder()
                                .auctiontimestamp(1000L)
                                .data(ExtRequestPrebidData.of(singletonList("someBidder"), null))
                                .build()))
                        .user(User.builder()
                                .keywords("keyword")
                                .gender("male")
                                .yob(133)
                                .geo(Geo.EMPTY)
                                .eids(eids)
                                .ext(extUser)
                                .data(data)
                                .build()));

        // when
        target.holdAuction(givenRequestContext(bidRequest));

        // then
        final ArgumentCaptor<BidderRequest> bidderRequestCaptor = ArgumentCaptor.forClass(BidderRequest.class);
        verify(httpBidderRequester, times(2))
                .requestBids(any(), bidderRequestCaptor.capture(), any(), any(), any(), any(), anyBoolean());
        final List<BidderRequest> capturedBidRequests = bidderRequestCaptor.getAllValues();

        assertThat(capturedBidRequests)
                .extracting(BidderRequest::getBidRequest)
                .extracting(BidRequest::getUser)
                .extracting(
                        User::getKeywords,
                        User::getGender,
                        User::getYob,
                        User::getGeo,
                        User::getEids,
                        User::getExt,
                        User::getData)
                .containsOnly(
                        tuple("keyword", "male", 133, Geo.EMPTY, eids, extUser, data),
                        tuple("keyword", "male", 133, Geo.EMPTY, eids, null, null));
    }

    @Test
    public void shouldFilterUserExtEidsWhenBidderIsNotAllowedForSourceIgnoringCase() {
        testUserEidsPermissionFiltering(
                // given
                asList(
                        Eid.of("source1", null, null),
                        Eid.of("source2", null, null)),
                singletonList(ExtRequestPrebidDataEidPermissions.of("source1", singletonList("OtHeRbIdDeR"))),
                emptyMap(),
                // expected
                singletonList(Eid.of("source2", null, null))
        );
    }

    @Test
    public void shouldNotFilterUserExtEidsWhenEidsPermissionDoesNotContainSourceIgnoringCase() {
        testUserEidsPermissionFiltering(
                // given
                singletonList(Eid.of("source1", null, null)),
                singletonList(ExtRequestPrebidDataEidPermissions.of("source2", singletonList("OtHeRbIdDeR"))),
                emptyMap(),
                // expected
                singletonList(Eid.of("source1", null, null))
        );
    }

    @Test
    public void shouldNotFilterUserExtEidsWhenSourceAllowedForAllBiddersIgnoringCase() {
        testUserEidsPermissionFiltering(
                // given
                singletonList(Eid.of("source1", null, null)),
                singletonList(ExtRequestPrebidDataEidPermissions.of("source1", singletonList("*"))),
                emptyMap(),
                // expected
                singletonList(Eid.of("source1", null, null))
        );
    }

    @Test
    public void shouldNotFilterUserExtEidsWhenSourceAllowedForBidderIgnoringCase() {
        testUserEidsPermissionFiltering(
                // given
                singletonList(Eid.of("source1", null, null)),
                singletonList(ExtRequestPrebidDataEidPermissions.of("source1", singletonList("SoMeBiDdEr"))),
                emptyMap(),
                // expected
                singletonList(Eid.of("source1", null, null))
        );
    }

    @Test
    public void shouldFilterUserExtEidsWhenBidderIsNotAllowedForSourceAndSetNullIfNoEidsLeft() {
        // given
        final Bidder<?> bidder = mock(Bidder.class);
        givenBidder("someBidder", bidder, givenEmptySeatBid());
        final Map<String, Integer> bidderToGdpr = singletonMap("someBidder", 1);

        final BidRequest bidRequest = givenBidRequest(givenSingleImp(bidderToGdpr),
                builder -> builder
                        .ext(ExtRequest.of(ExtRequestPrebid.builder()
                                .data(ExtRequestPrebidData.of(null, singletonList(
                                        ExtRequestPrebidDataEidPermissions.of("source1",
                                                singletonList("otherBidder")))))
                                .build()))
                        .user(User.builder()
                                .eids(singletonList(Eid.of("source1", null, null)))
                                .ext(ExtUser.builder().data(mapper.createObjectNode()).build())
                                .build()));

        // when
        target.holdAuction(givenRequestContext(bidRequest));

        // then
        final ArgumentCaptor<BidderRequest> bidderRequestCaptor = ArgumentCaptor.forClass(BidderRequest.class);
        verify(httpBidderRequester)
                .requestBids(any(), bidderRequestCaptor.capture(), any(), any(), any(), any(), anyBoolean());
        final List<BidderRequest> capturedBidRequests = bidderRequestCaptor.getAllValues();
        assertThat(capturedBidRequests)
                .extracting(BidderRequest::getBidRequest)
                .extracting(BidRequest::getUser)
                .extracting(User::getEids)
                .element(0)
                .isNull();
    }

    @Test
    public void shouldFilterUserExtEidsWhenBidderPermissionsGivenToBidderAliasOnly() {
        // given
        final Bidder<?> bidder = mock(Bidder.class);
        givenBidder("someBidder", bidder, givenEmptySeatBid());
        final Map<String, Integer> bidderToGdpr = singletonMap("someBidder", 1);

        final BidRequest bidRequest = givenBidRequest(givenSingleImp(bidderToGdpr),
                builder -> builder
                        .ext(ExtRequest.of(ExtRequestPrebid.builder()
                                .aliases(singletonMap("someBidder", "someBidderAlias"))
                                .data(ExtRequestPrebidData.of(null, singletonList(
                                        ExtRequestPrebidDataEidPermissions.of("source1",
                                                singletonList("someBidderAlias")))))
                                .build()))
                        .user(User.builder()
                                .eids(singletonList(Eid.of("source1", null, null)))
                                .ext(ExtUser.builder().data(mapper.createObjectNode()).build())
                                .build()));

        // when
        target.holdAuction(givenRequestContext(bidRequest));

        // then
        final ArgumentCaptor<BidderRequest> bidderRequestCaptor = ArgumentCaptor.forClass(BidderRequest.class);
        verify(httpBidderRequester)
                .requestBids(any(), bidderRequestCaptor.capture(), any(), any(), any(), any(), anyBoolean());
        final List<BidderRequest> capturedBidRequests = bidderRequestCaptor.getAllValues();
        assertThat(capturedBidRequests)
                .extracting(BidderRequest::getBidRequest)
                .extracting(BidRequest::getUser)
                .extracting(User::getEids)
                .element(0)
                .isNull();
    }

    @Test
    public void shouldFilterUserExtEidsWhenPermissionsGivenToBidderButNotForAlias() {
        // given
        final Bidder<?> bidder = mock(Bidder.class);
        givenBidder("someBidderAlias", bidder, givenEmptySeatBid());
        final Map<String, Integer> bidderToGdpr = singletonMap("someBidderAlias", 1);

        final BidRequest bidRequest = givenBidRequest(givenSingleImp(bidderToGdpr),
                builder -> builder
                        .ext(ExtRequest.of(ExtRequestPrebid.builder()
                                .aliases(singletonMap("someBidder", "someBidderAlias"))
                                .data(ExtRequestPrebidData.of(null, singletonList(
                                        ExtRequestPrebidDataEidPermissions.of("source1",
                                                singletonList("someBidder")))))
                                .build()))
                        .user(User.builder()
                                .eids(singletonList(Eid.of("source1", null, null)))
                                .ext(ExtUser.builder().data(mapper.createObjectNode()).build())
                                .build()));

        // when
        target.holdAuction(givenRequestContext(bidRequest));

        // then
        final ArgumentCaptor<BidderRequest> bidderRequestCaptor = ArgumentCaptor.forClass(BidderRequest.class);
        verify(httpBidderRequester)
                .requestBids(any(), bidderRequestCaptor.capture(), any(), any(), any(), any(), anyBoolean());
        final List<BidderRequest> capturedBidRequests = bidderRequestCaptor.getAllValues();
        assertThat(capturedBidRequests)
                .extracting(BidderRequest::getBidRequest)
                .extracting(BidRequest::getUser)
                .extracting(User::getEids)
                .element(0)
                .isNull();
    }

    @Test
    public void shouldNotCleanRequestExtPrebidDataWhenFpdAllowedAndPrebidIsNotNullIgnoringCase() {
        // given
        final Bidder<?> bidder = mock(Bidder.class);
        givenBidder("someBidder", bidder, givenEmptySeatBid());

        final ObjectNode dataNode = mapper.createObjectNode().put("data", "value");
        final Map<String, Integer> bidderToGdpr = singletonMap("someBidder", 1);
        final ExtUser extUser = ExtUser.builder().prebid(ExtUserPrebid.of(emptyMap())).data(dataNode).build();

        final BidRequest bidRequest = givenBidRequest(givenSingleImp(bidderToGdpr),
                builder -> builder
                        .ext(ExtRequest.of(ExtRequestPrebid.builder()
                                .auctiontimestamp(1000L)
                                .data(ExtRequestPrebidData.of(singletonList("SoMeBiDdEr"), null))
                                .build()))
                        .user(User.builder()
                                .ext(extUser)
                                .build()));

        // when
        target.holdAuction(givenRequestContext(bidRequest));

        // then
        final ArgumentCaptor<BidderRequest> bidderRequestCaptor = ArgumentCaptor.forClass(BidderRequest.class);
        verify(httpBidderRequester)
                .requestBids(any(), bidderRequestCaptor.capture(), any(), any(), any(), any(), anyBoolean());
        final List<BidderRequest> capturedBidRequests = bidderRequestCaptor.getAllValues();
        assertThat(capturedBidRequests)
                .extracting(BidderRequest::getBidRequest)
                .extracting(BidRequest::getUser)
                .extracting(User::getExt)
                .containsOnly(ExtUser.builder().data(dataNode).build());
    }

    @Test
    public void shouldMaskUserExtIfDataBiddersListIsEmpty() {
        // given
        final Bidder<?> bidder = mock(Bidder.class);
        givenBidder("someBidder", bidder, givenEmptySeatBid());
        givenBidder("missingBidder", bidder, givenEmptySeatBid());

        final ObjectNode dataNode = mapper.createObjectNode().put("data", "value");
        final Map<String, Integer> bidderToGdpr = doubleMap("someBidder", 1, "missingBidder", 0);
        final List<Eid> eids = singletonList(Eid.of("eId", emptyList(), null));
        final ExtUser extUser = ExtUser.builder().data(dataNode).build();

        final BidRequest bidRequest = givenBidRequest(givenSingleImp(bidderToGdpr),
                builder -> builder
                        .ext(ExtRequest.of(ExtRequestPrebid.builder()
                                .data(ExtRequestPrebidData.of(emptyList(), null)).build()))
                        .user(User.builder()
                                .keywords("keyword")
                                .gender("male")
                                .yob(133)
                                .geo(Geo.EMPTY)
                                .eids(eids)
                                .ext(extUser)
                                .build()));

        // when
        target.holdAuction(givenRequestContext(bidRequest));

        // then
        final ArgumentCaptor<BidderRequest> bidderRequestCaptor = ArgumentCaptor.forClass(BidderRequest.class);
        verify(httpBidderRequester, times(2))
                .requestBids(any(), bidderRequestCaptor.capture(), any(), any(), any(), any(), anyBoolean());
        final List<BidderRequest> capturedBidRequests = bidderRequestCaptor.getAllValues();

        assertThat(capturedBidRequests)
                .extracting(BidderRequest::getBidRequest)
                .extracting(BidRequest::getUser)
                .extracting(User::getKeywords, User::getGender, User::getYob, User::getGeo, User::getEids, User::getExt)
                .containsOnly(
                        tuple("keyword", "male", 133, Geo.EMPTY, eids, null),
                        tuple("keyword", "male", 133, Geo.EMPTY, eids, null));
    }

    @Test
    public void shouldNoMaskUserExtIfDataBiddersListIsNull() {
        // given
        final Bidder<?> bidder = mock(Bidder.class);
        givenBidder("someBidder", bidder, givenEmptySeatBid());
        givenBidder("missingBidder", bidder, givenEmptySeatBid());

        final ObjectNode dataNode = mapper.createObjectNode().put("data", "value");
        final Map<String, Integer> bidderToGdpr = doubleMap("someBidder", 1, "missingBidder", 0);

        final BidRequest bidRequest = givenBidRequest(givenSingleImp(bidderToGdpr),
                builder -> builder
                        .ext(ExtRequest.of(ExtRequestPrebid.builder()
                                .auctiontimestamp(1000L)
                                .data(ExtRequestPrebidData.of(null, null)).build()))
                        .user(User.builder()
                                .keywords("keyword")
                                .gender("male")
                                .yob(133)
                                .geo(Geo.EMPTY)
                                .ext(ExtUser.builder().data(dataNode).build())
                                .build()));

        // when
        target.holdAuction(givenRequestContext(bidRequest));

        // then
        final ArgumentCaptor<BidderRequest> bidRequestCaptor = ArgumentCaptor.forClass(BidderRequest.class);
        verify(httpBidderRequester, times(2))
                .requestBids(any(), bidRequestCaptor.capture(), any(), any(), any(), any(), anyBoolean());
        final List<BidderRequest> capturedBidRequests = bidRequestCaptor.getAllValues();

        assertThat(capturedBidRequests)
                .extracting(BidderRequest::getBidRequest)
                .extracting(BidRequest::getUser)
                .extracting(User::getKeywords, User::getGender, User::getYob, User::getGeo, User::getExt)
                .containsOnly(
                        tuple("keyword", "male", 133, Geo.EMPTY,
                                ExtUser.builder().data(dataNode).build()),
                        tuple("keyword", "male", 133, Geo.EMPTY,
                                ExtUser.builder().data(dataNode).build()));
    }

    @Test
    public void shouldPassSiteContentDataAndExtDataOnlyForAllowedBidder() {
        // given
        final Bidder<?> bidder = mock(Bidder.class);
        givenBidder("someBidder", bidder, givenEmptySeatBid());
        givenBidder("missingBidder", bidder, givenEmptySeatBid());

        final ObjectNode dataNode = mapper.createObjectNode().put("data", "value");
        final Map<String, Integer> bidderToGdpr = doubleMap("someBidder", 1, "missingBidder", 0);
        final Content content = Content.builder()
                .data(singletonList(Data.builder().build()))
                .album("album")
                .build();

        final BidRequest bidRequest = givenBidRequest(givenSingleImp(bidderToGdpr),
                builder -> builder.ext(ExtRequest.of(ExtRequestPrebid.builder()
                                .auctiontimestamp(1000L)
                                .data(ExtRequestPrebidData.of(singletonList("someBidder"), null)).build()))
                        .site(Site.builder()
                                .keywords("keyword")
                                .search("search")
                                .ext(ExtSite.of(0, dataNode))
                                .content(content)
                                .build()));

        // when
        target.holdAuction(givenRequestContext(bidRequest));

        // then
        final ArgumentCaptor<BidderRequest> bidderRequestCaptor = ArgumentCaptor.forClass(BidderRequest.class);
        verify(httpBidderRequester, times(2))
                .requestBids(any(), bidderRequestCaptor.capture(), any(), any(), any(), any(), anyBoolean());
        final List<BidderRequest> capturedBidRequests = bidderRequestCaptor.getAllValues();

        assertThat(capturedBidRequests)
                .extracting(BidderRequest::getBidRequest)
                .extracting(BidRequest::getSite)
                .extracting(Site::getKeywords, Site::getSearch, Site::getExt, Site::getContent)
                .containsOnly(
                        tuple(
                                "keyword",
                                "search",
                                ExtSite.of(0, dataNode),
                                content),
                        tuple(
                                "keyword",
                                "search",
                                ExtSite.of(0, null),
                                Content.builder()
                                        .album("album")
                                        .build()));
    }

    @Test
    public void shouldPassDoohContentDataAndExtDataOnlyForAllowedBidder() {
        // given
        final Bidder<?> bidder = mock(Bidder.class);
        givenBidder("someBidder", bidder, givenEmptySeatBid());
        givenBidder("missingBidder", bidder, givenEmptySeatBid());

        final ObjectNode dataNode = mapper.createObjectNode().put("data", "value");
        final Map<String, Integer> bidderToGdpr = doubleMap("someBidder", 1, "missingBidder", 0);
        final Content content = Content.builder()
                .data(singletonList(Data.builder().build()))
                .album("album")
                .build();

        final BidRequest bidRequest = givenBidRequest(givenSingleImp(bidderToGdpr),
                builder -> builder.ext(ExtRequest.of(ExtRequestPrebid.builder()
                                .auctiontimestamp(1000L)
                                .data(ExtRequestPrebidData.of(singletonList("someBidder"), null)).build()))
                        .dooh(Dooh.builder()
                                .keywords("keyword")
                                .venuetype(List.of("venuetype"))
                                .ext(ExtDooh.of(dataNode))
                                .content(content)
                                .build()));

        // when
        target.holdAuction(givenRequestContext(bidRequest));

        // then
        final ArgumentCaptor<BidderRequest> bidderRequestCaptor = ArgumentCaptor.forClass(BidderRequest.class);
        verify(httpBidderRequester, times(2))
                .requestBids(any(), bidderRequestCaptor.capture(), any(), any(), any(), any(), anyBoolean());
        final List<BidderRequest> capturedBidRequests = bidderRequestCaptor.getAllValues();

        assertThat(capturedBidRequests)
                .extracting(BidderRequest::getBidRequest)
                .extracting(BidRequest::getDooh)
                .extracting(Dooh::getKeywords, Dooh::getVenuetype, Dooh::getExt, Dooh::getContent)
                .containsOnly(
                        tuple(
                                "keyword",
                                List.of("venuetype"),
                                ExtDooh.of(dataNode),
                                content),
                        tuple(
                                "keyword",
                                List.of("venuetype"),
                                null,
                                Content.builder().album("album").build()));
    }

    @Test
    public void shouldPassAppContentDataAndExtDataOnlyForAllowedBidder() {
        // given
        final Bidder<?> bidder = mock(Bidder.class);
        givenBidder("someBidder", bidder, givenEmptySeatBid());
        givenBidder("missingBidder", bidder, givenEmptySeatBid());

        final ObjectNode dataNode = mapper.createObjectNode().put("data", "value");
        final Map<String, Integer> bidderToGdpr = doubleMap("someBidder", 1, "missingBidder", 0);
        final Content content = Content.builder()
                .data(singletonList(Data.builder().build()))
                .album("album")
                .build();

        final BidRequest bidRequest = givenBidRequest(givenSingleImp(bidderToGdpr),
                builder -> builder.ext(ExtRequest.of(ExtRequestPrebid.builder()
                                .auctiontimestamp(1000L)
                                .data(ExtRequestPrebidData.of(singletonList("someBidder"), null)).build()))
                        .app(App.builder()
                                .keywords("keyword")
                                .storeurl("storeurl")
                                .ext(ExtApp.of(ExtAppPrebid.of("source", "version"), dataNode))
                                .content(content)
                                .build()));

        // when
        target.holdAuction(givenRequestContext(bidRequest));

        // then
        final ArgumentCaptor<BidderRequest> bidderRequestCaptor = ArgumentCaptor.forClass(BidderRequest.class);
        verify(httpBidderRequester, times(2))
                .requestBids(any(), bidderRequestCaptor.capture(), any(), any(), any(), any(), anyBoolean());
        final List<BidderRequest> capturedBidRequests = bidderRequestCaptor.getAllValues();

        assertThat(capturedBidRequests)
                .extracting(BidderRequest::getBidRequest)
                .extracting(BidRequest::getApp)
                .extracting(App::getKeywords, App::getStoreurl, App::getExt, App::getContent)
                .containsOnly(
                        tuple(
                                "keyword",
                                "storeurl",
                                ExtApp.of(ExtAppPrebid.of("source", "version"), dataNode),
                                content),
                        tuple(
                                "keyword",
                                "storeurl",
                                ExtApp.of(ExtAppPrebid.of("source", "version"), null),
                                Content.builder().album("album").build()));
    }

    @Test
    public void shouldNoMaskPassAppExtAndKeywordsWhenDataBiddersListIsNull() {
        // given
        final Bidder<?> bidder = mock(Bidder.class);
        givenBidder("someBidder", bidder, givenEmptySeatBid());
        givenBidder("missingBidder", bidder, givenEmptySeatBid());

        final ObjectNode dataNode = mapper.createObjectNode().put("data", "value");
        final Map<String, Integer> bidderToGdpr = doubleMap("someBidder", 1, "missingBidder", 0);

        final BidRequest bidRequest = givenBidRequest(givenSingleImp(bidderToGdpr),
                builder -> builder.ext(ExtRequest.of(ExtRequestPrebid.builder()
                                .data(ExtRequestPrebidData.of(null, null))
                                .auctiontimestamp(1000L).build()))
                        .app(App.builder()
                                .keywords("keyword")
                                .ext(ExtApp.of(null, dataNode))
                                .build()));

        // when
        target.holdAuction(givenRequestContext(bidRequest));

        // then
        final ArgumentCaptor<BidderRequest> bidderRequestCaptor = ArgumentCaptor.forClass(BidderRequest.class);
        verify(httpBidderRequester, times(2))
                .requestBids(any(), bidderRequestCaptor.capture(), any(), any(), any(), any(), anyBoolean());
        final List<BidderRequest> capturedBidRequests = bidderRequestCaptor.getAllValues();

        assertThat(capturedBidRequests)
                .extracting(BidderRequest::getBidRequest)
                .extracting(BidRequest::getApp)
                .extracting(App::getExt, App::getKeywords)
                .containsOnly(
                        tuple(ExtApp.of(null, dataNode), "keyword"),
                        tuple(ExtApp.of(null, dataNode), "keyword"));
    }

    @Test
    public void shouldNoMaskPassDoohExtAndKeywordsWhenDataBiddersListIsNull() {
        // given
        final Bidder<?> bidder = mock(Bidder.class);
        givenBidder("someBidder", bidder, givenEmptySeatBid());
        givenBidder("missingBidder", bidder, givenEmptySeatBid());

        final ObjectNode dataNode = mapper.createObjectNode().put("data", "value");
        final Map<String, Integer> bidderToGdpr = doubleMap("someBidder", 1, "missingBidder", 0);

        final BidRequest bidRequest = givenBidRequest(givenSingleImp(bidderToGdpr),
                builder -> builder.ext(ExtRequest.of(ExtRequestPrebid.builder()
                                .data(ExtRequestPrebidData.of(null, null))
                                .auctiontimestamp(1000L).build()))
                        .dooh(Dooh.builder()
                                .keywords("keyword")
                                .ext(ExtDooh.of(dataNode))
                                .build()));

        // when
        target.holdAuction(givenRequestContext(bidRequest));

        // then
        final ArgumentCaptor<BidderRequest> bidderRequestCaptor = ArgumentCaptor.forClass(BidderRequest.class);
        verify(httpBidderRequester, times(2))
                .requestBids(any(), bidderRequestCaptor.capture(), any(), any(), any(), any(), anyBoolean());
        final List<BidderRequest> capturedBidRequests = bidderRequestCaptor.getAllValues();

        assertThat(capturedBidRequests)
                .extracting(BidderRequest::getBidRequest)
                .extracting(BidRequest::getDooh)
                .extracting(Dooh::getExt, Dooh::getKeywords)
                .containsOnly(
                        tuple(ExtDooh.of(dataNode), "keyword"),
                        tuple(ExtDooh.of(dataNode), "keyword"));
    }

    @Test
    public void shouldUseConcreteOverGeneralSiteWithExtPrebidBidderConfigIgnoringCase() {
        // given
        final Bidder<?> bidder = mock(Bidder.class);
        givenBidder("someBidder", bidder, givenEmptySeatBid());

        final ObjectNode siteWithPage = mapper.valueToTree(Site.builder().page("testPage").build());
        final ExtBidderConfig extBidderConfig = ExtBidderConfig.of(
                null, ExtBidderConfigOrtb.of(siteWithPage, null, null, null));
        final ExtRequestPrebidBidderConfig concreteFpdConfig = ExtRequestPrebidBidderConfig.of(
                singletonList("SoMeBiDdEr"), extBidderConfig);
        final ObjectNode siteWithDomain = mapper.valueToTree(Site.builder().domain("notUsed").build());
        final ExtBidderConfig allExtBidderConfig = ExtBidderConfig.of(
                null, ExtBidderConfigOrtb.of(siteWithDomain, null, null, null));
        final ExtRequestPrebidBidderConfig allFpdConfig = ExtRequestPrebidBidderConfig.of(singletonList("*"),
                allExtBidderConfig);

        final Site requestSite = Site.builder().id("siteId").page("erased").keywords("keyword").build();
        final ExtRequestPrebid extRequestPrebid = ExtRequestPrebid.builder()
                .bidderconfig(asList(allFpdConfig, concreteFpdConfig))
                .build();
        final BidRequest bidRequest = givenBidRequest(givenSingleImp(singletonMap("someBidder", 1)),
                builder -> builder.site(requestSite).ext(ExtRequest.of(extRequestPrebid)));

        final Site mergedSite = Site.builder()
                .id("siteId")
                .page("testPage")
                .keywords("keyword")
                .build();

        given(fpdResolver.resolveSite(any(), any())).willReturn(mergedSite);

        // when
        target.holdAuction(givenRequestContext(bidRequest));

        // then
        final ArgumentCaptor<BidderRequest> bidderRequestCaptor = ArgumentCaptor.forClass(BidderRequest.class);
        verify(httpBidderRequester)
                .requestBids(any(), bidderRequestCaptor.capture(), any(), any(), any(), any(), anyBoolean());
        final List<BidderRequest> capturedBidRequests = bidderRequestCaptor.getAllValues();

        assertThat(capturedBidRequests)
                .extracting(BidderRequest::getBidRequest)
                .extracting(BidRequest::getSite)
                .containsOnly(mergedSite);
    }

    @Test
    public void shouldUseConcreteOverGeneralDoohWithExtPrebidBidderConfig() {
        // given
        final Bidder<?> bidder = mock(Bidder.class);
        givenBidder("someBidder", bidder, givenEmptySeatBid());

        final ObjectNode doohWithVenueType = mapper.valueToTree(Dooh.builder().venuetype(List.of("venuetype")).build());
        final ExtBidderConfig extBidderConfig = ExtBidderConfig.of(
                null, ExtBidderConfigOrtb.of(null, null, doohWithVenueType, null));
        final ExtRequestPrebidBidderConfig concreteFpdConfig = ExtRequestPrebidBidderConfig.of(
                singletonList("someBidder"), extBidderConfig);
        final ObjectNode doohWithDomain = mapper.valueToTree(Dooh.builder().domain("notUsed").build());
        final ExtBidderConfig allExtBidderConfig = ExtBidderConfig.of(
                null, ExtBidderConfigOrtb.of(null, null, doohWithDomain, null));
        final ExtRequestPrebidBidderConfig allFpdConfig = ExtRequestPrebidBidderConfig.of(
                singletonList("*"),
                allExtBidderConfig);

        final Dooh requestDooh = Dooh.builder().id("doohId").venuetype(List.of("erased")).keywords("keyword").build();
        final ExtRequestPrebid extRequestPrebid = ExtRequestPrebid.builder()
                .bidderconfig(asList(allFpdConfig, concreteFpdConfig))
                .build();
        final BidRequest bidRequest = givenBidRequest(givenSingleImp(singletonMap("someBidder", 1)),
                builder -> builder.dooh(requestDooh).ext(ExtRequest.of(extRequestPrebid)));

        final Dooh mergedDooh = Dooh.builder()
                .id("doohId")
                .venuetype(List.of("venuetype"))
                .keywords("keyword")
                .build();

        given(fpdResolver.resolveDooh(any(), any())).willReturn(mergedDooh);

        // when
        target.holdAuction(givenRequestContext(bidRequest));

        // then
        final ArgumentCaptor<BidderRequest> bidderRequestCaptor = ArgumentCaptor.forClass(BidderRequest.class);
        verify(httpBidderRequester)
                .requestBids(any(), bidderRequestCaptor.capture(), any(), any(), any(), any(), anyBoolean());
        final List<BidderRequest> capturedBidRequests = bidderRequestCaptor.getAllValues();

        assertThat(capturedBidRequests)
                .extracting(BidderRequest::getBidRequest)
                .extracting(BidRequest::getDooh)
                .containsOnly(mergedDooh);
    }

    @Test
    public void shouldUseConcreteOverGeneralAppWithExtPrebidBidderConfigIgnoringCase() {
        // given
        final Bidder<?> bidder = mock(Bidder.class);
        givenBidder("someBidder", bidder, givenEmptySeatBid());

        final Publisher publisherWithId = Publisher.builder().id("testId").build();
        final ObjectNode appWithPublisherId = mapper.valueToTree(App.builder().publisher(publisherWithId).build());
        final ExtBidderConfig extBidderConfig = ExtBidderConfig.of(
                null, ExtBidderConfigOrtb.of(null, appWithPublisherId, null, null));
        final ExtRequestPrebidBidderConfig concreteFpdConfig = ExtRequestPrebidBidderConfig.of(
                singletonList("SoMeBiDdEr"), extBidderConfig);

        final Publisher publisherWithIdAndDomain = Publisher.builder().id("notUsed").domain("notUsed").build();
        final ObjectNode appWithUpdatedPublisher = mapper.valueToTree(
                App.builder().publisher(publisherWithIdAndDomain).build());
        final ExtBidderConfig allExtBidderConfig = ExtBidderConfig.of(
                null, ExtBidderConfigOrtb.of(null, appWithUpdatedPublisher, null, null));
        final ExtRequestPrebidBidderConfig allFpdConfig = ExtRequestPrebidBidderConfig.of(singletonList("*"),
                allExtBidderConfig);

        final App requestApp = App.builder().publisher(Publisher.builder().build()).build();

        final ExtRequestPrebid extRequestPrebid = ExtRequestPrebid.builder()
                .bidderconfig(asList(allFpdConfig, concreteFpdConfig))
                .build();
        final BidRequest bidRequest = givenBidRequest(givenSingleImp(singletonMap("someBidder", 1)),
                builder -> builder.app(requestApp).ext(ExtRequest.of(extRequestPrebid)));
        final App mergedApp = App.builder()
                .publisher(Publisher.builder().id("testId").build())
                .build();

        given(fpdResolver.resolveApp(any(), any())).willReturn(mergedApp);

        // when
        target.holdAuction(givenRequestContext(bidRequest));

        // then
        final ArgumentCaptor<BidderRequest> bidderRequestCaptor = ArgumentCaptor.forClass(BidderRequest.class);
        verify(httpBidderRequester)
                .requestBids(any(), bidderRequestCaptor.capture(), any(), any(), any(), any(), anyBoolean());
        final List<BidderRequest> capturedBidRequests = bidderRequestCaptor.getAllValues();

        assertThat(capturedBidRequests)
                .extracting(BidderRequest::getBidRequest)
                .extracting(BidRequest::getApp)
                .containsOnly(mergedApp);
    }

    @Test
    public void shouldUseConcreteOverGeneralUserWithExtPrebidBidderConfig() {
        // given
        final Bidder<?> bidder = mock(Bidder.class);
        givenBidder("someBidder", bidder, givenEmptySeatBid());
        final ObjectNode bidderConfigUser = mapper.valueToTree(User.builder().id("userFromConfig").build());
        final ExtBidderConfig extBidderConfig = ExtBidderConfig.of(
                null, ExtBidderConfigOrtb.of(null, null, null, bidderConfigUser));
        final ExtRequestPrebidBidderConfig concreteFpdConfig = ExtRequestPrebidBidderConfig.of(
                singletonList("SomMeBiDdEr"), extBidderConfig);

        final ObjectNode emptyUser = mapper.valueToTree(User.builder().build());
        final ExtBidderConfig allExtBidderConfig = ExtBidderConfig.of(
                null, ExtBidderConfigOrtb.of(null, null, null, emptyUser));
        final ExtRequestPrebidBidderConfig allFpdConfig = ExtRequestPrebidBidderConfig.of(singletonList("*"),
                allExtBidderConfig);
        final User requestUser = User.builder().id("erased").buyeruid("testBuyerId").build();

        final ExtRequestPrebid extRequestPrebid = ExtRequestPrebid.builder()
                .bidderconfig(asList(allFpdConfig, concreteFpdConfig))
                .build();
        final BidRequest bidRequest = givenBidRequest(givenSingleImp(singletonMap("someBidder", 1)),
                builder -> builder.user(requestUser).ext(ExtRequest.of(extRequestPrebid)));

        final User mergedUser = User.builder().id("userFromConfig").buyeruid("testBuyerId").build();

        given(fpdResolver.resolveUser(any(), any())).willReturn(mergedUser);

        // when
        target.holdAuction(givenRequestContext(bidRequest));

        // then
        final ArgumentCaptor<BidderRequest> bidderRequestCaptor = ArgumentCaptor.forClass(BidderRequest.class);
        verify(httpBidderRequester)
                .requestBids(any(), bidderRequestCaptor.capture(), any(), any(), any(), any(), anyBoolean());
        final List<BidderRequest> capturedBidRequests = bidderRequestCaptor.getAllValues();

        assertThat(capturedBidRequests)
                .extracting(BidderRequest::getBidRequest)
                .extracting(BidRequest::getUser)
                .containsOnly(mergedUser);
    }

    @Test
    public void shouldAddBuyeridToUserFromRequest() {
        // given
        givenBidder(givenEmptySeatBid());
        given(uidUpdater.updateUid(any(), any(), any()))
                .willReturn(UpdateResult.updated("buyerid"));

        final BidRequest bidRequest = givenBidRequest(givenSingleImp(singletonMap("someBidder", 1)),
                builder -> builder.user(User.builder().id("userId").build()));

        // when
        target.holdAuction(givenRequestContext(bidRequest));

        // then
        final User capturedUser = captureBidRequest().getUser();
        assertThat(capturedUser).isEqualTo(User.builder().id("userId").buyeruid("buyerid").build());
    }

    @Test
    public void shouldCreateUserIfMissingInRequestAndBuyeridPresentForBidder() {
        // given
        givenBidder(givenEmptySeatBid());

        given(uidUpdater.updateUid(eq("someBidder"), any(), any()))
                .willReturn(UpdateResult.updated("buyerid"));

        final BidRequest bidRequest = givenBidRequest(givenSingleImp(singletonMap("someBidder", 1)));

        // when
        target.holdAuction(givenRequestContext(bidRequest));

        // then
        final User capturedUser = captureBidRequest().getUser();
        assertThat(capturedUser).isEqualTo(User.builder().buyeruid("buyerid").build());
    }

    @Test
    public void holdAuctionShouldRemoveDoohWhenFpdProvidesSiteButDoohIsAlreadyInBidRequest() {
        // given
        givenBidder(givenEmptySeatBid());
        final BidRequest bidRequest = givenBidRequest(
                givenSingleImp(singletonMap("someBidder", 1)),
                bidRequestBuilder -> bidRequestBuilder.dooh(Dooh.builder().build()));

        given(fpdResolver.resolveSite(any(), any())).willReturn(Site.builder().build());

        // when
        target.holdAuction(givenRequestContext(bidRequest));

        // then
        final BidRequest captureBidRequest = captureBidRequest();
        assertThat(captureBidRequest.getDooh()).isNotNull();
        assertThat(captureBidRequest.getSite()).isNull();

        verify(metrics).updateAlertsMetrics(MetricName.general);
    }

    @Test
    public void holdAuctionShouldRemoveSiteAndDoohWhenSiteAppAndDoohArePresentInBidRequest() {
        // given
        givenBidder(givenEmptySeatBid());
        final BidRequest bidRequest = givenBidRequest(
                givenSingleImp(singletonMap("someBidder", 1)),
                bidRequestBuilder -> bidRequestBuilder
                        .site(Site.builder().build())
                        .app(App.builder().build())
                        .dooh(Dooh.builder().build()));

        // when
        target.holdAuction(givenRequestContext(bidRequest));

        // then
        final BidRequest captureBidRequest = captureBidRequest();
        assertThat(captureBidRequest.getDooh()).isNull();
        assertThat(captureBidRequest.getSite()).isNull();
        assertThat(captureBidRequest.getApp()).isNotNull();

        verify(metrics).updateAlertsMetrics(MetricName.general);
    }

    @Test
    public void holdAuctionShouldRemoveSiteWhenFpdProvidesAppButSiteIsAlreadyInBidRequest() {
        // given
        givenBidder(givenEmptySeatBid());
        final BidRequest bidRequest = givenBidRequest(
                givenSingleImp(singletonMap("someBidder", 1)),
                bidRequestBuilder -> bidRequestBuilder.site(Site.builder().build()));

        given(fpdResolver.resolveApp(any(), any())).willReturn(App.builder().build());

        // when
        target.holdAuction(givenRequestContext(bidRequest));

        // then
        final BidRequest captureBidRequest = captureBidRequest();
        assertThat(captureBidRequest.getSite()).isNull();
        assertThat(captureBidRequest.getApp()).isNotNull();

        verify(metrics).updateAlertsMetrics(MetricName.general);
    }

    @Test
    public void holdAuctionShouldFailWhenFpdProvidesSiteButDoohIsAlreadyInBidRequestAndStrictValidationEnabled() {
        // given
        givenTarget(true);
        givenBidder(givenEmptySeatBid());
        final BidRequest bidRequest = givenBidRequest(
                givenSingleImp(singletonMap("someBidder", 1)),
                bidRequestBuilder -> bidRequestBuilder.dooh(Dooh.builder().build()));

        given(fpdResolver.resolveSite(any(), any())).willReturn(Site.builder().build());

        // when
        final Throwable cause = target.holdAuction(givenRequestContext(bidRequest)).cause();

        assertThat(cause.getMessage()).isEqualTo(
                "dooh and site are present, but no more than one of site or app or dooh can be defined");

        verify(metrics).updateAlertsMetrics(MetricName.general);
    }

    @Test
    public void holdAuctionShouldFailWhenSiteAppAndDoohArePresentInBidRequestAndStrictValidationEnabled() {
        // given
        givenTarget(true);
        givenBidder(givenEmptySeatBid());
        final BidRequest bidRequest = givenBidRequest(
                givenSingleImp(singletonMap("someBidder", 1)),
                bidRequestBuilder -> bidRequestBuilder
                        .site(Site.builder().build())
                        .app(App.builder().build())
                        .dooh(Dooh.builder().build()));

        // when
        final Throwable cause = target.holdAuction(givenRequestContext(bidRequest)).cause();

        //then
        assertThat(cause.getMessage()).isEqualTo(
                "app and dooh and site are present, but no more than one of site or app or dooh can be defined");
        verify(metrics).updateAlertsMetrics(MetricName.general);
    }

    @Test
<<<<<<< HEAD
    public void shouldReturnBidsWithUpdatedPriceCurrencyConversion() {
        // given
        final Bidder<?> bidder = mock(Bidder.class);
        givenBidder("bidder", bidder, givenSeatBid(singletonList(
                givenBidderBid(Bid.builder().impid("impId").price(BigDecimal.valueOf(2.0)).build()))));

        final BidRequest bidRequest = givenBidRequest(singletonList(givenImp(singletonMap("bidder", 2), identity())),
                identity());

        final BigDecimal updatedPrice = BigDecimal.valueOf(5.0);
        given(currencyService.convertCurrency(any(), any(), any(), any())).willReturn(updatedPrice);

        givenBidResponseCreator(singletonList(Bid.builder().price(updatedPrice).build()));

        // when
        final AuctionContext result = target.holdAuction(givenRequestContext(bidRequest)).result();

        // then
        assertThat(result.getBidResponse().getSeatbid())
                .flatExtracting(SeatBid::getBid)
                .extracting(Bid::getPrice).containsExactly(updatedPrice);
    }

    @Test
    public void shouldApplyStoredBidResponseAdjustments() {
        // given
        final Bidder<?> bidder = mock(Bidder.class);
        givenBidder("bidder", bidder, givenSeatBid(singletonList(
                givenBidderBid(Bid.builder().impid("impId").price(BigDecimal.ONE).build()))));

        final BidRequest bidRequest = givenBidRequest(
                singletonList(givenImp(singletonMap("bidder", 2), identity())), identity());

        given(currencyService.convertCurrency(any(), any(), any(), any()))
                .willReturn(TEN);

        // when
        target.holdAuction(givenRequestContext(bidRequest));

        // then
        verify(storedResponseProcessor).updateStoredBidResponse(any());
    }

    @Test
    public void shouldReturnSameBidPriceIfNoChangesAppliedToBidPrice() {
        // given
        final Bidder<?> bidder = mock(Bidder.class);
        givenBidder("bidder", bidder, givenSeatBid(singletonList(
                givenBidderBid(Bid.builder().impid("impId").price(BigDecimal.ONE).build()))));

        final BidRequest bidRequest = givenBidRequest(singletonList(givenImp(singletonMap("bidder", 2), identity())),
                identity());

        // returns the same price as in argument
        given(currencyService.convertCurrency(any(), any(), any(), any()))
                .willAnswer(invocationOnMock -> invocationOnMock.getArgument(0));

        // when
        final AuctionContext result = target.holdAuction(givenRequestContext(bidRequest)).result();

        // then
        assertThat(result.getBidResponse().getSeatbid())
                .flatExtracting(SeatBid::getBid)
                .extracting(Bid::getPrice).containsExactly(BigDecimal.ONE);
    }

    @Test
    public void shouldDropBidsWithInvalidPriceAndAddDebugWarnings() {
        // given
        final Bidder<?> bidder = mock(Bidder.class);
        final List<Bid> bids = List.of(
                Bid.builder().id("valid_bid").impid("impId").price(BigDecimal.valueOf(2.0)).build(),
                Bid.builder().id("invalid_bid_1").impid("impId").price(null).build(),
                Bid.builder().id("invalid_bid_2").impid("impId").price(BigDecimal.ZERO).build(),
                Bid.builder().id("invalid_bid_3").impid("impId").price(BigDecimal.valueOf(-0.01)).build());
        final BidderSeatBid seatBid = givenSeatBid(bids.stream().map(ExchangeServiceTest::givenBidderBid).toList());

        givenBidder("bidder", bidder, seatBid);

        final BidRequest bidRequest = givenBidRequest(singletonList(givenImp(singletonMap("bidder", 2), identity())),
                identity());
        final AuctionContext givenContext = givenRequestContext(bidRequest);

        // when
        final AuctionContext result = target.holdAuction(givenContext).result();

        // then
        assertThat(result.getBidResponse().getSeatbid())
                .flatExtracting(SeatBid::getBid).hasSize(1);
        assertThat(givenContext.getDebugWarnings())
                .containsExactlyInAnyOrder(
                        "Dropped bid 'invalid_bid_1'. Does not contain a positive (or zero if there is a deal) 'price'",
                        "Dropped bid 'invalid_bid_2'. Does not contain a positive (or zero if there is a deal) 'price'",
                        "Dropped bid 'invalid_bid_3'. Does not contain a positive (or zero if there is a deal) 'price'"
                );
        verify(metrics, times(3)).updateAdapterRequestErrorMetric("bidder", MetricName.unknown_error);
    }

    @Test
    public void shouldDropBidIfPrebidExceptionWasThrownDuringCurrencyConversion() {
        // given
        final Bidder<?> bidder = mock(Bidder.class);
        givenBidder("bidder", bidder, givenSeatBid(singletonList(
                givenBidderBid(Bid.builder().price(BigDecimal.valueOf(2.0)).build(), "CUR"))));

        final BidRequest bidRequest = givenBidRequest(singletonList(givenImp(singletonMap("bidder", 2), identity())),
                identity());

        given(currencyService.convertCurrency(any(), any(), any(), any()))
                .willThrow(new PreBidException("Unable to convert bid currency CUR to desired ad server currency USD"));

        // when
        target.holdAuction(givenRequestContext(bidRequest));

        // then
        final List<AuctionParticipation> auctionParticipations = captureAuctionParticipations();
        assertThat(auctionParticipations).hasSize(1);

        final BidderError expectedError =
                BidderError.generic("Unable to convert bid currency CUR to desired ad server currency USD");
        final BidderSeatBid firstSeatBid = auctionParticipations.getFirst().getBidderResponse().getSeatBid();
        assertThat(firstSeatBid.getBids()).isEmpty();
        assertThat(firstSeatBid.getErrors()).containsOnly(expectedError);
    }

    @Test
    public void shouldUpdateBidPriceWithCurrencyConversionAndPriceAdjustmentFactor() {
        // given
        final Bidder<?> bidder = mock(Bidder.class);
        givenBidder("bidder", bidder, givenSeatBid(singletonList(
                givenBidderBid(Bid.builder().impid("impId").price(BigDecimal.valueOf(2.0)).build()))));

        final ExtRequestBidAdjustmentFactors givenAdjustments = ExtRequestBidAdjustmentFactors.builder().build();
        givenAdjustments.addFactor("bidder", TEN);

        given(bidAdjustmentFactorResolver.resolve(ImpMediaType.banner, givenAdjustments, "bidder"))
                .willReturn(TEN);

        final BidRequest bidRequest = givenBidRequest(singletonList(givenImp(singletonMap("bidder", 2), identity())),
                builder -> builder.ext(ExtRequest.of(ExtRequestPrebid.builder()
                        .aliases(emptyMap())
                        .bidadjustmentfactors(givenAdjustments)
                        .auctiontimestamp(1000L)
                        .build())));

        given(currencyService.convertCurrency(any(), any(), any(), any()))
                .willReturn(TEN);

        // when
        target.holdAuction(givenRequestContext(bidRequest));

        // then
        final List<AuctionParticipation> auctionParticipations = captureAuctionParticipations();
        assertThat(auctionParticipations).hasSize(1);

        final BigDecimal updatedPrice = BigDecimal.valueOf(100);
        final BidderSeatBid firstSeatBid = auctionParticipations.getFirst().getBidderResponse().getSeatBid();
        assertThat(firstSeatBid.getBids())
                .extracting(BidderBid::getBid)
                .flatExtracting(Bid::getPrice)
                .containsOnly(updatedPrice);
        assertThat(firstSeatBid.getErrors()).isEmpty();
    }

    @Test
    public void shouldUpdatePriceForOneBidAndDropAnotherIfPrebidExceptionHappensForSecondBid() {
        // given
        final BigDecimal firstBidderPrice = BigDecimal.valueOf(2.0);
        final BigDecimal secondBidderPrice = BigDecimal.valueOf(3.0);
        givenBidder("bidder", mock(Bidder.class), givenSeatBid(asList(
                givenBidderBid(Bid.builder().impid("impId1").price(firstBidderPrice).build(), "CUR1"),
                givenBidderBid(Bid.builder().impid("impId2").price(secondBidderPrice).build(), "CUR2"))));

        final BidRequest bidRequest = givenBidRequest(singletonList(givenImp(singletonMap("bidder", 2), identity())),
                identity());

        final BigDecimal updatedPrice = BigDecimal.valueOf(10.0);
        given(currencyService.convertCurrency(any(), any(), any(), any())).willReturn(updatedPrice)
                .willThrow(
                        new PreBidException("Unable to convert bid currency CUR2 to desired ad server currency USD"));

        // when
        target.holdAuction(givenRequestContext(bidRequest));

        // then
        final ArgumentCaptor<AuctionContext> contextArgumentCaptor = ArgumentCaptor.forClass(AuctionContext.class);
        verify(bidResponseCreator).create(contextArgumentCaptor.capture(), any(), any());
        verify(currencyService).convertCurrency(eq(firstBidderPrice), eq(bidRequest), eq("CUR1"), any());
        verify(currencyService).convertCurrency(eq(secondBidderPrice), eq(bidRequest), eq("CUR2"), any());

        final List<AuctionParticipation> auctionParticipations =
                contextArgumentCaptor.getValue().getAuctionParticipations();
        assertThat(auctionParticipations).hasSize(1);

        final ObjectNode expectedBidExt = mapper.createObjectNode();
        expectedBidExt.put("origbidcpm", new BigDecimal("2.0"));
        expectedBidExt.put("origbidcur", "CUR1");
        final Bid expectedBid = Bid.builder().impid("impId1").price(updatedPrice).ext(expectedBidExt).build();
        final BidderBid expectedBidderBid = BidderBid.of(expectedBid, banner, "CUR1");
        final BidderError expectedError =
                BidderError.generic("Unable to convert bid currency CUR2 to desired ad server currency USD");

        final BidderSeatBid firstSeatBid = auctionParticipations.getFirst().getBidderResponse().getSeatBid();
        assertThat(firstSeatBid.getBids()).containsOnly(expectedBidderBid);
        assertThat(firstSeatBid.getErrors()).containsOnly(expectedError);
    }

    @Test
    public void shouldRespondWithOneBidAndErrorWhenBidResponseContainsOneUnsupportedCurrency() {
        // given
        final BigDecimal firstBidderPrice = BigDecimal.valueOf(2.0);
        final BigDecimal secondBidderPrice = BigDecimal.valueOf(10.0);
        givenBidder("bidder1", mock(Bidder.class), givenSeatBid(singletonList(
                givenBidderBid(Bid.builder().impid("impId1").price(firstBidderPrice).build(), "USD"))));
        givenBidder("bidder2", mock(Bidder.class), givenSeatBid(singletonList(
                givenBidderBid(Bid.builder().impid("impId2").price(BigDecimal.valueOf(10.0)).build(), "CUR"))));

        final BidRequest bidRequest = BidRequest.builder().cur(singletonList("BAD"))
                .imp(singletonList(givenImp(doubleMap("bidder1", 2, "bidder2", 3),
                        identity()))).build();

        final BigDecimal updatedPrice = BigDecimal.valueOf(20);
        given(currencyService.convertCurrency(any(), any(), any(), any())).willReturn(updatedPrice);
        given(currencyService.convertCurrency(any(), any(), eq("CUR"), eq("BAD")))
                .willThrow(new PreBidException("Unable to convert bid currency CUR to desired ad server currency BAD"));

        // when
        target.holdAuction(givenRequestContext(bidRequest));

        // then
        final ArgumentCaptor<AuctionContext> contextArgumentCaptor = ArgumentCaptor.forClass(AuctionContext.class);
        verify(bidResponseCreator).create(contextArgumentCaptor.capture(), any(), any());
        verify(currencyService).convertCurrency(eq(firstBidderPrice), eq(bidRequest), eq("USD"), eq("BAD"));
        verify(currencyService).convertCurrency(eq(secondBidderPrice), eq(bidRequest), eq("CUR"), eq("BAD"));

        final List<AuctionParticipation> auctionParticipations =
                contextArgumentCaptor.getValue().getAuctionParticipations();
        assertThat(auctionParticipations).hasSize(2);

        final ObjectNode expectedBidExt = mapper.createObjectNode();
        expectedBidExt.put("origbidcpm", new BigDecimal("2.0"));
        expectedBidExt.put("origbidcur", "USD");
        final Bid expectedBid = Bid.builder().impid("impId1").price(updatedPrice).ext(expectedBidExt).build();
        final BidderBid expectedBidderBid = BidderBid.of(expectedBid, banner, "USD");
        assertThat(auctionParticipations)
                .extracting(AuctionParticipation::getBidderResponse)
                .extracting(BidderResponse::getSeatBid)
                .flatExtracting(BidderSeatBid::getBids)
                .containsOnly(expectedBidderBid);

        final BidderError expectedError =
                BidderError.generic("Unable to convert bid currency CUR to desired ad server currency BAD");
        assertThat(auctionParticipations)
                .extracting(AuctionParticipation::getBidderResponse)
                .extracting(BidderResponse::getSeatBid)
                .flatExtracting(BidderSeatBid::getErrors)
                .containsOnly(expectedError);
    }

    @Test
    public void shouldUpdateBidPriceWithCurrencyConversionAndAddErrorAboutMultipleCurrency() {
        // given
        final BigDecimal bidderPrice = BigDecimal.valueOf(2.0);
        givenBidder("bidder", mock(Bidder.class), givenSeatBid(singletonList(
                givenBidderBid(Bid.builder().impid("impId").price(bidderPrice).build(), "USD"))));

        final BidRequest bidRequest = givenBidRequest(
                singletonList(givenImp(singletonMap("bidder", 2), identity())),
                builder -> builder.cur(asList("CUR1", "CUR2", "CUR2")));

        final BigDecimal updatedPrice = BigDecimal.valueOf(10.0);
        given(currencyService.convertCurrency(any(), any(), any(), any())).willReturn(updatedPrice);

        // when
        target.holdAuction(givenRequestContext(bidRequest));

        // then
        final ArgumentCaptor<AuctionContext> contextArgumentCaptor = ArgumentCaptor.forClass(AuctionContext.class);
        verify(bidResponseCreator).create(contextArgumentCaptor.capture(), any(), any());
        verify(currencyService).convertCurrency(eq(bidderPrice), eq(bidRequest), eq("USD"), eq("CUR1"));

        final List<AuctionParticipation> auctionParticipations =
                contextArgumentCaptor.getValue().getAuctionParticipations();
        assertThat(auctionParticipations).hasSize(1);

        final BidderSeatBid firstSeatBid = auctionParticipations.getFirst().getBidderResponse().getSeatBid();
        assertThat(firstSeatBid.getBids())
                .extracting(BidderBid::getBid)
                .flatExtracting(Bid::getPrice)
                .containsOnly(updatedPrice);

        final BidderError expectedError = BidderError.badInput(
                "a single currency (CUR1) has been chosen for the request. "
                        + "ORTB 2.6 requires that all responses are in the same currency.");
        assertThat(firstSeatBid.getWarnings()).containsOnly(expectedError);
    }

    @Test
    public void shouldUpdateBidPriceWithCurrencyConversionForMultipleBid() {
        // given
        final BigDecimal bidder1Price = BigDecimal.valueOf(1.5);
        final BigDecimal bidder2Price = BigDecimal.valueOf(2);
        final BigDecimal bidder3Price = BigDecimal.valueOf(3);
        givenBidder("bidder1", mock(Bidder.class), givenSeatBid(singletonList(
                givenBidderBid(Bid.builder().impid("impId1").price(bidder1Price).build(), "EUR"))));
        givenBidder("bidder2", mock(Bidder.class), givenSeatBid(singletonList(
                givenBidderBid(Bid.builder().impid("impId2").price(bidder2Price).build(), "GBP"))));
        givenBidder("bidder3", mock(Bidder.class), givenSeatBid(singletonList(
                givenBidderBid(Bid.builder().impid("impId3").price(bidder3Price).build(), "USD"))));

        final Map<String, Integer> impBidders = new HashMap<>();
        impBidders.put("bidder1", 1);
        impBidders.put("bidder2", 2);
        impBidders.put("bidder3", 3);
        final BidRequest bidRequest = givenBidRequest(
                singletonList(givenImp(impBidders, identity())), builder -> builder.cur(singletonList("USD")));

        final BigDecimal updatedPrice = BigDecimal.valueOf(10.0);
        given(currencyService.convertCurrency(any(), any(), any(), any())).willReturn(updatedPrice);
        given(currencyService.convertCurrency(any(), any(), eq("USD"), any())).willReturn(bidder3Price);

        // when
        target.holdAuction(givenRequestContext(bidRequest));

        // then
        final ArgumentCaptor<AuctionContext> contextArgumentCaptor = ArgumentCaptor.forClass(AuctionContext.class);
        verify(bidResponseCreator).create(contextArgumentCaptor.capture(), any(), any());
        verify(currencyService).convertCurrency(eq(bidder1Price), eq(bidRequest), eq("EUR"), eq("USD"));
        verify(currencyService).convertCurrency(eq(bidder2Price), eq(bidRequest), eq("GBP"), eq("USD"));
        verify(currencyService).convertCurrency(eq(bidder3Price), eq(bidRequest), eq("USD"), eq("USD"));
        verifyNoMoreInteractions(currencyService);

        assertThat(contextArgumentCaptor.getValue().getAuctionParticipations())
                .hasSize(3)
                .extracting(AuctionParticipation::getBidderResponse)
                .extracting(BidderResponse::getSeatBid)
                .flatExtracting(BidderSeatBid::getBids)
                .extracting(BidderBid::getBid)
                .extracting(Bid::getPrice)
                .containsOnly(bidder3Price, updatedPrice, updatedPrice);
    }

    @Test
=======
>>>>>>> a813112b
    public void shouldNotAddExtPrebidEventsWhenEventsServiceReturnsEmptyEventsService() {
        // given
        final BigDecimal price = BigDecimal.valueOf(2.0);
        givenBidder(BidderSeatBid.of(
                singletonList(BidderBid.of(
                        Bid.builder().id("bidId").impid("impId").price(price)
                                .ext(mapper.valueToTree(singletonMap("bidExt", 1))).build(), banner, null))));

        final BidRequest bidRequest = givenBidRequest(givenSingleImp(singletonMap("someBidder", 1)),
                bidRequestBuilder -> bidRequestBuilder.app(App.builder()
                        .publisher(Publisher.builder().id("1001").build()).build()));

        // when
        final AuctionContext result = target.holdAuction(givenRequestContext(bidRequest)).result();

        // then
        assertThat(result.getBidResponse().getSeatbid()).hasSize(1)
                .flatExtracting(SeatBid::getBid)
                .extracting(bid -> toExtBidPrebid(bid.getExt()).getEvents())
                .containsNull();
    }

    @Test
    public void shouldIncrementCommonMetrics() {
        // given
        given(httpBidderRequester.requestBids(any(), any(), any(), any(), any(), any(), anyBoolean()))
                .willReturn(Future.succeededFuture(givenSeatBid(singletonList(
                        givenBidderBid(Bid.builder().impid("impId").price(TEN).build())))));

        final BidRequest bidRequest = givenBidRequest(givenSingleImp(singletonMap("someAlias", 1)),
                builder -> builder
                        .site(Site.builder().publisher(Publisher.builder().id("accountId").build()).build())
                        .ext(ExtRequest.of(ExtRequestPrebid.builder()
                                .aliases(singletonMap("someAlias", "someBidder"))
                                .build())));

        // when
        target.holdAuction(givenRequestContext(bidRequest));

        // then
        verify(metrics).updateRequestBidderCardinalityMetric(1);
        verify(metrics).updateAccountRequestMetrics(any(), eq(MetricName.openrtb2web));
        verify(metrics).updateAdapterRequestTypeAndNoCookieMetrics(
                eq("someBidder"), eq(MetricName.openrtb2web), eq(true));
        verify(metrics).updateAdapterResponseTime(eq("someBidder"), any(), anyInt());
        verify(metrics).updateAdapterRequestGotbidsMetrics(eq("someBidder"), any());
        verify(metrics).updateAdapterBidMetrics(
                eq("someBidder"), any(), eq(10000L), eq(false), eq("banner"));
    }

    @Test
    public void shouldCallUpdateCookieMetricsWithExpectedValue() {
        // given
        final BidRequest bidRequest = givenBidRequest(givenSingleImp(singletonMap("someBidder", 1)),
                builder -> builder.app(App.builder().build()));

        // when
        target.holdAuction(givenRequestContext(bidRequest));

        // then
        verify(metrics).updateAdapterRequestTypeAndNoCookieMetrics(
                eq("someBidder"), eq(MetricName.openrtb2web), eq(false));
    }

    @Test
    public void shouldUseEmptyStringIfPublisherIdIsEmpty() {
        // given
        given(httpBidderRequester.requestBids(any(), any(), any(), any(), any(), any(), anyBoolean()))
                .willReturn(Future.succeededFuture(givenSeatBid(singletonList(
                        givenBidderBid(Bid.builder().price(TEN).build())))));
        final BidRequest bidRequest = givenBidRequest(givenSingleImp(singletonMap("someBidder", 1)));
        final Account account = Account.builder().id("").build();

        // when
        target.holdAuction(givenRequestContext(bidRequest, account));

        // then
        verify(metrics).updateAccountRequestMetrics(eq(account), eq(MetricName.openrtb2web));
    }

    @Test
    public void shouldIncrementNoBidRequestsMetric() {
        // given
        given(httpBidderRequester.requestBids(any(), any(), any(), any(), any(), any(), anyBoolean()))
                .willReturn(Future.succeededFuture(givenSeatBid(emptyList())));

        final BidRequest bidRequest = givenBidRequest(givenSingleImp(singletonMap("someBidder", 1)));

        // when
        target.holdAuction(givenRequestContext(bidRequest));

        // then
        verify(metrics).updateAdapterRequestNobidMetrics(eq("someBidder"), any());
    }

    @Test
    public void shouldIncrementGotBidsAndErrorMetricsIfBidderReturnsBidAndDifferentErrors() {
        // given
        given(httpBidderRequester.requestBids(any(), any(), any(), any(), any(), any(), anyBoolean()))
                .willReturn(Future.succeededFuture(BidderSeatBid.builder()
                        .bids(singletonList(givenBidderBid(Bid.builder().impid("impId").price(TEN).build())))
                        .errors(asList(
                                // two identical errors to verify corresponding metric is submitted only once
                                BidderError.badInput("rubicon error"),
                                BidderError.badInput("rubicon error"),
                                BidderError.badServerResponse("rubicon error"),
                                BidderError.failedToRequestBids("rubicon failed to request bids"),
                                BidderError.timeout("timeout error"),
                                BidderError.generic("timeout error")))
                        .build()));

        final BidRequest bidRequest = givenBidRequest(givenSingleImp(singletonMap("someBidder", 1)));

        // when
        target.holdAuction(givenRequestContext(bidRequest));

        // then
        verify(metrics).updateAdapterRequestGotbidsMetrics(eq("someBidder"), any());
        verify(metrics).updateAdapterRequestErrorMetric(eq("someBidder"), eq(MetricName.badinput));
        verify(metrics).updateAdapterRequestErrorMetric(eq("someBidder"), eq(MetricName.badserverresponse));
        verify(metrics).updateAdapterRequestErrorMetric(eq("someBidder"), eq(MetricName.failedtorequestbids));
        verify(metrics).updateAdapterRequestErrorMetric(eq("someBidder"), eq(MetricName.timeout));
        verify(metrics).updateAdapterRequestErrorMetric(eq("someBidder"), eq(MetricName.unknown_error));
    }

    @Test
    public void shouldPassResponseToPostProcessor() {
        // given
        final BidRequest bidRequest = givenBidRequest(emptyList());

        // when
        target.holdAuction(givenRequestContext(bidRequest));

        // then
        verify(bidResponsePostProcessor).postProcess(
                any(),
                same(uidsCookie),
                same(bidRequest),
                any(),
                eq(Account.builder()
                        .id("accountId")
                        .auction(AccountAuctionConfig.builder()
                                .events(AccountEventsConfig.of(true))
                                .build())
                        .build()));
    }

    @Test
    public void shouldReturnBidResponseModifiedByAuctionResponseHooks() {
        // given
        given(httpBidderRequester.requestBids(any(), any(), any(), any(), any(), any(), anyBoolean()))
                .willReturn(Future.succeededFuture(givenSeatBid(emptyList())));

        doAnswer(invocation -> Future.succeededFuture(HookStageExecutionResult.of(
                false,
                AuctionResponsePayloadImpl.of(BidResponse.builder().id("bidResponseId").build()))))
                .when(hookStageExecutor).executeAuctionResponseStage(any(), any());

        final BidRequest bidRequest = givenBidRequest(givenSingleImp(singletonMap("bidder", 2)));

        // when
        final AuctionContext auctionContext = target.holdAuction(givenRequestContext(bidRequest)).result();

        // then
        assertThat(auctionContext.getBidResponse())
                .isEqualTo(BidResponse.builder().id("bidResponseId").build());
    }

    @Test
    public void shouldReturnEmptyBidResponseWhenRequestIsRejected() {
        // given
        final AuctionContext auctionContext = AuctionContext.builder()
                .hookExecutionContext(HookExecutionContext.of(Endpoint.openrtb2_auction))
                .debugContext(DebugContext.empty())
                .requestRejected(true)
                .build();

        // when
        final AuctionContext result = target.holdAuction(auctionContext).result();

        // then
        final BidResponse emptyResponse = BidResponse.builder()
                .seatbid(emptyList())
                .build();

        verifyNoInteractions(storedResponseProcessor, httpBidderRequester, bidResponseCreator);
        verify(hookStageExecutor).executeAuctionResponseStage(eq(emptyResponse), any());
        assertThat(result.getBidResponse()).isEqualTo(emptyResponse);
    }

    @Test
    public void shouldReturnBidResponseWithHooksDebugInfoWhenAuctionHappened() {
        // given
        given(httpBidderRequester.requestBids(any(), any(), any(), any(), any(), any(), anyBoolean()))
                .willReturn(Future.succeededFuture(givenSeatBid(emptyList())));

        final BidRequest bidRequest = givenBidRequest(givenSingleImp(singletonMap("bidder", 2)));
        final AuctionContext auctionContext = givenRequestContext(bidRequest).toBuilder()
                .hookExecutionContext(HookExecutionContext.of(
                        Endpoint.openrtb2_auction,
                        stageOutcomes(givenAppliedToImpl(identity()))))
                .debugContext(DebugContext.of(true, true, null))
                .build();

        // when
        final AuctionContext result = target.holdAuction(auctionContext).result();

        // then
        final BidResponse bidResponse = result.getBidResponse();
        assertThat(bidResponse.getExt()).isNotNull();
        assertThat(bidResponse.getExt().getPrebid()).isNotNull();
        final ExtModules extModules = bidResponse.getExt().getPrebid().getModules();
        assertThat(extModules).isNotNull();

        assertThat(extModules.getErrors())
                .hasSize(3)
                .hasEntrySatisfying("module1", moduleErrors -> assertThat(moduleErrors)
                        .hasSize(2)
                        .hasEntrySatisfying("hook1", hookErrors -> assertThat(hookErrors)
                                .containsOnly("error message 1-1 1", "error message 1-1 2"))
                        .hasEntrySatisfying("hook2", hookErrors -> assertThat(hookErrors)
                                .containsOnly(
                                        "error message 1-2 1",
                                        "error message 1-2 2",
                                        "error message 1-2 3",
                                        "error message 1-2 4")))
                .hasEntrySatisfying("module2", moduleErrors -> assertThat(moduleErrors)
                        .hasSize(1)
                        .hasEntrySatisfying("hook1", hookErrors -> assertThat(hookErrors)
                                .containsOnly("error message 2-1 1", "error message 2-1 2")))
                .hasEntrySatisfying("module3", moduleErrors -> assertThat(moduleErrors)
                        .hasSize(1)
                        .hasEntrySatisfying("hook1", hookErrors -> assertThat(hookErrors)
                                .containsOnly("error message 3-1 1", "error message 3-1 2")));
        assertThat(extModules.getWarnings())
                .hasSize(3)
                .hasEntrySatisfying("module1", moduleErrors -> assertThat(moduleErrors)
                        .hasSize(2)
                        .hasEntrySatisfying("hook1", hookErrors -> assertThat(hookErrors)
                                .containsOnly("warning message 1-1 1", "warning message 1-1 2"))
                        .hasEntrySatisfying("hook2", hookErrors -> assertThat(hookErrors)
                                .containsOnly(
                                        "warning message 1-2 1",
                                        "warning message 1-2 2",
                                        "warning message 1-2 3",
                                        "warning message 1-2 4")))
                .hasEntrySatisfying("module2", moduleErrors -> assertThat(moduleErrors)
                        .hasSize(1)
                        .hasEntrySatisfying("hook1", hookErrors -> assertThat(hookErrors)
                                .containsOnly("warning message 2-1 1", "warning message 2-1 2")))
                .hasEntrySatisfying("module3", moduleErrors -> assertThat(moduleErrors)
                        .hasSize(1)
                        .hasEntrySatisfying("hook1", hookErrors -> assertThat(hookErrors)
                                .containsOnly("warning message 3-1 1", "warning message 3-1 2")));

        assertThat(extModules.getTrace()).isNull();
    }

    @Test
    public void shouldReturnBidResponseWithHooksBasicTraceInfoWhenAuctionHappened() {
        // given
        given(httpBidderRequester.requestBids(any(), any(), any(), any(), any(), any(), anyBoolean()))
                .willReturn(Future.succeededFuture(givenSeatBid(emptyList())));

        final BidRequest bidRequest = givenBidRequest(givenSingleImp(singletonMap("bidder", 2)));
        final AuctionContext auctionContext = givenRequestContext(bidRequest).toBuilder()
                .hookExecutionContext(HookExecutionContext.of(
                        Endpoint.openrtb2_auction,
                        stageOutcomes(givenAppliedToImpl(identity()))))
                .debugContext(DebugContext.of(false, false, TraceLevel.basic))
                .build();

        // when
        final AuctionContext result = target.holdAuction(auctionContext).result();

        // then
        final BidResponse bidResponse = result.getBidResponse();
        assertThat(bidResponse.getExt()).isNotNull();
        assertThat(bidResponse.getExt().getPrebid()).isNotNull();
        final ExtModules extModules = bidResponse.getExt().getPrebid().getModules();
        assertThat(extModules).isNotNull();

        assertThat(extModules.getErrors()).isNull();
        assertThat(extModules.getWarnings()).isNull();

        assertThat(extModules.getTrace()).isEqualTo(ExtModulesTrace.of(
                16L,
                asList(
                        ExtModulesTraceStage.of(
                                Stage.entrypoint,
                                12L,
                                singletonList(ExtModulesTraceStageOutcome.of(
                                        "http-request",
                                        12L,
                                        asList(
                                                ExtModulesTraceGroup.of(
                                                        6L,
                                                        asList(
                                                                ExtModulesTraceInvocationResult.builder()
                                                                        .hookId(HookId.of("module1", "hook1"))
                                                                        .executionTime(4L)
                                                                        .status(ExecutionStatus.success)
                                                                        .message("Message 1-1")
                                                                        .action(ExecutionAction.update)
                                                                        .build(),
                                                                ExtModulesTraceInvocationResult.builder()
                                                                        .hookId(HookId.of("module1", "hook2"))
                                                                        .executionTime(6L)
                                                                        .status(ExecutionStatus.invocation_failure)
                                                                        .message("Message 1-2")
                                                                        .build())),
                                                ExtModulesTraceGroup.of(
                                                        6L,
                                                        asList(
                                                                ExtModulesTraceInvocationResult.builder()
                                                                        .hookId(HookId.of("module1", "hook2"))
                                                                        .executionTime(4L)
                                                                        .status(ExecutionStatus.success)
                                                                        .message("Message 1-2")
                                                                        .action(ExecutionAction.no_action)
                                                                        .build(),
                                                                ExtModulesTraceInvocationResult.builder()
                                                                        .hookId(HookId.of("module2", "hook1"))
                                                                        .executionTime(6L)
                                                                        .status(ExecutionStatus.timeout)
                                                                        .message("Message 2-1")
                                                                        .build())))))),
                        ExtModulesTraceStage.of(
                                Stage.auction_response,
                                4L,
                                singletonList(ExtModulesTraceStageOutcome.of(
                                        "auction-response",
                                        4L,
                                        singletonList(
                                                ExtModulesTraceGroup.of(
                                                        4L,
                                                        asList(
                                                                ExtModulesTraceInvocationResult.builder()
                                                                        .hookId(HookId.of("module3", "hook1"))
                                                                        .executionTime(4L)
                                                                        .status(ExecutionStatus.success)
                                                                        .message("Message 3-1")
                                                                        .action(ExecutionAction.update)
                                                                        .build(),
                                                                ExtModulesTraceInvocationResult.builder()
                                                                        .hookId(HookId.of("module3", "hook2"))
                                                                        .executionTime(4L)
                                                                        .status(ExecutionStatus.success)
                                                                        .action(ExecutionAction.no_action)
                                                                        .build())))))))));
    }

    @Test
    public void shouldReturnBidResponseWithHooksVerboseTraceInfoWhenAuctionHappened() {
        // given
        given(httpBidderRequester.requestBids(any(), any(), any(), any(), any(), any(), anyBoolean()))
                .willReturn(Future.succeededFuture(givenSeatBid(emptyList())));

        final BidRequest bidRequest = givenBidRequest(givenSingleImp(singletonMap("bidder", 2)));
        final AuctionContext auctionContext = givenRequestContext(bidRequest).toBuilder()
                .hookExecutionContext(HookExecutionContext.of(
                        Endpoint.openrtb2_auction,
                        stageOutcomes(givenAppliedToImpl(identity()))))
                .debugContext(DebugContext.of(false, false, TraceLevel.verbose))
                .build();

        // when
        final AuctionContext result = target.holdAuction(auctionContext).result();

        // then
        final BidResponse bidResponse = result.getBidResponse();
        assertThat(bidResponse.getExt().getPrebid().getModules().getTrace().getStages())
                .anySatisfy(stage -> assertThat(stage.getOutcomes())
                        .anySatisfy(outcome -> assertThat(outcome.getGroups())
                                .anySatisfy(group -> assertThat(group.getInvocationResults())
                                        .anySatisfy(hook -> {
                                            assertThat(hook.getDebugMessages())
                                                    .containsOnly("debug message 1-1 1", "debug message 1-1 2");
                                            assertThat(hook.getAnalyticsTags()).isEqualTo(
                                                    ExtModulesTraceAnalyticsTags.of(singletonList(
                                                            ExtModulesTraceAnalyticsActivity.of(
                                                                    "some-activity",
                                                                    "success",
                                                                    singletonList(ExtModulesTraceAnalyticsResult.of(
                                                                            "success",
                                                                            mapper.createObjectNode(),
                                                                            ExtModulesTraceAnalyticsAppliedTo.builder()
                                                                                    .impIds(asList("impId1", "impId2"))
                                                                                    .request(true)
                                                                                    .build()))))));
                                        }))));
    }

    @Test
    public void shouldReturnProperBidResponseWithAppliedToIfResultImplAppliedToIsPresent() {
        // given
        final BidRequest bidRequest = givenBidRequest(givenSingleImp(singletonMap("bidder", 2)));
        final AuctionContext auctionContext = givenRequestContext(bidRequest).toBuilder()
                .hookExecutionContext(HookExecutionContext.of(
                        Endpoint.openrtb2_auction,
                        stageOutcomes(givenAppliedToImpl(appliedToImplBuilder -> appliedToImplBuilder
                                .impIds(asList("impId1", "impId2"))
                                .response(true)
                                .request(false)))))
                .debugContext(DebugContext.of(false, false, TraceLevel.verbose))
                .build();

        given(httpBidderRequester.requestBids(any(), any(), any(), any(), any(), any(), anyBoolean()))
                .willReturn(Future.succeededFuture(givenSeatBid(emptyList())));

        // when
        final AuctionContext result = target.holdAuction(auctionContext).result();

        // then
        final ExtModulesTraceAnalyticsTags givenExtModulesTraceAnalyticsTags =
                ExtModulesTraceAnalyticsTags.of(singletonList(
                        ExtModulesTraceAnalyticsActivity.of(
                                "some-activity",
                                "success",
                                singletonList(
                                        ExtModulesTraceAnalyticsResult.of(
                                                "success",
                                                mapper.createObjectNode(),
                                                ExtModulesTraceAnalyticsAppliedTo.builder()
                                                        .impIds(asList("impId1", "impId2"))
                                                        .response(true)
                                                        .request(null)
                                                        .build())))));

        assertThat(result.getBidResponse().getExt().getPrebid().getModules().getTrace().getStages())
                .flatExtracting(ExtModulesTraceStage::getOutcomes)
                .flatExtracting(ExtModulesTraceStageOutcome::getGroups)
                .flatExtracting(ExtModulesTraceGroup::getInvocationResults)
                .extracting(ExtModulesTraceInvocationResult::getAnalyticsTags)
                .contains(givenExtModulesTraceAnalyticsTags);
    }

    @Test
    public void shouldReturnBidResponseAppliedToRequestNullIfResultImplAppliedToIsNull() {
        // given
        given(httpBidderRequester.requestBids(any(), any(), any(), any(), any(), any(), anyBoolean()))
                .willReturn(Future.succeededFuture(givenSeatBid(emptyList())));

        final BidRequest bidRequest = givenBidRequest(givenSingleImp(singletonMap("bidder", 2)));
        final AuctionContext auctionContext = givenRequestContext(bidRequest).toBuilder()
                .hookExecutionContext(HookExecutionContext.of(
                        Endpoint.openrtb2_auction,
                        stageOutcomes(null)))
                .debugContext(DebugContext.of(false, false, TraceLevel.verbose))
                .build();

        // when
        final AuctionContext result = target.holdAuction(auctionContext).result();

        // then
        final BidResponse bidResponse = result.getBidResponse();
        assertThat(bidResponse.getExt().getPrebid().getModules().getTrace().getStages())
                .anySatisfy(stage -> assertThat(stage.getOutcomes())
                        .anySatisfy(outcome -> assertThat(outcome.getGroups())
                                .anySatisfy(group -> assertThat(group.getInvocationResults())
                                        .anySatisfy(hook -> {
                                            assertThat(hook.getDebugMessages())
                                                    .containsOnly("debug message 1-1 1", "debug message 1-1 2");
                                            assertThat(hook.getAnalyticsTags()).isEqualTo(
                                                    ExtModulesTraceAnalyticsTags.of(singletonList(
                                                            ExtModulesTraceAnalyticsActivity.of(
                                                                    "some-activity",
                                                                    "success",
                                                                    singletonList(ExtModulesTraceAnalyticsResult.of(
                                                                            "success",
                                                                            mapper.createObjectNode(),
                                                                            null))))));
                                        }))));
    }

    @Test
    public void shouldReturnBidResponseWithHooksDebugAndTraceInfoWhenAuctionHappened() {
        // given
        given(httpBidderRequester.requestBids(any(), any(), any(), any(), any(), any(), anyBoolean()))
                .willReturn(Future.succeededFuture(givenSeatBid(emptyList())));

        final BidRequest bidRequest = givenBidRequest(givenSingleImp(singletonMap("bidder", 2)));
        final AuctionContext auctionContext = givenRequestContext(bidRequest).toBuilder()
                .hookExecutionContext(HookExecutionContext.of(
                        Endpoint.openrtb2_auction,
                        stageOutcomes(givenAppliedToImpl(identity()))))
                .debugContext(DebugContext.of(true, true, TraceLevel.basic))
                .build();

        // when
        final AuctionContext result = target.holdAuction(auctionContext).result();

        // then
        final BidResponse bidResponse = result.getBidResponse();
        final ExtModules extModules = bidResponse.getExt().getPrebid().getModules();

        assertThat(extModules.getErrors()).isNotEmpty();
        assertThat(extModules.getWarnings()).isNotEmpty();
        assertThat(extModules.getTrace()).isNotNull();
    }

    @Test
    public void shouldReturnBidResponseWithHooksDebugAndTraceInfoWhenRequestIsRejected() {
        // given
        final AuctionContext auctionContext = AuctionContext.builder()
                .hookExecutionContext(HookExecutionContext.of(
                        Endpoint.openrtb2_auction,
                        stageOutcomes(givenAppliedToImpl(identity()))))
                .debugContext(DebugContext.of(true, true, TraceLevel.basic))
                .requestRejected(true)
                .build();

        // when
        final AuctionContext result = target.holdAuction(auctionContext).result();

        // then
        final BidResponse bidResponse = result.getBidResponse();
        final ExtModules extModules = bidResponse.getExt().getPrebid().getModules();

        assertThat(extModules.getErrors()).isNotEmpty();
        assertThat(extModules.getWarnings()).isNotEmpty();
        assertThat(extModules.getTrace()).isNotNull();
    }

    @Test
    public void shouldReturnBidResponseWithoutHooksTraceInfoWhenNoHooksExecuted() {
        // given
        given(httpBidderRequester.requestBids(any(), any(), any(), any(), any(), any(), anyBoolean()))
                .willReturn(Future.succeededFuture(givenSeatBid(emptyList())));

        final BidRequest bidRequest = givenBidRequest(givenSingleImp(singletonMap("bidder", 2)));
        final AuctionContext auctionContext = givenRequestContext(bidRequest).toBuilder()
                .hookExecutionContext(HookExecutionContext.of(
                        Endpoint.openrtb2_auction,
                        new EnumMap<>(singletonMap(
                                Stage.entrypoint,
                                singletonList(StageExecutionOutcome.of("http-request", emptyList()))))))
                .debugContext(DebugContext.of(false, false, TraceLevel.basic))
                .build();

        // when
        final AuctionContext result = target.holdAuction(auctionContext).result();

        // then
        final BidResponse bidResponse = result.getBidResponse();
        assertThat(bidResponse.getExt()).isNull();
    }

    @Test
    public void shouldReturnBidResponseWithAnalyticsTagsWhenRequested() {
        // given
        given(httpBidderRequester.requestBids(any(), any(), any(), any(), any(), any(), anyBoolean()))
                .willReturn(Future.succeededFuture(givenSeatBid(emptyList())));

        final ObjectNode analyticsNode = mapper.createObjectNode();
        final ObjectNode optionsNode = analyticsNode.putObject("options");
        optionsNode.put("enableclientdetails", true);

        final BidRequest bidRequest = givenBidRequest(
                givenSingleImp(singletonMap("bidder", 2)),
                request -> request.ext(ExtRequest.of(ExtRequestPrebid.builder()
                        .analytics(analyticsNode)
                        .build())));
        final Account account = Account.builder()
                .id("accountId")
                .auction(AccountAuctionConfig.builder().events(AccountEventsConfig.of(true)).build())
                .analytics(AccountAnalyticsConfig.of(true, null, null))
                .build();
        final AuctionContext auctionContext = givenRequestContext(bidRequest, account).toBuilder()
                .hookExecutionContext(HookExecutionContext.of(
                        Endpoint.openrtb2_auction,
                        stageOutcomes(givenAppliedToImpl(identity()))))
                .build();

        // when
        final AuctionContext result = target.holdAuction(auctionContext).result();

        // then
        final BidResponse bidResponse = result.getBidResponse();
        assertThat(bidResponse.getExt())
                .extracting(ExtBidResponse::getPrebid)
                .extracting(ExtBidResponsePrebid::getAnalytics)
                .extracting(ExtAnalytics::getTags)
                .asInstanceOf(InstanceOfAssertFactories.list(ExtAnalyticsTags.class))
                .hasSize(1)
                .allSatisfy(extAnalyticsTags -> {
                    assertThat(extAnalyticsTags.getStage()).isEqualTo(Stage.entrypoint);
                    assertThat(extAnalyticsTags.getModule()).isEqualTo("module1");
                    assertThat(extAnalyticsTags.getAnalyticsTags()).isNotNull();
                });
    }

    @Test
    public void shouldReturnBidResponseWithWarningWhenAnalyticsTagsDisabledAndRequested() {
        // given
        given(httpBidderRequester.requestBids(any(), any(), any(), any(), any(), any(), anyBoolean()))
                .willReturn(Future.succeededFuture(givenSeatBid(emptyList())));

        final ObjectNode analyticsNode = mapper.createObjectNode();
        final ObjectNode optionsNode = analyticsNode.putObject("options");
        optionsNode.put("enableclientdetails", true);

        final BidRequest bidRequest = givenBidRequest(
                givenSingleImp(singletonMap("bidder", 2)),
                request -> request.ext(ExtRequest.of(ExtRequestPrebid.builder()
                        .analytics(analyticsNode)
                        .build())));
        final AuctionContext auctionContext = givenRequestContext(bidRequest).toBuilder()
                .hookExecutionContext(HookExecutionContext.of(
                        Endpoint.openrtb2_auction,
                        stageOutcomes(givenAppliedToImpl(identity()))))
                .build();

        // when
        final AuctionContext result = target.holdAuction(auctionContext).result();

        // then
        final BidResponse bidResponse = result.getBidResponse();
        assertThat(bidResponse.getExt())
                .extracting(ExtBidResponse::getWarnings)
                .extracting(warnigns -> warnigns.get("prebid"))
                .asInstanceOf(InstanceOfAssertFactories.list(ExtBidderError.class))
                .containsExactly(
                        ExtBidderError.of(999, "analytics.options.enableclientdetails not enabled for account"));
    }

    @Test
    public void shouldIncrementHooksGlobalMetrics() {
        // given
        final AuctionContext auctionContext = AuctionContext.builder()
                .hookExecutionContext(HookExecutionContext.of(
                        Endpoint.openrtb2_auction,
                        stageOutcomes(givenAppliedToImpl(identity()))))
                .debugContext(DebugContext.empty())
                .requestRejected(true)
                .build();

        // when
        target.holdAuction(auctionContext);

        // then
        verify(metrics, times(6)).updateHooksMetrics(anyString(), any(), any(), any(), any(), any());
        verify(metrics).updateHooksMetrics(
                eq("module1"),
                eq(Stage.entrypoint),
                eq("hook1"),
                eq(ExecutionStatus.success),
                eq(4L),
                eq(ExecutionAction.update));
        verify(metrics).updateHooksMetrics(
                eq("module1"),
                eq(Stage.entrypoint),
                eq("hook2"),
                eq(ExecutionStatus.invocation_failure),
                eq(6L),
                isNull());
        verify(metrics).updateHooksMetrics(
                eq("module1"),
                eq(Stage.entrypoint),
                eq("hook2"),
                eq(ExecutionStatus.success),
                eq(4L),
                eq(ExecutionAction.no_action));
        verify(metrics).updateHooksMetrics(
                eq("module2"),
                eq(Stage.entrypoint),
                eq("hook1"),
                eq(ExecutionStatus.timeout),
                eq(6L),
                isNull());
        verify(metrics).updateHooksMetrics(
                eq("module3"),
                eq(Stage.auction_response),
                eq("hook1"),
                eq(ExecutionStatus.success),
                eq(4L),
                eq(ExecutionAction.update));
        verify(metrics).updateHooksMetrics(
                eq("module3"),
                eq(Stage.auction_response),
                eq("hook2"),
                eq(ExecutionStatus.success),
                eq(4L),
                eq(ExecutionAction.no_action));
        verify(metrics, never()).updateAccountHooksMetrics(any(), any(), any(), any());
        verify(metrics, never()).updateAccountModuleDurationMetric(any(), any(), any());
    }

    @Test
    public void shouldIncrementHooksGlobalAndAccountMetrics() {
        // given
        given(httpBidderRequester.requestBids(any(), any(), any(), any(), any(), any(), anyBoolean()))
                .willReturn(Future.succeededFuture(givenSeatBid(emptyList())));

        final BidRequest bidRequest = givenBidRequest(givenSingleImp(singletonMap("bidder", 2)));
        final AuctionContext auctionContext = givenRequestContext(bidRequest).toBuilder()
                .hookExecutionContext(HookExecutionContext.of(
                        Endpoint.openrtb2_auction,
                        stageOutcomes(givenAppliedToImpl(identity()))))
                .debugContext(DebugContext.empty())
                .build();

        // when
        target.holdAuction(auctionContext);

        // then
        verify(metrics, times(6)).updateHooksMetrics(anyString(), any(), any(), any(), any(), any());
        verify(metrics, times(6)).updateAccountHooksMetrics(any(), any(), any(), any());
        verify(metrics).updateAccountHooksMetrics(
                any(),
                eq("module1"),
                eq(ExecutionStatus.success),
                eq(ExecutionAction.update));
        verify(metrics).updateAccountHooksMetrics(
                any(),
                eq("module1"),
                eq(ExecutionStatus.invocation_failure),
                isNull());
        verify(metrics).updateAccountHooksMetrics(
                any(),
                eq("module1"),
                eq(ExecutionStatus.success),
                eq(ExecutionAction.no_action));
        verify(metrics).updateAccountHooksMetrics(
                any(),
                eq("module2"),
                eq(ExecutionStatus.timeout),
                isNull());
        verify(metrics).updateAccountHooksMetrics(
                any(),
                eq("module3"),
                eq(ExecutionStatus.success),
                eq(ExecutionAction.update));
        verify(metrics).updateAccountHooksMetrics(
                any(),
                eq("module3"),
                eq(ExecutionStatus.success),
                eq(ExecutionAction.no_action));
        verify(metrics, times(3)).updateAccountModuleDurationMetric(any(), any(), any());
        verify(metrics).updateAccountModuleDurationMetric(any(), eq("module1"), eq(14L));
        verify(metrics).updateAccountModuleDurationMetric(any(), eq("module2"), eq(6L));
        verify(metrics).updateAccountModuleDurationMetric(any(), eq("module3"), eq(8L));
    }

    @Test
    public void shouldProperPopulateImpExtPrebidEvenIfInExtImpPrebidContainNotCorrectField() {
        // given
        final Imp imp = Imp.builder()
                .ext(mapper.valueToTree(Map.of("prebid",
                        doubleMap("test-field", "test-value", "bidder",
                                Map.of("bidderName", doubleMap("test-host", "unknownHost", "publisher_id", "ps4"))))))
                .build();
        final BidRequest bidRequest = givenBidRequest(singletonList(imp), identity());
        final AuctionContext auctionContext = givenRequestContext(bidRequest);

        given(privacyEnforcementService.mask(any(), anyMap(), any()))
                .willReturn(Future.succeededFuture(singletonList(BidderPrivacyResult.builder()
                        .requestBidder("bidderName")
                        .build())));

        // when
        target.holdAuction(auctionContext);

        // then
        final BidRequest capturedBidRequest = captureBidRequest();
        assertThat(capturedBidRequest.getImp())
                .extracting(Imp::getExt)
                .containsExactly(mapper.valueToTree(doubleMap("prebid", emptyMap(),
                        "bidder", doubleMap("test-host", "unknownHost", "publisher_id", "ps4"))));
    }

    @Test
    public void shouldThrowErrorIfCannotBeParsedImpExtPrebid() {
        // given
        final String prebid = "prebid";
        final String bidderKey = "bidder";
        final String optionKey = "options";
        final String bidderName = "bidderName";
        final String optionValue = "1";
        final Map<String, Map<String, String>> bidderValue =
                singletonMap(bidderName, doubleMap("test-host", "unknownHost", "publisher_id", "ps4"));

        final ObjectNode prebidJsonNodes = mapper.valueToTree(
                singletonMap(prebid, doubleMap(optionKey, optionValue, bidderKey, bidderValue)));

        final Imp imp = Imp.builder().ext(prebidJsonNodes).build();
        final BidRequest bidRequest = givenBidRequest(singletonList(imp), identity());
        final AuctionContext auctionContext = givenRequestContext(bidRequest);

        given(privacyEnforcementService.mask(any(), anyMap(), any()))
                .willReturn(Future.succeededFuture(singletonList(BidderPrivacyResult.builder()
                        .requestBidder(bidderName)
                        .build())));

        // when
        final Future<AuctionContext> result = target.holdAuction(auctionContext);

        // then
        assertThat(result.failed()).isTrue();
        assertThat(result.cause())
                .hasMessageStartingWith("Error decoding imp.ext.prebid: "
                        + "Cannot construct instance of `org.prebid.server.proto.openrtb.ext.request.ExtOptions`");
    }

    @Test
    public void shouldReturnsSourceWithCorrespondingRequestExtPrebidSchainsIfSchainIsNotNull() {
        // given
        final BidRequest bidRequest = givenBidRequest(givenSingleImp("test"),
                bidRequestBuilder -> bidRequestBuilder.source(Source.builder().build()));
        final AuctionContext auctionContext = givenRequestContext(bidRequest);

        final SupplyChain givenSourceSchain = SupplyChain.of(1, singletonList(null), "", null);
        given(supplyChainResolver.resolveForBidder(any(), any()))
                .willReturn(givenSourceSchain);

        given(privacyEnforcementService.mask(any(), anyMap(), any()))
                .willReturn(Future.succeededFuture(singletonList(BidderPrivacyResult.builder()
                        .requestBidder("bidderName")
                        .build())));

        // when
        target.holdAuction(auctionContext);

        // then
        final BidRequest capturedBidRequest = captureBidRequest();
        assertThat(capturedBidRequest)
                .extracting(BidRequest::getSource)
                .extracting(Source::getSchain)
                .isEqualTo(givenSourceSchain);
    }

    @Test
    public void shouldReduceBidsHavingDealIdWithSameImpIdByBidderWithToleratingNotObtainedBidWithTopDeal() {
        // given
        final Imp imp = givenImp(
                singletonMap("bidder1", 1),
                builder -> builder
                        .id("impId1")
                        .pmp(Pmp.builder()
                                .deals(asList(
                                        Deal.builder().id("dealId1").build(), // top deal, but no response bid
                                        Deal.builder().id("dealId2").build()))
                                .build()));
        final BidRequest bidRequest = givenBidRequest(singletonList(imp), identity());
        final AuctionContext auctionContext = givenRequestContext(bidRequest).toBuilder().build();

        final BidderBid bidderBid = givenBidderBid(
                Bid.builder().id("bidId2").impid("impId1").dealid("dealId2").price(BigDecimal.ONE).build());

        givenBidder(givenSingleSeatBid(bidderBid));

        // when
        target.holdAuction(auctionContext);

        // then
        final ArgumentCaptor<AuctionContext> contextArgumentCaptor = ArgumentCaptor.forClass(AuctionContext.class);
        verify(bidResponseCreator).create(contextArgumentCaptor.capture(), any(), any());
        assertThat(contextArgumentCaptor.getValue().getAuctionParticipations()).hasSize(1)
                .extracting(AuctionParticipation::getBidderResponse)
                .extracting(BidderResponse::getSeatBid)
                .flatExtracting(BidderSeatBid::getBids).hasSize(1)
                .extracting(BidderBid::getBid)
                .extracting(Bid::getId)
                .containsOnly("bidId2");
    }

    @Test
    public void shouldReduceBidsHavingDealIdWithSameImpIdByBidderWithToleratingNotObtainedBids() {
        // given
        final Imp imp = givenImp(
                singletonMap("bidder1", 1),
                builder -> builder
                        .id("impId1")
                        .pmp(Pmp.builder()
                                .deals(asList(
                                        Deal.builder().id("dealId1").build(),
                                        Deal.builder().id("dealId2").build()))
                                .build()));
        final BidRequest bidRequest = givenBidRequest(singletonList(imp), identity());
        final AuctionContext auctionContext = givenRequestContext(bidRequest).toBuilder().build();

        givenBidder(givenSeatBid(emptyList()));

        // when
        target.holdAuction(auctionContext);

        // then
        final ArgumentCaptor<AuctionContext> contextArgumentCaptor = ArgumentCaptor.forClass(AuctionContext.class);
        verify(bidResponseCreator).create(contextArgumentCaptor.capture(), any(), any());

        assertThat(contextArgumentCaptor.getValue().getAuctionParticipations()).hasSize(1)
                .extracting(AuctionParticipation::getBidderResponse)
                .extracting(BidderResponse::getSeatBid)
                .flatExtracting(BidderSeatBid::getBids).isEmpty();
    }

    @Test
    public void shouldResponseWithEmptySeatBidIfBidderNotSupportProvidedMediaTypes() {
        // given
        final Imp imp = givenImp(singletonMap("bidder1", 1), builder -> builder.id("impId1"));
        final BidRequest bidRequest = givenBidRequest(singletonList(imp), identity());
        final AuctionContext auctionContext = givenRequestContext(bidRequest).toBuilder().build();

        given(mediaTypeProcessor.process(any(), anyString(), any(), any()))
                .willReturn(MediaTypeProcessingResult.rejected(Collections.singletonList(
                        BidderError.badInput("MediaTypeProcessor error."))));
        given(bidResponseCreator.create(
                argThat(argument -> argument.getAuctionParticipations().getFirst()
                        .getBidderResponse()
                        .equals(BidderResponse.of(
                                "bidder1",
                                BidderSeatBid.builder()
                                        .warnings(Collections.singletonList(
                                                BidderError.badInput("MediaTypeProcessor error.")))
                                        .build(),
                                0))),
                any(),
                any()))
                .willReturn(Future.succeededFuture(BidResponse.builder().id("uniqId").build()));

        // when
        final Future<AuctionContext> result = target.holdAuction(auctionContext);

        // then
        assertThat(result.result())
                .extracting(AuctionContext::getBidResponse)
                .isEqualTo(BidResponse.builder().id("uniqId").build());
    }

    @Test
    public void shouldResponseWithEmptySeatBidIfBidderNotSupportRequestCurrency() {
        // given
        final Imp imp = givenImp(singletonMap("bidder1", 1), builder -> builder.id("impId1"));
        final BidRequest bidRequest = givenBidRequest(singletonList(imp),
                bidRequestBuilder -> bidRequestBuilder.cur(singletonList("USD")));
        final AuctionContext auctionContext = givenRequestContext(bidRequest);

        given(bidderCatalog.bidderInfoByName(anyString())).willReturn(BidderInfo.create(
                true,
                null,
                false,
                null,
                null,
                null,
                null,
                null,
                null,
                null,
                0,
                singletonList("CAD"),
                false,
                false,
                CompressionType.NONE,
                Ortb.of(false)));
        given(bidResponseCreator.create(
                argThat(argument -> argument.getAuctionParticipations().getFirst()
                        .getBidderResponse()
                        .equals(BidderResponse.of(
                                "bidder1",
                                BidderSeatBid.builder()
                                        .warnings(Collections.singletonList(
                                                BidderError.generic(
                                                        "No match between the configured currencies and bidRequest.cur"
                                                )))
                                        .build(),
                                0))),
                any(),
                any()))
                .willReturn(Future.succeededFuture(BidResponse.builder().id("uniqId").build()));

        // when
        final Future<AuctionContext> result = target.holdAuction(auctionContext);

        // then
        assertThat(result.result())
                .extracting(AuctionContext::getBidResponse)
                .isEqualTo(BidResponse.builder().id("uniqId").build());
        assertThat(result.result())
                .extracting(AuctionContext::getBidRejectionTrackers)
                .extracting(rejectionTrackers -> rejectionTrackers.get("bidder1"))
                .extracting(BidRejectionTracker::getRejectionReasons)
                .isEqualTo(Map.of("impId1", BidRejectionReason.REQUEST_BLOCKED_UNACCEPTABLE_CURRENCY));

    }

    @Test
    public void shouldConvertBidRequestOpenRTBVersionToConfiguredByBidder() {
        // given
        given(ortbVersionConversionManager.convertFromAuctionSupportedVersion(any(), any())).willAnswer(
                invocation -> ((BidRequest) invocation.getArgument(0))
                        .toBuilder()
                        .source(null)
                        .build());

        final BidRequest bidRequest = givenBidRequest(
                givenSingleImp(singletonMap("bidderName", 1)),
                request -> request.source(Source.builder().tid("uniqTid").build()));
        final AuctionContext auctionContext = givenRequestContext(bidRequest);

        // when
        target.holdAuction(auctionContext);

        // then
        final ArgumentCaptor<BidderRequest> argumentCaptor = ArgumentCaptor.forClass(BidderRequest.class);
        verify(httpBidderRequester)
                .requestBids(any(), argumentCaptor.capture(), any(), any(), any(), any(), anyBoolean());

        assertThat(argumentCaptor.getValue())
                .extracting(BidderRequest::getBidRequest)
                .extracting(BidRequest::getSource)
                .isNull();
    }

    @Test
    public void shouldPassAdjustedTimeoutToAdapterAndToBidResponseCreator() {
        // given
        given(timeoutResolver.adjustForBidder(anyLong(), eq(90), anyLong()))
                .willReturn(400L);
        given(timeoutResolver.adjustForRequest(anyLong(), anyLong()))
                .willReturn(450L);

        final BidRequest bidRequest = givenBidRequest(
                givenSingleImp(singletonMap("bidderName", 1)),
                request -> request.source(Source.builder().tid("uniqTid").build()));

        // when
        target.holdAuction(givenRequestContext(bidRequest));

        // then
        final ArgumentCaptor<BidderRequest> bidderRequestCaptor = ArgumentCaptor.forClass(BidderRequest.class);
        final ArgumentCaptor<Long> timeoutCaptor = ArgumentCaptor.forClass(Long.class);
        verify(httpBidderRequester).requestBids(
                any(),
                bidderRequestCaptor.capture(),
                any(),
                any(),
                any(),
                any(),
                anyBoolean());
        verify(timeoutFactory).create(anyLong(), timeoutCaptor.capture());
        assertThat(bidderRequestCaptor.getValue().getBidRequest().getTmax()).isEqualTo(400L);
        assertThat(timeoutCaptor.getAllValues()).containsExactly(450L);
    }

    @Test
    public void shouldDropBidsWithInvalidPriceAndAddDebugWarnings() {
        // given
        final Bidder<?> bidder = mock(Bidder.class);
        final List<Bid> bids = List.of(
                Bid.builder().id("valid_bid").impid("impId").price(BigDecimal.valueOf(2.0)).build(),
                Bid.builder().id("invalid_bid_1").impid("impId").price(null).build(),
                Bid.builder().id("invalid_bid_2").impid("impId").price(BigDecimal.ZERO).build(),
                Bid.builder().id("invalid_bid_3").impid("impId").price(BigDecimal.valueOf(-0.01)).build());
        final BidderSeatBid seatBid = givenSeatBid(bids.stream().map(ExchangeServiceTest::givenBidderBid).toList());

        givenBidder("bidder", bidder, seatBid);

        final BidRequest bidRequest = givenBidRequest(singletonList(givenImp(singletonMap("bidder", 2), identity())),
                identity());
        final AuctionContext givenContext = givenRequestContext(bidRequest);

        // when
        final AuctionContext result = target.holdAuction(givenContext).result();

        // then
        assertThat(result.getBidResponse().getSeatbid())
                .flatExtracting(SeatBid::getBid).hasSize(1);
        assertThat(givenContext.getDebugWarnings())
                .containsExactlyInAnyOrder(
                        "Dropped bid 'invalid_bid_1'. Does not contain a positive (or zero if there is a deal) 'price'",
                        "Dropped bid 'invalid_bid_2'. Does not contain a positive (or zero if there is a deal) 'price'",
                        "Dropped bid 'invalid_bid_3'. Does not contain a positive (or zero if there is a deal) 'price'"
                );
        verify(metrics, times(3)).updateAdapterRequestErrorMetric("bidder", MetricName.unknown_error);
    }

    private void givenTarget(boolean enabledStrictAppSiteDoohValidation) {
        target = new ExchangeService(
                0,
                bidderCatalog,
                storedResponseProcessor,
                privacyEnforcementService,
                fpdResolver,
                impAdjuster, supplyChainResolver,
                debugResolver,
                mediaTypeProcessor,
                uidUpdater,
                timeoutResolver,
                timeoutFactory,
                ortbVersionConversionManager,
                httpBidderRequester,
                bidResponseCreator,
                bidResponsePostProcessor,
                hookStageExecutor,
                httpInteractionLogger,
                priceFloorAdjuster,
                priceFloorProcessor,
                bidsAdjuster,
                metrics,
                clock,
                jacksonMapper,
                criteriaLogManager,
                enabledStrictAppSiteDoohValidation);
    }

    private AuctionContext givenRequestContext(BidRequest bidRequest) {
        return givenRequestContext(
                bidRequest,
                Account.builder()
                        .id("accountId")
                        .auction(AccountAuctionConfig.builder()
                                .events(AccountEventsConfig.of(true))
                                .build())
                        .build());
    }

    private AuctionContext givenRequestContext(BidRequest bidRequest, Account account) {
        return AuctionContext.builder()
                .httpRequest(HttpRequestContext.builder().headers(CaseInsensitiveMultiMap.empty()).build())
                .uidsCookie(uidsCookie)
                .bidRequest(bidRequest)
                .debugWarnings(new ArrayList<>())
                .prebidErrors(new ArrayList<>())
                .account(account)
                .requestTypeMetric(MetricName.openrtb2web)
                .timeoutContext(TimeoutContext.of(clock.millis(), timeout, 90))
                .hookExecutionContext(HookExecutionContext.of(Endpoint.openrtb2_auction))
                .debugContext(DebugContext.empty())
                .bidRejectionTrackers(new HashMap<>())
                .activityInfrastructure(activityInfrastructure)
                .build();
    }

    private BidRequest captureBidRequest() {
        final ArgumentCaptor<BidderRequest> bidRequestCaptor = ArgumentCaptor.forClass(BidderRequest.class);
        verify(httpBidderRequester)
                .requestBids(any(), bidRequestCaptor.capture(), any(), any(), any(), any(), anyBoolean());
        return bidRequestCaptor.getValue().getBidRequest();
    }

    private List<AuctionParticipation> captureAuctionParticipations() {
        final ArgumentCaptor<AuctionContext> contextArgumentCaptor = ArgumentCaptor.forClass(AuctionContext.class);
        verify(bidResponseCreator).create(contextArgumentCaptor.capture(), any(), any());
        return contextArgumentCaptor.getValue().getAuctionParticipations();
    }

    private static BidRequest givenBidRequest(List<Imp> imp,
                                              UnaryOperator<BidRequestBuilder> bidRequestBuilderCustomizer) {

        return bidRequestBuilderCustomizer
                .apply(BidRequest.builder().cur(singletonList("USD")).imp(imp).tmax(500L))
                .build();
    }

    private static BidRequest givenBidRequest(List<Imp> imp) {
        return givenBidRequest(imp, identity());
    }

    private static <T> Imp givenImp(T ext, Function<ImpBuilder, ImpBuilder> impBuilderCustomizer) {
        return impBuilderCustomizer.apply(Imp.builder()
                        .id(UUID.randomUUID().toString())
                        .ext(mapper.valueToTree(singletonMap(
                                "prebid", ext != null ? singletonMap("bidder", ext) : emptyMap()))))
                .build();
    }

    private static <T> List<Imp> givenSingleImp(String impId, T ext) {
        return singletonList(givenImp(ext, builder -> builder.id(impId)));
    }

    private static <T> List<Imp> givenSingleImp(T ext) {
        return singletonList(givenImp(ext, identity()));
    }

    private void givenBidder(BidderSeatBid response) {
        given(httpBidderRequester.requestBids(any(), any(), any(), any(), any(), any(), anyBoolean()))
                .willReturn(Future.succeededFuture(response));
    }

    private void givenBidder(String bidderName, Bidder<?> bidder, BidderSeatBid response) {
        doReturn(bidder).when(bidderCatalog).bidderByName(eq(bidderName));
        given(httpBidderRequester.requestBids(same(bidder), any(), any(), any(), any(), any(), anyBoolean()))
                .willReturn(Future.succeededFuture(response));
    }

    private static SeatBid givenSeatBid(List<Bid> bids,
                                        Function<SeatBid.SeatBidBuilder, SeatBid.SeatBidBuilder> seatBidCustomizer) {
        return seatBidCustomizer.apply(SeatBid.builder()
                        .seat("someBidder")
                        .bid(bids))
                .build();
    }

    private static BidderSeatBid givenSeatBid(List<BidderBid> bids) {
        return BidderSeatBid.of(bids);
    }

    private static BidderSeatBid givenSingleSeatBid(BidderBid bid) {
        return givenSeatBid(singletonList(bid));
    }

    private static BidderSeatBid givenEmptySeatBid() {
        return givenSeatBid(emptyList());
    }

    private static BidderBid givenBidderBid(Bid bid) {
        return BidderBid.of(bid, BidType.banner, null);
    }

    private static BidderBid givenBidderBid(Bid bid, String cur) {
        return BidderBid.of(bid, BidType.banner, cur);
    }

    private static Bid givenBid(Function<Bid.BidBuilder, Bid.BidBuilder> bidBuilder) {
        return bidBuilder.apply(Bid.builder()
                        .id("bidId")
                        .price(BigDecimal.ONE)
                        .ext(mapper.valueToTree(ExtPrebid.of(ExtBidPrebid.builder().build(), null))))
                .build();
    }

    private static FledgeAuctionConfig givenFledgeAuctionConfig(String impId) {
        return FledgeAuctionConfig.builder()
                .impId(impId)
                .config(mapper.createObjectNode().put("references", impId))
                .build();
    }

    private static <K, V> Map<K, V> doubleMap(K key1, V value1, K key2, V value2) {
        final Map<K, V> map = new HashMap<>();
        map.put(key1, value1);
        map.put(key2, value2);
        return map;
    }

    private static ExtBidPrebid toExtBidPrebid(ObjectNode ext) {
        try {
            return mapper.treeToValue(ext.get("prebid"), ExtBidPrebid.class);
        } catch (IOException e) {
            return rethrow(e);
        }
    }

    private static ExtRequestTargeting givenTargeting(boolean includebidderkeys) {
        return ExtRequestTargeting.builder().pricegranularity(mapper.valueToTree(
                        ExtPriceGranularity.of(2, singletonList(ExtGranularityRange.of(BigDecimal.valueOf(5),
                                BigDecimal.valueOf(0.5))))))
                .includewinners(true)
                .includebidderkeys(includebidderkeys)
                .build();
    }

    private void givenBidResponseCreator(List<Bid> bids) {
        given(bidResponseCreator.create(any(), any(), any()))
                .willReturn(Future.succeededFuture(givenBidResponseWithBids(bids)));
    }

    private void givenBidResponseCreator(Map<String, List<ExtBidderError>> errors) {
        given(bidResponseCreator.create(any(), any(), any()))
                .willReturn(Future.succeededFuture(givenBidResponseWithError(errors)));
    }

    private static BidResponse givenBidResponseWithBids(List<Bid> bids) {
        return BidResponse.builder()
                .cur("USD")
                .seatbid(singletonList(givenSeatBid(bids, identity())))
                .build();
    }

    private static BidResponse givenBidResponseWithError(Map<String, List<ExtBidderError>> errors) {
        return BidResponse.builder()
                .seatbid(emptyList())
                .ext(ExtBidResponse.builder()
                        .errors(errors)
                        .build())
                .build();
    }

    private void testUserEidsPermissionFiltering(List<Eid> givenUserEids,
                                                 List<ExtRequestPrebidDataEidPermissions> givenEidPermissions,
                                                 Map<String, String> givenAlises,
                                                 List<Eid> expectedExtUserEids) {
        // given
        final Bidder<?> bidder = mock(Bidder.class);
        givenBidder("someBidder", bidder, givenEmptySeatBid());
        final Map<String, Integer> bidderToGdpr = singletonMap("someBidder", 1);

        final BidRequest bidRequest = givenBidRequest(givenSingleImp(bidderToGdpr),
                builder -> builder
                        .ext(ExtRequest.of(ExtRequestPrebid.builder()
                                .aliases(givenAlises)
                                .data(ExtRequestPrebidData.of(null, givenEidPermissions))
                                .build()))
                        .user(User.builder()
                                .eids(givenUserEids)
                                .build()));

        // when
        target.holdAuction(givenRequestContext(bidRequest));

        // then
        final ArgumentCaptor<BidderRequest> bidderRequestCaptor = ArgumentCaptor.forClass(BidderRequest.class);
        verify(httpBidderRequester)
                .requestBids(any(), bidderRequestCaptor.capture(), any(), any(), any(), any(), anyBoolean());
        final List<BidderRequest> capturedBidRequests = bidderRequestCaptor.getAllValues();
        assertThat(capturedBidRequests)
                .extracting(BidderRequest::getBidRequest)
                .extracting(BidRequest::getUser)
                .flatExtracting(User::getEids)
                .isEqualTo(expectedExtUserEids);
    }

    private static AppliedToImpl givenAppliedToImpl(
            Function<AppliedToImpl.AppliedToImplBuilder, AppliedToImpl.AppliedToImplBuilder> appliedToImplBuilder) {
        return appliedToImplBuilder.apply(AppliedToImpl.builder()
                        .impIds(asList("impId1", "impId2"))
                        .request(true))
                .build();
    }

    private static EnumMap<Stage, List<StageExecutionOutcome>> stageOutcomes(AppliedToImpl appliedToImp) {
        final Map<Stage, List<StageExecutionOutcome>> stageOutcomes = new HashMap<>();

        stageOutcomes.put(Stage.entrypoint, singletonList(StageExecutionOutcome.of(
                "http-request",
                asList(
                        GroupExecutionOutcome.of(asList(
                                HookExecutionOutcome.builder()
                                        .hookId(HookId.of("module1", "hook1"))
                                        .executionTime(4L)
                                        .status(ExecutionStatus.success)
                                        .message("Message 1-1")
                                        .action(ExecutionAction.update)
                                        .errors(asList("error message 1-1 1", "error message 1-1 2"))
                                        .warnings(asList("warning message 1-1 1", "warning message 1-1 2"))
                                        .debugMessages(asList("debug message 1-1 1", "debug message 1-1 2"))
                                        .analyticsTags(TagsImpl.of(singletonList(
                                                ActivityImpl.of(
                                                        "some-activity",
                                                        "success",
                                                        singletonList(ResultImpl.of(
                                                                "success",
                                                                mapper.createObjectNode(),
                                                                appliedToImp))))))
                                        .build(),
                                HookExecutionOutcome.builder()
                                        .hookId(HookId.of("module1", "hook2"))
                                        .executionTime(6L)
                                        .status(ExecutionStatus.invocation_failure)
                                        .message("Message 1-2")
                                        .errors(asList("error message 1-2 1", "error message 1-2 2"))
                                        .warnings(asList("warning message 1-2 1", "warning message 1-2 2"))
                                        .build())),
                        GroupExecutionOutcome.of(asList(
                                HookExecutionOutcome.builder()
                                        .hookId(HookId.of("module1", "hook2"))
                                        .executionTime(4L)
                                        .status(ExecutionStatus.success)
                                        .message("Message 1-2")
                                        .action(ExecutionAction.no_action)
                                        .errors(asList("error message 1-2 3", "error message 1-2 4"))
                                        .warnings(asList("warning message 1-2 3", "warning message 1-2 4"))
                                        .build(),
                                HookExecutionOutcome.builder()
                                        .hookId(HookId.of("module2", "hook1"))
                                        .executionTime(6L)
                                        .status(ExecutionStatus.timeout)
                                        .message("Message 2-1")
                                        .errors(asList("error message 2-1 1", "error message 2-1 2"))
                                        .warnings(asList("warning message 2-1 1", "warning message 2-1 2"))
                                        .build()))))));

        stageOutcomes.put(Stage.auction_response, singletonList(StageExecutionOutcome.of(
                "auction-response",
                singletonList(
                        GroupExecutionOutcome.of(asList(
                                HookExecutionOutcome.builder()
                                        .hookId(HookId.of("module3", "hook1"))
                                        .executionTime(4L)
                                        .status(ExecutionStatus.success)
                                        .message("Message 3-1")
                                        .action(ExecutionAction.update)
                                        .errors(asList("error message 3-1 1", "error message 3-1 2"))
                                        .warnings(asList("warning message 3-1 1", "warning message 3-1 2"))
                                        .build(),
                                HookExecutionOutcome.builder()
                                        .hookId(HookId.of("module3", "hook2"))
                                        .executionTime(4L)
                                        .status(ExecutionStatus.success)
                                        .action(ExecutionAction.no_action)
                                        .build()))))));

        return new EnumMap<>(stageOutcomes);
    }
}<|MERGE_RESOLUTION|>--- conflicted
+++ resolved
@@ -2945,352 +2945,6 @@
     }
 
     @Test
-<<<<<<< HEAD
-    public void shouldReturnBidsWithUpdatedPriceCurrencyConversion() {
-        // given
-        final Bidder<?> bidder = mock(Bidder.class);
-        givenBidder("bidder", bidder, givenSeatBid(singletonList(
-                givenBidderBid(Bid.builder().impid("impId").price(BigDecimal.valueOf(2.0)).build()))));
-
-        final BidRequest bidRequest = givenBidRequest(singletonList(givenImp(singletonMap("bidder", 2), identity())),
-                identity());
-
-        final BigDecimal updatedPrice = BigDecimal.valueOf(5.0);
-        given(currencyService.convertCurrency(any(), any(), any(), any())).willReturn(updatedPrice);
-
-        givenBidResponseCreator(singletonList(Bid.builder().price(updatedPrice).build()));
-
-        // when
-        final AuctionContext result = target.holdAuction(givenRequestContext(bidRequest)).result();
-
-        // then
-        assertThat(result.getBidResponse().getSeatbid())
-                .flatExtracting(SeatBid::getBid)
-                .extracting(Bid::getPrice).containsExactly(updatedPrice);
-    }
-
-    @Test
-    public void shouldApplyStoredBidResponseAdjustments() {
-        // given
-        final Bidder<?> bidder = mock(Bidder.class);
-        givenBidder("bidder", bidder, givenSeatBid(singletonList(
-                givenBidderBid(Bid.builder().impid("impId").price(BigDecimal.ONE).build()))));
-
-        final BidRequest bidRequest = givenBidRequest(
-                singletonList(givenImp(singletonMap("bidder", 2), identity())), identity());
-
-        given(currencyService.convertCurrency(any(), any(), any(), any()))
-                .willReturn(TEN);
-
-        // when
-        target.holdAuction(givenRequestContext(bidRequest));
-
-        // then
-        verify(storedResponseProcessor).updateStoredBidResponse(any());
-    }
-
-    @Test
-    public void shouldReturnSameBidPriceIfNoChangesAppliedToBidPrice() {
-        // given
-        final Bidder<?> bidder = mock(Bidder.class);
-        givenBidder("bidder", bidder, givenSeatBid(singletonList(
-                givenBidderBid(Bid.builder().impid("impId").price(BigDecimal.ONE).build()))));
-
-        final BidRequest bidRequest = givenBidRequest(singletonList(givenImp(singletonMap("bidder", 2), identity())),
-                identity());
-
-        // returns the same price as in argument
-        given(currencyService.convertCurrency(any(), any(), any(), any()))
-                .willAnswer(invocationOnMock -> invocationOnMock.getArgument(0));
-
-        // when
-        final AuctionContext result = target.holdAuction(givenRequestContext(bidRequest)).result();
-
-        // then
-        assertThat(result.getBidResponse().getSeatbid())
-                .flatExtracting(SeatBid::getBid)
-                .extracting(Bid::getPrice).containsExactly(BigDecimal.ONE);
-    }
-
-    @Test
-    public void shouldDropBidsWithInvalidPriceAndAddDebugWarnings() {
-        // given
-        final Bidder<?> bidder = mock(Bidder.class);
-        final List<Bid> bids = List.of(
-                Bid.builder().id("valid_bid").impid("impId").price(BigDecimal.valueOf(2.0)).build(),
-                Bid.builder().id("invalid_bid_1").impid("impId").price(null).build(),
-                Bid.builder().id("invalid_bid_2").impid("impId").price(BigDecimal.ZERO).build(),
-                Bid.builder().id("invalid_bid_3").impid("impId").price(BigDecimal.valueOf(-0.01)).build());
-        final BidderSeatBid seatBid = givenSeatBid(bids.stream().map(ExchangeServiceTest::givenBidderBid).toList());
-
-        givenBidder("bidder", bidder, seatBid);
-
-        final BidRequest bidRequest = givenBidRequest(singletonList(givenImp(singletonMap("bidder", 2), identity())),
-                identity());
-        final AuctionContext givenContext = givenRequestContext(bidRequest);
-
-        // when
-        final AuctionContext result = target.holdAuction(givenContext).result();
-
-        // then
-        assertThat(result.getBidResponse().getSeatbid())
-                .flatExtracting(SeatBid::getBid).hasSize(1);
-        assertThat(givenContext.getDebugWarnings())
-                .containsExactlyInAnyOrder(
-                        "Dropped bid 'invalid_bid_1'. Does not contain a positive (or zero if there is a deal) 'price'",
-                        "Dropped bid 'invalid_bid_2'. Does not contain a positive (or zero if there is a deal) 'price'",
-                        "Dropped bid 'invalid_bid_3'. Does not contain a positive (or zero if there is a deal) 'price'"
-                );
-        verify(metrics, times(3)).updateAdapterRequestErrorMetric("bidder", MetricName.unknown_error);
-    }
-
-    @Test
-    public void shouldDropBidIfPrebidExceptionWasThrownDuringCurrencyConversion() {
-        // given
-        final Bidder<?> bidder = mock(Bidder.class);
-        givenBidder("bidder", bidder, givenSeatBid(singletonList(
-                givenBidderBid(Bid.builder().price(BigDecimal.valueOf(2.0)).build(), "CUR"))));
-
-        final BidRequest bidRequest = givenBidRequest(singletonList(givenImp(singletonMap("bidder", 2), identity())),
-                identity());
-
-        given(currencyService.convertCurrency(any(), any(), any(), any()))
-                .willThrow(new PreBidException("Unable to convert bid currency CUR to desired ad server currency USD"));
-
-        // when
-        target.holdAuction(givenRequestContext(bidRequest));
-
-        // then
-        final List<AuctionParticipation> auctionParticipations = captureAuctionParticipations();
-        assertThat(auctionParticipations).hasSize(1);
-
-        final BidderError expectedError =
-                BidderError.generic("Unable to convert bid currency CUR to desired ad server currency USD");
-        final BidderSeatBid firstSeatBid = auctionParticipations.getFirst().getBidderResponse().getSeatBid();
-        assertThat(firstSeatBid.getBids()).isEmpty();
-        assertThat(firstSeatBid.getErrors()).containsOnly(expectedError);
-    }
-
-    @Test
-    public void shouldUpdateBidPriceWithCurrencyConversionAndPriceAdjustmentFactor() {
-        // given
-        final Bidder<?> bidder = mock(Bidder.class);
-        givenBidder("bidder", bidder, givenSeatBid(singletonList(
-                givenBidderBid(Bid.builder().impid("impId").price(BigDecimal.valueOf(2.0)).build()))));
-
-        final ExtRequestBidAdjustmentFactors givenAdjustments = ExtRequestBidAdjustmentFactors.builder().build();
-        givenAdjustments.addFactor("bidder", TEN);
-
-        given(bidAdjustmentFactorResolver.resolve(ImpMediaType.banner, givenAdjustments, "bidder"))
-                .willReturn(TEN);
-
-        final BidRequest bidRequest = givenBidRequest(singletonList(givenImp(singletonMap("bidder", 2), identity())),
-                builder -> builder.ext(ExtRequest.of(ExtRequestPrebid.builder()
-                        .aliases(emptyMap())
-                        .bidadjustmentfactors(givenAdjustments)
-                        .auctiontimestamp(1000L)
-                        .build())));
-
-        given(currencyService.convertCurrency(any(), any(), any(), any()))
-                .willReturn(TEN);
-
-        // when
-        target.holdAuction(givenRequestContext(bidRequest));
-
-        // then
-        final List<AuctionParticipation> auctionParticipations = captureAuctionParticipations();
-        assertThat(auctionParticipations).hasSize(1);
-
-        final BigDecimal updatedPrice = BigDecimal.valueOf(100);
-        final BidderSeatBid firstSeatBid = auctionParticipations.getFirst().getBidderResponse().getSeatBid();
-        assertThat(firstSeatBid.getBids())
-                .extracting(BidderBid::getBid)
-                .flatExtracting(Bid::getPrice)
-                .containsOnly(updatedPrice);
-        assertThat(firstSeatBid.getErrors()).isEmpty();
-    }
-
-    @Test
-    public void shouldUpdatePriceForOneBidAndDropAnotherIfPrebidExceptionHappensForSecondBid() {
-        // given
-        final BigDecimal firstBidderPrice = BigDecimal.valueOf(2.0);
-        final BigDecimal secondBidderPrice = BigDecimal.valueOf(3.0);
-        givenBidder("bidder", mock(Bidder.class), givenSeatBid(asList(
-                givenBidderBid(Bid.builder().impid("impId1").price(firstBidderPrice).build(), "CUR1"),
-                givenBidderBid(Bid.builder().impid("impId2").price(secondBidderPrice).build(), "CUR2"))));
-
-        final BidRequest bidRequest = givenBidRequest(singletonList(givenImp(singletonMap("bidder", 2), identity())),
-                identity());
-
-        final BigDecimal updatedPrice = BigDecimal.valueOf(10.0);
-        given(currencyService.convertCurrency(any(), any(), any(), any())).willReturn(updatedPrice)
-                .willThrow(
-                        new PreBidException("Unable to convert bid currency CUR2 to desired ad server currency USD"));
-
-        // when
-        target.holdAuction(givenRequestContext(bidRequest));
-
-        // then
-        final ArgumentCaptor<AuctionContext> contextArgumentCaptor = ArgumentCaptor.forClass(AuctionContext.class);
-        verify(bidResponseCreator).create(contextArgumentCaptor.capture(), any(), any());
-        verify(currencyService).convertCurrency(eq(firstBidderPrice), eq(bidRequest), eq("CUR1"), any());
-        verify(currencyService).convertCurrency(eq(secondBidderPrice), eq(bidRequest), eq("CUR2"), any());
-
-        final List<AuctionParticipation> auctionParticipations =
-                contextArgumentCaptor.getValue().getAuctionParticipations();
-        assertThat(auctionParticipations).hasSize(1);
-
-        final ObjectNode expectedBidExt = mapper.createObjectNode();
-        expectedBidExt.put("origbidcpm", new BigDecimal("2.0"));
-        expectedBidExt.put("origbidcur", "CUR1");
-        final Bid expectedBid = Bid.builder().impid("impId1").price(updatedPrice).ext(expectedBidExt).build();
-        final BidderBid expectedBidderBid = BidderBid.of(expectedBid, banner, "CUR1");
-        final BidderError expectedError =
-                BidderError.generic("Unable to convert bid currency CUR2 to desired ad server currency USD");
-
-        final BidderSeatBid firstSeatBid = auctionParticipations.getFirst().getBidderResponse().getSeatBid();
-        assertThat(firstSeatBid.getBids()).containsOnly(expectedBidderBid);
-        assertThat(firstSeatBid.getErrors()).containsOnly(expectedError);
-    }
-
-    @Test
-    public void shouldRespondWithOneBidAndErrorWhenBidResponseContainsOneUnsupportedCurrency() {
-        // given
-        final BigDecimal firstBidderPrice = BigDecimal.valueOf(2.0);
-        final BigDecimal secondBidderPrice = BigDecimal.valueOf(10.0);
-        givenBidder("bidder1", mock(Bidder.class), givenSeatBid(singletonList(
-                givenBidderBid(Bid.builder().impid("impId1").price(firstBidderPrice).build(), "USD"))));
-        givenBidder("bidder2", mock(Bidder.class), givenSeatBid(singletonList(
-                givenBidderBid(Bid.builder().impid("impId2").price(BigDecimal.valueOf(10.0)).build(), "CUR"))));
-
-        final BidRequest bidRequest = BidRequest.builder().cur(singletonList("BAD"))
-                .imp(singletonList(givenImp(doubleMap("bidder1", 2, "bidder2", 3),
-                        identity()))).build();
-
-        final BigDecimal updatedPrice = BigDecimal.valueOf(20);
-        given(currencyService.convertCurrency(any(), any(), any(), any())).willReturn(updatedPrice);
-        given(currencyService.convertCurrency(any(), any(), eq("CUR"), eq("BAD")))
-                .willThrow(new PreBidException("Unable to convert bid currency CUR to desired ad server currency BAD"));
-
-        // when
-        target.holdAuction(givenRequestContext(bidRequest));
-
-        // then
-        final ArgumentCaptor<AuctionContext> contextArgumentCaptor = ArgumentCaptor.forClass(AuctionContext.class);
-        verify(bidResponseCreator).create(contextArgumentCaptor.capture(), any(), any());
-        verify(currencyService).convertCurrency(eq(firstBidderPrice), eq(bidRequest), eq("USD"), eq("BAD"));
-        verify(currencyService).convertCurrency(eq(secondBidderPrice), eq(bidRequest), eq("CUR"), eq("BAD"));
-
-        final List<AuctionParticipation> auctionParticipations =
-                contextArgumentCaptor.getValue().getAuctionParticipations();
-        assertThat(auctionParticipations).hasSize(2);
-
-        final ObjectNode expectedBidExt = mapper.createObjectNode();
-        expectedBidExt.put("origbidcpm", new BigDecimal("2.0"));
-        expectedBidExt.put("origbidcur", "USD");
-        final Bid expectedBid = Bid.builder().impid("impId1").price(updatedPrice).ext(expectedBidExt).build();
-        final BidderBid expectedBidderBid = BidderBid.of(expectedBid, banner, "USD");
-        assertThat(auctionParticipations)
-                .extracting(AuctionParticipation::getBidderResponse)
-                .extracting(BidderResponse::getSeatBid)
-                .flatExtracting(BidderSeatBid::getBids)
-                .containsOnly(expectedBidderBid);
-
-        final BidderError expectedError =
-                BidderError.generic("Unable to convert bid currency CUR to desired ad server currency BAD");
-        assertThat(auctionParticipations)
-                .extracting(AuctionParticipation::getBidderResponse)
-                .extracting(BidderResponse::getSeatBid)
-                .flatExtracting(BidderSeatBid::getErrors)
-                .containsOnly(expectedError);
-    }
-
-    @Test
-    public void shouldUpdateBidPriceWithCurrencyConversionAndAddErrorAboutMultipleCurrency() {
-        // given
-        final BigDecimal bidderPrice = BigDecimal.valueOf(2.0);
-        givenBidder("bidder", mock(Bidder.class), givenSeatBid(singletonList(
-                givenBidderBid(Bid.builder().impid("impId").price(bidderPrice).build(), "USD"))));
-
-        final BidRequest bidRequest = givenBidRequest(
-                singletonList(givenImp(singletonMap("bidder", 2), identity())),
-                builder -> builder.cur(asList("CUR1", "CUR2", "CUR2")));
-
-        final BigDecimal updatedPrice = BigDecimal.valueOf(10.0);
-        given(currencyService.convertCurrency(any(), any(), any(), any())).willReturn(updatedPrice);
-
-        // when
-        target.holdAuction(givenRequestContext(bidRequest));
-
-        // then
-        final ArgumentCaptor<AuctionContext> contextArgumentCaptor = ArgumentCaptor.forClass(AuctionContext.class);
-        verify(bidResponseCreator).create(contextArgumentCaptor.capture(), any(), any());
-        verify(currencyService).convertCurrency(eq(bidderPrice), eq(bidRequest), eq("USD"), eq("CUR1"));
-
-        final List<AuctionParticipation> auctionParticipations =
-                contextArgumentCaptor.getValue().getAuctionParticipations();
-        assertThat(auctionParticipations).hasSize(1);
-
-        final BidderSeatBid firstSeatBid = auctionParticipations.getFirst().getBidderResponse().getSeatBid();
-        assertThat(firstSeatBid.getBids())
-                .extracting(BidderBid::getBid)
-                .flatExtracting(Bid::getPrice)
-                .containsOnly(updatedPrice);
-
-        final BidderError expectedError = BidderError.badInput(
-                "a single currency (CUR1) has been chosen for the request. "
-                        + "ORTB 2.6 requires that all responses are in the same currency.");
-        assertThat(firstSeatBid.getWarnings()).containsOnly(expectedError);
-    }
-
-    @Test
-    public void shouldUpdateBidPriceWithCurrencyConversionForMultipleBid() {
-        // given
-        final BigDecimal bidder1Price = BigDecimal.valueOf(1.5);
-        final BigDecimal bidder2Price = BigDecimal.valueOf(2);
-        final BigDecimal bidder3Price = BigDecimal.valueOf(3);
-        givenBidder("bidder1", mock(Bidder.class), givenSeatBid(singletonList(
-                givenBidderBid(Bid.builder().impid("impId1").price(bidder1Price).build(), "EUR"))));
-        givenBidder("bidder2", mock(Bidder.class), givenSeatBid(singletonList(
-                givenBidderBid(Bid.builder().impid("impId2").price(bidder2Price).build(), "GBP"))));
-        givenBidder("bidder3", mock(Bidder.class), givenSeatBid(singletonList(
-                givenBidderBid(Bid.builder().impid("impId3").price(bidder3Price).build(), "USD"))));
-
-        final Map<String, Integer> impBidders = new HashMap<>();
-        impBidders.put("bidder1", 1);
-        impBidders.put("bidder2", 2);
-        impBidders.put("bidder3", 3);
-        final BidRequest bidRequest = givenBidRequest(
-                singletonList(givenImp(impBidders, identity())), builder -> builder.cur(singletonList("USD")));
-
-        final BigDecimal updatedPrice = BigDecimal.valueOf(10.0);
-        given(currencyService.convertCurrency(any(), any(), any(), any())).willReturn(updatedPrice);
-        given(currencyService.convertCurrency(any(), any(), eq("USD"), any())).willReturn(bidder3Price);
-
-        // when
-        target.holdAuction(givenRequestContext(bidRequest));
-
-        // then
-        final ArgumentCaptor<AuctionContext> contextArgumentCaptor = ArgumentCaptor.forClass(AuctionContext.class);
-        verify(bidResponseCreator).create(contextArgumentCaptor.capture(), any(), any());
-        verify(currencyService).convertCurrency(eq(bidder1Price), eq(bidRequest), eq("EUR"), eq("USD"));
-        verify(currencyService).convertCurrency(eq(bidder2Price), eq(bidRequest), eq("GBP"), eq("USD"));
-        verify(currencyService).convertCurrency(eq(bidder3Price), eq(bidRequest), eq("USD"), eq("USD"));
-        verifyNoMoreInteractions(currencyService);
-
-        assertThat(contextArgumentCaptor.getValue().getAuctionParticipations())
-                .hasSize(3)
-                .extracting(AuctionParticipation::getBidderResponse)
-                .extracting(BidderResponse::getSeatBid)
-                .flatExtracting(BidderSeatBid::getBids)
-                .extracting(BidderBid::getBid)
-                .extracting(Bid::getPrice)
-                .containsOnly(bidder3Price, updatedPrice, updatedPrice);
-    }
-
-    @Test
-=======
->>>>>>> a813112b
     public void shouldNotAddExtPrebidEventsWhenEventsServiceReturnsEmptyEventsService() {
         // given
         final BigDecimal price = BigDecimal.valueOf(2.0);
