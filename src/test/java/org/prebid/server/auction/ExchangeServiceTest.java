--- conflicted
+++ resolved
@@ -287,11 +287,8 @@
 
         given(bidderCatalog.isValidName(anyString())).willReturn(true);
         given(bidderCatalog.isActive(anyString())).willReturn(true);
-<<<<<<< HEAD
         given(bidderCatalog.usersyncerByName(anyString()))
                 .willReturn(Optional.of(Usersyncer.of("cookieFamily", null, null)));
-=======
-        given(bidderCatalog.usersyncerByName(anyString())).willReturn(Usersyncer.of("cookieFamily", null, null));
         given(bidderCatalog.bidderInfoByName(anyString())).willReturn(BidderInfo.create(
                 true,
                 null,
@@ -306,7 +303,6 @@
                 false,
                 false,
                 CompressionType.NONE));
->>>>>>> e0316990
 
         given(privacyEnforcementService.mask(any(), argThat(MapUtils::isNotEmpty), any(), any()))
                 .willAnswer(inv ->
