package org.prebid.server.auction;

import com.fasterxml.jackson.databind.JsonNode;
import com.fasterxml.jackson.databind.node.BooleanNode;
import com.fasterxml.jackson.databind.node.ObjectNode;
import com.fasterxml.jackson.databind.node.TextNode;
import com.iab.openrtb.request.App;
import com.iab.openrtb.request.Banner;
import com.iab.openrtb.request.BidRequest;
import com.iab.openrtb.request.BidRequest.BidRequestBuilder;
import com.iab.openrtb.request.Content;
import com.iab.openrtb.request.Data;
import com.iab.openrtb.request.Deal;
import com.iab.openrtb.request.Device;
import com.iab.openrtb.request.Eid;
import com.iab.openrtb.request.Format;
import com.iab.openrtb.request.Geo;
import com.iab.openrtb.request.Imp;
import com.iab.openrtb.request.Imp.ImpBuilder;
import com.iab.openrtb.request.Pmp;
import com.iab.openrtb.request.Publisher;
import com.iab.openrtb.request.Regs;
import com.iab.openrtb.request.Site;
import com.iab.openrtb.request.Source;
import com.iab.openrtb.request.SupplyChain;
import com.iab.openrtb.request.SupplyChainNode;
import com.iab.openrtb.request.User;
import com.iab.openrtb.request.Video;
import com.iab.openrtb.response.Bid;
import com.iab.openrtb.response.BidResponse;
import com.iab.openrtb.response.SeatBid;
import io.vertx.core.Future;
import org.apache.commons.collections4.MapUtils;
import org.assertj.core.api.InstanceOfAssertFactories;
import org.junit.Before;
import org.junit.Rule;
import org.junit.Test;
import org.mockito.ArgumentCaptor;
import org.mockito.Mock;
import org.mockito.Spy;
import org.mockito.junit.MockitoJUnit;
import org.mockito.junit.MockitoRule;
import org.prebid.server.VertxTest;
import org.prebid.server.auction.adjustment.BidAdjustmentFactorResolver;
import org.prebid.server.auction.mediatypeprocessor.MediaTypeProcessingResult;
import org.prebid.server.auction.mediatypeprocessor.MediaTypeProcessor;
import org.prebid.server.auction.mediatypeprocessor.NoOpMediaTypeProcessor;
import org.prebid.server.auction.model.AuctionContext;
import org.prebid.server.auction.model.AuctionParticipation;
import org.prebid.server.auction.model.BidRequestCacheInfo;
import org.prebid.server.auction.model.BidderPrivacyResult;
import org.prebid.server.auction.model.BidderRequest;
import org.prebid.server.auction.model.BidderResponse;
import org.prebid.server.auction.model.DebugContext;
import org.prebid.server.auction.model.MultiBidConfig;
import org.prebid.server.auction.model.StoredResponseResult;
import org.prebid.server.auction.versionconverter.BidRequestOrtbVersionConversionManager;
import org.prebid.server.bidder.Bidder;
import org.prebid.server.bidder.BidderCatalog;
import org.prebid.server.bidder.BidderInfo;
import org.prebid.server.bidder.HttpBidderRequester;
import org.prebid.server.bidder.Usersyncer;
import org.prebid.server.bidder.model.BidderBid;
import org.prebid.server.bidder.model.BidderError;
import org.prebid.server.bidder.model.BidderSeatBid;
import org.prebid.server.cookie.UidsCookie;
import org.prebid.server.currency.CurrencyConversionService;
import org.prebid.server.deals.DealsService;
import org.prebid.server.deals.events.ApplicationEventService;
import org.prebid.server.deals.model.DeepDebugLog;
import org.prebid.server.deals.model.TxnLog;
import org.prebid.server.exception.InvalidRequestException;
import org.prebid.server.exception.PreBidException;
import org.prebid.server.execution.Timeout;
import org.prebid.server.execution.TimeoutFactory;
import org.prebid.server.floors.PriceFloorAdjuster;
import org.prebid.server.floors.PriceFloorEnforcer;
import org.prebid.server.hooks.execution.HookStageExecutor;
import org.prebid.server.hooks.execution.model.ExecutionAction;
import org.prebid.server.hooks.execution.model.ExecutionStatus;
import org.prebid.server.hooks.execution.model.GroupExecutionOutcome;
import org.prebid.server.hooks.execution.model.HookExecutionContext;
import org.prebid.server.hooks.execution.model.HookExecutionOutcome;
import org.prebid.server.hooks.execution.model.HookId;
import org.prebid.server.hooks.execution.model.HookStageExecutionResult;
import org.prebid.server.hooks.execution.model.Stage;
import org.prebid.server.hooks.execution.model.StageExecutionOutcome;
import org.prebid.server.hooks.execution.v1.auction.AuctionResponsePayloadImpl;
import org.prebid.server.hooks.execution.v1.bidder.BidderRequestPayloadImpl;
import org.prebid.server.hooks.execution.v1.bidder.BidderResponsePayloadImpl;
import org.prebid.server.hooks.v1.analytics.ActivityImpl;
import org.prebid.server.hooks.v1.analytics.AppliedToImpl;
import org.prebid.server.hooks.v1.analytics.ResultImpl;
import org.prebid.server.hooks.v1.analytics.TagsImpl;
import org.prebid.server.log.CriteriaLogManager;
import org.prebid.server.log.HttpInteractionLogger;
import org.prebid.server.metric.MetricName;
import org.prebid.server.metric.Metrics;
import org.prebid.server.model.CaseInsensitiveMultiMap;
import org.prebid.server.model.Endpoint;
import org.prebid.server.model.HttpRequestContext;
import org.prebid.server.proto.openrtb.ext.ExtPrebid;
import org.prebid.server.proto.openrtb.ext.request.ExtApp;
import org.prebid.server.proto.openrtb.ext.request.ExtBidderConfig;
import org.prebid.server.proto.openrtb.ext.request.ExtBidderConfigOrtb;
import org.prebid.server.proto.openrtb.ext.request.ExtDeal;
import org.prebid.server.proto.openrtb.ext.request.ExtDealLine;
import org.prebid.server.proto.openrtb.ext.request.ExtGranularityRange;
import org.prebid.server.proto.openrtb.ext.request.ExtPriceGranularity;
import org.prebid.server.proto.openrtb.ext.request.ExtRequest;
import org.prebid.server.proto.openrtb.ext.request.ExtRequestBidAdjustmentFactors;
import org.prebid.server.proto.openrtb.ext.request.ExtRequestCurrency;
import org.prebid.server.proto.openrtb.ext.request.ExtRequestPrebid;
import org.prebid.server.proto.openrtb.ext.request.ExtRequestPrebidBidderConfig;
import org.prebid.server.proto.openrtb.ext.request.ExtRequestPrebidCache;
import org.prebid.server.proto.openrtb.ext.request.ExtRequestPrebidCacheBids;
import org.prebid.server.proto.openrtb.ext.request.ExtRequestPrebidCacheVastxml;
import org.prebid.server.proto.openrtb.ext.request.ExtRequestPrebidData;
import org.prebid.server.proto.openrtb.ext.request.ExtRequestPrebidDataEidPermissions;
import org.prebid.server.proto.openrtb.ext.request.ExtRequestPrebidMultiBid;
import org.prebid.server.proto.openrtb.ext.request.ExtRequestPrebidSchain;
import org.prebid.server.proto.openrtb.ext.request.ExtRequestTargeting;
import org.prebid.server.proto.openrtb.ext.request.ExtSite;
import org.prebid.server.proto.openrtb.ext.request.ExtUser;
import org.prebid.server.proto.openrtb.ext.request.ExtUserPrebid;
import org.prebid.server.proto.openrtb.ext.request.ImpMediaType;
import org.prebid.server.proto.openrtb.ext.request.TraceLevel;
import org.prebid.server.proto.openrtb.ext.response.BidType;
import org.prebid.server.proto.openrtb.ext.response.ExtBidPrebid;
import org.prebid.server.proto.openrtb.ext.response.ExtBidResponse;
import org.prebid.server.proto.openrtb.ext.response.ExtBidderError;
import org.prebid.server.proto.openrtb.ext.response.ExtHttpCall;
import org.prebid.server.proto.openrtb.ext.response.ExtModules;
import org.prebid.server.proto.openrtb.ext.response.ExtModulesTrace;
import org.prebid.server.proto.openrtb.ext.response.ExtModulesTraceAnalyticsActivity;
import org.prebid.server.proto.openrtb.ext.response.ExtModulesTraceAnalyticsAppliedTo;
import org.prebid.server.proto.openrtb.ext.response.ExtModulesTraceAnalyticsResult;
import org.prebid.server.proto.openrtb.ext.response.ExtModulesTraceAnalyticsTags;
import org.prebid.server.proto.openrtb.ext.response.ExtModulesTraceGroup;
import org.prebid.server.proto.openrtb.ext.response.ExtModulesTraceInvocationResult;
import org.prebid.server.proto.openrtb.ext.response.ExtModulesTraceStage;
import org.prebid.server.proto.openrtb.ext.response.ExtModulesTraceStageOutcome;
import org.prebid.server.proto.openrtb.ext.response.ExtResponseDebug;
import org.prebid.server.settings.model.Account;
import org.prebid.server.settings.model.AccountAuctionConfig;
import org.prebid.server.settings.model.AccountEventsConfig;
import org.prebid.server.spring.config.bidder.model.CompressionType;
import org.prebid.server.validation.ResponseBidValidator;
import org.prebid.server.validation.model.ValidationResult;

import java.io.IOException;
import java.math.BigDecimal;
import java.time.Clock;
import java.time.Instant;
import java.time.ZoneId;
import java.util.ArrayList;
import java.util.Arrays;
import java.util.Collections;
import java.util.EnumMap;
import java.util.HashMap;
import java.util.List;
import java.util.Map;
import java.util.Optional;
import java.util.function.Function;

import static java.math.BigDecimal.ONE;
import static java.math.BigDecimal.TEN;
import static java.util.Arrays.asList;
import static java.util.Collections.emptyList;
import static java.util.Collections.emptyMap;
import static java.util.Collections.singletonList;
import static java.util.Collections.singletonMap;
import static java.util.function.Function.identity;
import static org.apache.commons.lang3.exception.ExceptionUtils.rethrow;
import static org.assertj.core.api.Assertions.assertThat;
import static org.assertj.core.api.Assertions.assertThatIllegalArgumentException;
import static org.assertj.core.api.Assertions.entry;
import static org.assertj.core.api.Assertions.tuple;
import static org.mockito.ArgumentMatchers.anyBoolean;
import static org.mockito.ArgumentMatchers.anyInt;
import static org.mockito.ArgumentMatchers.anyMap;
import static org.mockito.ArgumentMatchers.anyString;
import static org.mockito.ArgumentMatchers.argThat;
import static org.mockito.ArgumentMatchers.eq;
import static org.mockito.ArgumentMatchers.isNull;
import static org.mockito.ArgumentMatchers.same;
import static org.mockito.BDDMockito.given;
import static org.mockito.BDDMockito.willReturn;
import static org.mockito.Mockito.any;
import static org.mockito.Mockito.anyList;
import static org.mockito.Mockito.doAnswer;
import static org.mockito.Mockito.doReturn;
import static org.mockito.Mockito.mock;
import static org.mockito.Mockito.never;
import static org.mockito.Mockito.times;
import static org.mockito.Mockito.verify;
import static org.mockito.Mockito.verifyNoInteractions;
import static org.mockito.Mockito.verifyNoMoreInteractions;
import static org.prebid.server.proto.openrtb.ext.response.BidType.audio;
import static org.prebid.server.proto.openrtb.ext.response.BidType.banner;
import static org.prebid.server.proto.openrtb.ext.response.BidType.video;
import static org.prebid.server.proto.openrtb.ext.response.BidType.xNative;

public class ExchangeServiceTest extends VertxTest {

    @Rule
    public final MockitoRule mockitoRule = MockitoJUnit.rule();

    @Mock
    private BidderCatalog bidderCatalog;

    @Mock
    private StoredResponseProcessor storedResponseProcessor;

    @Mock
    private DealsService dealsService;

    @Mock
    private PrivacyEnforcementService privacyEnforcementService;

    @Mock
    private FpdResolver fpdResolver;

    @Mock
    private SupplyChainResolver supplyChainResolver;

    @Mock
    private DebugResolver debugResolver;

    @Mock
    private MediaTypeProcessor mediaTypeProcessor;

    @Mock
    private BidRequestOrtbVersionConversionManager ortbVersionConversionManager;

    @Mock
    private HttpBidderRequester httpBidderRequester;

    @Mock
    private ResponseBidValidator responseBidValidator;

    @Mock
    private CurrencyConversionService currencyService;

    @Mock
    private BidResponseCreator bidResponseCreator;

    @Spy
    private BidResponsePostProcessor.NoOpBidResponsePostProcessor bidResponsePostProcessor;

    @Mock
    private HookStageExecutor hookStageExecutor;

    @Mock
    private ApplicationEventService applicationEventService;

    @Mock
    private HttpInteractionLogger httpInteractionLogger;

    @Mock
    private PriceFloorAdjuster priceFloorAdjuster;
    @Mock
    private PriceFloorEnforcer priceFloorEnforcer;

    @Mock
    private BidAdjustmentFactorResolver bidAdjustmentFactorResolver;

    @Mock
    private Metrics metrics;

    @Mock
    private UidsCookie uidsCookie;

    private Clock clock;

    @Mock
    private CriteriaLogManager criteriaLogManager;

    private ExchangeService exchangeService;

    private Timeout timeout;

    @SuppressWarnings("unchecked")
    @Before
    public void setUp() {
        given(bidResponseCreator.create(anyList(), any(), any(), any()))
                .willReturn(Future.succeededFuture(givenBidResponseWithBids(singletonList(givenBid(identity())))));

        given(bidderCatalog.isValidName(anyString())).willReturn(true);
        given(bidderCatalog.isActive(anyString())).willReturn(true);
        given(bidderCatalog.usersyncerByName(anyString()))
                .willReturn(Optional.of(Usersyncer.of("cookieFamily", null, null)));
        given(bidderCatalog.bidderInfoByName(anyString())).willReturn(BidderInfo.create(
                true,
                null,
                false,
                null,
                null,
                null,
                null,
                null,
                null,
                0,
                false,
                false,
                CompressionType.NONE));

        given(privacyEnforcementService.mask(any(), argThat(MapUtils::isNotEmpty), any(), any()))
                .willAnswer(inv ->
                        Future.succeededFuture(((Map<String, User>) inv.getArgument(1)).entrySet().stream()
                                .map(bidderAndUser -> BidderPrivacyResult.builder()
                                        .requestBidder(bidderAndUser.getKey())
                                        .user(bidderAndUser.getValue())
                                        .build())
                                .toList()));

        given(privacyEnforcementService.mask(any(), argThat(MapUtils::isEmpty), any(), any()))
                .willReturn(Future.succeededFuture(emptyList()));

        given(fpdResolver.resolveUser(any(), any())).willAnswer(invocation -> invocation.getArgument(0));
        given(fpdResolver.resolveSite(any(), any())).willAnswer(invocation -> invocation.getArgument(0));
        given(fpdResolver.resolveApp(any(), any())).willAnswer(invocation -> invocation.getArgument(0));
        given(fpdResolver.resolveImpExt(any(), anyBoolean()))
                .willAnswer(invocation -> invocation.getArgument(0));

        given(supplyChainResolver.resolveForBidder(anyString(), any())).willReturn(null);

        given(hookStageExecutor.executeBidderRequestStage(any(), any()))
                .willAnswer(invocation -> Future.succeededFuture(HookStageExecutionResult.of(
                        false,
                        BidderRequestPayloadImpl.of(invocation.<BidderRequest>getArgument(0).getBidRequest()))));
        given(hookStageExecutor.executeRawBidderResponseStage(any(), any()))
                .willAnswer(invocation -> Future.succeededFuture(HookStageExecutionResult.of(
                        false,
                        BidderResponsePayloadImpl.of(invocation.<BidderResponse>getArgument(0).getSeatBid()
                                .getBids()))));
        given(hookStageExecutor.executeAuctionResponseStage(any(), any()))
                .willAnswer(invocation -> Future.succeededFuture(HookStageExecutionResult.of(
                        false,
                        AuctionResponsePayloadImpl.of(invocation.getArgument(0)))));

        given(responseBidValidator.validate(any(), any(), any(), any())).willReturn(ValidationResult.success());

        given(currencyService.convertCurrency(any(), any(), any(), any()))
                .willAnswer(invocationOnMock -> invocationOnMock.getArgument(0));

        given(storedResponseProcessor.getStoredResponseResult(any(), any()))
                .willAnswer(inv -> Future.succeededFuture(StoredResponseResult.of(inv.getArgument(0), emptyList(),
                        emptyMap())));
        given(storedResponseProcessor.mergeWithBidderResponses(any(), any(), any()))
                .willAnswer(inv -> inv.getArgument(0));
        given(storedResponseProcessor.updateStoredBidResponse(any()))
                .willAnswer(inv -> inv.getArgument(0));

        given(dealsService.matchAndPopulateDeals(any(), any(), any()))
                .willAnswer(inv -> inv.getArgument(0));

        given(priceFloorEnforcer.enforce(any(), any(), any()))
                .willAnswer(inv -> inv.getArgument(1));
        given(priceFloorAdjuster.adjustForImp(any(), any(), any(), any()))
                .willAnswer(inv -> ((Imp) inv.getArgument(0)).getBidfloor());

        given(bidAdjustmentFactorResolver.resolve(any(ImpMediaType.class), any(), any())).willReturn(null);

        given(criteriaLogManager.traceResponse(any(), any(), any(), anyBoolean()))
                .willAnswer(inv -> inv.getArgument(1));

        given(ortbVersionConversionManager.convertFromAuctionSupportedVersion(any(), any()))
                .willAnswer(invocation -> invocation.getArgument(0));

        clock = Clock.fixed(Instant.now(), ZoneId.systemDefault());
        timeout = new TimeoutFactory(clock).create(500);

        exchangeService = new ExchangeService(
                0,
                bidderCatalog,
                storedResponseProcessor,
                dealsService,
                privacyEnforcementService,
                fpdResolver,
                supplyChainResolver,
                debugResolver,
                new NoOpMediaTypeProcessor(),
                ortbVersionConversionManager,
                httpBidderRequester,
                responseBidValidator,
                currencyService,
                bidResponseCreator,
                bidResponsePostProcessor,
                hookStageExecutor,
                applicationEventService,
                httpInteractionLogger,
                priceFloorAdjuster,
                priceFloorEnforcer,
                bidAdjustmentFactorResolver,
                metrics,
                clock,
                jacksonMapper,
                criteriaLogManager);
    }

    @Test
    public void creationShouldFailOnNegativeExpectedCacheTime() {
        assertThatIllegalArgumentException()
                .isThrownBy(() -> new ExchangeService(
                        -1,
                        bidderCatalog,
                        storedResponseProcessor,
                        dealsService,
                        privacyEnforcementService,
                        fpdResolver,
                        supplyChainResolver,
                        debugResolver,
                        null,
                        ortbVersionConversionManager,
                        httpBidderRequester,
                        responseBidValidator,
                        currencyService,
                        bidResponseCreator,
                        bidResponsePostProcessor,
                        hookStageExecutor,
                        applicationEventService,
                        httpInteractionLogger,
                        priceFloorAdjuster,
                        priceFloorEnforcer,
                        bidAdjustmentFactorResolver,
                        metrics,
                        clock,
                        jacksonMapper,
                        criteriaLogManager))
                .withMessage("Expected cache time should be positive");
    }

    @Test
    public void shouldTolerateImpWithoutExtension() {
        // given
        final BidRequest bidRequest = givenBidRequest(givenSingleImp(null));

        // when
        final AuctionContext result = exchangeService.holdAuction(givenRequestContext(bidRequest)).result();

        // then
        verifyNoInteractions(bidderCatalog);
        verifyNoInteractions(httpBidderRequester);
        assertThat(result).extracting(AuctionContext::getBidResponse).isNotNull();
    }

    @Test
    public void shouldTolerateImpWithUnknownBidderInExtension() {
        // given
        given(bidderCatalog.isValidName(anyString())).willReturn(false);

        final BidRequest bidRequest = givenBidRequest(givenSingleImp(singletonMap("invalid", 0)));

        // when
        final AuctionContext result = exchangeService.holdAuction(givenRequestContext(bidRequest)).result();

        // then
        verify(bidderCatalog).isValidName(eq("invalid"));
        verifyNoInteractions(httpBidderRequester);
        assertThat(result).extracting(AuctionContext::getBidResponse).isNotNull();
    }

    @Test
    public void shouldTolerateMissingPrebidImpExtension() {
        // given
        givenBidder(givenEmptySeatBid());

        final BidRequest bidRequest = givenBidRequest(givenSingleImp(singletonMap("someBidder", 1)));

        // when
        exchangeService.holdAuction(givenRequestContext(bidRequest));

        // then
        final BidRequest capturedBidRequest = captureBidRequest();
        assertThat(capturedBidRequest.getImp()).hasSize(1)
                .element(0)
                .returns(mapper.valueToTree(ExtPrebid.of(null, 1)), Imp::getExt);
    }

    @Test
    public void shouldExtractRequestWithBidderSpecificExtension() {
        // given
        givenBidder(givenEmptySeatBid());

        final BidRequest bidRequest = givenBidRequest(singletonList(
                        givenImp(singletonMap("someBidder", 1), builder -> builder
                                .id("impId")
                                .banner(Banner.builder()
                                        .format(singletonList(Format.builder().w(400).h(300).build()))
                                        .build()))),
                builder -> builder.id("requestId").tmax(500L));

        // when
        exchangeService.holdAuction(givenRequestContext(bidRequest));

        // then
        final BidRequest capturedBidRequest = captureBidRequest();
        assertThat(capturedBidRequest).isEqualTo(BidRequest.builder()
                .id("requestId")
                .cur(singletonList("USD"))
                .imp(singletonList(Imp.builder()
                        .id("impId")
                        .banner(Banner.builder()
                                .format(singletonList(Format.builder().w(400).h(300).build()))
                                .build())
                        .ext(mapper.valueToTree(ExtPrebid.of(null, 1)))
                        .build()))
                .tmax(500L)
                .build());
    }

    @Test
    public void shouldExtractRequestWithCurrencyRatesExtension() {
        // given
        givenBidder(givenEmptySeatBid());

        final Map<String, Map<String, BigDecimal>> currencyRates = doubleMap(
                "GBP", singletonMap("EUR", BigDecimal.valueOf(1.15)),
                "UAH", singletonMap("EUR", BigDecimal.valueOf(1.1565)));

        final BidRequest bidRequest = givenBidRequest(singletonList(
                        givenImp(singletonMap("someBidder", 1), builder -> builder
                                .id("impId")
                                .banner(Banner.builder()
                                        .format(singletonList(Format.builder().w(400).h(300).build()))
                                        .build()))),
                builder -> builder
                        .id("requestId")
                        .ext(ExtRequest.of(
                                ExtRequestPrebid.builder()
                                        .currency(ExtRequestCurrency.of(currencyRates, false))
                                        .build()))
                        .tmax(500L));

        // when
        exchangeService.holdAuction(givenRequestContext(bidRequest));

        // then
        final BidRequest capturedBidRequest = captureBidRequest();
        assertThat(capturedBidRequest).isEqualTo(BidRequest.builder()
                .id("requestId")
                .cur(singletonList("USD"))
                .imp(singletonList(Imp.builder()
                        .id("impId")
                        .banner(Banner.builder()
                                .format(singletonList(Format.builder().w(400).h(300).build()))
                                .build())
                        .ext(mapper.valueToTree(ExtPrebid.of(null, 1)))
                        .build()))
                .ext(ExtRequest.of(
                        ExtRequestPrebid.builder().currency(ExtRequestCurrency.of(currencyRates, false)).build()))
                .tmax(500L)
                .build());
    }

    @Test
    public void shouldExtractMultipleRequests() {
        // given
        final Bidder<?> bidder1 = mock(Bidder.class);
        final Bidder<?> bidder2 = mock(Bidder.class);
        givenBidder("bidder1", bidder1, givenEmptySeatBid());
        givenBidder("bidder2", bidder2, givenEmptySeatBid());

        final BidRequest bidRequest = givenBidRequest(asList(
                givenImp(doubleMap("bidder1", 1, "bidder2", 2), identity()),
                givenImp(singletonMap("bidder1", 3), identity())));

        // when
        exchangeService.holdAuction(givenRequestContext(bidRequest));

        // then
        final ArgumentCaptor<BidderRequest> bidRequest1Captor = ArgumentCaptor.forClass(BidderRequest.class);
        verify(httpBidderRequester)
                .requestBids(same(bidder1), bidRequest1Captor.capture(), any(), any(), any(), anyBoolean());
        final BidderRequest capturedBidRequest1 = bidRequest1Captor.getValue();
        assertThat(capturedBidRequest1.getBidRequest().getImp()).hasSize(2)
                .extracting(imp -> imp.getExt().get("bidder").asInt())
                .containsOnly(1, 3);

        final ArgumentCaptor<BidderRequest> bidRequest2Captor = ArgumentCaptor.forClass(BidderRequest.class);
        verify(httpBidderRequester)
                .requestBids(same(bidder2), bidRequest2Captor.capture(), any(), any(), any(), anyBoolean());
        final BidderRequest capturedBidRequest2 = bidRequest2Captor.getValue();
        assertThat(capturedBidRequest2.getBidRequest().getImp()).hasSize(1)
                .element(0).returns(2, imp -> imp.getExt().get("bidder").asInt());
    }

    @Test
    public void shouldSkipBidderWhenRejectedByBidderRequestHooks() {
        // given
        doAnswer(invocation -> Future.succeededFuture(HookStageExecutionResult.of(true, null)))
                .when(hookStageExecutor).executeBidderRequestStage(any(), any());

        final BidRequest bidRequest = givenBidRequest(givenSingleImp(singletonMap("someBidder", 1)), identity());

        // when
        exchangeService.holdAuction(givenRequestContext(bidRequest));

        // then
        verifyNoInteractions(httpBidderRequester);
    }

    @Test
    public void shouldPassRequestModifiedByBidderRequestHooks() {
        // given
        givenBidder(givenEmptySeatBid());

        doAnswer(invocation -> Future.succeededFuture(HookStageExecutionResult.of(
                false,
                BidderRequestPayloadImpl.of(BidRequest.builder().id("bidderRequestId").build()))))
                .when(hookStageExecutor).executeBidderRequestStage(any(), any());

        final BidRequest bidRequest = givenBidRequest(givenSingleImp(singletonMap("someBidder", 1)), identity());

        // when
        exchangeService.holdAuction(givenRequestContext(bidRequest));

        // then
        final BidRequest capturedBidRequest = captureBidRequest();
        assertThat(capturedBidRequest).isEqualTo(BidRequest.builder().id("bidderRequestId").build());
    }

    @Test
    @SuppressWarnings("unchecked")
    public void shouldSkipBidderWhenRejectedByRawBidderResponseHooks() {
        // given
        final String bidder = "someBidder";
        givenBidder(bidder, mock(Bidder.class), givenSeatBid(singletonList(
                givenBid(Bid.builder().price(BigDecimal.ONE).build()))));

        doAnswer(invocation -> Future.succeededFuture(HookStageExecutionResult.of(true, null)))
                .when(hookStageExecutor).executeRawBidderResponseStage(any(), any());

        final BidRequest bidRequest = givenBidRequest(givenSingleImp(singletonMap(bidder, 1)), identity());

        // when
        exchangeService.holdAuction(givenRequestContext(bidRequest));

        // then
        final ArgumentCaptor<List<AuctionParticipation>> auctionParticipationCaptor =
                ArgumentCaptor.forClass(List.class);
        verify(storedResponseProcessor).mergeWithBidderResponses(auctionParticipationCaptor.capture(), any(), any());

        assertThat(auctionParticipationCaptor.getValue())
                .extracting(AuctionParticipation::getBidderResponse)
                .extracting(BidderResponse::getSeatBid)
                .containsOnly(BidderSeatBid.empty());
    }

    @Test
    @SuppressWarnings("unchecked")
    public void shouldPassRequestModifiedByRawBidderResponseHooks() {
        // given
        final String bidder = "someBidder";
        givenBidder(bidder, mock(Bidder.class), givenSeatBid(singletonList(
                givenBid(Bid.builder().build()))));

        final BidderBid hookChangedBid = BidderBid.of(Bid.builder().id("newId").build(), video, "USD");
        doAnswer(invocation -> Future.succeededFuture(HookStageExecutionResult.of(
                false,
                BidderResponsePayloadImpl.of(singletonList(hookChangedBid)))))
                .when(hookStageExecutor).executeRawBidderResponseStage(any(), any());

        final BidRequest bidRequest = givenBidRequest(givenSingleImp(singletonMap(bidder, 1)), identity());

        // when
        exchangeService.holdAuction(givenRequestContext(bidRequest));

        // then
        final ArgumentCaptor<List<AuctionParticipation>> auctionParticipationCaptor =
                ArgumentCaptor.forClass(List.class);
        verify(storedResponseProcessor).mergeWithBidderResponses(auctionParticipationCaptor.capture(), any(), any());

        assertThat(auctionParticipationCaptor.getValue())
                .extracting(AuctionParticipation::getBidderResponse)
                .extracting(BidderResponse::getSeatBid)
                .flatExtracting(BidderSeatBid::getBids)
                .containsOnly(hookChangedBid);
    }

    @Test
    public void shouldFilterPgDealsOnlyBiddersWithoutDeals() {
        // given
        final Bidder<?> bidder1 = mock(Bidder.class);
        final Bidder<?> bidder2 = mock(Bidder.class);
        givenBidder("bidder1", bidder1, givenEmptySeatBid());
        givenBidder("bidder2", bidder2, givenEmptySeatBid());

        final BidRequest bidRequest = givenBidRequest(asList(
                givenImp(
                        Map.of(
                                "bidder1", mapper.valueToTree("traceToken"),
                                "bidder2", mapper.createObjectNode().set("pgdealsonly", BooleanNode.getTrue())),
                        imp -> imp.id("imp1")),
                givenImp(
                        singletonMap("bidder2", mapper.createObjectNode().set("pgdealsonly", BooleanNode.getTrue())),
                        imp -> imp.id("imp2"))));

        // when
        final Future<AuctionContext> result = exchangeService.holdAuction(givenRequestContext(bidRequest));

        // then
        final ArgumentCaptor<BidderRequest> bidRequestCaptor = ArgumentCaptor.forClass(BidderRequest.class);
<<<<<<< HEAD
        verify(httpBidderRequester, times(1))
                .requestBids(any(), bidRequestCaptor.capture(), any(), any(), anyBoolean());

        assertThat(bidRequestCaptor.getValue().getBidRequest().getImp()).hasSize(1)
                .extracting(imp -> imp.getExt().get("bidder").asText())
                .containsExactly("traceToken");

        assertThat(result.result().getDebugWarnings()).containsExactly("""
                Not calling bidder2 bidder for impressions imp1, imp2 \
                due to pgdealsonly flag and no available PG line items.""");
    }

    @Test
    public void shouldFillAuctionContextWithMatchedDeals() {
        // given
        final Bidder<?> bidder1 = mock(Bidder.class);
        final Bidder<?> bidder2 = mock(Bidder.class);
        givenBidder("bidder1", bidder1, givenEmptySeatBid());
        givenBidder("bidder2", bidder2, givenEmptySeatBid());

        final BidRequest bidRequest = givenBidRequest(asList(
                givenImp(singletonMap("bidder1", mapper.createObjectNode()), imp -> imp.id("imp1")),
                givenImp(singletonMap("bidder2", mapper.createObjectNode()), imp -> imp.id("imp2"))));

        given(dealsService.matchAndPopulateDeals(any(), any(), any()))
                .willAnswer(arguments -> {
                    final BidderRequest bidderRequest = arguments.getArgument(0);
                    final Map<String, List<Deal>> impIdToDeals = switch (bidderRequest.getBidder()) {
                        case "bidder1" -> singletonMap("imp1", singletonList(Deal.builder().id("deal1").build()));
                        case "bidder2" -> singletonMap("imp2", singletonList(Deal.builder().id("deal2").build()));
                        default -> null;
                    };

                    return bidderRequest.toBuilder().impIdToDeals(impIdToDeals).build();
                });

        // when
        final Future<AuctionContext> result = exchangeService.holdAuction(givenRequestContext(bidRequest));

        // then
        assertThat(result.result())
                .extracting(AuctionContext::getBidRequest)
                .extracting(BidRequest::getImp)
                .satisfies(imps -> {
                    assertThat(imps.get(0))
                            .extracting(Imp::getPmp)
                            .extracting(Pmp::getDeals)
                            .asInstanceOf(InstanceOfAssertFactories.list(Deal.class))
                            .containsExactly(Deal.builder().id("deal1").build());

                    assertThat(imps.get(1))
                            .extracting(Imp::getPmp)
                            .extracting(Pmp::getDeals)
                            .asInstanceOf(InstanceOfAssertFactories.list(Deal.class))
                            .containsExactly(Deal.builder().id("deal2").build());
                });

=======
        verify(httpBidderRequester).requestBids(any(), bidRequestCaptor.capture(), any(), any(), any(), anyBoolean());
        final BidRequest capturedBidRequest = bidRequestCaptor.getValue().getBidRequest();
        assertThat(capturedBidRequest.getImp()).hasSize(1)
                .extracting(imp -> imp.getExt().get("bidder").asInt())
                .containsOnly(1);
>>>>>>> 76a05f68
    }

    @Test
    public void shouldPassRequestWithExtPrebidToDefinedBidder() {
        // given
        final String bidder1Name = "bidder1";
        final String bidder2Name = "bidder2";
        final Bidder<?> bidder1 = mock(Bidder.class);
        final Bidder<?> bidder2 = mock(Bidder.class);
        givenBidder(bidder1Name, bidder1, givenEmptySeatBid());
        givenBidder(bidder2Name, bidder2, givenEmptySeatBid());

        final ExtRequest extRequest = ExtRequest.of(
                ExtRequestPrebid.builder()
                        .bidders(mapper.createObjectNode()
                                .putPOJO(bidder1Name, mapper.createObjectNode().put("test1", "test1"))
                                .putPOJO(bidder2Name, mapper.createObjectNode().put("test2", "test2"))
                                .putPOJO("spam", mapper.createObjectNode().put("spam", "spam")))
                        .auctiontimestamp(1000L)
                        .build());

        final BidRequest bidRequest = givenBidRequest(asList(
                        givenImp(singletonMap(bidder1Name, 1), identity()),
                        givenImp(singletonMap(bidder2Name, 2), identity())),
                builder -> builder.ext(extRequest));

        // when
        exchangeService.holdAuction(givenRequestContext(bidRequest));

        // then
        final ArgumentCaptor<BidderRequest> bidRequest1Captor = ArgumentCaptor.forClass(BidderRequest.class);
        verify(httpBidderRequester)
                .requestBids(same(bidder1), bidRequest1Captor.capture(), any(), any(), any(), anyBoolean());

        final BidderRequest capturedBidRequest1 = bidRequest1Captor.getValue();
        final ExtRequestPrebid prebid1 = capturedBidRequest1.getBidRequest().getExt().getPrebid();
        assertThat(prebid1).isNotNull();
        final JsonNode bidders1 = prebid1.getBidders();
        assertThat(bidders1).isNotNull();
        assertThat(bidders1.fields()).toIterable().hasSize(1)
                .containsOnly(entry("bidder", mapper.createObjectNode().put("test1", "test1")));

        final ArgumentCaptor<BidderRequest> bidRequest2Captor = ArgumentCaptor.forClass(BidderRequest.class);
        verify(httpBidderRequester)
                .requestBids(same(bidder2), bidRequest2Captor.capture(), any(), any(), any(), anyBoolean());
        final BidRequest capturedBidRequest2 = bidRequest2Captor.getValue().getBidRequest();
        final ExtRequestPrebid prebid2 = capturedBidRequest2.getExt().getPrebid();
        assertThat(prebid2).isNotNull();
        final JsonNode bidders2 = prebid2.getBidders();
        assertThat(bidders2).isNotNull();
        assertThat(bidders2.fields()).toIterable().hasSize(1)
                .containsOnly(entry("bidder", mapper.createObjectNode().put("test2", "test2")));
    }

    @Test
    public void shouldPassRequestWithInjectedSchainInSourceExt() {
        // given
        final String bidder1Name = "bidder1";
        final String bidder2Name = "bidder2";
        final String bidder3Name = "bidder3";
        final Bidder<?> bidder1 = mock(Bidder.class);
        final Bidder<?> bidder2 = mock(Bidder.class);
        final Bidder<?> bidder3 = mock(Bidder.class);
        givenBidder(bidder1Name, bidder1, givenEmptySeatBid());
        givenBidder(bidder2Name, bidder2, givenEmptySeatBid());
        givenBidder(bidder3Name, bidder3, givenEmptySeatBid());

        final SupplyChainNode specificNodes = SupplyChainNode.of("asi", "sid", "rid", "name", "domain", 1, null);
        final SupplyChain specificSchain = SupplyChain.of(1, singletonList(specificNodes), "ver", null);
        final ExtRequestPrebidSchain schainForBidders = ExtRequestPrebidSchain.of(
                asList(bidder1Name, bidder2Name), specificSchain);

        final SupplyChainNode generalNodes = SupplyChainNode.of("t", null, "a", null, "ads", 0, null);
        final SupplyChain generalSchain = SupplyChain.of(123, singletonList(generalNodes), "t", null);
        final ExtRequestPrebidSchain allSchain = ExtRequestPrebidSchain.of(singletonList("*"), generalSchain);

        final ExtRequest extRequest = ExtRequest.of(
                ExtRequestPrebid.builder()
                        .schains(asList(schainForBidders, allSchain))
                        .auctiontimestamp(1000L)
                        .build());
        final BidRequest bidRequest = givenBidRequest(
                asList(
                        givenImp(singletonMap(bidder1Name, 1), identity()),
                        givenImp(singletonMap(bidder2Name, 2), identity()),
                        givenImp(singletonMap(bidder3Name, 3), identity())),
                builder -> builder.ext(extRequest));

        given(supplyChainResolver.resolveForBidder(eq("bidder1"), same(bidRequest))).willReturn(specificSchain);
        given(supplyChainResolver.resolveForBidder(eq("bidder2"), same(bidRequest))).willReturn(specificSchain);
        given(supplyChainResolver.resolveForBidder(eq("bidder3"), same(bidRequest))).willReturn(generalSchain);

        // when
        exchangeService.holdAuction(givenRequestContext(bidRequest));

        // then
        final ArgumentCaptor<BidderRequest> bidRequest1Captor = ArgumentCaptor.forClass(BidderRequest.class);
        verify(httpBidderRequester)
                .requestBids(same(bidder1), bidRequest1Captor.capture(), any(), any(), any(), anyBoolean());
        final BidRequest capturedBidRequest1 = bidRequest1Captor.getValue().getBidRequest();
        final SupplyChain requestSchain1 = capturedBidRequest1.getSource().getSchain();
        assertThat(requestSchain1).isNotNull();
        assertThat(requestSchain1).isEqualTo(specificSchain);
        assertThat(capturedBidRequest1.getExt().getPrebid().getSchains()).isNull();

        final ArgumentCaptor<BidderRequest> bidRequest2Captor = ArgumentCaptor.forClass(BidderRequest.class);
        verify(httpBidderRequester)
                .requestBids(same(bidder2), bidRequest2Captor.capture(), any(), any(), any(), anyBoolean());
        final BidRequest capturedBidRequest2 = bidRequest2Captor.getValue().getBidRequest();
        final SupplyChain requestSchain2 = capturedBidRequest2.getSource().getSchain();
        assertThat(requestSchain2).isNotNull();
        assertThat(requestSchain2).isEqualTo(specificSchain);
        assertThat(capturedBidRequest2.getExt().getPrebid().getSchains()).isNull();

        final ArgumentCaptor<BidderRequest> bidRequest3Captor = ArgumentCaptor.forClass(BidderRequest.class);
        verify(httpBidderRequester)
                .requestBids(same(bidder3), bidRequest3Captor.capture(), any(), any(), any(), anyBoolean());
        final BidRequest capturedBidRequest3 = bidRequest3Captor.getValue().getBidRequest();
        final SupplyChain requestSchain3 = capturedBidRequest3.getSource().getSchain();
        assertThat(requestSchain3).isNotNull();
        assertThat(requestSchain3).isEqualTo(generalSchain);
        assertThat(capturedBidRequest3.getExt().getPrebid().getSchains()).isNull();
    }

    @Test
    public void shouldReturnFailedFutureWithUnchangedMessageWhenPrivacyEnforcementServiceFails() {
        // given
        final Bidder<?> bidder = mock(Bidder.class);
        givenBidder("someBidder", bidder, givenEmptySeatBid());

        given(privacyEnforcementService.mask(any(), any(), any(), any()))
                .willReturn(Future.failedFuture("Error when retrieving allowed purpose ids"));

        final BidRequest bidRequest = givenBidRequest(givenSingleImp(singletonMap("someBidder", 1)),
                bidRequestBuilder -> bidRequestBuilder
                        .regs(Regs.builder().gdpr(1).build()));

        // when
        final Future<?> result = exchangeService.holdAuction(givenRequestContext(bidRequest));

        // then
        assertThat(result.failed()).isTrue();
        assertThat(result.cause()).hasMessage("Error when retrieving allowed purpose ids");
    }

    @Test
    public void shouldNotCreateRequestForBidderRestrictedByPrivacyEnforcement() {
        // given
        final Bidder<?> bidder = mock(Bidder.class);
        givenBidder("bidder", bidder, givenEmptySeatBid());

        final BidderPrivacyResult restrictedPrivacy = BidderPrivacyResult.builder()
                .requestBidder("bidderAlias")
                .blockedRequestByTcf(true)
                .build();
        given(privacyEnforcementService.mask(any(), any(), any(), any()))
                .willReturn(Future.succeededFuture(singletonList(restrictedPrivacy)));

        final BidRequest bidRequest = givenBidRequest(singletonList(
                        givenImp(singletonMap("bidderAlias", 1), identity())),
                builder -> builder.ext(ExtRequest.of(ExtRequestPrebid.builder()
                        .aliases(singletonMap("bidderAlias", "bidder"))
                        .build())));

        // when
        exchangeService.holdAuction(givenRequestContext(bidRequest));

        // then
        verifyNoInteractions(httpBidderRequester);
    }

    @Test
    public void shouldReturnProperStoredResponseIfAvailableOnlySingleImpRequests() {
        // given
        final Bidder<?> bidder = mock(Bidder.class);
        givenBidder("bidder-test", bidder, givenEmptySeatBid());

        given(storedResponseProcessor.getStoredResponseResult(anyList(), any()))
                .willReturn(Future.succeededFuture(
                        StoredResponseResult.of(singletonList(
                                        givenImp("", impBuilder -> impBuilder.id("test-1-key"))),
                                singletonList(SeatBid.builder().build()),
                                singletonMap("test-1-key", singletonMap("bidder-test", "test-second-value")))));

        final BidderPrivacyResult bidderPrivacyResult = BidderPrivacyResult.builder()
                .requestBidder("bidder-test")
                .build();
        given(privacyEnforcementService.mask(any(), any(), any(), any()))
                .willReturn(Future.succeededFuture(singletonList(bidderPrivacyResult)));

        final BidRequest bidRequest = givenBidRequest(singletonList(
                        givenImp(singletonMap("bidderAlias", 1), identity())),
                builder -> builder.ext(ExtRequest.of(ExtRequestPrebid.builder()
                        .aliases(singletonMap("bidderAlias", "bidder-test"))
                        .auctiontimestamp(1000L)
                        .build())));

        // when
        exchangeService.holdAuction(givenRequestContext(bidRequest));

        // then
        final ArgumentCaptor<BidderRequest> bidRequestCaptor = ArgumentCaptor.forClass(BidderRequest.class);
        verify(httpBidderRequester)
                .requestBids(same(bidder), bidRequestCaptor.capture(), any(), any(), any(), anyBoolean());
        assertThat(bidRequestCaptor.getValue().getStoredResponse())
                .contains("test-second-value");
    }

    @Test
    public void shouldExtractRequestByAliasForCorrectBidder() {
        // given
        final Bidder<?> bidder = mock(Bidder.class);
        givenBidder("bidder", bidder, givenEmptySeatBid());

        final BidRequest bidRequest = givenBidRequest(singletonList(
                        givenImp(singletonMap("bidderAlias", 1), identity())),
                builder -> builder.ext(ExtRequest.of(ExtRequestPrebid.builder()
                        .aliases(singletonMap("bidderAlias", "bidder"))
                        .auctiontimestamp(1000L)
                        .build())));

        // when
        exchangeService.holdAuction(givenRequestContext(bidRequest));

        // then
        final ArgumentCaptor<BidderRequest> bidRequestCaptor = ArgumentCaptor.forClass(BidderRequest.class);
        verify(httpBidderRequester)
                .requestBids(same(bidder), bidRequestCaptor.capture(), any(), any(), any(), anyBoolean());
        assertThat(bidRequestCaptor.getValue().getBidRequest().getImp()).hasSize(1)
                .extracting(imp -> imp.getExt().get("bidder").asInt())
                .contains(1);
    }

    @Test
<<<<<<< HEAD
=======
    public void shouldExtractRequestByAliasForDeal() {
        // given
        final Bidder<?> bidder = mock(Bidder.class);
        givenBidder("bidder", bidder, givenEmptySeatBid());

        final BidRequest bidRequest = givenBidRequest(singletonList(
                        givenImp(singletonMap("bidderAlias", 1), identity()).toBuilder().pmp(Pmp.builder()
                                .deals(singletonList(Deal.builder()
                                        .ext(mapper.valueToTree(ExtDeal.of(ExtDealLine.of("lineItemId", "extLineItemId",
                                                singletonList(Format.builder().w(100).h(100).build()),
                                                "bidderAlias")))).build()))
                                .build()).build()),
                builder -> builder.ext(ExtRequest.of(ExtRequestPrebid.builder()
                        .aliases(singletonMap("bidderAlias", "bidder")).build())));

        // when
        exchangeService.holdAuction(givenRequestContext(bidRequest));

        // then
        final ArgumentCaptor<BidderRequest> bidRequestCaptor = ArgumentCaptor.forClass(BidderRequest.class);
        verify(httpBidderRequester)
                .requestBids(same(bidder), bidRequestCaptor.capture(), any(), any(), any(), anyBoolean());
        assertThat(bidRequestCaptor.getValue().getBidRequest().getImp()).hasSize(1)
                .extracting(Imp::getPmp)
                .flatExtracting(Pmp::getDeals).hasSize(1)
                .extracting(Deal::getExt)
                .extracting(ext -> mapper.treeToValue(ext, ExtDeal.class))
                .extracting(ExtDeal::getLine)
                .containsOnly(ExtDealLine.of("lineItemId", "extLineItemId",
                        singletonList(Format.builder().w(100).h(100).build()), null));
    }

    @Test
>>>>>>> 76a05f68
    public void shouldExtractMultipleRequestsForTheSameBidderIfAliasesWereUsed() {
        // given
        final Bidder<?> bidder = mock(Bidder.class);
        givenBidder("bidder", bidder, givenEmptySeatBid());

        final BidRequest bidRequest = givenBidRequest(singletonList(
                        givenImp(doubleMap("bidder", 1, "bidderAlias", 2), identity())),
                builder -> builder.ext(ExtRequest.of(ExtRequestPrebid.builder()
                        .aliases(singletonMap("bidderAlias", "bidder"))
                        .auctiontimestamp(1000L)
                        .build())));

        // when
        exchangeService.holdAuction(givenRequestContext(bidRequest));

        // then
        final ArgumentCaptor<BidderRequest> bidRequestCaptor = ArgumentCaptor.forClass(BidderRequest.class);
        verify(httpBidderRequester, times(2)).requestBids(same(bidder), bidRequestCaptor.capture(), any(), any(),
                any(), anyBoolean());
        final List<BidderRequest> capturedBidderRequests = bidRequestCaptor.getAllValues();

        assertThat(capturedBidderRequests).hasSize(2)
                .extracting(BidderRequest::getBidRequest)
                .extracting(capturedBidRequest -> capturedBidRequest.getImp().get(0).getExt().get("bidder").asInt())
                .containsOnly(2, 1);
    }

    @Test
    public void shouldTolerateBidderResultWithoutBids() {
        // given
        givenBidder(givenEmptySeatBid());

        final BidRequest bidRequest = givenBidRequest(givenSingleImp(singletonMap("someBidder", 1)));

        givenBidResponseCreator(emptyMap());

        // when
        final AuctionContext result = exchangeService.holdAuction(givenRequestContext(bidRequest)).result();

        // then
        assertThat(result.getBidResponse().getSeatbid()).isEmpty();
    }

    @Test
    public void shouldReturnSeparateSeatBidsForTheSameBidderIfBiddersAliasAndBidderWereUsedWithinSingleImp() {
        // given
<<<<<<< HEAD
        given(httpBidderRequester.requestBids(
                any(),
                eq(BidderRequest.builder()
                        .bidder("bidder")
                        .bidRequest(givenBidRequest(
                                singletonList(givenImp(
                                        null,
                                        builder -> builder.ext(mapper.valueToTree(ExtPrebid.of(null, 1))))),
                                builder -> builder.ext(ExtRequest.of(ExtRequestPrebid.builder()
                                        .auctiontimestamp(1000L)
                                        .aliases(singletonMap("bidderAlias", "bidder"))
                                        .build()))))
                        .build()),
                any(),
                any(),
                anyBoolean()))
                .willReturn(Future.succeededFuture(givenSeatBid(singletonList(
                        givenBid(Bid.builder().impid("impId1").price(BigDecimal.ONE).build())))));

        given(httpBidderRequester.requestBids(
                any(),
                eq(BidderRequest.builder()
                        .bidder("bidderAlias")
                        .bidRequest(givenBidRequest(
                                singletonList(givenImp(
                                        null,
                                        builder -> builder.ext(mapper.valueToTree(ExtPrebid.of(null, 2))))),
                                builder -> builder.ext(ExtRequest.of(ExtRequestPrebid.builder()
                                        .auctiontimestamp(1000L)
                                        .aliases(singletonMap("bidderAlias", "bidder"))
                                        .build()))))
                        .build()),
                any(),
                any(),
                anyBoolean()))
=======
        given(httpBidderRequester.requestBids(any(),
                eq(BidderRequest.of("bidder", null, null, givenBidRequest(
                        singletonList(givenImp(
                                null,
                                builder -> builder.ext(mapper.valueToTree(
                                        ExtPrebid.of(null, 1))))),
                        builder -> builder.ext(ExtRequest.of(ExtRequestPrebid.builder()
                                .auctiontimestamp(1000L)
                                .aliases(singletonMap("bidderAlias", "bidder"))
                                .build()))))), any(), any(), any(), anyBoolean()))
                .willReturn(Future.succeededFuture(givenSeatBid(singletonList(
                        givenBid(Bid.builder().impid("impId1").price(BigDecimal.ONE).build())))));

        given(httpBidderRequester.requestBids(any(),
                eq(BidderRequest.of("bidderAlias", null, null, givenBidRequest(
                        singletonList(givenImp(
                                null,
                                builder -> builder.ext(mapper.valueToTree(
                                        ExtPrebid.of(null, 2))))),
                        builder -> builder.ext(ExtRequest.of(ExtRequestPrebid.builder()
                                .auctiontimestamp(1000L)
                                .aliases(singletonMap("bidderAlias", "bidder"))
                                .build()))))), any(), any(), any(), anyBoolean()))
>>>>>>> 76a05f68
                .willReturn(Future.succeededFuture(givenSeatBid(singletonList(
                        givenBid(Bid.builder().impid("impId2").price(BigDecimal.ONE).build())))));

        final BidRequest bidRequest = givenBidRequest(givenSingleImp(doubleMap("bidder", 1, "bidderAlias", 2)),
                builder -> builder.ext(ExtRequest.of(ExtRequestPrebid.builder()
                        .aliases(singletonMap("bidderAlias", "bidder"))
                        .auctiontimestamp(1000L)
                        .build())));

        given(bidResponseCreator.create(anyList(), any(), any(), any()))
                .willReturn(Future.succeededFuture(BidResponse.builder()
                        .seatbid(asList(
                                givenSeatBid(singletonList(givenBid(identity())), identity()),
                                givenSeatBid(singletonList(givenBid(identity())), identity())))
                        .build()));

        // when
        final AuctionContext result = exchangeService.holdAuction(givenRequestContext(bidRequest)).result();

        // then
        verify(httpBidderRequester, times(2)).requestBids(any(), any(), any(), any(), any(), anyBoolean());
        assertThat(result.getBidResponse().getSeatbid()).hasSize(2)
                .extracting(seatBid -> seatBid.getBid().size())
                .containsOnly(1, 1);
    }

    @Test
    public void shouldOverrideDebugEnabledFlag() {
        // given
        given(bidderCatalog.isDebugAllowed(anyString())).willReturn(false);

        final BidRequest bidRequest = givenBidRequest(givenSingleImp(singletonMap("bidder", 2)));
        final AuctionContext auctionContext = givenRequestContext(bidRequest).toBuilder()
                .debugContext(DebugContext.of(true, null))
                .build();

        given(debugResolver.resolveDebugForBidder(any(), eq("bidder")))
                .willReturn(true);

        given(httpBidderRequester.requestBids(any(), any(), any(), any(), any(), eq(true)))
                .willReturn(Future.succeededFuture(BidderSeatBid.of(
                        emptyList(), singletonList(ExtHttpCall.builder().build()), emptyList(), emptyList())));

        given(bidResponseCreator.create(anyList(), any(), any(), any()))
                .willReturn(Future.succeededFuture(
                        BidResponse.builder()
                                .ext(ExtBidResponse.builder()
                                        .debug(ExtResponseDebug.of(null, null, null, null))
                                        .build())
                                .build()));

        // when
        final AuctionContext result = exchangeService.holdAuction(auctionContext).result();

        // then
        verify(httpBidderRequester).requestBids(any(), any(), any(), any(), any(), eq(true));

        final ArgumentCaptor<AuctionContext> captor = ArgumentCaptor.forClass(AuctionContext.class);
        verify(bidResponseCreator).create(anyList(), captor.capture(), any(), anyMap());
        assertThat(captor.getValue().getDebugContext()).isEqualTo(DebugContext.of(true, null));

        assertThat(result.getBidResponse().getExt().getDebug()).isNotNull();
    }

    @Test
    public void shouldAddDebugInfoIfDebugEnabledAndPublisherAndBidderAllowedDebug() {
        // given
        final BidderSeatBid bidderSeatBid = BidderSeatBid.of(
                emptyList(), singletonList(ExtHttpCall.builder().build()), emptyList(), emptyList());
        given(httpBidderRequester.requestBids(any(), any(), any(), any(), any(), eq(true)))
                .willReturn(Future.succeededFuture(bidderSeatBid));

        given(bidResponseCreator.create(anyList(), any(), any(), any()))
                .willReturn(Future.succeededFuture(
                        BidResponse.builder()
                                .ext(ExtBidResponse.builder()
                                        .debug(ExtResponseDebug.of(null, null, null, null))
                                        .build())
                                .build()));

        final BidRequest bidRequest = givenBidRequest(givenSingleImp(singletonMap("bidder", 2)));
        final AuctionContext auctionContext = givenRequestContext(bidRequest).toBuilder()
                .debugContext(DebugContext.of(true, null))
                .build();
        given(debugResolver.resolveDebugForBidder(any(), eq("bidder")))
                .willReturn(true);

        // when
        final AuctionContext result = exchangeService.holdAuction(auctionContext).result();

        // then
        verify(httpBidderRequester).requestBids(any(), any(), any(), any(), any(), eq(true));

        final ArgumentCaptor<AuctionContext> captor = ArgumentCaptor.forClass(AuctionContext.class);
        verify(bidResponseCreator).create(anyList(), captor.capture(), any(), anyMap());
        assertThat(captor.getValue().getDebugContext())
                .isEqualTo(DebugContext.of(true, null));

        assertThat(result.getBidResponse().getExt().getDebug()).isNotNull();
    }

    @Test
    public void shouldNotAddDebugInfoIfPublisherIsNotAllowedToDebug() {
        // given
        final BidderSeatBid bidderSeatBid = BidderSeatBid.empty();
        given(httpBidderRequester.requestBids(any(), any(), any(), any(), any(), eq(false)))
                .willReturn(Future.succeededFuture(bidderSeatBid));

        final BidRequest bidRequest = givenBidRequest(givenSingleImp(singletonMap("bidder", 2)));
        final AuctionContext auctionContext = givenRequestContext(bidRequest).toBuilder()
                .debugContext(DebugContext.of(false, null))
                .build();
        given(debugResolver.resolveDebugForBidder(auctionContext, "bidder"))
                .willReturn(false);

        given(bidResponseCreator.create(anyList(), any(), any(), any())).willReturn(
                Future.succeededFuture(BidResponse.builder().ext(ExtBidResponse.builder().build()).build()));

        // when
        final AuctionContext result = exchangeService.holdAuction(auctionContext).result();

        // then
        verify(httpBidderRequester).requestBids(any(), any(), any(), any(), any(), eq(false));

        final ArgumentCaptor<AuctionContext> captor = ArgumentCaptor.forClass(AuctionContext.class);
        verify(bidResponseCreator).create(any(), captor.capture(), any(), anyMap());
        assertThat(captor.getValue().getDebugContext()).isEqualTo(
                DebugContext.of(false, null));

        assertThat(result.getBidResponse().getExt().getDebug()).isNull();
    }

    @Test
    public void shouldNotAddDebugInfoIfBidderDisabledDebug() {
        // given
        final BidderSeatBid bidderSeatBid = BidderSeatBid.empty();
        given(httpBidderRequester.requestBids(any(), any(), any(), any(), any(), eq(false)))
                .willReturn(Future.succeededFuture(bidderSeatBid));

        final BidRequest bidRequest = givenBidRequest(givenSingleImp(singletonMap("bidder", 2)));
        final AuctionContext auctionContext = givenRequestContext(bidRequest).toBuilder()
                .debugContext(DebugContext.of(true, null))
                .build();
        given(debugResolver.resolveDebugForBidder(auctionContext, "bidder"))
                .willReturn(false);

        given(bidResponseCreator.create(anyList(), any(), any(), any())).willReturn(
                Future.succeededFuture(BidResponse.builder().ext(ExtBidResponse.builder().build()).build()));

        // when
        final AuctionContext result = exchangeService.holdAuction(auctionContext).result();

        // then
        verify(httpBidderRequester).requestBids(any(), any(), any(), any(), any(), eq(false));

        final ArgumentCaptor<AuctionContext> captor = ArgumentCaptor.forClass(AuctionContext.class);
        verify(bidResponseCreator).create(any(), captor.capture(), any(), anyMap());
        assertThat(captor.getValue().getDebugContext()).isEqualTo(
                DebugContext.of(true, null));

        assertThat(result.getBidResponse().getExt().getDebug()).isNull();
    }

    @Test
    @SuppressWarnings("unchecked")
    public void shouldCallBidResponseCreatorWithExpectedParamsAndUpdateDebugErrors() {
        // given
        givenBidder("bidder1", mock(Bidder.class), givenEmptySeatBid());

        final Bid thirdBid = Bid.builder().id("bidId3").impid("impId3").price(BigDecimal.valueOf(7.89)).build();
        givenBidder("bidder2", mock(Bidder.class), givenSeatBid(singletonList(givenBid(thirdBid))));

        final ExtRequestPrebidMultiBid multiBid1 = ExtRequestPrebidMultiBid.of("bidder1", null, 2, "bi1");
        final ExtRequestPrebidMultiBid multiBid2 = ExtRequestPrebidMultiBid.of("bidder2", singletonList("invalid"), 4,
                "bi2");
        final ExtRequestPrebidMultiBid multiBid3 = ExtRequestPrebidMultiBid.of("bidder3", singletonList("invalid"),
                null, "bi3");
        final ExtRequestPrebidMultiBid duplicateMultiBid1 = ExtRequestPrebidMultiBid.of("bidder1", null, 100, "bi1_2");
        final ExtRequestPrebidMultiBid duplicateMultiBids1 = ExtRequestPrebidMultiBid.of(null, singletonList("bidder1"),
                100, "bi1_3");
        final ExtRequestPrebidMultiBid multiBid4 = ExtRequestPrebidMultiBid.of(null,
                Arrays.asList("bidder4", "bidder5"), 3, "ignored");
        final ExtRequestPrebidMultiBid multiBid5 = ExtRequestPrebidMultiBid.of("bidder6",
                Arrays.asList("bidder4", "bidder5"), 0, "bi6");
        final ExtRequestPrebidMultiBid multiBid6 = ExtRequestPrebidMultiBid.of(null,
                Collections.emptyList(), 0, "bi7");

        final ExtRequestTargeting targeting = givenTargeting(true);
        final ObjectNode events = mapper.createObjectNode();
        final BidRequest bidRequest = givenBidRequest(asList(
                        // imp ids are not really used for matching, included them here for clarity
                        givenImp(singletonMap("bidder1", 1), builder -> builder.id("impId1")),
                        givenImp(doubleMap("bidder1", 1, "bidder2", 2), builder -> builder.id("impId2"))),
                builder -> builder.ext(ExtRequest.of(ExtRequestPrebid.builder()
                        .targeting(targeting)
                        .auctiontimestamp(1000L)
                        .events(events)
                        .multibid(Arrays.asList(multiBid1, multiBid2, multiBid3, duplicateMultiBid1,
                                duplicateMultiBids1, multiBid4, multiBid5, multiBid6))
                        .cache(ExtRequestPrebidCache.of(ExtRequestPrebidCacheBids.of(53, true),
                                ExtRequestPrebidCacheVastxml.of(34, true), true))
                        .build())));
        final AuctionContext auctionContext = givenRequestContext(bidRequest);

        // when
        exchangeService.holdAuction(auctionContext);

        // then
        final BidRequestCacheInfo expectedCacheInfo = BidRequestCacheInfo.builder()
                .doCaching(true)
                .shouldCacheBids(true)
                .shouldCacheVideoBids(true)
                .returnCreativeBids(true)
                .returnCreativeVideoBids(true)
                .cacheBidsTtl(53)
                .cacheVideoBidsTtl(34)
                .shouldCacheWinningBidsOnly(false)
                .build();

        final MultiBidConfig expectedMultiBid1 = MultiBidConfig.of(multiBid1.getBidder(), multiBid1.getMaxBids(),
                multiBid1.getTargetBidderCodePrefix());
        final MultiBidConfig expectedMultiBid2 = MultiBidConfig.of(multiBid2.getBidder(), multiBid2.getMaxBids(),
                multiBid2.getTargetBidderCodePrefix());
        final MultiBidConfig expectedFirstMultiBid4 = MultiBidConfig.of("bidder4", multiBid4.getMaxBids(), null);
        final MultiBidConfig expectedSecondMultiBid4 = MultiBidConfig.of("bidder5", multiBid4.getMaxBids(), null);
        final MultiBidConfig expectedFirstMultiBid5 = MultiBidConfig.of(multiBid5.getBidder(), 1, "bi6");

        final Map<String, MultiBidConfig> expectedMultiBidMap = new HashMap<>();
        expectedMultiBidMap.put(expectedMultiBid1.getBidder(), expectedMultiBid1);
        expectedMultiBidMap.put(expectedMultiBid2.getBidder(), expectedMultiBid2);
        expectedMultiBidMap.put(expectedFirstMultiBid4.getBidder(), expectedFirstMultiBid4);
        expectedMultiBidMap.put(expectedSecondMultiBid4.getBidder(), expectedSecondMultiBid4);
        expectedMultiBidMap.put(expectedFirstMultiBid5.getBidder(), expectedFirstMultiBid5);

        final ArgumentCaptor<List<AuctionParticipation>> participationArgumentCaptor =
                ArgumentCaptor.forClass(List.class);
        final ArgumentCaptor<AuctionContext> contextArgumentCaptor = ArgumentCaptor.forClass(AuctionContext.class);
        verify(bidResponseCreator).create(participationArgumentCaptor.capture(), contextArgumentCaptor.capture(),
                eq(expectedCacheInfo), eq(expectedMultiBidMap));

        final ObjectNode expectedBidExt = mapper.createObjectNode().put("origbidcpm", new BigDecimal("7.89"));
        final Bid expectedThirdBid = Bid.builder()
                .id("bidId3")
                .impid("impId3")
                .price(BigDecimal.valueOf(7.89))
                .ext(expectedBidExt)
                .build();
        final List<AuctionParticipation> auctionParticipations = participationArgumentCaptor.getValue();
        assertThat(auctionParticipations)
                .extracting(AuctionParticipation::getBidderResponse)
                .containsOnly(
                        BidderResponse.of(
                                "bidder2",
                                BidderSeatBid.of(singletonList(BidderBid.of(expectedThirdBid, banner, null))),
                                0),
                        BidderResponse.of("bidder1", BidderSeatBid.empty(), 0));

        final AuctionContext expectedAuctionContext = auctionContext.toBuilder()
                .auctionParticipations(auctionParticipations)
                .debugWarnings(asList(
                        "Invalid MultiBid: bidder bidder2 and bidders [invalid] specified."
                                + " Only bidder bidder2 will be used.",
                        "Invalid MultiBid: bidder bidder3 and bidders [invalid] specified."
                                + " Only bidder bidder3 will be used.",
                        "Invalid MultiBid: MaxBids for bidder bidder3 is not specified and will be skipped.",
                        "Invalid MultiBid: Bidder bidder1 specified multiple times.",
                        "Invalid MultiBid: CodePrefix bi1_3 that was specified for bidders [bidder1] will be skipped.",
                        "Invalid MultiBid: Bidder bidder1 specified multiple times.",
                        "Invalid MultiBid: CodePrefix ignored that was specified for bidders [bidder4, bidder5]"
                                + " will be skipped.",
                        "Invalid MultiBid: bidder bidder6 and bidders [bidder4, bidder5]"
                                + " specified. Only bidder bidder6 will be used.",
                        "Invalid MultiBid: Bidder and bidders was not specified."))
                .build();
        assertThat(contextArgumentCaptor.getValue()).isEqualTo(expectedAuctionContext);
    }

    @Test
    public void shouldCallBidResponseCreatorWithWinningOnlyTrueWhenIncludeBidderKeysIsFalse() {
        // given
        givenBidder("bidder1", mock(Bidder.class), givenEmptySeatBid());

        final Bid thirdBid = Bid.builder().id("bidId3").impid("impId3").price(BigDecimal.valueOf(7.89)).build();
        givenBidder("bidder2", mock(Bidder.class), givenSeatBid(singletonList(givenBid(thirdBid))));

        final ExtRequestTargeting targeting = givenTargeting(false);

        final BidRequest bidRequest = givenBidRequest(asList(
                        // imp ids are not really used for matching, included them here for clarity
                        givenImp(singletonMap("bidder1", 1), builder -> builder.id("impId1")),
                        givenImp(doubleMap("bidder1", 1, "bidder2", 2), builder -> builder.id("impId2"))),
                builder -> builder.ext(ExtRequest.of(ExtRequestPrebid.builder()
                        .targeting(targeting)
                        .cache(ExtRequestPrebidCache.of(null, null, true))
                        .auctiontimestamp(1000L)
                        .build())));

        // when
        exchangeService.holdAuction(givenRequestContext(bidRequest));

        // then
        final ArgumentCaptor<AuctionContext> auctionContextArgumentCaptor =
                ArgumentCaptor.forClass(AuctionContext.class);
        verify(bidResponseCreator).create(
                anyList(),
                auctionContextArgumentCaptor.capture(),
                eq(BidRequestCacheInfo.builder().doCaching(true).shouldCacheWinningBidsOnly(true).build()),
                eq(emptyMap()));

        assertThat(singletonList(auctionContextArgumentCaptor.getValue().getBidRequest()))
                .extracting(BidRequest::getExt)
                .extracting(ExtRequest::getPrebid)
                .extracting(ExtRequestPrebid::getCache)
                .extracting(ExtRequestPrebidCache::getWinningonly)
                .containsOnly(true);
    }

    @Test
    public void shouldCallBidResponseCreatorWithWinningOnlyFalseWhenWinningOnlyIsNull() {
        // given
        givenBidder("bidder1", mock(Bidder.class), givenEmptySeatBid());

        final Bid thirdBid = Bid.builder().id("bidId3").impid("impId3").price(BigDecimal.valueOf(7.89)).build();
        givenBidder("bidder2", mock(Bidder.class), givenSeatBid(singletonList(givenBid(thirdBid))));

        final ExtRequestTargeting targeting = givenTargeting(false);

        final BidRequest bidRequest = givenBidRequest(asList(
                        // imp ids are not really used for matching, included them here for clarity
                        givenImp(singletonMap("bidder1", 1), builder -> builder.id("impId1")),
                        givenImp(doubleMap("bidder1", 1, "bidder2", 2), builder -> builder.id("impId2"))),
                builder -> builder.ext(ExtRequest.of(ExtRequestPrebid.builder()
                        .targeting(targeting)
                        .cache(ExtRequestPrebidCache.of(null, null, null))
                        .auctiontimestamp(1000L)
                        .build())));

        // when
        exchangeService.holdAuction(givenRequestContext(bidRequest));

        // then
        verify(bidResponseCreator).create(
                anyList(),
                any(),
                eq(BidRequestCacheInfo.builder().build()),
                eq(emptyMap()));
    }

    @Test
    public void shouldTolerateNullRequestExtPrebid() {
        // given
        givenBidder(givenSingleSeatBid(givenBid(Bid.builder().impid("impId").price(BigDecimal.ONE).build())));

        final BidRequest bidRequest = givenBidRequest(
                givenSingleImp(singletonMap("someBidder", 1)),
                builder -> builder.ext(jacksonMapper.fillExtension(ExtRequest.empty(), singletonMap("someField", 1))));

        // when
        final AuctionContext result = exchangeService.holdAuction(givenRequestContext(bidRequest)).result();

        // then
        assertThat(result.getBidResponse().getSeatbid()).flatExtracting(SeatBid::getBid)
                .extracting(bid -> toExtBidPrebid(bid.getExt()).getTargeting())
                .allSatisfy(map -> assertThat(map).isNull());
    }

    @Test
    public void shouldTolerateNullRequestExtPrebidTargeting() {
        // given
        givenBidder(givenSingleSeatBid(givenBid(Bid.builder().impid("impId").price(BigDecimal.ONE).build())));

        final BidRequest bidRequest = givenBidRequest(
                givenSingleImp(singletonMap("someBidder", 1)),
                builder -> builder.ext(ExtRequest.of(ExtRequestPrebid.builder()
                        .data(ExtRequestPrebidData.of(singletonList("someBidder"), null))
                        .auctiontimestamp(1000L)
                        .build())));

        // when
        final AuctionContext result = exchangeService.holdAuction(givenRequestContext(bidRequest)).result();

        // then
        assertThat(result.getBidResponse().getSeatbid()).flatExtracting(SeatBid::getBid)
                .extracting(bid -> toExtBidPrebid(bid.getExt()).getTargeting())
                .allSatisfy(map -> assertThat(map).isNull());
    }

    @Test
    public void shouldTolerateResponseBidValidationErrors() {
        // given
        givenBidder("bidder1", mock(Bidder.class), givenSeatBid(singletonList(
                givenBid(Bid.builder().id("bidId1").impid("impId1").price(BigDecimal.valueOf(1.23)).build()))));

        final BidRequest bidRequest = givenBidRequest(singletonList(
                        // imp ids are not really used for matching, included them here for clarity
                        givenImp(singletonMap("bidder1", 1), builder -> builder.id("impId1"))),
                builder -> builder.ext(ExtRequest.of(ExtRequestPrebid.builder()
                        .auctiontimestamp(1000L)
                        .build())));

        given(responseBidValidator.validate(any(), any(), any(), any())).willReturn(ValidationResult.error(
                singletonList("bid validation warning"),
                "bid validation error"));

        givenBidResponseCreator(singletonList(Bid.builder().build()));

        // when
        exchangeService.holdAuction(givenRequestContext(bidRequest));

        // then
        final List<AuctionParticipation> auctionParticipations = captureAuctionParticipations();
        assertThat(auctionParticipations)
                .extracting(AuctionParticipation::getBidderResponse)
                .extracting(BidderResponse::getSeatBid)
                .flatExtracting(BidderSeatBid::getBids)
                .isEmpty();
        assertThat(auctionParticipations)
                .extracting(AuctionParticipation::getBidderResponse)
                .extracting(BidderResponse::getSeatBid)
                .flatExtracting(BidderSeatBid::getErrors)
                .containsOnly(
                        BidderError.invalidBid("BidId `bidId1` validation messages: Error: bid validation error."
                                + " Warning: bid validation warning"));
    }

    @Test
    public void shouldTolerateResponseBidValidationWarnings() {
        // given
        givenBidder("bidder1", mock(Bidder.class), givenSeatBid(singletonList(
                givenBid(Bid.builder().id("bidId1").impid("impId1").price(BigDecimal.valueOf(1.23)).build()))));

        final BidRequest bidRequest = givenBidRequest(singletonList(
                        // imp ids are not really used for matching, included them here for clarity
                        givenImp(singletonMap("bidder1", 1), builder -> builder.id("impId1"))),
                builder -> builder.ext(ExtRequest.of(ExtRequestPrebid.builder()
                        .auctiontimestamp(1000L)
                        .build())));

        given(responseBidValidator.validate(any(), any(), any(), any())).willReturn(ValidationResult.success(
                singletonList("bid validation warning")));

        givenBidResponseCreator(singletonList(Bid.builder().build()));

        // when
        exchangeService.holdAuction(givenRequestContext(bidRequest));

        // then
        final List<AuctionParticipation> auctionParticipations = captureAuctionParticipations();

        assertThat(auctionParticipations)
                .extracting(AuctionParticipation::getBidderResponse)
                .extracting(BidderResponse::getSeatBid)
                .flatExtracting(BidderSeatBid::getBids)
                .hasSize(1);
        assertThat(auctionParticipations)
                .extracting(AuctionParticipation::getBidderResponse)
                .extracting(BidderResponse::getSeatBid)
                .flatExtracting(BidderSeatBid::getErrors)
                .containsOnly(BidderError.invalidBid(
                        "BidId `bidId1` validation messages: Warning: bid validation warning"));
    }

    @Test
    public void shouldRejectBidIfCurrencyIsNotValid() {
        // given
        givenBidder("bidder1", mock(Bidder.class), givenSeatBid(singletonList(
                givenBid(Bid.builder().id("bidId1").impid("impId1").price(BigDecimal.valueOf(1.23)).build(),
                        "USDD"))));

        final BidRequest bidRequest = givenBidRequest(singletonList(
                        // imp ids are not really used for matching, included them here for clarity
                        givenImp(singletonMap("bidder1", 1), builder -> builder.id("impId1"))),
                builder -> builder.ext(ExtRequest.of(ExtRequestPrebid.builder()
                        .auctiontimestamp(1000L)
                        .build())));

        given(responseBidValidator.validate(any(), any(), any(), any()))
                .willReturn(ValidationResult.error("BidResponse currency is not valid: USDD"));

        final List<ExtBidderError> bidderErrors = singletonList(ExtBidderError.of(BidderError.Type.generic.getCode(),
                "BidResponse currency is not valid: USDD"));
        givenBidResponseCreator(singletonMap("bidder1", bidderErrors));

        // when
        final AuctionContext result = exchangeService.holdAuction(givenRequestContext(bidRequest)).result();

        // then
        final BidResponse bidResponse = result.getBidResponse();
        final ExtBidResponse ext = bidResponse.getExt();
        assertThat(ext.getErrors()).hasSize(1)
                .containsOnly(entry("bidder1", bidderErrors));
        assertThat(bidResponse.getSeatbid())
                .extracting(SeatBid::getBid)
                .isEmpty();
    }

    @Test
    public void shouldCreateRequestsFromImpsReturnedByStoredResponseProcessor() {
        // given
        givenBidder(givenEmptySeatBid());

        final BidRequest bidRequest = givenBidRequest(asList(
                        givenImp(singletonMap("someBidder1", 1), builder -> builder
                                .id("impId1")
                                .banner(Banner.builder()
                                        .format(singletonList(Format.builder().w(400).h(300).build()))
                                        .build())),
                        givenImp(singletonMap("someBidder2", 1), builder -> builder
                                .id("impId2")
                                .banner(Banner.builder()
                                        .format(singletonList(Format.builder().w(400).h(300).build()))
                                        .build()))),
                builder -> builder.id("requestId").tmax(500L));

        given(storedResponseProcessor.getStoredResponseResult(any(), any()))
                .willReturn(Future.succeededFuture(StoredResponseResult
                        .of(singletonList(givenImp(singletonMap("someBidder1", 1), builder -> builder
                                .id("impId1")
                                .banner(Banner.builder()
                                        .format(singletonList(Format.builder().w(400).h(300).build()))
                                        .build()))), emptyList(), emptyMap())));

        // when
        exchangeService.holdAuction(givenRequestContext(bidRequest));

        // then
        final BidRequest capturedBidRequest = captureBidRequest();
        assertThat(capturedBidRequest).isEqualTo(BidRequest.builder()
                .id("requestId")
                .cur(singletonList("USD"))
                .imp(singletonList(Imp.builder()
                        .id("impId1")
                        .banner(Banner.builder()
                                .format(singletonList(Format.builder().w(400).h(300).build()))
                                .build())
                        .ext(mapper.valueToTree(ExtPrebid.of(null, 1)))
                        .build()))
                .tmax(500L)
                .build());
    }

    @Test
    public void shouldProcessBidderResponseReturnedFromStoredResponseProcessor() {
        // given
        givenBidder(givenEmptySeatBid());

        final BidRequest bidRequest = givenBidRequest(singletonList(
                        givenImp(doubleMap("prebid", 0, "someBidder", 1), builder -> builder
                                .id("impId")
                                .banner(Banner.builder()
                                        .format(singletonList(Format.builder().w(400).h(300).build()))
                                        .build()))),
                builder -> builder.id("requestId").tmax(500L));

        final BidderBid bidderBid = BidderBid.of(Bid.builder().id("bidId1").price(ONE).build(), banner, "USD");
        final BidderSeatBid bidderSeatBid = BidderSeatBid.of(singletonList(bidderBid));
        given(storedResponseProcessor.mergeWithBidderResponses(any(), any(), any()))
                .willReturn(singletonList(
                        AuctionParticipation.builder()
                                .bidderResponse(BidderResponse.of("someBidder", bidderSeatBid, 100))
                                .build()));

        givenBidResponseCreator(singletonList(Bid.builder().id("bidId1").build()));

        // when
        final AuctionContext result = exchangeService.holdAuction(givenRequestContext(bidRequest)).result();

        // then
        assertThat(result.getBidResponse().getSeatbid())
                .flatExtracting(SeatBid::getBid)
                .extracting(Bid::getId)
                .containsOnly("bidId1");
    }

    @Test
    public void shouldReturnFailedFutureWhenStoredResponseProcessorGetStoredResultReturnsFailedFuture() {
        // given
        given(storedResponseProcessor.getStoredResponseResult(any(), any()))
                .willReturn(Future.failedFuture(new InvalidRequestException("Error")));

        final BidRequest bidRequest = givenBidRequest(singletonList(
                        givenImp(doubleMap("prebid", 0, "someBidder", 1), builder -> builder
                                .id("impId")
                                .banner(Banner.builder()
                                        .format(singletonList(Format.builder().w(400).h(300).build()))
                                        .build()))),
                builder -> builder.id("requestId").tmax(500L));

        // when
        final Future<?> result = exchangeService.holdAuction(givenRequestContext(bidRequest));

        // then
        assertThat(result.failed()).isTrue();
        assertThat(result.cause()).isInstanceOf(InvalidRequestException.class).hasMessage("Error");
    }

    @Test
    public void shouldReturnFailedFutureWhenStoredResponseProcessorMergeBidderResponseReturnsFailedFuture() {
        // given
        givenBidder(givenEmptySeatBid());

        given(storedResponseProcessor.mergeWithBidderResponses(any(), any(), any()))
                .willThrow(new PreBidException("Error"));

        final BidRequest bidRequest = givenBidRequest(singletonList(
                        givenImp(doubleMap("prebid", 0, "someBidder", 1), builder -> builder
                                .id("impId")
                                .banner(Banner.builder()
                                        .format(singletonList(Format.builder().w(400).h(300).build()))
                                        .build()))),
                builder -> builder.id("requestId").tmax(500L));

        // when
        final Future<?> result = exchangeService.holdAuction(givenRequestContext(bidRequest));

        // then
        assertThat(result.failed()).isTrue();
        assertThat(result.cause()).isInstanceOf(PreBidException.class).hasMessage("Error");
    }

    @Test
    public void shouldNotModifyUserFromRequestIfNoBuyeridInCookie() {
        // given
        givenBidder(givenEmptySeatBid());

        // this is not required but stated for clarity's sake. The case when bidder is disabled.
        given(bidderCatalog.isActive(anyString())).willReturn(false);
        given(uidsCookie.uidFrom(any())).willReturn(null);

        final User user = User.builder().id("userId").build();
        final BidRequest bidRequest = givenBidRequest(givenSingleImp(singletonMap("someBidder", 1)),
                builder -> builder.user(user));

        // when
        exchangeService.holdAuction(givenRequestContext(bidRequest));

        // then
        verify(uidsCookie).uidFrom(isNull());

        final BidRequest capturedBidRequest = captureBidRequest();
        assertThat(capturedBidRequest.getUser()).isSameAs(user);
    }

    @Test
    public void shouldHonorBuyeridFromRequestAndClearBuyerIdsFromUserExtPrebidIfContains() {
        // given
        givenBidder(givenEmptySeatBid());

        given(uidsCookie.uidFrom(anyString())).willReturn("buyeridFromCookie");

        final BidRequest bidRequest = givenBidRequest(givenSingleImp(singletonMap("someBidder", 1)),
                builder -> builder.user(User.builder()
                        .buyeruid("buyeridFromRequest")
                        .ext(ExtUser.builder()
                                .prebid(ExtUserPrebid.of(singletonMap("someBidder", "uidval")))
                                .build())
                        .build()));

        // when
        exchangeService.holdAuction(givenRequestContext(bidRequest));

        // then
        final User capturedBidRequestUser = captureBidRequest().getUser();
        assertThat(capturedBidRequestUser).isEqualTo(User.builder()
                .buyeruid("buyeridFromRequest")
                .build());
    }

    @Test
    public void shouldNotChangeGdprFromRequestWhenDeviceLmtIsOne() {
        // given
        givenBidder(givenEmptySeatBid());

        given(uidsCookie.uidFrom(anyString())).willReturn("buyeridFromCookie");

        final Regs regs = Regs.builder().build();
        final BidRequest bidRequest = givenBidRequest(givenSingleImp(singletonMap("someBidder", 1)),
                builder -> builder.user(User.builder().build())
                        .device(Device.builder().lmt(1).build())
                        .regs(regs));

        // when
        exchangeService.holdAuction(givenRequestContext(bidRequest));

        // then
        final Regs capturedRegs = captureBidRequest().getRegs();
        assertThat(capturedRegs).isSameAs(regs);
    }

    @Test
    public void shouldDeepCopyImpExtContextToEachImpressionAndNotRemoveDataForAllWhenDeprecatedOnlyOneBidder() {
        // given
        final ObjectNode impExt = mapper.createObjectNode()
                .<ObjectNode>set("prebid", mapper.createObjectNode()
                        .<ObjectNode>set("bidder", mapper.createObjectNode()
                                .put("someBidder", 1)
                                .put("deprecatedBidder", 2)))
                .set("context", mapper.createObjectNode()
                        .put("data", "data")
                        .put("otherField", "value"));
        final BidRequest bidRequest = givenBidRequest(singletonList(Imp.builder()
                        .id("impId")
                        .banner(Banner.builder()
                                .format(singletonList(Format.builder().w(400).h(300).build()))
                                .build())
                        .ext(impExt)
                        .build()),
                builder -> builder.ext(ExtRequest.of(ExtRequestPrebid.builder()
                        .data(ExtRequestPrebidData.of(singletonList("someBidder"), null))
                        .build())));
        given(httpBidderRequester.requestBids(any(), any(), any(), any(), any(), anyBoolean()))
                .willReturn(Future.succeededFuture(givenSeatBid(singletonList(
                        givenBid(Bid.builder().price(TEN).build())))));

        given(fpdResolver.resolveImpExt(any(), eq(true))).willReturn(mapper.createObjectNode()
                .set("context", mapper.createObjectNode()
                        .put("data", "data")
                        .put("otherField", "value")));
        given(fpdResolver.resolveImpExt(any(), eq(false))).willReturn(mapper.createObjectNode()
                .set("context", mapper.createObjectNode()
                        .put("otherField", "value")));

        // when
        exchangeService.holdAuction(givenRequestContext(bidRequest));

        // then
        final ArgumentCaptor<BidderRequest> bidderRequestCaptor = ArgumentCaptor.forClass(BidderRequest.class);
        verify(httpBidderRequester, times(2))
                .requestBids(any(), bidderRequestCaptor.capture(), any(), any(), any(), anyBoolean());
        assertThat(bidderRequestCaptor.getAllValues())
                .extracting(BidderRequest::getBidRequest)
                .flatExtracting(BidRequest::getImp)
                .extracting(Imp::getExt)
                .extracting(impExtNode -> impExtNode.get("context"))
                .containsOnly(
                        // data erased for deprecatedBidder
                        mapper.createObjectNode().put("otherField", "value"),
                        // data present for someBidder
                        mapper.createObjectNode().put("data", "data").put("otherField", "value"));
    }

    @Test
    public void shouldPassImpExtFieldsToEachImpression() {
        // given
        final ObjectNode impExt = mapper.createObjectNode()
                .<ObjectNode>set("prebid", mapper.createObjectNode()
                        .<ObjectNode>set("bidder", mapper.createObjectNode()
                                .put("someBidder", 1)))
                .put("all", "allValue");

        final BidRequest bidRequest = givenBidRequest(
                singletonList(Imp.builder()
                        .id("impId")
                        .banner(Banner.builder()
                                .format(singletonList(Format.builder().w(400).h(300).build()))
                                .build()).ext(impExt).build()),
                builder -> builder.ext(ExtRequest.of(ExtRequestPrebid.builder()
                        .data(ExtRequestPrebidData.of(singletonList("someBidder"), null))
                        .build())));
        given(httpBidderRequester.requestBids(any(), any(), any(), any(), any(), anyBoolean()))
                .willReturn(Future.succeededFuture(givenSeatBid(singletonList(
                        givenBid(Bid.builder().price(TEN).build())))));

        // when
        exchangeService.holdAuction(givenRequestContext(bidRequest));

        // then
        final ArgumentCaptor<BidderRequest> bidderRequestCaptor = ArgumentCaptor.forClass(BidderRequest.class);
        verify(httpBidderRequester)
                .requestBids(any(), bidderRequestCaptor.capture(), any(), any(), any(), anyBoolean());
        assertThat(bidderRequestCaptor.getAllValues())
                .extracting(BidderRequest::getBidRequest)
                .flatExtracting(BidRequest::getImp)
                .extracting(Imp::getExt)
                .extracting(impExtNode -> impExtNode.get("all"))
                .containsOnly(new TextNode("allValue"));
    }

    @Test
    public void shouldPassImpExtSkadnToEachImpression() {
        // given
        final ObjectNode impExt = mapper.createObjectNode()
                .<ObjectNode>set("prebid", mapper.createObjectNode()
                        .<ObjectNode>set("bidder", mapper.createObjectNode()
                                .put("someBidder", 1)))
                .put("skadn", "skadnValue");
        final BidRequest bidRequest = givenBidRequest(
                singletonList(Imp.builder()
                        .id("impId")
                        .banner(Banner.builder()
                                .format(singletonList(Format.builder().w(400).h(300).build()))
                                .build())
                        .ext(impExt)
                        .build()),
                identity());
        given(httpBidderRequester.requestBids(any(), any(), any(), any(), any(), anyBoolean()))
                .willReturn(Future.succeededFuture(givenSeatBid(singletonList(
                        givenBid(Bid.builder().price(TEN).build())))));

        // when
        exchangeService.holdAuction(givenRequestContext(bidRequest));

        // then
        final ArgumentCaptor<BidderRequest> bidRequestCaptor = ArgumentCaptor.forClass(BidderRequest.class);
        verify(httpBidderRequester).requestBids(any(), bidRequestCaptor.capture(), any(), any(), any(), anyBoolean());
        assertThat(bidRequestCaptor.getAllValues())
                .extracting(BidderRequest::getBidRequest)
                .flatExtracting(BidRequest::getImp)
                .extracting(Imp::getExt)
                .extracting(impExtNode -> impExtNode.get("skadn"))
                .containsOnly(new TextNode("skadnValue"));
    }

    @Test
    public void shouldSetUserBuyerIdsFromUserExtPrebidAndClearPrebidBuyerIdsAfterwards() {
        // given
        givenBidder(givenEmptySeatBid());

        given(uidsCookie.uidFrom(anyString())).willReturn("buyeridFromCookie");

        final BidRequest bidRequest = givenBidRequest(givenSingleImp(singletonMap("someBidder", 1)),
                builder -> builder
                        .user(User.builder()
                                .ext(ExtUser.builder()
                                        .prebid(ExtUserPrebid.of(singletonMap("someBidder", "uidval")))
                                        .build())
                                .build())
                        .ext(ExtRequest.of(ExtRequestPrebid.builder()
                                .data(ExtRequestPrebidData.of(singletonList("someBidder"), null))
                                .build())));

        // when
        exchangeService.holdAuction(givenRequestContext(bidRequest));

        // then
        final User capturedBidRequestUser = captureBidRequest().getUser();
        assertThat(capturedBidRequestUser).isEqualTo(User.builder()
                .buyeruid("uidval")
                .build());
    }

    @Test
    public void shouldCleanRequestExtPrebidData() {
        // given
        final BidRequest bidRequest = givenBidRequest(givenSingleImp(singletonMap("someBidder", 1)),
                builder -> builder.ext(ExtRequest.of(ExtRequestPrebid.builder()
                        .data(ExtRequestPrebidData.of(asList("someBidder", "should_be_removed"), null))
                        .aliases(singletonMap("someBidder", "alias_should_stay"))
                        .auctiontimestamp(1000L)
                        .build())));

        // when
        exchangeService.holdAuction(givenRequestContext(bidRequest));

        // then
        final ExtRequest capturedRequest = captureBidRequest().getExt();
        assertThat(capturedRequest).isEqualTo(ExtRequest.of(ExtRequestPrebid.builder()
                .aliases(singletonMap("someBidder", "alias_should_stay"))
                .auctiontimestamp(1000L)
                .build()));
    }

    @Test
    public void shouldAddMultiBidInfoAboutRequestedBidderIfDataShouldNotBeSuppressed() {
        // given
        final BidRequest bidRequest = givenBidRequest(givenSingleImp(singletonMap("someBidder", 1)),
                builder -> builder.ext(ExtRequest.of(ExtRequestPrebid.builder()
                        .multibid(singletonList(
                                ExtRequestPrebidMultiBid.of("someBidder", null, 3, "prefix")))
                        .build())));

        // when
        exchangeService.holdAuction(givenRequestContext(bidRequest));

        // then
        final ExtRequest extRequest = captureBidRequest().getExt();
        assertThat(extRequest)
                .extracting(ExtRequest::getPrebid)
                .extracting(ExtRequestPrebid::getMultibid).asList()
                .containsExactly(ExtRequestPrebidMultiBid.of("someBidder", null, 3, "prefix"));
    }

    @Test
    public void shouldAddMultibidInfoOnlyAboutRequestedBidder() {
        // given
        final BidRequest bidRequest = givenBidRequest(givenSingleImp(singletonMap("someBidder", 1)),
                builder -> builder.ext(ExtRequest.of(ExtRequestPrebid.builder()
                        .multibid(Collections.singletonList(
                                ExtRequestPrebidMultiBid.of(null, asList("someBidder", "anotherBidder"), 3, null)))
                        .build())));

        // when
        exchangeService.holdAuction(givenRequestContext(bidRequest));

        // then
        final ExtRequest extRequest = captureBidRequest().getExt();
        assertThat(extRequest)
                .extracting(ExtRequest::getPrebid)
                .extracting(ExtRequestPrebid::getMultibid).asList()
                .containsExactly(ExtRequestPrebidMultiBid.of("someBidder", null, 3, null));
    }

    @Test
    public void shouldRemoveBidderParametersWithBiddersOtherThanBidderRequestBidder() {
        // given
        final ObjectNode requestBidderParams = mapper.createObjectNode()
                .set("someBidder", mapper.createObjectNode().put("key1", "value1"));
        requestBidderParams.set("anotherBidder", mapper.createObjectNode().put("key2", "value2"));

        final BidRequest bidRequest = givenBidRequest(givenSingleImp(singletonMap("someBidder", 1)),
                builder -> builder.ext(ExtRequest.of(ExtRequestPrebid.builder()
                        .bidderparams(requestBidderParams)
                        .auctiontimestamp(1000L)
                        .build())));

        // when
        exchangeService.holdAuction(givenRequestContext(bidRequest));

        // then
        final ExtRequest capturedRequest = captureBidRequest().getExt();
        assertThat(capturedRequest).isEqualTo(ExtRequest.of(ExtRequestPrebid.builder()
                .auctiontimestamp(1000L)
                .bidderparams(mapper.createObjectNode()
                        .set("someBidder", mapper.createObjectNode().put("key1", "value1")))
                .build()));
    }

    @Test
    public void shouldPassUserDataAndExtDataOnlyForAllowedBidder() {
        // given
        final Bidder<?> bidder = mock(Bidder.class);
        givenBidder("someBidder", bidder, givenEmptySeatBid());
        givenBidder("missingBidder", bidder, givenEmptySeatBid());

        final ObjectNode dataNode = mapper.createObjectNode().put("data", "value");
        final Map<String, Integer> bidderToGdpr = doubleMap("someBidder", 1, "missingBidder", 0);
        final List<Eid> eids = singletonList(Eid.of("eId", emptyList(), null));
        final ExtUser extUser = ExtUser.builder().data(dataNode).build();
        final List<Data> data = singletonList(Data.builder().build());

        final BidRequest bidRequest = givenBidRequest(givenSingleImp(bidderToGdpr),
                builder -> builder
                        .ext(ExtRequest.of(ExtRequestPrebid.builder()
                                .auctiontimestamp(1000L)
                                .data(ExtRequestPrebidData.of(singletonList("someBidder"), null))
                                .build()))
                        .user(User.builder()
                                .keywords("keyword")
                                .gender("male")
                                .yob(133)
                                .geo(Geo.EMPTY)
                                .eids(eids)
                                .ext(extUser)
                                .data(data)
                                .build()));

        // when
        exchangeService.holdAuction(givenRequestContext(bidRequest));

        // then
        final ArgumentCaptor<BidderRequest> bidderRequestCaptor = ArgumentCaptor.forClass(BidderRequest.class);
        verify(httpBidderRequester, times(2))
                .requestBids(any(), bidderRequestCaptor.capture(), any(), any(), any(), anyBoolean());
        final List<BidderRequest> capturedBidRequests = bidderRequestCaptor.getAllValues();

        assertThat(capturedBidRequests)
                .extracting(BidderRequest::getBidRequest)
                .extracting(BidRequest::getUser)
                .extracting(
                        User::getKeywords,
                        User::getGender,
                        User::getYob,
                        User::getGeo,
                        User::getEids,
                        User::getExt,
                        User::getData)
                .containsOnly(
                        tuple("keyword", "male", 133, Geo.EMPTY, eids, extUser, data),
                        tuple("keyword", "male", 133, Geo.EMPTY, eids, null, null));
    }

    @Test
    public void shouldFilterUserExtEidsWhenBidderIsNotAllowedForSource() {
        testUserEidsPermissionFiltering(
                // given
                asList(
                        Eid.of("source1", null, null),
                        Eid.of("source2", null, null)),
                singletonList(ExtRequestPrebidDataEidPermissions.of("source1", singletonList("otherBidder"))),
                emptyMap(),
                // expected
                singletonList(Eid.of("source2", null, null))
        );
    }

    @Test
    public void shouldNotFilterUserExtEidsWhenEidsPermissionDoesNotContainSource() {
        testUserEidsPermissionFiltering(
                // given
                singletonList(Eid.of("source1", null, null)),
                singletonList(ExtRequestPrebidDataEidPermissions.of("source2", singletonList("otherBidder"))),
                emptyMap(),
                // expected
                singletonList(Eid.of("source1", null, null))
        );
    }

    @Test
    public void shouldNotFilterUserExtEidsWhenSourceAllowedForAllBidders() {
        testUserEidsPermissionFiltering(
                // given
                singletonList(Eid.of("source1", null, null)),
                singletonList(ExtRequestPrebidDataEidPermissions.of("source1", singletonList("*"))),
                emptyMap(),
                // expected
                singletonList(Eid.of("source1", null, null))
        );
    }

    @Test
    public void shouldNotFilterUserExtEidsWhenSourceAllowedForBidder() {
        testUserEidsPermissionFiltering(
                // given
                singletonList(Eid.of("source1", null, null)),
                singletonList(ExtRequestPrebidDataEidPermissions.of("source1", singletonList("someBidder"))),
                emptyMap(),
                // expected
                singletonList(Eid.of("source1", null, null))
        );
    }

    @Test
    public void shouldFilterUserExtEidsWhenBidderIsNotAllowedForSourceAndSetNullIfNoEidsLeft() {
        // given
        final Bidder<?> bidder = mock(Bidder.class);
        givenBidder("someBidder", bidder, givenEmptySeatBid());
        final Map<String, Integer> bidderToGdpr = singletonMap("someBidder", 1);

        final BidRequest bidRequest = givenBidRequest(givenSingleImp(bidderToGdpr),
                builder -> builder
                        .ext(ExtRequest.of(ExtRequestPrebid.builder()
                                .data(ExtRequestPrebidData.of(null, singletonList(
                                        ExtRequestPrebidDataEidPermissions.of("source1",
                                                singletonList("otherBidder")))))
                                .build()))
                        .user(User.builder()
                                .eids(singletonList(Eid.of("source1", null, null)))
                                .ext(ExtUser.builder().data(mapper.createObjectNode()).build())
                                .build()));

        // when
        exchangeService.holdAuction(givenRequestContext(bidRequest));

        // then
        final ArgumentCaptor<BidderRequest> bidderRequestCaptor = ArgumentCaptor.forClass(BidderRequest.class);
        verify(httpBidderRequester)
                .requestBids(any(), bidderRequestCaptor.capture(), any(), any(), any(), anyBoolean());
        final List<BidderRequest> capturedBidRequests = bidderRequestCaptor.getAllValues();
        assertThat(capturedBidRequests)
                .extracting(BidderRequest::getBidRequest)
                .extracting(BidRequest::getUser)
                .extracting(User::getEids)
                .element(0)
                .isNull();
    }

    @Test
    public void shouldFilterUserExtEidsWhenBidderPermissionsGivenToBidderAliasOnly() {
        // given
        final Bidder<?> bidder = mock(Bidder.class);
        givenBidder("someBidder", bidder, givenEmptySeatBid());
        final Map<String, Integer> bidderToGdpr = singletonMap("someBidder", 1);

        final BidRequest bidRequest = givenBidRequest(givenSingleImp(bidderToGdpr),
                builder -> builder
                        .ext(ExtRequest.of(ExtRequestPrebid.builder()
                                .aliases(singletonMap("someBidder", "someBidderAlias"))
                                .data(ExtRequestPrebidData.of(null, singletonList(
                                        ExtRequestPrebidDataEidPermissions.of("source1",
                                                singletonList("someBidderAlias")))))
                                .build()))
                        .user(User.builder()
                                .eids(singletonList(Eid.of("source1", null, null)))
                                .ext(ExtUser.builder().data(mapper.createObjectNode()).build())
                                .build()));

        // when
        exchangeService.holdAuction(givenRequestContext(bidRequest));

        // then
        final ArgumentCaptor<BidderRequest> bidderRequestCaptor = ArgumentCaptor.forClass(BidderRequest.class);
        verify(httpBidderRequester)
                .requestBids(any(), bidderRequestCaptor.capture(), any(), any(), any(), anyBoolean());
        final List<BidderRequest> capturedBidRequests = bidderRequestCaptor.getAllValues();
        assertThat(capturedBidRequests)
                .extracting(BidderRequest::getBidRequest)
                .extracting(BidRequest::getUser)
                .extracting(User::getEids)
                .element(0)
                .isNull();
    }

    @Test
    public void shouldFilterUserExtEidsWhenPermissionsGivenToBidderButNotForAlias() {
        // given
        final Bidder<?> bidder = mock(Bidder.class);
        givenBidder("someBidderAlias", bidder, givenEmptySeatBid());
        final Map<String, Integer> bidderToGdpr = singletonMap("someBidderAlias", 1);

        final BidRequest bidRequest = givenBidRequest(givenSingleImp(bidderToGdpr),
                builder -> builder
                        .ext(ExtRequest.of(ExtRequestPrebid.builder()
                                .aliases(singletonMap("someBidder", "someBidderAlias"))
                                .data(ExtRequestPrebidData.of(null, singletonList(
                                        ExtRequestPrebidDataEidPermissions.of("source1",
                                                singletonList("someBidder")))))
                                .build()))
                        .user(User.builder()
                                .eids(singletonList(Eid.of("source1", null, null)))
                                .ext(ExtUser.builder().data(mapper.createObjectNode()).build())
                                .build()));

        // when
        exchangeService.holdAuction(givenRequestContext(bidRequest));

        // then
        final ArgumentCaptor<BidderRequest> bidderRequestCaptor = ArgumentCaptor.forClass(BidderRequest.class);
        verify(httpBidderRequester)
                .requestBids(any(), bidderRequestCaptor.capture(), any(), any(), any(), anyBoolean());
        final List<BidderRequest> capturedBidRequests = bidderRequestCaptor.getAllValues();
        assertThat(capturedBidRequests)
                .extracting(BidderRequest::getBidRequest)
                .extracting(BidRequest::getUser)
                .extracting(User::getEids)
                .element(0)
                .isNull();
    }

    @Test
    public void shouldNotCleanRequestExtPrebidDataWhenFpdAllowedAndPrebidIsNotNull() {
        // given
        final Bidder<?> bidder = mock(Bidder.class);
        givenBidder("someBidder", bidder, givenEmptySeatBid());

        final ObjectNode dataNode = mapper.createObjectNode().put("data", "value");
        final Map<String, Integer> bidderToGdpr = singletonMap("someBidder", 1);
        final ExtUser extUser = ExtUser.builder().prebid(ExtUserPrebid.of(emptyMap())).data(dataNode).build();

        final BidRequest bidRequest = givenBidRequest(givenSingleImp(bidderToGdpr),
                builder -> builder
                        .ext(ExtRequest.of(ExtRequestPrebid.builder()
                                .auctiontimestamp(1000L)
                                .data(ExtRequestPrebidData.of(singletonList("someBidder"), null))
                                .build()))
                        .user(User.builder()
                                .ext(extUser)
                                .build()));

        // when
        exchangeService.holdAuction(givenRequestContext(bidRequest));

        // then
        final ArgumentCaptor<BidderRequest> bidderRequestCaptor = ArgumentCaptor.forClass(BidderRequest.class);
        verify(httpBidderRequester)
                .requestBids(any(), bidderRequestCaptor.capture(), any(), any(), any(), anyBoolean());
        final List<BidderRequest> capturedBidRequests = bidderRequestCaptor.getAllValues();
        assertThat(capturedBidRequests)
                .extracting(BidderRequest::getBidRequest)
                .extracting(BidRequest::getUser)
                .extracting(User::getExt)
                .containsOnly(ExtUser.builder().data(dataNode).build());
    }

    @Test
    public void shouldMaskUserExtIfDataBiddersListIsEmpty() {
        // given
        final Bidder<?> bidder = mock(Bidder.class);
        givenBidder("someBidder", bidder, givenEmptySeatBid());
        givenBidder("missingBidder", bidder, givenEmptySeatBid());

        final ObjectNode dataNode = mapper.createObjectNode().put("data", "value");
        final Map<String, Integer> bidderToGdpr = doubleMap("someBidder", 1, "missingBidder", 0);
        final List<Eid> eids = singletonList(Eid.of("eId", emptyList(), null));
        final ExtUser extUser = ExtUser.builder().data(dataNode).build();

        final BidRequest bidRequest = givenBidRequest(givenSingleImp(bidderToGdpr),
                builder -> builder
                        .ext(ExtRequest.of(ExtRequestPrebid.builder()
                                .data(ExtRequestPrebidData.of(emptyList(), null)).build()))
                        .user(User.builder()
                                .keywords("keyword")
                                .gender("male")
                                .yob(133)
                                .geo(Geo.EMPTY)
                                .eids(eids)
                                .ext(extUser)
                                .build()));

        // when
        exchangeService.holdAuction(givenRequestContext(bidRequest));

        // then
        final ArgumentCaptor<BidderRequest> bidderRequestCaptor = ArgumentCaptor.forClass(BidderRequest.class);
        verify(httpBidderRequester, times(2))
                .requestBids(any(), bidderRequestCaptor.capture(), any(), any(), any(), anyBoolean());
        final List<BidderRequest> capturedBidRequests = bidderRequestCaptor.getAllValues();

        assertThat(capturedBidRequests)
                .extracting(BidderRequest::getBidRequest)
                .extracting(BidRequest::getUser)
                .extracting(User::getKeywords, User::getGender, User::getYob, User::getGeo, User::getEids, User::getExt)
                .containsOnly(
                        tuple("keyword", "male", 133, Geo.EMPTY, eids, null),
                        tuple("keyword", "male", 133, Geo.EMPTY, eids, null));
    }

    @Test
    public void shouldNoMaskUserExtIfDataBiddersListIsNull() {
        // given
        final Bidder<?> bidder = mock(Bidder.class);
        givenBidder("someBidder", bidder, givenEmptySeatBid());
        givenBidder("missingBidder", bidder, givenEmptySeatBid());

        final ObjectNode dataNode = mapper.createObjectNode().put("data", "value");
        final Map<String, Integer> bidderToGdpr = doubleMap("someBidder", 1, "missingBidder", 0);

        final BidRequest bidRequest = givenBidRequest(givenSingleImp(bidderToGdpr),
                builder -> builder
                        .ext(ExtRequest.of(ExtRequestPrebid.builder()
                                .auctiontimestamp(1000L)
                                .data(ExtRequestPrebidData.of(null, null)).build()))
                        .user(User.builder()
                                .keywords("keyword")
                                .gender("male")
                                .yob(133)
                                .geo(Geo.EMPTY)
                                .ext(ExtUser.builder().data(dataNode).build())
                                .build()));

        // when
        exchangeService.holdAuction(givenRequestContext(bidRequest));

        // then
        final ArgumentCaptor<BidderRequest> bidRequestCaptor = ArgumentCaptor.forClass(BidderRequest.class);
        verify(httpBidderRequester, times(2))
                .requestBids(any(), bidRequestCaptor.capture(), any(), any(), any(), anyBoolean());
        final List<BidderRequest> capturedBidRequests = bidRequestCaptor.getAllValues();

        assertThat(capturedBidRequests)
                .extracting(BidderRequest::getBidRequest)
                .extracting(BidRequest::getUser)
                .extracting(User::getKeywords, User::getGender, User::getYob, User::getGeo, User::getExt)
                .containsOnly(
                        tuple("keyword", "male", 133, Geo.EMPTY,
                                ExtUser.builder().data(dataNode).build()),
                        tuple("keyword", "male", 133, Geo.EMPTY,
                                ExtUser.builder().data(dataNode).build()));
    }

    @Test
    public void shouldPassSiteContentDataAndExtDataOnlyForAllowedBidder() {
        // given
        final Bidder<?> bidder = mock(Bidder.class);
        givenBidder("someBidder", bidder, givenEmptySeatBid());
        givenBidder("missingBidder", bidder, givenEmptySeatBid());

        final ObjectNode dataNode = mapper.createObjectNode().put("data", "value");
        final Map<String, Integer> bidderToGdpr = doubleMap("someBidder", 1, "missingBidder", 0);
        final Content content = Content.builder()
                .data(singletonList(Data.builder().build()))
                .album("album")
                .build();

        final BidRequest bidRequest = givenBidRequest(givenSingleImp(bidderToGdpr),
                builder -> builder.ext(ExtRequest.of(ExtRequestPrebid.builder()
                                .auctiontimestamp(1000L)
                                .data(ExtRequestPrebidData.of(singletonList("someBidder"), null)).build()))
                        .site(Site.builder()
                                .keywords("keyword")
                                .search("search")
                                .ext(ExtSite.of(0, dataNode))
                                .content(content)
                                .build()));

        // when
        exchangeService.holdAuction(givenRequestContext(bidRequest));

        // then
        final ArgumentCaptor<BidderRequest> bidderRequestCaptor = ArgumentCaptor.forClass(BidderRequest.class);
        verify(httpBidderRequester, times(2))
                .requestBids(any(), bidderRequestCaptor.capture(), any(), any(), any(), anyBoolean());
        final List<BidderRequest> capturedBidRequests = bidderRequestCaptor.getAllValues();

        assertThat(capturedBidRequests)
                .extracting(BidderRequest::getBidRequest)
                .extracting(BidRequest::getSite)
                .extracting(Site::getKeywords, Site::getSearch, Site::getExt, Site::getContent)
                .containsOnly(
                        tuple(
                                "keyword",
                                "search",
                                ExtSite.of(0, dataNode),
                                content),
                        tuple(
                                "keyword",
                                "search",
                                ExtSite.of(0, null),
                                Content.builder()
                                        .album("album")
                                        .build()));
    }

    @Test
    public void shouldNoMaskPassAppExtAndKeywordsWhenDataBiddersListIsNull() {
        // given
        final Bidder<?> bidder = mock(Bidder.class);
        givenBidder("someBidder", bidder, givenEmptySeatBid());
        givenBidder("missingBidder", bidder, givenEmptySeatBid());

        final ObjectNode dataNode = mapper.createObjectNode().put("data", "value");
        final Map<String, Integer> bidderToGdpr = doubleMap("someBidder", 1, "missingBidder", 0);

        final BidRequest bidRequest = givenBidRequest(givenSingleImp(bidderToGdpr),
                builder -> builder.ext(ExtRequest.of(ExtRequestPrebid.builder()
                                .data(ExtRequestPrebidData.of(null, null))
                                .auctiontimestamp(1000L).build()))
                        .app(App.builder()
                                .keywords("keyword")
                                .ext(ExtApp.of(null, dataNode))
                                .build()));

        // when
        exchangeService.holdAuction(givenRequestContext(bidRequest));

        // then
        final ArgumentCaptor<BidderRequest> bidderRequestCaptor = ArgumentCaptor.forClass(BidderRequest.class);
        verify(httpBidderRequester, times(2))
                .requestBids(any(), bidderRequestCaptor.capture(), any(), any(), any(), anyBoolean());
        final List<BidderRequest> capturedBidRequests = bidderRequestCaptor.getAllValues();

        assertThat(capturedBidRequests)
                .extracting(BidderRequest::getBidRequest)
                .extracting(BidRequest::getApp)
                .extracting(App::getExt, App::getKeywords)
                .containsOnly(
                        tuple(ExtApp.of(null, dataNode), "keyword"),
                        tuple(ExtApp.of(null, dataNode), "keyword"));
    }

    @Test
    public void shouldPassAppExtDataOnlyForAllowedBidder() {
        // given
        final Bidder<?> bidder = mock(Bidder.class);
        givenBidder("someBidder", bidder, givenEmptySeatBid());
        givenBidder("missingBidder", bidder, givenEmptySeatBid());

        final ObjectNode dataNode = mapper.createObjectNode().put("data", "value");
        final Map<String, Integer> bidderToGdpr = doubleMap("someBidder", 1, "missingBidder", 0);
        final Content content = Content.builder()
                .data(singletonList(Data.builder().build()))
                .album("album")
                .build();

        final BidRequest bidRequest = givenBidRequest(givenSingleImp(bidderToGdpr),
                builder -> builder.ext(ExtRequest.of(ExtRequestPrebid.builder()
                                .data(ExtRequestPrebidData.of(singletonList("someBidder"), null))
                                .auctiontimestamp(1000L).build()))
                        .app(App.builder()
                                .keywords("keyword")
                                .ext(ExtApp.of(null, dataNode))
                                .content(content)
                                .build()));

        // when
        exchangeService.holdAuction(givenRequestContext(bidRequest));

        // then
        final ArgumentCaptor<BidderRequest> bidderRequestCaptor = ArgumentCaptor.forClass(BidderRequest.class);
        verify(httpBidderRequester, times(2))
                .requestBids(any(), bidderRequestCaptor.capture(), any(), any(), any(), anyBoolean());
        final List<BidderRequest> capturedBidRequests = bidderRequestCaptor.getAllValues();

        assertThat(capturedBidRequests)
                .extracting(BidderRequest::getBidRequest)
                .extracting(BidRequest::getApp)
                .extracting(App::getExt, App::getKeywords, App::getContent)
                .containsOnly(
                        tuple(ExtApp.of(null, dataNode), "keyword", content),
                        tuple(null, "keyword", Content.builder().album("album").build()));
    }

    @Test
    public void shouldUseConcreteOverGeneralSiteWithExtPrebidBidderConfig() {
        // given
        final Bidder<?> bidder = mock(Bidder.class);
        givenBidder("someBidder", bidder, givenEmptySeatBid());

        final ObjectNode siteWithPage = mapper.valueToTree(Site.builder().page("testPage").build());
        final ExtBidderConfig extBidderConfig = ExtBidderConfig.of(
                null, ExtBidderConfigOrtb.of(siteWithPage, null, null));
        final ExtRequestPrebidBidderConfig concreteFpdConfig = ExtRequestPrebidBidderConfig.of(
                singletonList("someBidder"), extBidderConfig);
        final ObjectNode siteWithDomain = mapper.valueToTree(Site.builder().domain("notUsed").build());
        final ExtBidderConfig allExtBidderConfig = ExtBidderConfig.of(
                null, ExtBidderConfigOrtb.of(siteWithDomain, null, null));
        final ExtRequestPrebidBidderConfig allFpdConfig = ExtRequestPrebidBidderConfig.of(singletonList("*"),
                allExtBidderConfig);

        final Site requestSite = Site.builder().id("siteId").page("erased").keywords("keyword").build();
        final ExtRequestPrebid extRequestPrebid = ExtRequestPrebid.builder()
                .bidderconfig(asList(allFpdConfig, concreteFpdConfig))
                .build();
        final BidRequest bidRequest = givenBidRequest(givenSingleImp(singletonMap("someBidder", 1)),
                builder -> builder.site(requestSite).ext(ExtRequest.of(extRequestPrebid)));

        final Site mergedSite = Site.builder()
                .id("siteId")
                .page("testPage")
                .keywords("keyword")
                .build();

        given(fpdResolver.resolveSite(any(), any())).willReturn(mergedSite);

        // when
        exchangeService.holdAuction(givenRequestContext(bidRequest));

        // then
        final ArgumentCaptor<BidderRequest> bidderRequestCaptor = ArgumentCaptor.forClass(BidderRequest.class);
        verify(httpBidderRequester)
                .requestBids(any(), bidderRequestCaptor.capture(), any(), any(), any(), anyBoolean());
        final List<BidderRequest> capturedBidRequests = bidderRequestCaptor.getAllValues();

        assertThat(capturedBidRequests)
                .extracting(BidderRequest::getBidRequest)
                .extracting(BidRequest::getSite)
                .containsOnly(mergedSite);
    }

    @Test
    public void shouldRemoveSiteObjectIfBothSiteAndAppPresentAfterFpdStage() {
        // given
        final Bidder<?> bidder = mock(Bidder.class);
        givenBidder("someBidder", bidder, givenEmptySeatBid());

        final BidRequest bidRequest = givenBidRequest(
                givenSingleImp(singletonMap("someBidder", 1)),
                builder -> builder.app(App.builder().id("appId").build()));

        final Site mergedSite = Site.builder()
                .id("siteId")
                .page("testPage")
                .keywords("keyword")
                .build();

        given(fpdResolver.resolveSite(any(), any())).willReturn(mergedSite);
        final AuctionContext auctionContext = givenRequestContext(bidRequest);

        // when
        exchangeService.holdAuction(auctionContext);

        // then
        final ArgumentCaptor<BidderRequest> bidderRequestCaptor = ArgumentCaptor.forClass(BidderRequest.class);
        verify(httpBidderRequester)
                .requestBids(any(), bidderRequestCaptor.capture(), any(), any(), any(), anyBoolean());
        final List<BidderRequest> capturedBidRequests = bidderRequestCaptor.getAllValues();

        assertThat(capturedBidRequests)
                .extracting(BidderRequest::getBidRequest)
                .extracting(BidRequest::getApp, BidRequest::getSite)
                .containsExactly(tuple(App.builder().id("appId").build(), null));
        assertThat(auctionContext)
                .extracting(AuctionContext::getDebugWarnings)
                .asInstanceOf(InstanceOfAssertFactories.list(Site.class))
                .asList()
                .containsExactly("BidRequest contains app and site. Removed site object");
    }

    @Test
    public void shouldUseConcreteOverGeneralAppWithExtPrebidBidderConfig() {
        // given
        final Bidder<?> bidder = mock(Bidder.class);
        givenBidder("someBidder", bidder, givenEmptySeatBid());

        final Publisher publisherWithId = Publisher.builder().id("testId").build();
        final ObjectNode appWithPublisherId = mapper.valueToTree(App.builder().publisher(publisherWithId).build());
        final ExtBidderConfig extBidderConfig = ExtBidderConfig.of(
                null, ExtBidderConfigOrtb.of(null, appWithPublisherId, null));
        final ExtRequestPrebidBidderConfig concreteFpdConfig = ExtRequestPrebidBidderConfig.of(
                singletonList("someBidder"), extBidderConfig);

        final Publisher publisherWithIdAndDomain = Publisher.builder().id("notUsed").domain("notUsed").build();
        final ObjectNode appWithUpdatedPublisher = mapper.valueToTree(
                App.builder().publisher(publisherWithIdAndDomain).build());
        final ExtBidderConfig allExtBidderConfig = ExtBidderConfig.of(
                null, ExtBidderConfigOrtb.of(null, appWithUpdatedPublisher, null));
        final ExtRequestPrebidBidderConfig allFpdConfig = ExtRequestPrebidBidderConfig.of(singletonList("*"),
                allExtBidderConfig);

        final App requestApp = App.builder().publisher(Publisher.builder().build()).build();

        final ExtRequestPrebid extRequestPrebid = ExtRequestPrebid.builder()
                .bidderconfig(asList(allFpdConfig, concreteFpdConfig))
                .build();
        final BidRequest bidRequest = givenBidRequest(givenSingleImp(singletonMap("someBidder", 1)),
                builder -> builder.app(requestApp).ext(ExtRequest.of(extRequestPrebid)));
        final App mergedApp = App.builder()
                .publisher(Publisher.builder().id("testId").build())
                .build();

        given(fpdResolver.resolveApp(any(), any())).willReturn(mergedApp);

        // when
        exchangeService.holdAuction(givenRequestContext(bidRequest));

        // then
        final ArgumentCaptor<BidderRequest> bidderRequestCaptor = ArgumentCaptor.forClass(BidderRequest.class);
        verify(httpBidderRequester)
                .requestBids(any(), bidderRequestCaptor.capture(), any(), any(), any(), anyBoolean());
        final List<BidderRequest> capturedBidRequests = bidderRequestCaptor.getAllValues();

        assertThat(capturedBidRequests)
                .extracting(BidderRequest::getBidRequest)
                .extracting(BidRequest::getApp)
                .containsOnly(mergedApp);
    }

    @Test
    public void shouldUseConcreteOverGeneralUserWithExtPrebidBidderConfig() {
        // given
        final Bidder<?> bidder = mock(Bidder.class);
        givenBidder("someBidder", bidder, givenEmptySeatBid());
        final ObjectNode bidderConfigUser = mapper.valueToTree(User.builder().id("userFromConfig").build());
        final ExtBidderConfig extBidderConfig = ExtBidderConfig.of(
                null, ExtBidderConfigOrtb.of(null, null, bidderConfigUser));
        final ExtRequestPrebidBidderConfig concreteFpdConfig = ExtRequestPrebidBidderConfig.of(
                singletonList("someBidder"), extBidderConfig);

        final ObjectNode emptyUser = mapper.valueToTree(User.builder().build());
        final ExtBidderConfig allExtBidderConfig = ExtBidderConfig.of(
                null, ExtBidderConfigOrtb.of(null, null, emptyUser));
        final ExtRequestPrebidBidderConfig allFpdConfig = ExtRequestPrebidBidderConfig.of(singletonList("*"),
                allExtBidderConfig);
        final User requestUser = User.builder().id("erased").buyeruid("testBuyerId").build();

        final ExtRequestPrebid extRequestPrebid = ExtRequestPrebid.builder()
                .bidderconfig(asList(allFpdConfig, concreteFpdConfig))
                .build();
        final BidRequest bidRequest = givenBidRequest(givenSingleImp(singletonMap("someBidder", 1)),
                builder -> builder.user(requestUser).ext(ExtRequest.of(extRequestPrebid)));

        final User mergedUser = User.builder().id("userFromConfig").buyeruid("testBuyerId").build();

        given(fpdResolver.resolveUser(any(), any())).willReturn(mergedUser);

        // when
        exchangeService.holdAuction(givenRequestContext(bidRequest));

        // then
        final ArgumentCaptor<BidderRequest> bidderRequestCaptor = ArgumentCaptor.forClass(BidderRequest.class);
        verify(httpBidderRequester)
                .requestBids(any(), bidderRequestCaptor.capture(), any(), any(), any(), anyBoolean());
        final List<BidderRequest> capturedBidRequests = bidderRequestCaptor.getAllValues();

        assertThat(capturedBidRequests)
                .extracting(BidderRequest::getBidRequest)
                .extracting(BidRequest::getUser)
                .containsOnly(mergedUser);
    }

    @Test
    public void shouldAddBuyeridToUserFromRequest() {
        // given
        givenBidder(givenEmptySeatBid());
        given(uidsCookie.uidFrom(eq("cookieFamily"))).willReturn("buyerid");

        final BidRequest bidRequest = givenBidRequest(givenSingleImp(singletonMap("someBidder", 1)),
                builder -> builder.user(User.builder().id("userId").build()));

        // when
        exchangeService.holdAuction(givenRequestContext(bidRequest));

        // then
        final User capturedUser = captureBidRequest().getUser();
        assertThat(capturedUser).isEqualTo(User.builder().id("userId").buyeruid("buyerid").build());
    }

    @Test
    public void shouldCreateUserIfMissingInRequestAndBuyeridPresentInCookie() {
        // given
        givenBidder(givenEmptySeatBid());

        given(uidsCookie.uidFrom(eq("cookieFamily"))).willReturn("buyerid");

        final BidRequest bidRequest = givenBidRequest(givenSingleImp(singletonMap("someBidder", 1)));

        // when
        exchangeService.holdAuction(givenRequestContext(bidRequest));

        // then
        final User capturedUser = captureBidRequest().getUser();
        assertThat(capturedUser).isEqualTo(User.builder().buyeruid("buyerid").build());
    }

    @Test
    public void shouldRemoveSiteIfBothSiteAndAppPresent() {
        // given
        givenBidder(givenEmptySeatBid());
        final BidRequest bidRequest = givenBidRequest(givenSingleImp(singletonMap("someBidder", 1)),
                bidRequestBuilder -> bidRequestBuilder
                        .site(Site.builder().build())
                        .app(App.builder().build()));

        // when
        exchangeService.holdAuction(givenRequestContext(bidRequest));

        // then
        final BidRequest captureBidRequest = captureBidRequest();
        assertThat(captureBidRequest)
                .extracting(BidRequest::getSite)
                .isNull();
        assertThat(captureBidRequest)
                .extracting(BidRequest::getApp)
                .isNotNull();
    }

    @Test
    public void shouldAddDebugWarningIfBothSiteAndAppPresent() {
        // given
        givenBidder(givenEmptySeatBid());
        final BidRequest bidRequest = givenBidRequest(givenSingleImp(singletonMap("someBidder", 1)),
                bidRequestBuilder -> bidRequestBuilder
                        .site(Site.builder().build())
                        .app(App.builder().build()));
        final AuctionContext givenContext = givenRequestContext(bidRequest);

        // when
        exchangeService.holdAuction(givenContext);
        // then
        assertThat(givenContext)
                .extracting(AuctionContext::getDebugWarnings)
                .isEqualTo(singletonList("BidRequest contains app and site. Removed site object"));
    }

    @Test
    public void shouldPassGlobalTimeoutToConnectorUnchangedIfCachingIsNotRequested() {
        // given
        givenBidder(givenEmptySeatBid());

        final BidRequest bidRequest = givenBidRequest(givenSingleImp(singletonMap("someBidder", 1)));

        // when
        exchangeService.holdAuction(givenRequestContext(bidRequest));

        // then
        verify(httpBidderRequester).requestBids(any(), any(), same(timeout), any(), any(), anyBoolean());
    }

    @Test
    public void shouldPassReducedGlobalTimeoutToConnectorAndOriginalToBidResponseCreator() {
        // given
        exchangeService = new ExchangeService(
                100,
                bidderCatalog,
                storedResponseProcessor,
                dealsService,
                privacyEnforcementService,
                fpdResolver,
                supplyChainResolver,
                debugResolver,
                new NoOpMediaTypeProcessor(),
                ortbVersionConversionManager,
                httpBidderRequester,
                responseBidValidator,
                currencyService,
                bidResponseCreator,
                bidResponsePostProcessor,
                hookStageExecutor,
                applicationEventService,
                httpInteractionLogger,
                priceFloorAdjuster,
                priceFloorEnforcer,
                bidAdjustmentFactorResolver,
                metrics,
                clock,
                jacksonMapper,
                criteriaLogManager);

        final Bid bid = Bid.builder().id("bidId1").impid("impId1").price(BigDecimal.valueOf(5.67)).build();
        givenBidder(givenSeatBid(singletonList(givenBid(bid))));

        final BidRequest bidRequest = givenBidRequest(singletonList(
                        // imp ids are not really used for matching, included them here for clarity
                        givenImp(singletonMap("bidder1", 1), builder -> builder.id("impId1"))),
                builder -> builder.ext(ExtRequest.of(ExtRequestPrebid.builder()
                        .targeting(givenTargeting(true))
                        .cache(ExtRequestPrebidCache.of(ExtRequestPrebidCacheBids.of(null, null), null, null))
                        .auctiontimestamp(1000L)
                        .build())));

        // when
        exchangeService.holdAuction(givenRequestContext(bidRequest));

        // then
        final ArgumentCaptor<Timeout> timeoutCaptor = ArgumentCaptor.forClass(Timeout.class);
        verify(httpBidderRequester).requestBids(any(), any(), timeoutCaptor.capture(), any(), any(), anyBoolean());
        assertThat(timeoutCaptor.getValue().remaining()).isEqualTo(400L);
        verify(bidResponseCreator).create(anyList(), any(), any(), any());
    }

    @Test
    public void shouldReturnBidsWithUpdatedPriceCurrencyConversion() {
        // given
        final Bidder<?> bidder = mock(Bidder.class);
        givenBidder("bidder", bidder, givenSeatBid(singletonList(
                givenBid(Bid.builder().impid("impId").price(BigDecimal.valueOf(2.0)).build()))));

        final BidRequest bidRequest = givenBidRequest(singletonList(givenImp(singletonMap("bidder", 2), identity())),
                identity());

        final BigDecimal updatedPrice = BigDecimal.valueOf(5.0);
        given(currencyService.convertCurrency(any(), any(), any(), any())).willReturn(updatedPrice);

        givenBidResponseCreator(singletonList(Bid.builder().price(updatedPrice).build()));

        // when
        final AuctionContext result = exchangeService.holdAuction(givenRequestContext(bidRequest)).result();

        // then
        assertThat(result.getBidResponse().getSeatbid())
                .flatExtracting(SeatBid::getBid)
                .extracting(Bid::getPrice).containsExactly(updatedPrice);
    }

    @Test
    public void shouldApplyStoredBidResponseAdjustments() {
        // given
        final Bidder<?> bidder = mock(Bidder.class);
        givenBidder("bidder", bidder, givenSeatBid(singletonList(
                givenBid(Bid.builder().impid("impId").price(BigDecimal.ONE).build()))));

        final BidRequest bidRequest = givenBidRequest(
                singletonList(givenImp(singletonMap("bidder", 2), identity())), identity());

        given(currencyService.convertCurrency(any(), any(), any(), any()))
                .willReturn(TEN);

        // when
        exchangeService.holdAuction(givenRequestContext(bidRequest));

        // then
        verify(storedResponseProcessor).updateStoredBidResponse(any());
    }

    @Test
    public void shouldReturnSameBidPriceIfNoChangesAppliedToBidPrice() {
        // given
        final Bidder<?> bidder = mock(Bidder.class);
        givenBidder("bidder", bidder, givenSeatBid(singletonList(
                givenBid(Bid.builder().impid("impId").price(BigDecimal.ONE).build()))));

        final BidRequest bidRequest = givenBidRequest(singletonList(givenImp(singletonMap("bidder", 2), identity())),
                identity());

        // returns the same price as in argument
        given(currencyService.convertCurrency(any(), any(), any(), any()))
                .willAnswer(invocationOnMock -> invocationOnMock.getArgument(0));

        // when
        final AuctionContext result = exchangeService.holdAuction(givenRequestContext(bidRequest)).result();

        // then
        assertThat(result.getBidResponse().getSeatbid())
                .flatExtracting(SeatBid::getBid)
                .extracting(Bid::getPrice).containsExactly(BigDecimal.ONE);
    }

    @Test
    public void shouldDropBidsWithInvalidPriceAndAddDebugWarnings() {
        // given
        final Bidder<?> bidder = mock(Bidder.class);
        givenBidder("bidder", bidder, givenSeatBid(asList(
                givenBid(Bid.builder().id("valid_bid").impid("impId").price(BigDecimal.valueOf(2.0)).build()),
                givenBid(Bid.builder().id("invalid_bid_1").impid("impId").price(null).build()),
                givenBid(Bid.builder().id("invalid_bid_2").impid("impId").price(BigDecimal.ZERO).build()),
                givenBid(Bid.builder().id("invalid_bid_3").impid("impId").price(BigDecimal.valueOf(-0.01)).build()))));

        final BidRequest bidRequest = givenBidRequest(singletonList(givenImp(singletonMap("bidder", 2), identity())),
                identity());
        final AuctionContext givenContext = givenRequestContext(bidRequest);

        // when
        final AuctionContext result = exchangeService.holdAuction(givenContext).result();

        // then
        assertThat(result.getBidResponse().getSeatbid())
                .flatExtracting(SeatBid::getBid).hasSize(1);
        assertThat(givenContext.getDebugWarnings())
                .containsExactlyInAnyOrder(
                        "Dropped bid 'invalid_bid_1'. Does not contain a positive (or zero if there is a deal) 'price'",
                        "Dropped bid 'invalid_bid_2'. Does not contain a positive (or zero if there is a deal) 'price'",
                        "Dropped bid 'invalid_bid_3'. Does not contain a positive (or zero if there is a deal) 'price'"
                );
        verify(metrics, times(3)).updateAdapterRequestErrorMetric("bidder", MetricName.unknown_error);
    }

    @Test
    public void shouldDropBidIfPrebidExceptionWasThrownDuringCurrencyConversion() {
        // given
        final Bidder<?> bidder = mock(Bidder.class);
        givenBidder("bidder", bidder, givenSeatBid(singletonList(
                givenBid(Bid.builder().price(BigDecimal.valueOf(2.0)).build(), "CUR"))));

        final BidRequest bidRequest = givenBidRequest(singletonList(givenImp(singletonMap("bidder", 2), identity())),
                identity());

        given(currencyService.convertCurrency(any(), any(), any(), any()))
                .willThrow(new PreBidException("Unable to convert bid currency CUR to desired ad server currency USD"));

        // when
        exchangeService.holdAuction(givenRequestContext(bidRequest));

        // then
        final List<AuctionParticipation> auctionParticipations = captureAuctionParticipations();
        assertThat(auctionParticipations).hasSize(1);

        final BidderError expectedError =
                BidderError.generic("Unable to convert bid currency CUR to desired ad server currency USD");
        final BidderSeatBid firstSeatBid = auctionParticipations.get(0).getBidderResponse().getSeatBid();
        assertThat(firstSeatBid.getBids()).isEmpty();
        assertThat(firstSeatBid.getErrors()).containsOnly(expectedError);
    }

    @Test
    public void shouldUpdateBidPriceWithCurrencyConversionAndPriceAdjustmentFactor() {
        // given
        final Bidder<?> bidder = mock(Bidder.class);
        givenBidder("bidder", bidder, givenSeatBid(singletonList(
                givenBid(Bid.builder().impid("impId").price(BigDecimal.valueOf(2.0)).build()))));

        final ExtRequestBidAdjustmentFactors givenAdjustments = ExtRequestBidAdjustmentFactors.builder().build();
        givenAdjustments.addFactor("bidder", TEN);

        given(bidAdjustmentFactorResolver.resolve(ImpMediaType.banner, givenAdjustments, "bidder"))
                .willReturn(TEN);

        final BidRequest bidRequest = givenBidRequest(singletonList(givenImp(singletonMap("bidder", 2), identity())),
                builder -> builder.ext(ExtRequest.of(ExtRequestPrebid.builder()
                        .aliases(emptyMap())
                        .bidadjustmentfactors(givenAdjustments)
                        .auctiontimestamp(1000L)
                        .build())));

        given(currencyService.convertCurrency(any(), any(), any(), any()))
                .willReturn(TEN);

        // when
        exchangeService.holdAuction(givenRequestContext(bidRequest));

        // then
        final List<AuctionParticipation> auctionParticipations = captureAuctionParticipations();
        assertThat(auctionParticipations).hasSize(1);

        final BigDecimal updatedPrice = BigDecimal.valueOf(100);
        final BidderSeatBid firstSeatBid = auctionParticipations.get(0).getBidderResponse().getSeatBid();
        assertThat(firstSeatBid.getBids())
                .extracting(BidderBid::getBid)
                .flatExtracting(Bid::getPrice)
                .containsOnly(updatedPrice);
        assertThat(firstSeatBid.getErrors()).isEmpty();
    }

    @SuppressWarnings("unchecked")
    @Test
    public void shouldUpdatePriceForOneBidAndDropAnotherIfPrebidExceptionHappensForSecondBid() {
        // given
        final BigDecimal firstBidderPrice = BigDecimal.valueOf(2.0);
        final BigDecimal secondBidderPrice = BigDecimal.valueOf(3.0);
        givenBidder("bidder", mock(Bidder.class), givenSeatBid(asList(
                givenBid(Bid.builder().impid("impId1").price(firstBidderPrice).build(), "CUR1"),
                givenBid(Bid.builder().impid("impId2").price(secondBidderPrice).build(), "CUR2"))));

        final BidRequest bidRequest = givenBidRequest(singletonList(givenImp(singletonMap("bidder", 2), identity())),
                identity());

        final BigDecimal updatedPrice = BigDecimal.valueOf(10.0);
        given(currencyService.convertCurrency(any(), any(), any(), any())).willReturn(updatedPrice)
                .willThrow(
                        new PreBidException("Unable to convert bid currency CUR2 to desired ad server currency USD"));

        // when
        exchangeService.holdAuction(givenRequestContext(bidRequest));

        // then
        final ArgumentCaptor<List<AuctionParticipation>> argumentCaptor = ArgumentCaptor.forClass(List.class);
        verify(bidResponseCreator).create(argumentCaptor.capture(), any(), any(), any());
        verify(currencyService).convertCurrency(eq(firstBidderPrice), eq(bidRequest), eq("CUR1"), any());
        verify(currencyService).convertCurrency(eq(secondBidderPrice), eq(bidRequest), eq("CUR2"), any());

        assertThat(argumentCaptor.getValue()).hasSize(1);

        final ObjectNode expectedBidExt = mapper.createObjectNode();
        expectedBidExt.put("origbidcpm", new BigDecimal("2.0"));
        expectedBidExt.put("origbidcur", "CUR1");
        final Bid expectedBid = Bid.builder().impid("impId1").price(updatedPrice).ext(expectedBidExt).build();
        final BidderBid expectedBidderBid = BidderBid.of(expectedBid, banner, "CUR1");
        final BidderError expectedError =
                BidderError.generic("Unable to convert bid currency CUR2 to desired ad server currency USD");

        final BidderSeatBid firstSeatBid = argumentCaptor.getValue().get(0).getBidderResponse().getSeatBid();
        assertThat(firstSeatBid.getBids()).containsOnly(expectedBidderBid);
        assertThat(firstSeatBid.getErrors()).containsOnly(expectedError);
    }

    @SuppressWarnings("unchecked")
    @Test
    public void shouldRespondWithOneBidAndErrorWhenBidResponseContainsOneUnsupportedCurrency() {
        // given
        final BigDecimal firstBidderPrice = BigDecimal.valueOf(2.0);
        final BigDecimal secondBidderPrice = BigDecimal.valueOf(10.0);
        givenBidder("bidder1", mock(Bidder.class), givenSeatBid(singletonList(
                givenBid(Bid.builder().impid("impId1").price(firstBidderPrice).build(), "USD"))));
        givenBidder("bidder2", mock(Bidder.class), givenSeatBid(singletonList(
                givenBid(Bid.builder().impid("impId2").price(BigDecimal.valueOf(10.0)).build(), "CUR"))));

        final BidRequest bidRequest = BidRequest.builder().cur(singletonList("BAD"))
                .imp(singletonList(givenImp(doubleMap("bidder1", 2, "bidder2", 3),
                        identity()))).build();

        final BigDecimal updatedPrice = BigDecimal.valueOf(20);
        given(currencyService.convertCurrency(any(), any(), any(), any())).willReturn(updatedPrice);
        given(currencyService.convertCurrency(any(), any(), eq("CUR"), eq("BAD")))
                .willThrow(new PreBidException("Unable to convert bid currency CUR to desired ad server currency BAD"));

        // when
        exchangeService.holdAuction(givenRequestContext(bidRequest));

        // then
        final ArgumentCaptor<List<AuctionParticipation>> argumentCaptor = ArgumentCaptor.forClass(List.class);
        verify(bidResponseCreator).create(argumentCaptor.capture(), any(), any(), any());
        verify(currencyService).convertCurrency(eq(firstBidderPrice), eq(bidRequest), eq("USD"), eq("BAD"));
        verify(currencyService).convertCurrency(eq(secondBidderPrice), eq(bidRequest), eq("CUR"), eq("BAD"));

        assertThat(argumentCaptor.getValue()).hasSize(2);

        final ObjectNode expectedBidExt = mapper.createObjectNode();
        expectedBidExt.put("origbidcpm", new BigDecimal("2.0"));
        expectedBidExt.put("origbidcur", "USD");
        final Bid expectedBid = Bid.builder().impid("impId1").price(updatedPrice).ext(expectedBidExt).build();
        final BidderBid expectedBidderBid = BidderBid.of(expectedBid, banner, "USD");
        assertThat(argumentCaptor.getValue())
                .extracting(AuctionParticipation::getBidderResponse)
                .extracting(BidderResponse::getSeatBid)
                .flatExtracting(BidderSeatBid::getBids)
                .containsOnly(expectedBidderBid);

        final BidderError expectedError =
                BidderError.generic("Unable to convert bid currency CUR to desired ad server currency BAD");
        assertThat(argumentCaptor.getValue())
                .extracting(AuctionParticipation::getBidderResponse)
                .extracting(BidderResponse::getSeatBid)
                .flatExtracting(BidderSeatBid::getErrors)
                .containsOnly(expectedError);
    }

    @SuppressWarnings("unchecked")
    @Test
    public void shouldUpdateBidPriceWithCurrencyConversionAndAddErrorAboutMultipleCurrency() {
        // given
        final BigDecimal bidderPrice = BigDecimal.valueOf(2.0);
        givenBidder("bidder", mock(Bidder.class), givenSeatBid(singletonList(
                givenBid(Bid.builder().impid("impId").price(bidderPrice).build(), "USD"))));

        final BidRequest bidRequest = givenBidRequest(
                singletonList(givenImp(singletonMap("bidder", 2), identity())),
                builder -> builder.cur(asList("CUR1", "CUR2", "CUR2")));

        final BigDecimal updatedPrice = BigDecimal.valueOf(10.0);
        given(currencyService.convertCurrency(any(), any(), any(), any())).willReturn(updatedPrice);

        // when
        exchangeService.holdAuction(givenRequestContext(bidRequest));

        // then
        final ArgumentCaptor<List<AuctionParticipation>> argumentCaptor = ArgumentCaptor.forClass(List.class);
        verify(bidResponseCreator).create(argumentCaptor.capture(), any(), any(), any());
        verify(currencyService).convertCurrency(eq(bidderPrice), eq(bidRequest), eq("USD"), eq("CUR1"));

        assertThat(argumentCaptor.getValue()).hasSize(1);

        final BidderError expectedError = BidderError.badInput("Cur parameter contains more than one currency."
                + " CUR1 will be used");
        final BidderSeatBid firstSeatBid = argumentCaptor.getValue().get(0).getBidderResponse().getSeatBid();
        assertThat(firstSeatBid.getBids())
                .extracting(BidderBid::getBid)
                .flatExtracting(Bid::getPrice)
                .containsOnly(updatedPrice);
        assertThat(firstSeatBid.getErrors()).containsOnly(expectedError);
    }

    @SuppressWarnings("unchecked")
    @Test
    public void shouldUpdateBidPriceWithCurrencyConversionForMultipleBid() {
        // given
        final BigDecimal bidder1Price = BigDecimal.valueOf(1.5);
        final BigDecimal bidder2Price = BigDecimal.valueOf(2);
        final BigDecimal bidder3Price = BigDecimal.valueOf(3);
        givenBidder("bidder1", mock(Bidder.class), givenSeatBid(singletonList(
                givenBid(Bid.builder().impid("impId1").price(bidder1Price).build(), "EUR"))));
        givenBidder("bidder2", mock(Bidder.class), givenSeatBid(singletonList(
                givenBid(Bid.builder().impid("impId2").price(bidder2Price).build(), "GBP"))));
        givenBidder("bidder3", mock(Bidder.class), givenSeatBid(singletonList(
                givenBid(Bid.builder().impid("impId3").price(bidder3Price).build(), "USD"))));

        final Map<String, Integer> impBidders = new HashMap<>();
        impBidders.put("bidder1", 1);
        impBidders.put("bidder2", 2);
        impBidders.put("bidder3", 3);
        final BidRequest bidRequest = givenBidRequest(
                singletonList(givenImp(impBidders, identity())), builder -> builder.cur(singletonList("USD")));

        final BigDecimal updatedPrice = BigDecimal.valueOf(10.0);
        given(currencyService.convertCurrency(any(), any(), any(), any())).willReturn(updatedPrice);
        given(currencyService.convertCurrency(any(), any(), eq("USD"), any())).willReturn(bidder3Price);

        // when
        exchangeService.holdAuction(givenRequestContext(bidRequest));

        // then
        final ArgumentCaptor<List<AuctionParticipation>> argumentCaptor = ArgumentCaptor.forClass(List.class);
        verify(bidResponseCreator).create(argumentCaptor.capture(), any(), any(), any());
        verify(currencyService).convertCurrency(eq(bidder1Price), eq(bidRequest), eq("EUR"), eq("USD"));
        verify(currencyService).convertCurrency(eq(bidder2Price), eq(bidRequest), eq("GBP"), eq("USD"));
        verify(currencyService).convertCurrency(eq(bidder3Price), eq(bidRequest), eq("USD"), eq("USD"));
        verifyNoMoreInteractions(currencyService);

        assertThat(argumentCaptor.getValue())
                .hasSize(3)
                .extracting(AuctionParticipation::getBidderResponse)
                .extracting(BidderResponse::getSeatBid)
                .flatExtracting(BidderSeatBid::getBids)
                .extracting(BidderBid::getBid)
                .extracting(Bid::getPrice)
                .containsOnly(bidder3Price, updatedPrice, updatedPrice);
    }

    @Test
    public void shouldNotAddExtPrebidEventsWhenEventsServiceReturnsEmptyEventsService() {
        // given
        final BigDecimal price = BigDecimal.valueOf(2.0);
        givenBidder(BidderSeatBid.of(
                singletonList(BidderBid.of(
                        Bid.builder().id("bidId").impid("impId").price(price)
                                .ext(mapper.valueToTree(singletonMap("bidExt", 1))).build(), banner, null))));

        final BidRequest bidRequest = givenBidRequest(givenSingleImp(singletonMap("someBidder", 1)),
                bidRequestBuilder -> bidRequestBuilder.app(App.builder()
                        .publisher(Publisher.builder().id("1001").build()).build()));

        // when
        final AuctionContext result = exchangeService.holdAuction(givenRequestContext(bidRequest)).result();

        // then
        assertThat(result.getBidResponse().getSeatbid()).hasSize(1)
                .flatExtracting(SeatBid::getBid)
                .extracting(bid -> toExtBidPrebid(bid.getExt()).getEvents())
                .containsNull();
    }

    @Test
    public void shouldIncrementCommonMetrics() {
        // given
        given(httpBidderRequester.requestBids(any(), any(), any(), any(), any(), anyBoolean()))
                .willReturn(Future.succeededFuture(givenSeatBid(singletonList(
                        givenBid(Bid.builder().impid("impId").price(TEN).build())))));

        final BidRequest bidRequest = givenBidRequest(givenSingleImp(singletonMap("someAlias", 1)),
                builder -> builder
                        .site(Site.builder().publisher(Publisher.builder().id("accountId").build()).build())
                        .ext(ExtRequest.of(ExtRequestPrebid.builder()
                                .aliases(singletonMap("someAlias", "someBidder"))
                                .build())));

        // when
        exchangeService.holdAuction(givenRequestContext(bidRequest));

        // then
        verify(metrics).updateRequestBidderCardinalityMetric(1);
        verify(metrics).updateAccountRequestMetrics(any(), eq(MetricName.openrtb2web));
        verify(metrics).updateAdapterRequestTypeAndNoCookieMetrics(
                eq("someBidder"), eq(MetricName.openrtb2web), eq(true));
        verify(metrics).updateAdapterResponseTime(eq("someBidder"), any(), anyInt());
        verify(metrics).updateAdapterRequestGotbidsMetrics(eq("someBidder"), any());
        verify(metrics).updateAdapterBidMetrics(
                eq("someBidder"), any(), eq(10000L), eq(false), eq("banner"));
    }

    @Test
    public void shouldCallUpdateCookieMetricsWithExpectedValue() {
        // given
        final BidRequest bidRequest = givenBidRequest(givenSingleImp(singletonMap("someBidder", 1)),
                builder -> builder.app(App.builder().build()));

        // when
        exchangeService.holdAuction(givenRequestContext(bidRequest));

        // then
        verify(metrics).updateAdapterRequestTypeAndNoCookieMetrics(
                eq("someBidder"), eq(MetricName.openrtb2web), eq(false));
    }

    @Test
    public void shouldUseEmptyStringIfPublisherIdIsEmpty() {
        // given
        given(httpBidderRequester.requestBids(any(), any(), any(), any(), any(), anyBoolean()))
                .willReturn(Future.succeededFuture(givenSeatBid(singletonList(
                        givenBid(Bid.builder().price(TEN).build())))));
        final BidRequest bidRequest = givenBidRequest(givenSingleImp(singletonMap("someBidder", 1)));
        final Account account = Account.builder().id("").build();

        // when
        exchangeService.holdAuction(givenRequestContext(bidRequest, account));

        // then
        verify(metrics).updateAccountRequestMetrics(eq(Account.empty("")), eq(MetricName.openrtb2web));
    }

    @Test
    public void shouldIncrementNoBidRequestsMetric() {
        // given
        given(httpBidderRequester.requestBids(any(), any(), any(), any(), any(), anyBoolean()))
                .willReturn(Future.succeededFuture(givenSeatBid(emptyList())));

        final BidRequest bidRequest = givenBidRequest(givenSingleImp(singletonMap("someBidder", 1)));

        // when
        exchangeService.holdAuction(givenRequestContext(bidRequest));

        // then
        verify(metrics).updateAdapterRequestNobidMetrics(eq("someBidder"), any());
    }

    @Test
    public void shouldIncrementGotBidsAndErrorMetricsIfBidderReturnsBidAndDifferentErrors() {
        // given
        given(httpBidderRequester.requestBids(any(), any(), any(), any(), any(), anyBoolean()))
                .willReturn(Future.succeededFuture(BidderSeatBid.of(
                        singletonList(givenBid(Bid.builder().impid("impId").price(TEN).build())),
                        emptyList(),
                        asList(
                                // two identical errors to verify corresponding metric is submitted only once
                                BidderError.badInput("rubicon error"),
                                BidderError.badInput("rubicon error"),
                                BidderError.badServerResponse("rubicon error"),
                                BidderError.failedToRequestBids("rubicon failed to request bids"),
                                BidderError.timeout("timeout error"),
                                BidderError.generic("timeout error")),
                        emptyList())));

        final BidRequest bidRequest = givenBidRequest(givenSingleImp(singletonMap("someBidder", 1)));

        // when
        exchangeService.holdAuction(givenRequestContext(bidRequest));

        // then
        verify(metrics).updateAdapterRequestGotbidsMetrics(eq("someBidder"), any());
        verify(metrics).updateAdapterRequestErrorMetric(eq("someBidder"), eq(MetricName.badinput));
        verify(metrics).updateAdapterRequestErrorMetric(eq("someBidder"), eq(MetricName.badserverresponse));
        verify(metrics).updateAdapterRequestErrorMetric(eq("someBidder"), eq(MetricName.failedtorequestbids));
        verify(metrics).updateAdapterRequestErrorMetric(eq("someBidder"), eq(MetricName.timeout));
        verify(metrics).updateAdapterRequestErrorMetric(eq("someBidder"), eq(MetricName.unknown_error));
    }

    @Test
    public void shouldPassResponseToPostProcessor() {
        // given
        final BidRequest bidRequest = givenBidRequest(emptyList());

        // when
        exchangeService.holdAuction(givenRequestContext(bidRequest));

        // then
        verify(bidResponsePostProcessor).postProcess(
                any(),
                same(uidsCookie),
                same(bidRequest),
                any(),
                eq(Account.builder()
                        .id("accountId")
                        .auction(AccountAuctionConfig.builder()
                                .events(AccountEventsConfig.of(true))
                                .build())
                        .build()));
    }

    @Test
    public void shouldReturnBidsWithAdjustedPricesWhenAdjustmentFactorPresent() {
        // given
        final Bidder<?> bidder = mock(Bidder.class);
        givenBidder("bidder", bidder, givenSeatBid(singletonList(
                givenBid(Bid.builder().impid("impId").price(BigDecimal.valueOf(2)).build()))));

        final ExtRequestBidAdjustmentFactors givenAdjustments = ExtRequestBidAdjustmentFactors.builder().build();
        givenAdjustments.addFactor("bidder", BigDecimal.valueOf(2.468));
        given(bidAdjustmentFactorResolver.resolve(ImpMediaType.banner, givenAdjustments, "bidder"))
                .willReturn(BigDecimal.valueOf(2.468));

        final BidRequest bidRequest = givenBidRequest(singletonList(givenImp(singletonMap("bidder", 2), identity())),
                builder -> builder.ext(ExtRequest.of(ExtRequestPrebid.builder()
                        .aliases(emptyMap())
                        .bidadjustmentfactors(givenAdjustments)
                        .auctiontimestamp(1000L)
                        .build())));

        // when
        exchangeService.holdAuction(givenRequestContext(bidRequest));

        // then
        final List<AuctionParticipation> capturedParticipations = captureAuctionParticipations();
        assertThat(capturedParticipations)
                .extracting(AuctionParticipation::getBidderResponse)
                .extracting(BidderResponse::getSeatBid)
                .flatExtracting(BidderSeatBid::getBids)
                .extracting(BidderBid::getBid)
                .extracting(Bid::getPrice)
                .containsExactly(BigDecimal.valueOf(4.936));
    }

    @Test
    public void shouldReturnBidsWithAdjustedPricesWithVideoInstreamMediaTypeIfVideoPlacementEqualsOne() {
        // given
        final Bidder<?> bidder = mock(Bidder.class);
        givenBidder("bidder", bidder, givenSeatBid(singletonList(
                BidderBid.of(Bid.builder().impid("123").price(BigDecimal.valueOf(2)).build(), video, null))));

        final ExtRequestBidAdjustmentFactors givenAdjustments = ExtRequestBidAdjustmentFactors.builder()
                .mediatypes(new EnumMap<>(singletonMap(ImpMediaType.video,
                        singletonMap("bidder", BigDecimal.valueOf(3.456)))))
                .build();
        given(bidAdjustmentFactorResolver.resolve(ImpMediaType.video, givenAdjustments, "bidder"))
                .willReturn(BigDecimal.valueOf(3.456));

        final BidRequest bidRequest = givenBidRequest(singletonList(givenImp(singletonMap("bidder", 2), impBuilder ->
                        impBuilder.id("123").video(Video.builder().placement(1).build()))),
                builder -> builder.ext(ExtRequest.of(ExtRequestPrebid.builder()
                        .aliases(emptyMap())
                        .bidadjustmentfactors(givenAdjustments)
                        .auctiontimestamp(1000L)
                        .build())));

        // when
        exchangeService.holdAuction(givenRequestContext(bidRequest));

        // then
        final List<AuctionParticipation> capturedParticipations = captureAuctionParticipations();
        assertThat(capturedParticipations)
                .extracting(AuctionParticipation::getBidderResponse)
                .extracting(BidderResponse::getSeatBid)
                .flatExtracting(BidderSeatBid::getBids)
                .extracting(BidderBid::getBid)
                .extracting(Bid::getPrice)
                .containsExactly(BigDecimal.valueOf(6.912));
    }

    @Test
    public void shouldReturnBidsWithAdjustedPricesWithVideoInstreamMediaTypeIfVideoPlacementIsMissing() {
        // given
        final Bidder<?> bidder = mock(Bidder.class);
        givenBidder("bidder", bidder, givenSeatBid(singletonList(
                BidderBid.of(Bid.builder().impid("123").price(BigDecimal.valueOf(2)).build(), video, null))));

        final ExtRequestBidAdjustmentFactors givenAdjustments = ExtRequestBidAdjustmentFactors.builder()
                .mediatypes(new EnumMap<>(singletonMap(ImpMediaType.video,
                        singletonMap("bidder", BigDecimal.valueOf(3.456)))))
                .build();
        given(bidAdjustmentFactorResolver.resolve(ImpMediaType.video, givenAdjustments, "bidder"))
                .willReturn(BigDecimal.valueOf(3.456));

        final BidRequest bidRequest = givenBidRequest(singletonList(givenImp(singletonMap("bidder", 2), impBuilder ->
                        impBuilder.id("123").video(Video.builder().build()))),
                builder -> builder.ext(ExtRequest.of(ExtRequestPrebid.builder()
                        .aliases(emptyMap())
                        .bidadjustmentfactors(givenAdjustments)
                        .auctiontimestamp(1000L)
                        .build())));

        // when
        exchangeService.holdAuction(givenRequestContext(bidRequest));

        // then
        final List<AuctionParticipation> capturedParticipations = captureAuctionParticipations();
        assertThat(capturedParticipations)
                .extracting(AuctionParticipation::getBidderResponse)
                .extracting(BidderResponse::getSeatBid)
                .flatExtracting(BidderSeatBid::getBids)
                .extracting(BidderBid::getBid)
                .extracting(Bid::getPrice)
                .containsExactly(BigDecimal.valueOf(6.912));
    }

    @Test
    public void shouldReturnBidAdjustmentMediaTypeNullIfImpIdNotEqualBidImpId() {
        // given
        final Bidder<?> bidder = mock(Bidder.class);
        givenBidder("bidder", bidder, givenSeatBid(List.of(
                BidderBid.of(Bid.builder().impid("1234").price(BigDecimal.valueOf(2)).build(), video, null))));

        final ExtRequestBidAdjustmentFactors givenAdjustments = ExtRequestBidAdjustmentFactors.builder()
                .mediatypes(new EnumMap<>(singletonMap(ImpMediaType.video,
                        singletonMap("bidder", BigDecimal.valueOf(3.456)))))
                .build();

        final BidRequest bidRequest = givenBidRequest(singletonList(givenImp(singletonMap("bidder", 2), impBuilder ->
                        impBuilder.id("123").video(Video.builder().placement(10).build()))),
                builder -> builder.ext(ExtRequest.of(ExtRequestPrebid.builder()
                        .aliases(emptyMap())
                        .bidadjustmentfactors(givenAdjustments)
                        .auctiontimestamp(1000L)
                        .build())));

        // when
        exchangeService.holdAuction(givenRequestContext(bidRequest)).result();

        // then
        final List<AuctionParticipation> capturedParticipations = captureAuctionParticipations();
        assertThat(capturedParticipations)
                .extracting(AuctionParticipation::getBidderResponse)
                .extracting(BidderResponse::getSeatBid)
                .flatExtracting(BidderSeatBid::getBids)
                .extracting(BidderBid::getBid)
                .extracting(Bid::getPrice)
                .containsExactly(BigDecimal.valueOf(2));
    }

    @Test
    public void shouldReturnBidAdjustmentMediaTypeVideoOutStreamIfImpIdEqualBidImpIdAndPopulatedPlacement() {
        // given
        final Bidder<?> bidder = mock(Bidder.class);
        givenBidder("bidder", bidder, givenSeatBid(List.of(
                BidderBid.of(Bid.builder().impid("123").price(BigDecimal.valueOf(2)).build(), video, null))));

        final ExtRequestBidAdjustmentFactors givenAdjustments = ExtRequestBidAdjustmentFactors.builder()
                .mediatypes(new EnumMap<>(singletonMap(ImpMediaType.video,
                        singletonMap("bidder", BigDecimal.valueOf(3.456)))))
                .build();

        final BidRequest bidRequest = givenBidRequest(singletonList(givenImp(singletonMap("bidder", 2), impBuilder ->
                        impBuilder.id("123").video(Video.builder().placement(10).build()))),
                builder -> builder.ext(ExtRequest.of(ExtRequestPrebid.builder()
                        .aliases(emptyMap())
                        .bidadjustmentfactors(givenAdjustments)
                        .auctiontimestamp(1000L)
                        .build())));

        // when
        exchangeService.holdAuction(givenRequestContext(bidRequest)).result();

        // then
        final List<AuctionParticipation> capturedParticipations = captureAuctionParticipations();
        assertThat(capturedParticipations)
                .extracting(AuctionParticipation::getBidderResponse)
                .extracting(BidderResponse::getSeatBid)
                .flatExtracting(BidderSeatBid::getBids)
                .extracting(BidderBid::getBid)
                .extracting(Bid::getPrice)
                .containsExactly(BigDecimal.valueOf(2));
    }

    @Test
    public void shouldReturnBidsWithAdjustedPricesWhenAdjustmentMediaFactorPresent() {
        // given
        final Bidder<?> bidder = mock(Bidder.class);
        givenBidder("bidder", bidder, givenSeatBid(List.of(
                givenBid(Bid.builder().price(BigDecimal.valueOf(2)).build()),
                BidderBid.builder().type(xNative).bid(givenBid(identity())).build(),
                BidderBid.builder().type(audio).bid(givenBid(identity())).build())));

        final ExtRequestBidAdjustmentFactors givenAdjustments = ExtRequestBidAdjustmentFactors.builder()
                .mediatypes(new EnumMap<>(singletonMap(ImpMediaType.banner,
                        singletonMap("bidder", BigDecimal.valueOf(3.456)))))
                .build();
        given(bidAdjustmentFactorResolver.resolve(ImpMediaType.banner, givenAdjustments, "bidder"))
                .willReturn(BigDecimal.valueOf(3.456));

        final BidRequest bidRequest = givenBidRequest(singletonList(givenImp(singletonMap("bidder", 2), identity())),
                builder -> builder.ext(ExtRequest.of(ExtRequestPrebid.builder()
                        .aliases(emptyMap())
                        .bidadjustmentfactors(givenAdjustments)
                        .auctiontimestamp(1000L)
                        .build())));

        // when
        exchangeService.holdAuction(givenRequestContext(bidRequest));

        // then
        final List<AuctionParticipation> capturedParticipations = captureAuctionParticipations();
        assertThat(capturedParticipations)
                .extracting(AuctionParticipation::getBidderResponse)
                .extracting(BidderResponse::getSeatBid)
                .flatExtracting(BidderSeatBid::getBids)
                .extracting(BidderBid::getBid)
                .extracting(Bid::getPrice)
                .containsExactly(BigDecimal.valueOf(6.912), BigDecimal.valueOf(1), BigDecimal.valueOf(1));
    }

    @Test
    public void shouldAdjustPriceWithPriorityForMediaTypeAdjustment() {
        // given
        final Bidder<?> bidder = mock(Bidder.class);
        givenBidder("bidder", bidder, givenSeatBid(singletonList(
                givenBid(Bid.builder().price(BigDecimal.valueOf(2)).build()))));

        final ExtRequestBidAdjustmentFactors givenAdjustments = ExtRequestBidAdjustmentFactors.builder()
                .mediatypes(new EnumMap<>(singletonMap(ImpMediaType.banner,
                        singletonMap("bidder", BigDecimal.valueOf(3.456)))))
                .build();
        givenAdjustments.addFactor("bidder", BigDecimal.valueOf(2.468));
        given(bidAdjustmentFactorResolver.resolve(ImpMediaType.banner, givenAdjustments, "bidder"))
                .willReturn(BigDecimal.valueOf(3.456));

        final BidRequest bidRequest = givenBidRequest(singletonList(givenImp(singletonMap("bidder", 2), identity())),
                builder -> builder.ext(ExtRequest.of(ExtRequestPrebid.builder()
                        .aliases(emptyMap())
                        .bidadjustmentfactors(givenAdjustments)
                        .auctiontimestamp(1000L)
                        .build())));

        // when
        exchangeService.holdAuction(givenRequestContext(bidRequest));

        // then
        final List<AuctionParticipation> capturedParticipations = captureAuctionParticipations();
        assertThat(capturedParticipations)
                .extracting(AuctionParticipation::getBidderResponse)
                .extracting(BidderResponse::getSeatBid)
                .flatExtracting(BidderSeatBid::getBids)
                .extracting(BidderBid::getBid)
                .extracting(Bid::getPrice)
                .containsExactly(BigDecimal.valueOf(6.912));
    }

    @Test
    public void shouldReturnBidsWithoutAdjustingPricesWhenAdjustmentFactorNotPresentForBidder() {
        // given
        final Bidder<?> bidder = mock(Bidder.class);

        givenBidder("bidder", bidder, givenSeatBid(singletonList(
                givenBid(Bid.builder().impid("impId").price(BigDecimal.ONE).build()))));

        final ExtRequestBidAdjustmentFactors givenAdjustments = ExtRequestBidAdjustmentFactors.builder().build();
        givenAdjustments.addFactor("some-other-bidder", BigDecimal.TEN);

        final BidRequest bidRequest = givenBidRequest(singletonList(givenImp(singletonMap("bidder", 2), identity())),
                builder -> builder.ext(ExtRequest.of(ExtRequestPrebid.builder()
                        .aliases(emptyMap())
                        .auctiontimestamp(1000L)
                        .currency(ExtRequestCurrency.of(null, false))
                        .bidadjustmentfactors(givenAdjustments)
                        .build())));

        // when
        final AuctionContext result = exchangeService.holdAuction(givenRequestContext(bidRequest)).result();

        // then
        assertThat(result.getBidResponse().getSeatbid())
                .flatExtracting(SeatBid::getBid)
                .extracting(Bid::getPrice)
                .containsExactly(BigDecimal.ONE);
    }

    @Test
    public void shouldReturnBidsAcceptedByPriceFloorEnforcer() {
        // given
        final BidderBid bidToAccept = givenBid(Bid.builder().id("bidId1").impid("impId1").price(ONE).build(), "USD");
        final BidderBid bidToReject = givenBid(Bid.builder().id("bidId2").impid("impId2").price(TEN).build(), "USD");
        givenBidder("bidder1", mock(Bidder.class), givenSeatBid(List.of(bidToAccept, bidToReject)));

        final BidRequest bidRequest = givenBidRequest(List.of(
                        // imp ids are not really used for matching, included them here for clarity
                        givenImp(singletonMap("bidder1", 1), builder -> builder.id("impId1")),
                        givenImp(singletonMap("bidder1", 1), builder -> builder.id("impId2"))),
                identity());

        given(priceFloorEnforcer.enforce(any(), any(), any()))
                .willReturn(AuctionParticipation.builder()
                        .bidder("bidder1")
                        .bidderResponse(BidderResponse.of(
                                "bidder1", BidderSeatBid.of(singletonList(bidToAccept)), 0))
                        .build());

        // when
        exchangeService.holdAuction(givenRequestContext(bidRequest));

        // then
        final List<AuctionParticipation> capturedParticipations = captureAuctionParticipations();
        assertThat(capturedParticipations)
                .extracting(AuctionParticipation::getBidderResponse)
                .extracting(BidderResponse::getSeatBid)
                .flatExtracting(BidderSeatBid::getBids)
                .containsExactly(bidToAccept);
    }

    @Test
    public void shouldReturnBidResponseModifiedByAuctionResponseHooks() {
        // given
        given(httpBidderRequester.requestBids(any(), any(), any(), any(), any(), anyBoolean()))
                .willReturn(Future.succeededFuture(givenSeatBid(emptyList())));

        doAnswer(invocation -> Future.succeededFuture(HookStageExecutionResult.of(
                false,
                AuctionResponsePayloadImpl.of(BidResponse.builder().id("bidResponseId").build()))))
                .when(hookStageExecutor).executeAuctionResponseStage(any(), any());

        final BidRequest bidRequest = givenBidRequest(givenSingleImp(singletonMap("bidder", 2)));

        // when
        final AuctionContext auctionContext = exchangeService.holdAuction(givenRequestContext(bidRequest)).result();

        // then
        assertThat(auctionContext.getBidResponse())
                .isEqualTo(BidResponse.builder().id("bidResponseId").build());
    }

    @Test
    public void shouldReturnEmptyBidResponseWhenRequestIsRejected() {
        // given
        final AuctionContext auctionContext = AuctionContext.builder()
                .hookExecutionContext(HookExecutionContext.of(Endpoint.openrtb2_auction))
                .debugContext(DebugContext.empty())
                .requestRejected(true)
                .build();

        // when
        final AuctionContext result = exchangeService.holdAuction(auctionContext).result();

        // then
        final BidResponse emptyResponse = BidResponse.builder()
                .seatbid(emptyList())
                .build();

        verifyNoInteractions(storedResponseProcessor, httpBidderRequester, bidResponseCreator);
        verify(hookStageExecutor).executeAuctionResponseStage(eq(emptyResponse), any());
        assertThat(result.getBidResponse()).isEqualTo(emptyResponse);
    }

    @Test
    public void shouldReturnBidResponseWithHooksDebugInfoWhenAuctionHappened() {
        // given
        given(httpBidderRequester.requestBids(any(), any(), any(), any(), any(), anyBoolean()))
                .willReturn(Future.succeededFuture(givenSeatBid(emptyList())));

        final BidRequest bidRequest = givenBidRequest(givenSingleImp(singletonMap("bidder", 2)));
        final AuctionContext auctionContext = givenRequestContext(bidRequest).toBuilder()
                .hookExecutionContext(HookExecutionContext.of(
                        Endpoint.openrtb2_auction,
                        stageOutcomes(givenAppliedToImpl(identity()))))
                .debugContext(DebugContext.of(true, null))
                .build();

        // when
        final AuctionContext result = exchangeService.holdAuction(auctionContext).result();

        // then
        final BidResponse bidResponse = result.getBidResponse();
        assertThat(bidResponse.getExt()).isNotNull();
        assertThat(bidResponse.getExt().getPrebid()).isNotNull();
        final ExtModules extModules = bidResponse.getExt().getPrebid().getModules();
        assertThat(extModules).isNotNull();

        assertThat(extModules.getErrors())
                .hasSize(3)
                .hasEntrySatisfying("module1", moduleErrors -> assertThat(moduleErrors)
                        .hasSize(2)
                        .hasEntrySatisfying("hook1", hookErrors -> assertThat(hookErrors)
                                .containsOnly("error message 1-1 1", "error message 1-1 2"))
                        .hasEntrySatisfying("hook2", hookErrors -> assertThat(hookErrors)
                                .containsOnly(
                                        "error message 1-2 1",
                                        "error message 1-2 2",
                                        "error message 1-2 3",
                                        "error message 1-2 4")))
                .hasEntrySatisfying("module2", moduleErrors -> assertThat(moduleErrors)
                        .hasSize(1)
                        .hasEntrySatisfying("hook1", hookErrors -> assertThat(hookErrors)
                                .containsOnly("error message 2-1 1", "error message 2-1 2")))
                .hasEntrySatisfying("module3", moduleErrors -> assertThat(moduleErrors)
                        .hasSize(1)
                        .hasEntrySatisfying("hook1", hookErrors -> assertThat(hookErrors)
                                .containsOnly("error message 3-1 1", "error message 3-1 2")));
        assertThat(extModules.getWarnings())
                .hasSize(3)
                .hasEntrySatisfying("module1", moduleErrors -> assertThat(moduleErrors)
                        .hasSize(2)
                        .hasEntrySatisfying("hook1", hookErrors -> assertThat(hookErrors)
                                .containsOnly("warning message 1-1 1", "warning message 1-1 2"))
                        .hasEntrySatisfying("hook2", hookErrors -> assertThat(hookErrors)
                                .containsOnly(
                                        "warning message 1-2 1",
                                        "warning message 1-2 2",
                                        "warning message 1-2 3",
                                        "warning message 1-2 4")))
                .hasEntrySatisfying("module2", moduleErrors -> assertThat(moduleErrors)
                        .hasSize(1)
                        .hasEntrySatisfying("hook1", hookErrors -> assertThat(hookErrors)
                                .containsOnly("warning message 2-1 1", "warning message 2-1 2")))
                .hasEntrySatisfying("module3", moduleErrors -> assertThat(moduleErrors)
                        .hasSize(1)
                        .hasEntrySatisfying("hook1", hookErrors -> assertThat(hookErrors)
                                .containsOnly("warning message 3-1 1", "warning message 3-1 2")));

        assertThat(extModules.getTrace()).isNull();
    }

    @Test
    public void shouldReturnBidResponseWithHooksBasicTraceInfoWhenAuctionHappened() {
        // given
        given(httpBidderRequester.requestBids(any(), any(), any(), any(), any(), anyBoolean()))
                .willReturn(Future.succeededFuture(givenSeatBid(emptyList())));

        final BidRequest bidRequest = givenBidRequest(givenSingleImp(singletonMap("bidder", 2)));
        final AuctionContext auctionContext = givenRequestContext(bidRequest).toBuilder()
                .hookExecutionContext(HookExecutionContext.of(
                        Endpoint.openrtb2_auction,
                        stageOutcomes(givenAppliedToImpl(identity()))))
                .debugContext(DebugContext.of(false, TraceLevel.basic))
                .build();

        // when
        final AuctionContext result = exchangeService.holdAuction(auctionContext).result();

        // then
        final BidResponse bidResponse = result.getBidResponse();
        assertThat(bidResponse.getExt()).isNotNull();
        assertThat(bidResponse.getExt().getPrebid()).isNotNull();
        final ExtModules extModules = bidResponse.getExt().getPrebid().getModules();
        assertThat(extModules).isNotNull();

        assertThat(extModules.getErrors()).isNull();
        assertThat(extModules.getWarnings()).isNull();

        assertThat(extModules.getTrace()).isEqualTo(ExtModulesTrace.of(
                16L,
                asList(
                        ExtModulesTraceStage.of(
                                Stage.entrypoint,
                                12L,
                                singletonList(ExtModulesTraceStageOutcome.of(
                                        "http-request",
                                        12L,
                                        asList(
                                                ExtModulesTraceGroup.of(
                                                        6L,
                                                        asList(
                                                                ExtModulesTraceInvocationResult.builder()
                                                                        .hookId(HookId.of("module1", "hook1"))
                                                                        .executionTime(4L)
                                                                        .status(ExecutionStatus.success)
                                                                        .message("Message 1-1")
                                                                        .action(ExecutionAction.update)
                                                                        .build(),
                                                                ExtModulesTraceInvocationResult.builder()
                                                                        .hookId(HookId.of("module1", "hook2"))
                                                                        .executionTime(6L)
                                                                        .status(ExecutionStatus.invocation_failure)
                                                                        .message("Message 1-2")
                                                                        .build())),
                                                ExtModulesTraceGroup.of(
                                                        6L,
                                                        asList(
                                                                ExtModulesTraceInvocationResult.builder()
                                                                        .hookId(HookId.of("module1", "hook2"))
                                                                        .executionTime(4L)
                                                                        .status(ExecutionStatus.success)
                                                                        .message("Message 1-2")
                                                                        .action(ExecutionAction.no_action)
                                                                        .build(),
                                                                ExtModulesTraceInvocationResult.builder()
                                                                        .hookId(HookId.of("module2", "hook1"))
                                                                        .executionTime(6L)
                                                                        .status(ExecutionStatus.timeout)
                                                                        .message("Message 2-1")
                                                                        .build())))))),
                        ExtModulesTraceStage.of(
                                Stage.auction_response,
                                4L,
                                singletonList(ExtModulesTraceStageOutcome.of(
                                        "auction-response",
                                        4L,
                                        singletonList(
                                                ExtModulesTraceGroup.of(
                                                        4L,
                                                        asList(
                                                                ExtModulesTraceInvocationResult.builder()
                                                                        .hookId(HookId.of("module3", "hook1"))
                                                                        .executionTime(4L)
                                                                        .status(ExecutionStatus.success)
                                                                        .message("Message 3-1")
                                                                        .action(ExecutionAction.update)
                                                                        .build(),
                                                                ExtModulesTraceInvocationResult.builder()
                                                                        .hookId(HookId.of("module3", "hook2"))
                                                                        .executionTime(4L)
                                                                        .status(ExecutionStatus.success)
                                                                        .action(ExecutionAction.no_action)
                                                                        .build())))))))));
    }

    @Test
    public void shouldReturnBidResponseWithHooksVerboseTraceInfoWhenAuctionHappened() {
        // given
        given(httpBidderRequester.requestBids(any(), any(), any(), any(), any(), anyBoolean()))
                .willReturn(Future.succeededFuture(givenSeatBid(emptyList())));

        final BidRequest bidRequest = givenBidRequest(givenSingleImp(singletonMap("bidder", 2)));
        final AuctionContext auctionContext = givenRequestContext(bidRequest).toBuilder()
                .hookExecutionContext(HookExecutionContext.of(
                        Endpoint.openrtb2_auction,
                        stageOutcomes(givenAppliedToImpl(identity()))))
                .debugContext(DebugContext.of(false, TraceLevel.verbose))
                .build();

        // when
        final AuctionContext result = exchangeService.holdAuction(auctionContext).result();

        // then
        final BidResponse bidResponse = result.getBidResponse();
        assertThat(bidResponse.getExt().getPrebid().getModules().getTrace().getStages())
                .anySatisfy(stage -> assertThat(stage.getOutcomes())
                        .anySatisfy(outcome -> assertThat(outcome.getGroups())
                                .anySatisfy(group -> assertThat(group.getInvocationResults())
                                        .anySatisfy(hook -> {
                                            assertThat(hook.getDebugMessages())
                                                    .containsOnly("debug message 1-1 1", "debug message 1-1 2");
                                            assertThat(hook.getAnalyticsTags()).isEqualTo(
                                                    ExtModulesTraceAnalyticsTags.of(singletonList(
                                                            ExtModulesTraceAnalyticsActivity.of(
                                                                    "some-activity",
                                                                    "success",
                                                                    singletonList(ExtModulesTraceAnalyticsResult.of(
                                                                            "success",
                                                                            mapper.createObjectNode(),
                                                                            ExtModulesTraceAnalyticsAppliedTo.builder()
                                                                                    .impIds(asList("impId1", "impId2"))
                                                                                    .request(true)
                                                                                    .build()))))));
                                        }))));
    }

    @Test
    public void shouldReturnProperBidResponseWithAppliedToIfResultImplAppliedToIsPresent() {
        // given
        final BidRequest bidRequest = givenBidRequest(givenSingleImp(singletonMap("bidder", 2)));
        final AuctionContext auctionContext = givenRequestContext(bidRequest).toBuilder()
                .hookExecutionContext(HookExecutionContext.of(
                        Endpoint.openrtb2_auction,
                        stageOutcomes(givenAppliedToImpl(appliedToImplBuilder -> appliedToImplBuilder
                                .impIds(asList("impId1", "impId2"))
                                .response(true)
                                .request(false)))))
                .debugContext(DebugContext.of(false, TraceLevel.verbose))
                .build();

        given(httpBidderRequester.requestBids(any(), any(), any(), any(), any(), anyBoolean()))
                .willReturn(Future.succeededFuture(givenSeatBid(emptyList())));

        // when
        final AuctionContext result = exchangeService.holdAuction(auctionContext).result();

        // then
        final ExtModulesTraceAnalyticsTags givenExtModulesTraceAnalyticsTags =
                ExtModulesTraceAnalyticsTags.of(singletonList(
                        ExtModulesTraceAnalyticsActivity.of(
                                "some-activity",
                                "success",
                                singletonList(
                                        ExtModulesTraceAnalyticsResult.of(
                                                "success",
                                                mapper.createObjectNode(),
                                                ExtModulesTraceAnalyticsAppliedTo.builder()
                                                        .impIds(asList("impId1", "impId2"))
                                                        .response(true)
                                                        .request(null)
                                                        .build())))));

        assertThat(result.getBidResponse().getExt().getPrebid().getModules().getTrace().getStages())
                .flatExtracting(ExtModulesTraceStage::getOutcomes)
                .flatExtracting(ExtModulesTraceStageOutcome::getGroups)
                .flatExtracting(ExtModulesTraceGroup::getInvocationResults)
                .extracting(ExtModulesTraceInvocationResult::getAnalyticsTags)
                .contains(givenExtModulesTraceAnalyticsTags);
    }

    @Test
    public void shouldReturnBidResponseAppliedToRequestNullIfResultImplAppliedToIsNull() {
        // given
        given(httpBidderRequester.requestBids(any(), any(), any(), any(), any(), anyBoolean()))
                .willReturn(Future.succeededFuture(givenSeatBid(emptyList())));

        final BidRequest bidRequest = givenBidRequest(givenSingleImp(singletonMap("bidder", 2)));
        final AuctionContext auctionContext = givenRequestContext(bidRequest).toBuilder()
                .hookExecutionContext(HookExecutionContext.of(
                        Endpoint.openrtb2_auction,
                        stageOutcomes(null)))
                .debugContext(DebugContext.of(false, TraceLevel.verbose))
                .build();

        // when
        final AuctionContext result = exchangeService.holdAuction(auctionContext).result();

        // then
        final BidResponse bidResponse = result.getBidResponse();
        assertThat(bidResponse.getExt().getPrebid().getModules().getTrace().getStages())
                .anySatisfy(stage -> assertThat(stage.getOutcomes())
                        .anySatisfy(outcome -> assertThat(outcome.getGroups())
                                .anySatisfy(group -> assertThat(group.getInvocationResults())
                                        .anySatisfy(hook -> {
                                            assertThat(hook.getDebugMessages())
                                                    .containsOnly("debug message 1-1 1", "debug message 1-1 2");
                                            assertThat(hook.getAnalyticsTags()).isEqualTo(
                                                    ExtModulesTraceAnalyticsTags.of(singletonList(
                                                            ExtModulesTraceAnalyticsActivity.of(
                                                                    "some-activity",
                                                                    "success",
                                                                    singletonList(ExtModulesTraceAnalyticsResult.of(
                                                                            "success",
                                                                            mapper.createObjectNode(),
                                                                            null))))));
                                        }))));
    }

    @Test
    public void shouldReturnBidResponseWithHooksDebugAndTraceInfoWhenAuctionHappened() {
        // given
        given(httpBidderRequester.requestBids(any(), any(), any(), any(), any(), anyBoolean()))
                .willReturn(Future.succeededFuture(givenSeatBid(emptyList())));

        final BidRequest bidRequest = givenBidRequest(givenSingleImp(singletonMap("bidder", 2)));
        final AuctionContext auctionContext = givenRequestContext(bidRequest).toBuilder()
                .hookExecutionContext(HookExecutionContext.of(
                        Endpoint.openrtb2_auction,
                        stageOutcomes(givenAppliedToImpl(identity()))))
                .debugContext(DebugContext.of(true, TraceLevel.basic))
                .build();

        // when
        final AuctionContext result = exchangeService.holdAuction(auctionContext).result();

        // then
        final BidResponse bidResponse = result.getBidResponse();
        final ExtModules extModules = bidResponse.getExt().getPrebid().getModules();

        assertThat(extModules.getErrors()).isNotEmpty();
        assertThat(extModules.getWarnings()).isNotEmpty();
        assertThat(extModules.getTrace()).isNotNull();
    }

    @Test
    public void shouldReturnBidResponseWithHooksDebugAndTraceInfoWhenRequestIsRejected() {
        // given
        final AuctionContext auctionContext = AuctionContext.builder()
                .hookExecutionContext(HookExecutionContext.of(
                        Endpoint.openrtb2_auction,
                        stageOutcomes(givenAppliedToImpl(identity()))))
                .debugContext(DebugContext.of(true, TraceLevel.basic))
                .requestRejected(true)
                .build();

        // when
        final AuctionContext result = exchangeService.holdAuction(auctionContext).result();

        // then
        final BidResponse bidResponse = result.getBidResponse();
        final ExtModules extModules = bidResponse.getExt().getPrebid().getModules();

        assertThat(extModules.getErrors()).isNotEmpty();
        assertThat(extModules.getWarnings()).isNotEmpty();
        assertThat(extModules.getTrace()).isNotNull();
    }

    @Test
    public void shouldReturnBidResponseWithoutHooksTraceInfoWhenNoHooksExecuted() {
        // given
        given(httpBidderRequester.requestBids(any(), any(), any(), any(), any(), anyBoolean()))
                .willReturn(Future.succeededFuture(givenSeatBid(emptyList())));

        final BidRequest bidRequest = givenBidRequest(givenSingleImp(singletonMap("bidder", 2)));
        final AuctionContext auctionContext = givenRequestContext(bidRequest).toBuilder()
                .hookExecutionContext(HookExecutionContext.of(
                        Endpoint.openrtb2_auction,
                        new EnumMap<>(singletonMap(
                                Stage.entrypoint,
                                singletonList(StageExecutionOutcome.of("http-request", emptyList()))))))
                .debugContext(DebugContext.of(false, TraceLevel.basic))
                .build();

        // when
        final AuctionContext result = exchangeService.holdAuction(auctionContext).result();

        // then
        final BidResponse bidResponse = result.getBidResponse();
        assertThat(bidResponse.getExt()).isNull();
    }

    @Test
    public void shouldIncrementHooksGlobalMetrics() {
        // given
        final AuctionContext auctionContext = AuctionContext.builder()
                .hookExecutionContext(HookExecutionContext.of(
                        Endpoint.openrtb2_auction,
                        stageOutcomes(givenAppliedToImpl(identity()))))
                .debugContext(DebugContext.empty())
                .requestRejected(true)
                .build();

        // when
        exchangeService.holdAuction(auctionContext);

        // then
        verify(metrics, times(6)).updateHooksMetrics(anyString(), any(), any(), any(), any(), any());
        verify(metrics).updateHooksMetrics(
                eq("module1"),
                eq(Stage.entrypoint),
                eq("hook1"),
                eq(ExecutionStatus.success),
                eq(4L),
                eq(ExecutionAction.update));
        verify(metrics).updateHooksMetrics(
                eq("module1"),
                eq(Stage.entrypoint),
                eq("hook2"),
                eq(ExecutionStatus.invocation_failure),
                eq(6L),
                isNull());
        verify(metrics).updateHooksMetrics(
                eq("module1"),
                eq(Stage.entrypoint),
                eq("hook2"),
                eq(ExecutionStatus.success),
                eq(4L),
                eq(ExecutionAction.no_action));
        verify(metrics).updateHooksMetrics(
                eq("module2"),
                eq(Stage.entrypoint),
                eq("hook1"),
                eq(ExecutionStatus.timeout),
                eq(6L),
                isNull());
        verify(metrics).updateHooksMetrics(
                eq("module3"),
                eq(Stage.auction_response),
                eq("hook1"),
                eq(ExecutionStatus.success),
                eq(4L),
                eq(ExecutionAction.update));
        verify(metrics).updateHooksMetrics(
                eq("module3"),
                eq(Stage.auction_response),
                eq("hook2"),
                eq(ExecutionStatus.success),
                eq(4L),
                eq(ExecutionAction.no_action));
        verify(metrics, never()).updateAccountHooksMetrics(any(), any(), any(), any());
        verify(metrics, never()).updateAccountModuleDurationMetric(any(), any(), any());
    }

    @Test
    public void shouldIncrementHooksGlobalAndAccountMetrics() {
        // given
        given(httpBidderRequester.requestBids(any(), any(), any(), any(), any(), anyBoolean()))
                .willReturn(Future.succeededFuture(givenSeatBid(emptyList())));

        final BidRequest bidRequest = givenBidRequest(givenSingleImp(singletonMap("bidder", 2)));
        final AuctionContext auctionContext = givenRequestContext(bidRequest).toBuilder()
                .hookExecutionContext(HookExecutionContext.of(
                        Endpoint.openrtb2_auction,
                        stageOutcomes(givenAppliedToImpl(identity()))))
                .debugContext(DebugContext.empty())
                .build();

        // when
        exchangeService.holdAuction(auctionContext);

        // then
        verify(metrics, times(6)).updateHooksMetrics(anyString(), any(), any(), any(), any(), any());
        verify(metrics, times(6)).updateAccountHooksMetrics(any(), any(), any(), any());
        verify(metrics).updateAccountHooksMetrics(
                any(),
                eq("module1"),
                eq(ExecutionStatus.success),
                eq(ExecutionAction.update));
        verify(metrics).updateAccountHooksMetrics(
                any(),
                eq("module1"),
                eq(ExecutionStatus.invocation_failure),
                isNull());
        verify(metrics).updateAccountHooksMetrics(
                any(),
                eq("module1"),
                eq(ExecutionStatus.success),
                eq(ExecutionAction.no_action));
        verify(metrics).updateAccountHooksMetrics(
                any(),
                eq("module2"),
                eq(ExecutionStatus.timeout),
                isNull());
        verify(metrics).updateAccountHooksMetrics(
                any(),
                eq("module3"),
                eq(ExecutionStatus.success),
                eq(ExecutionAction.update));
        verify(metrics).updateAccountHooksMetrics(
                any(),
                eq("module3"),
                eq(ExecutionStatus.success),
                eq(ExecutionAction.no_action));
        verify(metrics, times(3)).updateAccountModuleDurationMetric(any(), any(), any());
        verify(metrics).updateAccountModuleDurationMetric(any(), eq("module1"), eq(14L));
        verify(metrics).updateAccountModuleDurationMetric(any(), eq("module2"), eq(6L));
        verify(metrics).updateAccountModuleDurationMetric(any(), eq("module3"), eq(8L));
    }

    @Test
    public void shouldTolerateBidWithDealThatHasNoLineItemAssociated() {
        // given
        givenBidder(givenSingleSeatBid(givenBid(
                Bid.builder().impid("impId").dealid("dealId").price(BigDecimal.ONE).build())));

        final BidRequest bidRequest = givenBidRequest(givenSingleImp(singletonMap("someBidder", 1)), identity());
        final AuctionContext auctionContext = givenRequestContext(bidRequest);

        // when
        exchangeService.holdAuction(auctionContext);

        // then
        final ArgumentCaptor<AuctionContext> argumentCaptor = ArgumentCaptor.forClass(AuctionContext.class);
        verify(applicationEventService).publishAuctionEvent(argumentCaptor.capture());
        final TxnLog txnLog = argumentCaptor.getValue().getTxnLog();

        assertThat(txnLog).isEqualTo(TxnLog.create());
    }

    @Test
    public void shouldRecordLineItemMetricsInTransactionLog() {
        // given
        givenBidder(givenSeatBid(asList(
                givenBid(Bid.builder().impid("impId").dealid("dealId1").price(BigDecimal.ONE).build()),
                givenBid(Bid.builder().impid("impId").dealid("dealId2").price(BigDecimal.ONE).build()))));

        willReturn(ValidationResult.success()).given(responseBidValidator)
                .validate(argThat(bid -> bid.getBid().getDealid().equals("dealId1")), any(), any(), any());
        willReturn(ValidationResult.error("validation error")).given(responseBidValidator)
                .validate(argThat(bid -> bid.getBid().getDealid().equals("dealId2")), any(), any(), any());

        final List<Deal> deals = asList(
                Deal.builder()
                        .id("dealId1")
                        .ext(mapper.valueToTree(ExtDeal.of(
                                ExtDealLine.of("lineItemId1", null, null, "someBidder"))))
                        .build(),
                Deal.builder()
                        .id("dealId2")
                        .ext(mapper.valueToTree(ExtDeal.of(
                                ExtDealLine.of("lineItemId2", null, null, "someBidder"))))
                        .build());
        final Imp imp = givenImp(
                singletonMap("someBidder", 1),
                builder -> builder
                        .id("impId")
                        .pmp(Pmp.builder()
                                .deals(deals)
                                .build()));
        final BidRequest bidRequest = givenBidRequest(singletonList(imp), identity());
        final AuctionContext auctionContext = givenRequestContext(bidRequest);

        // when
        exchangeService.holdAuction(auctionContext);

        // then
        final ArgumentCaptor<AuctionContext> argumentCaptor = ArgumentCaptor.forClass(AuctionContext.class);
        verify(applicationEventService).publishAuctionEvent(argumentCaptor.capture());
        final TxnLog txnLog = argumentCaptor.getValue().getTxnLog();

        final TxnLog expectedTxnLog = TxnLog.create();
        expectedTxnLog.lineItemsReceivedFromBidder().get("someBidder").addAll(asList("lineItemId1", "lineItemId2"));
        expectedTxnLog.lineItemsResponseInvalidated().add("lineItemId2");

        assertThat(txnLog).isEqualTo(expectedTxnLog);
    }

    @Test
    public void shouldProperPopulateImpExtPrebidEvenIfInExtImpPrebidContainNotCorrectField() {
        // given
        final Imp imp = Imp.builder()
                .ext(mapper.valueToTree(Map.of("prebid",
                        doubleMap("test-field", "test-value", "bidder",
                                Map.of("bidderName", doubleMap("test-host", "unknownHost", "publisher_id", "ps4"))))))
                .build();
        final BidRequest bidRequest = givenBidRequest(singletonList(imp), identity());
        final AuctionContext auctionContext = givenRequestContext(bidRequest);

        given(privacyEnforcementService.mask(any(), anyMap(), any(), any()))
                .willReturn(Future.succeededFuture(singletonList(BidderPrivacyResult.builder()
                        .requestBidder("bidderName")
                        .build())));

        // when
        exchangeService.holdAuction(auctionContext);

        // then
        final BidRequest capturedBidRequest = captureBidRequest();
        assertThat(capturedBidRequest.getImp())
                .extracting(Imp::getExt)
                .containsExactly(mapper.valueToTree(doubleMap("prebid", emptyMap(),
                        "bidder", doubleMap("test-host", "unknownHost", "publisher_id", "ps4"))));
    }

    @Test
    public void shouldThrowErrorIfCannotBeParsedImpExtPrebid() {
        // given
        final String prebid = "prebid";
        final String bidderKey = "bidder";
        final String optionKey = "options";
        final String bidderName = "bidderName";
        final String optionValue = "1";
        final Map<String, Map<String, String>> bidderValue =
                singletonMap(bidderName, doubleMap("test-host", "unknownHost", "publisher_id", "ps4"));

        final ObjectNode prebidJsonNodes = mapper.valueToTree(
                singletonMap(prebid, doubleMap(optionKey, optionValue, bidderKey, bidderValue)));

        final Imp imp = Imp.builder().ext(prebidJsonNodes).build();
        final BidRequest bidRequest = givenBidRequest(singletonList(imp), identity());
        final AuctionContext auctionContext = givenRequestContext(bidRequest);

        given(privacyEnforcementService.mask(any(), anyMap(), any(), any()))
                .willReturn(Future.succeededFuture(singletonList(BidderPrivacyResult.builder()
                        .requestBidder(bidderName)
                        .build())));

        // when
        final Future<AuctionContext> result = exchangeService.holdAuction(auctionContext);

        // then
        assertThat(result.failed()).isTrue();
        assertThat(result.cause())
                .hasMessageStartingWith("Error decoding imp.ext.prebid: "
                        + "Cannot construct instance of `org.prebid.server.proto.openrtb.ext.request.ExtOptions`");
    }

    @Test
    public void shouldReturnsSourceWithCorrespondingRequestExtPrebidSchainsIfSchainIsNotNull() {
        // given
        final BidRequest bidRequest = givenBidRequest(givenSingleImp("test"),
                bidRequestBuilder -> bidRequestBuilder.source(Source.builder().build()));
        final AuctionContext auctionContext = givenRequestContext(bidRequest);

        final SupplyChain givenSourceSchain = SupplyChain.of(1, singletonList(null), "", null);
        given(supplyChainResolver.resolveForBidder(any(), any()))
                .willReturn(givenSourceSchain);

        given(privacyEnforcementService.mask(any(), anyMap(), any(), any()))
                .willReturn(Future.succeededFuture(singletonList(BidderPrivacyResult.builder()
                        .requestBidder("bidderName")
                        .build())));

        // when
        exchangeService.holdAuction(auctionContext);

        // then
        final BidRequest capturedBidRequest = captureBidRequest();
        assertThat(capturedBidRequest)
                .extracting(BidRequest::getSource)
                .extracting(Source::getSchain)
                .isEqualTo(givenSourceSchain);
    }

    @Test
    public void shouldNotModifyOriginalDealsIfDealsFromLineItemServiceAreMissing() {
        // given
        final Pmp pmp = Pmp.builder()
                .deals(singletonList(Deal.builder().id("dealId1").build())) // deal from prebid request (not from PG)
                .build();
        final BidRequest bidRequest = givenBidRequest(singletonList(givenImp(singletonMap("someBidder", 1),
                builder -> builder.pmp(pmp))), identity());
        final AuctionContext auctionContext = givenRequestContext(bidRequest).toBuilder()
                .build();

        // when
        exchangeService.holdAuction(auctionContext);

        // then
        final BidRequest capturedBidRequest = captureBidRequest();
        assertThat(capturedBidRequest.getImp())
                .extracting(Imp::getPmp)
                .containsExactly(pmp);
    }

    @SuppressWarnings("unchecked")
    @Test
    public void shouldReduceBidsHavingDealIdWithSameImpIdByBidderWithToleratingNotObtainedBidWithTopDeal() {
        // given
        final Imp imp = givenImp(
                singletonMap("bidder1", 1),
                builder -> builder
                        .id("impId1")
                        .pmp(Pmp.builder()
                                .deals(asList(
                                        Deal.builder().id("dealId1").build(), // top deal, but no response bid
                                        Deal.builder().id("dealId2").build()))
                                .build()));
        final BidRequest bidRequest = givenBidRequest(singletonList(imp), identity());
        final AuctionContext auctionContext = givenRequestContext(bidRequest).toBuilder().build();

        givenBidder(givenSeatBid(singletonList(
                givenBid(Bid.builder().id("bidId2").impid("impId1").dealid("dealId2").price(BigDecimal.ONE).build()))));

        given(responseBidValidator.validate(any(), any(), any(), any())).willReturn(ValidationResult.success());

        // when
        exchangeService.holdAuction(auctionContext);

        // then
        final ArgumentCaptor<List<AuctionParticipation>> argumentCaptor = ArgumentCaptor.forClass(List.class);
        verify(bidResponseCreator).create(argumentCaptor.capture(), any(), any(), any());
        assertThat(argumentCaptor.getValue()).hasSize(1)
                .extracting(AuctionParticipation::getBidderResponse)
                .extracting(BidderResponse::getSeatBid)
                .flatExtracting(BidderSeatBid::getBids).hasSize(1)
                .extracting(BidderBid::getBid)
                .extracting(Bid::getId)
                .containsOnly("bidId2");
    }

    @SuppressWarnings("unchecked")
    @Test
    public void shouldReduceBidsHavingDealIdWithSameImpIdByBidderWithToleratingNotObtainedBids() {
        // given
        final Imp imp = givenImp(
                singletonMap("bidder1", 1),
                builder -> builder
                        .id("impId1")
                        .pmp(Pmp.builder()
                                .deals(asList(
                                        Deal.builder().id("dealId1").build(),
                                        Deal.builder().id("dealId2").build()))
                                .build()));
        final BidRequest bidRequest = givenBidRequest(singletonList(imp), identity());
        final AuctionContext auctionContext = givenRequestContext(bidRequest).toBuilder().build();

        givenBidder(givenSeatBid(emptyList()));

        // when
        exchangeService.holdAuction(auctionContext);

        // then
        final ArgumentCaptor<List<AuctionParticipation>> argumentCaptor = ArgumentCaptor.forClass(List.class);
        verify(bidResponseCreator).create(argumentCaptor.capture(), any(), any(), any());

        assertThat(argumentCaptor.getValue()).hasSize(1)
                .extracting(AuctionParticipation::getBidderResponse)
                .extracting(BidderResponse::getSeatBid)
                .flatExtracting(BidderSeatBid::getBids).isEmpty();
    }

    @Test
    public void shouldResponseWithEmptySeatBidIfBidderNotSupportProvidedMediaTypes() {
        // given
        final Imp imp = givenImp(singletonMap("bidder1", 1), builder -> builder.id("impId1"));
        final BidRequest bidRequest = givenBidRequest(singletonList(imp), identity());
        final AuctionContext auctionContext = givenRequestContext(bidRequest).toBuilder().build();

        given(mediaTypeProcessor.process(any(), anyString()))
                .willReturn(MediaTypeProcessingResult.rejected(Collections.singletonList(
                        BidderError.badInput("MediaTypeProcessor error."))));
        given(bidResponseCreator.create(
                argThat(argument -> argument.get(0)
                        .getBidderResponse()
                        .equals(BidderResponse.of(
                                "bidder1",
                                BidderSeatBid.of(
                                        Collections.emptyList(),
                                        Collections.emptyList(),
                                        Collections.emptyList(),
                                        Collections.singletonList(BidderError.badInput("MediaTypeProcessor error."))),
                                0))),
                any(),
                any(),
                any()))
                .willReturn(Future.succeededFuture(BidResponse.builder().id("uniqId").build()));

        exchangeService = new ExchangeService(
                100,
                bidderCatalog,
                storedResponseProcessor,
                dealsService,
                privacyEnforcementService,
                fpdResolver,
                supplyChainResolver,
                debugResolver,
                mediaTypeProcessor,
                ortbVersionConversionManager,
                httpBidderRequester,
                responseBidValidator,
                currencyService,
                bidResponseCreator,
                bidResponsePostProcessor,
                hookStageExecutor,
                applicationEventService,
                httpInteractionLogger,
                priceFloorAdjuster,
                priceFloorEnforcer,
                bidAdjustmentFactorResolver,
                metrics,
                clock,
                jacksonMapper,
                criteriaLogManager);

        // when
        final Future<AuctionContext> result = exchangeService.holdAuction(auctionContext);

        // then
        assertThat(result.result())
                .extracting(AuctionContext::getBidResponse)
                .isEqualTo(BidResponse.builder().id("uniqId").build());
    }

    @Test
    public void shouldConvertBidRequestOpenRTBVersionToConfiguredByBidder() {
        // given
        given(ortbVersionConversionManager.convertFromAuctionSupportedVersion(any(), any())).willAnswer(
                invocation -> ((BidRequest) invocation.getArgument(0))
                        .toBuilder()
                        .source(null)
                        .build());

        final BidRequest bidRequest = givenBidRequest(
                givenSingleImp(singletonMap("bidderName", 1)),
                request -> request.source(Source.builder().tid("uniqTid").build()));
        final AuctionContext auctionContext = givenRequestContext(bidRequest).toBuilder().build();

        // when
        exchangeService.holdAuction(auctionContext);

        // then
        final ArgumentCaptor<BidderRequest> argumentCaptor = ArgumentCaptor.forClass(BidderRequest.class);
        verify(httpBidderRequester).requestBids(any(), argumentCaptor.capture(), any(), any(), any(), anyBoolean());

        assertThat(argumentCaptor.getValue())
                .extracting(BidderRequest::getBidRequest)
                .extracting(BidRequest::getSource)
                .isNull();
    }

    private AuctionContext givenRequestContext(BidRequest bidRequest) {
        return givenRequestContext(
                bidRequest,
                Account.builder()
                        .id("accountId")
                        .auction(AccountAuctionConfig.builder()
                                .events(AccountEventsConfig.of(true))
                                .build())
                        .build());
    }

    private AuctionContext givenRequestContext(BidRequest bidRequest, Account account) {
        return AuctionContext.builder()
                .httpRequest(HttpRequestContext.builder().headers(CaseInsensitiveMultiMap.empty()).build())
                .uidsCookie(uidsCookie)
                .bidRequest(bidRequest)
                .debugWarnings(new ArrayList<>())
                .account(account)
                .requestTypeMetric(MetricName.openrtb2web)
                .timeout(timeout)
                .hookExecutionContext(HookExecutionContext.of(Endpoint.openrtb2_auction))
                .debugContext(DebugContext.empty())
                .txnLog(TxnLog.create())
                .deepDebugLog(DeepDebugLog.create(false, clock))
                .build();
    }

    private BidRequest captureBidRequest() {
        final ArgumentCaptor<BidderRequest> bidRequestCaptor = ArgumentCaptor.forClass(BidderRequest.class);
        verify(httpBidderRequester).requestBids(any(), bidRequestCaptor.capture(), any(), any(), any(), anyBoolean());
        return bidRequestCaptor.getValue().getBidRequest();
    }

    private List<AuctionParticipation> captureAuctionParticipations() {
        final ArgumentCaptor<List<AuctionParticipation>> argumentCaptor = ArgumentCaptor.forClass(List.class);
        verify(bidResponseCreator).create(argumentCaptor.capture(), any(), any(), any());
        return argumentCaptor.getValue();
    }

    private static BidRequest givenBidRequest(
            List<Imp> imp, Function<BidRequestBuilder, BidRequestBuilder> bidRequestBuilderCustomizer) {
        return bidRequestBuilderCustomizer.apply(BidRequest.builder().cur(singletonList("USD")).imp(imp)).build();
    }

    private static BidRequest givenBidRequest(List<Imp> imp) {
        return givenBidRequest(imp, identity());
    }

    private static <T> Imp givenImp(T ext, Function<ImpBuilder, ImpBuilder> impBuilderCustomizer) {
        return impBuilderCustomizer.apply(Imp.builder()
                        .ext(mapper.valueToTree(singletonMap(
                                "prebid", ext != null ? singletonMap("bidder", ext) : emptyMap()))))
                .build();
    }

    private static <T> List<Imp> givenSingleImp(T ext) {
        return singletonList(givenImp(ext, identity()));
    }

    private void givenBidder(BidderSeatBid response) {
        given(httpBidderRequester.requestBids(any(), any(), any(), any(), any(), anyBoolean()))
                .willReturn(Future.succeededFuture(response));
    }

    private void givenBidder(String bidderName, Bidder<?> bidder, BidderSeatBid response) {
        doReturn(bidder).when(bidderCatalog).bidderByName(eq(bidderName));
        given(httpBidderRequester.requestBids(same(bidder), any(), any(), any(), any(), anyBoolean()))
                .willReturn(Future.succeededFuture(response));
    }

    private static SeatBid givenSeatBid(List<Bid> bids,
                                        Function<SeatBid.SeatBidBuilder, SeatBid.SeatBidBuilder> seatBidCustomizer) {
        return seatBidCustomizer.apply(SeatBid.builder()
                        .seat("someBidder")
                        .bid(bids))
                .build();
    }

    private static BidderSeatBid givenSeatBid(List<BidderBid> bids) {
        return BidderSeatBid.of(bids);
    }

    private static BidderSeatBid givenSingleSeatBid(BidderBid bid) {
        return givenSeatBid(singletonList(bid));
    }

    private static BidderSeatBid givenEmptySeatBid() {
        return givenSeatBid(emptyList());
    }

    private static BidderBid givenBid(Bid bid) {
        return BidderBid.of(bid, BidType.banner, null);
    }

    private static BidderBid givenBid(Bid bid, String cur) {
        return BidderBid.of(bid, BidType.banner, cur);
    }

    private static Bid givenBid(Function<Bid.BidBuilder, Bid.BidBuilder> bidBuilder) {
        return bidBuilder.apply(Bid.builder()
                        .id("bidId")
                        .price(BigDecimal.ONE)
                        .ext(mapper.valueToTree(ExtPrebid.of(ExtBidPrebid.builder().build(), null))))
                .build();
    }

    private static <K, V> Map<K, V> doubleMap(K key1, V value1, K key2, V value2) {
        final Map<K, V> map = new HashMap<>();
        map.put(key1, value1);
        map.put(key2, value2);
        return map;
    }

    private static ExtBidPrebid toExtBidPrebid(ObjectNode ext) {
        try {
            return mapper.treeToValue(ext.get("prebid"), ExtBidPrebid.class);
        } catch (IOException e) {
            return rethrow(e);
        }
    }

    private static ExtRequestTargeting givenTargeting(boolean includebidderkeys) {
        return ExtRequestTargeting.builder().pricegranularity(mapper.valueToTree(
                        ExtPriceGranularity.of(2, singletonList(ExtGranularityRange.of(BigDecimal.valueOf(5),
                                BigDecimal.valueOf(0.5))))))
                .includewinners(true)
                .includebidderkeys(includebidderkeys)
                .build();
    }

    private void givenBidResponseCreator(List<Bid> bids) {
        given(bidResponseCreator.create(anyList(), any(), any(), any()))
                .willReturn(Future.succeededFuture(givenBidResponseWithBids(bids)));
    }

    private void givenBidResponseCreator(Map<String, List<ExtBidderError>> errors) {
        given(bidResponseCreator.create(anyList(), any(), any(), any()))
                .willReturn(Future.succeededFuture(givenBidResponseWithError(errors)));
    }

    private static BidResponse givenBidResponseWithBids(List<Bid> bids) {
        return BidResponse.builder()
                .cur("USD")
                .seatbid(singletonList(givenSeatBid(bids, identity())))
                .build();
    }

    private static BidResponse givenBidResponseWithError(Map<String, List<ExtBidderError>> errors) {
        return BidResponse.builder()
                .seatbid(emptyList())
                .ext(ExtBidResponse.builder()
                        .errors(errors)
                        .build())
                .build();
    }

    private void testUserEidsPermissionFiltering(List<Eid> givenUserEids,
                                                 List<ExtRequestPrebidDataEidPermissions> givenEidPermissions,
                                                 Map<String, String> givenAlises,
                                                 List<Eid> expectedExtUserEids) {
        // given
        final Bidder<?> bidder = mock(Bidder.class);
        givenBidder("someBidder", bidder, givenEmptySeatBid());
        final Map<String, Integer> bidderToGdpr = singletonMap("someBidder", 1);

        final BidRequest bidRequest = givenBidRequest(givenSingleImp(bidderToGdpr),
                builder -> builder
                        .ext(ExtRequest.of(ExtRequestPrebid.builder()
                                .aliases(givenAlises)
                                .data(ExtRequestPrebidData.of(null, givenEidPermissions))
                                .build()))
                        .user(User.builder()
                                .eids(givenUserEids)
                                .build()));

        // when
        exchangeService.holdAuction(givenRequestContext(bidRequest));

        // then
        final ArgumentCaptor<BidderRequest> bidderRequestCaptor = ArgumentCaptor.forClass(BidderRequest.class);
        verify(httpBidderRequester)
                .requestBids(any(), bidderRequestCaptor.capture(), any(), any(), any(), anyBoolean());
        final List<BidderRequest> capturedBidRequests = bidderRequestCaptor.getAllValues();
        assertThat(capturedBidRequests)
                .extracting(BidderRequest::getBidRequest)
                .extracting(BidRequest::getUser)
                .flatExtracting(User::getEids)
                .isEqualTo(expectedExtUserEids);
    }

    private static AppliedToImpl givenAppliedToImpl(
            Function<AppliedToImpl.AppliedToImplBuilder, AppliedToImpl.AppliedToImplBuilder> appliedToImplBuilder) {
        return appliedToImplBuilder.apply(AppliedToImpl.builder()
                        .impIds(asList("impId1", "impId2"))
                        .request(true))
                .build();
    }

    private static EnumMap<Stage, List<StageExecutionOutcome>> stageOutcomes(AppliedToImpl appliedToImp) {
        final Map<Stage, List<StageExecutionOutcome>> stageOutcomes = new HashMap<>();

        stageOutcomes.put(Stage.entrypoint, singletonList(StageExecutionOutcome.of(
                "http-request",
                asList(
                        GroupExecutionOutcome.of(asList(
                                HookExecutionOutcome.builder()
                                        .hookId(HookId.of("module1", "hook1"))
                                        .executionTime(4L)
                                        .status(ExecutionStatus.success)
                                        .message("Message 1-1")
                                        .action(ExecutionAction.update)
                                        .errors(asList("error message 1-1 1", "error message 1-1 2"))
                                        .warnings(asList("warning message 1-1 1", "warning message 1-1 2"))
                                        .debugMessages(asList("debug message 1-1 1", "debug message 1-1 2"))
                                        .analyticsTags(TagsImpl.of(singletonList(
                                                ActivityImpl.of(
                                                        "some-activity",
                                                        "success",
                                                        singletonList(ResultImpl.of(
                                                                "success",
                                                                mapper.createObjectNode(),
                                                                appliedToImp))))))
                                        .build(),
                                HookExecutionOutcome.builder()
                                        .hookId(HookId.of("module1", "hook2"))
                                        .executionTime(6L)
                                        .status(ExecutionStatus.invocation_failure)
                                        .message("Message 1-2")
                                        .errors(asList("error message 1-2 1", "error message 1-2 2"))
                                        .warnings(asList("warning message 1-2 1", "warning message 1-2 2"))
                                        .build())),
                        GroupExecutionOutcome.of(asList(
                                HookExecutionOutcome.builder()
                                        .hookId(HookId.of("module1", "hook2"))
                                        .executionTime(4L)
                                        .status(ExecutionStatus.success)
                                        .message("Message 1-2")
                                        .action(ExecutionAction.no_action)
                                        .errors(asList("error message 1-2 3", "error message 1-2 4"))
                                        .warnings(asList("warning message 1-2 3", "warning message 1-2 4"))
                                        .build(),
                                HookExecutionOutcome.builder()
                                        .hookId(HookId.of("module2", "hook1"))
                                        .executionTime(6L)
                                        .status(ExecutionStatus.timeout)
                                        .message("Message 2-1")
                                        .errors(asList("error message 2-1 1", "error message 2-1 2"))
                                        .warnings(asList("warning message 2-1 1", "warning message 2-1 2"))
                                        .build()))))));

        stageOutcomes.put(Stage.auction_response, singletonList(StageExecutionOutcome.of(
                "auction-response",
                singletonList(
                        GroupExecutionOutcome.of(asList(
                                HookExecutionOutcome.builder()
                                        .hookId(HookId.of("module3", "hook1"))
                                        .executionTime(4L)
                                        .status(ExecutionStatus.success)
                                        .message("Message 3-1")
                                        .action(ExecutionAction.update)
                                        .errors(asList("error message 3-1 1", "error message 3-1 2"))
                                        .warnings(asList("warning message 3-1 1", "warning message 3-1 2"))
                                        .build(),
                                HookExecutionOutcome.builder()
                                        .hookId(HookId.of("module3", "hook2"))
                                        .executionTime(4L)
                                        .status(ExecutionStatus.success)
                                        .action(ExecutionAction.no_action)
                                        .build()))))));

        return new EnumMap<>(stageOutcomes);
    }
}<|MERGE_RESOLUTION|>--- conflicted
+++ resolved
@@ -702,7 +702,6 @@
 
         // then
         final ArgumentCaptor<BidderRequest> bidRequestCaptor = ArgumentCaptor.forClass(BidderRequest.class);
-<<<<<<< HEAD
         verify(httpBidderRequester, times(1))
                 .requestBids(any(), bidRequestCaptor.capture(), any(), any(), anyBoolean());
 
@@ -760,13 +759,6 @@
                             .containsExactly(Deal.builder().id("deal2").build());
                 });
 
-=======
-        verify(httpBidderRequester).requestBids(any(), bidRequestCaptor.capture(), any(), any(), any(), anyBoolean());
-        final BidRequest capturedBidRequest = bidRequestCaptor.getValue().getBidRequest();
-        assertThat(capturedBidRequest.getImp()).hasSize(1)
-                .extracting(imp -> imp.getExt().get("bidder").asInt())
-                .containsOnly(1);
->>>>>>> 76a05f68
     }
 
     @Test
@@ -1001,42 +993,6 @@
     }
 
     @Test
-<<<<<<< HEAD
-=======
-    public void shouldExtractRequestByAliasForDeal() {
-        // given
-        final Bidder<?> bidder = mock(Bidder.class);
-        givenBidder("bidder", bidder, givenEmptySeatBid());
-
-        final BidRequest bidRequest = givenBidRequest(singletonList(
-                        givenImp(singletonMap("bidderAlias", 1), identity()).toBuilder().pmp(Pmp.builder()
-                                .deals(singletonList(Deal.builder()
-                                        .ext(mapper.valueToTree(ExtDeal.of(ExtDealLine.of("lineItemId", "extLineItemId",
-                                                singletonList(Format.builder().w(100).h(100).build()),
-                                                "bidderAlias")))).build()))
-                                .build()).build()),
-                builder -> builder.ext(ExtRequest.of(ExtRequestPrebid.builder()
-                        .aliases(singletonMap("bidderAlias", "bidder")).build())));
-
-        // when
-        exchangeService.holdAuction(givenRequestContext(bidRequest));
-
-        // then
-        final ArgumentCaptor<BidderRequest> bidRequestCaptor = ArgumentCaptor.forClass(BidderRequest.class);
-        verify(httpBidderRequester)
-                .requestBids(same(bidder), bidRequestCaptor.capture(), any(), any(), any(), anyBoolean());
-        assertThat(bidRequestCaptor.getValue().getBidRequest().getImp()).hasSize(1)
-                .extracting(Imp::getPmp)
-                .flatExtracting(Pmp::getDeals).hasSize(1)
-                .extracting(Deal::getExt)
-                .extracting(ext -> mapper.treeToValue(ext, ExtDeal.class))
-                .extracting(ExtDeal::getLine)
-                .containsOnly(ExtDealLine.of("lineItemId", "extLineItemId",
-                        singletonList(Format.builder().w(100).h(100).build()), null));
-    }
-
-    @Test
->>>>>>> 76a05f68
     public void shouldExtractMultipleRequestsForTheSameBidderIfAliasesWereUsed() {
         // given
         final Bidder<?> bidder = mock(Bidder.class);
@@ -1083,7 +1039,6 @@
     @Test
     public void shouldReturnSeparateSeatBidsForTheSameBidderIfBiddersAliasAndBidderWereUsedWithinSingleImp() {
         // given
-<<<<<<< HEAD
         given(httpBidderRequester.requestBids(
                 any(),
                 eq(BidderRequest.builder()
@@ -1119,31 +1074,6 @@
                 any(),
                 any(),
                 anyBoolean()))
-=======
-        given(httpBidderRequester.requestBids(any(),
-                eq(BidderRequest.of("bidder", null, null, givenBidRequest(
-                        singletonList(givenImp(
-                                null,
-                                builder -> builder.ext(mapper.valueToTree(
-                                        ExtPrebid.of(null, 1))))),
-                        builder -> builder.ext(ExtRequest.of(ExtRequestPrebid.builder()
-                                .auctiontimestamp(1000L)
-                                .aliases(singletonMap("bidderAlias", "bidder"))
-                                .build()))))), any(), any(), any(), anyBoolean()))
-                .willReturn(Future.succeededFuture(givenSeatBid(singletonList(
-                        givenBid(Bid.builder().impid("impId1").price(BigDecimal.ONE).build())))));
-
-        given(httpBidderRequester.requestBids(any(),
-                eq(BidderRequest.of("bidderAlias", null, null, givenBidRequest(
-                        singletonList(givenImp(
-                                null,
-                                builder -> builder.ext(mapper.valueToTree(
-                                        ExtPrebid.of(null, 2))))),
-                        builder -> builder.ext(ExtRequest.of(ExtRequestPrebid.builder()
-                                .auctiontimestamp(1000L)
-                                .aliases(singletonMap("bidderAlias", "bidder"))
-                                .build()))))), any(), any(), any(), anyBoolean()))
->>>>>>> 76a05f68
                 .willReturn(Future.succeededFuture(givenSeatBid(singletonList(
                         givenBid(Bid.builder().impid("impId2").price(BigDecimal.ONE).build())))));
 
