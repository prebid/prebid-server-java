package org.prebid.server.auction;

import com.fasterxml.jackson.databind.JsonNode;
import com.fasterxml.jackson.databind.node.BooleanNode;
import com.fasterxml.jackson.databind.node.ObjectNode;
import com.fasterxml.jackson.databind.node.TextNode;
import com.iab.openrtb.request.App;
import com.iab.openrtb.request.Banner;
import com.iab.openrtb.request.BidRequest;
import com.iab.openrtb.request.BidRequest.BidRequestBuilder;
import com.iab.openrtb.request.Content;
import com.iab.openrtb.request.Data;
import com.iab.openrtb.request.Deal;
import com.iab.openrtb.request.Device;
import com.iab.openrtb.request.Eid;
import com.iab.openrtb.request.Format;
import com.iab.openrtb.request.Geo;
import com.iab.openrtb.request.Imp;
import com.iab.openrtb.request.Imp.ImpBuilder;
import com.iab.openrtb.request.Pmp;
import com.iab.openrtb.request.Publisher;
import com.iab.openrtb.request.Regs;
import com.iab.openrtb.request.Site;
import com.iab.openrtb.request.Source;
import com.iab.openrtb.request.SupplyChain;
import com.iab.openrtb.request.SupplyChainNode;
import com.iab.openrtb.request.User;
import com.iab.openrtb.request.Video;
import com.iab.openrtb.response.Bid;
import com.iab.openrtb.response.BidResponse;
import com.iab.openrtb.response.SeatBid;
import io.vertx.core.Future;
import org.apache.commons.collections4.MapUtils;
import org.assertj.core.api.InstanceOfAssertFactories;
import org.junit.Before;
import org.junit.Rule;
import org.junit.Test;
import org.mockito.ArgumentCaptor;
import org.mockito.Mock;
import org.mockito.Spy;
import org.mockito.junit.MockitoJUnit;
import org.mockito.junit.MockitoRule;
import org.prebid.server.VertxTest;
import org.prebid.server.auction.adjustment.BidAdjustmentFactorResolver;
import org.prebid.server.auction.mediatypeprocessor.MediaTypeProcessingResult;
import org.prebid.server.auction.mediatypeprocessor.MediaTypeProcessor;
import org.prebid.server.auction.mediatypeprocessor.NoOpMediaTypeProcessor;
import org.prebid.server.auction.model.AuctionContext;
import org.prebid.server.auction.model.AuctionParticipation;
import org.prebid.server.auction.model.BidRequestCacheInfo;
import org.prebid.server.auction.model.BidderPrivacyResult;
import org.prebid.server.auction.model.BidderRequest;
import org.prebid.server.auction.model.BidderResponse;
import org.prebid.server.auction.model.DebugContext;
import org.prebid.server.auction.model.MultiBidConfig;
import org.prebid.server.auction.model.StoredResponseResult;
import org.prebid.server.auction.versionconverter.BidRequestOrtbVersionConversionManager;
import org.prebid.server.bidder.Bidder;
import org.prebid.server.bidder.BidderCatalog;
import org.prebid.server.bidder.BidderInfo;
import org.prebid.server.bidder.HttpBidderRequester;
import org.prebid.server.bidder.Usersyncer;
import org.prebid.server.bidder.model.BidderBid;
import org.prebid.server.bidder.model.BidderError;
import org.prebid.server.bidder.model.BidderSeatBid;
import org.prebid.server.cookie.UidsCookie;
import org.prebid.server.currency.CurrencyConversionService;
import org.prebid.server.deals.DealsProcessor;
import org.prebid.server.deals.events.ApplicationEventService;
import org.prebid.server.deals.model.DeepDebugLog;
import org.prebid.server.deals.model.TxnLog;
import org.prebid.server.exception.InvalidRequestException;
import org.prebid.server.exception.PreBidException;
import org.prebid.server.execution.Timeout;
import org.prebid.server.execution.TimeoutFactory;
import org.prebid.server.floors.PriceFloorAdjuster;
import org.prebid.server.floors.PriceFloorEnforcer;
import org.prebid.server.hooks.execution.HookStageExecutor;
import org.prebid.server.hooks.execution.model.ExecutionAction;
import org.prebid.server.hooks.execution.model.ExecutionStatus;
import org.prebid.server.hooks.execution.model.GroupExecutionOutcome;
import org.prebid.server.hooks.execution.model.HookExecutionContext;
import org.prebid.server.hooks.execution.model.HookExecutionOutcome;
import org.prebid.server.hooks.execution.model.HookId;
import org.prebid.server.hooks.execution.model.HookStageExecutionResult;
import org.prebid.server.hooks.execution.model.Stage;
import org.prebid.server.hooks.execution.model.StageExecutionOutcome;
import org.prebid.server.hooks.execution.v1.auction.AuctionResponsePayloadImpl;
import org.prebid.server.hooks.execution.v1.bidder.BidderRequestPayloadImpl;
import org.prebid.server.hooks.execution.v1.bidder.BidderResponsePayloadImpl;
import org.prebid.server.hooks.v1.analytics.ActivityImpl;
import org.prebid.server.hooks.v1.analytics.AppliedToImpl;
import org.prebid.server.hooks.v1.analytics.ResultImpl;
import org.prebid.server.hooks.v1.analytics.TagsImpl;
import org.prebid.server.log.CriteriaLogManager;
import org.prebid.server.log.HttpInteractionLogger;
import org.prebid.server.metric.MetricName;
import org.prebid.server.metric.Metrics;
import org.prebid.server.model.CaseInsensitiveMultiMap;
import org.prebid.server.model.Endpoint;
import org.prebid.server.model.HttpRequestContext;
import org.prebid.server.proto.openrtb.ext.ExtPrebid;
import org.prebid.server.proto.openrtb.ext.request.ExtApp;
import org.prebid.server.proto.openrtb.ext.request.ExtBidderConfig;
import org.prebid.server.proto.openrtb.ext.request.ExtBidderConfigOrtb;
import org.prebid.server.proto.openrtb.ext.request.ExtDeal;
import org.prebid.server.proto.openrtb.ext.request.ExtDealLine;
import org.prebid.server.proto.openrtb.ext.request.ExtGranularityRange;
import org.prebid.server.proto.openrtb.ext.request.ExtPriceGranularity;
import org.prebid.server.proto.openrtb.ext.request.ExtRequest;
import org.prebid.server.proto.openrtb.ext.request.ExtRequestBidAdjustmentFactors;
import org.prebid.server.proto.openrtb.ext.request.ExtRequestCurrency;
import org.prebid.server.proto.openrtb.ext.request.ExtRequestPrebid;
import org.prebid.server.proto.openrtb.ext.request.ExtRequestPrebidBidderConfig;
import org.prebid.server.proto.openrtb.ext.request.ExtRequestPrebidCache;
import org.prebid.server.proto.openrtb.ext.request.ExtRequestPrebidCacheBids;
import org.prebid.server.proto.openrtb.ext.request.ExtRequestPrebidCacheVastxml;
import org.prebid.server.proto.openrtb.ext.request.ExtRequestPrebidData;
import org.prebid.server.proto.openrtb.ext.request.ExtRequestPrebidDataEidPermissions;
import org.prebid.server.proto.openrtb.ext.request.ExtRequestPrebidMultiBid;
import org.prebid.server.proto.openrtb.ext.request.ExtRequestPrebidSchain;
import org.prebid.server.proto.openrtb.ext.request.ExtRequestTargeting;
import org.prebid.server.proto.openrtb.ext.request.ExtSite;
import org.prebid.server.proto.openrtb.ext.request.ExtUser;
import org.prebid.server.proto.openrtb.ext.request.ExtUserPrebid;
import org.prebid.server.proto.openrtb.ext.request.ImpMediaType;
import org.prebid.server.proto.openrtb.ext.request.TraceLevel;
import org.prebid.server.proto.openrtb.ext.response.BidType;
import org.prebid.server.proto.openrtb.ext.response.ExtBidPrebid;
import org.prebid.server.proto.openrtb.ext.response.ExtBidResponse;
import org.prebid.server.proto.openrtb.ext.response.ExtBidderError;
import org.prebid.server.proto.openrtb.ext.response.ExtHttpCall;
import org.prebid.server.proto.openrtb.ext.response.ExtModules;
import org.prebid.server.proto.openrtb.ext.response.ExtModulesTrace;
import org.prebid.server.proto.openrtb.ext.response.ExtModulesTraceAnalyticsActivity;
import org.prebid.server.proto.openrtb.ext.response.ExtModulesTraceAnalyticsAppliedTo;
import org.prebid.server.proto.openrtb.ext.response.ExtModulesTraceAnalyticsResult;
import org.prebid.server.proto.openrtb.ext.response.ExtModulesTraceAnalyticsTags;
import org.prebid.server.proto.openrtb.ext.response.ExtModulesTraceGroup;
import org.prebid.server.proto.openrtb.ext.response.ExtModulesTraceInvocationResult;
import org.prebid.server.proto.openrtb.ext.response.ExtModulesTraceStage;
import org.prebid.server.proto.openrtb.ext.response.ExtModulesTraceStageOutcome;
import org.prebid.server.proto.openrtb.ext.response.ExtResponseDebug;
import org.prebid.server.settings.model.Account;
import org.prebid.server.settings.model.AccountAuctionConfig;
import org.prebid.server.settings.model.AccountEventsConfig;
import org.prebid.server.spring.config.bidder.model.CompressionType;
import org.prebid.server.validation.ResponseBidValidator;
import org.prebid.server.validation.model.ValidationResult;

import java.io.IOException;
import java.math.BigDecimal;
import java.time.Clock;
import java.time.Instant;
import java.time.ZoneId;
import java.util.ArrayList;
import java.util.Arrays;
import java.util.Collections;
import java.util.EnumMap;
import java.util.HashMap;
import java.util.List;
import java.util.Map;
import java.util.Optional;
import java.util.function.Function;

import static java.math.BigDecimal.ONE;
import static java.math.BigDecimal.TEN;
import static java.util.Arrays.asList;
import static java.util.Collections.emptyList;
import static java.util.Collections.emptyMap;
import static java.util.Collections.singletonList;
import static java.util.Collections.singletonMap;
import static java.util.function.Function.identity;
import static org.apache.commons.lang3.exception.ExceptionUtils.rethrow;
import static org.assertj.core.api.Assertions.assertThat;
import static org.assertj.core.api.Assertions.assertThatIllegalArgumentException;
import static org.assertj.core.api.Assertions.entry;
import static org.assertj.core.api.Assertions.tuple;
import static org.mockito.ArgumentMatchers.anyBoolean;
import static org.mockito.ArgumentMatchers.anyInt;
import static org.mockito.ArgumentMatchers.anyMap;
import static org.mockito.ArgumentMatchers.anyString;
import static org.mockito.ArgumentMatchers.argThat;
import static org.mockito.ArgumentMatchers.eq;
import static org.mockito.ArgumentMatchers.isNull;
import static org.mockito.ArgumentMatchers.same;
import static org.mockito.BDDMockito.given;
import static org.mockito.BDDMockito.willReturn;
import static org.mockito.Mockito.any;
import static org.mockito.Mockito.anyList;
import static org.mockito.Mockito.doAnswer;
import static org.mockito.Mockito.doReturn;
import static org.mockito.Mockito.mock;
import static org.mockito.Mockito.never;
import static org.mockito.Mockito.times;
import static org.mockito.Mockito.verify;
import static org.mockito.Mockito.verifyNoInteractions;
import static org.mockito.Mockito.verifyNoMoreInteractions;
import static org.prebid.server.proto.openrtb.ext.response.BidType.audio;
import static org.prebid.server.proto.openrtb.ext.response.BidType.banner;
import static org.prebid.server.proto.openrtb.ext.response.BidType.video;
import static org.prebid.server.proto.openrtb.ext.response.BidType.xNative;

public class ExchangeServiceTest extends VertxTest {

    @Rule
    public final MockitoRule mockitoRule = MockitoJUnit.rule();

    @Mock
    private BidderCatalog bidderCatalog;

    @Mock
    private StoredResponseProcessor storedResponseProcessor;

    @Mock
    private PrivacyEnforcementService privacyEnforcementService;

    @Mock
    private FpdResolver fpdResolver;

    @Mock
    private SupplyChainResolver supplyChainResolver;

    @Mock
    private DebugResolver debugResolver;

    @Mock
    private MediaTypeProcessor mediaTypeProcessor;

    @Mock
    private BidRequestOrtbVersionConversionManager ortbVersionConversionManager;

    @Mock
    private HttpBidderRequester httpBidderRequester;

    @Mock
    private ResponseBidValidator responseBidValidator;

    @Mock
    private CurrencyConversionService currencyService;

    @Mock
    private BidResponseCreator bidResponseCreator;

    @Spy
    private BidResponsePostProcessor.NoOpBidResponsePostProcessor bidResponsePostProcessor;

    @Mock
    private HookStageExecutor hookStageExecutor;

    @Mock
    private ApplicationEventService applicationEventService;

    @Mock
    private HttpInteractionLogger httpInteractionLogger;

    @Mock
    private PriceFloorAdjuster priceFloorAdjuster;
    @Mock
    private PriceFloorEnforcer priceFloorEnforcer;

    @Mock
    private BidAdjustmentFactorResolver bidAdjustmentFactorResolver;

    @Mock
    private Metrics metrics;

    @Mock
    private UidsCookie uidsCookie;

    private Clock clock;

    @Mock
    private CriteriaLogManager criteriaLogManager;

    private ExchangeService exchangeService;

    private Timeout timeout;

    private DealsProcessor dealsProcessor;

    @SuppressWarnings("unchecked")
    @Before
    public void setUp() {
        given(bidResponseCreator.create(anyList(), any(), any(), any()))
                .willReturn(Future.succeededFuture(givenBidResponseWithBids(singletonList(givenBid(identity())))));

        given(bidderCatalog.isValidName(anyString())).willReturn(true);
        given(bidderCatalog.isActive(anyString())).willReturn(true);
        given(bidderCatalog.usersyncerByName(anyString()))
                .willReturn(Optional.of(Usersyncer.of("cookieFamily", null, null)));
        given(bidderCatalog.bidderInfoByName(anyString())).willReturn(BidderInfo.create(
                true,
                null,
                false,
                null,
                null,
                null,
                null,
                null,
                null,
                0,
                false,
                false,
                CompressionType.NONE));

        given(privacyEnforcementService.mask(any(), argThat(MapUtils::isNotEmpty), any(), any()))
                .willAnswer(inv ->
                        Future.succeededFuture(((Map<String, User>) inv.getArgument(1)).entrySet().stream()
                                .map(bidderAndUser -> BidderPrivacyResult.builder()
                                        .requestBidder(bidderAndUser.getKey())
                                        .user(bidderAndUser.getValue())
                                        .build())
                                .toList()));

        given(privacyEnforcementService.mask(any(), argThat(MapUtils::isEmpty), any(), any()))
                .willReturn(Future.succeededFuture(emptyList()));

        given(fpdResolver.resolveUser(any(), any())).willAnswer(invocation -> invocation.getArgument(0));
        given(fpdResolver.resolveSite(any(), any())).willAnswer(invocation -> invocation.getArgument(0));
        given(fpdResolver.resolveApp(any(), any())).willAnswer(invocation -> invocation.getArgument(0));
        given(fpdResolver.resolveImpExt(any(), anyBoolean()))
                .willAnswer(invocation -> invocation.getArgument(0));

        given(supplyChainResolver.resolveForBidder(anyString(), any())).willReturn(null);

        given(hookStageExecutor.executeBidderRequestStage(any(), any()))
                .willAnswer(invocation -> Future.succeededFuture(HookStageExecutionResult.of(
                        false,
                        BidderRequestPayloadImpl.of(invocation.<BidderRequest>getArgument(0).getBidRequest()))));
        given(hookStageExecutor.executeRawBidderResponseStage(any(), any()))
                .willAnswer(invocation -> Future.succeededFuture(HookStageExecutionResult.of(
                        false,
                        BidderResponsePayloadImpl.of(invocation.<BidderResponse>getArgument(0).getSeatBid()
                                .getBids()))));
        given(hookStageExecutor.executeAuctionResponseStage(any(), any()))
                .willAnswer(invocation -> Future.succeededFuture(HookStageExecutionResult.of(
                        false,
                        AuctionResponsePayloadImpl.of(invocation.getArgument(0)))));

        given(responseBidValidator.validate(any(), any(), any(), any())).willReturn(ValidationResult.success());

        given(currencyService.convertCurrency(any(), any(), any(), any()))
                .willAnswer(invocationOnMock -> invocationOnMock.getArgument(0));

        given(storedResponseProcessor.getStoredResponseResult(any(), any()))
                .willAnswer(inv -> Future.succeededFuture(StoredResponseResult.of(inv.getArgument(0), emptyList(),
                        emptyMap())));
        given(storedResponseProcessor.mergeWithBidderResponses(any(), any(), any()))
                .willAnswer(inv -> inv.getArgument(0));
        given(storedResponseProcessor.updateStoredBidResponse(any()))
                .willAnswer(inv -> inv.getArgument(0));

        given(priceFloorEnforcer.enforce(any(), any(), any()))
                .willAnswer(inv -> inv.getArgument(1));
        given(priceFloorAdjuster.adjustForImp(any(), any(), any(), any()))
                .willAnswer(inv -> ((Imp) inv.getArgument(0)).getBidfloor());

        given(bidAdjustmentFactorResolver.resolve(any(ImpMediaType.class), any(), any())).willReturn(null);

        given(criteriaLogManager.traceResponse(any(), any(), any(), anyBoolean()))
                .willAnswer(inv -> inv.getArgument(1));

        given(ortbVersionConversionManager.convertFromAuctionSupportedVersion(any(), any()))
                .willAnswer(invocation -> invocation.getArgument(0));

        clock = Clock.fixed(Instant.now(), ZoneId.systemDefault());
        timeout = new TimeoutFactory(clock).create(500);
        dealsProcessor = new DealsProcessor(jacksonMapper);

        exchangeService = new ExchangeService(
                0,
                bidderCatalog,
                storedResponseProcessor,
                dealsProcessor,
                privacyEnforcementService,
                fpdResolver,
                supplyChainResolver,
                debugResolver,
                new NoOpMediaTypeProcessor(),
                ortbVersionConversionManager,
                httpBidderRequester,
                responseBidValidator,
                currencyService,
                bidResponseCreator,
                bidResponsePostProcessor,
                hookStageExecutor,
                applicationEventService,
                httpInteractionLogger,
                priceFloorAdjuster,
                priceFloorEnforcer,
                bidAdjustmentFactorResolver,
                metrics,
                clock,
                jacksonMapper,
                criteriaLogManager);
    }

    @Test
    public void creationShouldFailOnNegativeExpectedCacheTime() {
        assertThatIllegalArgumentException()
                .isThrownBy(() -> new ExchangeService(
                        -1,
                        bidderCatalog,
                        storedResponseProcessor,
                        dealsProcessor,
                        privacyEnforcementService,
                        fpdResolver,
                        supplyChainResolver,
                        debugResolver,
                        null,
                        ortbVersionConversionManager,
                        httpBidderRequester,
                        responseBidValidator,
                        currencyService,
                        bidResponseCreator,
                        bidResponsePostProcessor,
                        hookStageExecutor,
                        applicationEventService,
                        httpInteractionLogger,
                        priceFloorAdjuster,
                        priceFloorEnforcer,
                        bidAdjustmentFactorResolver,
                        metrics,
                        clock,
                        jacksonMapper,
                        criteriaLogManager))
                .withMessage("Expected cache time should be positive");
    }

    @Test
    public void shouldTolerateImpWithoutExtension() {
        // given
        final BidRequest bidRequest = givenBidRequest(givenSingleImp(null));

        // when
        final AuctionContext result = exchangeService.holdAuction(givenRequestContext(bidRequest)).result();

        // then
        verifyNoInteractions(bidderCatalog);
        verifyNoInteractions(httpBidderRequester);
        assertThat(result).extracting(AuctionContext::getBidResponse).isNotNull();
    }

    @Test
    public void shouldTolerateImpWithUnknownBidderInExtension() {
        // given
        given(bidderCatalog.isValidName(anyString())).willReturn(false);

        final BidRequest bidRequest = givenBidRequest(givenSingleImp(singletonMap("invalid", 0)));

        // when
        final AuctionContext result = exchangeService.holdAuction(givenRequestContext(bidRequest)).result();

        // then
        verify(bidderCatalog).isValidName(eq("invalid"));
        verifyNoInteractions(httpBidderRequester);
        assertThat(result).extracting(AuctionContext::getBidResponse).isNotNull();
    }

    @Test
    public void shouldTolerateMissingPrebidImpExtension() {
        // given
        givenBidder(givenEmptySeatBid());

        final BidRequest bidRequest = givenBidRequest(givenSingleImp(singletonMap("someBidder", 1)));

        // when
        exchangeService.holdAuction(givenRequestContext(bidRequest));

        // then
        final BidRequest capturedBidRequest = captureBidRequest();
        assertThat(capturedBidRequest.getImp()).hasSize(1)
                .element(0)
                .returns(mapper.valueToTree(ExtPrebid.of(null, 1)), Imp::getExt);
    }

    @Test
    public void shouldExtractRequestWithBidderSpecificExtension() {
        // given
        givenBidder(givenEmptySeatBid());

        final BidRequest bidRequest = givenBidRequest(singletonList(
                        givenImp(singletonMap("someBidder", 1), builder -> builder
                                .id("impId")
                                .banner(Banner.builder()
                                        .format(singletonList(Format.builder().w(400).h(300).build()))
                                        .build()))),
                builder -> builder.id("requestId").tmax(500L));

        // when
        exchangeService.holdAuction(givenRequestContext(bidRequest));

        // then
        final BidRequest capturedBidRequest = captureBidRequest();
        assertThat(capturedBidRequest).isEqualTo(BidRequest.builder()
                .id("requestId")
                .cur(singletonList("USD"))
                .imp(singletonList(Imp.builder()
                        .id("impId")
                        .banner(Banner.builder()
                                .format(singletonList(Format.builder().w(400).h(300).build()))
                                .build())
                        .ext(mapper.valueToTree(ExtPrebid.of(null, 1)))
                        .build()))
                .tmax(500L)
                .build());
    }

    @Test
    public void shouldExtractRequestWithCurrencyRatesExtension() {
        // given
        givenBidder(givenEmptySeatBid());

        final Map<String, Map<String, BigDecimal>> currencyRates = doubleMap(
                "GBP", singletonMap("EUR", BigDecimal.valueOf(1.15)),
                "UAH", singletonMap("EUR", BigDecimal.valueOf(1.1565)));

        final BidRequest bidRequest = givenBidRequest(singletonList(
                        givenImp(singletonMap("someBidder", 1), builder -> builder
                                .id("impId")
                                .banner(Banner.builder()
                                        .format(singletonList(Format.builder().w(400).h(300).build()))
                                        .build()))),
                builder -> builder
                        .id("requestId")
                        .ext(ExtRequest.of(
                                ExtRequestPrebid.builder()
                                        .currency(ExtRequestCurrency.of(currencyRates, false))
                                        .build()))
                        .tmax(500L));

        // when
        exchangeService.holdAuction(givenRequestContext(bidRequest));

        // then
        final BidRequest capturedBidRequest = captureBidRequest();
        assertThat(capturedBidRequest).isEqualTo(BidRequest.builder()
                .id("requestId")
                .cur(singletonList("USD"))
                .imp(singletonList(Imp.builder()
                        .id("impId")
                        .banner(Banner.builder()
                                .format(singletonList(Format.builder().w(400).h(300).build()))
                                .build())
                        .ext(mapper.valueToTree(ExtPrebid.of(null, 1)))
                        .build()))
                .ext(ExtRequest.of(
                        ExtRequestPrebid.builder().currency(ExtRequestCurrency.of(currencyRates, false)).build()))
                .tmax(500L)
                .build());
    }

    @Test
    public void shouldExtractMultipleRequests() {
        // given
        final Bidder<?> bidder1 = mock(Bidder.class);
        final Bidder<?> bidder2 = mock(Bidder.class);
        givenBidder("bidder1", bidder1, givenEmptySeatBid());
        givenBidder("bidder2", bidder2, givenEmptySeatBid());

        final BidRequest bidRequest = givenBidRequest(asList(
                givenImp(doubleMap("bidder1", 1, "bidder2", 2), identity()),
                givenImp(singletonMap("bidder1", 3), identity())));

        // when
        exchangeService.holdAuction(givenRequestContext(bidRequest));

        // then
        final ArgumentCaptor<BidderRequest> bidRequest1Captor = ArgumentCaptor.forClass(BidderRequest.class);
        verify(httpBidderRequester)
                .requestBids(same(bidder1), bidRequest1Captor.capture(), any(), any(), any(), anyBoolean());
        final BidderRequest capturedBidRequest1 = bidRequest1Captor.getValue();
        assertThat(capturedBidRequest1.getBidRequest().getImp()).hasSize(2)
                .extracting(imp -> imp.getExt().get("bidder").asInt())
                .containsOnly(1, 3);

        final ArgumentCaptor<BidderRequest> bidRequest2Captor = ArgumentCaptor.forClass(BidderRequest.class);
        verify(httpBidderRequester)
                .requestBids(same(bidder2), bidRequest2Captor.capture(), any(), any(), any(), anyBoolean());
        final BidderRequest capturedBidRequest2 = bidRequest2Captor.getValue();
        assertThat(capturedBidRequest2.getBidRequest().getImp()).hasSize(1)
                .element(0).returns(2, imp -> imp.getExt().get("bidder").asInt());
    }

    @Test
    public void shouldSkipBidderWhenRejectedByBidderRequestHooks() {
        // given
        doAnswer(invocation -> Future.succeededFuture(HookStageExecutionResult.of(true, null)))
                .when(hookStageExecutor).executeBidderRequestStage(any(), any());

        final BidRequest bidRequest = givenBidRequest(givenSingleImp(singletonMap("someBidder", 1)), identity());

        // when
        exchangeService.holdAuction(givenRequestContext(bidRequest));

        // then
        verifyNoInteractions(httpBidderRequester);
    }

    @Test
    public void shouldPassRequestModifiedByBidderRequestHooks() {
        // given
        givenBidder(givenEmptySeatBid());

        doAnswer(invocation -> Future.succeededFuture(HookStageExecutionResult.of(
                false,
                BidderRequestPayloadImpl.of(BidRequest.builder().id("bidderRequestId").build()))))
                .when(hookStageExecutor).executeBidderRequestStage(any(), any());

        final BidRequest bidRequest = givenBidRequest(givenSingleImp(singletonMap("someBidder", 1)), identity());

        // when
        exchangeService.holdAuction(givenRequestContext(bidRequest));

        // then
        final BidRequest capturedBidRequest = captureBidRequest();
        assertThat(capturedBidRequest).isEqualTo(BidRequest.builder().id("bidderRequestId").build());
    }

    @Test
    @SuppressWarnings("unchecked")
    public void shouldSkipBidderWhenRejectedByRawBidderResponseHooks() {
        // given
        final String bidder = "someBidder";
        givenBidder(bidder, mock(Bidder.class), givenSeatBid(singletonList(
                givenBid(Bid.builder().price(BigDecimal.ONE).build()))));

        doAnswer(invocation -> Future.succeededFuture(HookStageExecutionResult.of(true, null)))
                .when(hookStageExecutor).executeRawBidderResponseStage(any(), any());

        final BidRequest bidRequest = givenBidRequest(givenSingleImp(singletonMap(bidder, 1)), identity());

        // when
        exchangeService.holdAuction(givenRequestContext(bidRequest));

        // then
        final ArgumentCaptor<List<AuctionParticipation>> auctionParticipationCaptor =
                ArgumentCaptor.forClass(List.class);
        verify(storedResponseProcessor).mergeWithBidderResponses(auctionParticipationCaptor.capture(), any(), any());

        assertThat(auctionParticipationCaptor.getValue())
                .extracting(AuctionParticipation::getBidderResponse)
                .extracting(BidderResponse::getSeatBid)
                .containsOnly(BidderSeatBid.empty());
    }

    @Test
    @SuppressWarnings("unchecked")
    public void shouldPassRequestModifiedByRawBidderResponseHooks() {
        // given
        final String bidder = "someBidder";
        givenBidder(bidder, mock(Bidder.class), givenSeatBid(singletonList(
                givenBid(Bid.builder().build()))));

        final BidderBid hookChangedBid = BidderBid.of(Bid.builder().id("newId").build(), video, "USD");
        doAnswer(invocation -> Future.succeededFuture(HookStageExecutionResult.of(
                false,
                BidderResponsePayloadImpl.of(singletonList(hookChangedBid)))))
                .when(hookStageExecutor).executeRawBidderResponseStage(any(), any());

        final BidRequest bidRequest = givenBidRequest(givenSingleImp(singletonMap(bidder, 1)), identity());

        // when
        exchangeService.holdAuction(givenRequestContext(bidRequest));

        // then
        final ArgumentCaptor<List<AuctionParticipation>> auctionParticipationCaptor =
                ArgumentCaptor.forClass(List.class);
        verify(storedResponseProcessor).mergeWithBidderResponses(auctionParticipationCaptor.capture(), any(), any());

        assertThat(auctionParticipationCaptor.getValue())
                .extracting(AuctionParticipation::getBidderResponse)
                .extracting(BidderResponse::getSeatBid)
                .flatExtracting(BidderSeatBid::getBids)
                .containsOnly(hookChangedBid);
    }

    @Test
    public void shouldExtractRequestsWithoutFilteredPgDealsOnlyBidders() {
        // given
        exchangeService = new ExchangeService(
                100,
                bidderCatalog,
                storedResponseProcessor,
                dealsProcessor,
                privacyEnforcementService,
                fpdResolver,
                supplyChainResolver,
                debugResolver,
                new NoOpMediaTypeProcessor(),
                ortbVersionConversionManager,
                httpBidderRequester,
                responseBidValidator,
                currencyService,
                bidResponseCreator,
                bidResponsePostProcessor,
                hookStageExecutor,
                applicationEventService,
                httpInteractionLogger,
                priceFloorAdjuster,
                priceFloorEnforcer,
                bidAdjustmentFactorResolver,
                metrics,
                clock,
                jacksonMapper,
                criteriaLogManager);

        final Bidder<?> bidder1 = mock(Bidder.class);
        final Bidder<?> bidder2 = mock(Bidder.class);
        givenBidder("bidder1", bidder1, givenEmptySeatBid());
        givenBidder("bidder2", bidder2, givenEmptySeatBid());

        final BidRequest bidRequest = givenBidRequest(asList(
                givenImp(singletonMap("bidder1", 1),
                        identity()),
                givenImp(singletonMap("bidder2", mapper.createObjectNode().set("pgdealsonly", BooleanNode.getTrue())),
                        identity())));

        // when
        exchangeService.holdAuction(givenRequestContext(bidRequest));

        // then
        final ArgumentCaptor<BidderRequest> bidRequestCaptor = ArgumentCaptor.forClass(BidderRequest.class);
        verify(httpBidderRequester).requestBids(any(), bidRequestCaptor.capture(), any(), any(), any(), anyBoolean());
        final BidRequest capturedBidRequest = bidRequestCaptor.getValue().getBidRequest();
        assertThat(capturedBidRequest.getImp()).hasSize(1)
                .extracting(imp -> imp.getExt().get("bidder").asInt())
                .containsOnly(1);
    }

    @Test
    public void shouldPassRequestWithExtPrebidToDefinedBidder() {
        // given
        final String bidder1Name = "bidder1";
        final String bidder2Name = "bidder2";
        final Bidder<?> bidder1 = mock(Bidder.class);
        final Bidder<?> bidder2 = mock(Bidder.class);
        givenBidder(bidder1Name, bidder1, givenEmptySeatBid());
        givenBidder(bidder2Name, bidder2, givenEmptySeatBid());

        final ExtRequest extRequest = ExtRequest.of(
                ExtRequestPrebid.builder()
                        .bidders(mapper.createObjectNode()
                                .putPOJO(bidder1Name, mapper.createObjectNode().put("test1", "test1"))
                                .putPOJO(bidder2Name, mapper.createObjectNode().put("test2", "test2"))
                                .putPOJO("spam", mapper.createObjectNode().put("spam", "spam")))
                        .auctiontimestamp(1000L)
                        .build());

        final BidRequest bidRequest = givenBidRequest(asList(
                        givenImp(singletonMap(bidder1Name, 1), identity()),
                        givenImp(singletonMap(bidder2Name, 2), identity())),
                builder -> builder.ext(extRequest));

        // when
        exchangeService.holdAuction(givenRequestContext(bidRequest));

        // then
        final ArgumentCaptor<BidderRequest> bidRequest1Captor = ArgumentCaptor.forClass(BidderRequest.class);
        verify(httpBidderRequester)
                .requestBids(same(bidder1), bidRequest1Captor.capture(), any(), any(), any(), anyBoolean());

        final BidderRequest capturedBidRequest1 = bidRequest1Captor.getValue();
        final ExtRequestPrebid prebid1 = capturedBidRequest1.getBidRequest().getExt().getPrebid();
        assertThat(prebid1).isNotNull();
        final JsonNode bidders1 = prebid1.getBidders();
        assertThat(bidders1).isNotNull();
        assertThat(bidders1.fields()).toIterable().hasSize(1)
                .containsOnly(entry("bidder", mapper.createObjectNode().put("test1", "test1")));

        final ArgumentCaptor<BidderRequest> bidRequest2Captor = ArgumentCaptor.forClass(BidderRequest.class);
        verify(httpBidderRequester)
                .requestBids(same(bidder2), bidRequest2Captor.capture(), any(), any(), any(), anyBoolean());
        final BidRequest capturedBidRequest2 = bidRequest2Captor.getValue().getBidRequest();
        final ExtRequestPrebid prebid2 = capturedBidRequest2.getExt().getPrebid();
        assertThat(prebid2).isNotNull();
        final JsonNode bidders2 = prebid2.getBidders();
        assertThat(bidders2).isNotNull();
        assertThat(bidders2.fields()).toIterable().hasSize(1)
                .containsOnly(entry("bidder", mapper.createObjectNode().put("test2", "test2")));
    }

    @Test
    public void shouldPassRequestWithInjectedSchainInSourceExt() {
        // given
        final String bidder1Name = "bidder1";
        final String bidder2Name = "bidder2";
        final String bidder3Name = "bidder3";
        final Bidder<?> bidder1 = mock(Bidder.class);
        final Bidder<?> bidder2 = mock(Bidder.class);
        final Bidder<?> bidder3 = mock(Bidder.class);
        givenBidder(bidder1Name, bidder1, givenEmptySeatBid());
        givenBidder(bidder2Name, bidder2, givenEmptySeatBid());
        givenBidder(bidder3Name, bidder3, givenEmptySeatBid());

        final SupplyChainNode specificNodes = SupplyChainNode.of("asi", "sid", "rid", "name", "domain", 1, null);
        final SupplyChain specificSchain = SupplyChain.of(1, singletonList(specificNodes), "ver", null);
        final ExtRequestPrebidSchain schainForBidders = ExtRequestPrebidSchain.of(
                asList(bidder1Name, bidder2Name), specificSchain);

        final SupplyChainNode generalNodes = SupplyChainNode.of("t", null, "a", null, "ads", 0, null);
        final SupplyChain generalSchain = SupplyChain.of(123, singletonList(generalNodes), "t", null);
        final ExtRequestPrebidSchain allSchain = ExtRequestPrebidSchain.of(singletonList("*"), generalSchain);

        final ExtRequest extRequest = ExtRequest.of(
                ExtRequestPrebid.builder()
                        .schains(asList(schainForBidders, allSchain))
                        .auctiontimestamp(1000L)
                        .build());
        final BidRequest bidRequest = givenBidRequest(
                asList(
                        givenImp(singletonMap(bidder1Name, 1), identity()),
                        givenImp(singletonMap(bidder2Name, 2), identity()),
                        givenImp(singletonMap(bidder3Name, 3), identity())),
                builder -> builder.ext(extRequest));

        given(supplyChainResolver.resolveForBidder(eq("bidder1"), same(bidRequest))).willReturn(specificSchain);
        given(supplyChainResolver.resolveForBidder(eq("bidder2"), same(bidRequest))).willReturn(specificSchain);
        given(supplyChainResolver.resolveForBidder(eq("bidder3"), same(bidRequest))).willReturn(generalSchain);

        // when
        exchangeService.holdAuction(givenRequestContext(bidRequest));

        // then
        final ArgumentCaptor<BidderRequest> bidRequest1Captor = ArgumentCaptor.forClass(BidderRequest.class);
        verify(httpBidderRequester)
                .requestBids(same(bidder1), bidRequest1Captor.capture(), any(), any(), any(), anyBoolean());
        final BidRequest capturedBidRequest1 = bidRequest1Captor.getValue().getBidRequest();
        final SupplyChain requestSchain1 = capturedBidRequest1.getSource().getSchain();
        assertThat(requestSchain1).isNotNull();
        assertThat(requestSchain1).isEqualTo(specificSchain);
        assertThat(capturedBidRequest1.getExt().getPrebid().getSchains()).isNull();

        final ArgumentCaptor<BidderRequest> bidRequest2Captor = ArgumentCaptor.forClass(BidderRequest.class);
        verify(httpBidderRequester)
                .requestBids(same(bidder2), bidRequest2Captor.capture(), any(), any(), any(), anyBoolean());
        final BidRequest capturedBidRequest2 = bidRequest2Captor.getValue().getBidRequest();
        final SupplyChain requestSchain2 = capturedBidRequest2.getSource().getSchain();
        assertThat(requestSchain2).isNotNull();
        assertThat(requestSchain2).isEqualTo(specificSchain);
        assertThat(capturedBidRequest2.getExt().getPrebid().getSchains()).isNull();

        final ArgumentCaptor<BidderRequest> bidRequest3Captor = ArgumentCaptor.forClass(BidderRequest.class);
        verify(httpBidderRequester)
                .requestBids(same(bidder3), bidRequest3Captor.capture(), any(), any(), any(), anyBoolean());
        final BidRequest capturedBidRequest3 = bidRequest3Captor.getValue().getBidRequest();
        final SupplyChain requestSchain3 = capturedBidRequest3.getSource().getSchain();
        assertThat(requestSchain3).isNotNull();
        assertThat(requestSchain3).isEqualTo(generalSchain);
        assertThat(capturedBidRequest3.getExt().getPrebid().getSchains()).isNull();
    }

    @Test
    public void shouldReturnFailedFutureWithUnchangedMessageWhenPrivacyEnforcementServiceFails() {
        // given
        final Bidder<?> bidder = mock(Bidder.class);
        givenBidder("someBidder", bidder, givenEmptySeatBid());

        given(privacyEnforcementService.mask(any(), any(), any(), any()))
                .willReturn(Future.failedFuture("Error when retrieving allowed purpose ids"));

        final BidRequest bidRequest = givenBidRequest(givenSingleImp(singletonMap("someBidder", 1)),
                bidRequestBuilder -> bidRequestBuilder
                        .regs(Regs.builder().gdpr(1).build()));

        // when
        final Future<?> result = exchangeService.holdAuction(givenRequestContext(bidRequest));

        // then
        assertThat(result.failed()).isTrue();
        assertThat(result.cause()).hasMessage("Error when retrieving allowed purpose ids");
    }

    @Test
    public void shouldNotCreateRequestForBidderRestrictedByPrivacyEnforcement() {
        // given
        final Bidder<?> bidder = mock(Bidder.class);
        givenBidder("bidder", bidder, givenEmptySeatBid());

        final BidderPrivacyResult restrictedPrivacy = BidderPrivacyResult.builder()
                .requestBidder("bidderAlias")
                .blockedRequestByTcf(true)
                .build();
        given(privacyEnforcementService.mask(any(), any(), any(), any()))
                .willReturn(Future.succeededFuture(singletonList(restrictedPrivacy)));

        final BidRequest bidRequest = givenBidRequest(singletonList(
                        givenImp(singletonMap("bidderAlias", 1), identity())),
                builder -> builder.ext(ExtRequest.of(ExtRequestPrebid.builder()
                        .aliases(singletonMap("bidderAlias", "bidder"))
                        .build())));

        // when
        exchangeService.holdAuction(givenRequestContext(bidRequest));

        // then
        verifyNoInteractions(httpBidderRequester);
    }

    @Test
    public void shouldReturnProperStoredResponseIfAvailableOnlySingleImpRequests() {
        // given
        final Bidder<?> bidder = mock(Bidder.class);
        givenBidder("bidder-test", bidder, givenEmptySeatBid());

        given(storedResponseProcessor.getStoredResponseResult(anyList(), any()))
                .willReturn(Future.succeededFuture(
                        StoredResponseResult.of(singletonList(
                                        givenImp("", impBuilder -> impBuilder.id("test-1-key"))),
                                singletonList(SeatBid.builder().build()),
                                singletonMap("test-1-key", singletonMap("bidder-test", "test-second-value")))));

        final BidderPrivacyResult bidderPrivacyResult = BidderPrivacyResult.builder()
                .requestBidder("bidder-test")
                .build();
        given(privacyEnforcementService.mask(any(), any(), any(), any()))
                .willReturn(Future.succeededFuture(singletonList(bidderPrivacyResult)));

        final BidRequest bidRequest = givenBidRequest(singletonList(
                        givenImp(singletonMap("bidderAlias", 1), identity())),
                builder -> builder.ext(ExtRequest.of(ExtRequestPrebid.builder()
                        .aliases(singletonMap("bidderAlias", "bidder-test"))
                        .auctiontimestamp(1000L)
                        .build())));

        // when
        exchangeService.holdAuction(givenRequestContext(bidRequest));

        // then
        final ArgumentCaptor<BidderRequest> bidRequestCaptor = ArgumentCaptor.forClass(BidderRequest.class);
        verify(httpBidderRequester)
                .requestBids(same(bidder), bidRequestCaptor.capture(), any(), any(), any(), anyBoolean());
        assertThat(bidRequestCaptor.getValue().getStoredResponse())
                .contains("test-second-value");
    }

    @Test
    public void shouldExtractRequestByAliasForCorrectBidder() {
        // given
        final Bidder<?> bidder = mock(Bidder.class);
        givenBidder("bidder", bidder, givenEmptySeatBid());

        final BidRequest bidRequest = givenBidRequest(singletonList(
                        givenImp(singletonMap("bidderAlias", 1), identity())),
                builder -> builder.ext(ExtRequest.of(ExtRequestPrebid.builder()
                        .aliases(singletonMap("bidderAlias", "bidder"))
                        .auctiontimestamp(1000L)
                        .build())));

        // when
        exchangeService.holdAuction(givenRequestContext(bidRequest));

        // then
        final ArgumentCaptor<BidderRequest> bidRequestCaptor = ArgumentCaptor.forClass(BidderRequest.class);
        verify(httpBidderRequester)
                .requestBids(same(bidder), bidRequestCaptor.capture(), any(), any(), any(), anyBoolean());
        assertThat(bidRequestCaptor.getValue().getBidRequest().getImp()).hasSize(1)
                .extracting(imp -> imp.getExt().get("bidder").asInt())
                .contains(1);
    }

    @Test
    public void shouldExtractRequestByAliasForDeal() {
        // given
        final Bidder<?> bidder = mock(Bidder.class);
        givenBidder("bidder", bidder, givenEmptySeatBid());

        final BidRequest bidRequest = givenBidRequest(singletonList(
                        givenImp(singletonMap("bidderAlias", 1), identity()).toBuilder().pmp(Pmp.builder()
                                .deals(singletonList(Deal.builder()
                                        .ext(mapper.valueToTree(ExtDeal.of(ExtDealLine.of("lineItemId", "extLineItemId",
                                                singletonList(Format.builder().w(100).h(100).build()),
                                                "bidderAlias")))).build()))
                                .build()).build()),
                builder -> builder.ext(ExtRequest.of(ExtRequestPrebid.builder()
                        .aliases(singletonMap("bidderAlias", "bidder")).build())));

        // when
        exchangeService.holdAuction(givenRequestContext(bidRequest));

        // then
        final ArgumentCaptor<BidderRequest> bidRequestCaptor = ArgumentCaptor.forClass(BidderRequest.class);
        verify(httpBidderRequester)
                .requestBids(same(bidder), bidRequestCaptor.capture(), any(), any(), any(), anyBoolean());
        assertThat(bidRequestCaptor.getValue().getBidRequest().getImp()).hasSize(1)
                .extracting(Imp::getPmp)
                .flatExtracting(Pmp::getDeals).hasSize(1)
                .extracting(Deal::getExt)
                .extracting(ext -> mapper.treeToValue(ext, ExtDeal.class))
                .extracting(ExtDeal::getLine)
                .containsOnly(ExtDealLine.of("lineItemId", "extLineItemId",
                        singletonList(Format.builder().w(100).h(100).build()), null));
    }

    @Test
    public void shouldExtractMultipleRequestsForTheSameBidderIfAliasesWereUsed() {
        // given
        final Bidder<?> bidder = mock(Bidder.class);
        givenBidder("bidder", bidder, givenEmptySeatBid());

        final BidRequest bidRequest = givenBidRequest(singletonList(
                        givenImp(doubleMap("bidder", 1, "bidderAlias", 2), identity())),
                builder -> builder.ext(ExtRequest.of(ExtRequestPrebid.builder()
                        .aliases(singletonMap("bidderAlias", "bidder"))
                        .auctiontimestamp(1000L)
                        .build())));

        // when
        exchangeService.holdAuction(givenRequestContext(bidRequest));

        // then
        final ArgumentCaptor<BidderRequest> bidRequestCaptor = ArgumentCaptor.forClass(BidderRequest.class);
        verify(httpBidderRequester, times(2)).requestBids(same(bidder), bidRequestCaptor.capture(), any(), any(),
                any(), anyBoolean());
        final List<BidderRequest> capturedBidderRequests = bidRequestCaptor.getAllValues();

        assertThat(capturedBidderRequests).hasSize(2)
                .extracting(BidderRequest::getBidRequest)
                .extracting(capturedBidRequest -> capturedBidRequest.getImp().get(0).getExt().get("bidder").asInt())
                .containsOnly(2, 1);
    }

    @Test
    public void shouldTolerateBidderResultWithoutBids() {
        // given
        givenBidder(givenEmptySeatBid());

        final BidRequest bidRequest = givenBidRequest(givenSingleImp(singletonMap("someBidder", 1)));

        givenBidResponseCreator(emptyMap());

        // when
        final AuctionContext result = exchangeService.holdAuction(givenRequestContext(bidRequest)).result();

        // then
        assertThat(result.getBidResponse().getSeatbid()).isEmpty();
    }

    @Test
    public void shouldReturnSeparateSeatBidsForTheSameBidderIfBiddersAliasAndBidderWereUsedWithinSingleImp() {
        // given
        given(httpBidderRequester.requestBids(any(),
                eq(BidderRequest.of("bidder", null, null, givenBidRequest(
                        singletonList(givenImp(
                                null,
                                builder -> builder.ext(mapper.valueToTree(
                                        ExtPrebid.of(null, 1))))),
                        builder -> builder.ext(ExtRequest.of(ExtRequestPrebid.builder()
                                .auctiontimestamp(1000L)
<<<<<<< HEAD
                                .build()))))), any(), any(), anyBoolean()))
=======
                                .aliases(singletonMap("bidderAlias", "bidder"))
                                .build()))))), any(), any(), any(), anyBoolean()))
>>>>>>> 76a05f68
                .willReturn(Future.succeededFuture(givenSeatBid(singletonList(
                        givenBid(Bid.builder().impid("impId1").price(BigDecimal.ONE).build())))));

        given(httpBidderRequester.requestBids(any(),
                eq(BidderRequest.of("bidderAlias", null, null, givenBidRequest(
                        singletonList(givenImp(
                                null,
                                builder -> builder.ext(mapper.valueToTree(
                                        ExtPrebid.of(null, 2))))),
                        builder -> builder.ext(ExtRequest.of(ExtRequestPrebid.builder()
                                .auctiontimestamp(1000L)
<<<<<<< HEAD
                                .build()))))), any(), any(), anyBoolean()))
=======
                                .aliases(singletonMap("bidderAlias", "bidder"))
                                .build()))))), any(), any(), any(), anyBoolean()))
>>>>>>> 76a05f68
                .willReturn(Future.succeededFuture(givenSeatBid(singletonList(
                        givenBid(Bid.builder().impid("impId2").price(BigDecimal.ONE).build())))));

        final BidRequest bidRequest = givenBidRequest(givenSingleImp(doubleMap("bidder", 1, "bidderAlias", 2)),
                builder -> builder.ext(ExtRequest.of(ExtRequestPrebid.builder()
                        .aliases(singletonMap("bidderAlias", "bidder"))
                        .auctiontimestamp(1000L)
                        .build())));

        given(bidResponseCreator.create(anyList(), any(), any(), any()))
                .willReturn(Future.succeededFuture(BidResponse.builder()
                        .seatbid(asList(
                                givenSeatBid(singletonList(givenBid(identity())), identity()),
                                givenSeatBid(singletonList(givenBid(identity())), identity())))
                        .build()));

        // when
        final AuctionContext result = exchangeService.holdAuction(givenRequestContext(bidRequest)).result();

        // then
        verify(httpBidderRequester, times(2)).requestBids(any(), any(), any(), any(), any(), anyBoolean());
        assertThat(result.getBidResponse().getSeatbid()).hasSize(2)
                .extracting(seatBid -> seatBid.getBid().size())
                .containsOnly(1, 1);
    }

    @Test
    public void shouldOverrideDebugEnabledFlag() {
        // given
        given(bidderCatalog.isDebugAllowed(anyString())).willReturn(false);

        final BidRequest bidRequest = givenBidRequest(givenSingleImp(singletonMap("bidder", 2)));
        final AuctionContext auctionContext = givenRequestContext(bidRequest).toBuilder()
                .debugContext(DebugContext.of(true, null))
                .build();

        given(debugResolver.resolveDebugForBidder(auctionContext, "bidder"))
                .willReturn(true);

        given(httpBidderRequester.requestBids(any(), any(), any(), any(), any(), eq(true)))
                .willReturn(Future.succeededFuture(BidderSeatBid.of(
                        emptyList(), singletonList(ExtHttpCall.builder().build()), emptyList(), emptyList())));

        given(bidResponseCreator.create(anyList(), any(), any(), any()))
                .willReturn(Future.succeededFuture(
                        BidResponse.builder()
                                .ext(ExtBidResponse.builder()
                                        .debug(ExtResponseDebug.of(null, null, null, null))
                                        .build())
                                .build()));

        // when
        final AuctionContext result = exchangeService.holdAuction(auctionContext).result();

        // then
        verify(httpBidderRequester).requestBids(any(), any(), any(), any(), any(), eq(true));

        final ArgumentCaptor<AuctionContext> captor = ArgumentCaptor.forClass(AuctionContext.class);
        verify(bidResponseCreator).create(anyList(), captor.capture(), any(), anyMap());
        assertThat(captor.getValue().getDebugContext()).isEqualTo(DebugContext.of(true, null));

        assertThat(result.getBidResponse().getExt().getDebug()).isNotNull();
    }

    @Test
    public void shouldAddDebugInfoIfDebugEnabledAndPublisherAndBidderAllowedDebug() {
        // given
        final BidderSeatBid bidderSeatBid = BidderSeatBid.of(
                emptyList(), singletonList(ExtHttpCall.builder().build()), emptyList(), emptyList());
        given(httpBidderRequester.requestBids(any(), any(), any(), any(), any(), eq(true)))
                .willReturn(Future.succeededFuture(bidderSeatBid));

        given(bidResponseCreator.create(anyList(), any(), any(), any()))
                .willReturn(Future.succeededFuture(
                        BidResponse.builder()
                                .ext(ExtBidResponse.builder()
                                        .debug(ExtResponseDebug.of(null, null, null, null))
                                        .build())
                                .build()));

        final BidRequest bidRequest = givenBidRequest(givenSingleImp(singletonMap("bidder", 2)));
        final AuctionContext auctionContext = givenRequestContext(bidRequest).toBuilder()
                .debugContext(DebugContext.of(true, null))
                .build();
        given(debugResolver.resolveDebugForBidder(auctionContext, "bidder"))
                .willReturn(true);

        // when
        final AuctionContext result = exchangeService.holdAuction(auctionContext).result();

        // then
        verify(httpBidderRequester).requestBids(any(), any(), any(), any(), any(), eq(true));

        final ArgumentCaptor<AuctionContext> captor = ArgumentCaptor.forClass(AuctionContext.class);
        verify(bidResponseCreator).create(anyList(), captor.capture(), any(), anyMap());
        assertThat(captor.getValue().getDebugContext())
                .isEqualTo(DebugContext.of(true, null));

        assertThat(result.getBidResponse().getExt().getDebug()).isNotNull();
    }

    @Test
    public void shouldNotAddDebugInfoIfPublisherIsNotAllowedToDebug() {
        // given
        final BidderSeatBid bidderSeatBid = BidderSeatBid.empty();
        given(httpBidderRequester.requestBids(any(), any(), any(), any(), any(), eq(false)))
                .willReturn(Future.succeededFuture(bidderSeatBid));

        final BidRequest bidRequest = givenBidRequest(givenSingleImp(singletonMap("bidder", 2)));
        final AuctionContext auctionContext = givenRequestContext(bidRequest).toBuilder()
                .debugContext(DebugContext.of(false, null))
                .build();
        given(debugResolver.resolveDebugForBidder(auctionContext, "bidder"))
                .willReturn(false);

        given(bidResponseCreator.create(anyList(), any(), any(), any())).willReturn(
                Future.succeededFuture(BidResponse.builder().ext(ExtBidResponse.builder().build()).build()));

        // when
        final AuctionContext result = exchangeService.holdAuction(auctionContext).result();

        // then
        verify(httpBidderRequester).requestBids(any(), any(), any(), any(), any(), eq(false));

        final ArgumentCaptor<AuctionContext> captor = ArgumentCaptor.forClass(AuctionContext.class);
        verify(bidResponseCreator).create(any(), captor.capture(), any(), anyMap());
        assertThat(captor.getValue().getDebugContext()).isEqualTo(
                DebugContext.of(false, null));

        assertThat(result.getBidResponse().getExt().getDebug()).isNull();
    }

    @Test
    public void shouldNotAddDebugInfoIfBidderDisabledDebug() {
        // given
        final BidderSeatBid bidderSeatBid = BidderSeatBid.empty();
        given(httpBidderRequester.requestBids(any(), any(), any(), any(), any(), eq(false)))
                .willReturn(Future.succeededFuture(bidderSeatBid));

        final BidRequest bidRequest = givenBidRequest(givenSingleImp(singletonMap("bidder", 2)));
        final AuctionContext auctionContext = givenRequestContext(bidRequest).toBuilder()
                .debugContext(DebugContext.of(true, null))
                .build();
        given(debugResolver.resolveDebugForBidder(auctionContext, "bidder"))
                .willReturn(false);

        given(bidResponseCreator.create(anyList(), any(), any(), any())).willReturn(
                Future.succeededFuture(BidResponse.builder().ext(ExtBidResponse.builder().build()).build()));

        // when
        final AuctionContext result = exchangeService.holdAuction(auctionContext).result();

        // then
        verify(httpBidderRequester).requestBids(any(), any(), any(), any(), any(), eq(false));

        final ArgumentCaptor<AuctionContext> captor = ArgumentCaptor.forClass(AuctionContext.class);
        verify(bidResponseCreator).create(any(), captor.capture(), any(), anyMap());
        assertThat(captor.getValue().getDebugContext()).isEqualTo(
                DebugContext.of(true, null));

        assertThat(result.getBidResponse().getExt().getDebug()).isNull();
    }

    @Test
    @SuppressWarnings("unchecked")
    public void shouldCallBidResponseCreatorWithExpectedParamsAndUpdateDebugErrors() {
        // given
        givenBidder("bidder1", mock(Bidder.class), givenEmptySeatBid());

        final Bid thirdBid = Bid.builder().id("bidId3").impid("impId3").price(BigDecimal.valueOf(7.89)).build();
        givenBidder("bidder2", mock(Bidder.class), givenSeatBid(singletonList(givenBid(thirdBid))));

        final ExtRequestPrebidMultiBid multiBid1 = ExtRequestPrebidMultiBid.of("bidder1", null, 2, "bi1");
        final ExtRequestPrebidMultiBid multiBid2 = ExtRequestPrebidMultiBid.of("bidder2", singletonList("invalid"), 4,
                "bi2");
        final ExtRequestPrebidMultiBid multiBid3 = ExtRequestPrebidMultiBid.of("bidder3", singletonList("invalid"),
                null, "bi3");
        final ExtRequestPrebidMultiBid duplicateMultiBid1 = ExtRequestPrebidMultiBid.of("bidder1", null, 100, "bi1_2");
        final ExtRequestPrebidMultiBid duplicateMultiBids1 = ExtRequestPrebidMultiBid.of(null, singletonList("bidder1"),
                100, "bi1_3");
        final ExtRequestPrebidMultiBid multiBid4 = ExtRequestPrebidMultiBid.of(null,
                Arrays.asList("bidder4", "bidder5"), 3, "ignored");
        final ExtRequestPrebidMultiBid multiBid5 = ExtRequestPrebidMultiBid.of("bidder6",
                Arrays.asList("bidder4", "bidder5"), 0, "bi6");
        final ExtRequestPrebidMultiBid multiBid6 = ExtRequestPrebidMultiBid.of(null,
                Collections.emptyList(), 0, "bi7");

        final ExtRequestTargeting targeting = givenTargeting(true);
        final ObjectNode events = mapper.createObjectNode();
        final BidRequest bidRequest = givenBidRequest(asList(
                        // imp ids are not really used for matching, included them here for clarity
                        givenImp(singletonMap("bidder1", 1), builder -> builder.id("impId1")),
                        givenImp(doubleMap("bidder1", 1, "bidder2", 2), builder -> builder.id("impId2"))),
                builder -> builder.ext(ExtRequest.of(ExtRequestPrebid.builder()
                        .targeting(targeting)
                        .auctiontimestamp(1000L)
                        .events(events)
                        .multibid(Arrays.asList(multiBid1, multiBid2, multiBid3, duplicateMultiBid1,
                                duplicateMultiBids1, multiBid4, multiBid5, multiBid6))
                        .cache(ExtRequestPrebidCache.of(ExtRequestPrebidCacheBids.of(53, true),
                                ExtRequestPrebidCacheVastxml.of(34, true), true))
                        .build())));
        final AuctionContext auctionContext = givenRequestContext(bidRequest);

        // when
        exchangeService.holdAuction(auctionContext);

        // then
        final BidRequestCacheInfo expectedCacheInfo = BidRequestCacheInfo.builder()
                .doCaching(true)
                .shouldCacheBids(true)
                .shouldCacheVideoBids(true)
                .returnCreativeBids(true)
                .returnCreativeVideoBids(true)
                .cacheBidsTtl(53)
                .cacheVideoBidsTtl(34)
                .shouldCacheWinningBidsOnly(false)
                .build();

        final MultiBidConfig expectedMultiBid1 = MultiBidConfig.of(multiBid1.getBidder(), multiBid1.getMaxBids(),
                multiBid1.getTargetBidderCodePrefix());
        final MultiBidConfig expectedMultiBid2 = MultiBidConfig.of(multiBid2.getBidder(), multiBid2.getMaxBids(),
                multiBid2.getTargetBidderCodePrefix());
        final MultiBidConfig expectedFirstMultiBid4 = MultiBidConfig.of("bidder4", multiBid4.getMaxBids(), null);
        final MultiBidConfig expectedSecondMultiBid4 = MultiBidConfig.of("bidder5", multiBid4.getMaxBids(), null);
        final MultiBidConfig expectedFirstMultiBid5 = MultiBidConfig.of(multiBid5.getBidder(), 1, "bi6");

        final Map<String, MultiBidConfig> expectedMultiBidMap = new HashMap<>();
        expectedMultiBidMap.put(expectedMultiBid1.getBidder(), expectedMultiBid1);
        expectedMultiBidMap.put(expectedMultiBid2.getBidder(), expectedMultiBid2);
        expectedMultiBidMap.put(expectedFirstMultiBid4.getBidder(), expectedFirstMultiBid4);
        expectedMultiBidMap.put(expectedSecondMultiBid4.getBidder(), expectedSecondMultiBid4);
        expectedMultiBidMap.put(expectedFirstMultiBid5.getBidder(), expectedFirstMultiBid5);

        final ArgumentCaptor<List<AuctionParticipation>> participationArgumentCaptor =
                ArgumentCaptor.forClass(List.class);
        final ArgumentCaptor<AuctionContext> contextArgumentCaptor = ArgumentCaptor.forClass(AuctionContext.class);
        verify(bidResponseCreator).create(participationArgumentCaptor.capture(), contextArgumentCaptor.capture(),
                eq(expectedCacheInfo), eq(expectedMultiBidMap));

        final ObjectNode expectedBidExt = mapper.createObjectNode().put("origbidcpm", new BigDecimal("7.89"));
        final Bid expectedThirdBid = Bid.builder()
                .id("bidId3")
                .impid("impId3")
                .price(BigDecimal.valueOf(7.89))
                .ext(expectedBidExt)
                .build();
        final List<AuctionParticipation> auctionParticipations = participationArgumentCaptor.getValue();
        assertThat(auctionParticipations)
                .extracting(AuctionParticipation::getBidderResponse)
                .containsOnly(
                        BidderResponse.of(
                                "bidder2",
                                BidderSeatBid.of(singletonList(BidderBid.of(expectedThirdBid, banner, null))),
                                0),
                        BidderResponse.of("bidder1", BidderSeatBid.empty(), 0));

        final AuctionContext expectedAuctionContext = auctionContext.toBuilder()
                .auctionParticipations(auctionParticipations)
                .debugWarnings(asList(
                        "Invalid MultiBid: bidder bidder2 and bidders [invalid] specified."
                                + " Only bidder bidder2 will be used.",
                        "Invalid MultiBid: bidder bidder3 and bidders [invalid] specified."
                                + " Only bidder bidder3 will be used.",
                        "Invalid MultiBid: MaxBids for bidder bidder3 is not specified and will be skipped.",
                        "Invalid MultiBid: Bidder bidder1 specified multiple times.",
                        "Invalid MultiBid: CodePrefix bi1_3 that was specified for bidders [bidder1] will be skipped.",
                        "Invalid MultiBid: Bidder bidder1 specified multiple times.",
                        "Invalid MultiBid: CodePrefix ignored that was specified for bidders [bidder4, bidder5]"
                                + " will be skipped.",
                        "Invalid MultiBid: bidder bidder6 and bidders [bidder4, bidder5]"
                                + " specified. Only bidder bidder6 will be used.",
                        "Invalid MultiBid: Bidder and bidders was not specified."))
                .build();
        assertThat(contextArgumentCaptor.getValue()).isEqualTo(expectedAuctionContext);
    }

    @Test
    public void shouldCallBidResponseCreatorWithWinningOnlyTrueWhenIncludeBidderKeysIsFalse() {
        // given
        givenBidder("bidder1", mock(Bidder.class), givenEmptySeatBid());

        final Bid thirdBid = Bid.builder().id("bidId3").impid("impId3").price(BigDecimal.valueOf(7.89)).build();
        givenBidder("bidder2", mock(Bidder.class), givenSeatBid(singletonList(givenBid(thirdBid))));

        final ExtRequestTargeting targeting = givenTargeting(false);

        final BidRequest bidRequest = givenBidRequest(asList(
                        // imp ids are not really used for matching, included them here for clarity
                        givenImp(singletonMap("bidder1", 1), builder -> builder.id("impId1")),
                        givenImp(doubleMap("bidder1", 1, "bidder2", 2), builder -> builder.id("impId2"))),
                builder -> builder.ext(ExtRequest.of(ExtRequestPrebid.builder()
                        .targeting(targeting)
                        .cache(ExtRequestPrebidCache.of(null, null, true))
                        .auctiontimestamp(1000L)
                        .build())));

        // when
        exchangeService.holdAuction(givenRequestContext(bidRequest));

        // then
        final ArgumentCaptor<AuctionContext> auctionContextArgumentCaptor =
                ArgumentCaptor.forClass(AuctionContext.class);
        verify(bidResponseCreator).create(
                anyList(),
                auctionContextArgumentCaptor.capture(),
                eq(BidRequestCacheInfo.builder().doCaching(true).shouldCacheWinningBidsOnly(true).build()),
                eq(emptyMap()));

        assertThat(singletonList(auctionContextArgumentCaptor.getValue().getBidRequest()))
                .extracting(BidRequest::getExt)
                .extracting(ExtRequest::getPrebid)
                .extracting(ExtRequestPrebid::getCache)
                .extracting(ExtRequestPrebidCache::getWinningonly)
                .containsOnly(true);
    }

    @Test
    public void shouldCallBidResponseCreatorWithWinningOnlyFalseWhenWinningOnlyIsNull() {
        // given
        givenBidder("bidder1", mock(Bidder.class), givenEmptySeatBid());

        final Bid thirdBid = Bid.builder().id("bidId3").impid("impId3").price(BigDecimal.valueOf(7.89)).build();
        givenBidder("bidder2", mock(Bidder.class), givenSeatBid(singletonList(givenBid(thirdBid))));

        final ExtRequestTargeting targeting = givenTargeting(false);

        final BidRequest bidRequest = givenBidRequest(asList(
                        // imp ids are not really used for matching, included them here for clarity
                        givenImp(singletonMap("bidder1", 1), builder -> builder.id("impId1")),
                        givenImp(doubleMap("bidder1", 1, "bidder2", 2), builder -> builder.id("impId2"))),
                builder -> builder.ext(ExtRequest.of(ExtRequestPrebid.builder()
                        .targeting(targeting)
                        .cache(ExtRequestPrebidCache.of(null, null, null))
                        .auctiontimestamp(1000L)
                        .build())));

        // when
        exchangeService.holdAuction(givenRequestContext(bidRequest));

        // then
        verify(bidResponseCreator).create(
                anyList(),
                any(),
                eq(BidRequestCacheInfo.builder().build()),
                eq(emptyMap()));
    }

    @Test
    public void shouldTolerateNullRequestExtPrebid() {
        // given
        givenBidder(givenSingleSeatBid(givenBid(Bid.builder().impid("impId").price(BigDecimal.ONE).build())));

        final BidRequest bidRequest = givenBidRequest(
                givenSingleImp(singletonMap("someBidder", 1)),
                builder -> builder.ext(jacksonMapper.fillExtension(ExtRequest.empty(), singletonMap("someField", 1))));

        // when
        final AuctionContext result = exchangeService.holdAuction(givenRequestContext(bidRequest)).result();

        // then
        assertThat(result.getBidResponse().getSeatbid()).flatExtracting(SeatBid::getBid)
                .extracting(bid -> toExtBidPrebid(bid.getExt()).getTargeting())
                .allSatisfy(map -> assertThat(map).isNull());
    }

    @Test
    public void shouldTolerateNullRequestExtPrebidTargeting() {
        // given
        givenBidder(givenSingleSeatBid(givenBid(Bid.builder().impid("impId").price(BigDecimal.ONE).build())));

        final BidRequest bidRequest = givenBidRequest(
                givenSingleImp(singletonMap("someBidder", 1)),
                builder -> builder.ext(ExtRequest.of(ExtRequestPrebid.builder()
                        .data(ExtRequestPrebidData.of(singletonList("someBidder"), null))
                        .auctiontimestamp(1000L)
                        .build())));

        // when
        final AuctionContext result = exchangeService.holdAuction(givenRequestContext(bidRequest)).result();

        // then
        assertThat(result.getBidResponse().getSeatbid()).flatExtracting(SeatBid::getBid)
                .extracting(bid -> toExtBidPrebid(bid.getExt()).getTargeting())
                .allSatisfy(map -> assertThat(map).isNull());
    }

    @Test
    public void shouldTolerateResponseBidValidationErrors() {
        // given
        givenBidder("bidder1", mock(Bidder.class), givenSeatBid(singletonList(
                givenBid(Bid.builder().id("bidId1").impid("impId1").price(BigDecimal.valueOf(1.23)).build()))));

        final BidRequest bidRequest = givenBidRequest(singletonList(
                        // imp ids are not really used for matching, included them here for clarity
                        givenImp(singletonMap("bidder1", 1), builder -> builder.id("impId1"))),
                builder -> builder.ext(ExtRequest.of(ExtRequestPrebid.builder()
                        .auctiontimestamp(1000L)
                        .build())));

        given(responseBidValidator.validate(any(), any(), any(), any())).willReturn(ValidationResult.error(
                singletonList("bid validation warning"),
                "bid validation error"));

        givenBidResponseCreator(singletonList(Bid.builder().build()));

        // when
        exchangeService.holdAuction(givenRequestContext(bidRequest));

        // then
        final List<AuctionParticipation> auctionParticipations = captureAuctionParticipations();
        assertThat(auctionParticipations)
                .extracting(AuctionParticipation::getBidderResponse)
                .extracting(BidderResponse::getSeatBid)
                .flatExtracting(BidderSeatBid::getBids)
                .isEmpty();
        assertThat(auctionParticipations)
                .extracting(AuctionParticipation::getBidderResponse)
                .extracting(BidderResponse::getSeatBid)
                .flatExtracting(BidderSeatBid::getErrors)
                .containsOnly(
                        BidderError.invalidBid("BidId `bidId1` validation messages: Error: bid validation error."
                                + " Warning: bid validation warning"));
    }

    @Test
    public void shouldTolerateResponseBidValidationWarnings() {
        // given
        givenBidder("bidder1", mock(Bidder.class), givenSeatBid(singletonList(
                givenBid(Bid.builder().id("bidId1").impid("impId1").price(BigDecimal.valueOf(1.23)).build()))));

        final BidRequest bidRequest = givenBidRequest(singletonList(
                        // imp ids are not really used for matching, included them here for clarity
                        givenImp(singletonMap("bidder1", 1), builder -> builder.id("impId1"))),
                builder -> builder.ext(ExtRequest.of(ExtRequestPrebid.builder()
                        .auctiontimestamp(1000L)
                        .build())));

        given(responseBidValidator.validate(any(), any(), any(), any())).willReturn(ValidationResult.success(
                singletonList("bid validation warning")));

        givenBidResponseCreator(singletonList(Bid.builder().build()));

        // when
        exchangeService.holdAuction(givenRequestContext(bidRequest));

        // then
        final List<AuctionParticipation> auctionParticipations = captureAuctionParticipations();

        assertThat(auctionParticipations)
                .extracting(AuctionParticipation::getBidderResponse)
                .extracting(BidderResponse::getSeatBid)
                .flatExtracting(BidderSeatBid::getBids)
                .hasSize(1);
        assertThat(auctionParticipations)
                .extracting(AuctionParticipation::getBidderResponse)
                .extracting(BidderResponse::getSeatBid)
                .flatExtracting(BidderSeatBid::getErrors)
                .containsOnly(BidderError.invalidBid(
                        "BidId `bidId1` validation messages: Warning: bid validation warning"));
    }

    @Test
    public void shouldRejectBidIfCurrencyIsNotValid() {
        // given
        givenBidder("bidder1", mock(Bidder.class), givenSeatBid(singletonList(
                givenBid(Bid.builder().id("bidId1").impid("impId1").price(BigDecimal.valueOf(1.23)).build(),
                        "USDD"))));

        final BidRequest bidRequest = givenBidRequest(singletonList(
                        // imp ids are not really used for matching, included them here for clarity
                        givenImp(singletonMap("bidder1", 1), builder -> builder.id("impId1"))),
                builder -> builder.ext(ExtRequest.of(ExtRequestPrebid.builder()
                        .auctiontimestamp(1000L)
                        .build())));

        given(responseBidValidator.validate(any(), any(), any(), any()))
                .willReturn(ValidationResult.error("BidResponse currency is not valid: USDD"));

        final List<ExtBidderError> bidderErrors = singletonList(ExtBidderError.of(BidderError.Type.generic.getCode(),
                "BidResponse currency is not valid: USDD"));
        givenBidResponseCreator(singletonMap("bidder1", bidderErrors));

        // when
        final AuctionContext result = exchangeService.holdAuction(givenRequestContext(bidRequest)).result();

        // then
        final BidResponse bidResponse = result.getBidResponse();
        final ExtBidResponse ext = bidResponse.getExt();
        assertThat(ext.getErrors()).hasSize(1)
                .containsOnly(entry("bidder1", bidderErrors));
        assertThat(bidResponse.getSeatbid())
                .extracting(SeatBid::getBid)
                .isEmpty();
    }

    @Test
    public void shouldCreateRequestsFromImpsReturnedByStoredResponseProcessor() {
        // given
        givenBidder(givenEmptySeatBid());

        final BidRequest bidRequest = givenBidRequest(asList(
                        givenImp(singletonMap("someBidder1", 1), builder -> builder
                                .id("impId1")
                                .banner(Banner.builder()
                                        .format(singletonList(Format.builder().w(400).h(300).build()))
                                        .build())),
                        givenImp(singletonMap("someBidder2", 1), builder -> builder
                                .id("impId2")
                                .banner(Banner.builder()
                                        .format(singletonList(Format.builder().w(400).h(300).build()))
                                        .build()))),
                builder -> builder.id("requestId").tmax(500L));

        given(storedResponseProcessor.getStoredResponseResult(any(), any()))
                .willReturn(Future.succeededFuture(StoredResponseResult
                        .of(singletonList(givenImp(singletonMap("someBidder1", 1), builder -> builder
                                .id("impId1")
                                .banner(Banner.builder()
                                        .format(singletonList(Format.builder().w(400).h(300).build()))
                                        .build()))), emptyList(), emptyMap())));

        // when
        exchangeService.holdAuction(givenRequestContext(bidRequest));

        // then
        final BidRequest capturedBidRequest = captureBidRequest();
        assertThat(capturedBidRequest).isEqualTo(BidRequest.builder()
                .id("requestId")
                .cur(singletonList("USD"))
                .imp(singletonList(Imp.builder()
                        .id("impId1")
                        .banner(Banner.builder()
                                .format(singletonList(Format.builder().w(400).h(300).build()))
                                .build())
                        .ext(mapper.valueToTree(ExtPrebid.of(null, 1)))
                        .build()))
                .tmax(500L)
                .build());
    }

    @Test
    public void shouldProcessBidderResponseReturnedFromStoredResponseProcessor() {
        // given
        givenBidder(givenEmptySeatBid());

        final BidRequest bidRequest = givenBidRequest(singletonList(
                        givenImp(doubleMap("prebid", 0, "someBidder", 1), builder -> builder
                                .id("impId")
                                .banner(Banner.builder()
                                        .format(singletonList(Format.builder().w(400).h(300).build()))
                                        .build()))),
                builder -> builder.id("requestId").tmax(500L));

        final BidderBid bidderBid = BidderBid.of(Bid.builder().id("bidId1").price(ONE).build(), banner, "USD");
        final BidderSeatBid bidderSeatBid = BidderSeatBid.of(singletonList(bidderBid));
        given(storedResponseProcessor.mergeWithBidderResponses(any(), any(), any()))
                .willReturn(singletonList(
                        AuctionParticipation.builder()
                                .bidderResponse(BidderResponse.of("someBidder", bidderSeatBid, 100))
                                .build()));

        givenBidResponseCreator(singletonList(Bid.builder().id("bidId1").build()));

        // when
        final AuctionContext result = exchangeService.holdAuction(givenRequestContext(bidRequest)).result();

        // then
        assertThat(result.getBidResponse().getSeatbid())
                .flatExtracting(SeatBid::getBid)
                .extracting(Bid::getId)
                .containsOnly("bidId1");
    }

    @Test
    public void shouldReturnFailedFutureWhenStoredResponseProcessorGetStoredResultReturnsFailedFuture() {
        // given
        given(storedResponseProcessor.getStoredResponseResult(any(), any()))
                .willReturn(Future.failedFuture(new InvalidRequestException("Error")));

        final BidRequest bidRequest = givenBidRequest(singletonList(
                        givenImp(doubleMap("prebid", 0, "someBidder", 1), builder -> builder
                                .id("impId")
                                .banner(Banner.builder()
                                        .format(singletonList(Format.builder().w(400).h(300).build()))
                                        .build()))),
                builder -> builder.id("requestId").tmax(500L));

        // when
        final Future<?> result = exchangeService.holdAuction(givenRequestContext(bidRequest));

        // then
        assertThat(result.failed()).isTrue();
        assertThat(result.cause()).isInstanceOf(InvalidRequestException.class).hasMessage("Error");
    }

    @Test
    public void shouldReturnFailedFutureWhenStoredResponseProcessorMergeBidderResponseReturnsFailedFuture() {
        // given
        givenBidder(givenEmptySeatBid());

        given(storedResponseProcessor.mergeWithBidderResponses(any(), any(), any()))
                .willThrow(new PreBidException("Error"));

        final BidRequest bidRequest = givenBidRequest(singletonList(
                        givenImp(doubleMap("prebid", 0, "someBidder", 1), builder -> builder
                                .id("impId")
                                .banner(Banner.builder()
                                        .format(singletonList(Format.builder().w(400).h(300).build()))
                                        .build()))),
                builder -> builder.id("requestId").tmax(500L));

        // when
        final Future<?> result = exchangeService.holdAuction(givenRequestContext(bidRequest));

        // then
        assertThat(result.failed()).isTrue();
        assertThat(result.cause()).isInstanceOf(PreBidException.class).hasMessage("Error");
    }

    @Test
    public void shouldNotModifyUserFromRequestIfNoBuyeridInCookie() {
        // given
        givenBidder(givenEmptySeatBid());

        // this is not required but stated for clarity's sake. The case when bidder is disabled.
        given(bidderCatalog.isActive(anyString())).willReturn(false);
        given(uidsCookie.uidFrom(any())).willReturn(null);

        final User user = User.builder().id("userId").build();
        final BidRequest bidRequest = givenBidRequest(givenSingleImp(singletonMap("someBidder", 1)),
                builder -> builder.user(user));

        // when
        exchangeService.holdAuction(givenRequestContext(bidRequest));

        // then
        verify(uidsCookie).uidFrom(isNull());

        final BidRequest capturedBidRequest = captureBidRequest();
        assertThat(capturedBidRequest.getUser()).isSameAs(user);
    }

    @Test
    public void shouldHonorBuyeridFromRequestAndClearBuyerIdsFromUserExtPrebidIfContains() {
        // given
        givenBidder(givenEmptySeatBid());

        given(uidsCookie.uidFrom(anyString())).willReturn("buyeridFromCookie");

        final BidRequest bidRequest = givenBidRequest(givenSingleImp(singletonMap("someBidder", 1)),
                builder -> builder.user(User.builder()
                        .buyeruid("buyeridFromRequest")
                        .ext(ExtUser.builder()
                                .prebid(ExtUserPrebid.of(singletonMap("someBidder", "uidval")))
                                .build())
                        .build()));

        // when
        exchangeService.holdAuction(givenRequestContext(bidRequest));

        // then
        final User capturedBidRequestUser = captureBidRequest().getUser();
        assertThat(capturedBidRequestUser).isEqualTo(User.builder()
                .buyeruid("buyeridFromRequest")
                .build());
    }

    @Test
    public void shouldNotChangeGdprFromRequestWhenDeviceLmtIsOne() {
        // given
        givenBidder(givenEmptySeatBid());

        given(uidsCookie.uidFrom(anyString())).willReturn("buyeridFromCookie");

        final Regs regs = Regs.builder().build();
        final BidRequest bidRequest = givenBidRequest(givenSingleImp(singletonMap("someBidder", 1)),
                builder -> builder.user(User.builder().build())
                        .device(Device.builder().lmt(1).build())
                        .regs(regs));

        // when
        exchangeService.holdAuction(givenRequestContext(bidRequest));

        // then
        final Regs capturedRegs = captureBidRequest().getRegs();
        assertThat(capturedRegs).isSameAs(regs);
    }

    @Test
    public void shouldDeepCopyImpExtContextToEachImpressionAndNotRemoveDataForAllWhenDeprecatedOnlyOneBidder() {
        // given
        final ObjectNode impExt = mapper.createObjectNode()
                .<ObjectNode>set("prebid", mapper.createObjectNode()
                        .<ObjectNode>set("bidder", mapper.createObjectNode()
                                .put("someBidder", 1)
                                .put("deprecatedBidder", 2)))
                .set("context", mapper.createObjectNode()
                        .put("data", "data")
                        .put("otherField", "value"));
        final BidRequest bidRequest = givenBidRequest(singletonList(Imp.builder()
                        .id("impId")
                        .banner(Banner.builder()
                                .format(singletonList(Format.builder().w(400).h(300).build()))
                                .build())
                        .ext(impExt)
                        .build()),
                builder -> builder.ext(ExtRequest.of(ExtRequestPrebid.builder()
                        .data(ExtRequestPrebidData.of(singletonList("someBidder"), null))
                        .build())));
        given(httpBidderRequester.requestBids(any(), any(), any(), any(), any(), anyBoolean()))
                .willReturn(Future.succeededFuture(givenSeatBid(singletonList(
                        givenBid(Bid.builder().price(TEN).build())))));

        given(fpdResolver.resolveImpExt(any(), eq(true))).willReturn(mapper.createObjectNode()
                .set("context", mapper.createObjectNode()
                        .put("data", "data")
                        .put("otherField", "value")));
        given(fpdResolver.resolveImpExt(any(), eq(false))).willReturn(mapper.createObjectNode()
                .set("context", mapper.createObjectNode()
                        .put("otherField", "value")));

        // when
        exchangeService.holdAuction(givenRequestContext(bidRequest));

        // then
        final ArgumentCaptor<BidderRequest> bidderRequestCaptor = ArgumentCaptor.forClass(BidderRequest.class);
        verify(httpBidderRequester, times(2))
                .requestBids(any(), bidderRequestCaptor.capture(), any(), any(), any(), anyBoolean());
        assertThat(bidderRequestCaptor.getAllValues())
                .extracting(BidderRequest::getBidRequest)
                .flatExtracting(BidRequest::getImp)
                .extracting(Imp::getExt)
                .extracting(impExtNode -> impExtNode.get("context"))
                .containsOnly(
                        // data erased for deprecatedBidder
                        mapper.createObjectNode().put("otherField", "value"),
                        // data present for someBidder
                        mapper.createObjectNode().put("data", "data").put("otherField", "value"));
    }

    @Test
    public void shouldPassImpExtFieldsToEachImpression() {
        // given
        final ObjectNode impExt = mapper.createObjectNode()
                .<ObjectNode>set("prebid", mapper.createObjectNode()
                        .<ObjectNode>set("bidder", mapper.createObjectNode()
                                .put("someBidder", 1)))
                .put("all", "allValue");

        final BidRequest bidRequest = givenBidRequest(
                singletonList(Imp.builder()
                        .id("impId")
                        .banner(Banner.builder()
                                .format(singletonList(Format.builder().w(400).h(300).build()))
                                .build()).ext(impExt).build()),
                builder -> builder.ext(ExtRequest.of(ExtRequestPrebid.builder()
                        .data(ExtRequestPrebidData.of(singletonList("someBidder"), null))
                        .build())));
        given(httpBidderRequester.requestBids(any(), any(), any(), any(), any(), anyBoolean()))
                .willReturn(Future.succeededFuture(givenSeatBid(singletonList(
                        givenBid(Bid.builder().price(TEN).build())))));

        // when
        exchangeService.holdAuction(givenRequestContext(bidRequest));

        // then
        final ArgumentCaptor<BidderRequest> bidderRequestCaptor = ArgumentCaptor.forClass(BidderRequest.class);
        verify(httpBidderRequester)
                .requestBids(any(), bidderRequestCaptor.capture(), any(), any(), any(), anyBoolean());
        assertThat(bidderRequestCaptor.getAllValues())
                .extracting(BidderRequest::getBidRequest)
                .flatExtracting(BidRequest::getImp)
                .extracting(Imp::getExt)
                .extracting(impExtNode -> impExtNode.get("all"))
                .containsOnly(new TextNode("allValue"));
    }

    @Test
    public void shouldPassImpExtSkadnToEachImpression() {
        // given
        final ObjectNode impExt = mapper.createObjectNode()
                .<ObjectNode>set("prebid", mapper.createObjectNode()
                        .<ObjectNode>set("bidder", mapper.createObjectNode()
                                .put("someBidder", 1)))
                .put("skadn", "skadnValue");
        final BidRequest bidRequest = givenBidRequest(
                singletonList(Imp.builder()
                        .id("impId")
                        .banner(Banner.builder()
                                .format(singletonList(Format.builder().w(400).h(300).build()))
                                .build())
                        .ext(impExt)
                        .build()),
                identity());
        given(httpBidderRequester.requestBids(any(), any(), any(), any(), any(), anyBoolean()))
                .willReturn(Future.succeededFuture(givenSeatBid(singletonList(
                        givenBid(Bid.builder().price(TEN).build())))));

        // when
        exchangeService.holdAuction(givenRequestContext(bidRequest));

        // then
        final ArgumentCaptor<BidderRequest> bidRequestCaptor = ArgumentCaptor.forClass(BidderRequest.class);
        verify(httpBidderRequester).requestBids(any(), bidRequestCaptor.capture(), any(), any(), any(), anyBoolean());
        assertThat(bidRequestCaptor.getAllValues())
                .extracting(BidderRequest::getBidRequest)
                .flatExtracting(BidRequest::getImp)
                .extracting(Imp::getExt)
                .extracting(impExtNode -> impExtNode.get("skadn"))
                .containsOnly(new TextNode("skadnValue"));
    }

    @Test
    public void shouldSetUserBuyerIdsFromUserExtPrebidAndClearPrebidBuyerIdsAfterwards() {
        // given
        givenBidder(givenEmptySeatBid());

        given(uidsCookie.uidFrom(anyString())).willReturn("buyeridFromCookie");

        final BidRequest bidRequest = givenBidRequest(givenSingleImp(singletonMap("someBidder", 1)),
                builder -> builder
                        .user(User.builder()
                                .ext(ExtUser.builder()
                                        .prebid(ExtUserPrebid.of(singletonMap("someBidder", "uidval")))
                                        .build())
                                .build())
                        .ext(ExtRequest.of(ExtRequestPrebid.builder()
                                .data(ExtRequestPrebidData.of(singletonList("someBidder"), null))
                                .build())));

        // when
        exchangeService.holdAuction(givenRequestContext(bidRequest));

        // then
        final User capturedBidRequestUser = captureBidRequest().getUser();
        assertThat(capturedBidRequestUser).isEqualTo(User.builder()
                .buyeruid("uidval")
                .build());
    }

    @Test
    public void shouldCleanRequestExtPrebidData() {
        // given
        final BidRequest bidRequest = givenBidRequest(givenSingleImp(singletonMap("someBidder", 1)),
                builder -> builder.ext(ExtRequest.of(ExtRequestPrebid.builder()
                        .data(ExtRequestPrebidData.of(asList("someBidder", "should_be_removed"), null))
                        .auctiontimestamp(1000L)
                        .build())));

        // when
        exchangeService.holdAuction(givenRequestContext(bidRequest));

        // then
        final ExtRequest capturedRequest = captureBidRequest().getExt();
        assertThat(capturedRequest).isEqualTo(ExtRequest.of(ExtRequestPrebid.builder()
                .auctiontimestamp(1000L)
                .build()));
    }

    @Test
    public void shouldCleanRequestExtPrebidAliases() {
        // given
        final BidRequest bidRequest = givenBidRequest(givenSingleImp(singletonMap("someBidder", 1)),
                builder -> builder.ext(ExtRequest.of(ExtRequestPrebid.builder()
                        .aliases(singletonMap("someBidder", "alias_should_stay"))
                        .auctiontimestamp(1000L)
                        .build())));

        // when
        exchangeService.holdAuction(givenRequestContext(bidRequest));

        // then
        final ExtRequest capturedRequest = captureBidRequest().getExt();
        assertThat(capturedRequest).isEqualTo(ExtRequest.of(ExtRequestPrebid.builder()
                .auctiontimestamp(1000L)
                .build()));
    }

    @Test
    public void shouldAddMultiBidInfoAboutRequestedBidderIfDataShouldNotBeSuppressed() {
        // given
        final BidRequest bidRequest = givenBidRequest(givenSingleImp(singletonMap("someBidder", 1)),
                builder -> builder.ext(ExtRequest.of(ExtRequestPrebid.builder()
                        .multibid(singletonList(
                                ExtRequestPrebidMultiBid.of("someBidder", null, 3, "prefix")))
                        .build())));

        // when
        exchangeService.holdAuction(givenRequestContext(bidRequest));

        // then
        final ExtRequest extRequest = captureBidRequest().getExt();
        assertThat(extRequest)
                .extracting(ExtRequest::getPrebid)
                .extracting(ExtRequestPrebid::getMultibid).asList()
                .containsExactly(ExtRequestPrebidMultiBid.of("someBidder", null, 3, "prefix"));
    }

    @Test
    public void shouldAddMultibidInfoOnlyAboutRequestedBidder() {
        // given
        final BidRequest bidRequest = givenBidRequest(givenSingleImp(singletonMap("someBidder", 1)),
                builder -> builder.ext(ExtRequest.of(ExtRequestPrebid.builder()
                        .multibid(Collections.singletonList(
                                ExtRequestPrebidMultiBid.of(null, asList("someBidder", "anotherBidder"), 3, null)))
                        .build())));

        // when
        exchangeService.holdAuction(givenRequestContext(bidRequest));

        // then
        final ExtRequest extRequest = captureBidRequest().getExt();
        assertThat(extRequest)
                .extracting(ExtRequest::getPrebid)
                .extracting(ExtRequestPrebid::getMultibid).asList()
                .containsExactly(ExtRequestPrebidMultiBid.of("someBidder", null, 3, null));
    }

    @Test
    public void shouldRemoveBidderParametersWithBiddersOtherThanBidderRequestBidder() {
        // given
        final ObjectNode requestBidderParams = mapper.createObjectNode()
                .set("someBidder", mapper.createObjectNode().put("key1", "value1"));
        requestBidderParams.set("anotherBidder", mapper.createObjectNode().put("key2", "value2"));

        final BidRequest bidRequest = givenBidRequest(givenSingleImp(singletonMap("someBidder", 1)),
                builder -> builder.ext(ExtRequest.of(ExtRequestPrebid.builder()
                        .bidderparams(requestBidderParams)
                        .auctiontimestamp(1000L)
                        .build())));

        // when
        exchangeService.holdAuction(givenRequestContext(bidRequest));

        // then
        final ExtRequest capturedRequest = captureBidRequest().getExt();
        assertThat(capturedRequest).isEqualTo(ExtRequest.of(ExtRequestPrebid.builder()
                .auctiontimestamp(1000L)
                .bidderparams(mapper.createObjectNode()
                        .set("someBidder", mapper.createObjectNode().put("key1", "value1")))
                .build()));
    }

    @Test
    public void shouldPassUserDataAndExtDataOnlyForAllowedBidder() {
        // given
        final Bidder<?> bidder = mock(Bidder.class);
        givenBidder("someBidder", bidder, givenEmptySeatBid());
        givenBidder("missingBidder", bidder, givenEmptySeatBid());

        final ObjectNode dataNode = mapper.createObjectNode().put("data", "value");
        final Map<String, Integer> bidderToGdpr = doubleMap("someBidder", 1, "missingBidder", 0);
        final List<Eid> eids = singletonList(Eid.of("eId", emptyList(), null));
        final ExtUser extUser = ExtUser.builder().data(dataNode).build();
        final List<Data> data = singletonList(Data.builder().build());

        final BidRequest bidRequest = givenBidRequest(givenSingleImp(bidderToGdpr),
                builder -> builder
                        .ext(ExtRequest.of(ExtRequestPrebid.builder()
                                .auctiontimestamp(1000L)
                                .data(ExtRequestPrebidData.of(singletonList("someBidder"), null))
                                .build()))
                        .user(User.builder()
                                .keywords("keyword")
                                .gender("male")
                                .yob(133)
                                .geo(Geo.EMPTY)
                                .eids(eids)
                                .ext(extUser)
                                .data(data)
                                .build()));

        // when
        exchangeService.holdAuction(givenRequestContext(bidRequest));

        // then
        final ArgumentCaptor<BidderRequest> bidderRequestCaptor = ArgumentCaptor.forClass(BidderRequest.class);
        verify(httpBidderRequester, times(2))
                .requestBids(any(), bidderRequestCaptor.capture(), any(), any(), any(), anyBoolean());
        final List<BidderRequest> capturedBidRequests = bidderRequestCaptor.getAllValues();

        assertThat(capturedBidRequests)
                .extracting(BidderRequest::getBidRequest)
                .extracting(BidRequest::getUser)
                .extracting(
                        User::getKeywords,
                        User::getGender,
                        User::getYob,
                        User::getGeo,
                        User::getEids,
                        User::getExt,
                        User::getData)
                .containsOnly(
                        tuple("keyword", "male", 133, Geo.EMPTY, eids, extUser, data),
                        tuple("keyword", "male", 133, Geo.EMPTY, eids, null, null));
    }

    @Test
    public void shouldFilterUserExtEidsWhenBidderIsNotAllowedForSource() {
        testUserEidsPermissionFiltering(
                // given
                asList(
                        Eid.of("source1", null, null),
                        Eid.of("source2", null, null)),
                singletonList(ExtRequestPrebidDataEidPermissions.of("source1", singletonList("otherBidder"))),
                emptyMap(),
                // expected
                singletonList(Eid.of("source2", null, null))
        );
    }

    @Test
    public void shouldNotFilterUserExtEidsWhenEidsPermissionDoesNotContainSource() {
        testUserEidsPermissionFiltering(
                // given
                singletonList(Eid.of("source1", null, null)),
                singletonList(ExtRequestPrebidDataEidPermissions.of("source2", singletonList("otherBidder"))),
                emptyMap(),
                // expected
                singletonList(Eid.of("source1", null, null))
        );
    }

    @Test
    public void shouldNotFilterUserExtEidsWhenSourceAllowedForAllBidders() {
        testUserEidsPermissionFiltering(
                // given
                singletonList(Eid.of("source1", null, null)),
                singletonList(ExtRequestPrebidDataEidPermissions.of("source1", singletonList("*"))),
                emptyMap(),
                // expected
                singletonList(Eid.of("source1", null, null))
        );
    }

    @Test
    public void shouldNotFilterUserExtEidsWhenSourceAllowedForBidder() {
        testUserEidsPermissionFiltering(
                // given
                singletonList(Eid.of("source1", null, null)),
                singletonList(ExtRequestPrebidDataEidPermissions.of("source1", singletonList("someBidder"))),
                emptyMap(),
                // expected
                singletonList(Eid.of("source1", null, null))
        );
    }

    @Test
    public void shouldFilterUserExtEidsWhenBidderIsNotAllowedForSourceAndSetNullIfNoEidsLeft() {
        // given
        final Bidder<?> bidder = mock(Bidder.class);
        givenBidder("someBidder", bidder, givenEmptySeatBid());
        final Map<String, Integer> bidderToGdpr = singletonMap("someBidder", 1);

        final BidRequest bidRequest = givenBidRequest(givenSingleImp(bidderToGdpr),
                builder -> builder
                        .ext(ExtRequest.of(ExtRequestPrebid.builder()
                                .data(ExtRequestPrebidData.of(null, singletonList(
                                        ExtRequestPrebidDataEidPermissions.of("source1",
                                                singletonList("otherBidder")))))
                                .build()))
                        .user(User.builder()
                                .eids(singletonList(Eid.of("source1", null, null)))
                                .ext(ExtUser.builder().data(mapper.createObjectNode()).build())
                                .build()));

        // when
        exchangeService.holdAuction(givenRequestContext(bidRequest));

        // then
        final ArgumentCaptor<BidderRequest> bidderRequestCaptor = ArgumentCaptor.forClass(BidderRequest.class);
        verify(httpBidderRequester)
                .requestBids(any(), bidderRequestCaptor.capture(), any(), any(), any(), anyBoolean());
        final List<BidderRequest> capturedBidRequests = bidderRequestCaptor.getAllValues();
        assertThat(capturedBidRequests)
                .extracting(BidderRequest::getBidRequest)
                .extracting(BidRequest::getUser)
                .extracting(User::getEids)
                .element(0)
                .isNull();
    }

    @Test
    public void shouldFilterUserExtEidsWhenBidderPermissionsGivenToBidderAliasOnly() {
        // given
        final Bidder<?> bidder = mock(Bidder.class);
        givenBidder("someBidder", bidder, givenEmptySeatBid());
        final Map<String, Integer> bidderToGdpr = singletonMap("someBidder", 1);

        final BidRequest bidRequest = givenBidRequest(givenSingleImp(bidderToGdpr),
                builder -> builder
                        .ext(ExtRequest.of(ExtRequestPrebid.builder()
                                .aliases(singletonMap("someBidder", "someBidderAlias"))
                                .data(ExtRequestPrebidData.of(null, singletonList(
                                        ExtRequestPrebidDataEidPermissions.of("source1",
                                                singletonList("someBidderAlias")))))
                                .build()))
                        .user(User.builder()
                                .eids(singletonList(Eid.of("source1", null, null)))
                                .ext(ExtUser.builder().data(mapper.createObjectNode()).build())
                                .build()));

        // when
        exchangeService.holdAuction(givenRequestContext(bidRequest));

        // then
        final ArgumentCaptor<BidderRequest> bidderRequestCaptor = ArgumentCaptor.forClass(BidderRequest.class);
        verify(httpBidderRequester)
                .requestBids(any(), bidderRequestCaptor.capture(), any(), any(), any(), anyBoolean());
        final List<BidderRequest> capturedBidRequests = bidderRequestCaptor.getAllValues();
        assertThat(capturedBidRequests)
                .extracting(BidderRequest::getBidRequest)
                .extracting(BidRequest::getUser)
                .extracting(User::getEids)
                .element(0)
                .isNull();
    }

    @Test
    public void shouldFilterUserExtEidsWhenPermissionsGivenToBidderButNotForAlias() {
        // given
        final Bidder<?> bidder = mock(Bidder.class);
        givenBidder("someBidderAlias", bidder, givenEmptySeatBid());
        final Map<String, Integer> bidderToGdpr = singletonMap("someBidderAlias", 1);

        final BidRequest bidRequest = givenBidRequest(givenSingleImp(bidderToGdpr),
                builder -> builder
                        .ext(ExtRequest.of(ExtRequestPrebid.builder()
                                .aliases(singletonMap("someBidder", "someBidderAlias"))
                                .data(ExtRequestPrebidData.of(null, singletonList(
                                        ExtRequestPrebidDataEidPermissions.of("source1",
                                                singletonList("someBidder")))))
                                .build()))
                        .user(User.builder()
                                .eids(singletonList(Eid.of("source1", null, null)))
                                .ext(ExtUser.builder().data(mapper.createObjectNode()).build())
                                .build()));

        // when
        exchangeService.holdAuction(givenRequestContext(bidRequest));

        // then
        final ArgumentCaptor<BidderRequest> bidderRequestCaptor = ArgumentCaptor.forClass(BidderRequest.class);
        verify(httpBidderRequester)
                .requestBids(any(), bidderRequestCaptor.capture(), any(), any(), any(), anyBoolean());
        final List<BidderRequest> capturedBidRequests = bidderRequestCaptor.getAllValues();
        assertThat(capturedBidRequests)
                .extracting(BidderRequest::getBidRequest)
                .extracting(BidRequest::getUser)
                .extracting(User::getEids)
                .element(0)
                .isNull();
    }

    @Test
    public void shouldNotCleanRequestExtPrebidDataWhenFpdAllowedAndPrebidIsNotNull() {
        // given
        final Bidder<?> bidder = mock(Bidder.class);
        givenBidder("someBidder", bidder, givenEmptySeatBid());

        final ObjectNode dataNode = mapper.createObjectNode().put("data", "value");
        final Map<String, Integer> bidderToGdpr = singletonMap("someBidder", 1);
        final ExtUser extUser = ExtUser.builder().prebid(ExtUserPrebid.of(emptyMap())).data(dataNode).build();

        final BidRequest bidRequest = givenBidRequest(givenSingleImp(bidderToGdpr),
                builder -> builder
                        .ext(ExtRequest.of(ExtRequestPrebid.builder()
                                .auctiontimestamp(1000L)
                                .data(ExtRequestPrebidData.of(singletonList("someBidder"), null))
                                .build()))
                        .user(User.builder()
                                .ext(extUser)
                                .build()));

        // when
        exchangeService.holdAuction(givenRequestContext(bidRequest));

        // then
        final ArgumentCaptor<BidderRequest> bidderRequestCaptor = ArgumentCaptor.forClass(BidderRequest.class);
        verify(httpBidderRequester)
                .requestBids(any(), bidderRequestCaptor.capture(), any(), any(), any(), anyBoolean());
        final List<BidderRequest> capturedBidRequests = bidderRequestCaptor.getAllValues();
        assertThat(capturedBidRequests)
                .extracting(BidderRequest::getBidRequest)
                .extracting(BidRequest::getUser)
                .extracting(User::getExt)
                .containsOnly(ExtUser.builder().data(dataNode).build());
    }

    @Test
    public void shouldMaskUserExtIfDataBiddersListIsEmpty() {
        // given
        final Bidder<?> bidder = mock(Bidder.class);
        givenBidder("someBidder", bidder, givenEmptySeatBid());
        givenBidder("missingBidder", bidder, givenEmptySeatBid());

        final ObjectNode dataNode = mapper.createObjectNode().put("data", "value");
        final Map<String, Integer> bidderToGdpr = doubleMap("someBidder", 1, "missingBidder", 0);
        final List<Eid> eids = singletonList(Eid.of("eId", emptyList(), null));
        final ExtUser extUser = ExtUser.builder().data(dataNode).build();

        final BidRequest bidRequest = givenBidRequest(givenSingleImp(bidderToGdpr),
                builder -> builder
                        .ext(ExtRequest.of(ExtRequestPrebid.builder()
                                .data(ExtRequestPrebidData.of(emptyList(), null)).build()))
                        .user(User.builder()
                                .keywords("keyword")
                                .gender("male")
                                .yob(133)
                                .geo(Geo.EMPTY)
                                .eids(eids)
                                .ext(extUser)
                                .build()));

        // when
        exchangeService.holdAuction(givenRequestContext(bidRequest));

        // then
        final ArgumentCaptor<BidderRequest> bidderRequestCaptor = ArgumentCaptor.forClass(BidderRequest.class);
        verify(httpBidderRequester, times(2))
                .requestBids(any(), bidderRequestCaptor.capture(), any(), any(), any(), anyBoolean());
        final List<BidderRequest> capturedBidRequests = bidderRequestCaptor.getAllValues();

        assertThat(capturedBidRequests)
                .extracting(BidderRequest::getBidRequest)
                .extracting(BidRequest::getUser)
                .extracting(User::getKeywords, User::getGender, User::getYob, User::getGeo, User::getEids, User::getExt)
                .containsOnly(
                        tuple("keyword", "male", 133, Geo.EMPTY, eids, null),
                        tuple("keyword", "male", 133, Geo.EMPTY, eids, null));
    }

    @Test
    public void shouldNoMaskUserExtIfDataBiddersListIsNull() {
        // given
        final Bidder<?> bidder = mock(Bidder.class);
        givenBidder("someBidder", bidder, givenEmptySeatBid());
        givenBidder("missingBidder", bidder, givenEmptySeatBid());

        final ObjectNode dataNode = mapper.createObjectNode().put("data", "value");
        final Map<String, Integer> bidderToGdpr = doubleMap("someBidder", 1, "missingBidder", 0);

        final BidRequest bidRequest = givenBidRequest(givenSingleImp(bidderToGdpr),
                builder -> builder
                        .ext(ExtRequest.of(ExtRequestPrebid.builder()
                                .auctiontimestamp(1000L)
                                .data(ExtRequestPrebidData.of(null, null)).build()))
                        .user(User.builder()
                                .keywords("keyword")
                                .gender("male")
                                .yob(133)
                                .geo(Geo.EMPTY)
                                .ext(ExtUser.builder().data(dataNode).build())
                                .build()));

        // when
        exchangeService.holdAuction(givenRequestContext(bidRequest));

        // then
        final ArgumentCaptor<BidderRequest> bidRequestCaptor = ArgumentCaptor.forClass(BidderRequest.class);
        verify(httpBidderRequester, times(2))
                .requestBids(any(), bidRequestCaptor.capture(), any(), any(), any(), anyBoolean());
        final List<BidderRequest> capturedBidRequests = bidRequestCaptor.getAllValues();

        assertThat(capturedBidRequests)
                .extracting(BidderRequest::getBidRequest)
                .extracting(BidRequest::getUser)
                .extracting(User::getKeywords, User::getGender, User::getYob, User::getGeo, User::getExt)
                .containsOnly(
                        tuple("keyword", "male", 133, Geo.EMPTY,
                                ExtUser.builder().data(dataNode).build()),
                        tuple("keyword", "male", 133, Geo.EMPTY,
                                ExtUser.builder().data(dataNode).build()));
    }

    @Test
    public void shouldPassSiteContentDataAndExtDataOnlyForAllowedBidder() {
        // given
        final Bidder<?> bidder = mock(Bidder.class);
        givenBidder("someBidder", bidder, givenEmptySeatBid());
        givenBidder("missingBidder", bidder, givenEmptySeatBid());

        final ObjectNode dataNode = mapper.createObjectNode().put("data", "value");
        final Map<String, Integer> bidderToGdpr = doubleMap("someBidder", 1, "missingBidder", 0);
        final Content content = Content.builder()
                .data(singletonList(Data.builder().build()))
                .album("album")
                .build();

        final BidRequest bidRequest = givenBidRequest(givenSingleImp(bidderToGdpr),
                builder -> builder.ext(ExtRequest.of(ExtRequestPrebid.builder()
                                .auctiontimestamp(1000L)
                                .data(ExtRequestPrebidData.of(singletonList("someBidder"), null)).build()))
                        .site(Site.builder()
                                .keywords("keyword")
                                .search("search")
                                .ext(ExtSite.of(0, dataNode))
                                .content(content)
                                .build()));

        // when
        exchangeService.holdAuction(givenRequestContext(bidRequest));

        // then
        final ArgumentCaptor<BidderRequest> bidderRequestCaptor = ArgumentCaptor.forClass(BidderRequest.class);
        verify(httpBidderRequester, times(2))
                .requestBids(any(), bidderRequestCaptor.capture(), any(), any(), any(), anyBoolean());
        final List<BidderRequest> capturedBidRequests = bidderRequestCaptor.getAllValues();

        assertThat(capturedBidRequests)
                .extracting(BidderRequest::getBidRequest)
                .extracting(BidRequest::getSite)
                .extracting(Site::getKeywords, Site::getSearch, Site::getExt, Site::getContent)
                .containsOnly(
                        tuple(
                                "keyword",
                                "search",
                                ExtSite.of(0, dataNode),
                                content),
                        tuple(
                                "keyword",
                                "search",
                                ExtSite.of(0, null),
                                Content.builder()
                                        .album("album")
                                        .build()));
    }

    @Test
    public void shouldNoMaskPassAppExtAndKeywordsWhenDataBiddersListIsNull() {
        // given
        final Bidder<?> bidder = mock(Bidder.class);
        givenBidder("someBidder", bidder, givenEmptySeatBid());
        givenBidder("missingBidder", bidder, givenEmptySeatBid());

        final ObjectNode dataNode = mapper.createObjectNode().put("data", "value");
        final Map<String, Integer> bidderToGdpr = doubleMap("someBidder", 1, "missingBidder", 0);

        final BidRequest bidRequest = givenBidRequest(givenSingleImp(bidderToGdpr),
                builder -> builder.ext(ExtRequest.of(ExtRequestPrebid.builder()
                                .data(ExtRequestPrebidData.of(null, null))
                                .auctiontimestamp(1000L).build()))
                        .app(App.builder()
                                .keywords("keyword")
                                .ext(ExtApp.of(null, dataNode))
                                .build()));

        // when
        exchangeService.holdAuction(givenRequestContext(bidRequest));

        // then
        final ArgumentCaptor<BidderRequest> bidderRequestCaptor = ArgumentCaptor.forClass(BidderRequest.class);
        verify(httpBidderRequester, times(2))
                .requestBids(any(), bidderRequestCaptor.capture(), any(), any(), any(), anyBoolean());
        final List<BidderRequest> capturedBidRequests = bidderRequestCaptor.getAllValues();

        assertThat(capturedBidRequests)
                .extracting(BidderRequest::getBidRequest)
                .extracting(BidRequest::getApp)
                .extracting(App::getExt, App::getKeywords)
                .containsOnly(
                        tuple(ExtApp.of(null, dataNode), "keyword"),
                        tuple(ExtApp.of(null, dataNode), "keyword"));
    }

    @Test
    public void shouldPassAppExtDataOnlyForAllowedBidder() {
        // given
        final Bidder<?> bidder = mock(Bidder.class);
        givenBidder("someBidder", bidder, givenEmptySeatBid());
        givenBidder("missingBidder", bidder, givenEmptySeatBid());

        final ObjectNode dataNode = mapper.createObjectNode().put("data", "value");
        final Map<String, Integer> bidderToGdpr = doubleMap("someBidder", 1, "missingBidder", 0);
        final Content content = Content.builder()
                .data(singletonList(Data.builder().build()))
                .album("album")
                .build();

        final BidRequest bidRequest = givenBidRequest(givenSingleImp(bidderToGdpr),
                builder -> builder.ext(ExtRequest.of(ExtRequestPrebid.builder()
                                .data(ExtRequestPrebidData.of(singletonList("someBidder"), null))
                                .auctiontimestamp(1000L).build()))
                        .app(App.builder()
                                .keywords("keyword")
                                .ext(ExtApp.of(null, dataNode))
                                .content(content)
                                .build()));

        // when
        exchangeService.holdAuction(givenRequestContext(bidRequest));

        // then
        final ArgumentCaptor<BidderRequest> bidderRequestCaptor = ArgumentCaptor.forClass(BidderRequest.class);
        verify(httpBidderRequester, times(2))
                .requestBids(any(), bidderRequestCaptor.capture(), any(), any(), any(), anyBoolean());
        final List<BidderRequest> capturedBidRequests = bidderRequestCaptor.getAllValues();

        assertThat(capturedBidRequests)
                .extracting(BidderRequest::getBidRequest)
                .extracting(BidRequest::getApp)
                .extracting(App::getExt, App::getKeywords, App::getContent)
                .containsOnly(
                        tuple(ExtApp.of(null, dataNode), "keyword", content),
                        tuple(null, "keyword", Content.builder().album("album").build()));
    }

    @Test
    public void shouldUseConcreteOverGeneralSiteWithExtPrebidBidderConfig() {
        // given
        final Bidder<?> bidder = mock(Bidder.class);
        givenBidder("someBidder", bidder, givenEmptySeatBid());

        final ObjectNode siteWithPage = mapper.valueToTree(Site.builder().page("testPage").build());
        final ExtBidderConfig extBidderConfig = ExtBidderConfig.of(
                null, ExtBidderConfigOrtb.of(siteWithPage, null, null));
        final ExtRequestPrebidBidderConfig concreteFpdConfig = ExtRequestPrebidBidderConfig.of(
                singletonList("someBidder"), extBidderConfig);
        final ObjectNode siteWithDomain = mapper.valueToTree(Site.builder().domain("notUsed").build());
        final ExtBidderConfig allExtBidderConfig = ExtBidderConfig.of(
                null, ExtBidderConfigOrtb.of(siteWithDomain, null, null));
        final ExtRequestPrebidBidderConfig allFpdConfig = ExtRequestPrebidBidderConfig.of(singletonList("*"),
                allExtBidderConfig);

        final Site requestSite = Site.builder().id("siteId").page("erased").keywords("keyword").build();
        final ExtRequestPrebid extRequestPrebid = ExtRequestPrebid.builder()
                .bidderconfig(asList(allFpdConfig, concreteFpdConfig))
                .build();
        final BidRequest bidRequest = givenBidRequest(givenSingleImp(singletonMap("someBidder", 1)),
                builder -> builder.site(requestSite).ext(ExtRequest.of(extRequestPrebid)));

        final Site mergedSite = Site.builder()
                .id("siteId")
                .page("testPage")
                .keywords("keyword")
                .build();

        given(fpdResolver.resolveSite(any(), any())).willReturn(mergedSite);

        // when
        exchangeService.holdAuction(givenRequestContext(bidRequest));

        // then
        final ArgumentCaptor<BidderRequest> bidderRequestCaptor = ArgumentCaptor.forClass(BidderRequest.class);
        verify(httpBidderRequester)
                .requestBids(any(), bidderRequestCaptor.capture(), any(), any(), any(), anyBoolean());
        final List<BidderRequest> capturedBidRequests = bidderRequestCaptor.getAllValues();

        assertThat(capturedBidRequests)
                .extracting(BidderRequest::getBidRequest)
                .extracting(BidRequest::getSite)
                .containsOnly(mergedSite);
    }

    @Test
    public void shouldRemoveSiteObjectIfBothSiteAndAppPresentAfterFpdStage() {
        // given
        final Bidder<?> bidder = mock(Bidder.class);
        givenBidder("someBidder", bidder, givenEmptySeatBid());

        final BidRequest bidRequest = givenBidRequest(
                givenSingleImp(singletonMap("someBidder", 1)),
                builder -> builder.app(App.builder().id("appId").build()));

        final Site mergedSite = Site.builder()
                .id("siteId")
                .page("testPage")
                .keywords("keyword")
                .build();

        given(fpdResolver.resolveSite(any(), any())).willReturn(mergedSite);
        final AuctionContext auctionContext = givenRequestContext(bidRequest);

        // when
        exchangeService.holdAuction(auctionContext);

        // then
        final ArgumentCaptor<BidderRequest> bidderRequestCaptor = ArgumentCaptor.forClass(BidderRequest.class);
        verify(httpBidderRequester)
                .requestBids(any(), bidderRequestCaptor.capture(), any(), any(), any(), anyBoolean());
        final List<BidderRequest> capturedBidRequests = bidderRequestCaptor.getAllValues();

        assertThat(capturedBidRequests)
                .extracting(BidderRequest::getBidRequest)
                .extracting(BidRequest::getApp, BidRequest::getSite)
                .containsExactly(tuple(App.builder().id("appId").build(), null));
        assertThat(auctionContext)
                .extracting(AuctionContext::getDebugWarnings)
                .asInstanceOf(InstanceOfAssertFactories.list(Site.class))
                .asList()
                .containsExactly("BidRequest contains app and site. Removed site object");
    }

    @Test
    public void shouldUseConcreteOverGeneralAppWithExtPrebidBidderConfig() {
        // given
        final Bidder<?> bidder = mock(Bidder.class);
        givenBidder("someBidder", bidder, givenEmptySeatBid());

        final Publisher publisherWithId = Publisher.builder().id("testId").build();
        final ObjectNode appWithPublisherId = mapper.valueToTree(App.builder().publisher(publisherWithId).build());
        final ExtBidderConfig extBidderConfig = ExtBidderConfig.of(
                null, ExtBidderConfigOrtb.of(null, appWithPublisherId, null));
        final ExtRequestPrebidBidderConfig concreteFpdConfig = ExtRequestPrebidBidderConfig.of(
                singletonList("someBidder"), extBidderConfig);

        final Publisher publisherWithIdAndDomain = Publisher.builder().id("notUsed").domain("notUsed").build();
        final ObjectNode appWithUpdatedPublisher = mapper.valueToTree(
                App.builder().publisher(publisherWithIdAndDomain).build());
        final ExtBidderConfig allExtBidderConfig = ExtBidderConfig.of(
                null, ExtBidderConfigOrtb.of(null, appWithUpdatedPublisher, null));
        final ExtRequestPrebidBidderConfig allFpdConfig = ExtRequestPrebidBidderConfig.of(singletonList("*"),
                allExtBidderConfig);

        final App requestApp = App.builder().publisher(Publisher.builder().build()).build();

        final ExtRequestPrebid extRequestPrebid = ExtRequestPrebid.builder()
                .bidderconfig(asList(allFpdConfig, concreteFpdConfig))
                .build();
        final BidRequest bidRequest = givenBidRequest(givenSingleImp(singletonMap("someBidder", 1)),
                builder -> builder.app(requestApp).ext(ExtRequest.of(extRequestPrebid)));
        final App mergedApp = App.builder()
                .publisher(Publisher.builder().id("testId").build())
                .build();

        given(fpdResolver.resolveApp(any(), any())).willReturn(mergedApp);

        // when
        exchangeService.holdAuction(givenRequestContext(bidRequest));

        // then
        final ArgumentCaptor<BidderRequest> bidderRequestCaptor = ArgumentCaptor.forClass(BidderRequest.class);
        verify(httpBidderRequester)
                .requestBids(any(), bidderRequestCaptor.capture(), any(), any(), any(), anyBoolean());
        final List<BidderRequest> capturedBidRequests = bidderRequestCaptor.getAllValues();

        assertThat(capturedBidRequests)
                .extracting(BidderRequest::getBidRequest)
                .extracting(BidRequest::getApp)
                .containsOnly(mergedApp);
    }

    @Test
    public void shouldUseConcreteOverGeneralUserWithExtPrebidBidderConfig() {
        // given
        final Bidder<?> bidder = mock(Bidder.class);
        givenBidder("someBidder", bidder, givenEmptySeatBid());
        final ObjectNode bidderConfigUser = mapper.valueToTree(User.builder().id("userFromConfig").build());
        final ExtBidderConfig extBidderConfig = ExtBidderConfig.of(
                null, ExtBidderConfigOrtb.of(null, null, bidderConfigUser));
        final ExtRequestPrebidBidderConfig concreteFpdConfig = ExtRequestPrebidBidderConfig.of(
                singletonList("someBidder"), extBidderConfig);

        final ObjectNode emptyUser = mapper.valueToTree(User.builder().build());
        final ExtBidderConfig allExtBidderConfig = ExtBidderConfig.of(
                null, ExtBidderConfigOrtb.of(null, null, emptyUser));
        final ExtRequestPrebidBidderConfig allFpdConfig = ExtRequestPrebidBidderConfig.of(singletonList("*"),
                allExtBidderConfig);
        final User requestUser = User.builder().id("erased").buyeruid("testBuyerId").build();

        final ExtRequestPrebid extRequestPrebid = ExtRequestPrebid.builder()
                .bidderconfig(asList(allFpdConfig, concreteFpdConfig))
                .build();
        final BidRequest bidRequest = givenBidRequest(givenSingleImp(singletonMap("someBidder", 1)),
                builder -> builder.user(requestUser).ext(ExtRequest.of(extRequestPrebid)));

        final User mergedUser = User.builder().id("userFromConfig").buyeruid("testBuyerId").build();

        given(fpdResolver.resolveUser(any(), any())).willReturn(mergedUser);

        // when
        exchangeService.holdAuction(givenRequestContext(bidRequest));

        // then
        final ArgumentCaptor<BidderRequest> bidderRequestCaptor = ArgumentCaptor.forClass(BidderRequest.class);
        verify(httpBidderRequester)
                .requestBids(any(), bidderRequestCaptor.capture(), any(), any(), any(), anyBoolean());
        final List<BidderRequest> capturedBidRequests = bidderRequestCaptor.getAllValues();

        assertThat(capturedBidRequests)
                .extracting(BidderRequest::getBidRequest)
                .extracting(BidRequest::getUser)
                .containsOnly(mergedUser);
    }

    @Test
    public void shouldAddBuyeridToUserFromRequest() {
        // given
        givenBidder(givenEmptySeatBid());
        given(uidsCookie.uidFrom(eq("cookieFamily"))).willReturn("buyerid");

        final BidRequest bidRequest = givenBidRequest(givenSingleImp(singletonMap("someBidder", 1)),
                builder -> builder.user(User.builder().id("userId").build()));

        // when
        exchangeService.holdAuction(givenRequestContext(bidRequest));

        // then
        final User capturedUser = captureBidRequest().getUser();
        assertThat(capturedUser).isEqualTo(User.builder().id("userId").buyeruid("buyerid").build());
    }

    @Test
    public void shouldCreateUserIfMissingInRequestAndBuyeridPresentInCookie() {
        // given
        givenBidder(givenEmptySeatBid());

        given(uidsCookie.uidFrom(eq("cookieFamily"))).willReturn("buyerid");

        final BidRequest bidRequest = givenBidRequest(givenSingleImp(singletonMap("someBidder", 1)));

        // when
        exchangeService.holdAuction(givenRequestContext(bidRequest));

        // then
        final User capturedUser = captureBidRequest().getUser();
        assertThat(capturedUser).isEqualTo(User.builder().buyeruid("buyerid").build());
    }

    @Test
    public void shouldRemoveSiteIfBothSiteAndAppPresent() {
        // given
        givenBidder(givenEmptySeatBid());
        final BidRequest bidRequest = givenBidRequest(givenSingleImp(singletonMap("someBidder", 1)),
                bidRequestBuilder -> bidRequestBuilder
                        .site(Site.builder().build())
                        .app(App.builder().build()));

        // when
        exchangeService.holdAuction(givenRequestContext(bidRequest));

        // then
        final BidRequest captureBidRequest = captureBidRequest();
        assertThat(captureBidRequest)
                .extracting(BidRequest::getSite)
                .isNull();
        assertThat(captureBidRequest)
                .extracting(BidRequest::getApp)
                .isNotNull();
    }

    @Test
    public void shouldAddDebugWarningIfBothSiteAndAppPresent() {
        // given
        givenBidder(givenEmptySeatBid());
        final BidRequest bidRequest = givenBidRequest(givenSingleImp(singletonMap("someBidder", 1)),
                bidRequestBuilder -> bidRequestBuilder
                        .site(Site.builder().build())
                        .app(App.builder().build()));
        final AuctionContext givenContext = givenRequestContext(bidRequest);

        // when
        exchangeService.holdAuction(givenContext);
        // then
        assertThat(givenContext)
                .extracting(AuctionContext::getDebugWarnings)
                .isEqualTo(singletonList("BidRequest contains app and site. Removed site object"));
    }

    @Test
    public void shouldPassGlobalTimeoutToConnectorUnchangedIfCachingIsNotRequested() {
        // given
        givenBidder(givenEmptySeatBid());

        final BidRequest bidRequest = givenBidRequest(givenSingleImp(singletonMap("someBidder", 1)));

        // when
        exchangeService.holdAuction(givenRequestContext(bidRequest));

        // then
        verify(httpBidderRequester).requestBids(any(), any(), same(timeout), any(), any(), anyBoolean());
    }

    @Test
    public void shouldPassReducedGlobalTimeoutToConnectorAndOriginalToBidResponseCreator() {
        // given
        exchangeService = new ExchangeService(
                100,
                bidderCatalog,
                storedResponseProcessor,
                dealsProcessor,
                privacyEnforcementService,
                fpdResolver,
                supplyChainResolver,
                debugResolver,
                new NoOpMediaTypeProcessor(),
                ortbVersionConversionManager,
                httpBidderRequester,
                responseBidValidator,
                currencyService,
                bidResponseCreator,
                bidResponsePostProcessor,
                hookStageExecutor,
                applicationEventService,
                httpInteractionLogger,
                priceFloorAdjuster,
                priceFloorEnforcer,
                bidAdjustmentFactorResolver,
                metrics,
                clock,
                jacksonMapper,
                criteriaLogManager);

        final Bid bid = Bid.builder().id("bidId1").impid("impId1").price(BigDecimal.valueOf(5.67)).build();
        givenBidder(givenSeatBid(singletonList(givenBid(bid))));

        final BidRequest bidRequest = givenBidRequest(singletonList(
                        // imp ids are not really used for matching, included them here for clarity
                        givenImp(singletonMap("bidder1", 1), builder -> builder.id("impId1"))),
                builder -> builder.ext(ExtRequest.of(ExtRequestPrebid.builder()
                        .targeting(givenTargeting(true))
                        .cache(ExtRequestPrebidCache.of(ExtRequestPrebidCacheBids.of(null, null), null, null))
                        .auctiontimestamp(1000L)
                        .build())));

        // when
        exchangeService.holdAuction(givenRequestContext(bidRequest));

        // then
        final ArgumentCaptor<Timeout> timeoutCaptor = ArgumentCaptor.forClass(Timeout.class);
        verify(httpBidderRequester).requestBids(any(), any(), timeoutCaptor.capture(), any(), any(), anyBoolean());
        assertThat(timeoutCaptor.getValue().remaining()).isEqualTo(400L);
        verify(bidResponseCreator).create(anyList(), any(), any(), any());
    }

    @Test
    public void shouldReturnBidsWithUpdatedPriceCurrencyConversion() {
        // given
        final Bidder<?> bidder = mock(Bidder.class);
        givenBidder("bidder", bidder, givenSeatBid(singletonList(
                givenBid(Bid.builder().impid("impId").price(BigDecimal.valueOf(2.0)).build()))));

        final BidRequest bidRequest = givenBidRequest(singletonList(givenImp(singletonMap("bidder", 2), identity())),
                identity());

        final BigDecimal updatedPrice = BigDecimal.valueOf(5.0);
        given(currencyService.convertCurrency(any(), any(), any(), any())).willReturn(updatedPrice);

        givenBidResponseCreator(singletonList(Bid.builder().price(updatedPrice).build()));

        // when
        final AuctionContext result = exchangeService.holdAuction(givenRequestContext(bidRequest)).result();

        // then
        assertThat(result.getBidResponse().getSeatbid())
                .flatExtracting(SeatBid::getBid)
                .extracting(Bid::getPrice).containsExactly(updatedPrice);
    }

    @Test
    public void shouldApplyStoredBidResponseAdjustments() {
        // given
        final Bidder<?> bidder = mock(Bidder.class);
        givenBidder("bidder", bidder, givenSeatBid(singletonList(
                givenBid(Bid.builder().impid("impId").price(BigDecimal.ONE).build()))));

        final BidRequest bidRequest = givenBidRequest(
                singletonList(givenImp(singletonMap("bidder", 2), identity())), identity());

        given(currencyService.convertCurrency(any(), any(), any(), any()))
                .willReturn(TEN);

        // when
        exchangeService.holdAuction(givenRequestContext(bidRequest));

        // then
        verify(storedResponseProcessor).updateStoredBidResponse(any());
    }

    @Test
    public void shouldReturnSameBidPriceIfNoChangesAppliedToBidPrice() {
        // given
        final Bidder<?> bidder = mock(Bidder.class);
        givenBidder("bidder", bidder, givenSeatBid(singletonList(
                givenBid(Bid.builder().impid("impId").price(BigDecimal.ONE).build()))));

        final BidRequest bidRequest = givenBidRequest(singletonList(givenImp(singletonMap("bidder", 2), identity())),
                identity());

        // returns the same price as in argument
        given(currencyService.convertCurrency(any(), any(), any(), any()))
                .willAnswer(invocationOnMock -> invocationOnMock.getArgument(0));

        // when
        final AuctionContext result = exchangeService.holdAuction(givenRequestContext(bidRequest)).result();

        // then
        assertThat(result.getBidResponse().getSeatbid())
                .flatExtracting(SeatBid::getBid)
                .extracting(Bid::getPrice).containsExactly(BigDecimal.ONE);
    }

    @Test
    public void shouldDropBidsWithInvalidPriceAndAddDebugWarnings() {
        // given
        final Bidder<?> bidder = mock(Bidder.class);
        givenBidder("bidder", bidder, givenSeatBid(asList(
                givenBid(Bid.builder().id("valid_bid").impid("impId").price(BigDecimal.valueOf(2.0)).build()),
                givenBid(Bid.builder().id("invalid_bid_1").impid("impId").price(null).build()),
                givenBid(Bid.builder().id("invalid_bid_2").impid("impId").price(BigDecimal.ZERO).build()),
                givenBid(Bid.builder().id("invalid_bid_3").impid("impId").price(BigDecimal.valueOf(-0.01)).build()))));

        final BidRequest bidRequest = givenBidRequest(singletonList(givenImp(singletonMap("bidder", 2), identity())),
                identity());
        final AuctionContext givenContext = givenRequestContext(bidRequest);

        // when
        final AuctionContext result = exchangeService.holdAuction(givenContext).result();

        // then
        assertThat(result.getBidResponse().getSeatbid())
                .flatExtracting(SeatBid::getBid).hasSize(1);
        assertThat(givenContext.getDebugWarnings())
                .containsExactlyInAnyOrder(
                        "Dropped bid 'invalid_bid_1'. Does not contain a positive (or zero if there is a deal) 'price'",
                        "Dropped bid 'invalid_bid_2'. Does not contain a positive (or zero if there is a deal) 'price'",
                        "Dropped bid 'invalid_bid_3'. Does not contain a positive (or zero if there is a deal) 'price'"
                );
        verify(metrics, times(3)).updateAdapterRequestErrorMetric("bidder", MetricName.unknown_error);
    }

    @Test
    public void shouldDropBidIfPrebidExceptionWasThrownDuringCurrencyConversion() {
        // given
        final Bidder<?> bidder = mock(Bidder.class);
        givenBidder("bidder", bidder, givenSeatBid(singletonList(
                givenBid(Bid.builder().price(BigDecimal.valueOf(2.0)).build(), "CUR"))));

        final BidRequest bidRequest = givenBidRequest(singletonList(givenImp(singletonMap("bidder", 2), identity())),
                identity());

        given(currencyService.convertCurrency(any(), any(), any(), any()))
                .willThrow(new PreBidException("Unable to convert bid currency CUR to desired ad server currency USD"));

        // when
        exchangeService.holdAuction(givenRequestContext(bidRequest));

        // then
        final List<AuctionParticipation> auctionParticipations = captureAuctionParticipations();
        assertThat(auctionParticipations).hasSize(1);

        final BidderError expectedError =
                BidderError.generic("Unable to convert bid currency CUR to desired ad server currency USD");
        final BidderSeatBid firstSeatBid = auctionParticipations.get(0).getBidderResponse().getSeatBid();
        assertThat(firstSeatBid.getBids()).isEmpty();
        assertThat(firstSeatBid.getErrors()).containsOnly(expectedError);
    }

    @Test
    public void shouldUpdateBidPriceWithCurrencyConversionAndPriceAdjustmentFactor() {
        // given
        final Bidder<?> bidder = mock(Bidder.class);
        givenBidder("bidder", bidder, givenSeatBid(singletonList(
                givenBid(Bid.builder().impid("impId").price(BigDecimal.valueOf(2.0)).build()))));

        final ExtRequestBidAdjustmentFactors givenAdjustments = ExtRequestBidAdjustmentFactors.builder().build();
        givenAdjustments.addFactor("bidder", TEN);

        given(bidAdjustmentFactorResolver.resolve(ImpMediaType.banner, givenAdjustments, "bidder"))
                .willReturn(TEN);

        final BidRequest bidRequest = givenBidRequest(singletonList(givenImp(singletonMap("bidder", 2), identity())),
                builder -> builder.ext(ExtRequest.of(ExtRequestPrebid.builder()
                        .aliases(emptyMap())
                        .bidadjustmentfactors(givenAdjustments)
                        .auctiontimestamp(1000L)
                        .build())));

        given(currencyService.convertCurrency(any(), any(), any(), any()))
                .willReturn(TEN);

        // when
        exchangeService.holdAuction(givenRequestContext(bidRequest));

        // then
        final List<AuctionParticipation> auctionParticipations = captureAuctionParticipations();
        assertThat(auctionParticipations).hasSize(1);

        final BigDecimal updatedPrice = BigDecimal.valueOf(100);
        final BidderSeatBid firstSeatBid = auctionParticipations.get(0).getBidderResponse().getSeatBid();
        assertThat(firstSeatBid.getBids())
                .extracting(BidderBid::getBid)
                .flatExtracting(Bid::getPrice)
                .containsOnly(updatedPrice);
        assertThat(firstSeatBid.getErrors()).isEmpty();
    }

    @SuppressWarnings("unchecked")
    @Test
    public void shouldUpdatePriceForOneBidAndDropAnotherIfPrebidExceptionHappensForSecondBid() {
        // given
        final BigDecimal firstBidderPrice = BigDecimal.valueOf(2.0);
        final BigDecimal secondBidderPrice = BigDecimal.valueOf(3.0);
        givenBidder("bidder", mock(Bidder.class), givenSeatBid(asList(
                givenBid(Bid.builder().impid("impId1").price(firstBidderPrice).build(), "CUR1"),
                givenBid(Bid.builder().impid("impId2").price(secondBidderPrice).build(), "CUR2"))));

        final BidRequest bidRequest = givenBidRequest(singletonList(givenImp(singletonMap("bidder", 2), identity())),
                identity());

        final BigDecimal updatedPrice = BigDecimal.valueOf(10.0);
        given(currencyService.convertCurrency(any(), any(), any(), any())).willReturn(updatedPrice)
                .willThrow(
                        new PreBidException("Unable to convert bid currency CUR2 to desired ad server currency USD"));

        // when
        exchangeService.holdAuction(givenRequestContext(bidRequest));

        // then
        final ArgumentCaptor<List<AuctionParticipation>> argumentCaptor = ArgumentCaptor.forClass(List.class);
        verify(bidResponseCreator).create(argumentCaptor.capture(), any(), any(), any());
        verify(currencyService).convertCurrency(eq(firstBidderPrice), eq(bidRequest), eq("CUR1"), any());
        verify(currencyService).convertCurrency(eq(secondBidderPrice), eq(bidRequest), eq("CUR2"), any());

        assertThat(argumentCaptor.getValue()).hasSize(1);

        final ObjectNode expectedBidExt = mapper.createObjectNode();
        expectedBidExt.put("origbidcpm", new BigDecimal("2.0"));
        expectedBidExt.put("origbidcur", "CUR1");
        final Bid expectedBid = Bid.builder().impid("impId1").price(updatedPrice).ext(expectedBidExt).build();
        final BidderBid expectedBidderBid = BidderBid.of(expectedBid, banner, "CUR1");
        final BidderError expectedError =
                BidderError.generic("Unable to convert bid currency CUR2 to desired ad server currency USD");

        final BidderSeatBid firstSeatBid = argumentCaptor.getValue().get(0).getBidderResponse().getSeatBid();
        assertThat(firstSeatBid.getBids()).containsOnly(expectedBidderBid);
        assertThat(firstSeatBid.getErrors()).containsOnly(expectedError);
    }

    @SuppressWarnings("unchecked")
    @Test
    public void shouldRespondWithOneBidAndErrorWhenBidResponseContainsOneUnsupportedCurrency() {
        // given
        final BigDecimal firstBidderPrice = BigDecimal.valueOf(2.0);
        final BigDecimal secondBidderPrice = BigDecimal.valueOf(10.0);
        givenBidder("bidder1", mock(Bidder.class), givenSeatBid(singletonList(
                givenBid(Bid.builder().impid("impId1").price(firstBidderPrice).build(), "USD"))));
        givenBidder("bidder2", mock(Bidder.class), givenSeatBid(singletonList(
                givenBid(Bid.builder().impid("impId2").price(BigDecimal.valueOf(10.0)).build(), "CUR"))));

        final BidRequest bidRequest = BidRequest.builder().cur(singletonList("BAD"))
                .imp(singletonList(givenImp(doubleMap("bidder1", 2, "bidder2", 3),
                        identity()))).build();

        final BigDecimal updatedPrice = BigDecimal.valueOf(20);
        given(currencyService.convertCurrency(any(), any(), any(), any())).willReturn(updatedPrice);
        given(currencyService.convertCurrency(any(), any(), eq("CUR"), eq("BAD")))
                .willThrow(new PreBidException("Unable to convert bid currency CUR to desired ad server currency BAD"));

        // when
        exchangeService.holdAuction(givenRequestContext(bidRequest));

        // then
        final ArgumentCaptor<List<AuctionParticipation>> argumentCaptor = ArgumentCaptor.forClass(List.class);
        verify(bidResponseCreator).create(argumentCaptor.capture(), any(), any(), any());
        verify(currencyService).convertCurrency(eq(firstBidderPrice), eq(bidRequest), eq("USD"), eq("BAD"));
        verify(currencyService).convertCurrency(eq(secondBidderPrice), eq(bidRequest), eq("CUR"), eq("BAD"));

        assertThat(argumentCaptor.getValue()).hasSize(2);

        final ObjectNode expectedBidExt = mapper.createObjectNode();
        expectedBidExt.put("origbidcpm", new BigDecimal("2.0"));
        expectedBidExt.put("origbidcur", "USD");
        final Bid expectedBid = Bid.builder().impid("impId1").price(updatedPrice).ext(expectedBidExt).build();
        final BidderBid expectedBidderBid = BidderBid.of(expectedBid, banner, "USD");
        assertThat(argumentCaptor.getValue())
                .extracting(AuctionParticipation::getBidderResponse)
                .extracting(BidderResponse::getSeatBid)
                .flatExtracting(BidderSeatBid::getBids)
                .containsOnly(expectedBidderBid);

        final BidderError expectedError =
                BidderError.generic("Unable to convert bid currency CUR to desired ad server currency BAD");
        assertThat(argumentCaptor.getValue())
                .extracting(AuctionParticipation::getBidderResponse)
                .extracting(BidderResponse::getSeatBid)
                .flatExtracting(BidderSeatBid::getErrors)
                .containsOnly(expectedError);
    }

    @SuppressWarnings("unchecked")
    @Test
    public void shouldUpdateBidPriceWithCurrencyConversionAndAddErrorAboutMultipleCurrency() {
        // given
        final BigDecimal bidderPrice = BigDecimal.valueOf(2.0);
        givenBidder("bidder", mock(Bidder.class), givenSeatBid(singletonList(
                givenBid(Bid.builder().impid("impId").price(bidderPrice).build(), "USD"))));

        final BidRequest bidRequest = givenBidRequest(
                singletonList(givenImp(singletonMap("bidder", 2), identity())),
                builder -> builder.cur(asList("CUR1", "CUR2", "CUR2")));

        final BigDecimal updatedPrice = BigDecimal.valueOf(10.0);
        given(currencyService.convertCurrency(any(), any(), any(), any())).willReturn(updatedPrice);

        // when
        exchangeService.holdAuction(givenRequestContext(bidRequest));

        // then
        final ArgumentCaptor<List<AuctionParticipation>> argumentCaptor = ArgumentCaptor.forClass(List.class);
        verify(bidResponseCreator).create(argumentCaptor.capture(), any(), any(), any());
        verify(currencyService).convertCurrency(eq(bidderPrice), eq(bidRequest), eq("USD"), eq("CUR1"));

        assertThat(argumentCaptor.getValue()).hasSize(1);

        final BidderError expectedError = BidderError.badInput("Cur parameter contains more than one currency."
                + " CUR1 will be used");
        final BidderSeatBid firstSeatBid = argumentCaptor.getValue().get(0).getBidderResponse().getSeatBid();
        assertThat(firstSeatBid.getBids())
                .extracting(BidderBid::getBid)
                .flatExtracting(Bid::getPrice)
                .containsOnly(updatedPrice);
        assertThat(firstSeatBid.getErrors()).containsOnly(expectedError);
    }

    @SuppressWarnings("unchecked")
    @Test
    public void shouldUpdateBidPriceWithCurrencyConversionForMultipleBid() {
        // given
        final BigDecimal bidder1Price = BigDecimal.valueOf(1.5);
        final BigDecimal bidder2Price = BigDecimal.valueOf(2);
        final BigDecimal bidder3Price = BigDecimal.valueOf(3);
        givenBidder("bidder1", mock(Bidder.class), givenSeatBid(singletonList(
                givenBid(Bid.builder().impid("impId1").price(bidder1Price).build(), "EUR"))));
        givenBidder("bidder2", mock(Bidder.class), givenSeatBid(singletonList(
                givenBid(Bid.builder().impid("impId2").price(bidder2Price).build(), "GBP"))));
        givenBidder("bidder3", mock(Bidder.class), givenSeatBid(singletonList(
                givenBid(Bid.builder().impid("impId3").price(bidder3Price).build(), "USD"))));

        final Map<String, Integer> impBidders = new HashMap<>();
        impBidders.put("bidder1", 1);
        impBidders.put("bidder2", 2);
        impBidders.put("bidder3", 3);
        final BidRequest bidRequest = givenBidRequest(
                singletonList(givenImp(impBidders, identity())), builder -> builder.cur(singletonList("USD")));

        final BigDecimal updatedPrice = BigDecimal.valueOf(10.0);
        given(currencyService.convertCurrency(any(), any(), any(), any())).willReturn(updatedPrice);
        given(currencyService.convertCurrency(any(), any(), eq("USD"), any())).willReturn(bidder3Price);

        // when
        exchangeService.holdAuction(givenRequestContext(bidRequest));

        // then
        final ArgumentCaptor<List<AuctionParticipation>> argumentCaptor = ArgumentCaptor.forClass(List.class);
        verify(bidResponseCreator).create(argumentCaptor.capture(), any(), any(), any());
        verify(currencyService).convertCurrency(eq(bidder1Price), eq(bidRequest), eq("EUR"), eq("USD"));
        verify(currencyService).convertCurrency(eq(bidder2Price), eq(bidRequest), eq("GBP"), eq("USD"));
        verify(currencyService).convertCurrency(eq(bidder3Price), eq(bidRequest), eq("USD"), eq("USD"));
        verifyNoMoreInteractions(currencyService);

        assertThat(argumentCaptor.getValue())
                .hasSize(3)
                .extracting(AuctionParticipation::getBidderResponse)
                .extracting(BidderResponse::getSeatBid)
                .flatExtracting(BidderSeatBid::getBids)
                .extracting(BidderBid::getBid)
                .extracting(Bid::getPrice)
                .containsOnly(bidder3Price, updatedPrice, updatedPrice);
    }

    @Test
    public void shouldNotAddExtPrebidEventsWhenEventsServiceReturnsEmptyEventsService() {
        // given
        final BigDecimal price = BigDecimal.valueOf(2.0);
        givenBidder(BidderSeatBid.of(
                singletonList(BidderBid.of(
                        Bid.builder().id("bidId").impid("impId").price(price)
                                .ext(mapper.valueToTree(singletonMap("bidExt", 1))).build(), banner, null))));

        final BidRequest bidRequest = givenBidRequest(givenSingleImp(singletonMap("someBidder", 1)),
                bidRequestBuilder -> bidRequestBuilder.app(App.builder()
                        .publisher(Publisher.builder().id("1001").build()).build()));

        // when
        final AuctionContext result = exchangeService.holdAuction(givenRequestContext(bidRequest)).result();

        // then
        assertThat(result.getBidResponse().getSeatbid()).hasSize(1)
                .flatExtracting(SeatBid::getBid)
                .extracting(bid -> toExtBidPrebid(bid.getExt()).getEvents())
                .containsNull();
    }

    @Test
    public void shouldIncrementCommonMetrics() {
        // given
        given(httpBidderRequester.requestBids(any(), any(), any(), any(), any(), anyBoolean()))
                .willReturn(Future.succeededFuture(givenSeatBid(singletonList(
                        givenBid(Bid.builder().impid("impId").price(TEN).build())))));

        final BidRequest bidRequest = givenBidRequest(givenSingleImp(singletonMap("someAlias", 1)),
                builder -> builder
                        .site(Site.builder().publisher(Publisher.builder().id("accountId").build()).build())
                        .ext(ExtRequest.of(ExtRequestPrebid.builder()
                                .aliases(singletonMap("someAlias", "someBidder"))
                                .build())));

        // when
        exchangeService.holdAuction(givenRequestContext(bidRequest));

        // then
        verify(metrics).updateRequestBidderCardinalityMetric(1);
        verify(metrics).updateAccountRequestMetrics(any(), eq(MetricName.openrtb2web));
        verify(metrics).updateAdapterRequestTypeAndNoCookieMetrics(
                eq("someBidder"), eq(MetricName.openrtb2web), eq(true));
        verify(metrics).updateAdapterResponseTime(eq("someBidder"), any(), anyInt());
        verify(metrics).updateAdapterRequestGotbidsMetrics(eq("someBidder"), any());
        verify(metrics).updateAdapterBidMetrics(
                eq("someBidder"), any(), eq(10000L), eq(false), eq("banner"));
    }

    @Test
    public void shouldCallUpdateCookieMetricsWithExpectedValue() {
        // given
        final BidRequest bidRequest = givenBidRequest(givenSingleImp(singletonMap("someBidder", 1)),
                builder -> builder.app(App.builder().build()));

        // when
        exchangeService.holdAuction(givenRequestContext(bidRequest));

        // then
        verify(metrics).updateAdapterRequestTypeAndNoCookieMetrics(
                eq("someBidder"), eq(MetricName.openrtb2web), eq(false));
    }

    @Test
    public void shouldUseEmptyStringIfPublisherIdIsEmpty() {
        // given
        given(httpBidderRequester.requestBids(any(), any(), any(), any(), any(), anyBoolean()))
                .willReturn(Future.succeededFuture(givenSeatBid(singletonList(
                        givenBid(Bid.builder().price(TEN).build())))));
        final BidRequest bidRequest = givenBidRequest(givenSingleImp(singletonMap("someBidder", 1)));
        final Account account = Account.builder().id("").build();

        // when
        exchangeService.holdAuction(givenRequestContext(bidRequest, account));

        // then
        verify(metrics).updateAccountRequestMetrics(eq(Account.empty("")), eq(MetricName.openrtb2web));
    }

    @Test
    public void shouldIncrementNoBidRequestsMetric() {
        // given
        given(httpBidderRequester.requestBids(any(), any(), any(), any(), any(), anyBoolean()))
                .willReturn(Future.succeededFuture(givenSeatBid(emptyList())));

        final BidRequest bidRequest = givenBidRequest(givenSingleImp(singletonMap("someBidder", 1)));

        // when
        exchangeService.holdAuction(givenRequestContext(bidRequest));

        // then
        verify(metrics).updateAdapterRequestNobidMetrics(eq("someBidder"), any());
    }

    @Test
    public void shouldIncrementGotBidsAndErrorMetricsIfBidderReturnsBidAndDifferentErrors() {
        // given
        given(httpBidderRequester.requestBids(any(), any(), any(), any(), any(), anyBoolean()))
                .willReturn(Future.succeededFuture(BidderSeatBid.of(
                        singletonList(givenBid(Bid.builder().impid("impId").price(TEN).build())),
                        emptyList(),
                        asList(
                                // two identical errors to verify corresponding metric is submitted only once
                                BidderError.badInput("rubicon error"),
                                BidderError.badInput("rubicon error"),
                                BidderError.badServerResponse("rubicon error"),
                                BidderError.failedToRequestBids("rubicon failed to request bids"),
                                BidderError.timeout("timeout error"),
                                BidderError.generic("timeout error")),
                        emptyList())));

        final BidRequest bidRequest = givenBidRequest(givenSingleImp(singletonMap("someBidder", 1)));

        // when
        exchangeService.holdAuction(givenRequestContext(bidRequest));

        // then
        verify(metrics).updateAdapterRequestGotbidsMetrics(eq("someBidder"), any());
        verify(metrics).updateAdapterRequestErrorMetric(eq("someBidder"), eq(MetricName.badinput));
        verify(metrics).updateAdapterRequestErrorMetric(eq("someBidder"), eq(MetricName.badserverresponse));
        verify(metrics).updateAdapterRequestErrorMetric(eq("someBidder"), eq(MetricName.failedtorequestbids));
        verify(metrics).updateAdapterRequestErrorMetric(eq("someBidder"), eq(MetricName.timeout));
        verify(metrics).updateAdapterRequestErrorMetric(eq("someBidder"), eq(MetricName.unknown_error));
    }

    @Test
    public void shouldPassResponseToPostProcessor() {
        // given
        final BidRequest bidRequest = givenBidRequest(emptyList());

        // when
        exchangeService.holdAuction(givenRequestContext(bidRequest));

        // then
        verify(bidResponsePostProcessor).postProcess(
                any(),
                same(uidsCookie),
                same(bidRequest),
                any(),
                eq(Account.builder()
                        .id("accountId")
                        .auction(AccountAuctionConfig.builder()
                                .events(AccountEventsConfig.of(true))
                                .build())
                        .build()));
    }

    @Test
    public void shouldReturnBidsWithAdjustedPricesWhenAdjustmentFactorPresent() {
        // given
        final Bidder<?> bidder = mock(Bidder.class);
        givenBidder("bidder", bidder, givenSeatBid(singletonList(
                givenBid(Bid.builder().impid("impId").price(BigDecimal.valueOf(2)).build()))));

        final ExtRequestBidAdjustmentFactors givenAdjustments = ExtRequestBidAdjustmentFactors.builder().build();
        givenAdjustments.addFactor("bidder", BigDecimal.valueOf(2.468));
        given(bidAdjustmentFactorResolver.resolve(ImpMediaType.banner, givenAdjustments, "bidder"))
                .willReturn(BigDecimal.valueOf(2.468));

        final BidRequest bidRequest = givenBidRequest(singletonList(givenImp(singletonMap("bidder", 2), identity())),
                builder -> builder.ext(ExtRequest.of(ExtRequestPrebid.builder()
                        .aliases(emptyMap())
                        .bidadjustmentfactors(givenAdjustments)
                        .auctiontimestamp(1000L)
                        .build())));

        // when
        exchangeService.holdAuction(givenRequestContext(bidRequest));

        // then
        final List<AuctionParticipation> capturedParticipations = captureAuctionParticipations();
        assertThat(capturedParticipations)
                .extracting(AuctionParticipation::getBidderResponse)
                .extracting(BidderResponse::getSeatBid)
                .flatExtracting(BidderSeatBid::getBids)
                .extracting(BidderBid::getBid)
                .extracting(Bid::getPrice)
                .containsExactly(BigDecimal.valueOf(4.936));
    }

    @Test
    public void shouldReturnBidsWithAdjustedPricesWithVideoInstreamMediaTypeIfVideoPlacementEqualsOne() {
        // given
        final Bidder<?> bidder = mock(Bidder.class);
        givenBidder("bidder", bidder, givenSeatBid(singletonList(
                BidderBid.of(Bid.builder().impid("123").price(BigDecimal.valueOf(2)).build(), video, null))));

        final ExtRequestBidAdjustmentFactors givenAdjustments = ExtRequestBidAdjustmentFactors.builder()
                .mediatypes(new EnumMap<>(singletonMap(ImpMediaType.video,
                        singletonMap("bidder", BigDecimal.valueOf(3.456)))))
                .build();
        given(bidAdjustmentFactorResolver.resolve(ImpMediaType.video, givenAdjustments, "bidder"))
                .willReturn(BigDecimal.valueOf(3.456));

        final BidRequest bidRequest = givenBidRequest(singletonList(givenImp(singletonMap("bidder", 2), impBuilder ->
                        impBuilder.id("123").video(Video.builder().placement(1).build()))),
                builder -> builder.ext(ExtRequest.of(ExtRequestPrebid.builder()
                        .aliases(emptyMap())
                        .bidadjustmentfactors(givenAdjustments)
                        .auctiontimestamp(1000L)
                        .build())));

        // when
        exchangeService.holdAuction(givenRequestContext(bidRequest));

        // then
        final List<AuctionParticipation> capturedParticipations = captureAuctionParticipations();
        assertThat(capturedParticipations)
                .extracting(AuctionParticipation::getBidderResponse)
                .extracting(BidderResponse::getSeatBid)
                .flatExtracting(BidderSeatBid::getBids)
                .extracting(BidderBid::getBid)
                .extracting(Bid::getPrice)
                .containsExactly(BigDecimal.valueOf(6.912));
    }

    @Test
    public void shouldReturnBidsWithAdjustedPricesWithVideoInstreamMediaTypeIfVideoPlacementIsMissing() {
        // given
        final Bidder<?> bidder = mock(Bidder.class);
        givenBidder("bidder", bidder, givenSeatBid(singletonList(
                BidderBid.of(Bid.builder().impid("123").price(BigDecimal.valueOf(2)).build(), video, null))));

        final ExtRequestBidAdjustmentFactors givenAdjustments = ExtRequestBidAdjustmentFactors.builder()
                .mediatypes(new EnumMap<>(singletonMap(ImpMediaType.video,
                        singletonMap("bidder", BigDecimal.valueOf(3.456)))))
                .build();
        given(bidAdjustmentFactorResolver.resolve(ImpMediaType.video, givenAdjustments, "bidder"))
                .willReturn(BigDecimal.valueOf(3.456));

        final BidRequest bidRequest = givenBidRequest(singletonList(givenImp(singletonMap("bidder", 2), impBuilder ->
                        impBuilder.id("123").video(Video.builder().build()))),
                builder -> builder.ext(ExtRequest.of(ExtRequestPrebid.builder()
                        .aliases(emptyMap())
                        .bidadjustmentfactors(givenAdjustments)
                        .auctiontimestamp(1000L)
                        .build())));

        // when
        exchangeService.holdAuction(givenRequestContext(bidRequest));

        // then
        final List<AuctionParticipation> capturedParticipations = captureAuctionParticipations();
        assertThat(capturedParticipations)
                .extracting(AuctionParticipation::getBidderResponse)
                .extracting(BidderResponse::getSeatBid)
                .flatExtracting(BidderSeatBid::getBids)
                .extracting(BidderBid::getBid)
                .extracting(Bid::getPrice)
                .containsExactly(BigDecimal.valueOf(6.912));
    }

    @Test
    public void shouldReturnBidAdjustmentMediaTypeNullIfImpIdNotEqualBidImpId() {
        // given
        final Bidder<?> bidder = mock(Bidder.class);
        givenBidder("bidder", bidder, givenSeatBid(List.of(
                BidderBid.of(Bid.builder().impid("1234").price(BigDecimal.valueOf(2)).build(), video, null))));

        final ExtRequestBidAdjustmentFactors givenAdjustments = ExtRequestBidAdjustmentFactors.builder()
                .mediatypes(new EnumMap<>(singletonMap(ImpMediaType.video,
                        singletonMap("bidder", BigDecimal.valueOf(3.456)))))
                .build();

        final BidRequest bidRequest = givenBidRequest(singletonList(givenImp(singletonMap("bidder", 2), impBuilder ->
                        impBuilder.id("123").video(Video.builder().placement(10).build()))),
                builder -> builder.ext(ExtRequest.of(ExtRequestPrebid.builder()
                        .aliases(emptyMap())
                        .bidadjustmentfactors(givenAdjustments)
                        .auctiontimestamp(1000L)
                        .build())));

        // when
        exchangeService.holdAuction(givenRequestContext(bidRequest)).result();

        // then
        final List<AuctionParticipation> capturedParticipations = captureAuctionParticipations();
        assertThat(capturedParticipations)
                .extracting(AuctionParticipation::getBidderResponse)
                .extracting(BidderResponse::getSeatBid)
                .flatExtracting(BidderSeatBid::getBids)
                .extracting(BidderBid::getBid)
                .extracting(Bid::getPrice)
                .containsExactly(BigDecimal.valueOf(2));
    }

    @Test
    public void shouldReturnBidAdjustmentMediaTypeVideoOutStreamIfImpIdEqualBidImpIdAndPopulatedPlacement() {
        // given
        final Bidder<?> bidder = mock(Bidder.class);
        givenBidder("bidder", bidder, givenSeatBid(List.of(
                BidderBid.of(Bid.builder().impid("123").price(BigDecimal.valueOf(2)).build(), video, null))));

        final ExtRequestBidAdjustmentFactors givenAdjustments = ExtRequestBidAdjustmentFactors.builder()
                .mediatypes(new EnumMap<>(singletonMap(ImpMediaType.video,
                        singletonMap("bidder", BigDecimal.valueOf(3.456)))))
                .build();

        final BidRequest bidRequest = givenBidRequest(singletonList(givenImp(singletonMap("bidder", 2), impBuilder ->
                        impBuilder.id("123").video(Video.builder().placement(10).build()))),
                builder -> builder.ext(ExtRequest.of(ExtRequestPrebid.builder()
                        .aliases(emptyMap())
                        .bidadjustmentfactors(givenAdjustments)
                        .auctiontimestamp(1000L)
                        .build())));

        // when
        exchangeService.holdAuction(givenRequestContext(bidRequest)).result();

        // then
        final List<AuctionParticipation> capturedParticipations = captureAuctionParticipations();
        assertThat(capturedParticipations)
                .extracting(AuctionParticipation::getBidderResponse)
                .extracting(BidderResponse::getSeatBid)
                .flatExtracting(BidderSeatBid::getBids)
                .extracting(BidderBid::getBid)
                .extracting(Bid::getPrice)
                .containsExactly(BigDecimal.valueOf(2));
    }

    @Test
    public void shouldReturnBidsWithAdjustedPricesWhenAdjustmentMediaFactorPresent() {
        // given
        final Bidder<?> bidder = mock(Bidder.class);
        givenBidder("bidder", bidder, givenSeatBid(List.of(
                givenBid(Bid.builder().price(BigDecimal.valueOf(2)).build()),
                BidderBid.builder().type(xNative).bid(givenBid(identity())).build(),
                BidderBid.builder().type(audio).bid(givenBid(identity())).build())));

        final ExtRequestBidAdjustmentFactors givenAdjustments = ExtRequestBidAdjustmentFactors.builder()
                .mediatypes(new EnumMap<>(singletonMap(ImpMediaType.banner,
                        singletonMap("bidder", BigDecimal.valueOf(3.456)))))
                .build();
        given(bidAdjustmentFactorResolver.resolve(ImpMediaType.banner, givenAdjustments, "bidder"))
                .willReturn(BigDecimal.valueOf(3.456));

        final BidRequest bidRequest = givenBidRequest(singletonList(givenImp(singletonMap("bidder", 2), identity())),
                builder -> builder.ext(ExtRequest.of(ExtRequestPrebid.builder()
                        .aliases(emptyMap())
                        .bidadjustmentfactors(givenAdjustments)
                        .auctiontimestamp(1000L)
                        .build())));

        // when
        exchangeService.holdAuction(givenRequestContext(bidRequest));

        // then
        final List<AuctionParticipation> capturedParticipations = captureAuctionParticipations();
        assertThat(capturedParticipations)
                .extracting(AuctionParticipation::getBidderResponse)
                .extracting(BidderResponse::getSeatBid)
                .flatExtracting(BidderSeatBid::getBids)
                .extracting(BidderBid::getBid)
                .extracting(Bid::getPrice)
                .containsExactly(BigDecimal.valueOf(6.912), BigDecimal.valueOf(1), BigDecimal.valueOf(1));
    }

    @Test
    public void shouldAdjustPriceWithPriorityForMediaTypeAdjustment() {
        // given
        final Bidder<?> bidder = mock(Bidder.class);
        givenBidder("bidder", bidder, givenSeatBid(singletonList(
                givenBid(Bid.builder().price(BigDecimal.valueOf(2)).build()))));

        final ExtRequestBidAdjustmentFactors givenAdjustments = ExtRequestBidAdjustmentFactors.builder()
                .mediatypes(new EnumMap<>(singletonMap(ImpMediaType.banner,
                        singletonMap("bidder", BigDecimal.valueOf(3.456)))))
                .build();
        givenAdjustments.addFactor("bidder", BigDecimal.valueOf(2.468));
        given(bidAdjustmentFactorResolver.resolve(ImpMediaType.banner, givenAdjustments, "bidder"))
                .willReturn(BigDecimal.valueOf(3.456));

        final BidRequest bidRequest = givenBidRequest(singletonList(givenImp(singletonMap("bidder", 2), identity())),
                builder -> builder.ext(ExtRequest.of(ExtRequestPrebid.builder()
                        .aliases(emptyMap())
                        .bidadjustmentfactors(givenAdjustments)
                        .auctiontimestamp(1000L)
                        .build())));

        // when
        exchangeService.holdAuction(givenRequestContext(bidRequest));

        // then
        final List<AuctionParticipation> capturedParticipations = captureAuctionParticipations();
        assertThat(capturedParticipations)
                .extracting(AuctionParticipation::getBidderResponse)
                .extracting(BidderResponse::getSeatBid)
                .flatExtracting(BidderSeatBid::getBids)
                .extracting(BidderBid::getBid)
                .extracting(Bid::getPrice)
                .containsExactly(BigDecimal.valueOf(6.912));
    }

    @Test
    public void shouldReturnBidsWithoutAdjustingPricesWhenAdjustmentFactorNotPresentForBidder() {
        // given
        final Bidder<?> bidder = mock(Bidder.class);

        givenBidder("bidder", bidder, givenSeatBid(singletonList(
                givenBid(Bid.builder().impid("impId").price(BigDecimal.ONE).build()))));

        final ExtRequestBidAdjustmentFactors givenAdjustments = ExtRequestBidAdjustmentFactors.builder().build();
        givenAdjustments.addFactor("some-other-bidder", BigDecimal.TEN);

        final BidRequest bidRequest = givenBidRequest(singletonList(givenImp(singletonMap("bidder", 2), identity())),
                builder -> builder.ext(ExtRequest.of(ExtRequestPrebid.builder()
                        .aliases(emptyMap())
                        .auctiontimestamp(1000L)
                        .currency(ExtRequestCurrency.of(null, false))
                        .bidadjustmentfactors(givenAdjustments)
                        .build())));

        // when
        final AuctionContext result = exchangeService.holdAuction(givenRequestContext(bidRequest)).result();

        // then
        assertThat(result.getBidResponse().getSeatbid())
                .flatExtracting(SeatBid::getBid)
                .extracting(Bid::getPrice)
                .containsExactly(BigDecimal.ONE);
    }

    @Test
    public void shouldReturnBidsAcceptedByPriceFloorEnforcer() {
        // given
        final BidderBid bidToAccept = givenBid(Bid.builder().id("bidId1").impid("impId1").price(ONE).build(), "USD");
        final BidderBid bidToReject = givenBid(Bid.builder().id("bidId2").impid("impId2").price(TEN).build(), "USD");
        givenBidder("bidder1", mock(Bidder.class), givenSeatBid(List.of(bidToAccept, bidToReject)));

        final BidRequest bidRequest = givenBidRequest(List.of(
                        // imp ids are not really used for matching, included them here for clarity
                        givenImp(singletonMap("bidder1", 1), builder -> builder.id("impId1")),
                        givenImp(singletonMap("bidder1", 1), builder -> builder.id("impId2"))),
                identity());

        given(priceFloorEnforcer.enforce(any(), any(), any()))
                .willReturn(AuctionParticipation.builder()
                        .bidder("bidder1")
                        .bidderResponse(BidderResponse.of(
                                "bidder1", BidderSeatBid.of(singletonList(bidToAccept)), 0))
                        .build());

        // when
        exchangeService.holdAuction(givenRequestContext(bidRequest));

        // then
        final List<AuctionParticipation> capturedParticipations = captureAuctionParticipations();
        assertThat(capturedParticipations)
                .extracting(AuctionParticipation::getBidderResponse)
                .extracting(BidderResponse::getSeatBid)
                .flatExtracting(BidderSeatBid::getBids)
                .containsExactly(bidToAccept);
    }

    @Test
    public void shouldReturnBidResponseModifiedByAuctionResponseHooks() {
        // given
        given(httpBidderRequester.requestBids(any(), any(), any(), any(), any(), anyBoolean()))
                .willReturn(Future.succeededFuture(givenSeatBid(emptyList())));

        doAnswer(invocation -> Future.succeededFuture(HookStageExecutionResult.of(
                false,
                AuctionResponsePayloadImpl.of(BidResponse.builder().id("bidResponseId").build()))))
                .when(hookStageExecutor).executeAuctionResponseStage(any(), any());

        final BidRequest bidRequest = givenBidRequest(givenSingleImp(singletonMap("bidder", 2)));

        // when
        final AuctionContext auctionContext = exchangeService.holdAuction(givenRequestContext(bidRequest)).result();

        // then
        assertThat(auctionContext.getBidResponse())
                .isEqualTo(BidResponse.builder().id("bidResponseId").build());
    }

    @Test
    public void shouldReturnEmptyBidResponseWhenRequestIsRejected() {
        // given
        final AuctionContext auctionContext = AuctionContext.builder()
                .hookExecutionContext(HookExecutionContext.of(Endpoint.openrtb2_auction))
                .debugContext(DebugContext.empty())
                .requestRejected(true)
                .build();

        // when
        final AuctionContext result = exchangeService.holdAuction(auctionContext).result();

        // then
        final BidResponse emptyResponse = BidResponse.builder()
                .seatbid(emptyList())
                .build();

        verifyNoInteractions(storedResponseProcessor, httpBidderRequester, bidResponseCreator);
        verify(hookStageExecutor).executeAuctionResponseStage(eq(emptyResponse), any());
        assertThat(result.getBidResponse()).isEqualTo(emptyResponse);
    }

    @Test
    public void shouldReturnBidResponseWithHooksDebugInfoWhenAuctionHappened() {
        // given
        given(httpBidderRequester.requestBids(any(), any(), any(), any(), any(), anyBoolean()))
                .willReturn(Future.succeededFuture(givenSeatBid(emptyList())));

        final BidRequest bidRequest = givenBidRequest(givenSingleImp(singletonMap("bidder", 2)));
        final AuctionContext auctionContext = givenRequestContext(bidRequest).toBuilder()
                .hookExecutionContext(HookExecutionContext.of(
                        Endpoint.openrtb2_auction,
                        stageOutcomes(givenAppliedToImpl(identity()))))
                .debugContext(DebugContext.of(true, null))
                .build();

        // when
        final AuctionContext result = exchangeService.holdAuction(auctionContext).result();

        // then
        final BidResponse bidResponse = result.getBidResponse();
        assertThat(bidResponse.getExt()).isNotNull();
        assertThat(bidResponse.getExt().getPrebid()).isNotNull();
        final ExtModules extModules = bidResponse.getExt().getPrebid().getModules();
        assertThat(extModules).isNotNull();

        assertThat(extModules.getErrors())
                .hasSize(3)
                .hasEntrySatisfying("module1", moduleErrors -> assertThat(moduleErrors)
                        .hasSize(2)
                        .hasEntrySatisfying("hook1", hookErrors -> assertThat(hookErrors)
                                .containsOnly("error message 1-1 1", "error message 1-1 2"))
                        .hasEntrySatisfying("hook2", hookErrors -> assertThat(hookErrors)
                                .containsOnly(
                                        "error message 1-2 1",
                                        "error message 1-2 2",
                                        "error message 1-2 3",
                                        "error message 1-2 4")))
                .hasEntrySatisfying("module2", moduleErrors -> assertThat(moduleErrors)
                        .hasSize(1)
                        .hasEntrySatisfying("hook1", hookErrors -> assertThat(hookErrors)
                                .containsOnly("error message 2-1 1", "error message 2-1 2")))
                .hasEntrySatisfying("module3", moduleErrors -> assertThat(moduleErrors)
                        .hasSize(1)
                        .hasEntrySatisfying("hook1", hookErrors -> assertThat(hookErrors)
                                .containsOnly("error message 3-1 1", "error message 3-1 2")));
        assertThat(extModules.getWarnings())
                .hasSize(3)
                .hasEntrySatisfying("module1", moduleErrors -> assertThat(moduleErrors)
                        .hasSize(2)
                        .hasEntrySatisfying("hook1", hookErrors -> assertThat(hookErrors)
                                .containsOnly("warning message 1-1 1", "warning message 1-1 2"))
                        .hasEntrySatisfying("hook2", hookErrors -> assertThat(hookErrors)
                                .containsOnly(
                                        "warning message 1-2 1",
                                        "warning message 1-2 2",
                                        "warning message 1-2 3",
                                        "warning message 1-2 4")))
                .hasEntrySatisfying("module2", moduleErrors -> assertThat(moduleErrors)
                        .hasSize(1)
                        .hasEntrySatisfying("hook1", hookErrors -> assertThat(hookErrors)
                                .containsOnly("warning message 2-1 1", "warning message 2-1 2")))
                .hasEntrySatisfying("module3", moduleErrors -> assertThat(moduleErrors)
                        .hasSize(1)
                        .hasEntrySatisfying("hook1", hookErrors -> assertThat(hookErrors)
                                .containsOnly("warning message 3-1 1", "warning message 3-1 2")));

        assertThat(extModules.getTrace()).isNull();
    }

    @Test
    public void shouldReturnBidResponseWithHooksBasicTraceInfoWhenAuctionHappened() {
        // given
        given(httpBidderRequester.requestBids(any(), any(), any(), any(), any(), anyBoolean()))
                .willReturn(Future.succeededFuture(givenSeatBid(emptyList())));

        final BidRequest bidRequest = givenBidRequest(givenSingleImp(singletonMap("bidder", 2)));
        final AuctionContext auctionContext = givenRequestContext(bidRequest).toBuilder()
                .hookExecutionContext(HookExecutionContext.of(
                        Endpoint.openrtb2_auction,
                        stageOutcomes(givenAppliedToImpl(identity()))))
                .debugContext(DebugContext.of(false, TraceLevel.basic))
                .build();

        // when
        final AuctionContext result = exchangeService.holdAuction(auctionContext).result();

        // then
        final BidResponse bidResponse = result.getBidResponse();
        assertThat(bidResponse.getExt()).isNotNull();
        assertThat(bidResponse.getExt().getPrebid()).isNotNull();
        final ExtModules extModules = bidResponse.getExt().getPrebid().getModules();
        assertThat(extModules).isNotNull();

        assertThat(extModules.getErrors()).isNull();
        assertThat(extModules.getWarnings()).isNull();

        assertThat(extModules.getTrace()).isEqualTo(ExtModulesTrace.of(
                16L,
                asList(
                        ExtModulesTraceStage.of(
                                Stage.entrypoint,
                                12L,
                                singletonList(ExtModulesTraceStageOutcome.of(
                                        "http-request",
                                        12L,
                                        asList(
                                                ExtModulesTraceGroup.of(
                                                        6L,
                                                        asList(
                                                                ExtModulesTraceInvocationResult.builder()
                                                                        .hookId(HookId.of("module1", "hook1"))
                                                                        .executionTime(4L)
                                                                        .status(ExecutionStatus.success)
                                                                        .message("Message 1-1")
                                                                        .action(ExecutionAction.update)
                                                                        .build(),
                                                                ExtModulesTraceInvocationResult.builder()
                                                                        .hookId(HookId.of("module1", "hook2"))
                                                                        .executionTime(6L)
                                                                        .status(ExecutionStatus.invocation_failure)
                                                                        .message("Message 1-2")
                                                                        .build())),
                                                ExtModulesTraceGroup.of(
                                                        6L,
                                                        asList(
                                                                ExtModulesTraceInvocationResult.builder()
                                                                        .hookId(HookId.of("module1", "hook2"))
                                                                        .executionTime(4L)
                                                                        .status(ExecutionStatus.success)
                                                                        .message("Message 1-2")
                                                                        .action(ExecutionAction.no_action)
                                                                        .build(),
                                                                ExtModulesTraceInvocationResult.builder()
                                                                        .hookId(HookId.of("module2", "hook1"))
                                                                        .executionTime(6L)
                                                                        .status(ExecutionStatus.timeout)
                                                                        .message("Message 2-1")
                                                                        .build())))))),
                        ExtModulesTraceStage.of(
                                Stage.auction_response,
                                4L,
                                singletonList(ExtModulesTraceStageOutcome.of(
                                        "auction-response",
                                        4L,
                                        singletonList(
                                                ExtModulesTraceGroup.of(
                                                        4L,
                                                        asList(
                                                                ExtModulesTraceInvocationResult.builder()
                                                                        .hookId(HookId.of("module3", "hook1"))
                                                                        .executionTime(4L)
                                                                        .status(ExecutionStatus.success)
                                                                        .message("Message 3-1")
                                                                        .action(ExecutionAction.update)
                                                                        .build(),
                                                                ExtModulesTraceInvocationResult.builder()
                                                                        .hookId(HookId.of("module3", "hook2"))
                                                                        .executionTime(4L)
                                                                        .status(ExecutionStatus.success)
                                                                        .action(ExecutionAction.no_action)
                                                                        .build())))))))));
    }

    @Test
    public void shouldReturnBidResponseWithHooksVerboseTraceInfoWhenAuctionHappened() {
        // given
        given(httpBidderRequester.requestBids(any(), any(), any(), any(), any(), anyBoolean()))
                .willReturn(Future.succeededFuture(givenSeatBid(emptyList())));

        final BidRequest bidRequest = givenBidRequest(givenSingleImp(singletonMap("bidder", 2)));
        final AuctionContext auctionContext = givenRequestContext(bidRequest).toBuilder()
                .hookExecutionContext(HookExecutionContext.of(
                        Endpoint.openrtb2_auction,
                        stageOutcomes(givenAppliedToImpl(identity()))))
                .debugContext(DebugContext.of(false, TraceLevel.verbose))
                .build();

        // when
        final AuctionContext result = exchangeService.holdAuction(auctionContext).result();

        // then
        final BidResponse bidResponse = result.getBidResponse();
        assertThat(bidResponse.getExt().getPrebid().getModules().getTrace().getStages())
                .anySatisfy(stage -> assertThat(stage.getOutcomes())
                        .anySatisfy(outcome -> assertThat(outcome.getGroups())
                                .anySatisfy(group -> assertThat(group.getInvocationResults())
                                        .anySatisfy(hook -> {
                                            assertThat(hook.getDebugMessages())
                                                    .containsOnly("debug message 1-1 1", "debug message 1-1 2");
                                            assertThat(hook.getAnalyticsTags()).isEqualTo(
                                                    ExtModulesTraceAnalyticsTags.of(singletonList(
                                                            ExtModulesTraceAnalyticsActivity.of(
                                                                    "some-activity",
                                                                    "success",
                                                                    singletonList(ExtModulesTraceAnalyticsResult.of(
                                                                            "success",
                                                                            mapper.createObjectNode(),
                                                                            ExtModulesTraceAnalyticsAppliedTo.builder()
                                                                                    .impIds(asList("impId1", "impId2"))
                                                                                    .request(true)
                                                                                    .build()))))));
                                        }))));
    }

    @Test
    public void shouldReturnProperBidResponseWithAppliedToIfResultImplAppliedToIsPresent() {
        // given
        final BidRequest bidRequest = givenBidRequest(givenSingleImp(singletonMap("bidder", 2)));
        final AuctionContext auctionContext = givenRequestContext(bidRequest).toBuilder()
                .hookExecutionContext(HookExecutionContext.of(
                        Endpoint.openrtb2_auction,
                        stageOutcomes(givenAppliedToImpl(appliedToImplBuilder -> appliedToImplBuilder
                                .impIds(asList("impId1", "impId2"))
                                .response(true)
                                .request(false)))))
                .debugContext(DebugContext.of(false, TraceLevel.verbose))
                .build();

        given(httpBidderRequester.requestBids(any(), any(), any(), any(), any(), anyBoolean()))
                .willReturn(Future.succeededFuture(givenSeatBid(emptyList())));

        // when
        final AuctionContext result = exchangeService.holdAuction(auctionContext).result();

        // then
        final ExtModulesTraceAnalyticsTags givenExtModulesTraceAnalyticsTags =
                ExtModulesTraceAnalyticsTags.of(singletonList(
                        ExtModulesTraceAnalyticsActivity.of(
                                "some-activity",
                                "success",
                                singletonList(
                                        ExtModulesTraceAnalyticsResult.of(
                                                "success",
                                                mapper.createObjectNode(),
                                                ExtModulesTraceAnalyticsAppliedTo.builder()
                                                        .impIds(asList("impId1", "impId2"))
                                                        .response(true)
                                                        .request(null)
                                                        .build())))));

        assertThat(result.getBidResponse().getExt().getPrebid().getModules().getTrace().getStages())
                .flatExtracting(ExtModulesTraceStage::getOutcomes)
                .flatExtracting(ExtModulesTraceStageOutcome::getGroups)
                .flatExtracting(ExtModulesTraceGroup::getInvocationResults)
                .extracting(ExtModulesTraceInvocationResult::getAnalyticsTags)
                .contains(givenExtModulesTraceAnalyticsTags);
    }

    @Test
    public void shouldReturnBidResponseAppliedToRequestNullIfResultImplAppliedToIsNull() {
        // given
        given(httpBidderRequester.requestBids(any(), any(), any(), any(), any(), anyBoolean()))
                .willReturn(Future.succeededFuture(givenSeatBid(emptyList())));

        final BidRequest bidRequest = givenBidRequest(givenSingleImp(singletonMap("bidder", 2)));
        final AuctionContext auctionContext = givenRequestContext(bidRequest).toBuilder()
                .hookExecutionContext(HookExecutionContext.of(
                        Endpoint.openrtb2_auction,
                        stageOutcomes(null)))
                .debugContext(DebugContext.of(false, TraceLevel.verbose))
                .build();

        // when
        final AuctionContext result = exchangeService.holdAuction(auctionContext).result();

        // then
        final BidResponse bidResponse = result.getBidResponse();
        assertThat(bidResponse.getExt().getPrebid().getModules().getTrace().getStages())
                .anySatisfy(stage -> assertThat(stage.getOutcomes())
                        .anySatisfy(outcome -> assertThat(outcome.getGroups())
                                .anySatisfy(group -> assertThat(group.getInvocationResults())
                                        .anySatisfy(hook -> {
                                            assertThat(hook.getDebugMessages())
                                                    .containsOnly("debug message 1-1 1", "debug message 1-1 2");
                                            assertThat(hook.getAnalyticsTags()).isEqualTo(
                                                    ExtModulesTraceAnalyticsTags.of(singletonList(
                                                            ExtModulesTraceAnalyticsActivity.of(
                                                                    "some-activity",
                                                                    "success",
                                                                    singletonList(ExtModulesTraceAnalyticsResult.of(
                                                                            "success",
                                                                            mapper.createObjectNode(),
                                                                            null))))));
                                        }))));
    }

    @Test
    public void shouldReturnBidResponseWithHooksDebugAndTraceInfoWhenAuctionHappened() {
        // given
        given(httpBidderRequester.requestBids(any(), any(), any(), any(), any(), anyBoolean()))
                .willReturn(Future.succeededFuture(givenSeatBid(emptyList())));

        final BidRequest bidRequest = givenBidRequest(givenSingleImp(singletonMap("bidder", 2)));
        final AuctionContext auctionContext = givenRequestContext(bidRequest).toBuilder()
                .hookExecutionContext(HookExecutionContext.of(
                        Endpoint.openrtb2_auction,
                        stageOutcomes(givenAppliedToImpl(identity()))))
                .debugContext(DebugContext.of(true, TraceLevel.basic))
                .build();

        // when
        final AuctionContext result = exchangeService.holdAuction(auctionContext).result();

        // then
        final BidResponse bidResponse = result.getBidResponse();
        final ExtModules extModules = bidResponse.getExt().getPrebid().getModules();

        assertThat(extModules.getErrors()).isNotEmpty();
        assertThat(extModules.getWarnings()).isNotEmpty();
        assertThat(extModules.getTrace()).isNotNull();
    }

    @Test
    public void shouldReturnBidResponseWithHooksDebugAndTraceInfoWhenRequestIsRejected() {
        // given
        final AuctionContext auctionContext = AuctionContext.builder()
                .hookExecutionContext(HookExecutionContext.of(
                        Endpoint.openrtb2_auction,
                        stageOutcomes(givenAppliedToImpl(identity()))))
                .debugContext(DebugContext.of(true, TraceLevel.basic))
                .requestRejected(true)
                .build();

        // when
        final AuctionContext result = exchangeService.holdAuction(auctionContext).result();

        // then
        final BidResponse bidResponse = result.getBidResponse();
        final ExtModules extModules = bidResponse.getExt().getPrebid().getModules();

        assertThat(extModules.getErrors()).isNotEmpty();
        assertThat(extModules.getWarnings()).isNotEmpty();
        assertThat(extModules.getTrace()).isNotNull();
    }

    @Test
    public void shouldReturnBidResponseWithoutHooksTraceInfoWhenNoHooksExecuted() {
        // given
        given(httpBidderRequester.requestBids(any(), any(), any(), any(), any(), anyBoolean()))
                .willReturn(Future.succeededFuture(givenSeatBid(emptyList())));

        final BidRequest bidRequest = givenBidRequest(givenSingleImp(singletonMap("bidder", 2)));
        final AuctionContext auctionContext = givenRequestContext(bidRequest).toBuilder()
                .hookExecutionContext(HookExecutionContext.of(
                        Endpoint.openrtb2_auction,
                        new EnumMap<>(singletonMap(
                                Stage.entrypoint,
                                singletonList(StageExecutionOutcome.of("http-request", emptyList()))))))
                .debugContext(DebugContext.of(false, TraceLevel.basic))
                .build();

        // when
        final AuctionContext result = exchangeService.holdAuction(auctionContext).result();

        // then
        final BidResponse bidResponse = result.getBidResponse();
        assertThat(bidResponse.getExt()).isNull();
    }

    @Test
    public void shouldIncrementHooksGlobalMetrics() {
        // given
        final AuctionContext auctionContext = AuctionContext.builder()
                .hookExecutionContext(HookExecutionContext.of(
                        Endpoint.openrtb2_auction,
                        stageOutcomes(givenAppliedToImpl(identity()))))
                .debugContext(DebugContext.empty())
                .requestRejected(true)
                .build();

        // when
        exchangeService.holdAuction(auctionContext);

        // then
        verify(metrics, times(6)).updateHooksMetrics(anyString(), any(), any(), any(), any(), any());
        verify(metrics).updateHooksMetrics(
                eq("module1"),
                eq(Stage.entrypoint),
                eq("hook1"),
                eq(ExecutionStatus.success),
                eq(4L),
                eq(ExecutionAction.update));
        verify(metrics).updateHooksMetrics(
                eq("module1"),
                eq(Stage.entrypoint),
                eq("hook2"),
                eq(ExecutionStatus.invocation_failure),
                eq(6L),
                isNull());
        verify(metrics).updateHooksMetrics(
                eq("module1"),
                eq(Stage.entrypoint),
                eq("hook2"),
                eq(ExecutionStatus.success),
                eq(4L),
                eq(ExecutionAction.no_action));
        verify(metrics).updateHooksMetrics(
                eq("module2"),
                eq(Stage.entrypoint),
                eq("hook1"),
                eq(ExecutionStatus.timeout),
                eq(6L),
                isNull());
        verify(metrics).updateHooksMetrics(
                eq("module3"),
                eq(Stage.auction_response),
                eq("hook1"),
                eq(ExecutionStatus.success),
                eq(4L),
                eq(ExecutionAction.update));
        verify(metrics).updateHooksMetrics(
                eq("module3"),
                eq(Stage.auction_response),
                eq("hook2"),
                eq(ExecutionStatus.success),
                eq(4L),
                eq(ExecutionAction.no_action));
        verify(metrics, never()).updateAccountHooksMetrics(any(), any(), any(), any());
        verify(metrics, never()).updateAccountModuleDurationMetric(any(), any(), any());
    }

    @Test
    public void shouldIncrementHooksGlobalAndAccountMetrics() {
        // given
        given(httpBidderRequester.requestBids(any(), any(), any(), any(), any(), anyBoolean()))
                .willReturn(Future.succeededFuture(givenSeatBid(emptyList())));

        final BidRequest bidRequest = givenBidRequest(givenSingleImp(singletonMap("bidder", 2)));
        final AuctionContext auctionContext = givenRequestContext(bidRequest).toBuilder()
                .hookExecutionContext(HookExecutionContext.of(
                        Endpoint.openrtb2_auction,
                        stageOutcomes(givenAppliedToImpl(identity()))))
                .debugContext(DebugContext.empty())
                .build();

        // when
        exchangeService.holdAuction(auctionContext);

        // then
        verify(metrics, times(6)).updateHooksMetrics(anyString(), any(), any(), any(), any(), any());
        verify(metrics, times(6)).updateAccountHooksMetrics(any(), any(), any(), any());
        verify(metrics).updateAccountHooksMetrics(
                any(),
                eq("module1"),
                eq(ExecutionStatus.success),
                eq(ExecutionAction.update));
        verify(metrics).updateAccountHooksMetrics(
                any(),
                eq("module1"),
                eq(ExecutionStatus.invocation_failure),
                isNull());
        verify(metrics).updateAccountHooksMetrics(
                any(),
                eq("module1"),
                eq(ExecutionStatus.success),
                eq(ExecutionAction.no_action));
        verify(metrics).updateAccountHooksMetrics(
                any(),
                eq("module2"),
                eq(ExecutionStatus.timeout),
                isNull());
        verify(metrics).updateAccountHooksMetrics(
                any(),
                eq("module3"),
                eq(ExecutionStatus.success),
                eq(ExecutionAction.update));
        verify(metrics).updateAccountHooksMetrics(
                any(),
                eq("module3"),
                eq(ExecutionStatus.success),
                eq(ExecutionAction.no_action));
        verify(metrics, times(3)).updateAccountModuleDurationMetric(any(), any(), any());
        verify(metrics).updateAccountModuleDurationMetric(any(), eq("module1"), eq(14L));
        verify(metrics).updateAccountModuleDurationMetric(any(), eq("module2"), eq(6L));
        verify(metrics).updateAccountModuleDurationMetric(any(), eq("module3"), eq(8L));
    }

    @Test
    public void shouldTolerateBidWithDealThatHasNoLineItemAssociated() {
        // given
        givenBidder(givenSingleSeatBid(givenBid(
                Bid.builder().impid("impId").dealid("dealId").price(BigDecimal.ONE).build())));

        final BidRequest bidRequest = givenBidRequest(givenSingleImp(singletonMap("someBidder", 1)), identity());
        final AuctionContext auctionContext = givenRequestContext(bidRequest);

        // when
        exchangeService.holdAuction(auctionContext);

        // then
        final ArgumentCaptor<AuctionContext> argumentCaptor = ArgumentCaptor.forClass(AuctionContext.class);
        verify(applicationEventService).publishAuctionEvent(argumentCaptor.capture());
        final TxnLog txnLog = argumentCaptor.getValue().getTxnLog();

        assertThat(txnLog).isEqualTo(TxnLog.create());
    }

    @Test
    public void shouldRecordLineItemMetricsInTransactionLog() {
        // given
        givenBidder(givenSeatBid(asList(
                givenBid(Bid.builder().impid("impId").dealid("dealId1").price(BigDecimal.ONE).build()),
                givenBid(Bid.builder().impid("impId").dealid("dealId2").price(BigDecimal.ONE).build()))));

        willReturn(ValidationResult.success()).given(responseBidValidator)
                .validate(argThat(bid -> bid.getBid().getDealid().equals("dealId1")), any(), any(), any());
        willReturn(ValidationResult.error("validation error")).given(responseBidValidator)
                .validate(argThat(bid -> bid.getBid().getDealid().equals("dealId2")), any(), any(), any());

        final List<Deal> deals = asList(
                Deal.builder()
                        .id("dealId1")
                        .ext(mapper.valueToTree(ExtDeal.of(
                                ExtDealLine.of("lineItemId1", null, null, "someBidder"))))
                        .build(),
                Deal.builder()
                        .id("dealId2")
                        .ext(mapper.valueToTree(ExtDeal.of(
                                ExtDealLine.of("lineItemId2", null, null, "someBidder"))))
                        .build());
        final Imp imp = givenImp(
                singletonMap("someBidder", 1),
                builder -> builder
                        .id("impId")
                        .pmp(Pmp.builder()
                                .deals(deals)
                                .build()));
        final BidRequest bidRequest = givenBidRequest(singletonList(imp), identity());
        final AuctionContext auctionContext = givenRequestContext(bidRequest);

        // when
        exchangeService.holdAuction(auctionContext);

        // then
        final ArgumentCaptor<AuctionContext> argumentCaptor = ArgumentCaptor.forClass(AuctionContext.class);
        verify(applicationEventService).publishAuctionEvent(argumentCaptor.capture());
        final TxnLog txnLog = argumentCaptor.getValue().getTxnLog();

        final TxnLog expectedTxnLog = TxnLog.create();
        expectedTxnLog.lineItemsReceivedFromBidder().get("someBidder").addAll(asList("lineItemId1", "lineItemId2"));
        expectedTxnLog.lineItemsResponseInvalidated().add("lineItemId2");

        assertThat(txnLog).isEqualTo(expectedTxnLog);
    }

    @Test
    public void shouldSendOnlyRelevantDealsToBiddersPresentInImp() {
        // given
        final List<Deal> deals = asList(
                Deal.builder()
                        .id("dealId1")
                        .ext(mapper.valueToTree(ExtDeal.of(
                                ExtDealLine.of(null, null, null, "someBidder"))))
                        .build(),
                Deal.builder()
                        .id("dealId2")
                        .ext(mapper.valueToTree(ExtDeal.of(
                                ExtDealLine.of(null, null, null, "otherBidder"))))
                        .build());

        final Imp imp = givenImp(
                singletonMap("someBidder", 1),
                builder -> builder
                        .pmp(Pmp.builder()
                                .deals(deals)
                                .build()));
        final BidRequest bidRequest = givenBidRequest(singletonList(imp), identity());
        final AuctionContext auctionContext = givenRequestContext(bidRequest).toBuilder()
                .build();

        // when
        exchangeService.holdAuction(auctionContext);

        // then
        final Deal expectedDeal = Deal.builder()
                .id("dealId1")
                .ext(mapper.valueToTree(ExtDeal.of(ExtDealLine.of(null, null, null, null))))
                .build();
        final BidRequest capturedBidRequest = captureBidRequest();

        assertThat(capturedBidRequest.getImp())
                .extracting(Imp::getPmp)
                .flatExtracting(Pmp::getDeals)
                .containsOnly(expectedDeal);
    }

    @Test
    public void shouldThrowErrorIfExtDealLineCannotBeParsed() {
        // given
        final List<Deal> deals = singletonList(
                Deal.builder()
                        .id("dealId1")
                        .ext(mapper.createObjectNode().set("line", mapper.createArrayNode()))
                        .build());

        final Imp imp = givenImp(singletonMap("someBidder", 1),
                builder -> builder
                        .pmp(Pmp.builder()
                                .deals(deals)
                                .build()));
        final BidRequest bidRequest = givenBidRequest(singletonList(imp), identity());
        final AuctionContext auctionContext = givenRequestContext(bidRequest);

        // when
        Future<AuctionContext> result = exchangeService.holdAuction(auctionContext);

        // then
        assertThat(result.failed()).isTrue();
        assertThat(result.cause())
                .hasMessageStartingWith("Error decoding bidRequest.imp.pmp.deal.ext: "
                        + "Cannot deserialize value of type `org.prebid.server.proto.openrtb.ext.request.ExtDealLine`"
                        + " from Array value (token `JsonToken.START_ARRAY`)");
    }

    @Test
    public void shouldProperPopulateImpExtPrebidEvenIfInExtImpPrebidContainNotCorrectField() {
        // given
        final Imp imp = Imp.builder()
                .ext(mapper.valueToTree(Map.of("prebid",
                        doubleMap("test-field", "test-value", "bidder",
                                Map.of("bidderName", doubleMap("test-host", "unknownHost", "publisher_id", "ps4"))))))
                .build();
        final BidRequest bidRequest = givenBidRequest(singletonList(imp), identity());
        final AuctionContext auctionContext = givenRequestContext(bidRequest);

        given(privacyEnforcementService.mask(any(), anyMap(), any(), any()))
                .willReturn(Future.succeededFuture(singletonList(BidderPrivacyResult.builder()
                        .requestBidder("bidderName")
                        .build())));

        // when
        exchangeService.holdAuction(auctionContext);

        // then
        final BidRequest capturedBidRequest = captureBidRequest();
        assertThat(capturedBidRequest.getImp())
                .extracting(Imp::getExt)
                .containsExactly(mapper.valueToTree(doubleMap("prebid", emptyMap(),
                        "bidder", doubleMap("test-host", "unknownHost", "publisher_id", "ps4"))));
    }

    @Test
    public void shouldThrowErrorIfCannotBeParsedImpExtPrebid() {
        // given
        final String prebid = "prebid";
        final String bidderKey = "bidder";
        final String optionKey = "options";
        final String bidderName = "bidderName";
        final String optionValue = "1";
        final Map<String, Map<String, String>> bidderValue =
                singletonMap(bidderName, doubleMap("test-host", "unknownHost", "publisher_id", "ps4"));

        final ObjectNode prebidJsonNodes = mapper.valueToTree(
                singletonMap(prebid, doubleMap(optionKey, optionValue, bidderKey, bidderValue)));

        final Imp imp = Imp.builder().ext(prebidJsonNodes).build();
        final BidRequest bidRequest = givenBidRequest(singletonList(imp), identity());
        final AuctionContext auctionContext = givenRequestContext(bidRequest);

        given(privacyEnforcementService.mask(any(), anyMap(), any(), any()))
                .willReturn(Future.succeededFuture(singletonList(BidderPrivacyResult.builder()
                        .requestBidder(bidderName)
                        .build())));

        // when
        final Future<AuctionContext> result = exchangeService.holdAuction(auctionContext);

        // then
        assertThat(result.failed()).isTrue();
        assertThat(result.cause())
                .hasMessageStartingWith("Error decoding imp.ext.prebid: "
                        + "Cannot construct instance of `org.prebid.server.proto.openrtb.ext.request.ExtOptions`");
    }

    @Test
    public void shouldReturnsSourceWithCorrespondingRequestExtPrebidSchainsIfSchainIsNotNull() {
        // given
        final BidRequest bidRequest = givenBidRequest(givenSingleImp("test"),
                bidRequestBuilder -> bidRequestBuilder.source(Source.builder().build()));
        final AuctionContext auctionContext = givenRequestContext(bidRequest);

        final SupplyChain givenSourceSchain = SupplyChain.of(1, singletonList(null), "", null);
        given(supplyChainResolver.resolveForBidder(any(), any()))
                .willReturn(givenSourceSchain);

        given(privacyEnforcementService.mask(any(), anyMap(), any(), any()))
                .willReturn(Future.succeededFuture(singletonList(BidderPrivacyResult.builder()
                        .requestBidder("bidderName")
                        .build())));

        // when
        exchangeService.holdAuction(auctionContext);

        // then
        final BidRequest capturedBidRequest = captureBidRequest();
        assertThat(capturedBidRequest)
                .extracting(BidRequest::getSource)
                .extracting(Source::getSchain)
                .isEqualTo(givenSourceSchain);
    }

    @Test
    public void shouldNotModifyOriginalDealsIfDealsFromLineItemServiceAreMissing() {
        // given
        final Pmp pmp = Pmp.builder()
                .deals(singletonList(Deal.builder().id("dealId1").build())) // deal from prebid request (not from PG)
                .build();
        final BidRequest bidRequest = givenBidRequest(singletonList(givenImp(singletonMap("someBidder", 1),
                builder -> builder.pmp(pmp))), identity());
        final AuctionContext auctionContext = givenRequestContext(bidRequest).toBuilder()
                .build();

        // when
        exchangeService.holdAuction(auctionContext);

        // then
        final BidRequest capturedBidRequest = captureBidRequest();
        assertThat(capturedBidRequest.getImp())
                .extracting(Imp::getPmp)
                .containsExactly(pmp);
    }

    @SuppressWarnings("unchecked")
    @Test
    public void shouldReduceBidsHavingDealIdWithSameImpIdByBidderWithToleratingNotObtainedBidWithTopDeal() {
        // given
        final Imp imp = givenImp(
                singletonMap("bidder1", 1),
                builder -> builder
                        .id("impId1")
                        .pmp(Pmp.builder()
                                .deals(asList(
                                        Deal.builder().id("dealId1").build(), // top deal, but no response bid
                                        Deal.builder().id("dealId2").build()))
                                .build()));
        final BidRequest bidRequest = givenBidRequest(singletonList(imp), identity());
        final AuctionContext auctionContext = givenRequestContext(bidRequest).toBuilder().build();

        givenBidder(givenSeatBid(singletonList(
                givenBid(Bid.builder().id("bidId2").impid("impId1").dealid("dealId2").price(BigDecimal.ONE).build()))));

        given(responseBidValidator.validate(any(), any(), any(), any())).willReturn(ValidationResult.success());

        // when
        exchangeService.holdAuction(auctionContext);

        // then
        final ArgumentCaptor<List<AuctionParticipation>> argumentCaptor = ArgumentCaptor.forClass(List.class);
        verify(bidResponseCreator).create(argumentCaptor.capture(), any(), any(), any());
        assertThat(argumentCaptor.getValue()).hasSize(1)
                .extracting(AuctionParticipation::getBidderResponse)
                .extracting(BidderResponse::getSeatBid)
                .flatExtracting(BidderSeatBid::getBids).hasSize(1)
                .extracting(BidderBid::getBid)
                .extracting(Bid::getId)
                .containsOnly("bidId2");
    }

    @SuppressWarnings("unchecked")
    @Test
    public void shouldReduceBidsHavingDealIdWithSameImpIdByBidderWithToleratingNotObtainedBids() {
        // given
        final Imp imp = givenImp(
                singletonMap("bidder1", 1),
                builder -> builder
                        .id("impId1")
                        .pmp(Pmp.builder()
                                .deals(asList(
                                        Deal.builder().id("dealId1").build(),
                                        Deal.builder().id("dealId2").build()))
                                .build()));
        final BidRequest bidRequest = givenBidRequest(singletonList(imp), identity());
        final AuctionContext auctionContext = givenRequestContext(bidRequest).toBuilder().build();

        givenBidder(givenSeatBid(emptyList()));

        // when
        exchangeService.holdAuction(auctionContext);

        // then
        final ArgumentCaptor<List<AuctionParticipation>> argumentCaptor = ArgumentCaptor.forClass(List.class);
        verify(bidResponseCreator).create(argumentCaptor.capture(), any(), any(), any());

        assertThat(argumentCaptor.getValue()).hasSize(1)
                .extracting(AuctionParticipation::getBidderResponse)
                .extracting(BidderResponse::getSeatBid)
                .flatExtracting(BidderSeatBid::getBids).isEmpty();
    }

    @Test
    public void shouldResponseWithEmptySeatBidIfBidderNotSupportProvidedMediaTypes() {
        // given
        final Imp imp = givenImp(singletonMap("bidder1", 1), builder -> builder.id("impId1"));
        final BidRequest bidRequest = givenBidRequest(singletonList(imp), identity());
        final AuctionContext auctionContext = givenRequestContext(bidRequest).toBuilder().build();

        given(mediaTypeProcessor.process(any(), anyString()))
                .willReturn(MediaTypeProcessingResult.rejected(Collections.singletonList(
                        BidderError.badInput("MediaTypeProcessor error."))));
        given(bidResponseCreator.create(
                argThat(argument -> argument.get(0)
                        .getBidderResponse()
                        .equals(BidderResponse.of(
                                "bidder1",
                                BidderSeatBid.of(
                                        Collections.emptyList(),
                                        Collections.emptyList(),
                                        Collections.emptyList(),
                                        Collections.singletonList(BidderError.badInput("MediaTypeProcessor error."))),
                                0))),
                any(),
                any(),
                any()))
                .willReturn(Future.succeededFuture(BidResponse.builder().id("uniqId").build()));

        exchangeService = new ExchangeService(
                100,
                bidderCatalog,
                storedResponseProcessor,
                dealsProcessor,
                privacyEnforcementService,
                fpdResolver,
                supplyChainResolver,
                debugResolver,
                mediaTypeProcessor,
                ortbVersionConversionManager,
                httpBidderRequester,
                responseBidValidator,
                currencyService,
                bidResponseCreator,
                bidResponsePostProcessor,
                hookStageExecutor,
                applicationEventService,
                httpInteractionLogger,
                priceFloorAdjuster,
                priceFloorEnforcer,
                bidAdjustmentFactorResolver,
                metrics,
                clock,
                jacksonMapper,
                criteriaLogManager);

        // when
        final Future<AuctionContext> result = exchangeService.holdAuction(auctionContext);

        // then
        assertThat(result.result())
                .extracting(AuctionContext::getBidResponse)
                .isEqualTo(BidResponse.builder().id("uniqId").build());
    }

    @Test
    public void shouldConvertBidRequestOpenRTBVersionToConfiguredByBidder() {
        // given
        given(ortbVersionConversionManager.convertFromAuctionSupportedVersion(any(), any())).willAnswer(
                invocation -> ((BidRequest) invocation.getArgument(0))
                        .toBuilder()
                        .source(null)
                        .build());

        final BidRequest bidRequest = givenBidRequest(
                givenSingleImp(singletonMap("bidderName", 1)),
                request -> request.source(Source.builder().tid("uniqTid").build()));
        final AuctionContext auctionContext = givenRequestContext(bidRequest).toBuilder().build();

        // when
        exchangeService.holdAuction(auctionContext);

        // then
        final ArgumentCaptor<BidderRequest> argumentCaptor = ArgumentCaptor.forClass(BidderRequest.class);
        verify(httpBidderRequester).requestBids(any(), argumentCaptor.capture(), any(), any(), any(), anyBoolean());

        assertThat(argumentCaptor.getValue())
                .extracting(BidderRequest::getBidRequest)
                .extracting(BidRequest::getSource)
                .isNull();
    }

    private AuctionContext givenRequestContext(BidRequest bidRequest) {
        return givenRequestContext(
                bidRequest,
                Account.builder()
                        .id("accountId")
                        .auction(AccountAuctionConfig.builder()
                                .events(AccountEventsConfig.of(true))
                                .build())
                        .build());
    }

    private AuctionContext givenRequestContext(BidRequest bidRequest, Account account) {
        return AuctionContext.builder()
                .httpRequest(HttpRequestContext.builder().headers(CaseInsensitiveMultiMap.empty()).build())
                .uidsCookie(uidsCookie)
                .bidRequest(bidRequest)
                .debugWarnings(new ArrayList<>())
                .account(account)
                .requestTypeMetric(MetricName.openrtb2web)
                .timeout(timeout)
                .hookExecutionContext(HookExecutionContext.of(Endpoint.openrtb2_auction))
                .debugContext(DebugContext.empty())
                .txnLog(TxnLog.create())
                .deepDebugLog(DeepDebugLog.create(false, clock))
                .build();
    }

    private BidRequest captureBidRequest() {
        final ArgumentCaptor<BidderRequest> bidRequestCaptor = ArgumentCaptor.forClass(BidderRequest.class);
        verify(httpBidderRequester).requestBids(any(), bidRequestCaptor.capture(), any(), any(), any(), anyBoolean());
        return bidRequestCaptor.getValue().getBidRequest();
    }

    private List<AuctionParticipation> captureAuctionParticipations() {
        final ArgumentCaptor<List<AuctionParticipation>> argumentCaptor = ArgumentCaptor.forClass(List.class);
        verify(bidResponseCreator).create(argumentCaptor.capture(), any(), any(), any());
        return argumentCaptor.getValue();
    }

    private static BidRequest givenBidRequest(
            List<Imp> imp, Function<BidRequestBuilder, BidRequestBuilder> bidRequestBuilderCustomizer) {
        return bidRequestBuilderCustomizer.apply(BidRequest.builder().cur(singletonList("USD")).imp(imp)).build();
    }

    private static BidRequest givenBidRequest(List<Imp> imp) {
        return givenBidRequest(imp, identity());
    }

    private static <T> Imp givenImp(T ext, Function<ImpBuilder, ImpBuilder> impBuilderCustomizer) {
        return impBuilderCustomizer.apply(Imp.builder()
                        .ext(mapper.valueToTree(singletonMap(
                                "prebid", ext != null ? singletonMap("bidder", ext) : emptyMap()))))
                .build();
    }

    private static <T> List<Imp> givenSingleImp(T ext) {
        return singletonList(givenImp(ext, identity()));
    }

    private void givenBidder(BidderSeatBid response) {
        given(httpBidderRequester.requestBids(any(), any(), any(), any(), any(), anyBoolean()))
                .willReturn(Future.succeededFuture(response));
    }

    private void givenBidder(String bidderName, Bidder<?> bidder, BidderSeatBid response) {
        doReturn(bidder).when(bidderCatalog).bidderByName(eq(bidderName));
        given(httpBidderRequester.requestBids(same(bidder), any(), any(), any(), any(), anyBoolean()))
                .willReturn(Future.succeededFuture(response));
    }

    private static SeatBid givenSeatBid(List<Bid> bids,
                                        Function<SeatBid.SeatBidBuilder, SeatBid.SeatBidBuilder> seatBidCustomizer) {
        return seatBidCustomizer.apply(SeatBid.builder()
                        .seat("someBidder")
                        .bid(bids))
                .build();
    }

    private static BidderSeatBid givenSeatBid(List<BidderBid> bids) {
        return BidderSeatBid.of(bids);
    }

    private static BidderSeatBid givenSingleSeatBid(BidderBid bid) {
        return givenSeatBid(singletonList(bid));
    }

    private static BidderSeatBid givenEmptySeatBid() {
        return givenSeatBid(emptyList());
    }

    private static BidderBid givenBid(Bid bid) {
        return BidderBid.of(bid, BidType.banner, null);
    }

    private static BidderBid givenBid(Bid bid, String cur) {
        return BidderBid.of(bid, BidType.banner, cur);
    }

    private static Bid givenBid(Function<Bid.BidBuilder, Bid.BidBuilder> bidBuilder) {
        return bidBuilder.apply(Bid.builder()
                        .id("bidId")
                        .price(BigDecimal.ONE)
                        .ext(mapper.valueToTree(ExtPrebid.of(ExtBidPrebid.builder().build(), null))))
                .build();
    }

    private static <K, V> Map<K, V> doubleMap(K key1, V value1, K key2, V value2) {
        final Map<K, V> map = new HashMap<>();
        map.put(key1, value1);
        map.put(key2, value2);
        return map;
    }

    private static ExtBidPrebid toExtBidPrebid(ObjectNode ext) {
        try {
            return mapper.treeToValue(ext.get("prebid"), ExtBidPrebid.class);
        } catch (IOException e) {
            return rethrow(e);
        }
    }

    private static ExtRequestTargeting givenTargeting(boolean includebidderkeys) {
        return ExtRequestTargeting.builder().pricegranularity(mapper.valueToTree(
                        ExtPriceGranularity.of(2, singletonList(ExtGranularityRange.of(BigDecimal.valueOf(5),
                                BigDecimal.valueOf(0.5))))))
                .includewinners(true)
                .includebidderkeys(includebidderkeys)
                .build();
    }

    private void givenBidResponseCreator(List<Bid> bids) {
        given(bidResponseCreator.create(anyList(), any(), any(), any()))
                .willReturn(Future.succeededFuture(givenBidResponseWithBids(bids)));
    }

    private void givenBidResponseCreator(Map<String, List<ExtBidderError>> errors) {
        given(bidResponseCreator.create(anyList(), any(), any(), any()))
                .willReturn(Future.succeededFuture(givenBidResponseWithError(errors)));
    }

    private static BidResponse givenBidResponseWithBids(List<Bid> bids) {
        return BidResponse.builder()
                .cur("USD")
                .seatbid(singletonList(givenSeatBid(bids, identity())))
                .build();
    }

    private static BidResponse givenBidResponseWithError(Map<String, List<ExtBidderError>> errors) {
        return BidResponse.builder()
                .seatbid(emptyList())
                .ext(ExtBidResponse.builder()
                        .errors(errors)
                        .build())
                .build();
    }

    private void testUserEidsPermissionFiltering(List<Eid> givenUserEids,
                                                 List<ExtRequestPrebidDataEidPermissions> givenEidPermissions,
                                                 Map<String, String> givenAlises,
                                                 List<Eid> expectedExtUserEids) {
        // given
        final Bidder<?> bidder = mock(Bidder.class);
        givenBidder("someBidder", bidder, givenEmptySeatBid());
        final Map<String, Integer> bidderToGdpr = singletonMap("someBidder", 1);

        final BidRequest bidRequest = givenBidRequest(givenSingleImp(bidderToGdpr),
                builder -> builder
                        .ext(ExtRequest.of(ExtRequestPrebid.builder()
                                .aliases(givenAlises)
                                .data(ExtRequestPrebidData.of(null, givenEidPermissions))
                                .build()))
                        .user(User.builder()
                                .eids(givenUserEids)
                                .build()));

        // when
        exchangeService.holdAuction(givenRequestContext(bidRequest));

        // then
        final ArgumentCaptor<BidderRequest> bidderRequestCaptor = ArgumentCaptor.forClass(BidderRequest.class);
        verify(httpBidderRequester)
                .requestBids(any(), bidderRequestCaptor.capture(), any(), any(), any(), anyBoolean());
        final List<BidderRequest> capturedBidRequests = bidderRequestCaptor.getAllValues();
        assertThat(capturedBidRequests)
                .extracting(BidderRequest::getBidRequest)
                .extracting(BidRequest::getUser)
                .flatExtracting(User::getEids)
                .isEqualTo(expectedExtUserEids);
    }

    private static AppliedToImpl givenAppliedToImpl(
            Function<AppliedToImpl.AppliedToImplBuilder, AppliedToImpl.AppliedToImplBuilder> appliedToImplBuilder) {
        return appliedToImplBuilder.apply(AppliedToImpl.builder()
                        .impIds(asList("impId1", "impId2"))
                        .request(true))
                .build();
    }

    private static EnumMap<Stage, List<StageExecutionOutcome>> stageOutcomes(AppliedToImpl appliedToImp) {
        final Map<Stage, List<StageExecutionOutcome>> stageOutcomes = new HashMap<>();

        stageOutcomes.put(Stage.entrypoint, singletonList(StageExecutionOutcome.of(
                "http-request",
                asList(
                        GroupExecutionOutcome.of(asList(
                                HookExecutionOutcome.builder()
                                        .hookId(HookId.of("module1", "hook1"))
                                        .executionTime(4L)
                                        .status(ExecutionStatus.success)
                                        .message("Message 1-1")
                                        .action(ExecutionAction.update)
                                        .errors(asList("error message 1-1 1", "error message 1-1 2"))
                                        .warnings(asList("warning message 1-1 1", "warning message 1-1 2"))
                                        .debugMessages(asList("debug message 1-1 1", "debug message 1-1 2"))
                                        .analyticsTags(TagsImpl.of(singletonList(
                                                ActivityImpl.of(
                                                        "some-activity",
                                                        "success",
                                                        singletonList(ResultImpl.of(
                                                                "success",
                                                                mapper.createObjectNode(),
                                                                appliedToImp))))))
                                        .build(),
                                HookExecutionOutcome.builder()
                                        .hookId(HookId.of("module1", "hook2"))
                                        .executionTime(6L)
                                        .status(ExecutionStatus.invocation_failure)
                                        .message("Message 1-2")
                                        .errors(asList("error message 1-2 1", "error message 1-2 2"))
                                        .warnings(asList("warning message 1-2 1", "warning message 1-2 2"))
                                        .build())),
                        GroupExecutionOutcome.of(asList(
                                HookExecutionOutcome.builder()
                                        .hookId(HookId.of("module1", "hook2"))
                                        .executionTime(4L)
                                        .status(ExecutionStatus.success)
                                        .message("Message 1-2")
                                        .action(ExecutionAction.no_action)
                                        .errors(asList("error message 1-2 3", "error message 1-2 4"))
                                        .warnings(asList("warning message 1-2 3", "warning message 1-2 4"))
                                        .build(),
                                HookExecutionOutcome.builder()
                                        .hookId(HookId.of("module2", "hook1"))
                                        .executionTime(6L)
                                        .status(ExecutionStatus.timeout)
                                        .message("Message 2-1")
                                        .errors(asList("error message 2-1 1", "error message 2-1 2"))
                                        .warnings(asList("warning message 2-1 1", "warning message 2-1 2"))
                                        .build()))))));

        stageOutcomes.put(Stage.auction_response, singletonList(StageExecutionOutcome.of(
                "auction-response",
                singletonList(
                        GroupExecutionOutcome.of(asList(
                                HookExecutionOutcome.builder()
                                        .hookId(HookId.of("module3", "hook1"))
                                        .executionTime(4L)
                                        .status(ExecutionStatus.success)
                                        .message("Message 3-1")
                                        .action(ExecutionAction.update)
                                        .errors(asList("error message 3-1 1", "error message 3-1 2"))
                                        .warnings(asList("warning message 3-1 1", "warning message 3-1 2"))
                                        .build(),
                                HookExecutionOutcome.builder()
                                        .hookId(HookId.of("module3", "hook2"))
                                        .executionTime(4L)
                                        .status(ExecutionStatus.success)
                                        .action(ExecutionAction.no_action)
                                        .build()))))));

        return new EnumMap<>(stageOutcomes);
    }
}<|MERGE_RESOLUTION|>--- conflicted
+++ resolved
@@ -1048,12 +1048,7 @@
                                         ExtPrebid.of(null, 1))))),
                         builder -> builder.ext(ExtRequest.of(ExtRequestPrebid.builder()
                                 .auctiontimestamp(1000L)
-<<<<<<< HEAD
-                                .build()))))), any(), any(), anyBoolean()))
-=======
-                                .aliases(singletonMap("bidderAlias", "bidder"))
                                 .build()))))), any(), any(), any(), anyBoolean()))
->>>>>>> 76a05f68
                 .willReturn(Future.succeededFuture(givenSeatBid(singletonList(
                         givenBid(Bid.builder().impid("impId1").price(BigDecimal.ONE).build())))));
 
@@ -1065,12 +1060,7 @@
                                         ExtPrebid.of(null, 2))))),
                         builder -> builder.ext(ExtRequest.of(ExtRequestPrebid.builder()
                                 .auctiontimestamp(1000L)
-<<<<<<< HEAD
-                                .build()))))), any(), any(), anyBoolean()))
-=======
-                                .aliases(singletonMap("bidderAlias", "bidder"))
                                 .build()))))), any(), any(), any(), anyBoolean()))
->>>>>>> 76a05f68
                 .willReturn(Future.succeededFuture(givenSeatBid(singletonList(
                         givenBid(Bid.builder().impid("impId2").price(BigDecimal.ONE).build())))));
 
