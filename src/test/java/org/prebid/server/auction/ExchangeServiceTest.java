package org.prebid.server.auction;

import com.fasterxml.jackson.databind.JsonNode;
import com.fasterxml.jackson.databind.node.ObjectNode;
import com.fasterxml.jackson.databind.node.TextNode;
import com.iab.openrtb.request.App;
import com.iab.openrtb.request.Banner;
import com.iab.openrtb.request.BidRequest;
import com.iab.openrtb.request.BidRequest.BidRequestBuilder;
import com.iab.openrtb.request.Content;
import com.iab.openrtb.request.Data;
import com.iab.openrtb.request.Deal;
import com.iab.openrtb.request.Device;
import com.iab.openrtb.request.Dooh;
import com.iab.openrtb.request.Eid;
import com.iab.openrtb.request.Format;
import com.iab.openrtb.request.Geo;
import com.iab.openrtb.request.Imp;
import com.iab.openrtb.request.Imp.ImpBuilder;
import com.iab.openrtb.request.Pmp;
import com.iab.openrtb.request.Publisher;
import com.iab.openrtb.request.Regs;
import com.iab.openrtb.request.Site;
import com.iab.openrtb.request.Source;
import com.iab.openrtb.request.SupplyChain;
import com.iab.openrtb.request.SupplyChainNode;
import com.iab.openrtb.request.User;
import com.iab.openrtb.request.Video;
import com.iab.openrtb.response.Bid;
import com.iab.openrtb.response.BidResponse;
import com.iab.openrtb.response.SeatBid;
import io.vertx.core.Future;
import org.apache.commons.collections4.MapUtils;
import org.assertj.core.api.InstanceOfAssertFactories;
import org.junit.jupiter.api.BeforeEach;
import org.junit.jupiter.api.Test;
import org.junit.jupiter.api.extension.ExtendWith;
import org.mockito.ArgumentCaptor;
import org.mockito.Mock;
import org.mockito.Spy;
import org.mockito.junit.jupiter.MockitoExtension;
import org.prebid.server.VertxTest;
import org.prebid.server.activity.Activity;
import org.prebid.server.activity.ComponentType;
import org.prebid.server.activity.infrastructure.ActivityInfrastructure;
import org.prebid.server.auction.adjustment.BidAdjustmentFactorResolver;
import org.prebid.server.auction.mediatypeprocessor.MediaTypeProcessingResult;
import org.prebid.server.auction.mediatypeprocessor.MediaTypeProcessor;
import org.prebid.server.auction.model.AuctionContext;
import org.prebid.server.auction.model.AuctionParticipation;
import org.prebid.server.auction.model.BidRequestCacheInfo;
import org.prebid.server.auction.model.BidderPrivacyResult;
import org.prebid.server.auction.model.BidderRequest;
import org.prebid.server.auction.model.BidderResponse;
import org.prebid.server.auction.model.MultiBidConfig;
import org.prebid.server.auction.model.StoredResponseResult;
import org.prebid.server.auction.model.TimeoutContext;
import org.prebid.server.auction.model.debug.DebugContext;
import org.prebid.server.auction.privacy.enforcement.PrivacyEnforcementService;
import org.prebid.server.auction.versionconverter.BidRequestOrtbVersionConversionManager;
import org.prebid.server.bidder.Bidder;
import org.prebid.server.bidder.BidderCatalog;
import org.prebid.server.bidder.BidderInfo;
import org.prebid.server.bidder.HttpBidderRequester;
import org.prebid.server.bidder.Usersyncer;
import org.prebid.server.bidder.model.BidderBid;
import org.prebid.server.bidder.model.BidderError;
import org.prebid.server.bidder.model.BidderSeatBid;
import org.prebid.server.bidder.model.Price;
import org.prebid.server.cookie.UidsCookie;
import org.prebid.server.currency.CurrencyConversionService;
import org.prebid.server.exception.InvalidRequestException;
import org.prebid.server.exception.PreBidException;
import org.prebid.server.execution.Timeout;
import org.prebid.server.execution.TimeoutFactory;
import org.prebid.server.floors.PriceFloorAdjuster;
import org.prebid.server.floors.PriceFloorEnforcer;
import org.prebid.server.floors.PriceFloorProcessor;
import org.prebid.server.hooks.execution.HookStageExecutor;
import org.prebid.server.hooks.execution.model.ExecutionAction;
import org.prebid.server.hooks.execution.model.ExecutionStatus;
import org.prebid.server.hooks.execution.model.GroupExecutionOutcome;
import org.prebid.server.hooks.execution.model.HookExecutionContext;
import org.prebid.server.hooks.execution.model.HookExecutionOutcome;
import org.prebid.server.hooks.execution.model.HookId;
import org.prebid.server.hooks.execution.model.HookStageExecutionResult;
import org.prebid.server.hooks.execution.model.Stage;
import org.prebid.server.hooks.execution.model.StageExecutionOutcome;
import org.prebid.server.hooks.execution.v1.auction.AuctionResponsePayloadImpl;
import org.prebid.server.hooks.execution.v1.bidder.BidderRequestPayloadImpl;
import org.prebid.server.hooks.execution.v1.bidder.BidderResponsePayloadImpl;
import org.prebid.server.hooks.v1.analytics.ActivityImpl;
import org.prebid.server.hooks.v1.analytics.AppliedToImpl;
import org.prebid.server.hooks.v1.analytics.ResultImpl;
import org.prebid.server.hooks.v1.analytics.TagsImpl;
import org.prebid.server.log.CriteriaLogManager;
import org.prebid.server.log.HttpInteractionLogger;
import org.prebid.server.metric.MetricName;
import org.prebid.server.metric.Metrics;
import org.prebid.server.model.CaseInsensitiveMultiMap;
import org.prebid.server.model.Endpoint;
import org.prebid.server.model.HttpRequestContext;
import org.prebid.server.model.UpdateResult;
import org.prebid.server.proto.openrtb.ext.ExtPrebid;
import org.prebid.server.proto.openrtb.ext.request.ExtApp;
import org.prebid.server.proto.openrtb.ext.request.ExtAppPrebid;
import org.prebid.server.proto.openrtb.ext.request.ExtBidderConfig;
import org.prebid.server.proto.openrtb.ext.request.ExtBidderConfigOrtb;
import org.prebid.server.proto.openrtb.ext.request.ExtDooh;
import org.prebid.server.proto.openrtb.ext.request.ExtGranularityRange;
import org.prebid.server.proto.openrtb.ext.request.ExtImpAuctionEnvironment;
import org.prebid.server.proto.openrtb.ext.request.ExtPriceGranularity;
import org.prebid.server.proto.openrtb.ext.request.ExtRequest;
import org.prebid.server.proto.openrtb.ext.request.ExtRequestBidAdjustmentFactors;
import org.prebid.server.proto.openrtb.ext.request.ExtRequestCurrency;
import org.prebid.server.proto.openrtb.ext.request.ExtRequestPrebid;
import org.prebid.server.proto.openrtb.ext.request.ExtRequestPrebidBidderConfig;
import org.prebid.server.proto.openrtb.ext.request.ExtRequestPrebidCache;
import org.prebid.server.proto.openrtb.ext.request.ExtRequestPrebidCacheBids;
import org.prebid.server.proto.openrtb.ext.request.ExtRequestPrebidCacheVastxml;
import org.prebid.server.proto.openrtb.ext.request.ExtRequestPrebidData;
import org.prebid.server.proto.openrtb.ext.request.ExtRequestPrebidDataEidPermissions;
import org.prebid.server.proto.openrtb.ext.request.ExtRequestPrebidMultiBid;
import org.prebid.server.proto.openrtb.ext.request.ExtRequestPrebidSchain;
import org.prebid.server.proto.openrtb.ext.request.ExtRequestTargeting;
import org.prebid.server.proto.openrtb.ext.request.ExtSite;
import org.prebid.server.proto.openrtb.ext.request.ExtUser;
import org.prebid.server.proto.openrtb.ext.request.ExtUserPrebid;
import org.prebid.server.proto.openrtb.ext.request.ImpMediaType;
import org.prebid.server.proto.openrtb.ext.request.TraceLevel;
import org.prebid.server.proto.openrtb.ext.response.BidType;
import org.prebid.server.proto.openrtb.ext.response.ExtAnalytics;
import org.prebid.server.proto.openrtb.ext.response.ExtAnalyticsTags;
import org.prebid.server.proto.openrtb.ext.response.ExtBidPrebid;
import org.prebid.server.proto.openrtb.ext.response.ExtBidResponse;
import org.prebid.server.proto.openrtb.ext.response.ExtBidResponsePrebid;
import org.prebid.server.proto.openrtb.ext.response.ExtBidderError;
import org.prebid.server.proto.openrtb.ext.response.ExtHttpCall;
import org.prebid.server.proto.openrtb.ext.response.ExtModules;
import org.prebid.server.proto.openrtb.ext.response.ExtModulesTrace;
import org.prebid.server.proto.openrtb.ext.response.ExtModulesTraceAnalyticsActivity;
import org.prebid.server.proto.openrtb.ext.response.ExtModulesTraceAnalyticsAppliedTo;
import org.prebid.server.proto.openrtb.ext.response.ExtModulesTraceAnalyticsResult;
import org.prebid.server.proto.openrtb.ext.response.ExtModulesTraceAnalyticsTags;
import org.prebid.server.proto.openrtb.ext.response.ExtModulesTraceGroup;
import org.prebid.server.proto.openrtb.ext.response.ExtModulesTraceInvocationResult;
import org.prebid.server.proto.openrtb.ext.response.ExtModulesTraceStage;
import org.prebid.server.proto.openrtb.ext.response.ExtModulesTraceStageOutcome;
import org.prebid.server.proto.openrtb.ext.response.ExtResponseDebug;
import org.prebid.server.proto.openrtb.ext.response.FledgeAuctionConfig;
import org.prebid.server.settings.model.Account;
import org.prebid.server.settings.model.AccountAnalyticsConfig;
import org.prebid.server.settings.model.AccountAuctionConfig;
import org.prebid.server.settings.model.AccountEventsConfig;
import org.prebid.server.spring.config.bidder.model.CompressionType;
import org.prebid.server.spring.config.bidder.model.Ortb;
import org.prebid.server.validation.ResponseBidValidator;
import org.prebid.server.validation.model.ValidationResult;

import java.io.IOException;
import java.math.BigDecimal;
import java.time.Clock;
import java.time.Instant;
import java.time.ZoneId;
import java.util.ArrayList;
import java.util.Arrays;
import java.util.Collections;
import java.util.EnumMap;
import java.util.HashMap;
import java.util.List;
import java.util.Map;
import java.util.Optional;
import java.util.UUID;
import java.util.function.Function;
import java.util.function.UnaryOperator;

import static java.math.BigDecimal.ONE;
import static java.math.BigDecimal.TEN;
import static java.util.Arrays.asList;
import static java.util.Collections.emptyList;
import static java.util.Collections.emptyMap;
import static java.util.Collections.singletonList;
import static java.util.Collections.singletonMap;
import static java.util.function.UnaryOperator.identity;
import static org.apache.commons.lang3.exception.ExceptionUtils.rethrow;
import static org.assertj.core.api.Assertions.assertThat;
import static org.assertj.core.api.Assertions.entry;
import static org.assertj.core.api.Assertions.tuple;
import static org.mockito.ArgumentMatchers.anyBoolean;
import static org.mockito.ArgumentMatchers.anyInt;
import static org.mockito.ArgumentMatchers.anyLong;
import static org.mockito.ArgumentMatchers.anyMap;
import static org.mockito.ArgumentMatchers.anyString;
import static org.mockito.ArgumentMatchers.argThat;
import static org.mockito.ArgumentMatchers.eq;
import static org.mockito.ArgumentMatchers.isNull;
import static org.mockito.ArgumentMatchers.same;
import static org.mockito.BDDMockito.given;
import static org.mockito.Mock.Strictness.LENIENT;
import static org.mockito.Mockito.any;
import static org.mockito.Mockito.anyList;
import static org.mockito.Mockito.doAnswer;
import static org.mockito.Mockito.doReturn;
import static org.mockito.Mockito.mock;
import static org.mockito.Mockito.never;
import static org.mockito.Mockito.times;
import static org.mockito.Mockito.verify;
import static org.mockito.Mockito.verifyNoInteractions;
import static org.mockito.Mockito.verifyNoMoreInteractions;
import static org.prebid.server.proto.openrtb.ext.response.BidType.audio;
import static org.prebid.server.proto.openrtb.ext.response.BidType.banner;
import static org.prebid.server.proto.openrtb.ext.response.BidType.video;
import static org.prebid.server.proto.openrtb.ext.response.BidType.xNative;

@ExtendWith(MockitoExtension.class)
public class ExchangeServiceTest extends VertxTest {

    @Mock(strictness = LENIENT)
    private BidderCatalog bidderCatalog;

    @Mock(strictness = LENIENT)
    private StoredResponseProcessor storedResponseProcessor;

    @Mock(strictness = LENIENT)
    private PrivacyEnforcementService privacyEnforcementService;

    @Mock(strictness = LENIENT)
    private FpdResolver fpdResolver;

<<<<<<< HEAD
    @Mock
    private ImpAdjuster impAdjuster;

    @Mock
=======
    @Mock(strictness = LENIENT)
>>>>>>> e491cd71
    private SupplyChainResolver supplyChainResolver;

    @Mock
    private DebugResolver debugResolver;

    @Mock(strictness = LENIENT)
    private MediaTypeProcessor mediaTypeProcessor;

    @Mock(strictness = LENIENT)
    private UidUpdater uidUpdater;

    @Mock(strictness = LENIENT)
    private TimeoutResolver timeoutResolver;

    @Mock(strictness = LENIENT)
    private TimeoutFactory timeoutFactory;

    @Mock(strictness = LENIENT)
    private BidRequestOrtbVersionConversionManager ortbVersionConversionManager;

    @Mock(strictness = LENIENT)
    private HttpBidderRequester httpBidderRequester;

    @Mock(strictness = LENIENT)
    private ResponseBidValidator responseBidValidator;

    @Mock(strictness = LENIENT)
    private CurrencyConversionService currencyService;

    @Mock(strictness = LENIENT)
    private BidResponseCreator bidResponseCreator;

    @Spy
    private BidResponsePostProcessor.NoOpBidResponsePostProcessor bidResponsePostProcessor;

    @Mock(strictness = LENIENT)
    private HookStageExecutor hookStageExecutor;

    @Mock
    private HttpInteractionLogger httpInteractionLogger;

    @Mock(strictness = LENIENT)
    private PriceFloorAdjuster priceFloorAdjuster;

    @Mock(strictness = LENIENT)
    private PriceFloorEnforcer priceFloorEnforcer;

    @Mock(strictness = LENIENT)
    private PriceFloorProcessor priceFloorProcessor;

    @Mock(strictness = LENIENT)
    private DsaEnforcer dsaEnforcer;

    @Mock(strictness = LENIENT)
    private BidAdjustmentFactorResolver bidAdjustmentFactorResolver;

    @Mock
    private Metrics metrics;

    @Mock
    private UidsCookie uidsCookie;

    @Mock
    private Timeout timeout;

    @Mock(strictness = LENIENT)
    private CriteriaLogManager criteriaLogManager;

    @Mock(strictness = LENIENT)
    private ActivityInfrastructure activityInfrastructure;

    private Clock clock;

    private ExchangeService target;

    @SuppressWarnings("unchecked")
    @BeforeEach
    public void setUp() {
        given(bidResponseCreator.create(any(), any(), any()))
                .willReturn(Future.succeededFuture(givenBidResponseWithBids(singletonList(givenBid(identity())))));

        given(bidderCatalog.isValidName(anyString())).willReturn(true);
        given(bidderCatalog.isActive(anyString())).willReturn(true);
        given(bidderCatalog.usersyncerByName(anyString()))
                .willReturn(Optional.of(Usersyncer.of("cookieFamily", null, null)));
        given(bidderCatalog.bidderInfoByName(anyString())).willReturn(BidderInfo.create(
                true,
                null,
                false,
                null,
                null,
                null,
                null,
                null,
                null,
                null,
                0,
                false,
                false,
                CompressionType.NONE,
                Ortb.of(false)));

        given(privacyEnforcementService.mask(any(), argThat(MapUtils::isNotEmpty), any()))
                .willAnswer(inv ->
                        Future.succeededFuture(((Map<String, User>) inv.getArgument(1)).entrySet().stream()
                                .map(bidderAndUser -> BidderPrivacyResult.builder()
                                        .requestBidder(bidderAndUser.getKey())
                                        .user(bidderAndUser.getValue())
                                        .build())
                                .toList()));

        given(privacyEnforcementService.mask(any(), argThat(MapUtils::isEmpty), any()))
                .willReturn(Future.succeededFuture(emptyList()));

        given(fpdResolver.resolveUser(any(), any())).willAnswer(invocation -> invocation.getArgument(0));
        given(fpdResolver.resolveSite(any(), any())).willAnswer(invocation -> invocation.getArgument(0));
        given(fpdResolver.resolveDooh(any(), any())).willAnswer(invocation -> invocation.getArgument(0));
        given(fpdResolver.resolveApp(any(), any())).willAnswer(invocation -> invocation.getArgument(0));
        given(fpdResolver.resolveImpExt(any(), anyBoolean()))
                .willAnswer(invocation -> invocation.getArgument(0));

        given(impAdjuster.adjust(any(), any(), any(), any())).willAnswer(invocation -> invocation.getArgument(0));

        given(supplyChainResolver.resolveForBidder(anyString(), any())).willReturn(null);

        given(hookStageExecutor.executeBidderRequestStage(any(), any()))
                .willAnswer(invocation -> Future.succeededFuture(HookStageExecutionResult.of(
                        false,
                        BidderRequestPayloadImpl.of(invocation.<BidderRequest>getArgument(0).getBidRequest()))));
        given(hookStageExecutor.executeRawBidderResponseStage(any(), any()))
                .willAnswer(invocation -> Future.succeededFuture(HookStageExecutionResult.of(
                        false,
                        BidderResponsePayloadImpl.of(invocation.<BidderResponse>getArgument(0).getSeatBid()
                                .getBids()))));
        given(hookStageExecutor.executeAuctionResponseStage(any(), any()))
                .willAnswer(invocation -> Future.succeededFuture(HookStageExecutionResult.of(
                        false,
                        AuctionResponsePayloadImpl.of(invocation.getArgument(0)))));

        given(mediaTypeProcessor.process(any(), anyString(), any(), any()))
                .willAnswer(invocation -> MediaTypeProcessingResult.succeeded(invocation.getArgument(0), emptyList()));

        given(responseBidValidator.validate(any(), any(), any(), any())).willReturn(ValidationResult.success());

        given(currencyService.convertCurrency(any(), any(), any(), any()))
                .willAnswer(invocationOnMock -> invocationOnMock.getArgument(0));

        given(uidUpdater.updateUid(any(), any(), any()))
                .willAnswer(inv -> Optional.ofNullable((AuctionContext) inv.getArgument(1))
                        .map(AuctionContext::getBidRequest)
                        .map(BidRequest::getUser)
                        .map(user -> UpdateResult.updated(null))
                        .orElse(UpdateResult.unaltered(null)));

        given(storedResponseProcessor.getStoredResponseResult(any(), any()))
                .willAnswer(inv -> Future.succeededFuture(StoredResponseResult.of(inv.getArgument(0), emptyList(),
                        emptyMap())));
        given(storedResponseProcessor.mergeWithBidderResponses(any(), any(), any(), any()))
                .willAnswer(inv -> inv.getArgument(0));
        given(storedResponseProcessor.updateStoredBidResponse(any()))
                .willAnswer(inv -> inv.getArgument(0));

        given(priceFloorEnforcer.enforce(any(), any(), any(), any())).willAnswer(inv -> inv.getArgument(1));
        given(dsaEnforcer.enforce(any(), any(), any())).willAnswer(inv -> inv.getArgument(1));
        given(priceFloorAdjuster.adjustForImp(any(), any(), any(), any(), any()))
                .willAnswer(inv -> Price.of(
                        ((Imp) inv.getArgument(0)).getBidfloorcur(),
                        ((Imp) inv.getArgument(0)).getBidfloor()));

        given(bidAdjustmentFactorResolver.resolve(any(ImpMediaType.class), any(), any())).willReturn(null);
        given(priceFloorProcessor.enrichWithPriceFloors(any(), any(), any(), any(), any()))
                .willAnswer(inv -> inv.getArgument(0));

        given(criteriaLogManager.traceResponse(any(), any(), any(), anyBoolean()))
                .willAnswer(inv -> inv.getArgument(1));

        given(timeoutResolver.adjustForBidder(anyLong(), anyInt(), anyLong()))
                .willAnswer(invocation -> invocation.getArgument(0));

        given(timeoutResolver.adjustForRequest(anyLong(), anyLong()))
                .willAnswer(invocation -> invocation.getArgument(0));

        given(timeoutFactory.create(anyLong()))
                .willReturn(timeout);

        given(timeoutFactory.create(anyLong(), anyLong()))
                .willReturn(timeout);

        given(ortbVersionConversionManager.convertFromAuctionSupportedVersion(any(), any()))
                .willAnswer(invocation -> invocation.getArgument(0));

        given(activityInfrastructure.isAllowed(any(), any()))
                .willReturn(true);

        clock = Clock.fixed(Instant.now(), ZoneId.systemDefault());

        givenTarget(false);
    }

    @Test
    public void shouldTolerateImpWithoutExtension() {
        // given
        final BidRequest bidRequest = givenBidRequest(givenSingleImp(null));

        // when
        final AuctionContext result = target.holdAuction(givenRequestContext(bidRequest)).result();

        // then
        verifyNoInteractions(bidderCatalog);
        verifyNoInteractions(httpBidderRequester);
        assertThat(result).extracting(AuctionContext::getBidResponse).isNotNull();
    }

    @Test
    public void shouldTolerateImpWithUnknownBidderInExtension() {
        // given
        given(bidderCatalog.isValidName(anyString())).willReturn(false);

        final BidRequest bidRequest = givenBidRequest(givenSingleImp(singletonMap("invalid", 0)));

        // when
        final AuctionContext result = target.holdAuction(givenRequestContext(bidRequest)).result();

        // then
        verify(bidderCatalog, times(2)).isValidName(eq("invalid"));
        verifyNoInteractions(httpBidderRequester);
        assertThat(result).extracting(AuctionContext::getBidResponse).isNotNull();
    }

    @Test
    public void shouldSkipBidderDisallowedByActivityInfrastructure() {
        // given
        given(activityInfrastructure.isAllowed(
                eq(Activity.CALL_BIDDER),
                argThat(argument -> argument.componentType().equals(ComponentType.BIDDER)
                        && argument.componentName().equals("disallowed"))))
                .willReturn(false);

        final BidRequest bidRequest = givenBidRequest(givenSingleImp(singletonMap("disallowed", 0)));

        // when
        final AuctionContext result = target.holdAuction(givenRequestContext(bidRequest)).result();

        // then
        verifyNoInteractions(httpBidderRequester);
        assertThat(result).extracting(AuctionContext::getBidResponse).isNotNull();
    }

    @Test
    public void shouldTolerateMissingPrebidImpExtension() {
        // given
        givenBidder(givenEmptySeatBid());

        final BidRequest bidRequest = givenBidRequest(givenSingleImp(singletonMap("someBidder", 1)));

        // when
        target.holdAuction(givenRequestContext(bidRequest));

        // then
        final BidRequest capturedBidRequest = captureBidRequest();
        assertThat(capturedBidRequest.getImp()).hasSize(1)
                .element(0)
                .returns(mapper.valueToTree(ExtPrebid.of(null, 1)), Imp::getExt);
    }

    @Test
    public void shouldExtractRequestWithBidderSpecificExtension() {
        // given
        givenBidder(givenEmptySeatBid());

        final BidRequest bidRequest = givenBidRequest(singletonList(
                        givenImp(singletonMap("someBidder", 1), builder -> builder
                                .id("impId")
                                .banner(Banner.builder()
                                        .format(singletonList(Format.builder().w(400).h(300).build()))
                                        .build()))),
                builder -> builder.id("requestId").tmax(500L));

        // when
        target.holdAuction(givenRequestContext(bidRequest));

        // then
        final BidRequest capturedBidRequest = captureBidRequest();
        assertThat(capturedBidRequest).isEqualTo(BidRequest.builder()
                .id("requestId")
                .cur(singletonList("USD"))
                .imp(singletonList(Imp.builder()
                        .id("impId")
                        .banner(Banner.builder()
                                .format(singletonList(Format.builder().w(400).h(300).build()))
                                .build())
                        .ext(mapper.valueToTree(ExtPrebid.of(null, 1)))
                        .build()))
                .tmax(500L)
                .build());
    }

    @Test
    public void shouldExtractRequestWithCurrencyRatesExtension() {
        // given
        givenBidder(givenEmptySeatBid());

        final Map<String, Map<String, BigDecimal>> currencyRates = doubleMap(
                "GBP", singletonMap("EUR", BigDecimal.valueOf(1.15)),
                "UAH", singletonMap("EUR", BigDecimal.valueOf(1.1565)));

        final BidRequest bidRequest = givenBidRequest(singletonList(
                        givenImp(singletonMap("someBidder", 1), builder -> builder
                                .id("impId")
                                .banner(Banner.builder()
                                        .format(singletonList(Format.builder().w(400).h(300).build()))
                                        .build()))),
                builder -> builder
                        .id("requestId")
                        .ext(ExtRequest.of(
                                ExtRequestPrebid.builder()
                                        .currency(ExtRequestCurrency.of(currencyRates, false))
                                        .build()))
                        .tmax(500L));

        // when
        target.holdAuction(givenRequestContext(bidRequest));

        // then
        final BidRequest capturedBidRequest = captureBidRequest();
        assertThat(capturedBidRequest).isEqualTo(BidRequest.builder()
                .id("requestId")
                .cur(singletonList("USD"))
                .imp(singletonList(Imp.builder()
                        .id("impId")
                        .banner(Banner.builder()
                                .format(singletonList(Format.builder().w(400).h(300).build()))
                                .build())
                        .ext(mapper.valueToTree(ExtPrebid.of(null, 1)))
                        .build()))
                .ext(ExtRequest.of(
                        ExtRequestPrebid.builder().currency(ExtRequestCurrency.of(currencyRates, false)).build()))
                .tmax(500L)
                .build());
    }

    @Test
    public void shouldExtractMultipleRequests() {
        // given
        final Bidder<?> bidder1 = mock(Bidder.class);
        final Bidder<?> bidder2 = mock(Bidder.class);
        givenBidder("bidder1", bidder1, givenEmptySeatBid());
        givenBidder("bidder2", bidder2, givenEmptySeatBid());

        final BidRequest bidRequest = givenBidRequest(asList(
                givenImp(doubleMap("bidder1", 1, "bidder2", 2), identity()),
                givenImp(singletonMap("bidder1", 3), identity())));

        // when
        target.holdAuction(givenRequestContext(bidRequest));

        // then
        final ArgumentCaptor<BidderRequest> bidRequest1Captor = ArgumentCaptor.forClass(BidderRequest.class);
        verify(httpBidderRequester)
                .requestBids(same(bidder1), bidRequest1Captor.capture(), any(), any(), any(), any(), anyBoolean());
        final BidderRequest capturedBidRequest1 = bidRequest1Captor.getValue();
        assertThat(capturedBidRequest1.getBidRequest().getImp()).hasSize(2)
                .extracting(imp -> imp.getExt().get("bidder").asInt())
                .containsOnly(1, 3);

        final ArgumentCaptor<BidderRequest> bidRequest2Captor = ArgumentCaptor.forClass(BidderRequest.class);
        verify(httpBidderRequester)
                .requestBids(same(bidder2), bidRequest2Captor.capture(), any(), any(), any(), any(), anyBoolean());
        final BidderRequest capturedBidRequest2 = bidRequest2Captor.getValue();
        assertThat(capturedBidRequest2.getBidRequest().getImp()).hasSize(1)
                .element(0).returns(2, imp -> imp.getExt().get("bidder").asInt());
    }

    @Test
    public void shouldSkipBidderWhenRejectedByBidderRequestHooks() {
        // given
        doAnswer(invocation -> Future.succeededFuture(HookStageExecutionResult.of(true, null)))
                .when(hookStageExecutor).executeBidderRequestStage(any(), any());

        final BidRequest bidRequest = givenBidRequest(givenSingleImp(singletonMap("someBidder", 1)), identity());

        // when
        target.holdAuction(givenRequestContext(bidRequest));

        // then
        verifyNoInteractions(httpBidderRequester);
    }

    @Test
    public void shouldPassRequestModifiedByBidderRequestHooks() {
        // given
        givenBidder(givenEmptySeatBid());

        doAnswer(invocation -> Future.succeededFuture(HookStageExecutionResult.of(
                false,
                BidderRequestPayloadImpl.of(BidRequest.builder().id("bidderRequestId").build()))))
                .when(hookStageExecutor).executeBidderRequestStage(any(), any());

        final BidRequest bidRequest = givenBidRequest(givenSingleImp(singletonMap("someBidder", 1)), identity());

        // when
        target.holdAuction(givenRequestContext(bidRequest));

        // then
        final BidRequest capturedBidRequest = captureBidRequest();
        assertThat(capturedBidRequest).isEqualTo(BidRequest.builder().id("bidderRequestId").build());
    }

    @Test
    @SuppressWarnings("unchecked")
    public void shouldSkipBidderWhenRejectedByRawBidderResponseHooks() {
        // given
        final String bidder = "someBidder";
        givenBidder(bidder, mock(Bidder.class), givenSeatBid(singletonList(
                givenBidderBid(Bid.builder().price(BigDecimal.ONE).build()))));

        doAnswer(invocation -> Future.succeededFuture(HookStageExecutionResult.of(true, null)))
                .when(hookStageExecutor).executeRawBidderResponseStage(any(), any());

        final BidRequest bidRequest = givenBidRequest(givenSingleImp(singletonMap(bidder, 1)), identity());

        // when
        target.holdAuction(givenRequestContext(bidRequest));

        // then
        final ArgumentCaptor<List<AuctionParticipation>> auctionParticipationCaptor =
                ArgumentCaptor.forClass(List.class);
        verify(storedResponseProcessor).mergeWithBidderResponses(
                auctionParticipationCaptor.capture(), any(), any(), any());

        assertThat(auctionParticipationCaptor.getValue())
                .extracting(AuctionParticipation::getBidderResponse)
                .extracting(BidderResponse::getSeatBid)
                .containsOnly(BidderSeatBid.empty());
    }

    @Test
    @SuppressWarnings("unchecked")
    public void shouldPassRequestModifiedByRawBidderResponseHooks() {
        // given
        final String bidder = "someBidder";
        givenBidder(bidder, mock(Bidder.class), givenSeatBid(singletonList(
                givenBidderBid(Bid.builder().build()))));

        final BidderBid hookChangedBid = BidderBid.of(Bid.builder().id("newId").build(), video, "USD");
        doAnswer(invocation -> Future.succeededFuture(HookStageExecutionResult.of(
                false,
                BidderResponsePayloadImpl.of(singletonList(hookChangedBid)))))
                .when(hookStageExecutor).executeRawBidderResponseStage(any(), any());

        final BidRequest bidRequest = givenBidRequest(givenSingleImp(singletonMap(bidder, 1)), identity());

        // when
        target.holdAuction(givenRequestContext(bidRequest));

        // then
        final ArgumentCaptor<List<AuctionParticipation>> auctionParticipationCaptor =
                ArgumentCaptor.forClass(List.class);
        verify(storedResponseProcessor).mergeWithBidderResponses(
                auctionParticipationCaptor.capture(), any(), any(), any());

        assertThat(auctionParticipationCaptor.getValue())
                .extracting(AuctionParticipation::getBidderResponse)
                .extracting(BidderResponse::getSeatBid)
                .flatExtracting(BidderSeatBid::getBids)
                .containsOnly(hookChangedBid);
    }

    @Test
    public void shouldPassRequestWithExtPrebidToDefinedBidder() {
        // given
        final String bidder1Name = "bidder1";
        final String bidder2Name = "bidder2";
        final Bidder<?> bidder1 = mock(Bidder.class);
        final Bidder<?> bidder2 = mock(Bidder.class);
        givenBidder(bidder1Name, bidder1, givenEmptySeatBid());
        givenBidder(bidder2Name, bidder2, givenEmptySeatBid());

        final ExtRequest extRequest = ExtRequest.of(
                ExtRequestPrebid.builder()
                        .bidders(mapper.createObjectNode()
                                .putPOJO(bidder1Name, mapper.createObjectNode().put("test1", "test1"))
                                .putPOJO(bidder2Name, mapper.createObjectNode().put("test2", "test2"))
                                .putPOJO("spam", mapper.createObjectNode().put("spam", "spam")))
                        .auctiontimestamp(1000L)
                        .build());

        final BidRequest bidRequest = givenBidRequest(asList(
                        givenImp(singletonMap(bidder1Name, 1), identity()),
                        givenImp(singletonMap(bidder2Name, 2), identity())),
                builder -> builder.ext(extRequest));

        // when
        target.holdAuction(givenRequestContext(bidRequest));

        // then
        final ArgumentCaptor<BidderRequest> bidRequest1Captor = ArgumentCaptor.forClass(BidderRequest.class);
        verify(httpBidderRequester)
                .requestBids(same(bidder1), bidRequest1Captor.capture(), any(), any(), any(), any(), anyBoolean());

        final BidderRequest capturedBidRequest1 = bidRequest1Captor.getValue();
        final ExtRequestPrebid prebid1 = capturedBidRequest1.getBidRequest().getExt().getPrebid();
        assertThat(prebid1).isNotNull();
        final JsonNode bidders1 = prebid1.getBidders();
        assertThat(bidders1).isNotNull();
        assertThat(bidders1.fields()).toIterable().hasSize(1)
                .containsOnly(entry("bidder", mapper.createObjectNode().put("test1", "test1")));

        final ArgumentCaptor<BidderRequest> bidRequest2Captor = ArgumentCaptor.forClass(BidderRequest.class);
        verify(httpBidderRequester)
                .requestBids(same(bidder2), bidRequest2Captor.capture(), any(), any(), any(), any(), anyBoolean());
        final BidRequest capturedBidRequest2 = bidRequest2Captor.getValue().getBidRequest();
        final ExtRequestPrebid prebid2 = capturedBidRequest2.getExt().getPrebid();
        assertThat(prebid2).isNotNull();
        final JsonNode bidders2 = prebid2.getBidders();
        assertThat(bidders2).isNotNull();
        assertThat(bidders2.fields()).toIterable().hasSize(1)
                .containsOnly(entry("bidder", mapper.createObjectNode().put("test2", "test2")));
    }

    @Test
    public void shouldPassRequestWithInjectedSchainInSourceExt() {
        // given
        final String bidder1Name = "bidder1";
        final String bidder2Name = "bidder2";
        final String bidder3Name = "bidder3";
        final Bidder<?> bidder1 = mock(Bidder.class);
        final Bidder<?> bidder2 = mock(Bidder.class);
        final Bidder<?> bidder3 = mock(Bidder.class);
        givenBidder(bidder1Name, bidder1, givenEmptySeatBid());
        givenBidder(bidder2Name, bidder2, givenEmptySeatBid());
        givenBidder(bidder3Name, bidder3, givenEmptySeatBid());

        final SupplyChainNode specificNodes = SupplyChainNode.of("asi", "sid", "rid", "name", "domain", 1, null);
        final SupplyChain specificSchain = SupplyChain.of(1, singletonList(specificNodes), "ver", null);
        final ExtRequestPrebidSchain schainForBidders = ExtRequestPrebidSchain.of(
                asList(bidder1Name, bidder2Name), specificSchain);

        final SupplyChainNode generalNodes = SupplyChainNode.of("t", null, "a", null, "ads", 0, null);
        final SupplyChain generalSchain = SupplyChain.of(123, singletonList(generalNodes), "t", null);
        final ExtRequestPrebidSchain allSchain = ExtRequestPrebidSchain.of(singletonList("*"), generalSchain);

        final ExtRequest extRequest = ExtRequest.of(
                ExtRequestPrebid.builder()
                        .schains(asList(schainForBidders, allSchain))
                        .auctiontimestamp(1000L)
                        .build());
        final BidRequest bidRequest = givenBidRequest(
                asList(
                        givenImp(singletonMap(bidder1Name, 1), identity()),
                        givenImp(singletonMap(bidder2Name, 2), identity()),
                        givenImp(singletonMap(bidder3Name, 3), identity())),
                builder -> builder.ext(extRequest));

        given(supplyChainResolver.resolveForBidder(eq("bidder1"), any())).willReturn(specificSchain);
        given(supplyChainResolver.resolveForBidder(eq("bidder2"), any())).willReturn(specificSchain);
        given(supplyChainResolver.resolveForBidder(eq("bidder3"), any())).willReturn(generalSchain);

        // when
        target.holdAuction(givenRequestContext(bidRequest));

        // then
        final ArgumentCaptor<BidderRequest> bidRequest1Captor = ArgumentCaptor.forClass(BidderRequest.class);
        verify(httpBidderRequester)
                .requestBids(same(bidder1), bidRequest1Captor.capture(), any(), any(), any(), any(), anyBoolean());
        final BidRequest capturedBidRequest1 = bidRequest1Captor.getValue().getBidRequest();
        final SupplyChain requestSchain1 = capturedBidRequest1.getSource().getSchain();
        assertThat(requestSchain1).isNotNull();
        assertThat(requestSchain1).isEqualTo(specificSchain);
        assertThat(capturedBidRequest1.getExt().getPrebid().getSchains()).isNull();

        final ArgumentCaptor<BidderRequest> bidRequest2Captor = ArgumentCaptor.forClass(BidderRequest.class);
        verify(httpBidderRequester)
                .requestBids(same(bidder2), bidRequest2Captor.capture(), any(), any(), any(), any(), anyBoolean());
        final BidRequest capturedBidRequest2 = bidRequest2Captor.getValue().getBidRequest();
        final SupplyChain requestSchain2 = capturedBidRequest2.getSource().getSchain();
        assertThat(requestSchain2).isNotNull();
        assertThat(requestSchain2).isEqualTo(specificSchain);
        assertThat(capturedBidRequest2.getExt().getPrebid().getSchains()).isNull();

        final ArgumentCaptor<BidderRequest> bidRequest3Captor = ArgumentCaptor.forClass(BidderRequest.class);
        verify(httpBidderRequester)
                .requestBids(same(bidder3), bidRequest3Captor.capture(), any(), any(), any(), any(), anyBoolean());
        final BidRequest capturedBidRequest3 = bidRequest3Captor.getValue().getBidRequest();
        final SupplyChain requestSchain3 = capturedBidRequest3.getSource().getSchain();
        assertThat(requestSchain3).isNotNull();
        assertThat(requestSchain3).isEqualTo(generalSchain);
        assertThat(capturedBidRequest3.getExt().getPrebid().getSchains()).isNull();
    }

    @Test
    public void shouldRemoveTidsIfCreateTidsFalse() {
        // given
        final String bidderName = "bidder";
        final Bidder<?> bidder = mock(Bidder.class);
        givenBidder(bidderName, bidder, givenEmptySeatBid());

        final Imp imp = givenImp(Map.of(bidderName, 1), identity());
        imp.getExt().put("tid", "bidderTidValue");
        final BidRequest bidRequest = givenBidRequest(
                singletonList(imp),
                builder -> builder
                        .source(Source.builder().tid("sourceTidValue").build())
                        .ext(ExtRequest.of(
                                ExtRequestPrebid.builder()
                                        .createTids(false)
                                        .build())));

        // when
        target.holdAuction(givenRequestContext(bidRequest));

        // then
        final ArgumentCaptor<BidderRequest> bidRequestCaptor = ArgumentCaptor.forClass(BidderRequest.class);
        verify(httpBidderRequester)
                .requestBids(same(bidder), bidRequestCaptor.capture(), any(), any(), any(), any(), anyBoolean());

        final BidRequest capturedBidRequest = bidRequestCaptor.getValue().getBidRequest();
        assertThat(capturedBidRequest)
                .extracting(BidRequest::getSource)
                .extracting(Source::getTid)
                .isNull();
        assertThat(capturedBidRequest.getImp())
                .extracting(Imp::getExt)
                .extracting(ext -> ext.get("tid"))
                .containsOnlyNulls();
    }

    @Test
    public void shouldPassTidsIfCreateTidsTrue() {
        // given
        final String bidderName = "bidder";
        final Bidder<?> bidder = mock(Bidder.class);
        givenBidder(bidderName, bidder, givenEmptySeatBid());

        final Imp imp = givenImp(Map.of(bidderName, 1), identity());
        imp.getExt().put("tid", "bidderTidValue");
        final BidRequest bidRequest = givenBidRequest(
                singletonList(imp),
                builder -> builder
                        .source(Source.builder().tid("sourceTidValue").build())
                        .ext(ExtRequest.of(
                                ExtRequestPrebid.builder()
                                        .createTids(true)
                                        .build())));

        // when
        target.holdAuction(givenRequestContext(bidRequest));

        // then
        final ArgumentCaptor<BidderRequest> bidRequestCaptor = ArgumentCaptor.forClass(BidderRequest.class);
        verify(httpBidderRequester)
                .requestBids(same(bidder), bidRequestCaptor.capture(), any(), any(), any(), any(), anyBoolean());

        final BidRequest capturedBidRequest = bidRequestCaptor.getValue().getBidRequest();
        assertThat(capturedBidRequest)
                .extracting(BidRequest::getSource)
                .extracting(Source::getTid)
                .isEqualTo("sourceTidValue");
        assertThat(capturedBidRequest.getImp())
                .extracting(Imp::getExt)
                .extracting(ext -> ext.get("tid"))
                .containsExactly(TextNode.valueOf("bidderTidValue"));
    }

    @Test
    public void shouldRemoveTidsIfCreateTidsFalseAndKeepReceivedSchain() {
        // given
        final String bidderName = "bidder";
        final Bidder<?> bidder = mock(Bidder.class);
        givenBidder(bidderName, bidder, givenEmptySeatBid());

        final Imp imp = givenImp(Map.of(bidderName, 1), identity());
        imp.getExt().put("tid", "bidderTidValue");

        final BidRequest bidRequest = givenBidRequest(
                singletonList(imp),
                builder -> builder
                        .source(Source.builder()
                                .tid("sourceTidValue")
                                .schain(SupplyChain.of(
                                        1,
                                        List.of(SupplyChainNode.of("freestar.com", "66", null, null, null, 1, null)),
                                        "1.0",
                                        null))
                                .build())
                        .ext(ExtRequest.of(
                                ExtRequestPrebid.builder()
                                        .createTids(false)
                                        .build())));

        // when
        target.holdAuction(givenRequestContext(bidRequest));

        // then
        final ArgumentCaptor<BidderRequest> bidRequestCaptor = ArgumentCaptor.forClass(BidderRequest.class);
        verify(httpBidderRequester)
                .requestBids(same(bidder), bidRequestCaptor.capture(), any(), any(), any(), any(), anyBoolean());

        final BidRequest capturedBidRequest = bidRequestCaptor.getValue().getBidRequest();
        assertThat(capturedBidRequest)
                .extracting(BidRequest::getSource)
                .satisfies(source -> {
                    assertThat(source.getTid()).isNull();
                    assertThat(source.getSchain()).isNotNull();
                });
        assertThat(capturedBidRequest.getImp())
                .extracting(Imp::getExt)
                .extracting(ext -> ext.get("tid"))
                .containsOnlyNulls();
    }

    @Test
    public void shouldRemoveTidsIfTransmitTidActivityDisallowed() {
        // given
        final String bidderName = "bidder";
        final Bidder<?> bidder = mock(Bidder.class);
        givenBidder(bidderName, bidder, givenEmptySeatBid());

        given(activityInfrastructure.isAllowed(eq(Activity.TRANSMIT_TID), any())).willReturn(false);

        final Imp imp = givenImp(Map.of(bidderName, 1), identity());
        imp.getExt().put("tid", "bidderTidValue");
        final BidRequest bidRequest = givenBidRequest(
                singletonList(imp),
                builder -> builder.source(Source.builder().tid("sourceTidValue").build()));

        // when
        target.holdAuction(givenRequestContext(bidRequest));

        // then
        final ArgumentCaptor<BidderRequest> bidRequestCaptor = ArgumentCaptor.forClass(BidderRequest.class);
        verify(httpBidderRequester)
                .requestBids(same(bidder), bidRequestCaptor.capture(), any(), any(), any(), any(), anyBoolean());

        final BidRequest capturedBidRequest = bidRequestCaptor.getValue().getBidRequest();
        assertThat(capturedBidRequest)
                .extracting(BidRequest::getSource)
                .extracting(Source::getTid)
                .isNull();
        assertThat(capturedBidRequest.getImp())
                .extracting(Imp::getExt)
                .extracting(ext -> ext.get("tid"))
                .containsOnlyNulls();
    }

    @Test
    public void shouldPassTidsIfTransmitTidActivityAllowed() {
        // given
        final String bidderName = "bidder";
        final Bidder<?> bidder = mock(Bidder.class);
        givenBidder(bidderName, bidder, givenEmptySeatBid());

        given(activityInfrastructure.isAllowed(eq(Activity.TRANSMIT_TID), any())).willReturn(true);

        final Imp imp = givenImp(Map.of(bidderName, 1), identity());
        imp.getExt().put("tid", "bidderTidValue");
        final BidRequest bidRequest = givenBidRequest(
                singletonList(imp),
                builder -> builder.source(Source.builder().tid("sourceTidValue").build()));

        // when
        target.holdAuction(givenRequestContext(bidRequest));

        // then
        final ArgumentCaptor<BidderRequest> bidRequestCaptor = ArgumentCaptor.forClass(BidderRequest.class);
        verify(httpBidderRequester)
                .requestBids(same(bidder), bidRequestCaptor.capture(), any(), any(), any(), any(), anyBoolean());

        final BidRequest capturedBidRequest = bidRequestCaptor.getValue().getBidRequest();
        assertThat(capturedBidRequest)
                .extracting(BidRequest::getSource)
                .extracting(Source::getTid)
                .isEqualTo("sourceTidValue");
        assertThat(capturedBidRequest.getImp())
                .extracting(Imp::getExt)
                .extracting(ext -> ext.get("tid"))
                .containsExactly(TextNode.valueOf("bidderTidValue"));
    }

    @Test
    public void shouldReturnFailedFutureWithUnchangedMessageWhenPrivacyEnforcementServiceFails() {
        // given
        final Bidder<?> bidder = mock(Bidder.class);
        givenBidder("someBidder", bidder, givenEmptySeatBid());

        given(privacyEnforcementService.mask(any(), any(), any()))
                .willReturn(Future.failedFuture("Error when retrieving allowed purpose ids"));

        final BidRequest bidRequest = givenBidRequest(givenSingleImp(singletonMap("someBidder", 1)),
                bidRequestBuilder -> bidRequestBuilder
                        .regs(Regs.builder().gdpr(1).build()));

        // when
        final Future<?> result = target.holdAuction(givenRequestContext(bidRequest));

        // then
        assertThat(result.failed()).isTrue();
        assertThat(result.cause()).hasMessage("Error when retrieving allowed purpose ids");
    }

    @Test
    public void shouldNotCreateRequestForBidderRestrictedByPrivacyEnforcement() {
        // given
        final Bidder<?> bidder = mock(Bidder.class);
        givenBidder("bidder", bidder, givenEmptySeatBid());

        final BidderPrivacyResult restrictedPrivacy = BidderPrivacyResult.builder()
                .requestBidder("bidderAlias")
                .blockedRequestByTcf(true)
                .build();
        given(privacyEnforcementService.mask(any(), any(), any()))
                .willReturn(Future.succeededFuture(singletonList(restrictedPrivacy)));

        final BidRequest bidRequest = givenBidRequest(singletonList(
                        givenImp(singletonMap("bidderAlias", 1), identity())),
                builder -> builder.ext(ExtRequest.of(ExtRequestPrebid.builder()
                        .aliases(singletonMap("bidderAlias", "bidder"))
                        .build())));

        // when
        target.holdAuction(givenRequestContext(bidRequest));

        // then
        verifyNoInteractions(httpBidderRequester);
    }

    @Test
    public void shouldReturnProperStoredResponseIfAvailableOnlySingleImpRequests() {
        // given
        final Bidder<?> bidder = mock(Bidder.class);
        givenBidder("bidder-test", bidder, givenEmptySeatBid());

        given(storedResponseProcessor.getStoredResponseResult(anyList(), any()))
                .willReturn(Future.succeededFuture(
                        StoredResponseResult.of(singletonList(
                                        givenImp("", impBuilder -> impBuilder.id("test-1-key"))),
                                singletonList(SeatBid.builder().build()),
                                singletonMap("test-1-key", singletonMap("bidder-test", "test-second-value")))));

        final BidderPrivacyResult bidderPrivacyResult = BidderPrivacyResult.builder()
                .requestBidder("bidder-test")
                .build();
        given(privacyEnforcementService.mask(any(), any(), any()))
                .willReturn(Future.succeededFuture(singletonList(bidderPrivacyResult)));

        final BidRequest bidRequest = givenBidRequest(singletonList(
                        givenImp(singletonMap("bidderAlias", 1), identity())),
                builder -> builder.ext(ExtRequest.of(ExtRequestPrebid.builder()
                        .aliases(singletonMap("bidderAlias", "bidder-test"))
                        .auctiontimestamp(1000L)
                        .build())));

        // when
        target.holdAuction(givenRequestContext(bidRequest));

        // then
        final ArgumentCaptor<BidderRequest> bidRequestCaptor = ArgumentCaptor.forClass(BidderRequest.class);
        verify(httpBidderRequester)
                .requestBids(same(bidder), bidRequestCaptor.capture(), any(), any(), any(), any(), anyBoolean());
        assertThat(bidRequestCaptor.getValue().getStoredResponse())
                .contains("test-second-value");
    }

    @Test
    public void shouldExtractRequestByAliasForCorrectBidder() {
        // given
        final Bidder<?> bidder = mock(Bidder.class);
        givenBidder("bidder", bidder, givenEmptySeatBid());

        final BidRequest bidRequest = givenBidRequest(singletonList(
                        givenImp(singletonMap("bidderAlias", 1), identity())),
                builder -> builder.ext(ExtRequest.of(ExtRequestPrebid.builder()
                        .aliases(singletonMap("bidderAlias", "bidder"))
                        .auctiontimestamp(1000L)
                        .build())));

        // when
        target.holdAuction(givenRequestContext(bidRequest));

        // then
        final ArgumentCaptor<BidderRequest> bidRequestCaptor = ArgumentCaptor.forClass(BidderRequest.class);
        verify(httpBidderRequester)
                .requestBids(same(bidder), bidRequestCaptor.capture(), any(), any(), any(), any(), anyBoolean());
        assertThat(bidRequestCaptor.getValue().getBidRequest().getImp()).hasSize(1)
                .extracting(imp -> imp.getExt().get("bidder").asInt())
                .contains(1);
    }

    @Test
    public void shouldExtractMultipleRequestsForTheSameBidderIfAliasesWereUsed() {
        // given
        final Bidder<?> bidder = mock(Bidder.class);
        givenBidder("bidder", bidder, givenEmptySeatBid());

        final BidRequest bidRequest = givenBidRequest(singletonList(
                        givenImp(doubleMap("bidder", 1, "bidderAlias", 2), identity())),
                builder -> builder.ext(ExtRequest.of(ExtRequestPrebid.builder()
                        .aliases(singletonMap("bidderAlias", "bidder"))
                        .auctiontimestamp(1000L)
                        .build())));

        // when
        target.holdAuction(givenRequestContext(bidRequest));

        // then
        final ArgumentCaptor<BidderRequest> bidRequestCaptor = ArgumentCaptor.forClass(BidderRequest.class);
        verify(httpBidderRequester, times(2))
                .requestBids(same(bidder), bidRequestCaptor.capture(), any(), any(), any(), any(), anyBoolean());
        final List<BidderRequest> capturedBidderRequests = bidRequestCaptor.getAllValues();

        assertThat(capturedBidderRequests).hasSize(2)
                .extracting(BidderRequest::getBidRequest)
                .extracting(capturedBidRequest -> capturedBidRequest.getImp().getFirst().getExt().get("bidder").asInt())
                .containsOnly(2, 1);
    }

    @Test
    public void shouldTolerateBidderResultWithoutBids() {
        // given
        givenBidder(givenEmptySeatBid());

        final BidRequest bidRequest = givenBidRequest(givenSingleImp(singletonMap("someBidder", 1)));

        givenBidResponseCreator(emptyMap());

        // when
        final AuctionContext result = target.holdAuction(givenRequestContext(bidRequest)).result();

        // then
        assertThat(result.getBidResponse().getSeatbid()).isEmpty();
    }

    @Test
    public void shouldReturnSeparateSeatBidsForTheSameBidderIfBiddersAliasAndBidderWereUsedWithinSingleImp() {
        // given
        given(httpBidderRequester.requestBids(
                any(),
                eq(BidderRequest.builder()
                        .bidder("bidder")
                        .bidRequest(givenBidRequest(
                                singletonList(givenImp(
                                        null,
                                        builder -> builder
                                                .id("1")
                                                .ext(mapper.valueToTree(ExtPrebid.of(null, 1))))),
                                builder -> builder.ext(ExtRequest.of(ExtRequestPrebid.builder()
                                        .auctiontimestamp(1000L)
                                        .build()))))
                        .build()),
                any(),
                any(),
                any(),
                any(),
                anyBoolean()))
                .willReturn(Future.succeededFuture(givenSeatBid(singletonList(
                        givenBidderBid(Bid.builder().impid("1").price(BigDecimal.ONE).build())))));

        given(httpBidderRequester.requestBids(
                any(),
                eq(BidderRequest.builder()
                        .bidder("bidderAlias")
                        .bidRequest(givenBidRequest(
                                singletonList(givenImp(
                                        null,
                                        builder -> builder
                                                .id("1")
                                                .ext(mapper.valueToTree(ExtPrebid.of(null, 2))))),
                                builder -> builder.ext(ExtRequest.of(ExtRequestPrebid.builder()
                                        .auctiontimestamp(1000L)
                                        .build()))))
                        .build()),
                any(),
                any(),
                any(),
                any(),
                anyBoolean()))
                .willReturn(Future.succeededFuture(givenSeatBid(singletonList(
                        givenBidderBid(Bid.builder().impid("1").price(BigDecimal.ONE).build())))));

        final BidRequest bidRequest = givenBidRequest(
                givenSingleImp("1", doubleMap("bidder", 1, "bidderAlias", 2)),
                builder -> builder.ext(ExtRequest.of(ExtRequestPrebid.builder()
                        .aliases(singletonMap("bidderAlias", "bidder"))
                        .auctiontimestamp(1000L)
                        .build())));

        given(bidResponseCreator.create(any(), any(), any()))
                .willReturn(Future.succeededFuture(BidResponse.builder()
                        .seatbid(asList(
                                givenSeatBid(singletonList(givenBid(identity())), identity()),
                                givenSeatBid(singletonList(givenBid(identity())), identity())))
                        .build()));

        // when
        final AuctionContext result = target.holdAuction(givenRequestContext(bidRequest)).result();

        // then
        verify(httpBidderRequester, times(2))
                .requestBids(any(), any(), any(), any(), any(), any(), anyBoolean());
        assertThat(result.getBidResponse().getSeatbid()).hasSize(2)
                .extracting(seatBid -> seatBid.getBid().size())
                .containsOnly(1, 1);
    }

    @Test
    public void shouldPropagateFledgeResponseWithBidderAlias() {
        // given
        final FledgeAuctionConfig fledgeAuctionConfig = givenFledgeAuctionConfig("impId");
        given(httpBidderRequester.requestBids(any(), any(), any(), any(), any(), any(), anyBoolean()))
                .willReturn(Future.succeededFuture(givenEmptySeatBid()
                        .toBuilder()
                        .fledgeAuctionConfigs(List.of(fledgeAuctionConfig))
                        .build()));

        final BidRequest bidRequest = givenBidRequest(
                singletonList(Imp.builder()
                        .id("impId")
                        .ext(mapper.valueToTree(
                                doubleMap("prebid", singletonMap("bidder", singletonMap("bidderAlias", 1)),
                                        "ae", 1)))
                        .build()),
                builder -> builder.ext(ExtRequest.of(ExtRequestPrebid.builder()
                        .aliases(singletonMap("bidderAlias", "bidder"))
                        .build())));

        // when
        target.holdAuction(givenRequestContext(bidRequest));

        verify(httpBidderRequester, times(1))
                .requestBids(any(), any(), any(), any(), any(), any(), anyBoolean());

        // then
        final BidRequest capturedBidRequest = captureBidRequest();

        assertThat(capturedBidRequest.getImp())
                .extracting(Imp::getExt)
                .containsOnly(mapper.valueToTree(ExtPrebid.of(null, 1,
                        ExtImpAuctionEnvironment.ON_DEVICE_IG_AUCTION_FLEDGE)));

        final List<AuctionParticipation> auctionParticipations = captureAuctionParticipations();

        assertThat(auctionParticipations)
                .hasSize(1)
                .extracting(AuctionParticipation::getBidderResponse)
                .extracting(BidderResponse::getSeatBid)
                .extracting(BidderSeatBid::getFledgeAuctionConfigs)
                .containsExactly(List.of(fledgeAuctionConfig));
    }

    @Test
    public void shouldOverrideDebugEnabledFlag() {
        // given
        given(bidderCatalog.isDebugAllowed(anyString())).willReturn(false);

        final BidRequest bidRequest = givenBidRequest(givenSingleImp(singletonMap("bidder", 2)));
        final AuctionContext auctionContext = givenRequestContext(bidRequest).toBuilder()
                .debugContext(DebugContext.of(true, true, null))
                .build();

        given(debugResolver.resolveDebugForBidder(any(), eq("bidder")))
                .willReturn(true);

        given(httpBidderRequester.requestBids(any(), any(), any(), any(), any(), any(), eq(true)))
                .willReturn(Future.succeededFuture(BidderSeatBid.builder()
                        .httpCalls(singletonList(ExtHttpCall.builder().build()))
                        .build()));

        given(bidResponseCreator.create(any(), any(), any()))
                .willReturn(Future.succeededFuture(
                        BidResponse.builder()
                                .ext(ExtBidResponse.builder()
                                        .debug(ExtResponseDebug.of(null, null, null))
                                        .build())
                                .build()));

        // when
        final AuctionContext result = target.holdAuction(auctionContext).result();

        // then
        verify(httpBidderRequester).requestBids(any(), any(), any(), any(), any(), any(), eq(true));

        final ArgumentCaptor<AuctionContext> captor = ArgumentCaptor.forClass(AuctionContext.class);
        verify(bidResponseCreator).create(captor.capture(), any(), anyMap());
        assertThat(captor.getValue().getDebugContext()).isEqualTo(DebugContext.of(true, true, null));

        assertThat(result.getBidResponse().getExt().getDebug()).isNotNull();
    }

    @Test
    public void shouldAddDebugInfoIfDebugEnabledAndPublisherAndBidderAllowedDebug() {
        // given
        final BidderSeatBid bidderSeatBid = BidderSeatBid.builder()
                .httpCalls(singletonList(ExtHttpCall.builder().build()))
                .build();
        given(httpBidderRequester.requestBids(any(), any(), any(), any(), any(), any(), eq(true)))
                .willReturn(Future.succeededFuture(bidderSeatBid));

        given(bidResponseCreator.create(any(), any(), any()))
                .willReturn(Future.succeededFuture(
                        BidResponse.builder()
                                .ext(ExtBidResponse.builder()
                                        .debug(ExtResponseDebug.of(null, null, null))
                                        .build())
                                .build()));

        final BidRequest bidRequest = givenBidRequest(givenSingleImp(singletonMap("bidder", 2)));
        final AuctionContext auctionContext = givenRequestContext(bidRequest).toBuilder()
                .debugContext(DebugContext.of(true, true, null))
                .build();
        given(debugResolver.resolveDebugForBidder(any(), eq("bidder")))
                .willReturn(true);

        // when
        final AuctionContext result = target.holdAuction(auctionContext).result();

        // then
        verify(httpBidderRequester).requestBids(any(), any(), any(), any(), any(), any(), eq(true));

        final ArgumentCaptor<AuctionContext> captor = ArgumentCaptor.forClass(AuctionContext.class);
        verify(bidResponseCreator).create(captor.capture(), any(), anyMap());
        assertThat(captor.getValue().getDebugContext())
                .isEqualTo(DebugContext.of(true, true, null));

        assertThat(result.getBidResponse().getExt().getDebug()).isNotNull();
    }

    @Test
    public void shouldNotAddDebugInfoIfPublisherIsNotAllowedToDebug() {
        // given
        final BidderSeatBid bidderSeatBid = BidderSeatBid.empty();
        given(httpBidderRequester.requestBids(any(), any(), any(), any(), any(), any(), eq(false)))
                .willReturn(Future.succeededFuture(bidderSeatBid));

        final BidRequest bidRequest = givenBidRequest(givenSingleImp(singletonMap("bidder", 2)));
        final AuctionContext auctionContext = givenRequestContext(bidRequest).toBuilder()
                .debugContext(DebugContext.of(false, false, null))
                .build();
        given(debugResolver.resolveDebugForBidder(any(), eq("bidder")))
                .willReturn(false);

        given(bidResponseCreator.create(any(), any(), any())).willReturn(
                Future.succeededFuture(BidResponse.builder().ext(ExtBidResponse.builder().build()).build()));

        // when
        final AuctionContext result = target.holdAuction(auctionContext).result();

        // then
        verify(httpBidderRequester).requestBids(any(), any(), any(), any(), any(), any(), eq(false));

        final ArgumentCaptor<AuctionContext> captor = ArgumentCaptor.forClass(AuctionContext.class);
        verify(bidResponseCreator).create(captor.capture(), any(), anyMap());
        assertThat(captor.getValue().getDebugContext()).isEqualTo(
                DebugContext.of(false, false, null));

        assertThat(result.getBidResponse().getExt().getDebug()).isNull();
    }

    @Test
    public void shouldNotAddDebugInfoIfBidderDisabledDebug() {
        // given
        final BidderSeatBid bidderSeatBid = BidderSeatBid.empty();
        given(httpBidderRequester.requestBids(any(), any(), any(), any(), any(), any(), eq(false)))
                .willReturn(Future.succeededFuture(bidderSeatBid));

        final BidRequest bidRequest = givenBidRequest(givenSingleImp(singletonMap("bidder", 2)));
        final AuctionContext auctionContext = givenRequestContext(bidRequest).toBuilder()
                .debugContext(DebugContext.of(true, true, null))
                .build();
        given(debugResolver.resolveDebugForBidder(any(), eq("bidder")))
                .willReturn(false);

        given(bidResponseCreator.create(any(), any(), any())).willReturn(
                Future.succeededFuture(BidResponse.builder().ext(ExtBidResponse.builder().build()).build()));

        // when
        final AuctionContext result = target.holdAuction(auctionContext).result();

        // then
        verify(httpBidderRequester).requestBids(any(), any(), any(), any(), any(), any(), eq(false));

        final ArgumentCaptor<AuctionContext> captor = ArgumentCaptor.forClass(AuctionContext.class);
        verify(bidResponseCreator).create(captor.capture(), any(), anyMap());
        assertThat(captor.getValue().getDebugContext()).isEqualTo(
                DebugContext.of(true, true, null));

        assertThat(result.getBidResponse().getExt().getDebug()).isNull();
    }

    @Test
    public void shouldCallBidResponseCreatorWithExpectedParamsAndUpdateDebugErrors() {
        // given
        givenBidder("bidder1", mock(Bidder.class), givenEmptySeatBid());

        final Bid thirdBid = Bid.builder().id("bidId3").impid("impId3").price(BigDecimal.valueOf(7.89)).build();
        givenBidder("bidder2", mock(Bidder.class), givenSeatBid(singletonList(givenBidderBid(thirdBid))));

        final ExtRequestPrebidMultiBid multiBid1 = ExtRequestPrebidMultiBid.of("bidder1", null, 2, "bi1");
        final ExtRequestPrebidMultiBid multiBid2 = ExtRequestPrebidMultiBid.of("bidder2", singletonList("invalid"), 4,
                "bi2");
        final ExtRequestPrebidMultiBid multiBid3 = ExtRequestPrebidMultiBid.of("bidder3", singletonList("invalid"),
                null, "bi3");
        final ExtRequestPrebidMultiBid duplicateMultiBid1 = ExtRequestPrebidMultiBid.of("bidder1", null, 100, "bi1_2");
        final ExtRequestPrebidMultiBid duplicateMultiBids1 = ExtRequestPrebidMultiBid.of(null, singletonList("bidder1"),
                100, "bi1_3");
        final ExtRequestPrebidMultiBid multiBid4 = ExtRequestPrebidMultiBid.of(null,
                Arrays.asList("bidder4", "bidder5"), 3, "ignored");
        final ExtRequestPrebidMultiBid multiBid5 = ExtRequestPrebidMultiBid.of("bidder6",
                Arrays.asList("bidder4", "bidder5"), 0, "bi6");
        final ExtRequestPrebidMultiBid multiBid6 = ExtRequestPrebidMultiBid.of(null,
                Collections.emptyList(), 0, "bi7");

        final ExtRequestTargeting targeting = givenTargeting(true);
        final ObjectNode events = mapper.createObjectNode();
        final BidRequest bidRequest = givenBidRequest(asList(
                        // imp ids are not really used for matching, included them here for clarity
                        givenImp(singletonMap("bidder1", 1), builder -> builder.id("impId1")),
                        givenImp(doubleMap("bidder1", 1, "bidder2", 2), builder -> builder.id("impId2"))),
                builder -> builder.ext(ExtRequest.of(ExtRequestPrebid.builder()
                        .targeting(targeting)
                        .auctiontimestamp(1000L)
                        .events(events)
                        .multibid(Arrays.asList(multiBid1, multiBid2, multiBid3, duplicateMultiBid1,
                                duplicateMultiBids1, multiBid4, multiBid5, multiBid6))
                        .cache(ExtRequestPrebidCache.of(ExtRequestPrebidCacheBids.of(53, true),
                                ExtRequestPrebidCacheVastxml.of(34, true), true))
                        .build())));
        final AuctionContext auctionContext = givenRequestContext(bidRequest);

        // when
        target.holdAuction(auctionContext);

        // then
        final BidRequestCacheInfo expectedCacheInfo = BidRequestCacheInfo.builder()
                .doCaching(true)
                .shouldCacheBids(true)
                .shouldCacheVideoBids(true)
                .returnCreativeBids(true)
                .returnCreativeVideoBids(true)
                .cacheBidsTtl(53)
                .cacheVideoBidsTtl(34)
                .shouldCacheWinningBidsOnly(false)
                .build();

        final MultiBidConfig expectedMultiBid1 = MultiBidConfig.of(multiBid1.getBidder(), multiBid1.getMaxBids(),
                multiBid1.getTargetBidderCodePrefix());
        final MultiBidConfig expectedMultiBid2 = MultiBidConfig.of(multiBid2.getBidder(), multiBid2.getMaxBids(),
                multiBid2.getTargetBidderCodePrefix());
        final MultiBidConfig expectedFirstMultiBid4 = MultiBidConfig.of("bidder4", multiBid4.getMaxBids(), null);
        final MultiBidConfig expectedSecondMultiBid4 = MultiBidConfig.of("bidder5", multiBid4.getMaxBids(), null);
        final MultiBidConfig expectedFirstMultiBid5 = MultiBidConfig.of(multiBid5.getBidder(), 1, "bi6");

        final Map<String, MultiBidConfig> expectedMultiBidMap = new HashMap<>();
        expectedMultiBidMap.put(expectedMultiBid1.getBidder(), expectedMultiBid1);
        expectedMultiBidMap.put(expectedMultiBid2.getBidder(), expectedMultiBid2);
        expectedMultiBidMap.put(expectedFirstMultiBid4.getBidder(), expectedFirstMultiBid4);
        expectedMultiBidMap.put(expectedSecondMultiBid4.getBidder(), expectedSecondMultiBid4);
        expectedMultiBidMap.put(expectedFirstMultiBid5.getBidder(), expectedFirstMultiBid5);

        final ArgumentCaptor<AuctionContext> contextArgumentCaptor = ArgumentCaptor.forClass(AuctionContext.class);
        verify(bidResponseCreator)
                .create(contextArgumentCaptor.capture(), eq(expectedCacheInfo), eq(expectedMultiBidMap));

        final ObjectNode expectedBidExt = mapper.createObjectNode().put("origbidcpm", new BigDecimal("7.89"));
        final Bid expectedThirdBid = Bid.builder()
                .id("bidId3")
                .impid("impId3")
                .price(BigDecimal.valueOf(7.89))
                .ext(expectedBidExt)
                .build();
        final List<AuctionParticipation> auctionParticipations =
                contextArgumentCaptor.getValue().getAuctionParticipations();
        assertThat(auctionParticipations)
                .extracting(AuctionParticipation::getBidderResponse)
                .containsOnly(
                        BidderResponse.of(
                                "bidder2",
                                BidderSeatBid.of(singletonList(BidderBid.of(expectedThirdBid, banner, null))),
                                0),
                        BidderResponse.of("bidder1", BidderSeatBid.empty(), 0));

        final AuctionContext expectedAuctionContext = auctionContext.toBuilder()
                .auctionParticipations(auctionParticipations)
                .debugWarnings(asList(
                        "Invalid MultiBid: bidder bidder2 and bidders [invalid] specified."
                                + " Only bidder bidder2 will be used.",
                        "Invalid MultiBid: bidder bidder3 and bidders [invalid] specified."
                                + " Only bidder bidder3 will be used.",
                        "Invalid MultiBid: MaxBids for bidder bidder3 is not specified and will be skipped.",
                        "Invalid MultiBid: Bidder bidder1 specified multiple times.",
                        "Invalid MultiBid: CodePrefix bi1_3 that was specified for bidders [bidder1] will be skipped.",
                        "Invalid MultiBid: Bidder bidder1 specified multiple times.",
                        "Invalid MultiBid: CodePrefix ignored that was specified for bidders [bidder4, bidder5]"
                                + " will be skipped.",
                        "Invalid MultiBid: bidder bidder6 and bidders [bidder4, bidder5]"
                                + " specified. Only bidder bidder6 will be used.",
                        "Invalid MultiBid: Bidder and bidders was not specified."))
                .build();
        assertThat(contextArgumentCaptor.getValue()).isEqualTo(expectedAuctionContext);
    }

    @Test
    public void shouldCallBidResponseCreatorWithWinningOnlyTrueWhenIncludeBidderKeysIsFalse() {
        // given
        givenBidder("bidder1", mock(Bidder.class), givenEmptySeatBid());

        final Bid thirdBid = Bid.builder().id("bidId3").impid("impId3").price(BigDecimal.valueOf(7.89)).build();
        givenBidder("bidder2", mock(Bidder.class), givenSeatBid(singletonList(givenBidderBid(thirdBid))));

        final ExtRequestTargeting targeting = givenTargeting(false);

        final BidRequest bidRequest = givenBidRequest(asList(
                        // imp ids are not really used for matching, included them here for clarity
                        givenImp(singletonMap("bidder1", 1), builder -> builder.id("impId1")),
                        givenImp(doubleMap("bidder1", 1, "bidder2", 2), builder -> builder.id("impId2"))),
                builder -> builder.ext(ExtRequest.of(ExtRequestPrebid.builder()
                        .targeting(targeting)
                        .cache(ExtRequestPrebidCache.of(null, null, true))
                        .auctiontimestamp(1000L)
                        .build())));

        // when
        target.holdAuction(givenRequestContext(bidRequest));

        // then
        final ArgumentCaptor<AuctionContext> auctionContextArgumentCaptor =
                ArgumentCaptor.forClass(AuctionContext.class);
        verify(bidResponseCreator).create(
                auctionContextArgumentCaptor.capture(),
                eq(BidRequestCacheInfo.builder().doCaching(true).shouldCacheWinningBidsOnly(true).build()),
                eq(emptyMap()));

        assertThat(singletonList(auctionContextArgumentCaptor.getValue().getBidRequest()))
                .extracting(BidRequest::getExt)
                .extracting(ExtRequest::getPrebid)
                .extracting(ExtRequestPrebid::getCache)
                .extracting(ExtRequestPrebidCache::getWinningonly)
                .containsOnly(true);
    }

    @Test
    public void shouldCallBidResponseCreatorWithWinningOnlyFalseWhenWinningOnlyIsNull() {
        // given
        givenBidder("bidder1", mock(Bidder.class), givenEmptySeatBid());

        final Bid thirdBid = Bid.builder().id("bidId3").impid("impId3").price(BigDecimal.valueOf(7.89)).build();
        givenBidder("bidder2", mock(Bidder.class), givenSeatBid(singletonList(givenBidderBid(thirdBid))));

        final ExtRequestTargeting targeting = givenTargeting(false);

        final BidRequest bidRequest = givenBidRequest(asList(
                        // imp ids are not really used for matching, included them here for clarity
                        givenImp(singletonMap("bidder1", 1), builder -> builder.id("impId1")),
                        givenImp(doubleMap("bidder1", 1, "bidder2", 2), builder -> builder.id("impId2"))),
                builder -> builder.ext(ExtRequest.of(ExtRequestPrebid.builder()
                        .targeting(targeting)
                        .cache(ExtRequestPrebidCache.of(null, null, null))
                        .auctiontimestamp(1000L)
                        .build())));

        // when
        target.holdAuction(givenRequestContext(bidRequest));

        // then
        verify(bidResponseCreator).create(any(), eq(BidRequestCacheInfo.builder().build()), eq(emptyMap()));
    }

    @Test
    public void shouldTolerateNullRequestExtPrebid() {
        // given
        givenBidder(givenSingleSeatBid(givenBidderBid(Bid.builder().impid("impId").price(BigDecimal.ONE).build())));

        final BidRequest bidRequest = givenBidRequest(
                givenSingleImp(singletonMap("someBidder", 1)),
                builder -> builder.ext(jacksonMapper.fillExtension(ExtRequest.empty(), singletonMap("someField", 1))));

        // when
        final AuctionContext result = target.holdAuction(givenRequestContext(bidRequest)).result();

        // then
        assertThat(result.getBidResponse().getSeatbid()).flatExtracting(SeatBid::getBid)
                .extracting(bid -> toExtBidPrebid(bid.getExt()).getTargeting())
                .allSatisfy(map -> assertThat(map).isNull());
    }

    @Test
    public void shouldTolerateNullRequestExtPrebidTargeting() {
        // given
        givenBidder(givenSingleSeatBid(givenBidderBid(Bid.builder().impid("impId").price(BigDecimal.ONE).build())));

        final BidRequest bidRequest = givenBidRequest(
                givenSingleImp(singletonMap("someBidder", 1)),
                builder -> builder.ext(ExtRequest.of(ExtRequestPrebid.builder()
                        .data(ExtRequestPrebidData.of(singletonList("someBidder"), null))
                        .auctiontimestamp(1000L)
                        .build())));

        // when
        final AuctionContext result = target.holdAuction(givenRequestContext(bidRequest)).result();

        // then
        assertThat(result.getBidResponse().getSeatbid()).flatExtracting(SeatBid::getBid)
                .extracting(bid -> toExtBidPrebid(bid.getExt()).getTargeting())
                .allSatisfy(map -> assertThat(map).isNull());
    }

    @Test
    public void shouldTolerateResponseBidValidationErrors() {
        // given
        givenBidder("bidder1", mock(Bidder.class), givenSeatBid(singletonList(
                givenBidderBid(Bid.builder().id("bidId1").impid("impId1").price(BigDecimal.valueOf(1.23)).build()))));

        final BidRequest bidRequest = givenBidRequest(singletonList(
                        // imp ids are not really used for matching, included them here for clarity
                        givenImp(singletonMap("bidder1", 1), builder -> builder.id("impId1"))),
                builder -> builder.ext(ExtRequest.of(ExtRequestPrebid.builder()
                        .auctiontimestamp(1000L)
                        .build())));

        given(responseBidValidator.validate(any(), any(), any(), any())).willReturn(ValidationResult.error(
                singletonList("bid validation warning"),
                "bid validation error"));

        givenBidResponseCreator(singletonList(Bid.builder().build()));

        // when
        target.holdAuction(givenRequestContext(bidRequest));

        // then
        final List<AuctionParticipation> auctionParticipations = captureAuctionParticipations();
        assertThat(auctionParticipations)
                .extracting(AuctionParticipation::getBidderResponse)
                .extracting(BidderResponse::getSeatBid)
                .flatExtracting(BidderSeatBid::getBids)
                .isEmpty();
        assertThat(auctionParticipations)
                .extracting(AuctionParticipation::getBidderResponse)
                .extracting(BidderResponse::getSeatBid)
                .flatExtracting(BidderSeatBid::getErrors)
                .containsOnly(
                        BidderError.invalidBid("BidId `bidId1` validation messages: Error: bid validation error."
                                + " Warning: bid validation warning"));
    }

    @Test
    public void shouldTolerateResponseBidValidationWarnings() {
        // given
        givenBidder("bidder1", mock(Bidder.class), givenSeatBid(singletonList(
                givenBidderBid(Bid.builder().id("bidId1").impid("impId1").price(BigDecimal.valueOf(1.23)).build()))));

        final BidRequest bidRequest = givenBidRequest(singletonList(
                        // imp ids are not really used for matching, included them here for clarity
                        givenImp(singletonMap("bidder1", 1), builder -> builder.id("impId1"))),
                builder -> builder.ext(ExtRequest.of(ExtRequestPrebid.builder()
                        .auctiontimestamp(1000L)
                        .build())));

        given(responseBidValidator.validate(any(), any(), any(), any())).willReturn(ValidationResult.success(
                singletonList("bid validation warning")));

        givenBidResponseCreator(singletonList(Bid.builder().build()));

        // when
        target.holdAuction(givenRequestContext(bidRequest));

        // then
        final List<AuctionParticipation> auctionParticipations = captureAuctionParticipations();

        assertThat(auctionParticipations)
                .extracting(AuctionParticipation::getBidderResponse)
                .extracting(BidderResponse::getSeatBid)
                .flatExtracting(BidderSeatBid::getBids)
                .hasSize(1);
        assertThat(auctionParticipations)
                .extracting(AuctionParticipation::getBidderResponse)
                .extracting(BidderResponse::getSeatBid)
                .flatExtracting(BidderSeatBid::getErrors)
                .containsOnly(BidderError.invalidBid(
                        "BidId `bidId1` validation messages: Warning: bid validation warning"));
    }

    @Test
    public void shouldRejectBidIfCurrencyIsNotValid() {
        // given
        givenBidder("bidder1", mock(Bidder.class), givenSeatBid(singletonList(
                givenBidderBid(Bid.builder().id("bidId1").impid("impId1").price(BigDecimal.valueOf(1.23)).build(),
                        "USDD"))));

        final BidRequest bidRequest = givenBidRequest(singletonList(
                        // imp ids are not really used for matching, included them here for clarity
                        givenImp(singletonMap("bidder1", 1), builder -> builder.id("impId1"))),
                builder -> builder.ext(ExtRequest.of(ExtRequestPrebid.builder()
                        .auctiontimestamp(1000L)
                        .build())));

        given(responseBidValidator.validate(any(), any(), any(), any()))
                .willReturn(ValidationResult.error("BidResponse currency is not valid: USDD"));

        final List<ExtBidderError> bidderErrors = singletonList(ExtBidderError.of(BidderError.Type.generic.getCode(),
                "BidResponse currency is not valid: USDD"));
        givenBidResponseCreator(singletonMap("bidder1", bidderErrors));

        // when
        final AuctionContext result = target.holdAuction(givenRequestContext(bidRequest)).result();

        // then
        final BidResponse bidResponse = result.getBidResponse();
        final ExtBidResponse ext = bidResponse.getExt();
        assertThat(ext.getErrors()).hasSize(1)
                .containsOnly(entry("bidder1", bidderErrors));
        assertThat(bidResponse.getSeatbid())
                .extracting(SeatBid::getBid)
                .isEmpty();
    }

    @Test
    public void shouldCreateRequestsFromImpsReturnedByStoredResponseProcessor() {
        // given
        givenBidder(givenEmptySeatBid());

        final BidRequest bidRequest = givenBidRequest(asList(
                        givenImp(singletonMap("someBidder1", 1), builder -> builder
                                .id("impId1")
                                .banner(Banner.builder()
                                        .format(singletonList(Format.builder().w(400).h(300).build()))
                                        .build())),
                        givenImp(singletonMap("someBidder2", 1), builder -> builder
                                .id("impId2")
                                .banner(Banner.builder()
                                        .format(singletonList(Format.builder().w(400).h(300).build()))
                                        .build()))),
                builder -> builder.id("requestId").tmax(500L));

        given(storedResponseProcessor.getStoredResponseResult(any(), any()))
                .willReturn(Future.succeededFuture(StoredResponseResult
                        .of(singletonList(givenImp(singletonMap("someBidder1", 1), builder -> builder
                                .id("impId1")
                                .banner(Banner.builder()
                                        .format(singletonList(Format.builder().w(400).h(300).build()))
                                        .build()))), emptyList(), emptyMap())));

        // when
        target.holdAuction(givenRequestContext(bidRequest));

        // then
        final BidRequest capturedBidRequest = captureBidRequest();
        assertThat(capturedBidRequest).isEqualTo(BidRequest.builder()
                .id("requestId")
                .cur(singletonList("USD"))
                .imp(singletonList(Imp.builder()
                        .id("impId1")
                        .banner(Banner.builder()
                                .format(singletonList(Format.builder().w(400).h(300).build()))
                                .build())
                        .ext(mapper.valueToTree(ExtPrebid.of(null, 1)))
                        .build()))
                .tmax(500L)
                .build());
    }

    @Test
    public void shouldProcessBidderResponseReturnedFromStoredResponseProcessor() {
        // given
        givenBidder(givenEmptySeatBid());

        final BidRequest bidRequest = givenBidRequest(singletonList(
                        givenImp(doubleMap("prebid", 0, "someBidder", 1), builder -> builder
                                .id("impId")
                                .banner(Banner.builder()
                                        .format(singletonList(Format.builder().w(400).h(300).build()))
                                        .build()))),
                builder -> builder.id("requestId").tmax(500L));

        final BidderBid bidderBid = BidderBid.of(Bid.builder().id("bidId1").price(ONE).build(), banner, "USD");
        final BidderSeatBid bidderSeatBid = BidderSeatBid.of(singletonList(bidderBid));
        given(storedResponseProcessor.mergeWithBidderResponses(any(), any(), any(), any()))
                .willReturn(singletonList(
                        AuctionParticipation.builder()
                                .bidderResponse(BidderResponse.of("someBidder", bidderSeatBid, 100))
                                .build()));

        givenBidResponseCreator(singletonList(Bid.builder().id("bidId1").build()));

        // when
        final AuctionContext result = target.holdAuction(givenRequestContext(bidRequest)).result();

        // then
        assertThat(result.getBidResponse().getSeatbid())
                .flatExtracting(SeatBid::getBid)
                .extracting(Bid::getId)
                .containsOnly("bidId1");
    }

    @Test
    public void shouldReturnFailedFutureWhenStoredResponseProcessorGetStoredResultReturnsFailedFuture() {
        // given
        given(storedResponseProcessor.getStoredResponseResult(any(), any()))
                .willReturn(Future.failedFuture(new InvalidRequestException("Error")));

        final BidRequest bidRequest = givenBidRequest(singletonList(
                        givenImp(doubleMap("prebid", 0, "someBidder", 1), builder -> builder
                                .id("impId")
                                .banner(Banner.builder()
                                        .format(singletonList(Format.builder().w(400).h(300).build()))
                                        .build()))),
                builder -> builder.id("requestId").tmax(500L));

        // when
        final Future<?> result = target.holdAuction(givenRequestContext(bidRequest));

        // then
        assertThat(result.failed()).isTrue();
        assertThat(result.cause()).isInstanceOf(InvalidRequestException.class).hasMessage("Error");
    }

    @Test
    public void shouldReturnFailedFutureWhenStoredResponseProcessorMergeBidderResponseReturnsFailedFuture() {
        // given
        givenBidder(givenEmptySeatBid());

        given(storedResponseProcessor.mergeWithBidderResponses(any(), any(), any(), any()))
                .willThrow(new PreBidException("Error"));

        final BidRequest bidRequest = givenBidRequest(singletonList(
                        givenImp(doubleMap("prebid", 0, "someBidder", 1), builder -> builder
                                .id("impId")
                                .banner(Banner.builder()
                                        .format(singletonList(Format.builder().w(400).h(300).build()))
                                        .build()))),
                builder -> builder.id("requestId").tmax(500L));

        // when
        final Future<?> result = target.holdAuction(givenRequestContext(bidRequest));

        // then
        assertThat(result.failed()).isTrue();
        assertThat(result.cause()).isInstanceOf(PreBidException.class).hasMessage("Error");
    }

    @Test
    public void shouldHonorBuyeridFromRequestAndClearBuyerIdsFromUserExtPrebidIfContains() {
        // given
        givenBidder(givenEmptySeatBid());

        given(uidUpdater.updateUid(any(), any(), any())).willReturn(UpdateResult.updated("buyerid"));

        final BidRequest bidRequest = givenBidRequest(givenSingleImp(singletonMap("someBidder", 1)),
                builder -> builder.user(User.builder()
                        .buyeruid("buyerid")
                        .ext(ExtUser.builder()
                                .prebid(ExtUserPrebid.of(singletonMap("someBidder", "uidval")))
                                .build())
                        .build()));

        // when
        target.holdAuction(givenRequestContext(bidRequest));

        // then
        final User capturedBidRequestUser = captureBidRequest().getUser();
        assertThat(capturedBidRequestUser).isEqualTo(User.builder()
                .buyeruid("buyerid")
                .build());
    }

    @Test
    public void shouldNotChangeGdprFromRequestWhenDeviceLmtIsOne() {
        // given
        givenBidder(givenEmptySeatBid());

        given(uidsCookie.uidFrom(anyString())).willReturn("buyeridFromCookie");

        final Regs regs = Regs.builder().build();
        final BidRequest bidRequest = givenBidRequest(givenSingleImp(singletonMap("someBidder", 1)),
                builder -> builder.user(User.builder().build())
                        .device(Device.builder().lmt(1).build())
                        .regs(regs));

        // when
        target.holdAuction(givenRequestContext(bidRequest));

        // then
        final Regs capturedRegs = captureBidRequest().getRegs();
        assertThat(capturedRegs).isSameAs(regs);
    }

    @Test
    public void shouldDeepCopyImpExtContextToEachImpressionAndNotRemoveDataForAllWhenDeprecatedOnlyOneBidder() {
        // given
        final ObjectNode impExt = mapper.createObjectNode()
                .<ObjectNode>set("prebid", mapper.createObjectNode()
                        .<ObjectNode>set("bidder", mapper.createObjectNode()
                                .put("someBidder", 1)
                                .put("deprecatedBidder", 2)))
                .set("context", mapper.createObjectNode()
                        .put("data", "data")
                        .put("otherField", "value"));
        final BidRequest bidRequest = givenBidRequest(singletonList(Imp.builder()
                        .id("impId")
                        .banner(Banner.builder()
                                .format(singletonList(Format.builder().w(400).h(300).build()))
                                .build())
                        .ext(impExt)
                        .build()),
                builder -> builder.ext(ExtRequest.of(ExtRequestPrebid.builder()
                        .data(ExtRequestPrebidData.of(singletonList("someBidder"), null))
                        .build())));
        given(httpBidderRequester.requestBids(any(), any(), any(), any(), any(), any(), anyBoolean()))
                .willReturn(Future.succeededFuture(givenSeatBid(singletonList(
                        givenBidderBid(Bid.builder().price(TEN).build())))));

        given(fpdResolver.resolveImpExt(any(), eq(true))).willReturn(mapper.createObjectNode()
                .set("context", mapper.createObjectNode()
                        .put("data", "data")
                        .put("otherField", "value")));
        given(fpdResolver.resolveImpExt(any(), eq(false))).willReturn(mapper.createObjectNode()
                .set("context", mapper.createObjectNode()
                        .put("otherField", "value")));

        // when
        target.holdAuction(givenRequestContext(bidRequest));

        // then
        final ArgumentCaptor<BidderRequest> bidderRequestCaptor = ArgumentCaptor.forClass(BidderRequest.class);
        verify(httpBidderRequester, times(2))
                .requestBids(any(), bidderRequestCaptor.capture(), any(), any(), any(), any(), anyBoolean());
        assertThat(bidderRequestCaptor.getAllValues())
                .extracting(BidderRequest::getBidRequest)
                .flatExtracting(BidRequest::getImp)
                .extracting(Imp::getExt)
                .extracting(impExtNode -> impExtNode.get("context"))
                .containsOnly(
                        // data erased for deprecatedBidder
                        mapper.createObjectNode().put("otherField", "value"),
                        // data present for someBidder
                        mapper.createObjectNode().put("data", "data").put("otherField", "value"));
    }

    @Test
    public void shouldPassImpExtFieldsToEachImpression() {
        // given
        final ObjectNode impExt = mapper.createObjectNode()
                .<ObjectNode>set("prebid", mapper.createObjectNode()
                        .<ObjectNode>set("bidder", mapper.createObjectNode()
                                .put("someBidder", 1)))
                .put("all", "allValue");

        final BidRequest bidRequest = givenBidRequest(
                singletonList(Imp.builder()
                        .id("impId")
                        .banner(Banner.builder()
                                .format(singletonList(Format.builder().w(400).h(300).build()))
                                .build()).ext(impExt).build()),
                builder -> builder.ext(ExtRequest.of(ExtRequestPrebid.builder()
                        .data(ExtRequestPrebidData.of(singletonList("someBidder"), null))
                        .build())));
        given(httpBidderRequester.requestBids(any(), any(), any(), any(), any(), any(), anyBoolean()))
                .willReturn(Future.succeededFuture(givenSeatBid(singletonList(
                        givenBidderBid(Bid.builder().price(TEN).build())))));

        // when
        target.holdAuction(givenRequestContext(bidRequest));

        // then
        final ArgumentCaptor<BidderRequest> bidderRequestCaptor = ArgumentCaptor.forClass(BidderRequest.class);
        verify(httpBidderRequester)
                .requestBids(any(), bidderRequestCaptor.capture(), any(), any(), any(), any(), anyBoolean());
        assertThat(bidderRequestCaptor.getAllValues())
                .extracting(BidderRequest::getBidRequest)
                .flatExtracting(BidRequest::getImp)
                .extracting(Imp::getExt)
                .extracting(impExtNode -> impExtNode.get("all"))
                .containsOnly(new TextNode("allValue"));
    }

    @Test
    public void shouldPassImpExtSkadnToEachImpression() {
        // given
        final ObjectNode impExt = mapper.createObjectNode()
                .<ObjectNode>set("prebid", mapper.createObjectNode()
                        .<ObjectNode>set("bidder", mapper.createObjectNode()
                                .put("someBidder", 1)))
                .put("skadn", "skadnValue");
        final BidRequest bidRequest = givenBidRequest(
                singletonList(Imp.builder()
                        .id("impId")
                        .banner(Banner.builder()
                                .format(singletonList(Format.builder().w(400).h(300).build()))
                                .build())
                        .ext(impExt)
                        .build()),
                identity());
        given(httpBidderRequester.requestBids(any(), any(), any(), any(), any(), any(), anyBoolean()))
                .willReturn(Future.succeededFuture(givenSeatBid(singletonList(
                        givenBidderBid(Bid.builder().price(TEN).build())))));

        // when
        target.holdAuction(givenRequestContext(bidRequest));

        // then
        final ArgumentCaptor<BidderRequest> bidRequestCaptor = ArgumentCaptor.forClass(BidderRequest.class);
        verify(httpBidderRequester)
                .requestBids(any(), bidRequestCaptor.capture(), any(), any(), any(), any(), anyBoolean());
        assertThat(bidRequestCaptor.getAllValues())
                .extracting(BidderRequest::getBidRequest)
                .flatExtracting(BidRequest::getImp)
                .extracting(Imp::getExt)
                .extracting(impExtNode -> impExtNode.get("skadn"))
                .containsOnly(new TextNode("skadnValue"));
    }

    @Test
    public void shouldCleanRequestExtPrebidData() {
        // given
        final BidRequest bidRequest = givenBidRequest(givenSingleImp(singletonMap("someBidder", 1)),
                builder -> builder.ext(ExtRequest.of(ExtRequestPrebid.builder()
                        .data(ExtRequestPrebidData.of(asList("someBidder", "should_be_removed"), null))
                        .auctiontimestamp(1000L)
                        .build())));

        // when
        target.holdAuction(givenRequestContext(bidRequest));

        // then
        final ExtRequest capturedRequest = captureBidRequest().getExt();
        assertThat(capturedRequest).isEqualTo(ExtRequest.of(ExtRequestPrebid.builder()
                .auctiontimestamp(1000L)
                .build()));
    }

    @Test
    public void shouldCleanRequestExtPrebidAliases() {
        // given
        final BidRequest bidRequest = givenBidRequest(givenSingleImp(singletonMap("someBidder", 1)),
                builder -> builder.ext(ExtRequest.of(ExtRequestPrebid.builder()
                        .aliases(singletonMap("someBidder", "alias_should_stay"))
                        .auctiontimestamp(1000L)
                        .build())));

        // when
        target.holdAuction(givenRequestContext(bidRequest));

        // then
        final ExtRequest capturedRequest = captureBidRequest().getExt();
        assertThat(capturedRequest).isEqualTo(ExtRequest.of(ExtRequestPrebid.builder()
                .auctiontimestamp(1000L)
                .build()));
    }

    @Test
    public void shouldAddMultiBidInfoAboutRequestedBidderIgnoringCaseIfDataShouldNotBeSuppressed() {
        // given
        final BidRequest bidRequest = givenBidRequest(givenSingleImp(singletonMap("someBidder", 1)),
                builder -> builder.ext(ExtRequest.of(ExtRequestPrebid.builder()
                        .multibid(singletonList(
                                ExtRequestPrebidMultiBid.of("SoMeBiDdeR", null, 3, "prefix")))
                        .build())));

        // when
        target.holdAuction(givenRequestContext(bidRequest));

        // then
        final ExtRequest extRequest = captureBidRequest().getExt();
        assertThat(extRequest)
                .extracting(ExtRequest::getPrebid)
                .extracting(ExtRequestPrebid::getMultibid).asList()
                .containsExactly(ExtRequestPrebidMultiBid.of("someBidder", null, 3, "prefix"));
    }

    @Test
    public void shouldAddMultibidInfoOnlyAboutRequestedBidder() {
        // given
        final BidRequest bidRequest = givenBidRequest(givenSingleImp(singletonMap("someBidder", 1)),
                builder -> builder.ext(ExtRequest.of(ExtRequestPrebid.builder()
                        .multibid(Collections.singletonList(
                                ExtRequestPrebidMultiBid.of(null, asList("someBidder", "anotherBidder"), 3, null)))
                        .build())));

        // when
        target.holdAuction(givenRequestContext(bidRequest));

        // then
        final ExtRequest extRequest = captureBidRequest().getExt();
        assertThat(extRequest)
                .extracting(ExtRequest::getPrebid)
                .extracting(ExtRequestPrebid::getMultibid).asList()
                .containsExactly(ExtRequestPrebidMultiBid.of("someBidder", null, 3, null));
    }

    @Test
    public void shouldRemoveBidderParametersWithBiddersOtherThanBidderRequestBidder() {
        // given
        final ObjectNode requestBidderParams = mapper.createObjectNode()
                .set("someBidder", mapper.createObjectNode().put("key1", "value1"));
        requestBidderParams.set("anotherBidder", mapper.createObjectNode().put("key2", "value2"));

        final BidRequest bidRequest = givenBidRequest(givenSingleImp(singletonMap("someBidder", 1)),
                builder -> builder.ext(ExtRequest.of(ExtRequestPrebid.builder()
                        .bidderparams(requestBidderParams)
                        .auctiontimestamp(1000L)
                        .build())));

        // when
        target.holdAuction(givenRequestContext(bidRequest));

        // then
        final ExtRequest capturedRequest = captureBidRequest().getExt();
        assertThat(capturedRequest).isEqualTo(ExtRequest.of(ExtRequestPrebid.builder()
                .auctiontimestamp(1000L)
                .bidderparams(mapper.createObjectNode()
                        .set("someBidder", mapper.createObjectNode().put("key1", "value1")))
                .build()));
    }

    @Test
    public void shouldPassUserDataAndExtDataOnlyForAllowedBidder() {
        // given
        final Bidder<?> bidder = mock(Bidder.class);
        givenBidder("someBidder", bidder, givenEmptySeatBid());
        givenBidder("missingBidder", bidder, givenEmptySeatBid());

        final ObjectNode dataNode = mapper.createObjectNode().put("data", "value");
        final Map<String, Integer> bidderToGdpr = doubleMap("someBidder", 1, "missingBidder", 0);
        final List<Eid> eids = singletonList(Eid.of("eId", emptyList(), null));
        final ExtUser extUser = ExtUser.builder().data(dataNode).build();
        final List<Data> data = singletonList(Data.builder().build());

        final BidRequest bidRequest = givenBidRequest(givenSingleImp(bidderToGdpr),
                builder -> builder
                        .ext(ExtRequest.of(ExtRequestPrebid.builder()
                                .auctiontimestamp(1000L)
                                .data(ExtRequestPrebidData.of(singletonList("someBidder"), null))
                                .build()))
                        .user(User.builder()
                                .keywords("keyword")
                                .gender("male")
                                .yob(133)
                                .geo(Geo.EMPTY)
                                .eids(eids)
                                .ext(extUser)
                                .data(data)
                                .build()));

        // when
        target.holdAuction(givenRequestContext(bidRequest));

        // then
        final ArgumentCaptor<BidderRequest> bidderRequestCaptor = ArgumentCaptor.forClass(BidderRequest.class);
        verify(httpBidderRequester, times(2))
                .requestBids(any(), bidderRequestCaptor.capture(), any(), any(), any(), any(), anyBoolean());
        final List<BidderRequest> capturedBidRequests = bidderRequestCaptor.getAllValues();

        assertThat(capturedBidRequests)
                .extracting(BidderRequest::getBidRequest)
                .extracting(BidRequest::getUser)
                .extracting(
                        User::getKeywords,
                        User::getGender,
                        User::getYob,
                        User::getGeo,
                        User::getEids,
                        User::getExt,
                        User::getData)
                .containsOnly(
                        tuple("keyword", "male", 133, Geo.EMPTY, eids, extUser, data),
                        tuple("keyword", "male", 133, Geo.EMPTY, eids, null, null));
    }

    @Test
    public void shouldFilterUserExtEidsWhenBidderIsNotAllowedForSourceIgnoringCase() {
        testUserEidsPermissionFiltering(
                // given
                asList(
                        Eid.of("source1", null, null),
                        Eid.of("source2", null, null)),
                singletonList(ExtRequestPrebidDataEidPermissions.of("source1", singletonList("OtHeRbIdDeR"))),
                emptyMap(),
                // expected
                singletonList(Eid.of("source2", null, null))
        );
    }

    @Test
    public void shouldNotFilterUserExtEidsWhenEidsPermissionDoesNotContainSourceIgnoringCase() {
        testUserEidsPermissionFiltering(
                // given
                singletonList(Eid.of("source1", null, null)),
                singletonList(ExtRequestPrebidDataEidPermissions.of("source2", singletonList("OtHeRbIdDeR"))),
                emptyMap(),
                // expected
                singletonList(Eid.of("source1", null, null))
        );
    }

    @Test
    public void shouldNotFilterUserExtEidsWhenSourceAllowedForAllBiddersIgnoringCase() {
        testUserEidsPermissionFiltering(
                // given
                singletonList(Eid.of("source1", null, null)),
                singletonList(ExtRequestPrebidDataEidPermissions.of("source1", singletonList("*"))),
                emptyMap(),
                // expected
                singletonList(Eid.of("source1", null, null))
        );
    }

    @Test
    public void shouldNotFilterUserExtEidsWhenSourceAllowedForBidderIgnoringCase() {
        testUserEidsPermissionFiltering(
                // given
                singletonList(Eid.of("source1", null, null)),
                singletonList(ExtRequestPrebidDataEidPermissions.of("source1", singletonList("SoMeBiDdEr"))),
                emptyMap(),
                // expected
                singletonList(Eid.of("source1", null, null))
        );
    }

    @Test
    public void shouldFilterUserExtEidsWhenBidderIsNotAllowedForSourceAndSetNullIfNoEidsLeft() {
        // given
        final Bidder<?> bidder = mock(Bidder.class);
        givenBidder("someBidder", bidder, givenEmptySeatBid());
        final Map<String, Integer> bidderToGdpr = singletonMap("someBidder", 1);

        final BidRequest bidRequest = givenBidRequest(givenSingleImp(bidderToGdpr),
                builder -> builder
                        .ext(ExtRequest.of(ExtRequestPrebid.builder()
                                .data(ExtRequestPrebidData.of(null, singletonList(
                                        ExtRequestPrebidDataEidPermissions.of("source1",
                                                singletonList("otherBidder")))))
                                .build()))
                        .user(User.builder()
                                .eids(singletonList(Eid.of("source1", null, null)))
                                .ext(ExtUser.builder().data(mapper.createObjectNode()).build())
                                .build()));

        // when
        target.holdAuction(givenRequestContext(bidRequest));

        // then
        final ArgumentCaptor<BidderRequest> bidderRequestCaptor = ArgumentCaptor.forClass(BidderRequest.class);
        verify(httpBidderRequester)
                .requestBids(any(), bidderRequestCaptor.capture(), any(), any(), any(), any(), anyBoolean());
        final List<BidderRequest> capturedBidRequests = bidderRequestCaptor.getAllValues();
        assertThat(capturedBidRequests)
                .extracting(BidderRequest::getBidRequest)
                .extracting(BidRequest::getUser)
                .extracting(User::getEids)
                .element(0)
                .isNull();
    }

    @Test
    public void shouldFilterUserExtEidsWhenBidderPermissionsGivenToBidderAliasOnly() {
        // given
        final Bidder<?> bidder = mock(Bidder.class);
        givenBidder("someBidder", bidder, givenEmptySeatBid());
        final Map<String, Integer> bidderToGdpr = singletonMap("someBidder", 1);

        final BidRequest bidRequest = givenBidRequest(givenSingleImp(bidderToGdpr),
                builder -> builder
                        .ext(ExtRequest.of(ExtRequestPrebid.builder()
                                .aliases(singletonMap("someBidder", "someBidderAlias"))
                                .data(ExtRequestPrebidData.of(null, singletonList(
                                        ExtRequestPrebidDataEidPermissions.of("source1",
                                                singletonList("someBidderAlias")))))
                                .build()))
                        .user(User.builder()
                                .eids(singletonList(Eid.of("source1", null, null)))
                                .ext(ExtUser.builder().data(mapper.createObjectNode()).build())
                                .build()));

        // when
        target.holdAuction(givenRequestContext(bidRequest));

        // then
        final ArgumentCaptor<BidderRequest> bidderRequestCaptor = ArgumentCaptor.forClass(BidderRequest.class);
        verify(httpBidderRequester)
                .requestBids(any(), bidderRequestCaptor.capture(), any(), any(), any(), any(), anyBoolean());
        final List<BidderRequest> capturedBidRequests = bidderRequestCaptor.getAllValues();
        assertThat(capturedBidRequests)
                .extracting(BidderRequest::getBidRequest)
                .extracting(BidRequest::getUser)
                .extracting(User::getEids)
                .element(0)
                .isNull();
    }

    @Test
    public void shouldFilterUserExtEidsWhenPermissionsGivenToBidderButNotForAlias() {
        // given
        final Bidder<?> bidder = mock(Bidder.class);
        givenBidder("someBidderAlias", bidder, givenEmptySeatBid());
        final Map<String, Integer> bidderToGdpr = singletonMap("someBidderAlias", 1);

        final BidRequest bidRequest = givenBidRequest(givenSingleImp(bidderToGdpr),
                builder -> builder
                        .ext(ExtRequest.of(ExtRequestPrebid.builder()
                                .aliases(singletonMap("someBidder", "someBidderAlias"))
                                .data(ExtRequestPrebidData.of(null, singletonList(
                                        ExtRequestPrebidDataEidPermissions.of("source1",
                                                singletonList("someBidder")))))
                                .build()))
                        .user(User.builder()
                                .eids(singletonList(Eid.of("source1", null, null)))
                                .ext(ExtUser.builder().data(mapper.createObjectNode()).build())
                                .build()));

        // when
        target.holdAuction(givenRequestContext(bidRequest));

        // then
        final ArgumentCaptor<BidderRequest> bidderRequestCaptor = ArgumentCaptor.forClass(BidderRequest.class);
        verify(httpBidderRequester)
                .requestBids(any(), bidderRequestCaptor.capture(), any(), any(), any(), any(), anyBoolean());
        final List<BidderRequest> capturedBidRequests = bidderRequestCaptor.getAllValues();
        assertThat(capturedBidRequests)
                .extracting(BidderRequest::getBidRequest)
                .extracting(BidRequest::getUser)
                .extracting(User::getEids)
                .element(0)
                .isNull();
    }

    @Test
    public void shouldNotCleanRequestExtPrebidDataWhenFpdAllowedAndPrebidIsNotNullIgnoringCase() {
        // given
        final Bidder<?> bidder = mock(Bidder.class);
        givenBidder("someBidder", bidder, givenEmptySeatBid());

        final ObjectNode dataNode = mapper.createObjectNode().put("data", "value");
        final Map<String, Integer> bidderToGdpr = singletonMap("someBidder", 1);
        final ExtUser extUser = ExtUser.builder().prebid(ExtUserPrebid.of(emptyMap())).data(dataNode).build();

        final BidRequest bidRequest = givenBidRequest(givenSingleImp(bidderToGdpr),
                builder -> builder
                        .ext(ExtRequest.of(ExtRequestPrebid.builder()
                                .auctiontimestamp(1000L)
                                .data(ExtRequestPrebidData.of(singletonList("SoMeBiDdEr"), null))
                                .build()))
                        .user(User.builder()
                                .ext(extUser)
                                .build()));

        // when
        target.holdAuction(givenRequestContext(bidRequest));

        // then
        final ArgumentCaptor<BidderRequest> bidderRequestCaptor = ArgumentCaptor.forClass(BidderRequest.class);
        verify(httpBidderRequester)
                .requestBids(any(), bidderRequestCaptor.capture(), any(), any(), any(), any(), anyBoolean());
        final List<BidderRequest> capturedBidRequests = bidderRequestCaptor.getAllValues();
        assertThat(capturedBidRequests)
                .extracting(BidderRequest::getBidRequest)
                .extracting(BidRequest::getUser)
                .extracting(User::getExt)
                .containsOnly(ExtUser.builder().data(dataNode).build());
    }

    @Test
    public void shouldMaskUserExtIfDataBiddersListIsEmpty() {
        // given
        final Bidder<?> bidder = mock(Bidder.class);
        givenBidder("someBidder", bidder, givenEmptySeatBid());
        givenBidder("missingBidder", bidder, givenEmptySeatBid());

        final ObjectNode dataNode = mapper.createObjectNode().put("data", "value");
        final Map<String, Integer> bidderToGdpr = doubleMap("someBidder", 1, "missingBidder", 0);
        final List<Eid> eids = singletonList(Eid.of("eId", emptyList(), null));
        final ExtUser extUser = ExtUser.builder().data(dataNode).build();

        final BidRequest bidRequest = givenBidRequest(givenSingleImp(bidderToGdpr),
                builder -> builder
                        .ext(ExtRequest.of(ExtRequestPrebid.builder()
                                .data(ExtRequestPrebidData.of(emptyList(), null)).build()))
                        .user(User.builder()
                                .keywords("keyword")
                                .gender("male")
                                .yob(133)
                                .geo(Geo.EMPTY)
                                .eids(eids)
                                .ext(extUser)
                                .build()));

        // when
        target.holdAuction(givenRequestContext(bidRequest));

        // then
        final ArgumentCaptor<BidderRequest> bidderRequestCaptor = ArgumentCaptor.forClass(BidderRequest.class);
        verify(httpBidderRequester, times(2))
                .requestBids(any(), bidderRequestCaptor.capture(), any(), any(), any(), any(), anyBoolean());
        final List<BidderRequest> capturedBidRequests = bidderRequestCaptor.getAllValues();

        assertThat(capturedBidRequests)
                .extracting(BidderRequest::getBidRequest)
                .extracting(BidRequest::getUser)
                .extracting(User::getKeywords, User::getGender, User::getYob, User::getGeo, User::getEids, User::getExt)
                .containsOnly(
                        tuple("keyword", "male", 133, Geo.EMPTY, eids, null),
                        tuple("keyword", "male", 133, Geo.EMPTY, eids, null));
    }

    @Test
    public void shouldNoMaskUserExtIfDataBiddersListIsNull() {
        // given
        final Bidder<?> bidder = mock(Bidder.class);
        givenBidder("someBidder", bidder, givenEmptySeatBid());
        givenBidder("missingBidder", bidder, givenEmptySeatBid());

        final ObjectNode dataNode = mapper.createObjectNode().put("data", "value");
        final Map<String, Integer> bidderToGdpr = doubleMap("someBidder", 1, "missingBidder", 0);

        final BidRequest bidRequest = givenBidRequest(givenSingleImp(bidderToGdpr),
                builder -> builder
                        .ext(ExtRequest.of(ExtRequestPrebid.builder()
                                .auctiontimestamp(1000L)
                                .data(ExtRequestPrebidData.of(null, null)).build()))
                        .user(User.builder()
                                .keywords("keyword")
                                .gender("male")
                                .yob(133)
                                .geo(Geo.EMPTY)
                                .ext(ExtUser.builder().data(dataNode).build())
                                .build()));

        // when
        target.holdAuction(givenRequestContext(bidRequest));

        // then
        final ArgumentCaptor<BidderRequest> bidRequestCaptor = ArgumentCaptor.forClass(BidderRequest.class);
        verify(httpBidderRequester, times(2))
                .requestBids(any(), bidRequestCaptor.capture(), any(), any(), any(), any(), anyBoolean());
        final List<BidderRequest> capturedBidRequests = bidRequestCaptor.getAllValues();

        assertThat(capturedBidRequests)
                .extracting(BidderRequest::getBidRequest)
                .extracting(BidRequest::getUser)
                .extracting(User::getKeywords, User::getGender, User::getYob, User::getGeo, User::getExt)
                .containsOnly(
                        tuple("keyword", "male", 133, Geo.EMPTY,
                                ExtUser.builder().data(dataNode).build()),
                        tuple("keyword", "male", 133, Geo.EMPTY,
                                ExtUser.builder().data(dataNode).build()));
    }

    @Test
    public void shouldPassSiteContentDataAndExtDataOnlyForAllowedBidder() {
        // given
        final Bidder<?> bidder = mock(Bidder.class);
        givenBidder("someBidder", bidder, givenEmptySeatBid());
        givenBidder("missingBidder", bidder, givenEmptySeatBid());

        final ObjectNode dataNode = mapper.createObjectNode().put("data", "value");
        final Map<String, Integer> bidderToGdpr = doubleMap("someBidder", 1, "missingBidder", 0);
        final Content content = Content.builder()
                .data(singletonList(Data.builder().build()))
                .album("album")
                .build();

        final BidRequest bidRequest = givenBidRequest(givenSingleImp(bidderToGdpr),
                builder -> builder.ext(ExtRequest.of(ExtRequestPrebid.builder()
                                .auctiontimestamp(1000L)
                                .data(ExtRequestPrebidData.of(singletonList("someBidder"), null)).build()))
                        .site(Site.builder()
                                .keywords("keyword")
                                .search("search")
                                .ext(ExtSite.of(0, dataNode))
                                .content(content)
                                .build()));

        // when
        target.holdAuction(givenRequestContext(bidRequest));

        // then
        final ArgumentCaptor<BidderRequest> bidderRequestCaptor = ArgumentCaptor.forClass(BidderRequest.class);
        verify(httpBidderRequester, times(2))
                .requestBids(any(), bidderRequestCaptor.capture(), any(), any(), any(), any(), anyBoolean());
        final List<BidderRequest> capturedBidRequests = bidderRequestCaptor.getAllValues();

        assertThat(capturedBidRequests)
                .extracting(BidderRequest::getBidRequest)
                .extracting(BidRequest::getSite)
                .extracting(Site::getKeywords, Site::getSearch, Site::getExt, Site::getContent)
                .containsOnly(
                        tuple(
                                "keyword",
                                "search",
                                ExtSite.of(0, dataNode),
                                content),
                        tuple(
                                "keyword",
                                "search",
                                ExtSite.of(0, null),
                                Content.builder()
                                        .album("album")
                                        .build()));
    }

    @Test
    public void shouldPassDoohContentDataAndExtDataOnlyForAllowedBidder() {
        // given
        final Bidder<?> bidder = mock(Bidder.class);
        givenBidder("someBidder", bidder, givenEmptySeatBid());
        givenBidder("missingBidder", bidder, givenEmptySeatBid());

        final ObjectNode dataNode = mapper.createObjectNode().put("data", "value");
        final Map<String, Integer> bidderToGdpr = doubleMap("someBidder", 1, "missingBidder", 0);
        final Content content = Content.builder()
                .data(singletonList(Data.builder().build()))
                .album("album")
                .build();

        final BidRequest bidRequest = givenBidRequest(givenSingleImp(bidderToGdpr),
                builder -> builder.ext(ExtRequest.of(ExtRequestPrebid.builder()
                                .auctiontimestamp(1000L)
                                .data(ExtRequestPrebidData.of(singletonList("someBidder"), null)).build()))
                        .dooh(Dooh.builder()
                                .keywords("keyword")
                                .venuetype(List.of("venuetype"))
                                .ext(ExtDooh.of(dataNode))
                                .content(content)
                                .build()));

        // when
        target.holdAuction(givenRequestContext(bidRequest));

        // then
        final ArgumentCaptor<BidderRequest> bidderRequestCaptor = ArgumentCaptor.forClass(BidderRequest.class);
        verify(httpBidderRequester, times(2))
                .requestBids(any(), bidderRequestCaptor.capture(), any(), any(), any(), any(), anyBoolean());
        final List<BidderRequest> capturedBidRequests = bidderRequestCaptor.getAllValues();

        assertThat(capturedBidRequests)
                .extracting(BidderRequest::getBidRequest)
                .extracting(BidRequest::getDooh)
                .extracting(Dooh::getKeywords, Dooh::getVenuetype, Dooh::getExt, Dooh::getContent)
                .containsOnly(
                        tuple(
                                "keyword",
                                List.of("venuetype"),
                                ExtDooh.of(dataNode),
                                content),
                        tuple(
                                "keyword",
                                List.of("venuetype"),
                                null,
                                Content.builder().album("album").build()));
    }

    @Test
    public void shouldPassAppContentDataAndExtDataOnlyForAllowedBidder() {
        // given
        final Bidder<?> bidder = mock(Bidder.class);
        givenBidder("someBidder", bidder, givenEmptySeatBid());
        givenBidder("missingBidder", bidder, givenEmptySeatBid());

        final ObjectNode dataNode = mapper.createObjectNode().put("data", "value");
        final Map<String, Integer> bidderToGdpr = doubleMap("someBidder", 1, "missingBidder", 0);
        final Content content = Content.builder()
                .data(singletonList(Data.builder().build()))
                .album("album")
                .build();

        final BidRequest bidRequest = givenBidRequest(givenSingleImp(bidderToGdpr),
                builder -> builder.ext(ExtRequest.of(ExtRequestPrebid.builder()
                                .auctiontimestamp(1000L)
                                .data(ExtRequestPrebidData.of(singletonList("someBidder"), null)).build()))
                        .app(App.builder()
                                .keywords("keyword")
                                .storeurl("storeurl")
                                .ext(ExtApp.of(ExtAppPrebid.of("source", "version"), dataNode))
                                .content(content)
                                .build()));

        // when
        target.holdAuction(givenRequestContext(bidRequest));

        // then
        final ArgumentCaptor<BidderRequest> bidderRequestCaptor = ArgumentCaptor.forClass(BidderRequest.class);
        verify(httpBidderRequester, times(2))
                .requestBids(any(), bidderRequestCaptor.capture(), any(), any(), any(), any(), anyBoolean());
        final List<BidderRequest> capturedBidRequests = bidderRequestCaptor.getAllValues();

        assertThat(capturedBidRequests)
                .extracting(BidderRequest::getBidRequest)
                .extracting(BidRequest::getApp)
                .extracting(App::getKeywords, App::getStoreurl, App::getExt, App::getContent)
                .containsOnly(
                        tuple(
                                "keyword",
                                "storeurl",
                                ExtApp.of(ExtAppPrebid.of("source", "version"), dataNode),
                                content),
                        tuple(
                                "keyword",
                                "storeurl",
                                ExtApp.of(ExtAppPrebid.of("source", "version"), null),
                                Content.builder().album("album").build()));
    }

    @Test
    public void shouldNoMaskPassAppExtAndKeywordsWhenDataBiddersListIsNull() {
        // given
        final Bidder<?> bidder = mock(Bidder.class);
        givenBidder("someBidder", bidder, givenEmptySeatBid());
        givenBidder("missingBidder", bidder, givenEmptySeatBid());

        final ObjectNode dataNode = mapper.createObjectNode().put("data", "value");
        final Map<String, Integer> bidderToGdpr = doubleMap("someBidder", 1, "missingBidder", 0);

        final BidRequest bidRequest = givenBidRequest(givenSingleImp(bidderToGdpr),
                builder -> builder.ext(ExtRequest.of(ExtRequestPrebid.builder()
                                .data(ExtRequestPrebidData.of(null, null))
                                .auctiontimestamp(1000L).build()))
                        .app(App.builder()
                                .keywords("keyword")
                                .ext(ExtApp.of(null, dataNode))
                                .build()));

        // when
        target.holdAuction(givenRequestContext(bidRequest));

        // then
        final ArgumentCaptor<BidderRequest> bidderRequestCaptor = ArgumentCaptor.forClass(BidderRequest.class);
        verify(httpBidderRequester, times(2))
                .requestBids(any(), bidderRequestCaptor.capture(), any(), any(), any(), any(), anyBoolean());
        final List<BidderRequest> capturedBidRequests = bidderRequestCaptor.getAllValues();

        assertThat(capturedBidRequests)
                .extracting(BidderRequest::getBidRequest)
                .extracting(BidRequest::getApp)
                .extracting(App::getExt, App::getKeywords)
                .containsOnly(
                        tuple(ExtApp.of(null, dataNode), "keyword"),
                        tuple(ExtApp.of(null, dataNode), "keyword"));
    }

    @Test
    public void shouldNoMaskPassDoohExtAndKeywordsWhenDataBiddersListIsNull() {
        // given
        final Bidder<?> bidder = mock(Bidder.class);
        givenBidder("someBidder", bidder, givenEmptySeatBid());
        givenBidder("missingBidder", bidder, givenEmptySeatBid());

        final ObjectNode dataNode = mapper.createObjectNode().put("data", "value");
        final Map<String, Integer> bidderToGdpr = doubleMap("someBidder", 1, "missingBidder", 0);

        final BidRequest bidRequest = givenBidRequest(givenSingleImp(bidderToGdpr),
                builder -> builder.ext(ExtRequest.of(ExtRequestPrebid.builder()
                                .data(ExtRequestPrebidData.of(null, null))
                                .auctiontimestamp(1000L).build()))
                        .dooh(Dooh.builder()
                                .keywords("keyword")
                                .ext(ExtDooh.of(dataNode))
                                .build()));

        // when
        target.holdAuction(givenRequestContext(bidRequest));

        // then
        final ArgumentCaptor<BidderRequest> bidderRequestCaptor = ArgumentCaptor.forClass(BidderRequest.class);
        verify(httpBidderRequester, times(2))
                .requestBids(any(), bidderRequestCaptor.capture(), any(), any(), any(), any(), anyBoolean());
        final List<BidderRequest> capturedBidRequests = bidderRequestCaptor.getAllValues();

        assertThat(capturedBidRequests)
                .extracting(BidderRequest::getBidRequest)
                .extracting(BidRequest::getDooh)
                .extracting(Dooh::getExt, Dooh::getKeywords)
                .containsOnly(
                        tuple(ExtDooh.of(dataNode), "keyword"),
                        tuple(ExtDooh.of(dataNode), "keyword"));
    }

    @Test
    public void shouldUseConcreteOverGeneralSiteWithExtPrebidBidderConfigIgnoringCase() {
        // given
        final Bidder<?> bidder = mock(Bidder.class);
        givenBidder("someBidder", bidder, givenEmptySeatBid());

        final ObjectNode siteWithPage = mapper.valueToTree(Site.builder().page("testPage").build());
        final ExtBidderConfig extBidderConfig = ExtBidderConfig.of(
                null, ExtBidderConfigOrtb.of(siteWithPage, null, null, null));
        final ExtRequestPrebidBidderConfig concreteFpdConfig = ExtRequestPrebidBidderConfig.of(
                singletonList("SoMeBiDdEr"), extBidderConfig);
        final ObjectNode siteWithDomain = mapper.valueToTree(Site.builder().domain("notUsed").build());
        final ExtBidderConfig allExtBidderConfig = ExtBidderConfig.of(
                null, ExtBidderConfigOrtb.of(siteWithDomain, null, null, null));
        final ExtRequestPrebidBidderConfig allFpdConfig = ExtRequestPrebidBidderConfig.of(singletonList("*"),
                allExtBidderConfig);

        final Site requestSite = Site.builder().id("siteId").page("erased").keywords("keyword").build();
        final ExtRequestPrebid extRequestPrebid = ExtRequestPrebid.builder()
                .bidderconfig(asList(allFpdConfig, concreteFpdConfig))
                .build();
        final BidRequest bidRequest = givenBidRequest(givenSingleImp(singletonMap("someBidder", 1)),
                builder -> builder.site(requestSite).ext(ExtRequest.of(extRequestPrebid)));

        final Site mergedSite = Site.builder()
                .id("siteId")
                .page("testPage")
                .keywords("keyword")
                .build();

        given(fpdResolver.resolveSite(any(), any())).willReturn(mergedSite);

        // when
        target.holdAuction(givenRequestContext(bidRequest));

        // then
        final ArgumentCaptor<BidderRequest> bidderRequestCaptor = ArgumentCaptor.forClass(BidderRequest.class);
        verify(httpBidderRequester)
                .requestBids(any(), bidderRequestCaptor.capture(), any(), any(), any(), any(), anyBoolean());
        final List<BidderRequest> capturedBidRequests = bidderRequestCaptor.getAllValues();

        assertThat(capturedBidRequests)
                .extracting(BidderRequest::getBidRequest)
                .extracting(BidRequest::getSite)
                .containsOnly(mergedSite);
    }

    @Test
    public void shouldUseConcreteOverGeneralDoohWithExtPrebidBidderConfig() {
        // given
        final Bidder<?> bidder = mock(Bidder.class);
        givenBidder("someBidder", bidder, givenEmptySeatBid());

        final ObjectNode doohWithVenueType = mapper.valueToTree(Dooh.builder().venuetype(List.of("venuetype")).build());
        final ExtBidderConfig extBidderConfig = ExtBidderConfig.of(
                null, ExtBidderConfigOrtb.of(null, null, doohWithVenueType, null));
        final ExtRequestPrebidBidderConfig concreteFpdConfig = ExtRequestPrebidBidderConfig.of(
                singletonList("someBidder"), extBidderConfig);
        final ObjectNode doohWithDomain = mapper.valueToTree(Dooh.builder().domain("notUsed").build());
        final ExtBidderConfig allExtBidderConfig = ExtBidderConfig.of(
                null, ExtBidderConfigOrtb.of(null, null, doohWithDomain, null));
        final ExtRequestPrebidBidderConfig allFpdConfig = ExtRequestPrebidBidderConfig.of(
                singletonList("*"),
                allExtBidderConfig);

        final Dooh requestDooh = Dooh.builder().id("doohId").venuetype(List.of("erased")).keywords("keyword").build();
        final ExtRequestPrebid extRequestPrebid = ExtRequestPrebid.builder()
                .bidderconfig(asList(allFpdConfig, concreteFpdConfig))
                .build();
        final BidRequest bidRequest = givenBidRequest(givenSingleImp(singletonMap("someBidder", 1)),
                builder -> builder.dooh(requestDooh).ext(ExtRequest.of(extRequestPrebid)));

        final Dooh mergedDooh = Dooh.builder()
                .id("doohId")
                .venuetype(List.of("venuetype"))
                .keywords("keyword")
                .build();

        given(fpdResolver.resolveDooh(any(), any())).willReturn(mergedDooh);

        // when
        target.holdAuction(givenRequestContext(bidRequest));

        // then
        final ArgumentCaptor<BidderRequest> bidderRequestCaptor = ArgumentCaptor.forClass(BidderRequest.class);
        verify(httpBidderRequester)
                .requestBids(any(), bidderRequestCaptor.capture(), any(), any(), any(), any(), anyBoolean());
        final List<BidderRequest> capturedBidRequests = bidderRequestCaptor.getAllValues();

        assertThat(capturedBidRequests)
                .extracting(BidderRequest::getBidRequest)
                .extracting(BidRequest::getDooh)
                .containsOnly(mergedDooh);
    }

    @Test
    public void shouldUseConcreteOverGeneralAppWithExtPrebidBidderConfigIgnoringCase() {
        // given
        final Bidder<?> bidder = mock(Bidder.class);
        givenBidder("someBidder", bidder, givenEmptySeatBid());

        final Publisher publisherWithId = Publisher.builder().id("testId").build();
        final ObjectNode appWithPublisherId = mapper.valueToTree(App.builder().publisher(publisherWithId).build());
        final ExtBidderConfig extBidderConfig = ExtBidderConfig.of(
                null, ExtBidderConfigOrtb.of(null, appWithPublisherId, null, null));
        final ExtRequestPrebidBidderConfig concreteFpdConfig = ExtRequestPrebidBidderConfig.of(
                singletonList("SoMeBiDdEr"), extBidderConfig);

        final Publisher publisherWithIdAndDomain = Publisher.builder().id("notUsed").domain("notUsed").build();
        final ObjectNode appWithUpdatedPublisher = mapper.valueToTree(
                App.builder().publisher(publisherWithIdAndDomain).build());
        final ExtBidderConfig allExtBidderConfig = ExtBidderConfig.of(
                null, ExtBidderConfigOrtb.of(null, appWithUpdatedPublisher, null, null));
        final ExtRequestPrebidBidderConfig allFpdConfig = ExtRequestPrebidBidderConfig.of(singletonList("*"),
                allExtBidderConfig);

        final App requestApp = App.builder().publisher(Publisher.builder().build()).build();

        final ExtRequestPrebid extRequestPrebid = ExtRequestPrebid.builder()
                .bidderconfig(asList(allFpdConfig, concreteFpdConfig))
                .build();
        final BidRequest bidRequest = givenBidRequest(givenSingleImp(singletonMap("someBidder", 1)),
                builder -> builder.app(requestApp).ext(ExtRequest.of(extRequestPrebid)));
        final App mergedApp = App.builder()
                .publisher(Publisher.builder().id("testId").build())
                .build();

        given(fpdResolver.resolveApp(any(), any())).willReturn(mergedApp);

        // when
        target.holdAuction(givenRequestContext(bidRequest));

        // then
        final ArgumentCaptor<BidderRequest> bidderRequestCaptor = ArgumentCaptor.forClass(BidderRequest.class);
        verify(httpBidderRequester)
                .requestBids(any(), bidderRequestCaptor.capture(), any(), any(), any(), any(), anyBoolean());
        final List<BidderRequest> capturedBidRequests = bidderRequestCaptor.getAllValues();

        assertThat(capturedBidRequests)
                .extracting(BidderRequest::getBidRequest)
                .extracting(BidRequest::getApp)
                .containsOnly(mergedApp);
    }

    @Test
    public void shouldUseConcreteOverGeneralUserWithExtPrebidBidderConfig() {
        // given
        final Bidder<?> bidder = mock(Bidder.class);
        givenBidder("someBidder", bidder, givenEmptySeatBid());
        final ObjectNode bidderConfigUser = mapper.valueToTree(User.builder().id("userFromConfig").build());
        final ExtBidderConfig extBidderConfig = ExtBidderConfig.of(
                null, ExtBidderConfigOrtb.of(null, null, null, bidderConfigUser));
        final ExtRequestPrebidBidderConfig concreteFpdConfig = ExtRequestPrebidBidderConfig.of(
                singletonList("SomMeBiDdEr"), extBidderConfig);

        final ObjectNode emptyUser = mapper.valueToTree(User.builder().build());
        final ExtBidderConfig allExtBidderConfig = ExtBidderConfig.of(
                null, ExtBidderConfigOrtb.of(null, null, null, emptyUser));
        final ExtRequestPrebidBidderConfig allFpdConfig = ExtRequestPrebidBidderConfig.of(singletonList("*"),
                allExtBidderConfig);
        final User requestUser = User.builder().id("erased").buyeruid("testBuyerId").build();

        final ExtRequestPrebid extRequestPrebid = ExtRequestPrebid.builder()
                .bidderconfig(asList(allFpdConfig, concreteFpdConfig))
                .build();
        final BidRequest bidRequest = givenBidRequest(givenSingleImp(singletonMap("someBidder", 1)),
                builder -> builder.user(requestUser).ext(ExtRequest.of(extRequestPrebid)));

        final User mergedUser = User.builder().id("userFromConfig").buyeruid("testBuyerId").build();

        given(fpdResolver.resolveUser(any(), any())).willReturn(mergedUser);

        // when
        target.holdAuction(givenRequestContext(bidRequest));

        // then
        final ArgumentCaptor<BidderRequest> bidderRequestCaptor = ArgumentCaptor.forClass(BidderRequest.class);
        verify(httpBidderRequester)
                .requestBids(any(), bidderRequestCaptor.capture(), any(), any(), any(), any(), anyBoolean());
        final List<BidderRequest> capturedBidRequests = bidderRequestCaptor.getAllValues();

        assertThat(capturedBidRequests)
                .extracting(BidderRequest::getBidRequest)
                .extracting(BidRequest::getUser)
                .containsOnly(mergedUser);
    }

    @Test
    public void shouldAddBuyeridToUserFromRequest() {
        // given
        givenBidder(givenEmptySeatBid());
        given(uidUpdater.updateUid(any(), any(), any()))
                .willReturn(UpdateResult.updated("buyerid"));

        final BidRequest bidRequest = givenBidRequest(givenSingleImp(singletonMap("someBidder", 1)),
                builder -> builder.user(User.builder().id("userId").build()));

        // when
        target.holdAuction(givenRequestContext(bidRequest));

        // then
        final User capturedUser = captureBidRequest().getUser();
        assertThat(capturedUser).isEqualTo(User.builder().id("userId").buyeruid("buyerid").build());
    }

    @Test
    public void shouldCreateUserIfMissingInRequestAndBuyeridPresentForBidder() {
        // given
        givenBidder(givenEmptySeatBid());

        given(uidUpdater.updateUid(eq("someBidder"), any(), any()))
                .willReturn(UpdateResult.updated("buyerid"));

        final BidRequest bidRequest = givenBidRequest(givenSingleImp(singletonMap("someBidder", 1)));

        // when
        target.holdAuction(givenRequestContext(bidRequest));

        // then
        final User capturedUser = captureBidRequest().getUser();
        assertThat(capturedUser).isEqualTo(User.builder().buyeruid("buyerid").build());
    }

    @Test
    public void holdAuctionShouldRemoveDoohWhenFpdProvidesSiteButDoohIsAlreadyInBidRequest() {
        // given
        givenBidder(givenEmptySeatBid());
        final BidRequest bidRequest = givenBidRequest(
                givenSingleImp(singletonMap("someBidder", 1)),
                bidRequestBuilder -> bidRequestBuilder.dooh(Dooh.builder().build()));

        given(fpdResolver.resolveSite(any(), any())).willReturn(Site.builder().build());

        // when
        target.holdAuction(givenRequestContext(bidRequest));

        // then
        final BidRequest captureBidRequest = captureBidRequest();
        assertThat(captureBidRequest.getDooh()).isNotNull();
        assertThat(captureBidRequest.getSite()).isNull();

        verify(metrics).updateAlertsMetrics(MetricName.general);
    }

    @Test
    public void holdAuctionShouldRemoveSiteAndDoohWhenSiteAppAndDoohArePresentInBidRequest() {
        // given
        givenBidder(givenEmptySeatBid());
        final BidRequest bidRequest = givenBidRequest(
                givenSingleImp(singletonMap("someBidder", 1)),
                bidRequestBuilder -> bidRequestBuilder
                        .site(Site.builder().build())
                        .app(App.builder().build())
                        .dooh(Dooh.builder().build()));

        // when
        target.holdAuction(givenRequestContext(bidRequest));

        // then
        final BidRequest captureBidRequest = captureBidRequest();
        assertThat(captureBidRequest.getDooh()).isNull();
        assertThat(captureBidRequest.getSite()).isNull();
        assertThat(captureBidRequest.getApp()).isNotNull();

        verify(metrics).updateAlertsMetrics(MetricName.general);
    }

    @Test
    public void holdAuctionShouldRemoveSiteWhenFpdProvidesAppButSiteIsAlreadyInBidRequest() {
        // given
        givenBidder(givenEmptySeatBid());
        final BidRequest bidRequest = givenBidRequest(
                givenSingleImp(singletonMap("someBidder", 1)),
                bidRequestBuilder -> bidRequestBuilder.site(Site.builder().build()));

        given(fpdResolver.resolveApp(any(), any())).willReturn(App.builder().build());

        // when
        target.holdAuction(givenRequestContext(bidRequest));

        // then
        final BidRequest captureBidRequest = captureBidRequest();
        assertThat(captureBidRequest.getSite()).isNull();
        assertThat(captureBidRequest.getApp()).isNotNull();

        verify(metrics).updateAlertsMetrics(MetricName.general);
    }

    @Test
    public void holdAuctionShouldFailWhenFpdProvidesSiteButDoohIsAlreadyInBidRequestAndStrictValidationEnabled() {
        // given
        givenTarget(true);
        givenBidder(givenEmptySeatBid());
        final BidRequest bidRequest = givenBidRequest(
                givenSingleImp(singletonMap("someBidder", 1)),
                bidRequestBuilder -> bidRequestBuilder.dooh(Dooh.builder().build()));

        given(fpdResolver.resolveSite(any(), any())).willReturn(Site.builder().build());

        // when
        final Throwable cause = target.holdAuction(givenRequestContext(bidRequest)).cause();

        assertThat(cause.getMessage()).isEqualTo(
                "dooh and site are present, but no more than one of site or app or dooh can be defined");

        verify(metrics).updateAlertsMetrics(MetricName.general);
    }

    @Test
    public void holdAuctionShouldFailWhenSiteAppAndDoohArePresentInBidRequestAndStrictValidationEnabled() {
        // given
        givenTarget(true);
        givenBidder(givenEmptySeatBid());
        final BidRequest bidRequest = givenBidRequest(
                givenSingleImp(singletonMap("someBidder", 1)),
                bidRequestBuilder -> bidRequestBuilder
                        .site(Site.builder().build())
                        .app(App.builder().build())
                        .dooh(Dooh.builder().build()));

        // when
        final Throwable cause = target.holdAuction(givenRequestContext(bidRequest)).cause();

        //then
        assertThat(cause.getMessage()).isEqualTo(
                "app and dooh and site are present, but no more than one of site or app or dooh can be defined");
        verify(metrics).updateAlertsMetrics(MetricName.general);
    }

    @Test
    public void shouldReturnBidsWithUpdatedPriceCurrencyConversion() {
        // given
        final Bidder<?> bidder = mock(Bidder.class);
        givenBidder("bidder", bidder, givenSeatBid(singletonList(
                givenBidderBid(Bid.builder().impid("impId").price(BigDecimal.valueOf(2.0)).build()))));

        final BidRequest bidRequest = givenBidRequest(singletonList(givenImp(singletonMap("bidder", 2), identity())),
                identity());

        final BigDecimal updatedPrice = BigDecimal.valueOf(5.0);
        given(currencyService.convertCurrency(any(), any(), any(), any())).willReturn(updatedPrice);

        givenBidResponseCreator(singletonList(Bid.builder().price(updatedPrice).build()));

        // when
        final AuctionContext result = target.holdAuction(givenRequestContext(bidRequest)).result();

        // then
        assertThat(result.getBidResponse().getSeatbid())
                .flatExtracting(SeatBid::getBid)
                .extracting(Bid::getPrice).containsExactly(updatedPrice);
    }

    @Test
    public void shouldApplyStoredBidResponseAdjustments() {
        // given
        final Bidder<?> bidder = mock(Bidder.class);
        givenBidder("bidder", bidder, givenSeatBid(singletonList(
                givenBidderBid(Bid.builder().impid("impId").price(BigDecimal.ONE).build()))));

        final BidRequest bidRequest = givenBidRequest(
                singletonList(givenImp(singletonMap("bidder", 2), identity())), identity());

        given(currencyService.convertCurrency(any(), any(), any(), any()))
                .willReturn(TEN);

        // when
        target.holdAuction(givenRequestContext(bidRequest));

        // then
        verify(storedResponseProcessor).updateStoredBidResponse(any());
    }

    @Test
    public void shouldReturnSameBidPriceIfNoChangesAppliedToBidPrice() {
        // given
        final Bidder<?> bidder = mock(Bidder.class);
        givenBidder("bidder", bidder, givenSeatBid(singletonList(
                givenBidderBid(Bid.builder().impid("impId").price(BigDecimal.ONE).build()))));

        final BidRequest bidRequest = givenBidRequest(singletonList(givenImp(singletonMap("bidder", 2), identity())),
                identity());

        // returns the same price as in argument
        given(currencyService.convertCurrency(any(), any(), any(), any()))
                .willAnswer(invocationOnMock -> invocationOnMock.getArgument(0));

        // when
        final AuctionContext result = target.holdAuction(givenRequestContext(bidRequest)).result();

        // then
        assertThat(result.getBidResponse().getSeatbid())
                .flatExtracting(SeatBid::getBid)
                .extracting(Bid::getPrice).containsExactly(BigDecimal.ONE);
    }

    @Test
    public void shouldDropBidsWithInvalidPriceAndAddDebugWarnings() {
        // given
        final Bidder<?> bidder = mock(Bidder.class);
        final List<Bid> bids = List.of(
                Bid.builder().id("valid_bid").impid("impId").price(BigDecimal.valueOf(2.0)).build(),
                Bid.builder().id("invalid_bid_1").impid("impId").price(null).build(),
                Bid.builder().id("invalid_bid_2").impid("impId").price(BigDecimal.ZERO).build(),
                Bid.builder().id("invalid_bid_3").impid("impId").price(BigDecimal.valueOf(-0.01)).build());
        final BidderSeatBid seatBid = givenSeatBid(bids.stream().map(ExchangeServiceTest::givenBidderBid).toList());

        givenBidder("bidder", bidder, seatBid);

        final BidRequest bidRequest = givenBidRequest(singletonList(givenImp(singletonMap("bidder", 2), identity())),
                identity());
        final AuctionContext givenContext = givenRequestContext(bidRequest);

        // when
        final AuctionContext result = target.holdAuction(givenContext).result();

        // then
        assertThat(result.getBidResponse().getSeatbid())
                .flatExtracting(SeatBid::getBid).hasSize(1);
        assertThat(givenContext.getDebugWarnings())
                .containsExactlyInAnyOrder(
                        "Dropped bid 'invalid_bid_1'. Does not contain a positive (or zero if there is a deal) 'price'",
                        "Dropped bid 'invalid_bid_2'. Does not contain a positive (or zero if there is a deal) 'price'",
                        "Dropped bid 'invalid_bid_3'. Does not contain a positive (or zero if there is a deal) 'price'"
                );
        verify(metrics, times(3)).updateAdapterRequestErrorMetric("bidder", MetricName.unknown_error);
    }

    @Test
    public void shouldDropBidIfPrebidExceptionWasThrownDuringCurrencyConversion() {
        // given
        final Bidder<?> bidder = mock(Bidder.class);
        givenBidder("bidder", bidder, givenSeatBid(singletonList(
                givenBidderBid(Bid.builder().price(BigDecimal.valueOf(2.0)).build(), "CUR"))));

        final BidRequest bidRequest = givenBidRequest(singletonList(givenImp(singletonMap("bidder", 2), identity())),
                identity());

        given(currencyService.convertCurrency(any(), any(), any(), any()))
                .willThrow(new PreBidException("Unable to convert bid currency CUR to desired ad server currency USD"));

        // when
        target.holdAuction(givenRequestContext(bidRequest));

        // then
        final List<AuctionParticipation> auctionParticipations = captureAuctionParticipations();
        assertThat(auctionParticipations).hasSize(1);

        final BidderError expectedError =
                BidderError.generic("Unable to convert bid currency CUR to desired ad server currency USD");
        final BidderSeatBid firstSeatBid = auctionParticipations.getFirst().getBidderResponse().getSeatBid();
        assertThat(firstSeatBid.getBids()).isEmpty();
        assertThat(firstSeatBid.getErrors()).containsOnly(expectedError);
    }

    @Test
    public void shouldUpdateBidPriceWithCurrencyConversionAndPriceAdjustmentFactor() {
        // given
        final Bidder<?> bidder = mock(Bidder.class);
        givenBidder("bidder", bidder, givenSeatBid(singletonList(
                givenBidderBid(Bid.builder().impid("impId").price(BigDecimal.valueOf(2.0)).build()))));

        final ExtRequestBidAdjustmentFactors givenAdjustments = ExtRequestBidAdjustmentFactors.builder().build();
        givenAdjustments.addFactor("bidder", TEN);

        given(bidAdjustmentFactorResolver.resolve(ImpMediaType.banner, givenAdjustments, "bidder"))
                .willReturn(TEN);

        final BidRequest bidRequest = givenBidRequest(singletonList(givenImp(singletonMap("bidder", 2), identity())),
                builder -> builder.ext(ExtRequest.of(ExtRequestPrebid.builder()
                        .aliases(emptyMap())
                        .bidadjustmentfactors(givenAdjustments)
                        .auctiontimestamp(1000L)
                        .build())));

        given(currencyService.convertCurrency(any(), any(), any(), any()))
                .willReturn(TEN);

        // when
        target.holdAuction(givenRequestContext(bidRequest));

        // then
        final List<AuctionParticipation> auctionParticipations = captureAuctionParticipations();
        assertThat(auctionParticipations).hasSize(1);

        final BigDecimal updatedPrice = BigDecimal.valueOf(100);
        final BidderSeatBid firstSeatBid = auctionParticipations.getFirst().getBidderResponse().getSeatBid();
        assertThat(firstSeatBid.getBids())
                .extracting(BidderBid::getBid)
                .flatExtracting(Bid::getPrice)
                .containsOnly(updatedPrice);
        assertThat(firstSeatBid.getErrors()).isEmpty();
    }

    @Test
    public void shouldUpdatePriceForOneBidAndDropAnotherIfPrebidExceptionHappensForSecondBid() {
        // given
        final BigDecimal firstBidderPrice = BigDecimal.valueOf(2.0);
        final BigDecimal secondBidderPrice = BigDecimal.valueOf(3.0);
        givenBidder("bidder", mock(Bidder.class), givenSeatBid(asList(
                givenBidderBid(Bid.builder().impid("impId1").price(firstBidderPrice).build(), "CUR1"),
                givenBidderBid(Bid.builder().impid("impId2").price(secondBidderPrice).build(), "CUR2"))));

        final BidRequest bidRequest = givenBidRequest(singletonList(givenImp(singletonMap("bidder", 2), identity())),
                identity());

        final BigDecimal updatedPrice = BigDecimal.valueOf(10.0);
        given(currencyService.convertCurrency(any(), any(), any(), any())).willReturn(updatedPrice)
                .willThrow(
                        new PreBidException("Unable to convert bid currency CUR2 to desired ad server currency USD"));

        // when
        target.holdAuction(givenRequestContext(bidRequest));

        // then
        final ArgumentCaptor<AuctionContext> contextArgumentCaptor = ArgumentCaptor.forClass(AuctionContext.class);
        verify(bidResponseCreator).create(contextArgumentCaptor.capture(), any(), any());
        verify(currencyService).convertCurrency(eq(firstBidderPrice), eq(bidRequest), eq("CUR1"), any());
        verify(currencyService).convertCurrency(eq(secondBidderPrice), eq(bidRequest), eq("CUR2"), any());

        final List<AuctionParticipation> auctionParticipations =
                contextArgumentCaptor.getValue().getAuctionParticipations();
        assertThat(auctionParticipations).hasSize(1);

        final ObjectNode expectedBidExt = mapper.createObjectNode();
        expectedBidExt.put("origbidcpm", new BigDecimal("2.0"));
        expectedBidExt.put("origbidcur", "CUR1");
        final Bid expectedBid = Bid.builder().impid("impId1").price(updatedPrice).ext(expectedBidExt).build();
        final BidderBid expectedBidderBid = BidderBid.of(expectedBid, banner, "CUR1");
        final BidderError expectedError =
                BidderError.generic("Unable to convert bid currency CUR2 to desired ad server currency USD");

        final BidderSeatBid firstSeatBid = auctionParticipations.getFirst().getBidderResponse().getSeatBid();
        assertThat(firstSeatBid.getBids()).containsOnly(expectedBidderBid);
        assertThat(firstSeatBid.getErrors()).containsOnly(expectedError);
    }

    @Test
    public void shouldRespondWithOneBidAndErrorWhenBidResponseContainsOneUnsupportedCurrency() {
        // given
        final BigDecimal firstBidderPrice = BigDecimal.valueOf(2.0);
        final BigDecimal secondBidderPrice = BigDecimal.valueOf(10.0);
        givenBidder("bidder1", mock(Bidder.class), givenSeatBid(singletonList(
                givenBidderBid(Bid.builder().impid("impId1").price(firstBidderPrice).build(), "USD"))));
        givenBidder("bidder2", mock(Bidder.class), givenSeatBid(singletonList(
                givenBidderBid(Bid.builder().impid("impId2").price(BigDecimal.valueOf(10.0)).build(), "CUR"))));

        final BidRequest bidRequest = BidRequest.builder().cur(singletonList("BAD"))
                .imp(singletonList(givenImp(doubleMap("bidder1", 2, "bidder2", 3),
                        identity()))).build();

        final BigDecimal updatedPrice = BigDecimal.valueOf(20);
        given(currencyService.convertCurrency(any(), any(), any(), any())).willReturn(updatedPrice);
        given(currencyService.convertCurrency(any(), any(), eq("CUR"), eq("BAD")))
                .willThrow(new PreBidException("Unable to convert bid currency CUR to desired ad server currency BAD"));

        // when
        target.holdAuction(givenRequestContext(bidRequest));

        // then
        final ArgumentCaptor<AuctionContext> contextArgumentCaptor = ArgumentCaptor.forClass(AuctionContext.class);
        verify(bidResponseCreator).create(contextArgumentCaptor.capture(), any(), any());
        verify(currencyService).convertCurrency(eq(firstBidderPrice), eq(bidRequest), eq("USD"), eq("BAD"));
        verify(currencyService).convertCurrency(eq(secondBidderPrice), eq(bidRequest), eq("CUR"), eq("BAD"));

        final List<AuctionParticipation> auctionParticipations =
                contextArgumentCaptor.getValue().getAuctionParticipations();
        assertThat(auctionParticipations).hasSize(2);

        final ObjectNode expectedBidExt = mapper.createObjectNode();
        expectedBidExt.put("origbidcpm", new BigDecimal("2.0"));
        expectedBidExt.put("origbidcur", "USD");
        final Bid expectedBid = Bid.builder().impid("impId1").price(updatedPrice).ext(expectedBidExt).build();
        final BidderBid expectedBidderBid = BidderBid.of(expectedBid, banner, "USD");
        assertThat(auctionParticipations)
                .extracting(AuctionParticipation::getBidderResponse)
                .extracting(BidderResponse::getSeatBid)
                .flatExtracting(BidderSeatBid::getBids)
                .containsOnly(expectedBidderBid);

        final BidderError expectedError =
                BidderError.generic("Unable to convert bid currency CUR to desired ad server currency BAD");
        assertThat(auctionParticipations)
                .extracting(AuctionParticipation::getBidderResponse)
                .extracting(BidderResponse::getSeatBid)
                .flatExtracting(BidderSeatBid::getErrors)
                .containsOnly(expectedError);
    }

    @Test
    public void shouldUpdateBidPriceWithCurrencyConversionAndAddErrorAboutMultipleCurrency() {
        // given
        final BigDecimal bidderPrice = BigDecimal.valueOf(2.0);
        givenBidder("bidder", mock(Bidder.class), givenSeatBid(singletonList(
                givenBidderBid(Bid.builder().impid("impId").price(bidderPrice).build(), "USD"))));

        final BidRequest bidRequest = givenBidRequest(
                singletonList(givenImp(singletonMap("bidder", 2), identity())),
                builder -> builder.cur(asList("CUR1", "CUR2", "CUR2")));

        final BigDecimal updatedPrice = BigDecimal.valueOf(10.0);
        given(currencyService.convertCurrency(any(), any(), any(), any())).willReturn(updatedPrice);

        // when
        target.holdAuction(givenRequestContext(bidRequest));

        // then
        final ArgumentCaptor<AuctionContext> contextArgumentCaptor = ArgumentCaptor.forClass(AuctionContext.class);
        verify(bidResponseCreator).create(contextArgumentCaptor.capture(), any(), any());
        verify(currencyService).convertCurrency(eq(bidderPrice), eq(bidRequest), eq("USD"), eq("CUR1"));

        final List<AuctionParticipation> auctionParticipations =
                contextArgumentCaptor.getValue().getAuctionParticipations();
        assertThat(auctionParticipations).hasSize(1);

        final BidderError expectedError = BidderError.badInput("Cur parameter contains more than one currency."
                + " CUR1 will be used");
        final BidderSeatBid firstSeatBid = auctionParticipations.getFirst().getBidderResponse().getSeatBid();
        assertThat(firstSeatBid.getBids())
                .extracting(BidderBid::getBid)
                .flatExtracting(Bid::getPrice)
                .containsOnly(updatedPrice);
        assertThat(firstSeatBid.getErrors()).containsOnly(expectedError);
    }

    @Test
    public void shouldUpdateBidPriceWithCurrencyConversionForMultipleBid() {
        // given
        final BigDecimal bidder1Price = BigDecimal.valueOf(1.5);
        final BigDecimal bidder2Price = BigDecimal.valueOf(2);
        final BigDecimal bidder3Price = BigDecimal.valueOf(3);
        givenBidder("bidder1", mock(Bidder.class), givenSeatBid(singletonList(
                givenBidderBid(Bid.builder().impid("impId1").price(bidder1Price).build(), "EUR"))));
        givenBidder("bidder2", mock(Bidder.class), givenSeatBid(singletonList(
                givenBidderBid(Bid.builder().impid("impId2").price(bidder2Price).build(), "GBP"))));
        givenBidder("bidder3", mock(Bidder.class), givenSeatBid(singletonList(
                givenBidderBid(Bid.builder().impid("impId3").price(bidder3Price).build(), "USD"))));

        final Map<String, Integer> impBidders = new HashMap<>();
        impBidders.put("bidder1", 1);
        impBidders.put("bidder2", 2);
        impBidders.put("bidder3", 3);
        final BidRequest bidRequest = givenBidRequest(
                singletonList(givenImp(impBidders, identity())), builder -> builder.cur(singletonList("USD")));

        final BigDecimal updatedPrice = BigDecimal.valueOf(10.0);
        given(currencyService.convertCurrency(any(), any(), any(), any())).willReturn(updatedPrice);
        given(currencyService.convertCurrency(any(), any(), eq("USD"), any())).willReturn(bidder3Price);

        // when
        target.holdAuction(givenRequestContext(bidRequest));

        // then
        final ArgumentCaptor<AuctionContext> contextArgumentCaptor = ArgumentCaptor.forClass(AuctionContext.class);
        verify(bidResponseCreator).create(contextArgumentCaptor.capture(), any(), any());
        verify(currencyService).convertCurrency(eq(bidder1Price), eq(bidRequest), eq("EUR"), eq("USD"));
        verify(currencyService).convertCurrency(eq(bidder2Price), eq(bidRequest), eq("GBP"), eq("USD"));
        verify(currencyService).convertCurrency(eq(bidder3Price), eq(bidRequest), eq("USD"), eq("USD"));
        verifyNoMoreInteractions(currencyService);

        assertThat(contextArgumentCaptor.getValue().getAuctionParticipations())
                .hasSize(3)
                .extracting(AuctionParticipation::getBidderResponse)
                .extracting(BidderResponse::getSeatBid)
                .flatExtracting(BidderSeatBid::getBids)
                .extracting(BidderBid::getBid)
                .extracting(Bid::getPrice)
                .containsOnly(bidder3Price, updatedPrice, updatedPrice);
    }

    @Test
    public void shouldNotAddExtPrebidEventsWhenEventsServiceReturnsEmptyEventsService() {
        // given
        final BigDecimal price = BigDecimal.valueOf(2.0);
        givenBidder(BidderSeatBid.of(
                singletonList(BidderBid.of(
                        Bid.builder().id("bidId").impid("impId").price(price)
                                .ext(mapper.valueToTree(singletonMap("bidExt", 1))).build(), banner, null))));

        final BidRequest bidRequest = givenBidRequest(givenSingleImp(singletonMap("someBidder", 1)),
                bidRequestBuilder -> bidRequestBuilder.app(App.builder()
                        .publisher(Publisher.builder().id("1001").build()).build()));

        // when
        final AuctionContext result = target.holdAuction(givenRequestContext(bidRequest)).result();

        // then
        assertThat(result.getBidResponse().getSeatbid()).hasSize(1)
                .flatExtracting(SeatBid::getBid)
                .extracting(bid -> toExtBidPrebid(bid.getExt()).getEvents())
                .containsNull();
    }

    @Test
    public void shouldIncrementCommonMetrics() {
        // given
        given(httpBidderRequester.requestBids(any(), any(), any(), any(), any(), any(), anyBoolean()))
                .willReturn(Future.succeededFuture(givenSeatBid(singletonList(
                        givenBidderBid(Bid.builder().impid("impId").price(TEN).build())))));

        final BidRequest bidRequest = givenBidRequest(givenSingleImp(singletonMap("someAlias", 1)),
                builder -> builder
                        .site(Site.builder().publisher(Publisher.builder().id("accountId").build()).build())
                        .ext(ExtRequest.of(ExtRequestPrebid.builder()
                                .aliases(singletonMap("someAlias", "someBidder"))
                                .build())));

        // when
        target.holdAuction(givenRequestContext(bidRequest));

        // then
        verify(metrics).updateRequestBidderCardinalityMetric(1);
        verify(metrics).updateAccountRequestMetrics(any(), eq(MetricName.openrtb2web));
        verify(metrics).updateAdapterRequestTypeAndNoCookieMetrics(
                eq("someBidder"), eq(MetricName.openrtb2web), eq(true));
        verify(metrics).updateAdapterResponseTime(eq("someBidder"), any(), anyInt());
        verify(metrics).updateAdapterRequestGotbidsMetrics(eq("someBidder"), any());
        verify(metrics).updateAdapterBidMetrics(
                eq("someBidder"), any(), eq(10000L), eq(false), eq("banner"));
    }

    @Test
    public void shouldCallUpdateCookieMetricsWithExpectedValue() {
        // given
        final BidRequest bidRequest = givenBidRequest(givenSingleImp(singletonMap("someBidder", 1)),
                builder -> builder.app(App.builder().build()));

        // when
        target.holdAuction(givenRequestContext(bidRequest));

        // then
        verify(metrics).updateAdapterRequestTypeAndNoCookieMetrics(
                eq("someBidder"), eq(MetricName.openrtb2web), eq(false));
    }

    @Test
    public void shouldUseEmptyStringIfPublisherIdIsEmpty() {
        // given
        given(httpBidderRequester.requestBids(any(), any(), any(), any(), any(), any(), anyBoolean()))
                .willReturn(Future.succeededFuture(givenSeatBid(singletonList(
                        givenBidderBid(Bid.builder().price(TEN).build())))));
        final BidRequest bidRequest = givenBidRequest(givenSingleImp(singletonMap("someBidder", 1)));
        final Account account = Account.builder().id("").build();

        // when
        target.holdAuction(givenRequestContext(bidRequest, account));

        // then
        verify(metrics).updateAccountRequestMetrics(eq(account), eq(MetricName.openrtb2web));
    }

    @Test
    public void shouldIncrementNoBidRequestsMetric() {
        // given
        given(httpBidderRequester.requestBids(any(), any(), any(), any(), any(), any(), anyBoolean()))
                .willReturn(Future.succeededFuture(givenSeatBid(emptyList())));

        final BidRequest bidRequest = givenBidRequest(givenSingleImp(singletonMap("someBidder", 1)));

        // when
        target.holdAuction(givenRequestContext(bidRequest));

        // then
        verify(metrics).updateAdapterRequestNobidMetrics(eq("someBidder"), any());
    }

    @Test
    public void shouldIncrementGotBidsAndErrorMetricsIfBidderReturnsBidAndDifferentErrors() {
        // given
        given(httpBidderRequester.requestBids(any(), any(), any(), any(), any(), any(), anyBoolean()))
                .willReturn(Future.succeededFuture(BidderSeatBid.builder()
                        .bids(singletonList(givenBidderBid(Bid.builder().impid("impId").price(TEN).build())))
                        .errors(asList(
                                // two identical errors to verify corresponding metric is submitted only once
                                BidderError.badInput("rubicon error"),
                                BidderError.badInput("rubicon error"),
                                BidderError.badServerResponse("rubicon error"),
                                BidderError.failedToRequestBids("rubicon failed to request bids"),
                                BidderError.timeout("timeout error"),
                                BidderError.generic("timeout error")))
                        .build()));

        final BidRequest bidRequest = givenBidRequest(givenSingleImp(singletonMap("someBidder", 1)));

        // when
        target.holdAuction(givenRequestContext(bidRequest));

        // then
        verify(metrics).updateAdapterRequestGotbidsMetrics(eq("someBidder"), any());
        verify(metrics).updateAdapterRequestErrorMetric(eq("someBidder"), eq(MetricName.badinput));
        verify(metrics).updateAdapterRequestErrorMetric(eq("someBidder"), eq(MetricName.badserverresponse));
        verify(metrics).updateAdapterRequestErrorMetric(eq("someBidder"), eq(MetricName.failedtorequestbids));
        verify(metrics).updateAdapterRequestErrorMetric(eq("someBidder"), eq(MetricName.timeout));
        verify(metrics).updateAdapterRequestErrorMetric(eq("someBidder"), eq(MetricName.unknown_error));
    }

    @Test
    public void shouldPassResponseToPostProcessor() {
        // given
        final BidRequest bidRequest = givenBidRequest(emptyList());

        // when
        target.holdAuction(givenRequestContext(bidRequest));

        // then
        verify(bidResponsePostProcessor).postProcess(
                any(),
                same(uidsCookie),
                same(bidRequest),
                any(),
                eq(Account.builder()
                        .id("accountId")
                        .auction(AccountAuctionConfig.builder()
                                .events(AccountEventsConfig.of(true))
                                .build())
                        .build()));
    }

    @Test
    public void shouldReturnBidsWithAdjustedPricesWhenAdjustmentFactorPresent() {
        // given
        final Bidder<?> bidder = mock(Bidder.class);
        givenBidder("bidder", bidder, givenSeatBid(singletonList(
                givenBidderBid(Bid.builder().impid("impId").price(BigDecimal.valueOf(2)).build()))));

        final ExtRequestBidAdjustmentFactors givenAdjustments = ExtRequestBidAdjustmentFactors.builder().build();
        givenAdjustments.addFactor("bidder", BigDecimal.valueOf(2.468));
        given(bidAdjustmentFactorResolver.resolve(ImpMediaType.banner, givenAdjustments, "bidder"))
                .willReturn(BigDecimal.valueOf(2.468));

        final BidRequest bidRequest = givenBidRequest(singletonList(givenImp(singletonMap("bidder", 2), identity())),
                builder -> builder.ext(ExtRequest.of(ExtRequestPrebid.builder()
                        .aliases(emptyMap())
                        .bidadjustmentfactors(givenAdjustments)
                        .auctiontimestamp(1000L)
                        .build())));

        // when
        target.holdAuction(givenRequestContext(bidRequest));

        // then
        final List<AuctionParticipation> capturedParticipations = captureAuctionParticipations();
        assertThat(capturedParticipations)
                .extracting(AuctionParticipation::getBidderResponse)
                .extracting(BidderResponse::getSeatBid)
                .flatExtracting(BidderSeatBid::getBids)
                .extracting(BidderBid::getBid)
                .extracting(Bid::getPrice)
                .containsExactly(BigDecimal.valueOf(4.936));
    }

    @Test
    public void shouldReturnBidsWithAdjustedPricesWithVideoInstreamMediaTypeIfVideoPlacementEqualsOne() {
        // given
        final Bidder<?> bidder = mock(Bidder.class);
        givenBidder("bidder", bidder, givenSeatBid(singletonList(
                BidderBid.of(Bid.builder().impid("123").price(BigDecimal.valueOf(2)).build(), video, null))));

        final ExtRequestBidAdjustmentFactors givenAdjustments = ExtRequestBidAdjustmentFactors.builder()
                .mediatypes(new EnumMap<>(singletonMap(ImpMediaType.video,
                        singletonMap("bidder", BigDecimal.valueOf(3.456)))))
                .build();
        given(bidAdjustmentFactorResolver.resolve(ImpMediaType.video, givenAdjustments, "bidder"))
                .willReturn(BigDecimal.valueOf(3.456));

        final BidRequest bidRequest = givenBidRequest(singletonList(givenImp(singletonMap("bidder", 2), impBuilder ->
                        impBuilder.id("123").video(Video.builder().placement(1).build()))),
                builder -> builder.ext(ExtRequest.of(ExtRequestPrebid.builder()
                        .aliases(emptyMap())
                        .bidadjustmentfactors(givenAdjustments)
                        .auctiontimestamp(1000L)
                        .build())));

        // when
        target.holdAuction(givenRequestContext(bidRequest));

        // then
        final List<AuctionParticipation> capturedParticipations = captureAuctionParticipations();
        assertThat(capturedParticipations)
                .extracting(AuctionParticipation::getBidderResponse)
                .extracting(BidderResponse::getSeatBid)
                .flatExtracting(BidderSeatBid::getBids)
                .extracting(BidderBid::getBid)
                .extracting(Bid::getPrice)
                .containsExactly(BigDecimal.valueOf(6.912));
    }

    @Test
    public void shouldReturnBidsWithAdjustedPricesWithVideoInstreamMediaTypeIfVideoPlacementIsMissing() {
        // given
        final Bidder<?> bidder = mock(Bidder.class);
        givenBidder("bidder", bidder, givenSeatBid(singletonList(
                BidderBid.of(Bid.builder().impid("123").price(BigDecimal.valueOf(2)).build(), video, null))));

        final ExtRequestBidAdjustmentFactors givenAdjustments = ExtRequestBidAdjustmentFactors.builder()
                .mediatypes(new EnumMap<>(singletonMap(ImpMediaType.video,
                        singletonMap("bidder", BigDecimal.valueOf(3.456)))))
                .build();
        given(bidAdjustmentFactorResolver.resolve(ImpMediaType.video, givenAdjustments, "bidder"))
                .willReturn(BigDecimal.valueOf(3.456));

        final BidRequest bidRequest = givenBidRequest(singletonList(givenImp(singletonMap("bidder", 2), impBuilder ->
                        impBuilder.id("123").video(Video.builder().build()))),
                builder -> builder.ext(ExtRequest.of(ExtRequestPrebid.builder()
                        .aliases(emptyMap())
                        .bidadjustmentfactors(givenAdjustments)
                        .auctiontimestamp(1000L)
                        .build())));

        // when
        target.holdAuction(givenRequestContext(bidRequest));

        // then
        final List<AuctionParticipation> capturedParticipations = captureAuctionParticipations();
        assertThat(capturedParticipations)
                .extracting(AuctionParticipation::getBidderResponse)
                .extracting(BidderResponse::getSeatBid)
                .flatExtracting(BidderSeatBid::getBids)
                .extracting(BidderBid::getBid)
                .extracting(Bid::getPrice)
                .containsExactly(BigDecimal.valueOf(6.912));
    }

    @Test
    public void shouldReturnBidAdjustmentMediaTypeNullIfImpIdNotEqualBidImpId() {
        // given
        final Bidder<?> bidder = mock(Bidder.class);
        givenBidder("bidder", bidder, givenSeatBid(List.of(
                BidderBid.of(Bid.builder().impid("1234").price(BigDecimal.valueOf(2)).build(), video, null))));

        final ExtRequestBidAdjustmentFactors givenAdjustments = ExtRequestBidAdjustmentFactors.builder()
                .mediatypes(new EnumMap<>(singletonMap(ImpMediaType.video,
                        singletonMap("bidder", BigDecimal.valueOf(3.456)))))
                .build();

        final BidRequest bidRequest = givenBidRequest(singletonList(givenImp(singletonMap("bidder", 2), impBuilder ->
                        impBuilder.id("123").video(Video.builder().placement(10).build()))),
                builder -> builder.ext(ExtRequest.of(ExtRequestPrebid.builder()
                        .aliases(emptyMap())
                        .bidadjustmentfactors(givenAdjustments)
                        .auctiontimestamp(1000L)
                        .build())));

        // when
        target.holdAuction(givenRequestContext(bidRequest)).result();

        // then
        final List<AuctionParticipation> capturedParticipations = captureAuctionParticipations();
        assertThat(capturedParticipations)
                .extracting(AuctionParticipation::getBidderResponse)
                .extracting(BidderResponse::getSeatBid)
                .flatExtracting(BidderSeatBid::getBids)
                .extracting(BidderBid::getBid)
                .extracting(Bid::getPrice)
                .containsExactly(BigDecimal.valueOf(2));
    }

    @Test
    public void shouldReturnBidAdjustmentMediaTypeVideoOutStreamIfImpIdEqualBidImpIdAndPopulatedPlacement() {
        // given
        final Bidder<?> bidder = mock(Bidder.class);
        givenBidder("bidder", bidder, givenSeatBid(List.of(
                BidderBid.of(Bid.builder().impid("123").price(BigDecimal.valueOf(2)).build(), video, null))));

        final ExtRequestBidAdjustmentFactors givenAdjustments = ExtRequestBidAdjustmentFactors.builder()
                .mediatypes(new EnumMap<>(singletonMap(ImpMediaType.video,
                        singletonMap("bidder", BigDecimal.valueOf(3.456)))))
                .build();

        final BidRequest bidRequest = givenBidRequest(singletonList(givenImp(singletonMap("bidder", 2), impBuilder ->
                        impBuilder.id("123").video(Video.builder().placement(10).build()))),
                builder -> builder.ext(ExtRequest.of(ExtRequestPrebid.builder()
                        .aliases(emptyMap())
                        .bidadjustmentfactors(givenAdjustments)
                        .auctiontimestamp(1000L)
                        .build())));

        // when
        target.holdAuction(givenRequestContext(bidRequest)).result();

        // then
        final List<AuctionParticipation> capturedParticipations = captureAuctionParticipations();
        assertThat(capturedParticipations)
                .extracting(AuctionParticipation::getBidderResponse)
                .extracting(BidderResponse::getSeatBid)
                .flatExtracting(BidderSeatBid::getBids)
                .extracting(BidderBid::getBid)
                .extracting(Bid::getPrice)
                .containsExactly(BigDecimal.valueOf(2));
    }

    @Test
    public void shouldReturnBidsWithAdjustedPricesWhenAdjustmentMediaFactorPresent() {
        // given
        final Bidder<?> bidder = mock(Bidder.class);
        givenBidder("bidder", bidder, givenSeatBid(List.of(
                givenBidderBid(Bid.builder().price(BigDecimal.valueOf(2)).build()),
                BidderBid.builder().type(xNative).bid(givenBid(identity())).build(),
                BidderBid.builder().type(audio).bid(givenBid(identity())).build())));

        final ExtRequestBidAdjustmentFactors givenAdjustments = ExtRequestBidAdjustmentFactors.builder()
                .mediatypes(new EnumMap<>(singletonMap(ImpMediaType.banner,
                        singletonMap("bidder", BigDecimal.valueOf(3.456)))))
                .build();
        given(bidAdjustmentFactorResolver.resolve(ImpMediaType.banner, givenAdjustments, "bidder"))
                .willReturn(BigDecimal.valueOf(3.456));

        final BidRequest bidRequest = givenBidRequest(singletonList(givenImp(singletonMap("bidder", 2), identity())),
                builder -> builder.ext(ExtRequest.of(ExtRequestPrebid.builder()
                        .aliases(emptyMap())
                        .bidadjustmentfactors(givenAdjustments)
                        .auctiontimestamp(1000L)
                        .build())));

        // when
        target.holdAuction(givenRequestContext(bidRequest));

        // then
        final List<AuctionParticipation> capturedParticipations = captureAuctionParticipations();
        assertThat(capturedParticipations)
                .extracting(AuctionParticipation::getBidderResponse)
                .extracting(BidderResponse::getSeatBid)
                .flatExtracting(BidderSeatBid::getBids)
                .extracting(BidderBid::getBid)
                .extracting(Bid::getPrice)
                .containsExactly(BigDecimal.valueOf(6.912), BigDecimal.valueOf(1), BigDecimal.valueOf(1));
    }

    @Test
    public void shouldAdjustPriceWithPriorityForMediaTypeAdjustment() {
        // given
        final Bidder<?> bidder = mock(Bidder.class);
        givenBidder("bidder", bidder, givenSeatBid(singletonList(
                givenBidderBid(Bid.builder().price(BigDecimal.valueOf(2)).build()))));

        final ExtRequestBidAdjustmentFactors givenAdjustments = ExtRequestBidAdjustmentFactors.builder()
                .mediatypes(new EnumMap<>(singletonMap(ImpMediaType.banner,
                        singletonMap("bidder", BigDecimal.valueOf(3.456)))))
                .build();
        givenAdjustments.addFactor("bidder", BigDecimal.valueOf(2.468));
        given(bidAdjustmentFactorResolver.resolve(ImpMediaType.banner, givenAdjustments, "bidder"))
                .willReturn(BigDecimal.valueOf(3.456));

        final BidRequest bidRequest = givenBidRequest(singletonList(givenImp(singletonMap("bidder", 2), identity())),
                builder -> builder.ext(ExtRequest.of(ExtRequestPrebid.builder()
                        .aliases(emptyMap())
                        .bidadjustmentfactors(givenAdjustments)
                        .auctiontimestamp(1000L)
                        .build())));

        // when
        target.holdAuction(givenRequestContext(bidRequest));

        // then
        final List<AuctionParticipation> capturedParticipations = captureAuctionParticipations();
        assertThat(capturedParticipations)
                .extracting(AuctionParticipation::getBidderResponse)
                .extracting(BidderResponse::getSeatBid)
                .flatExtracting(BidderSeatBid::getBids)
                .extracting(BidderBid::getBid)
                .extracting(Bid::getPrice)
                .containsExactly(BigDecimal.valueOf(6.912));
    }

    @Test
    public void shouldReturnBidsWithoutAdjustingPricesWhenAdjustmentFactorNotPresentForBidder() {
        // given
        final Bidder<?> bidder = mock(Bidder.class);

        givenBidder("bidder", bidder, givenSeatBid(singletonList(
                givenBidderBid(Bid.builder().impid("impId").price(BigDecimal.ONE).build()))));

        final ExtRequestBidAdjustmentFactors givenAdjustments = ExtRequestBidAdjustmentFactors.builder().build();
        givenAdjustments.addFactor("some-other-bidder", BigDecimal.TEN);

        final BidRequest bidRequest = givenBidRequest(singletonList(givenImp(singletonMap("bidder", 2), identity())),
                builder -> builder.ext(ExtRequest.of(ExtRequestPrebid.builder()
                        .aliases(emptyMap())
                        .auctiontimestamp(1000L)
                        .currency(ExtRequestCurrency.of(null, false))
                        .bidadjustmentfactors(givenAdjustments)
                        .build())));

        // when
        final AuctionContext result = target.holdAuction(givenRequestContext(bidRequest)).result();

        // then
        assertThat(result.getBidResponse().getSeatbid())
                .flatExtracting(SeatBid::getBid)
                .extracting(Bid::getPrice)
                .containsExactly(BigDecimal.ONE);
    }

    @Test
    public void shouldReturnBidsAcceptedByPriceFloorEnforcer() {
        // given
        final BidderBid bidToAccept =
                givenBidderBid(Bid.builder().id("bidId1").impid("impId1").price(ONE).build(), "USD");
        final BidderBid bidToReject =
                givenBidderBid(Bid.builder().id("bidId2").impid("impId2").price(TEN).build(), "USD");

        givenBidder("bidder1", mock(Bidder.class), givenSeatBid(List.of(bidToAccept, bidToReject)));

        final BidRequest bidRequest = givenBidRequest(List.of(
                        // imp ids are not really used for matching, included them here for clarity
                        givenImp(singletonMap("bidder1", 1), builder -> builder.id("impId1")),
                        givenImp(singletonMap("bidder1", 1), builder -> builder.id("impId2"))),
                identity());

        given(priceFloorEnforcer.enforce(any(), any(), any(), any()))
                .willReturn(AuctionParticipation.builder()
                        .bidder("bidder1")
                        .bidderResponse(BidderResponse.of(
                                "bidder1", BidderSeatBid.of(singletonList(bidToAccept)), 0))
                        .build());

        // when
        target.holdAuction(givenRequestContext(bidRequest));

        // then
        final List<AuctionParticipation> capturedParticipations = captureAuctionParticipations();
        assertThat(capturedParticipations)
                .extracting(AuctionParticipation::getBidderResponse)
                .extracting(BidderResponse::getSeatBid)
                .flatExtracting(BidderSeatBid::getBids)
                .containsExactly(bidToAccept);
    }

    @Test
    public void shouldReturnBidsAcceptedByDsaEnforcer() {
        // given
        final BidderBid bidToAccept =
                givenBidderBid(Bid.builder().id("bidId1").impid("impId1").price(ONE).build(), "USD");
        final BidderBid bidToReject =
                givenBidderBid(Bid.builder().id("bidId2").impid("impId2").price(TEN).build(), "USD");

        givenBidder("bidder1", mock(Bidder.class), givenSeatBid(List.of(bidToAccept, bidToReject)));

        final BidRequest bidRequest = givenBidRequest(List.of(
                        // imp ids are not really used for matching, included them here for clarity
                        givenImp(singletonMap("bidder1", 1), builder -> builder.id("impId1")),
                        givenImp(singletonMap("bidder1", 1), builder -> builder.id("impId2"))),
                identity());

        given(dsaEnforcer.enforce(any(), any(), any()))
                .willReturn(AuctionParticipation.builder()
                        .bidder("bidder1")
                        .bidderResponse(BidderResponse.of(
                                "bidder1", BidderSeatBid.of(singletonList(bidToAccept)), 0))
                        .build());

        // when
        target.holdAuction(givenRequestContext(bidRequest));

        // then
        final List<AuctionParticipation> capturedParticipations = captureAuctionParticipations();
        assertThat(capturedParticipations)
                .extracting(AuctionParticipation::getBidderResponse)
                .extracting(BidderResponse::getSeatBid)
                .flatExtracting(BidderSeatBid::getBids)
                .containsExactly(bidToAccept);
    }

    @Test
    public void shouldReturnBidResponseModifiedByAuctionResponseHooks() {
        // given
        given(httpBidderRequester.requestBids(any(), any(), any(), any(), any(), any(), anyBoolean()))
                .willReturn(Future.succeededFuture(givenSeatBid(emptyList())));

        doAnswer(invocation -> Future.succeededFuture(HookStageExecutionResult.of(
                false,
                AuctionResponsePayloadImpl.of(BidResponse.builder().id("bidResponseId").build()))))
                .when(hookStageExecutor).executeAuctionResponseStage(any(), any());

        final BidRequest bidRequest = givenBidRequest(givenSingleImp(singletonMap("bidder", 2)));

        // when
        final AuctionContext auctionContext = target.holdAuction(givenRequestContext(bidRequest)).result();

        // then
        assertThat(auctionContext.getBidResponse())
                .isEqualTo(BidResponse.builder().id("bidResponseId").build());
    }

    @Test
    public void shouldReturnEmptyBidResponseWhenRequestIsRejected() {
        // given
        final AuctionContext auctionContext = AuctionContext.builder()
                .hookExecutionContext(HookExecutionContext.of(Endpoint.openrtb2_auction))
                .debugContext(DebugContext.empty())
                .requestRejected(true)
                .build();

        // when
        final AuctionContext result = target.holdAuction(auctionContext).result();

        // then
        final BidResponse emptyResponse = BidResponse.builder()
                .seatbid(emptyList())
                .build();

        verifyNoInteractions(storedResponseProcessor, httpBidderRequester, bidResponseCreator);
        verify(hookStageExecutor).executeAuctionResponseStage(eq(emptyResponse), any());
        assertThat(result.getBidResponse()).isEqualTo(emptyResponse);
    }

    @Test
    public void shouldReturnBidResponseWithHooksDebugInfoWhenAuctionHappened() {
        // given
        given(httpBidderRequester.requestBids(any(), any(), any(), any(), any(), any(), anyBoolean()))
                .willReturn(Future.succeededFuture(givenSeatBid(emptyList())));

        final BidRequest bidRequest = givenBidRequest(givenSingleImp(singletonMap("bidder", 2)));
        final AuctionContext auctionContext = givenRequestContext(bidRequest).toBuilder()
                .hookExecutionContext(HookExecutionContext.of(
                        Endpoint.openrtb2_auction,
                        stageOutcomes(givenAppliedToImpl(identity()))))
                .debugContext(DebugContext.of(true, true, null))
                .build();

        // when
        final AuctionContext result = target.holdAuction(auctionContext).result();

        // then
        final BidResponse bidResponse = result.getBidResponse();
        assertThat(bidResponse.getExt()).isNotNull();
        assertThat(bidResponse.getExt().getPrebid()).isNotNull();
        final ExtModules extModules = bidResponse.getExt().getPrebid().getModules();
        assertThat(extModules).isNotNull();

        assertThat(extModules.getErrors())
                .hasSize(3)
                .hasEntrySatisfying("module1", moduleErrors -> assertThat(moduleErrors)
                        .hasSize(2)
                        .hasEntrySatisfying("hook1", hookErrors -> assertThat(hookErrors)
                                .containsOnly("error message 1-1 1", "error message 1-1 2"))
                        .hasEntrySatisfying("hook2", hookErrors -> assertThat(hookErrors)
                                .containsOnly(
                                        "error message 1-2 1",
                                        "error message 1-2 2",
                                        "error message 1-2 3",
                                        "error message 1-2 4")))
                .hasEntrySatisfying("module2", moduleErrors -> assertThat(moduleErrors)
                        .hasSize(1)
                        .hasEntrySatisfying("hook1", hookErrors -> assertThat(hookErrors)
                                .containsOnly("error message 2-1 1", "error message 2-1 2")))
                .hasEntrySatisfying("module3", moduleErrors -> assertThat(moduleErrors)
                        .hasSize(1)
                        .hasEntrySatisfying("hook1", hookErrors -> assertThat(hookErrors)
                                .containsOnly("error message 3-1 1", "error message 3-1 2")));
        assertThat(extModules.getWarnings())
                .hasSize(3)
                .hasEntrySatisfying("module1", moduleErrors -> assertThat(moduleErrors)
                        .hasSize(2)
                        .hasEntrySatisfying("hook1", hookErrors -> assertThat(hookErrors)
                                .containsOnly("warning message 1-1 1", "warning message 1-1 2"))
                        .hasEntrySatisfying("hook2", hookErrors -> assertThat(hookErrors)
                                .containsOnly(
                                        "warning message 1-2 1",
                                        "warning message 1-2 2",
                                        "warning message 1-2 3",
                                        "warning message 1-2 4")))
                .hasEntrySatisfying("module2", moduleErrors -> assertThat(moduleErrors)
                        .hasSize(1)
                        .hasEntrySatisfying("hook1", hookErrors -> assertThat(hookErrors)
                                .containsOnly("warning message 2-1 1", "warning message 2-1 2")))
                .hasEntrySatisfying("module3", moduleErrors -> assertThat(moduleErrors)
                        .hasSize(1)
                        .hasEntrySatisfying("hook1", hookErrors -> assertThat(hookErrors)
                                .containsOnly("warning message 3-1 1", "warning message 3-1 2")));

        assertThat(extModules.getTrace()).isNull();
    }

    @Test
    public void shouldReturnBidResponseWithHooksBasicTraceInfoWhenAuctionHappened() {
        // given
        given(httpBidderRequester.requestBids(any(), any(), any(), any(), any(), any(), anyBoolean()))
                .willReturn(Future.succeededFuture(givenSeatBid(emptyList())));

        final BidRequest bidRequest = givenBidRequest(givenSingleImp(singletonMap("bidder", 2)));
        final AuctionContext auctionContext = givenRequestContext(bidRequest).toBuilder()
                .hookExecutionContext(HookExecutionContext.of(
                        Endpoint.openrtb2_auction,
                        stageOutcomes(givenAppliedToImpl(identity()))))
                .debugContext(DebugContext.of(false, false, TraceLevel.basic))
                .build();

        // when
        final AuctionContext result = target.holdAuction(auctionContext).result();

        // then
        final BidResponse bidResponse = result.getBidResponse();
        assertThat(bidResponse.getExt()).isNotNull();
        assertThat(bidResponse.getExt().getPrebid()).isNotNull();
        final ExtModules extModules = bidResponse.getExt().getPrebid().getModules();
        assertThat(extModules).isNotNull();

        assertThat(extModules.getErrors()).isNull();
        assertThat(extModules.getWarnings()).isNull();

        assertThat(extModules.getTrace()).isEqualTo(ExtModulesTrace.of(
                16L,
                asList(
                        ExtModulesTraceStage.of(
                                Stage.entrypoint,
                                12L,
                                singletonList(ExtModulesTraceStageOutcome.of(
                                        "http-request",
                                        12L,
                                        asList(
                                                ExtModulesTraceGroup.of(
                                                        6L,
                                                        asList(
                                                                ExtModulesTraceInvocationResult.builder()
                                                                        .hookId(HookId.of("module1", "hook1"))
                                                                        .executionTime(4L)
                                                                        .status(ExecutionStatus.success)
                                                                        .message("Message 1-1")
                                                                        .action(ExecutionAction.update)
                                                                        .build(),
                                                                ExtModulesTraceInvocationResult.builder()
                                                                        .hookId(HookId.of("module1", "hook2"))
                                                                        .executionTime(6L)
                                                                        .status(ExecutionStatus.invocation_failure)
                                                                        .message("Message 1-2")
                                                                        .build())),
                                                ExtModulesTraceGroup.of(
                                                        6L,
                                                        asList(
                                                                ExtModulesTraceInvocationResult.builder()
                                                                        .hookId(HookId.of("module1", "hook2"))
                                                                        .executionTime(4L)
                                                                        .status(ExecutionStatus.success)
                                                                        .message("Message 1-2")
                                                                        .action(ExecutionAction.no_action)
                                                                        .build(),
                                                                ExtModulesTraceInvocationResult.builder()
                                                                        .hookId(HookId.of("module2", "hook1"))
                                                                        .executionTime(6L)
                                                                        .status(ExecutionStatus.timeout)
                                                                        .message("Message 2-1")
                                                                        .build())))))),
                        ExtModulesTraceStage.of(
                                Stage.auction_response,
                                4L,
                                singletonList(ExtModulesTraceStageOutcome.of(
                                        "auction-response",
                                        4L,
                                        singletonList(
                                                ExtModulesTraceGroup.of(
                                                        4L,
                                                        asList(
                                                                ExtModulesTraceInvocationResult.builder()
                                                                        .hookId(HookId.of("module3", "hook1"))
                                                                        .executionTime(4L)
                                                                        .status(ExecutionStatus.success)
                                                                        .message("Message 3-1")
                                                                        .action(ExecutionAction.update)
                                                                        .build(),
                                                                ExtModulesTraceInvocationResult.builder()
                                                                        .hookId(HookId.of("module3", "hook2"))
                                                                        .executionTime(4L)
                                                                        .status(ExecutionStatus.success)
                                                                        .action(ExecutionAction.no_action)
                                                                        .build())))))))));
    }

    @Test
    public void shouldReturnBidResponseWithHooksVerboseTraceInfoWhenAuctionHappened() {
        // given
        given(httpBidderRequester.requestBids(any(), any(), any(), any(), any(), any(), anyBoolean()))
                .willReturn(Future.succeededFuture(givenSeatBid(emptyList())));

        final BidRequest bidRequest = givenBidRequest(givenSingleImp(singletonMap("bidder", 2)));
        final AuctionContext auctionContext = givenRequestContext(bidRequest).toBuilder()
                .hookExecutionContext(HookExecutionContext.of(
                        Endpoint.openrtb2_auction,
                        stageOutcomes(givenAppliedToImpl(identity()))))
                .debugContext(DebugContext.of(false, false, TraceLevel.verbose))
                .build();

        // when
        final AuctionContext result = target.holdAuction(auctionContext).result();

        // then
        final BidResponse bidResponse = result.getBidResponse();
        assertThat(bidResponse.getExt().getPrebid().getModules().getTrace().getStages())
                .anySatisfy(stage -> assertThat(stage.getOutcomes())
                        .anySatisfy(outcome -> assertThat(outcome.getGroups())
                                .anySatisfy(group -> assertThat(group.getInvocationResults())
                                        .anySatisfy(hook -> {
                                            assertThat(hook.getDebugMessages())
                                                    .containsOnly("debug message 1-1 1", "debug message 1-1 2");
                                            assertThat(hook.getAnalyticsTags()).isEqualTo(
                                                    ExtModulesTraceAnalyticsTags.of(singletonList(
                                                            ExtModulesTraceAnalyticsActivity.of(
                                                                    "some-activity",
                                                                    "success",
                                                                    singletonList(ExtModulesTraceAnalyticsResult.of(
                                                                            "success",
                                                                            mapper.createObjectNode(),
                                                                            ExtModulesTraceAnalyticsAppliedTo.builder()
                                                                                    .impIds(asList("impId1", "impId2"))
                                                                                    .request(true)
                                                                                    .build()))))));
                                        }))));
    }

    @Test
    public void shouldReturnProperBidResponseWithAppliedToIfResultImplAppliedToIsPresent() {
        // given
        final BidRequest bidRequest = givenBidRequest(givenSingleImp(singletonMap("bidder", 2)));
        final AuctionContext auctionContext = givenRequestContext(bidRequest).toBuilder()
                .hookExecutionContext(HookExecutionContext.of(
                        Endpoint.openrtb2_auction,
                        stageOutcomes(givenAppliedToImpl(appliedToImplBuilder -> appliedToImplBuilder
                                .impIds(asList("impId1", "impId2"))
                                .response(true)
                                .request(false)))))
                .debugContext(DebugContext.of(false, false, TraceLevel.verbose))
                .build();

        given(httpBidderRequester.requestBids(any(), any(), any(), any(), any(), any(), anyBoolean()))
                .willReturn(Future.succeededFuture(givenSeatBid(emptyList())));

        // when
        final AuctionContext result = target.holdAuction(auctionContext).result();

        // then
        final ExtModulesTraceAnalyticsTags givenExtModulesTraceAnalyticsTags =
                ExtModulesTraceAnalyticsTags.of(singletonList(
                        ExtModulesTraceAnalyticsActivity.of(
                                "some-activity",
                                "success",
                                singletonList(
                                        ExtModulesTraceAnalyticsResult.of(
                                                "success",
                                                mapper.createObjectNode(),
                                                ExtModulesTraceAnalyticsAppliedTo.builder()
                                                        .impIds(asList("impId1", "impId2"))
                                                        .response(true)
                                                        .request(null)
                                                        .build())))));

        assertThat(result.getBidResponse().getExt().getPrebid().getModules().getTrace().getStages())
                .flatExtracting(ExtModulesTraceStage::getOutcomes)
                .flatExtracting(ExtModulesTraceStageOutcome::getGroups)
                .flatExtracting(ExtModulesTraceGroup::getInvocationResults)
                .extracting(ExtModulesTraceInvocationResult::getAnalyticsTags)
                .contains(givenExtModulesTraceAnalyticsTags);
    }

    @Test
    public void shouldReturnBidResponseAppliedToRequestNullIfResultImplAppliedToIsNull() {
        // given
        given(httpBidderRequester.requestBids(any(), any(), any(), any(), any(), any(), anyBoolean()))
                .willReturn(Future.succeededFuture(givenSeatBid(emptyList())));

        final BidRequest bidRequest = givenBidRequest(givenSingleImp(singletonMap("bidder", 2)));
        final AuctionContext auctionContext = givenRequestContext(bidRequest).toBuilder()
                .hookExecutionContext(HookExecutionContext.of(
                        Endpoint.openrtb2_auction,
                        stageOutcomes(null)))
                .debugContext(DebugContext.of(false, false, TraceLevel.verbose))
                .build();

        // when
        final AuctionContext result = target.holdAuction(auctionContext).result();

        // then
        final BidResponse bidResponse = result.getBidResponse();
        assertThat(bidResponse.getExt().getPrebid().getModules().getTrace().getStages())
                .anySatisfy(stage -> assertThat(stage.getOutcomes())
                        .anySatisfy(outcome -> assertThat(outcome.getGroups())
                                .anySatisfy(group -> assertThat(group.getInvocationResults())
                                        .anySatisfy(hook -> {
                                            assertThat(hook.getDebugMessages())
                                                    .containsOnly("debug message 1-1 1", "debug message 1-1 2");
                                            assertThat(hook.getAnalyticsTags()).isEqualTo(
                                                    ExtModulesTraceAnalyticsTags.of(singletonList(
                                                            ExtModulesTraceAnalyticsActivity.of(
                                                                    "some-activity",
                                                                    "success",
                                                                    singletonList(ExtModulesTraceAnalyticsResult.of(
                                                                            "success",
                                                                            mapper.createObjectNode(),
                                                                            null))))));
                                        }))));
    }

    @Test
    public void shouldReturnBidResponseWithHooksDebugAndTraceInfoWhenAuctionHappened() {
        // given
        given(httpBidderRequester.requestBids(any(), any(), any(), any(), any(), any(), anyBoolean()))
                .willReturn(Future.succeededFuture(givenSeatBid(emptyList())));

        final BidRequest bidRequest = givenBidRequest(givenSingleImp(singletonMap("bidder", 2)));
        final AuctionContext auctionContext = givenRequestContext(bidRequest).toBuilder()
                .hookExecutionContext(HookExecutionContext.of(
                        Endpoint.openrtb2_auction,
                        stageOutcomes(givenAppliedToImpl(identity()))))
                .debugContext(DebugContext.of(true, true, TraceLevel.basic))
                .build();

        // when
        final AuctionContext result = target.holdAuction(auctionContext).result();

        // then
        final BidResponse bidResponse = result.getBidResponse();
        final ExtModules extModules = bidResponse.getExt().getPrebid().getModules();

        assertThat(extModules.getErrors()).isNotEmpty();
        assertThat(extModules.getWarnings()).isNotEmpty();
        assertThat(extModules.getTrace()).isNotNull();
    }

    @Test
    public void shouldReturnBidResponseWithHooksDebugAndTraceInfoWhenRequestIsRejected() {
        // given
        final AuctionContext auctionContext = AuctionContext.builder()
                .hookExecutionContext(HookExecutionContext.of(
                        Endpoint.openrtb2_auction,
                        stageOutcomes(givenAppliedToImpl(identity()))))
                .debugContext(DebugContext.of(true, true, TraceLevel.basic))
                .requestRejected(true)
                .build();

        // when
        final AuctionContext result = target.holdAuction(auctionContext).result();

        // then
        final BidResponse bidResponse = result.getBidResponse();
        final ExtModules extModules = bidResponse.getExt().getPrebid().getModules();

        assertThat(extModules.getErrors()).isNotEmpty();
        assertThat(extModules.getWarnings()).isNotEmpty();
        assertThat(extModules.getTrace()).isNotNull();
    }

    @Test
    public void shouldReturnBidResponseWithoutHooksTraceInfoWhenNoHooksExecuted() {
        // given
        given(httpBidderRequester.requestBids(any(), any(), any(), any(), any(), any(), anyBoolean()))
                .willReturn(Future.succeededFuture(givenSeatBid(emptyList())));

        final BidRequest bidRequest = givenBidRequest(givenSingleImp(singletonMap("bidder", 2)));
        final AuctionContext auctionContext = givenRequestContext(bidRequest).toBuilder()
                .hookExecutionContext(HookExecutionContext.of(
                        Endpoint.openrtb2_auction,
                        new EnumMap<>(singletonMap(
                                Stage.entrypoint,
                                singletonList(StageExecutionOutcome.of("http-request", emptyList()))))))
                .debugContext(DebugContext.of(false, false, TraceLevel.basic))
                .build();

        // when
        final AuctionContext result = target.holdAuction(auctionContext).result();

        // then
        final BidResponse bidResponse = result.getBidResponse();
        assertThat(bidResponse.getExt()).isNull();
    }

    @Test
    public void shouldReturnBidResponseWithAnalyticsTagsWhenRequested() {
        // given
        given(httpBidderRequester.requestBids(any(), any(), any(), any(), any(), any(), anyBoolean()))
                .willReturn(Future.succeededFuture(givenSeatBid(emptyList())));

        final ObjectNode analyticsNode = mapper.createObjectNode();
        final ObjectNode optionsNode = analyticsNode.putObject("options");
        optionsNode.put("enableclientdetails", true);

        final BidRequest bidRequest = givenBidRequest(
                givenSingleImp(singletonMap("bidder", 2)),
                request -> request.ext(ExtRequest.of(ExtRequestPrebid.builder()
                        .analytics(analyticsNode)
                        .build())));
        final Account account = Account.builder()
                .id("accountId")
                .auction(AccountAuctionConfig.builder().events(AccountEventsConfig.of(true)).build())
                .analytics(AccountAnalyticsConfig.of(true, null, null))
                .build();
        final AuctionContext auctionContext = givenRequestContext(bidRequest, account).toBuilder()
                .hookExecutionContext(HookExecutionContext.of(
                        Endpoint.openrtb2_auction,
                        stageOutcomes(givenAppliedToImpl(identity()))))
                .build();

        // when
        final AuctionContext result = target.holdAuction(auctionContext).result();

        // then
        final BidResponse bidResponse = result.getBidResponse();
        assertThat(bidResponse.getExt())
                .extracting(ExtBidResponse::getPrebid)
                .extracting(ExtBidResponsePrebid::getAnalytics)
                .extracting(ExtAnalytics::getTags)
                .asInstanceOf(InstanceOfAssertFactories.list(ExtAnalyticsTags.class))
                .hasSize(1)
                .allSatisfy(extAnalyticsTags -> {
                    assertThat(extAnalyticsTags.getStage()).isEqualTo(Stage.entrypoint);
                    assertThat(extAnalyticsTags.getModule()).isEqualTo("module1");
                    assertThat(extAnalyticsTags.getAnalyticsTags()).isNotNull();
                });
    }

    @Test
    public void shouldReturnBidResponseWithWarningWhenAnalyticsTagsDisabledAndRequested() {
        // given
        given(httpBidderRequester.requestBids(any(), any(), any(), any(), any(), any(), anyBoolean()))
                .willReturn(Future.succeededFuture(givenSeatBid(emptyList())));

        final ObjectNode analyticsNode = mapper.createObjectNode();
        final ObjectNode optionsNode = analyticsNode.putObject("options");
        optionsNode.put("enableclientdetails", true);

        final BidRequest bidRequest = givenBidRequest(
                givenSingleImp(singletonMap("bidder", 2)),
                request -> request.ext(ExtRequest.of(ExtRequestPrebid.builder()
                        .analytics(analyticsNode)
                        .build())));
        final AuctionContext auctionContext = givenRequestContext(bidRequest).toBuilder()
                .hookExecutionContext(HookExecutionContext.of(
                        Endpoint.openrtb2_auction,
                        stageOutcomes(givenAppliedToImpl(identity()))))
                .build();

        // when
        final AuctionContext result = target.holdAuction(auctionContext).result();

        // then
        final BidResponse bidResponse = result.getBidResponse();
        assertThat(bidResponse.getExt())
                .extracting(ExtBidResponse::getWarnings)
                .extracting(warnigns -> warnigns.get("prebid"))
                .asInstanceOf(InstanceOfAssertFactories.list(ExtBidderError.class))
                .containsExactly(
                        ExtBidderError.of(999, "analytics.options.enableclientdetails not enabled for account"));
    }

    @Test
    public void shouldIncrementHooksGlobalMetrics() {
        // given
        final AuctionContext auctionContext = AuctionContext.builder()
                .hookExecutionContext(HookExecutionContext.of(
                        Endpoint.openrtb2_auction,
                        stageOutcomes(givenAppliedToImpl(identity()))))
                .debugContext(DebugContext.empty())
                .requestRejected(true)
                .build();

        // when
        target.holdAuction(auctionContext);

        // then
        verify(metrics, times(6)).updateHooksMetrics(anyString(), any(), any(), any(), any(), any());
        verify(metrics).updateHooksMetrics(
                eq("module1"),
                eq(Stage.entrypoint),
                eq("hook1"),
                eq(ExecutionStatus.success),
                eq(4L),
                eq(ExecutionAction.update));
        verify(metrics).updateHooksMetrics(
                eq("module1"),
                eq(Stage.entrypoint),
                eq("hook2"),
                eq(ExecutionStatus.invocation_failure),
                eq(6L),
                isNull());
        verify(metrics).updateHooksMetrics(
                eq("module1"),
                eq(Stage.entrypoint),
                eq("hook2"),
                eq(ExecutionStatus.success),
                eq(4L),
                eq(ExecutionAction.no_action));
        verify(metrics).updateHooksMetrics(
                eq("module2"),
                eq(Stage.entrypoint),
                eq("hook1"),
                eq(ExecutionStatus.timeout),
                eq(6L),
                isNull());
        verify(metrics).updateHooksMetrics(
                eq("module3"),
                eq(Stage.auction_response),
                eq("hook1"),
                eq(ExecutionStatus.success),
                eq(4L),
                eq(ExecutionAction.update));
        verify(metrics).updateHooksMetrics(
                eq("module3"),
                eq(Stage.auction_response),
                eq("hook2"),
                eq(ExecutionStatus.success),
                eq(4L),
                eq(ExecutionAction.no_action));
        verify(metrics, never()).updateAccountHooksMetrics(any(), any(), any(), any());
        verify(metrics, never()).updateAccountModuleDurationMetric(any(), any(), any());
    }

    @Test
    public void shouldIncrementHooksGlobalAndAccountMetrics() {
        // given
        given(httpBidderRequester.requestBids(any(), any(), any(), any(), any(), any(), anyBoolean()))
                .willReturn(Future.succeededFuture(givenSeatBid(emptyList())));

        final BidRequest bidRequest = givenBidRequest(givenSingleImp(singletonMap("bidder", 2)));
        final AuctionContext auctionContext = givenRequestContext(bidRequest).toBuilder()
                .hookExecutionContext(HookExecutionContext.of(
                        Endpoint.openrtb2_auction,
                        stageOutcomes(givenAppliedToImpl(identity()))))
                .debugContext(DebugContext.empty())
                .build();

        // when
        target.holdAuction(auctionContext);

        // then
        verify(metrics, times(6)).updateHooksMetrics(anyString(), any(), any(), any(), any(), any());
        verify(metrics, times(6)).updateAccountHooksMetrics(any(), any(), any(), any());
        verify(metrics).updateAccountHooksMetrics(
                any(),
                eq("module1"),
                eq(ExecutionStatus.success),
                eq(ExecutionAction.update));
        verify(metrics).updateAccountHooksMetrics(
                any(),
                eq("module1"),
                eq(ExecutionStatus.invocation_failure),
                isNull());
        verify(metrics).updateAccountHooksMetrics(
                any(),
                eq("module1"),
                eq(ExecutionStatus.success),
                eq(ExecutionAction.no_action));
        verify(metrics).updateAccountHooksMetrics(
                any(),
                eq("module2"),
                eq(ExecutionStatus.timeout),
                isNull());
        verify(metrics).updateAccountHooksMetrics(
                any(),
                eq("module3"),
                eq(ExecutionStatus.success),
                eq(ExecutionAction.update));
        verify(metrics).updateAccountHooksMetrics(
                any(),
                eq("module3"),
                eq(ExecutionStatus.success),
                eq(ExecutionAction.no_action));
        verify(metrics, times(3)).updateAccountModuleDurationMetric(any(), any(), any());
        verify(metrics).updateAccountModuleDurationMetric(any(), eq("module1"), eq(14L));
        verify(metrics).updateAccountModuleDurationMetric(any(), eq("module2"), eq(6L));
        verify(metrics).updateAccountModuleDurationMetric(any(), eq("module3"), eq(8L));
    }

    @Test
    public void shouldProperPopulateImpExtPrebidEvenIfInExtImpPrebidContainNotCorrectField() {
        // given
        final Imp imp = Imp.builder()
                .ext(mapper.valueToTree(Map.of("prebid",
                        doubleMap("test-field", "test-value", "bidder",
                                Map.of("bidderName", doubleMap("test-host", "unknownHost", "publisher_id", "ps4"))))))
                .build();
        final BidRequest bidRequest = givenBidRequest(singletonList(imp), identity());
        final AuctionContext auctionContext = givenRequestContext(bidRequest);

        given(privacyEnforcementService.mask(any(), anyMap(), any()))
                .willReturn(Future.succeededFuture(singletonList(BidderPrivacyResult.builder()
                        .requestBidder("bidderName")
                        .build())));

        // when
        target.holdAuction(auctionContext);

        // then
        final BidRequest capturedBidRequest = captureBidRequest();
        assertThat(capturedBidRequest.getImp())
                .extracting(Imp::getExt)
                .containsExactly(mapper.valueToTree(doubleMap("prebid", emptyMap(),
                        "bidder", doubleMap("test-host", "unknownHost", "publisher_id", "ps4"))));
    }

    @Test
    public void shouldThrowErrorIfCannotBeParsedImpExtPrebid() {
        // given
        final String prebid = "prebid";
        final String bidderKey = "bidder";
        final String optionKey = "options";
        final String bidderName = "bidderName";
        final String optionValue = "1";
        final Map<String, Map<String, String>> bidderValue =
                singletonMap(bidderName, doubleMap("test-host", "unknownHost", "publisher_id", "ps4"));

        final ObjectNode prebidJsonNodes = mapper.valueToTree(
                singletonMap(prebid, doubleMap(optionKey, optionValue, bidderKey, bidderValue)));

        final Imp imp = Imp.builder().ext(prebidJsonNodes).build();
        final BidRequest bidRequest = givenBidRequest(singletonList(imp), identity());
        final AuctionContext auctionContext = givenRequestContext(bidRequest);

        given(privacyEnforcementService.mask(any(), anyMap(), any()))
                .willReturn(Future.succeededFuture(singletonList(BidderPrivacyResult.builder()
                        .requestBidder(bidderName)
                        .build())));

        // when
        final Future<AuctionContext> result = target.holdAuction(auctionContext);

        // then
        assertThat(result.failed()).isTrue();
        assertThat(result.cause())
                .hasMessageStartingWith("Error decoding imp.ext.prebid: "
                        + "Cannot construct instance of `org.prebid.server.proto.openrtb.ext.request.ExtOptions`");
    }

    @Test
    public void shouldReturnsSourceWithCorrespondingRequestExtPrebidSchainsIfSchainIsNotNull() {
        // given
        final BidRequest bidRequest = givenBidRequest(givenSingleImp("test"),
                bidRequestBuilder -> bidRequestBuilder.source(Source.builder().build()));
        final AuctionContext auctionContext = givenRequestContext(bidRequest);

        final SupplyChain givenSourceSchain = SupplyChain.of(1, singletonList(null), "", null);
        given(supplyChainResolver.resolveForBidder(any(), any()))
                .willReturn(givenSourceSchain);

        given(privacyEnforcementService.mask(any(), anyMap(), any()))
                .willReturn(Future.succeededFuture(singletonList(BidderPrivacyResult.builder()
                        .requestBidder("bidderName")
                        .build())));

        // when
        target.holdAuction(auctionContext);

        // then
        final BidRequest capturedBidRequest = captureBidRequest();
        assertThat(capturedBidRequest)
                .extracting(BidRequest::getSource)
                .extracting(Source::getSchain)
                .isEqualTo(givenSourceSchain);
    }

    @Test
    public void shouldReduceBidsHavingDealIdWithSameImpIdByBidderWithToleratingNotObtainedBidWithTopDeal() {
        // given
        final Imp imp = givenImp(
                singletonMap("bidder1", 1),
                builder -> builder
                        .id("impId1")
                        .pmp(Pmp.builder()
                                .deals(asList(
                                        Deal.builder().id("dealId1").build(), // top deal, but no response bid
                                        Deal.builder().id("dealId2").build()))
                                .build()));
        final BidRequest bidRequest = givenBidRequest(singletonList(imp), identity());
        final AuctionContext auctionContext = givenRequestContext(bidRequest).toBuilder().build();

        final BidderBid bidderBid = givenBidderBid(
                Bid.builder().id("bidId2").impid("impId1").dealid("dealId2").price(BigDecimal.ONE).build());

        givenBidder(givenSingleSeatBid(bidderBid));

        given(responseBidValidator.validate(any(), any(), any(), any()))
                .willReturn(ValidationResult.success());

        // when
        target.holdAuction(auctionContext);

        // then
        final ArgumentCaptor<AuctionContext> contextArgumentCaptor = ArgumentCaptor.forClass(AuctionContext.class);
        verify(bidResponseCreator).create(contextArgumentCaptor.capture(), any(), any());
        assertThat(contextArgumentCaptor.getValue().getAuctionParticipations()).hasSize(1)
                .extracting(AuctionParticipation::getBidderResponse)
                .extracting(BidderResponse::getSeatBid)
                .flatExtracting(BidderSeatBid::getBids).hasSize(1)
                .extracting(BidderBid::getBid)
                .extracting(Bid::getId)
                .containsOnly("bidId2");
    }

    @Test
    public void shouldReduceBidsHavingDealIdWithSameImpIdByBidderWithToleratingNotObtainedBids() {
        // given
        final Imp imp = givenImp(
                singletonMap("bidder1", 1),
                builder -> builder
                        .id("impId1")
                        .pmp(Pmp.builder()
                                .deals(asList(
                                        Deal.builder().id("dealId1").build(),
                                        Deal.builder().id("dealId2").build()))
                                .build()));
        final BidRequest bidRequest = givenBidRequest(singletonList(imp), identity());
        final AuctionContext auctionContext = givenRequestContext(bidRequest).toBuilder().build();

        givenBidder(givenSeatBid(emptyList()));

        // when
        target.holdAuction(auctionContext);

        // then
        final ArgumentCaptor<AuctionContext> contextArgumentCaptor = ArgumentCaptor.forClass(AuctionContext.class);
        verify(bidResponseCreator).create(contextArgumentCaptor.capture(), any(), any());

        assertThat(contextArgumentCaptor.getValue().getAuctionParticipations()).hasSize(1)
                .extracting(AuctionParticipation::getBidderResponse)
                .extracting(BidderResponse::getSeatBid)
                .flatExtracting(BidderSeatBid::getBids).isEmpty();
    }

    @Test
    public void shouldResponseWithEmptySeatBidIfBidderNotSupportProvidedMediaTypes() {
        // given
        final Imp imp = givenImp(singletonMap("bidder1", 1), builder -> builder.id("impId1"));
        final BidRequest bidRequest = givenBidRequest(singletonList(imp), identity());
        final AuctionContext auctionContext = givenRequestContext(bidRequest).toBuilder().build();

        given(mediaTypeProcessor.process(any(), anyString(), any(), any()))
                .willReturn(MediaTypeProcessingResult.rejected(Collections.singletonList(
                        BidderError.badInput("MediaTypeProcessor error."))));
        given(bidResponseCreator.create(
                argThat(argument -> argument.getAuctionParticipations().getFirst()
                        .getBidderResponse()
                        .equals(BidderResponse.of(
                                "bidder1",
                                BidderSeatBid.builder()
                                        .warnings(Collections.singletonList(
                                                BidderError.badInput("MediaTypeProcessor error.")))
                                        .build(),
                                0))),
                any(),
                any()))
                .willReturn(Future.succeededFuture(BidResponse.builder().id("uniqId").build()));

        // when
        final Future<AuctionContext> result = target.holdAuction(auctionContext);

        // then
        assertThat(result.result())
                .extracting(AuctionContext::getBidResponse)
                .isEqualTo(BidResponse.builder().id("uniqId").build());
    }

    @Test
    public void shouldConvertBidRequestOpenRTBVersionToConfiguredByBidder() {
        // given
        given(ortbVersionConversionManager.convertFromAuctionSupportedVersion(any(), any())).willAnswer(
                invocation -> ((BidRequest) invocation.getArgument(0))
                        .toBuilder()
                        .source(null)
                        .build());

        final BidRequest bidRequest = givenBidRequest(
                givenSingleImp(singletonMap("bidderName", 1)),
                request -> request.source(Source.builder().tid("uniqTid").build()));
        final AuctionContext auctionContext = givenRequestContext(bidRequest);

        // when
        target.holdAuction(auctionContext);

        // then
        final ArgumentCaptor<BidderRequest> argumentCaptor = ArgumentCaptor.forClass(BidderRequest.class);
        verify(httpBidderRequester)
                .requestBids(any(), argumentCaptor.capture(), any(), any(), any(), any(), anyBoolean());

        assertThat(argumentCaptor.getValue())
                .extracting(BidderRequest::getBidRequest)
                .extracting(BidRequest::getSource)
                .isNull();
    }

    @Test
    public void shouldPassAdjustedTimeoutToAdapterAndToBidResponseCreator() {
        // given
        given(timeoutResolver.adjustForBidder(anyLong(), eq(90), anyLong()))
                .willReturn(400L);
        given(timeoutResolver.adjustForRequest(anyLong(), anyLong()))
                .willReturn(450L);

        final BidRequest bidRequest = givenBidRequest(
                givenSingleImp(singletonMap("bidderName", 1)),
                request -> request.source(Source.builder().tid("uniqTid").build()));

        // when
        target.holdAuction(givenRequestContext(bidRequest));

        // then
        final ArgumentCaptor<BidderRequest> bidderRequestCaptor = ArgumentCaptor.forClass(BidderRequest.class);
        final ArgumentCaptor<Long> timeoutCaptor = ArgumentCaptor.forClass(Long.class);
        verify(httpBidderRequester).requestBids(
                any(),
                bidderRequestCaptor.capture(),
                any(),
                any(),
                any(),
                any(),
                anyBoolean());
        verify(timeoutFactory).create(anyLong(), timeoutCaptor.capture());
        assertThat(bidderRequestCaptor.getValue().getBidRequest().getTmax()).isEqualTo(400L);
        assertThat(timeoutCaptor.getAllValues()).containsExactly(450L);
    }

    private void givenTarget(boolean enabledStrictAppSiteDoohValidation) {
        target = new ExchangeService(
                0,
                bidderCatalog,
                storedResponseProcessor,
                privacyEnforcementService,
                fpdResolver,
                impAdjuster, supplyChainResolver,
                debugResolver,
                mediaTypeProcessor,
                uidUpdater,
                timeoutResolver,
                timeoutFactory,
                ortbVersionConversionManager,
                httpBidderRequester,
                responseBidValidator,
                currencyService,
                bidResponseCreator,
                bidResponsePostProcessor,
                hookStageExecutor,
                httpInteractionLogger,
                priceFloorAdjuster,
                priceFloorEnforcer,
                priceFloorProcessor,
                dsaEnforcer,
                bidAdjustmentFactorResolver,
                metrics,
                clock,
                jacksonMapper,
                criteriaLogManager,
                enabledStrictAppSiteDoohValidation);
    }

    private AuctionContext givenRequestContext(BidRequest bidRequest) {
        return givenRequestContext(
                bidRequest,
                Account.builder()
                        .id("accountId")
                        .auction(AccountAuctionConfig.builder()
                                .events(AccountEventsConfig.of(true))
                                .build())
                        .build());
    }

    private AuctionContext givenRequestContext(BidRequest bidRequest, Account account) {
        return AuctionContext.builder()
                .httpRequest(HttpRequestContext.builder().headers(CaseInsensitiveMultiMap.empty()).build())
                .uidsCookie(uidsCookie)
                .bidRequest(bidRequest)
                .debugWarnings(new ArrayList<>())
                .prebidErrors(new ArrayList<>())
                .account(account)
                .requestTypeMetric(MetricName.openrtb2web)
                .timeoutContext(TimeoutContext.of(clock.millis(), timeout, 90))
                .hookExecutionContext(HookExecutionContext.of(Endpoint.openrtb2_auction))
                .debugContext(DebugContext.empty())
                .bidRejectionTrackers(new HashMap<>())
                .activityInfrastructure(activityInfrastructure)
                .build();
    }

    private BidRequest captureBidRequest() {
        final ArgumentCaptor<BidderRequest> bidRequestCaptor = ArgumentCaptor.forClass(BidderRequest.class);
        verify(httpBidderRequester)
                .requestBids(any(), bidRequestCaptor.capture(), any(), any(), any(), any(), anyBoolean());
        return bidRequestCaptor.getValue().getBidRequest();
    }

    private List<AuctionParticipation> captureAuctionParticipations() {
        final ArgumentCaptor<AuctionContext> contextArgumentCaptor = ArgumentCaptor.forClass(AuctionContext.class);
        verify(bidResponseCreator).create(contextArgumentCaptor.capture(), any(), any());
        return contextArgumentCaptor.getValue().getAuctionParticipations();
    }

    private static BidRequest givenBidRequest(List<Imp> imp,
                                              UnaryOperator<BidRequestBuilder> bidRequestBuilderCustomizer) {

        return bidRequestBuilderCustomizer
                .apply(BidRequest.builder().cur(singletonList("USD")).imp(imp).tmax(500L))
                .build();
    }

    private static BidRequest givenBidRequest(List<Imp> imp) {
        return givenBidRequest(imp, identity());
    }

    private static <T> Imp givenImp(T ext, Function<ImpBuilder, ImpBuilder> impBuilderCustomizer) {
        return impBuilderCustomizer.apply(Imp.builder()
                        .id(UUID.randomUUID().toString())
                        .ext(mapper.valueToTree(singletonMap(
                                "prebid", ext != null ? singletonMap("bidder", ext) : emptyMap()))))
                .build();
    }

    private static <T> List<Imp> givenSingleImp(String impId, T ext) {
        return singletonList(givenImp(ext, builder -> builder.id(impId)));
    }

    private static <T> List<Imp> givenSingleImp(T ext) {
        return singletonList(givenImp(ext, identity()));
    }

    private void givenBidder(BidderSeatBid response) {
        given(httpBidderRequester.requestBids(any(), any(), any(), any(), any(), any(), anyBoolean()))
                .willReturn(Future.succeededFuture(response));
    }

    private void givenBidder(String bidderName, Bidder<?> bidder, BidderSeatBid response) {
        doReturn(bidder).when(bidderCatalog).bidderByName(eq(bidderName));
        given(httpBidderRequester.requestBids(same(bidder), any(), any(), any(), any(), any(), anyBoolean()))
                .willReturn(Future.succeededFuture(response));
    }

    private static SeatBid givenSeatBid(List<Bid> bids,
                                        Function<SeatBid.SeatBidBuilder, SeatBid.SeatBidBuilder> seatBidCustomizer) {
        return seatBidCustomizer.apply(SeatBid.builder()
                        .seat("someBidder")
                        .bid(bids))
                .build();
    }

    private static BidderSeatBid givenSeatBid(List<BidderBid> bids) {
        return BidderSeatBid.of(bids);
    }

    private static BidderSeatBid givenSingleSeatBid(BidderBid bid) {
        return givenSeatBid(singletonList(bid));
    }

    private static BidderSeatBid givenEmptySeatBid() {
        return givenSeatBid(emptyList());
    }

    private static BidderBid givenBidderBid(Bid bid) {
        return BidderBid.of(bid, BidType.banner, null);
    }

    private static BidderBid givenBidderBid(Bid bid, String cur) {
        return BidderBid.of(bid, BidType.banner, cur);
    }

    private static Bid givenBid(Function<Bid.BidBuilder, Bid.BidBuilder> bidBuilder) {
        return bidBuilder.apply(Bid.builder()
                        .id("bidId")
                        .price(BigDecimal.ONE)
                        .ext(mapper.valueToTree(ExtPrebid.of(ExtBidPrebid.builder().build(), null))))
                .build();
    }

    private static FledgeAuctionConfig givenFledgeAuctionConfig(String impId) {
        return FledgeAuctionConfig.builder()
                .impId(impId)
                .config(mapper.createObjectNode().put("references", impId))
                .build();
    }

    private static <K, V> Map<K, V> doubleMap(K key1, V value1, K key2, V value2) {
        final Map<K, V> map = new HashMap<>();
        map.put(key1, value1);
        map.put(key2, value2);
        return map;
    }

    private static ExtBidPrebid toExtBidPrebid(ObjectNode ext) {
        try {
            return mapper.treeToValue(ext.get("prebid"), ExtBidPrebid.class);
        } catch (IOException e) {
            return rethrow(e);
        }
    }

    private static ExtRequestTargeting givenTargeting(boolean includebidderkeys) {
        return ExtRequestTargeting.builder().pricegranularity(mapper.valueToTree(
                        ExtPriceGranularity.of(2, singletonList(ExtGranularityRange.of(BigDecimal.valueOf(5),
                                BigDecimal.valueOf(0.5))))))
                .includewinners(true)
                .includebidderkeys(includebidderkeys)
                .build();
    }

    private void givenBidResponseCreator(List<Bid> bids) {
        given(bidResponseCreator.create(any(), any(), any()))
                .willReturn(Future.succeededFuture(givenBidResponseWithBids(bids)));
    }

    private void givenBidResponseCreator(Map<String, List<ExtBidderError>> errors) {
        given(bidResponseCreator.create(any(), any(), any()))
                .willReturn(Future.succeededFuture(givenBidResponseWithError(errors)));
    }

    private static BidResponse givenBidResponseWithBids(List<Bid> bids) {
        return BidResponse.builder()
                .cur("USD")
                .seatbid(singletonList(givenSeatBid(bids, identity())))
                .build();
    }

    private static BidResponse givenBidResponseWithError(Map<String, List<ExtBidderError>> errors) {
        return BidResponse.builder()
                .seatbid(emptyList())
                .ext(ExtBidResponse.builder()
                        .errors(errors)
                        .build())
                .build();
    }

    private void testUserEidsPermissionFiltering(List<Eid> givenUserEids,
                                                 List<ExtRequestPrebidDataEidPermissions> givenEidPermissions,
                                                 Map<String, String> givenAlises,
                                                 List<Eid> expectedExtUserEids) {
        // given
        final Bidder<?> bidder = mock(Bidder.class);
        givenBidder("someBidder", bidder, givenEmptySeatBid());
        final Map<String, Integer> bidderToGdpr = singletonMap("someBidder", 1);

        final BidRequest bidRequest = givenBidRequest(givenSingleImp(bidderToGdpr),
                builder -> builder
                        .ext(ExtRequest.of(ExtRequestPrebid.builder()
                                .aliases(givenAlises)
                                .data(ExtRequestPrebidData.of(null, givenEidPermissions))
                                .build()))
                        .user(User.builder()
                                .eids(givenUserEids)
                                .build()));

        // when
        target.holdAuction(givenRequestContext(bidRequest));

        // then
        final ArgumentCaptor<BidderRequest> bidderRequestCaptor = ArgumentCaptor.forClass(BidderRequest.class);
        verify(httpBidderRequester)
                .requestBids(any(), bidderRequestCaptor.capture(), any(), any(), any(), any(), anyBoolean());
        final List<BidderRequest> capturedBidRequests = bidderRequestCaptor.getAllValues();
        assertThat(capturedBidRequests)
                .extracting(BidderRequest::getBidRequest)
                .extracting(BidRequest::getUser)
                .flatExtracting(User::getEids)
                .isEqualTo(expectedExtUserEids);
    }

    private static AppliedToImpl givenAppliedToImpl(
            Function<AppliedToImpl.AppliedToImplBuilder, AppliedToImpl.AppliedToImplBuilder> appliedToImplBuilder) {
        return appliedToImplBuilder.apply(AppliedToImpl.builder()
                        .impIds(asList("impId1", "impId2"))
                        .request(true))
                .build();
    }

    private static EnumMap<Stage, List<StageExecutionOutcome>> stageOutcomes(AppliedToImpl appliedToImp) {
        final Map<Stage, List<StageExecutionOutcome>> stageOutcomes = new HashMap<>();

        stageOutcomes.put(Stage.entrypoint, singletonList(StageExecutionOutcome.of(
                "http-request",
                asList(
                        GroupExecutionOutcome.of(asList(
                                HookExecutionOutcome.builder()
                                        .hookId(HookId.of("module1", "hook1"))
                                        .executionTime(4L)
                                        .status(ExecutionStatus.success)
                                        .message("Message 1-1")
                                        .action(ExecutionAction.update)
                                        .errors(asList("error message 1-1 1", "error message 1-1 2"))
                                        .warnings(asList("warning message 1-1 1", "warning message 1-1 2"))
                                        .debugMessages(asList("debug message 1-1 1", "debug message 1-1 2"))
                                        .analyticsTags(TagsImpl.of(singletonList(
                                                ActivityImpl.of(
                                                        "some-activity",
                                                        "success",
                                                        singletonList(ResultImpl.of(
                                                                "success",
                                                                mapper.createObjectNode(),
                                                                appliedToImp))))))
                                        .build(),
                                HookExecutionOutcome.builder()
                                        .hookId(HookId.of("module1", "hook2"))
                                        .executionTime(6L)
                                        .status(ExecutionStatus.invocation_failure)
                                        .message("Message 1-2")
                                        .errors(asList("error message 1-2 1", "error message 1-2 2"))
                                        .warnings(asList("warning message 1-2 1", "warning message 1-2 2"))
                                        .build())),
                        GroupExecutionOutcome.of(asList(
                                HookExecutionOutcome.builder()
                                        .hookId(HookId.of("module1", "hook2"))
                                        .executionTime(4L)
                                        .status(ExecutionStatus.success)
                                        .message("Message 1-2")
                                        .action(ExecutionAction.no_action)
                                        .errors(asList("error message 1-2 3", "error message 1-2 4"))
                                        .warnings(asList("warning message 1-2 3", "warning message 1-2 4"))
                                        .build(),
                                HookExecutionOutcome.builder()
                                        .hookId(HookId.of("module2", "hook1"))
                                        .executionTime(6L)
                                        .status(ExecutionStatus.timeout)
                                        .message("Message 2-1")
                                        .errors(asList("error message 2-1 1", "error message 2-1 2"))
                                        .warnings(asList("warning message 2-1 1", "warning message 2-1 2"))
                                        .build()))))));

        stageOutcomes.put(Stage.auction_response, singletonList(StageExecutionOutcome.of(
                "auction-response",
                singletonList(
                        GroupExecutionOutcome.of(asList(
                                HookExecutionOutcome.builder()
                                        .hookId(HookId.of("module3", "hook1"))
                                        .executionTime(4L)
                                        .status(ExecutionStatus.success)
                                        .message("Message 3-1")
                                        .action(ExecutionAction.update)
                                        .errors(asList("error message 3-1 1", "error message 3-1 2"))
                                        .warnings(asList("warning message 3-1 1", "warning message 3-1 2"))
                                        .build(),
                                HookExecutionOutcome.builder()
                                        .hookId(HookId.of("module3", "hook2"))
                                        .executionTime(4L)
                                        .status(ExecutionStatus.success)
                                        .action(ExecutionAction.no_action)
                                        .build()))))));

        return new EnumMap<>(stageOutcomes);
    }
}<|MERGE_RESOLUTION|>--- conflicted
+++ resolved
@@ -227,15 +227,11 @@
     @Mock(strictness = LENIENT)
     private FpdResolver fpdResolver;
 
-<<<<<<< HEAD
-    @Mock
+    @Mock(strictness = LENIENT)
+    private SupplyChainResolver supplyChainResolver;
+
+    @Mock(strictness = LENIENT)
     private ImpAdjuster impAdjuster;
-
-    @Mock
-=======
-    @Mock(strictness = LENIENT)
->>>>>>> e491cd71
-    private SupplyChainResolver supplyChainResolver;
 
     @Mock
     private DebugResolver debugResolver;
