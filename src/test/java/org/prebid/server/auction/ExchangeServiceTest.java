--- conflicted
+++ resolved
@@ -60,9 +60,6 @@
 import org.prebid.server.exception.PreBidException;
 import org.prebid.server.execution.Timeout;
 import org.prebid.server.execution.TimeoutFactory;
-<<<<<<< HEAD
-import org.prebid.server.log.HttpInteractionLogger;
-=======
 import org.prebid.server.hooks.execution.HookStageExecutor;
 import org.prebid.server.hooks.execution.model.ExecutionAction;
 import org.prebid.server.hooks.execution.model.ExecutionStatus;
@@ -81,7 +78,7 @@
 import org.prebid.server.hooks.v1.analytics.ResultImpl;
 import org.prebid.server.hooks.v1.analytics.TagsImpl;
 import org.prebid.server.log.CriteriaLogManager;
->>>>>>> 6ca955b3
+import org.prebid.server.log.HttpInteractionLogger;
 import org.prebid.server.metric.MetricName;
 import org.prebid.server.metric.Metrics;
 import org.prebid.server.model.CaseInsensitiveMultiMap;
@@ -214,13 +211,11 @@
     @Spy
     private BidResponsePostProcessor.NoOpBidResponsePostProcessor bidResponsePostProcessor;
     @Mock
-<<<<<<< HEAD
-    private HttpInteractionLogger httpInteractionLogger;
-=======
     private HookStageExecutor hookStageExecutor;
     @Mock
     private ApplicationEventService applicationEventService;
->>>>>>> 6ca955b3
+    @Mock
+    private HttpInteractionLogger httpInteractionLogger;
     @Mock
     private Metrics metrics;
     @Mock
@@ -306,12 +301,9 @@
                 currencyService,
                 bidResponseCreator,
                 bidResponsePostProcessor,
-<<<<<<< HEAD
-                httpInteractionLogger,
-=======
                 hookStageExecutor,
                 applicationEventService,
->>>>>>> 6ca955b3
+                httpInteractionLogger,
                 metrics,
                 clock,
                 jacksonMapper,
@@ -333,12 +325,9 @@
                         currencyService,
                         bidResponseCreator,
                         bidResponsePostProcessor,
-<<<<<<< HEAD
-                        httpInteractionLogger,
-=======
                         hookStageExecutor,
                         applicationEventService,
->>>>>>> 6ca955b3
+                        httpInteractionLogger,
                         metrics,
                         clock,
                         jacksonMapper,
@@ -605,6 +594,7 @@
                 bidResponsePostProcessor,
                 hookStageExecutor,
                 applicationEventService,
+                httpInteractionLogger,
                 metrics,
                 clock,
                 jacksonMapper,
@@ -2357,12 +2347,9 @@
                 currencyService,
                 bidResponseCreator,
                 bidResponsePostProcessor,
-<<<<<<< HEAD
-                httpInteractionLogger,
-=======
                 hookStageExecutor,
                 applicationEventService,
->>>>>>> 6ca955b3
+                httpInteractionLogger,
                 metrics,
                 clock,
                 jacksonMapper,
