package org.prebid.server.auction;

import com.fasterxml.jackson.core.type.TypeReference;
import com.fasterxml.jackson.databind.node.ObjectNode;
import com.iab.openrtb.request.App;
import com.iab.openrtb.request.Banner;
import com.iab.openrtb.request.BidRequest;
import com.iab.openrtb.request.BidRequest.BidRequestBuilder;
import com.iab.openrtb.request.Device;
import com.iab.openrtb.request.Format;
import com.iab.openrtb.request.Geo;
import com.iab.openrtb.request.Imp;
import com.iab.openrtb.request.Imp.ImpBuilder;
import com.iab.openrtb.request.Publisher;
import com.iab.openrtb.request.Regs;
import com.iab.openrtb.request.Site;
import com.iab.openrtb.request.User;
import com.iab.openrtb.response.Bid;
import com.iab.openrtb.response.BidResponse;
import com.iab.openrtb.response.SeatBid;
import io.vertx.core.Future;
import org.apache.commons.collections4.MapUtils;
import org.junit.Before;
import org.junit.Rule;
import org.junit.Test;
import org.mockito.ArgumentCaptor;
import org.mockito.Mock;
import org.mockito.Spy;
import org.mockito.junit.MockitoJUnit;
import org.mockito.junit.MockitoRule;
import org.prebid.server.VertxTest;
import org.prebid.server.auction.model.AuctionContext;
import org.prebid.server.auction.model.AuctionParticipation;
import org.prebid.server.auction.model.BidRequestCacheInfo;
import org.prebid.server.auction.model.BidderPrivacyResult;
import org.prebid.server.auction.model.BidderResponse;
import org.prebid.server.auction.model.StoredResponseResult;
import org.prebid.server.bidder.BidderCatalog;
import org.prebid.server.bidder.Usersyncer;
import org.prebid.server.bidder.model.BidderBid;
import org.prebid.server.bidder.model.BidderError;
import org.prebid.server.bidder.model.BidderSeatBid;
import org.prebid.server.cookie.UidsCookie;
import org.prebid.server.exception.InvalidRequestException;
import org.prebid.server.exception.PreBidException;
import org.prebid.server.execution.Timeout;
import org.prebid.server.execution.TimeoutFactory;
import org.prebid.server.metric.MetricName;
import org.prebid.server.metric.Metrics;
import org.prebid.server.proto.openrtb.ext.ExtPrebid;
import org.prebid.server.proto.openrtb.ext.request.ExtApp;
import org.prebid.server.proto.openrtb.ext.request.ExtBidderConfig;
import org.prebid.server.proto.openrtb.ext.request.ExtBidderConfigFpd;
import org.prebid.server.proto.openrtb.ext.request.ExtGranularityRange;
import org.prebid.server.proto.openrtb.ext.request.ExtPriceGranularity;
import org.prebid.server.proto.openrtb.ext.request.ExtRegs;
import org.prebid.server.proto.openrtb.ext.request.ExtRequest;
import org.prebid.server.proto.openrtb.ext.request.ExtRequestCurrency;
import org.prebid.server.proto.openrtb.ext.request.ExtRequestPrebid;
import org.prebid.server.proto.openrtb.ext.request.ExtRequestPrebidBidderConfig;
import org.prebid.server.proto.openrtb.ext.request.ExtRequestPrebidCache;
import org.prebid.server.proto.openrtb.ext.request.ExtRequestPrebidCacheBids;
import org.prebid.server.proto.openrtb.ext.request.ExtRequestPrebidCacheVastxml;
import org.prebid.server.proto.openrtb.ext.request.ExtRequestPrebidData;
import org.prebid.server.proto.openrtb.ext.request.ExtRequestPrebidSchain;
import org.prebid.server.proto.openrtb.ext.request.ExtRequestPrebidSchainSchain;
import org.prebid.server.proto.openrtb.ext.request.ExtRequestPrebidSchainSchainNode;
import org.prebid.server.proto.openrtb.ext.request.ExtRequestTargeting;
import org.prebid.server.proto.openrtb.ext.request.ExtSite;
import org.prebid.server.proto.openrtb.ext.request.ExtUser;
import org.prebid.server.proto.openrtb.ext.request.ExtUserDigiTrust;
import org.prebid.server.proto.openrtb.ext.request.ExtUserEid;
import org.prebid.server.proto.openrtb.ext.request.ExtUserPrebid;
import org.prebid.server.proto.openrtb.ext.response.ExtBidPrebid;
import org.prebid.server.proto.openrtb.ext.response.ExtBidResponse;
import org.prebid.server.proto.openrtb.ext.response.ExtBidderError;
import org.prebid.server.proto.openrtb.ext.response.ExtHttpCall;
import org.prebid.server.settings.model.Account;

import java.io.IOException;
import java.math.BigDecimal;
import java.time.Clock;
import java.time.Instant;
import java.time.ZoneId;
import java.util.HashMap;
import java.util.List;
import java.util.Map;
import java.util.function.Function;
import java.util.stream.Collectors;

import static java.math.BigDecimal.TEN;
import static java.util.Arrays.asList;
import static java.util.Collections.emptyList;
import static java.util.Collections.emptyMap;
import static java.util.Collections.singletonList;
import static java.util.Collections.singletonMap;
import static java.util.function.Function.identity;
import static org.apache.commons.lang3.exception.ExceptionUtils.rethrow;
import static org.assertj.core.api.Assertions.assertThat;
import static org.assertj.core.api.Assertions.tuple;
import static org.mockito.ArgumentMatchers.anyBoolean;
<<<<<<< HEAD
import static org.mockito.ArgumentMatchers.anyInt;
import static org.mockito.ArgumentMatchers.anyLong;
=======
>>>>>>> 60a0b988
import static org.mockito.ArgumentMatchers.anyString;
import static org.mockito.ArgumentMatchers.argThat;
import static org.mockito.ArgumentMatchers.eq;
import static org.mockito.ArgumentMatchers.isNull;
import static org.mockito.ArgumentMatchers.same;
import static org.mockito.BDDMockito.given;
import static org.mockito.Mockito.any;
import static org.mockito.Mockito.anyList;
import static org.mockito.Mockito.verify;
import static org.mockito.Mockito.verifyZeroInteractions;
import static org.prebid.server.proto.openrtb.ext.response.BidType.banner;

public class ExchangeServiceTest extends VertxTest {

    @Rule
    public final MockitoRule mockitoRule = MockitoJUnit.rule();

    @Mock
    private BidderCatalog bidderCatalog;
    @Mock
    private Usersyncer usersyncer;
    @Mock
    private StoredResponseProcessor storedResponseProcessor;
    @Mock
<<<<<<< HEAD
    private BidRequester bidRequester;
=======
    private PrivacyEnforcementService privacyEnforcementService;
    @Mock
    private FpdResolver fpdResolver;
    @Mock
    private HttpBidderRequester httpBidderRequester;
    @Mock
    private ResponseBidValidator responseBidValidator;
>>>>>>> 60a0b988
    @Mock
    private PrivacyEnforcementService privacyEnforcementService;
    @Mock
    private BidResponseCreator bidResponseCreator;
    @Spy
    private BidResponsePostProcessor.NoOpBidResponsePostProcessor bidResponsePostProcessor;
    @Mock
    private Metrics metrics;
    @Mock
    private UidsCookie uidsCookie;

    private Clock clock;

    private ExchangeService exchangeService;

    private Timeout timeout;

    @SuppressWarnings("unchecked")
    @Before
    public void setUp() {
        given(bidResponseCreator.create(anyList(), any(), any(), anyBoolean()))
                .willReturn(Future.succeededFuture(givenBidResponseWithBids(singletonList(givenBid(identity())))));

        given(bidderCatalog.isValidName(anyString())).willReturn(true);
        given(bidderCatalog.isActive(anyString())).willReturn(true);
        given(bidderCatalog.usersyncerByName(anyString())).willReturn(usersyncer);

        given(privacyEnforcementService.mask(any(), argThat(MapUtils::isNotEmpty), any(), any()))
                .willAnswer(inv ->
                        Future.succeededFuture(((Map<String, User>) inv.getArgument(1)).entrySet().stream()
                                .map(bidderAndUser -> BidderPrivacyResult.builder()
                                        .requestBidder(bidderAndUser.getKey())
                                        .user(bidderAndUser.getValue())
                                        .build())
                                .collect(Collectors.toList())));

        given(privacyEnforcementService.mask(any(), argThat(MapUtils::isEmpty), any(), any()))
                .willReturn(Future.succeededFuture(emptyList()));

<<<<<<< HEAD
        given(usersyncer.getCookieFamilyName()).willReturn("cookieFamily");

        given(bidRequester.waitForBidResponses(any(), any(), anyBoolean(), anyBoolean(), any(), any(), any()))
                .willAnswer(inv -> Future.succeededFuture(inv.getArgument(0)));
=======
        given(fpdResolver.resolveUser(any(), any())).willAnswer(invocation -> invocation.getArgument(0));
        given(fpdResolver.resolveSite(any(), any())).willAnswer(invocation -> invocation.getArgument(0));
        given(fpdResolver.resolveApp(any(), any())).willAnswer(invocation -> invocation.getArgument(0));

        given(responseBidValidator.validate(any())).willReturn(ValidationResult.success());
        given(usersyncer.getCookieFamilyName()).willReturn("cookieFamily");

        given(currencyService.convertCurrency(any(), any(), any(), any(), any()))
                .willAnswer(invocationOnMock -> invocationOnMock.getArgument(0));
>>>>>>> 60a0b988

        given(storedResponseProcessor.getStoredResponseResult(any(), any(), any()))
                .willAnswer(inv -> Future.succeededFuture(StoredResponseResult.of(inv.getArgument(0), emptyList())));
        given(storedResponseProcessor.mergeWithBidderResponses(any(), any(), any()))
                .willAnswer(inv -> inv.getArgument(0));

        clock = Clock.fixed(Instant.now(), ZoneId.systemDefault());
        timeout = new TimeoutFactory(clock).create(500);

        exchangeService = new ExchangeService(
                bidderCatalog,
                storedResponseProcessor,
                bidRequester,
                privacyEnforcementService,
<<<<<<< HEAD
=======
                fpdResolver,
                httpBidderRequester,
                responseBidValidator,
                currencyService,
>>>>>>> 60a0b988
                bidResponseCreator,
                bidResponsePostProcessor,
                metrics,
                clock,
                jacksonMapper);
    }

    @Test
<<<<<<< HEAD
=======
    public void creationShouldFailOnNegativeExpectedCacheTime() {
        assertThatIllegalArgumentException().isThrownBy(
                () -> new ExchangeService(
                        -1,
                        bidderCatalog,
                        storedResponseProcessor,
                        privacyEnforcementService,
                        fpdResolver,
                        httpBidderRequester,
                        responseBidValidator,
                        currencyService,
                        bidResponseCreator,
                        bidResponsePostProcessor,
                        metrics,
                        clock,
                        jacksonMapper));
    }

    @Test
>>>>>>> 60a0b988
    public void shouldTolerateImpWithoutExtension() {
        // given
        final BidRequest bidRequest = givenBidRequest(givenSingleImp(null));

        // when
        final AuctionContext result = exchangeService.holdAuction(givenRequestContext(bidRequest)).result();

        // then
        verifyZeroInteractions(bidderCatalog);
        assertThat(result).extracting(AuctionContext::getBidResponse).isNotNull();
    }

    @Test
    public void shouldTolerateImpWithUnknownBidderInExtension() {
        // given
        given(bidderCatalog.isValidName(anyString())).willReturn(false);

        final BidRequest bidRequest = givenBidRequest(givenSingleImp(singletonMap("invalid", 0)));

        // when
        final AuctionContext result = exchangeService.holdAuction(givenRequestContext(bidRequest)).result();

        // then
        verify(bidderCatalog).isValidName(eq("invalid"));
        assertThat(result).extracting(AuctionContext::getBidResponse).isNotNull();
    }

    @Test
    public void shouldExtractRequestWithBidderSpecificExtension() {
        // given
        final BidRequest bidRequest = givenBidRequest(singletonList(
                givenImp(doubleMap("prebid", 0, "someBidder", 1), builder -> builder
                        .id("impId")
                        .banner(Banner.builder()
                                .format(singletonList(Format.builder().w(400).h(300).build()))
                                .build()))),
                builder -> builder.id("requestId").tmax(500L));

        // when
        exchangeService.holdAuction(givenRequestContext(bidRequest));

        // then
        final List<AuctionParticipation> auctionParticipations = captureAuctionParticipansWithBidRequest();
        assertThat(auctionParticipations).hasSize(1).first()
                .extracting(auctionParticipation -> auctionParticipation.getBidderRequest().getBidRequest())
                .containsOnly(BidRequest.builder()
                        .id("requestId")
                        .cur(singletonList("USD"))
                        .imp(singletonList(Imp.builder()
                                .id("impId")
                                .banner(Banner.builder()
                                        .format(singletonList(Format.builder().w(400).h(300).build()))
                                        .build())
                                .ext(mapper.valueToTree(ExtPrebid.of(0, 1)))
                                .build()))
                        .tmax(500L)
                        .build());
    }

    @Test
    public void shouldExtractRequestWithCurrencyRatesExtension() {
        // given
        final Map<String, Map<String, BigDecimal>> currencyRates = doubleMap(
                "GBP", singletonMap("EUR", BigDecimal.valueOf(1.15)),
                "UAH", singletonMap("EUR", BigDecimal.valueOf(1.1565)));

        final BidRequest bidRequest = givenBidRequest(singletonList(
                givenImp(doubleMap("prebid", 0, "someBidder", 1), builder -> builder
                        .id("impId")
                        .banner(Banner.builder()
                                .format(singletonList(Format.builder().w(400).h(300).build()))
                                .build()))),
                builder -> builder
                        .id("requestId")
                        .ext(ExtRequest.of(
                                ExtRequestPrebid.builder()
                                        .currency(ExtRequestCurrency.of(currencyRates, false))
                                        .build()))
                        .tmax(500L));

        // when
        exchangeService.holdAuction(givenRequestContext(bidRequest));

        // then
<<<<<<< HEAD
        @SuppressWarnings("unchecked") final ArgumentCaptor<List<AuctionParticipation>> auctionParticipationsCaptor =
                ArgumentCaptor.forClass(List.class);
        verify(bidRequester).waitForBidResponses(auctionParticipationsCaptor.capture(), any(), anyBoolean(),
                anyBoolean(), any(), any(), eq(currencyRates));

        final List<AuctionParticipation> auctionParticipations = auctionParticipationsCaptor.getValue();
        assertThat(auctionParticipations).hasSize(1).first()
                .extracting(auctionParticipation -> auctionParticipation.getBidderRequest().getBidRequest())
                .containsOnly(BidRequest.builder()
                        .id("requestId")
                        .cur(singletonList("USD"))
                        .imp(singletonList(Imp.builder()
                                .id("impId")
                                .banner(Banner.builder()
                                        .format(singletonList(Format.builder().w(400).h(300).build()))
                                        .build())
                                .ext(mapper.valueToTree(ExtPrebid.of(0, 1)))
                                .build()))
                        .ext(ExtRequest.of(
                                ExtRequestPrebid.builder().currency(ExtRequestCurrency.of(currencyRates)).build()))
                        .tmax(500L)
                        .build());
=======
        final BidRequest capturedBidRequest = captureBidRequest();
        assertThat(capturedBidRequest).isEqualTo(BidRequest.builder()
                .id("requestId")
                .cur(singletonList("USD"))
                .imp(singletonList(Imp.builder()
                        .id("impId")
                        .banner(Banner.builder()
                                .format(singletonList(Format.builder().w(400).h(300).build()))
                                .build())
                        .ext(mapper.valueToTree(ExtPrebid.of(0, 1)))
                        .build()))
                .ext(ExtRequest.of(
                        ExtRequestPrebid.builder().currency(ExtRequestCurrency.of(currencyRates, false)).build()))
                .tmax(500L)
                .build());
>>>>>>> 60a0b988
    }

    @SuppressWarnings("unchecked")
    @Test
    public void shouldExtractMultipleRequests() {
        // given
        final BidRequest bidRequest = givenBidRequest(asList(
                givenImp(doubleMap("bidder1", 1, "bidder2", 2), identity()),
                givenImp(singletonMap("bidder1", 3), identity())));

        // when
        exchangeService.holdAuction(givenRequestContext(bidRequest));

        // then
        final List<AuctionParticipation> auctionParticipations = captureAuctionParticipansWithBidRequest();
        assertThat(auctionParticipations).hasSize(2)
                .extracting(participation -> participation.getBidderRequest().getBidRequest().getImp())
                .extracting(imps -> imps.stream().map(imp -> imp.getExt().get("bidder").asInt())
                        .collect(Collectors.toList()))
                .containsOnly(asList(1, 3), singletonList(2));
    }

    @Test
    public void shouldPassImpWithExtPrebidToDefinedBidder() {
        // given
        final String bidder1Name = "bidder1";
        final String bidder2Name = "bidder2";
        final Bidder<?> bidder1 = mock(Bidder.class);
        final Bidder<?> bidder2 = mock(Bidder.class);
        givenBidder(bidder1Name, bidder1, givenEmptySeatBid());
        givenBidder(bidder2Name, bidder2, givenEmptySeatBid());

        final ObjectNode impExt = mapper.createObjectNode()
                .put(bidder1Name, "ignored1")
                .put(bidder2Name, "ignored2")
                .putPOJO("prebid", doubleMap(bidder1Name, mapper.createObjectNode().put("somefield", "bidder1"),
                        bidder2Name, mapper.createObjectNode().put("somefield", "bidder2")));

        final BidRequest bidRequest = givenBidRequest(singletonList(givenImp(impExt, identity())), identity());

        // when
        exchangeService.holdAuction(givenRequestContext(bidRequest));

        // then
        final ArgumentCaptor<BidRequest> bidRequest1Captor = ArgumentCaptor.forClass(BidRequest.class);
        verify(httpBidderRequester).requestBids(same(bidder1), bidRequest1Captor.capture(), any(), anyBoolean());
        assertThat(bidRequest1Captor.getValue().getImp()).hasSize(1)
                .extracting(imp -> imp.getExt().get("prebid"))
                .containsOnly(mapper.createObjectNode().set("bidder",
                        mapper.createObjectNode().put("somefield", "bidder1")));

        final ArgumentCaptor<BidRequest> bidRequest2Captor = ArgumentCaptor.forClass(BidRequest.class);
        verify(httpBidderRequester).requestBids(same(bidder2), bidRequest2Captor.capture(), any(), anyBoolean());
        assertThat(bidRequest2Captor.getValue().getImp()).hasSize(1)
                .extracting(imp -> imp.getExt().get("prebid"))
                .containsOnly(mapper.createObjectNode().set("bidder",
                        mapper.createObjectNode().put("somefield", "bidder2")));
    }

    @Test
    public void shouldPassRequestWithExtPrebidToDefinedBidder() {
        // given
        final String bidder1Name = "bidder1";
        final String bidder2Name = "bidder2";

        final ExtRequest extRequest = ExtRequest.of(
                ExtRequestPrebid.builder()
                        .bidders(mapper.createObjectNode()
                                .putPOJO(bidder1Name, mapper.createObjectNode().put("test1", "test1"))
                                .putPOJO(bidder2Name, mapper.createObjectNode().put("test2", "test2"))
                                .putPOJO("spam", mapper.createObjectNode().put("spam", "spam")))
                        .auctiontimestamp(1000L)
                        .build());

        final BidRequest bidRequest = givenBidRequest(asList(
                givenImp(singletonMap(bidder1Name, 1), identity()),
                givenImp(singletonMap(bidder2Name, 2), identity())),
                builder -> builder.ext(extRequest));

        // when
        exchangeService.holdAuction(givenRequestContext(bidRequest));

        // then
        final List<AuctionParticipation> auctionParticipations = captureAuctionParticipansWithBidRequest();
        assertThat(auctionParticipations).hasSize(2)
                .extracting(participation -> participation.getBidderRequest().getBidRequest())
                .extracting(request -> request.getExt().getPrebid().getBidders())
                .containsOnly(
                        mapper.createObjectNode().set("bidder", mapper.createObjectNode().put("test1", "test1")),
                        mapper.createObjectNode().set("bidder", mapper.createObjectNode().put("test2", "test2")));
    }

    @Test
    public void shouldPassRequestWithInjectedSchainInSourceExt() {
        // given
        final String bidder1Name = "bidder1";
        final String bidder2Name = "bidder2";
        final String bidder3Name = "bidder3";

        final ObjectNode schainExtObjectNode = mapper.createObjectNode().put("any", "any");
        final ExtRequestPrebidSchainSchainNode specificNodes = ExtRequestPrebidSchainSchainNode.of("asi", "sid", 1,
                "rid", "name", "domain", schainExtObjectNode);
        final ExtRequestPrebidSchainSchain specificSchain = ExtRequestPrebidSchainSchain.of("ver", 1,
                singletonList(specificNodes), schainExtObjectNode);
        final ExtRequestPrebidSchain schainForBidders = ExtRequestPrebidSchain.of(
                asList(bidder1Name, bidder2Name),
                specificSchain);
        final ExtRequestPrebidSchainSchainNode generalNodes = ExtRequestPrebidSchainSchainNode.of("t", null, 0, "a",
                null, "ads", null);
        final ExtRequestPrebidSchainSchain generalSchain = ExtRequestPrebidSchainSchain.of("t", 123,
                singletonList(generalNodes), null);
        final ExtRequestPrebidSchain allSchain = ExtRequestPrebidSchain.of(singletonList("*"), generalSchain);
        final ExtRequest extRequest = ExtRequest.of(
                ExtRequestPrebid.builder()
                        .schains(asList(schainForBidders, allSchain))
                        .auctiontimestamp(1000L)
                        .build());

        final BidRequest bidRequest = givenBidRequest(asList(
                givenImp(singletonMap(bidder1Name, 1), identity()),
                givenImp(singletonMap(bidder2Name, 2), identity()),
                givenImp(singletonMap(bidder3Name, 3), identity())),
                builder -> builder.ext(extRequest));

        // when
        exchangeService.holdAuction(givenRequestContext(bidRequest));

        // then
        final List<AuctionParticipation> auctionParticipations = captureAuctionParticipansWithBidRequest();
        assertThat(auctionParticipations).hasSize(3)
                .extracting(participation -> participation.getBidderRequest().getBidRequest())
                .extracting(request -> request.getSource().getExt().getSchain())
                .containsOnly(specificSchain, specificSchain, generalSchain);

        assertThat(auctionParticipations).hasSize(3)
                .extracting(participation -> participation.getBidderRequest().getBidRequest())
                .extracting(request -> request.getExt().getPrebid().getSchains())
                .containsOnly(null, null, null);
    }

    @Test
    public void shouldRejectDuplicatedSchainBidders() {
        // given
        final String bidder1 = "bidder";
        final String bidder2 = "bidder"; // same name

        final ExtRequestPrebidSchain schainForBidder1 = ExtRequestPrebidSchain.of(
                singletonList(bidder1), ExtRequestPrebidSchainSchain.of("ver1", null, null, null));
        final ExtRequestPrebidSchain schainForBidder2 = ExtRequestPrebidSchain.of(
                singletonList(bidder2), ExtRequestPrebidSchainSchain.of("ver2", null, null, null));

        final ExtRequest extRequest = ExtRequest.of(
                ExtRequestPrebid.builder()
                        .schains(asList(schainForBidder1, schainForBidder2))
                        .build());

        final BidRequest bidRequest = givenBidRequest(asList(
                givenImp(singletonMap(bidder1, 1), identity()),
                givenImp(singletonMap(bidder2, 2), identity())),
                builder -> builder.ext(extRequest));

        // when
        exchangeService.holdAuction(givenRequestContext(bidRequest));

        // then
        final List<AuctionParticipation> auctionParticipations = captureAuctionParticipansWithBidRequest();
        assertThat(auctionParticipations).hasSize(1)
                .extracting(participation -> participation.getBidderRequest().getBidRequest())
                .extracting(BidRequest::getSource)
                .containsNull();
    }

    @Test
    public void shouldReturnFailedFutureWithUnchangedMessageWhenPrivacyEnforcementServiceFails() {
        // given
<<<<<<< HEAD
        given(privacyEnforcementService.mask(any(), any(), any(), any(), any()))
=======
        final Bidder<?> bidder = mock(Bidder.class);
        givenBidder("someBidder", bidder, givenEmptySeatBid());

        given(privacyEnforcementService.mask(any(), any(), any(), any()))
>>>>>>> 60a0b988
                .willReturn(Future.failedFuture("Error when retrieving allowed purpose ids"));

        final BidRequest bidRequest = givenBidRequest(givenSingleImp(singletonMap("someBidder", 1)),
                bidRequestBuilder -> bidRequestBuilder
                        .regs(Regs.of(null, ExtRegs.of(1, null))));

        // when
        final Future<?> result = exchangeService.holdAuction(givenRequestContext(bidRequest));

        // then
        assertThat(result.failed()).isTrue();
        assertThat(result.cause()).hasMessage("Error when retrieving allowed purpose ids");
    }

    @Test
    public void shouldNotCreateRequestForBidderRestrictedByPrivacyEnforcement() {
        // given
        final BidderPrivacyResult restrictedPrivacy = BidderPrivacyResult.builder()
                .requestBidder("bidderAlias")
                .blockedRequestByTcf(true)
                .build();
        given(privacyEnforcementService.mask(any(), any(), any(), any()))
                .willReturn(Future.succeededFuture(singletonList(restrictedPrivacy)));

        final BidRequest bidRequest = givenBidRequest(singletonList(
                givenImp(singletonMap("bidderAlias", 1), identity())),
                builder -> builder.ext(ExtRequest.of(ExtRequestPrebid.builder()
                        .aliases(singletonMap("bidderAlias", "bidder"))
                        .build())));

        // when
        final Future<AuctionContext> result = exchangeService.holdAuction(givenRequestContext(bidRequest));

        // then
        assertThat(result.result().getAuctionParticipations())
                .containsOnly(AuctionParticipation.builder().bidder("bidderAlias").requestBlocked(true).build());
    }

    @Test
    public void shouldExtractRequestByAliasForCorrectBidder() {
        // given
        final BidRequest bidRequest = givenBidRequest(singletonList(
                givenImp(singletonMap("bidderAlias", 1), identity())),
                builder -> builder.ext(ExtRequest.of(ExtRequestPrebid.builder()
                        .aliases(singletonMap("bidderAlias", "bidder"))
                        .auctiontimestamp(1000L)
                        .build())));

        // when
        exchangeService.holdAuction(givenRequestContext(bidRequest));

        // then
        final List<AuctionParticipation> auctionParticipations = captureAuctionParticipansWithBidRequest();
        assertThat(auctionParticipations).hasSize(1)
                .extracting(participation -> participation.getBidderRequest().getBidRequest())
                .flatExtracting(BidRequest::getImp)
                .extracting(imp -> imp.getExt().get("bidder").asInt())
                .containsOnly(1);
    }

    @Test
    public void shouldExtractMultipleRequestsForTheSameBidderIfAliasesWereUsed() {
        // given
        final BidRequest bidRequest = givenBidRequest(singletonList(
                givenImp(doubleMap("bidder", 1, "bidderAlias", 2), identity())),
                builder -> builder.ext(ExtRequest.of(ExtRequestPrebid.builder()
                        .aliases(singletonMap("bidderAlias", "bidder"))
                        .auctiontimestamp(1000L)
                        .build())));

        // when
        exchangeService.holdAuction(givenRequestContext(bidRequest));

        // then
        final List<AuctionParticipation> auctionParticipations = captureAuctionParticipansWithBidRequest();
        assertThat(auctionParticipations).hasSize(2)
                .extracting(participation -> participation.getBidderRequest().getBidRequest())
                .flatExtracting(BidRequest::getImp)
                .extracting(imp -> imp.getExt().get("bidder").asInt())
                .containsOnly(2, 1);

    }

    @Test
    public void shouldTolerateBidderResultWithoutBids() {
        // given
        final BidRequest bidRequest = givenBidRequest(givenSingleImp(singletonMap("someBidder", 1)));
        givenWaitForBidResponses(givenEmptyBidderResponse("bidder"));

        givenBidResponseCreator(emptyMap());

        // when
<<<<<<< HEAD
        final AuctionContext result = exchangeService.holdAuction(givenRequestContext(bidRequest)).result();
=======
        final BidResponse bidResponse = exchangeService.holdAuction(givenRequestContext(bidRequest)).result();

        // then
        assertThat(bidResponse.getSeatbid()).isEmpty();
    }

    @Test
    public void shouldReturnSeparateSeatBidsForTheSameBidderIfBiddersAliasAndBidderWereUsedWithingSingleImp() {
        // given
        given(httpBidderRequester.requestBids(any(),
                eq(givenBidRequest(givenSingleImp(mapper.valueToTree(ExtPrebid.of(null, 1))),
                        builder -> builder.ext(ExtRequest.of(ExtRequestPrebid.builder()
                                .auctiontimestamp(1000L)
                                .aliases(singletonMap("bidderAlias", "bidder")).build())))), any(), anyBoolean()))
                .willReturn(Future.succeededFuture(givenSeatBid(singletonList(
                        givenBid(Bid.builder().price(BigDecimal.ONE).build())))));

        given(httpBidderRequester.requestBids(any(),
                eq(givenBidRequest(givenSingleImp(mapper.valueToTree(ExtPrebid.of(null, 2))),
                        builder -> builder.ext(ExtRequest.of(ExtRequestPrebid.builder()
                                .auctiontimestamp(1000L)
                                .aliases(singletonMap("bidderAlias", "bidder")).build())))), any(), anyBoolean()))
                .willReturn(Future.succeededFuture(givenSeatBid(singletonList(
                        givenBid(Bid.builder().price(BigDecimal.ONE).build())))));

        final BidRequest bidRequest = givenBidRequest(givenSingleImp(doubleMap("bidder", 1, "bidderAlias", 2)),
                builder -> builder.ext(ExtRequest.of(ExtRequestPrebid.builder()
                        .aliases(singletonMap("bidderAlias", "bidder"))
                        .auctiontimestamp(1000L)
                        .build())));

        given(bidResponseCreator.create(anyList(), any(), any(), anyBoolean()))
                .willReturn(Future.succeededFuture(BidResponse.builder()
                        .seatbid(asList(
                                givenSeatBid(singletonList(givenBid(identity())), identity()),
                                givenSeatBid(singletonList(givenBid(identity())), identity())))
                        .build()));

        // when
        final BidResponse bidResponse = exchangeService.holdAuction(givenRequestContext(bidRequest)).result();
>>>>>>> 60a0b988

        // then
        assertThat(result.getBidResponse().getSeatbid()).isEmpty();
    }

    @Test
    @SuppressWarnings("unchecked")
    public void shouldCallBidResponseCreatorWithExpectedParams() {
        // given
        final Bid thirdBid = Bid.builder().id("bidId3").impid("impId1").price(BigDecimal.valueOf(7.89)).build();
        givenWaitForBidResponses(
                givenEmptyBidderResponse("bidder1"),
                givenBidderResponse("bidder2", givenSeatBid(singletonList(givenBid(thirdBid)))));

        final ExtRequestTargeting targeting = givenTargeting(true);
        final ObjectNode events = mapper.createObjectNode();
        final BidRequest bidRequest = givenBidRequest(asList(
                // imp ids are not really used for matching, included them here for clarity
                givenImp(singletonMap("bidder1", 1), builder -> builder.id("impId1")),
                givenImp(doubleMap("bidder1", 1, "bidder2", 2), builder -> builder.id("impId1"))),
                builder -> builder.ext(ExtRequest.of(ExtRequestPrebid.builder()
                        .targeting(targeting)
                        .auctiontimestamp(1000L)
                        .events(events)
                        .cache(ExtRequestPrebidCache.of(ExtRequestPrebidCacheBids.of(53, true),
                                ExtRequestPrebidCacheVastxml.of(34, true), true))
                        .build())));
        final AuctionContext auctionContext = givenRequestContext(bidRequest);

        // when
        exchangeService.holdAuction(auctionContext).result();

        // then
        final BidRequestCacheInfo expectedCacheInfo = BidRequestCacheInfo.builder()
                .doCaching(true)
                .shouldCacheBids(true)
                .shouldCacheVideoBids(true)
                .returnCreativeBids(true)
                .returnCreativeVideoBids(true)
                .cacheBidsTtl(53)
                .cacheVideoBidsTtl(34)
                .shouldCacheWinningBidsOnly(false)
                .build();

<<<<<<< HEAD
        final ArgumentCaptor<List<AuctionParticipation>> captor = ArgumentCaptor.forClass(List.class);
        verify(bidResponseCreator).create(
                captor.capture(),
                any(),
                eq(targeting),
                eq(expectedCacheInfo),
                eq(Account.builder().id("accountId").eventsEnabled(true).build()),
                eq(true),
                eq(1000L), eq(false), eq(timeout));
=======
        final ArgumentCaptor<List<BidderResponse>> captor = ArgumentCaptor.forClass(List.class);
        verify(bidResponseCreator).create(captor.capture(), eq(auctionContext), eq(expectedCacheInfo), eq(false));
>>>>>>> 60a0b988

        assertThat(captor.getValue())
                .extracting(AuctionParticipation::getBidderResponse)
                .containsOnly(
                        BidderResponse.of("bidder2", BidderSeatBid.of(singletonList(
                                BidderBid.of(thirdBid, banner, null)), emptyList(), emptyList()), 0),
                        BidderResponse.of("bidder1", BidderSeatBid.of(emptyList(), emptyList(), emptyList()), 0));
    }

    @Test
    public void shouldCallBidResponseCreatorWithWinningOnlyTrueWhenIncludeBidderKeysIsFalse() {
        // given
        final Bid thirdBid = Bid.builder().id("bidId3").impid("impId1").price(BigDecimal.valueOf(7.89)).build();
        givenWaitForBidResponses(
                givenEmptyBidderResponse("bidder1"),
                givenBidderResponse("bidder2", givenSeatBid(singletonList(givenBid(thirdBid)))));

        final ExtRequestTargeting targeting = givenTargeting(false);

        final BidRequest bidRequest = givenBidRequest(asList(
                // imp ids are not really used for matching, included them here for clarity
                givenImp(singletonMap("bidder1", 1), builder -> builder.id("impId1")),
                givenImp(doubleMap("bidder1", 1, "bidder2", 2), builder -> builder.id("impId1"))),
                builder -> builder.ext(ExtRequest.of(ExtRequestPrebid.builder()
                        .targeting(targeting)
                        .cache(ExtRequestPrebidCache.of(null, null, true))
                        .auctiontimestamp(1000L)
                        .build())));

        // when
        exchangeService.holdAuction(givenRequestContext(bidRequest)).result();

        // then
        final ArgumentCaptor<AuctionContext> auctionContextArgumentCaptor =
                ArgumentCaptor.forClass(AuctionContext.class);
        verify(bidResponseCreator).create(
                anyList(),
                auctionContextArgumentCaptor.capture(),
                eq(BidRequestCacheInfo.builder().doCaching(true).shouldCacheWinningBidsOnly(true).build()),
                eq(false));

        assertThat(singletonList(auctionContextArgumentCaptor.getValue().getBidRequest()))
                .extracting(BidRequest::getExt)
                .extracting(ExtRequest::getPrebid)
                .extracting(ExtRequestPrebid::getCache)
                .extracting(ExtRequestPrebidCache::getWinningonly)
                .containsOnly(true);
    }

    @Test
    public void shouldCallBidResponseCreatorWithWinningOnlyFalseWhenWinningOnlyIsNull() {
        // given
        final Bid thirdBid = Bid.builder().id("bidId3").impid("impId1").price(BigDecimal.valueOf(7.89)).build();
        givenWaitForBidResponses(
                givenEmptyBidderResponse("bidder1"),
                givenBidderResponse("bidder2", givenSeatBid(singletonList(givenBid(thirdBid)))));

        final ExtRequestTargeting targeting = givenTargeting(false);

        final BidRequest bidRequest = givenBidRequest(asList(
                // imp ids are not really used for matching, included them here for clarity
                givenImp(singletonMap("bidder1", 1), builder -> builder.id("impId1")),
                givenImp(doubleMap("bidder1", 1, "bidder2", 2), builder -> builder.id("impId1"))),
                builder -> builder.ext(ExtRequest.of(ExtRequestPrebid.builder()
                        .targeting(targeting)
                        .cache(ExtRequestPrebidCache.of(null, null, null))
                        .auctiontimestamp(1000L)
                        .build())));

        // when
        exchangeService.holdAuction(givenRequestContext(bidRequest)).result();

        // then
        verify(bidResponseCreator).create(
                anyList(),
                any(),
                eq(BidRequestCacheInfo.builder().build()),
                anyBoolean());
    }

    @Test
    public void shouldCallBidResponseCreatorWithEnabledDebugTrueIfTestFlagIsTrue() {
        // given
        final BidderSeatBid bidderSeatBid = BidderSeatBid.of(
                singletonList(givenBid(Bid.builder().price(BigDecimal.ONE).build())),
                singletonList(ExtHttpCall.builder()
                        .uri("bidder1_uri1")
                        .requestbody("bidder1_requestBody1")
                        .status(200)
                        .responsebody("bidder1_responseBody1")
                        .build()),
                emptyList());
        givenWaitForBidResponses(givenBidderResponse("bidder1", bidderSeatBid));

        final BidRequest bidRequest = givenBidRequest(
                givenSingleImp(singletonMap("bidder1", 1)),
                builder -> builder.test(1));

        // when
        exchangeService.holdAuction(givenRequestContext(bidRequest)).result();

        // then
        verify(bidResponseCreator).create(anyList(), any(), any(), eq(true));
    }

    @Test
    public void shouldCallBidResponseCreatorWithEnabledDebugTrueIfExtPrebidDebugIsOn() {
        // given
        final BidderSeatBid bidderSeatBid = BidderSeatBid.of(
                singletonList(givenBid(Bid.builder().price(BigDecimal.ONE).build())),
                singletonList(ExtHttpCall.builder()
                        .uri("bidder1_uri1")
                        .requestbody("bidder1_requestBody1")
                        .status(200)
                        .responsebody("bidder1_responseBody1")
                        .build()),
                emptyList());
        givenWaitForBidResponses(givenBidderResponse("bidder1", bidderSeatBid));

        final BidRequest bidRequest = givenBidRequest(
                givenSingleImp(singletonMap("bidder1", 1)),
                builder -> builder.ext(ExtRequest.of(ExtRequestPrebid.builder()
                        .debug(1)
                        .auctiontimestamp(1000L)
                        .build())));

        // when
        exchangeService.holdAuction(givenRequestContext(bidRequest)).result();

        // then
        verify(bidResponseCreator).create(anyList(), any(), any(), eq(true));
    }

    @Test
    public void shouldTolerateNullRequestExtPrebid() {
        // given
        final BidderSeatBid bidderSeatBid = givenSingleSeatBid(givenBid(Bid.builder().price(BigDecimal.ONE).build()));
        givenWaitForBidResponses(givenBidderResponse("someBidder", bidderSeatBid));

        final BidRequest bidRequest = givenBidRequest(
                givenSingleImp(singletonMap("someBidder", 1)),
                builder -> builder.ext(jacksonMapper.fillExtension(ExtRequest.empty(), singletonMap("someField", 1))));

        // when
        final AuctionContext result = exchangeService.holdAuction(givenRequestContext(bidRequest)).result();

        // then
        assertThat(result.getBidResponse().getSeatbid()).flatExtracting(SeatBid::getBid)
                .extracting(bid -> toExtPrebid(bid.getExt()).getPrebid().getTargeting())
                .allSatisfy(map -> assertThat(map).isNull());
    }

    @Test
    public void shouldTolerateNullRequestExtPrebidTargeting() {
        // given
        final BidderSeatBid bidderSeatBid = givenSingleSeatBid(givenBid(Bid.builder().price(BigDecimal.ONE).build()));
        givenWaitForBidResponses(givenBidderResponse("someBidder", bidderSeatBid));

        final BidRequest bidRequest = givenBidRequest(
                givenSingleImp(singletonMap("someBidder", 1)),
                builder -> builder.ext(ExtRequest.of(ExtRequestPrebid.builder()
                        .data(ExtRequestPrebidData.of(singletonList("someBidder")))
                        .auctiontimestamp(1000L)
                        .build())));

        // when
        final AuctionContext result = exchangeService.holdAuction(givenRequestContext(bidRequest)).result();

        // then
        assertThat(result.getBidResponse().getSeatbid()).flatExtracting(SeatBid::getBid)
                .extracting(bid -> toExtPrebid(bid.getExt()).getPrebid().getTargeting())
                .allSatisfy(map -> assertThat(map).isNull());
    }

    @Test
    public void shouldCreateRequestsFromImpsReturnedByStoredResponseProcessor() {
        // given
        givenWaitForBidResponses(givenEmptyBidderResponse("someBidder1"), givenEmptyBidderResponse("someBidder2"));

        final BidRequest bidRequest = givenBidRequest(asList(
                givenImp(doubleMap("prebid", 0, "someBidder1", 1), builder -> builder
                        .id("impId1")
                        .banner(Banner.builder()
                                .format(singletonList(Format.builder().w(400).h(300).build()))
                                .build())),
                givenImp(doubleMap("prebid", 0, "someBidder2", 1), builder -> builder
                        .id("impId2")
                        .banner(Banner.builder()
                                .format(singletonList(Format.builder().w(400).h(300).build()))
                                .build()))),
                builder -> builder.id("requestId").tmax(500L));

        given(storedResponseProcessor.getStoredResponseResult(any(), any(), any()))
                .willReturn(Future.succeededFuture(StoredResponseResult
                        .of(singletonList(givenImp(doubleMap("prebid", 0, "someBidder1", 1), builder -> builder
                                .id("impId1")
                                .banner(Banner.builder()
                                        .format(singletonList(Format.builder().w(400).h(300).build()))
                                        .build()))), emptyList())));

        // when
        exchangeService.holdAuction(givenRequestContext(bidRequest)).result();

        // then
        final List<AuctionParticipation> auctionParticipations = captureAuctionParticipansWithBidRequest();
        assertThat(auctionParticipations).hasSize(1)
                .extracting(participation -> participation.getBidderRequest().getBidRequest())
                .containsOnly(BidRequest.builder()
                        .id("requestId")
                        .cur(singletonList("USD"))
                        .imp(singletonList(Imp.builder()
                                .id("impId1")
                                .banner(Banner.builder()
                                        .format(singletonList(Format.builder().w(400).h(300).build()))
                                        .build())
                                .ext(mapper.valueToTree(ExtPrebid.of(0, 1)))
                                .build()))
                        .tmax(500L)
                        .build());
    }

    @Test
    public void shouldProcessBidderResponseReturnedFromStoredResponseProcessor() {
        // given
        givenWaitForBidResponses(givenEmptyBidderResponse("someBidder1"));

        final BidRequest bidRequest = givenBidRequest(singletonList(
                givenImp(doubleMap("prebid", 0, "someBidder", 1), builder -> builder
                        .id("impId")
                        .banner(Banner.builder()
                                .format(singletonList(Format.builder().w(400).h(300).build()))
                                .build()))),
                builder -> builder.id("requestId").tmax(500L));

        final Bid bidId1 = Bid.builder().id("bidId1").build();
        final BidderSeatBid bidderSeatBid = BidderSeatBid.of(
                singletonList(BidderBid.of(bidId1, banner, "USD")),
                null,
                emptyList());
        given(storedResponseProcessor.mergeWithBidderResponses(any(), any(), any()))
                .willReturn(singletonList(AuctionParticipation.builder()
                        .bidder("someBidder")
                        .bidderResponse(BidderResponse.of("someBidder", bidderSeatBid, 100))
                        .build()));

        givenBidResponseCreator(singletonList(bidId1));

        // when
        final AuctionContext result = exchangeService.holdAuction(givenRequestContext(bidRequest)).result();

        // then
        assertThat(result.getBidResponse().getSeatbid())
                .flatExtracting(SeatBid::getBid)
                .extracting(Bid::getId)
                .containsOnly("bidId1");
    }

    @Test
    public void shouldReturnFailedFutureWhenStoredResponseProcessorGetStoredResultReturnsFailedFuture() {
        // given
        given(storedResponseProcessor.getStoredResponseResult(any(), any(), any()))
                .willReturn(Future.failedFuture(new InvalidRequestException("Error")));

        final BidRequest bidRequest = givenBidRequest(singletonList(
                givenImp(doubleMap("prebid", 0, "someBidder", 1), builder -> builder
                        .id("impId")
                        .banner(Banner.builder()
                                .format(singletonList(Format.builder().w(400).h(300).build()))
                                .build()))),
                builder -> builder.id("requestId").tmax(500L));

        // when
        final Future<?> result = exchangeService.holdAuction(givenRequestContext(bidRequest));

        // then
        assertThat(result.failed()).isTrue();
        assertThat(result.cause()).isInstanceOf(InvalidRequestException.class).hasMessage("Error");
    }

    @Test
    public void shouldReturnFailedFutureWhenStoredResponseProcessorMergeBidderResponseReturnsFailedFuture() {
        // given
        givenWaitForBidResponses(givenEmptyBidderResponse("someBidder"));

        given(storedResponseProcessor.mergeWithBidderResponses(any(), any(), any()))
                .willThrow(new PreBidException("Error"));

        final BidRequest bidRequest = givenBidRequest(singletonList(
                givenImp(doubleMap("prebid", 0, "someBidder", 1), builder -> builder
                        .id("impId")
                        .banner(Banner.builder()
                                .format(singletonList(Format.builder().w(400).h(300).build()))
                                .build()))),
                builder -> builder.id("requestId").tmax(500L));

        // when
        final Future<?> result = exchangeService.holdAuction(givenRequestContext(bidRequest));

        // then
        assertThat(result.failed()).isTrue();
        assertThat(result.cause()).isInstanceOf(PreBidException.class).hasMessage("Error");
    }

    @Test
    public void shouldNotModifyUserFromRequestIfNoBuyeridInCookie() {
        // given
        givenWaitForBidResponses(givenEmptyBidderResponse("someBidder"));

        // this is not required but stated for clarity's sake. The case when bidder is disabled.
        given(bidderCatalog.isActive(anyString())).willReturn(false);
        given(uidsCookie.uidFrom(any())).willReturn(null);

        final User user = User.builder().id("userId").build();
        final BidRequest bidRequest = givenBidRequest(givenSingleImp(singletonMap("someBidder", 1)),
                builder -> builder.user(user));

        // when
        exchangeService.holdAuction(givenRequestContext(bidRequest));

        // then
        verify(uidsCookie).uidFrom(isNull());

        final List<AuctionParticipation> auctionParticipations = captureAuctionParticipansWithBidRequest();
        assertThat(auctionParticipations).hasSize(1)
                .extracting(participation -> participation.getBidderRequest().getBidRequest())
                .extracting(BidRequest::getUser)
                .containsOnly(user);
    }

    @Test
    public void shouldHonorBuyeridFromRequestAndClearBuyerIdsFromUserExtPrebidIfContains() {
        // given
        givenWaitForBidResponses(givenEmptyBidderResponse("someBidder"));

        given(uidsCookie.uidFrom(anyString())).willReturn("buyeridFromCookie");

        final BidRequest bidRequest = givenBidRequest(givenSingleImp(singletonMap("someBidder", 1)),
                builder -> builder.user(User.builder()
                        .buyeruid("buyeridFromRequest")
                        .ext(ExtUser.builder()
                                .prebid(ExtUserPrebid.of(singletonMap("someBidder", "uidval")))
                                .build())
                        .build()));

        // when
        exchangeService.holdAuction(givenRequestContext(bidRequest));

        // then
<<<<<<< HEAD
        final List<AuctionParticipation> auctionParticipations = captureAuctionParticipansWithBidRequest();
        assertThat(auctionParticipations).hasSize(1)
                .extracting(participation -> participation.getBidderRequest().getBidRequest())
                .extracting(BidRequest::getUser)
                .containsOnly(User.builder()
                        .buyeruid("buyeridFromRequest")
                        .ext(ExtUser.builder().build())
                        .build());
=======
        final User capturedBidRequestUser = captureBidRequest().getUser();
        assertThat(capturedBidRequestUser).isEqualTo(User.builder()
                .buyeruid("buyeridFromRequest")
                .build());
>>>>>>> 60a0b988
    }

    @Test
    public void shouldNotChangeGdprFromRequestWhenDeviceLmtIsOne() {
        // given
        givenWaitForBidResponses(givenEmptyBidderResponse("someBidder"));

        given(uidsCookie.uidFrom(anyString())).willReturn("buyeridFromCookie");

        final Regs regs = Regs.of(null, null);
        final BidRequest bidRequest = givenBidRequest(givenSingleImp(singletonMap("someBidder", 1)),
                builder -> builder.user(User.builder().build())
                        .device(Device.builder().lmt(1).build())
                        .regs(regs));

        // when
        exchangeService.holdAuction(givenRequestContext(bidRequest));

        // then
        final List<AuctionParticipation> auctionParticipations = captureAuctionParticipansWithBidRequest();
        assertThat(auctionParticipations).hasSize(1)
                .extracting(participation -> participation.getBidderRequest().getBidRequest())
                .extracting(BidRequest::getRegs)
                .containsOnly(regs);
    }

    @Test
    public void shouldCleanImpExtContextDataWhenFirstPartyDataNotPermittedForBidder() {
        // given
        final ObjectNode impExt = mapper.createObjectNode().put("someBidder", 1).set("context",
                mapper.createObjectNode().put("data", "data").put("otherField", "value"));
        final BidRequest bidRequest = givenBidRequest(singletonList(Imp.builder()
                        .id("impId")
                        .banner(Banner.builder()
                                .format(singletonList(Format.builder().w(400).h(300).build()))
                                .build()).ext(impExt).build()),
                builder -> builder.ext(ExtRequest.of(ExtRequestPrebid.builder()
                        .data(ExtRequestPrebidData.of(singletonList("otherBidder")))
                        .build())));

        // when
        exchangeService.holdAuction(givenRequestContext(bidRequest));

        // then
        final BidRequest capturedRequest = captureBidRequest();
        assertThat(capturedRequest.getImp())
                .extracting(Imp::getExt)
                .extracting(impExtNode -> impExtNode.get("context"))
                .containsOnly(mapper.createObjectNode().put("otherField", "value"));
    }

    @Test
    public void shouldDeepCopyImpExtContextToEachImpressionAndNotRemoveDataForAllWhenDeprecatedOnlyOneBidder() {
        // given
        final ObjectNode impExt = mapper.createObjectNode().put("someBidder", 1).put("deprecatedBidder", 2)
                .set("context", mapper.createObjectNode().put("data", "data").put("otherField", "value"));
        final BidRequest bidRequest = givenBidRequest(singletonList(Imp.builder()
                        .id("impId")
                        .banner(Banner.builder()
                                .format(singletonList(Format.builder().w(400).h(300).build()))
                                .build()).ext(impExt).build()),
                builder -> builder.ext(ExtRequest.of(ExtRequestPrebid.builder()
                        .data(ExtRequestPrebidData.of(singletonList("someBidder")))
                        .build())));
        given(httpBidderRequester.requestBids(any(), any(), any(), anyBoolean()))
                .willReturn(Future.succeededFuture(givenSeatBid(singletonList(
                        givenBid(Bid.builder().price(TEN).build())))));

        // when
        exchangeService.holdAuction(givenRequestContext(bidRequest));

        // then
        final ArgumentCaptor<BidRequest> bidRequestCaptor = ArgumentCaptor.forClass(BidRequest.class);
        verify(httpBidderRequester, times(2)).requestBids(any(), bidRequestCaptor.capture(), any(), anyBoolean());
        assertThat(bidRequestCaptor.getAllValues())
                .flatExtracting(BidRequest::getImp)
                .extracting(Imp::getExt)
                .extracting(impExtNode -> impExtNode.get("context"))
                .containsOnly(
                        // data erased for deprecatedBidder
                        mapper.createObjectNode().put("otherField", "value"),
                        // data present for someBidder
                        mapper.createObjectNode().put("data", "data").put("otherField", "value"));
    }

    @Test
    public void shouldSetUserBuyerIdsFromUserExtPrebidAndClearPrebidBuyerIdsAfterwards() {
        // given
        givenWaitForBidResponses(givenEmptyBidderResponse("someBidder"));

        given(uidsCookie.uidFrom(anyString())).willReturn("buyeridFromCookie");

        final BidRequest bidRequest = givenBidRequest(givenSingleImp(singletonMap("someBidder", 1)),
                builder -> builder
                        .user(User.builder()
                                .ext(ExtUser.builder()
                                        .prebid(ExtUserPrebid.of(singletonMap("someBidder", "uidval")))
                                        .build())
                                .build())
                        .ext(ExtRequest.of(ExtRequestPrebid.builder()
                                .data(ExtRequestPrebidData.of(singletonList("someBidder")))
                                .build())));

        // when
        exchangeService.holdAuction(givenRequestContext(bidRequest));

        // then
<<<<<<< HEAD
        final List<AuctionParticipation> auctionParticipations = captureAuctionParticipansWithBidRequest();
        assertThat(auctionParticipations).hasSize(1)
                .extracting(participation -> participation.getBidderRequest().getBidRequest())
                .extracting(BidRequest::getUser)
                .containsOnly(User.builder()
                        .buyeruid("uidval")
                        .ext(ExtUser.builder().build())
                        .build());
=======
        final User capturedBidRequestUser = captureBidRequest().getUser();
        assertThat(capturedBidRequestUser).isEqualTo(User.builder()
                .buyeruid("uidval")
                .build());
>>>>>>> 60a0b988
    }

    @Test
    public void shouldCleanRequestExtPrebidData() {
        // given
        final BidRequest bidRequest = givenBidRequest(givenSingleImp(singletonMap("someBidder", 1)),
                builder -> builder.ext(ExtRequest.of(ExtRequestPrebid.builder()
                        .data(ExtRequestPrebidData.of(asList("someBidder", "should_be_removed")))
                        .aliases(singletonMap("someBidder", "alias_should_stay"))
                        .auctiontimestamp(1000L)
                        .build())));

        // when
        exchangeService.holdAuction(givenRequestContext(bidRequest));

        // then
<<<<<<< HEAD
        final List<AuctionParticipation> auctionParticipations = captureAuctionParticipansWithBidRequest();
        assertThat(auctionParticipations).hasSize(1)
                .extracting(participation -> participation.getBidderRequest().getBidRequest())
                .extracting(BidRequest::getExt)
                .containsOnly(ExtRequest.of(ExtRequestPrebid.builder()
                        .aliases(singletonMap("someBidder", "alias_should_stay"))
                        .data(ExtRequestPrebidData.of(singletonList("someBidder")))
                        .auctiontimestamp(1000L)
                        .build()));
=======
        final ExtRequest capturedRequest = captureBidRequest().getExt();
        assertThat(capturedRequest).isEqualTo(ExtRequest.of(ExtRequestPrebid.builder()
                .aliases(singletonMap("someBidder", "alias_should_stay"))
                .auctiontimestamp(1000L)
                .build()));
>>>>>>> 60a0b988
    }

    @Test
    public void shouldPassUserExtDataOnlyForAllowedBidder() {
        // given
        givenWaitForBidResponses(givenEmptyBidderResponse("someBidder"), givenEmptyBidderResponse("missingBidder"));

        final ObjectNode dataNode = mapper.createObjectNode().put("data", "value");
        final Map<String, Integer> bidderToGdpr = doubleMap("someBidder", 1, "missingBidder", 0);
        final ExtUserDigiTrust extUserDigiTrust = ExtUserDigiTrust.of("dId", 23, 222);
        final List<ExtUserEid> eids = singletonList(ExtUserEid.of("eId", "id", emptyList(), null));
        final ExtUser extUser = ExtUser.builder().data(dataNode).digitrust(extUserDigiTrust).eids(eids).build();

        final BidRequest bidRequest = givenBidRequest(givenSingleImp(bidderToGdpr),
                builder -> builder
                        .ext(ExtRequest.of(ExtRequestPrebid.builder()
                                .auctiontimestamp(1000L)
                                .data(ExtRequestPrebidData.of(singletonList("someBidder")))
                                .build()))
                        .user(User.builder()
                                .keywords("keyword")
                                .gender("male")
                                .yob(133)
                                .geo(Geo.EMPTY)
                                .ext(extUser)
                                .build()));

        // when
        exchangeService.holdAuction(givenRequestContext(bidRequest));

        // then
        final ExtUser maskedExtUser = ExtUser.builder().digitrust(extUserDigiTrust).eids(eids).build();

        final List<AuctionParticipation> auctionParticipations = captureAuctionParticipansWithBidRequest();
        assertThat(auctionParticipations).hasSize(2)
                .extracting(participation -> participation.getBidderRequest().getBidRequest())
                .extracting(BidRequest::getUser)
                .extracting(User::getKeywords, User::getGender, User::getYob, User::getGeo, User::getExt)
                .containsOnly(
                        tuple("keyword", "male", 133, Geo.EMPTY, extUser),
                        tuple("keyword", "male", 133, Geo.EMPTY, maskedExtUser));
    }

    @Test
    public void shouldNotCleanRequestExtPrebidDataWhenFpdAllowedAndPrebidIsNotNull() {
        // given
        final Bidder<?> bidder = mock(Bidder.class);
        givenBidder("someBidder", bidder, givenEmptySeatBid());

        final ObjectNode dataNode = mapper.createObjectNode().put("data", "value");
        final Map<String, Integer> bidderToGdpr = singletonMap("someBidder", 1);
        final ExtUser extUser = ExtUser.builder().prebid(ExtUserPrebid.of(emptyMap())).data(dataNode).build();

        final BidRequest bidRequest = givenBidRequest(givenSingleImp(bidderToGdpr),
                builder -> builder
                        .ext(ExtRequest.of(ExtRequestPrebid.builder()
                                .auctiontimestamp(1000L)
                                .data(ExtRequestPrebidData.of(singletonList("someBidder")))
                                .build()))
                        .user(User.builder()
                                .ext(extUser)
                                .build()));

        // when
        exchangeService.holdAuction(givenRequestContext(bidRequest));

        // then
        final ArgumentCaptor<BidRequest> bidRequestCaptor = ArgumentCaptor.forClass(BidRequest.class);
        verify(httpBidderRequester).requestBids(any(), bidRequestCaptor.capture(), any(), anyBoolean());
        final List<BidRequest> capturedBidRequests = bidRequestCaptor.getAllValues();
        assertThat(capturedBidRequests)
                .extracting(BidRequest::getUser)
                .extracting(User::getExt)
                .containsOnly(ExtUser.builder().data(dataNode).build());
    }

    @Test
    public void shouldMaskUserExtIfDataBiddersListIsEmpty() {
        // given
        givenWaitForBidResponses(givenEmptyBidderResponse("someBidder"), givenEmptyBidderResponse("missingBidder"));

        final ObjectNode dataNode = mapper.createObjectNode().put("data", "value");
        final Map<String, Integer> bidderToGdpr = doubleMap("someBidder", 1, "missingBidder", 0);
        final ExtUserDigiTrust extUserDigiTrust = ExtUserDigiTrust.of("dId", 23, 222);
        final List<ExtUserEid> eids = singletonList(ExtUserEid.of("eId", "id", emptyList(), null));
        final ExtUser extUser = ExtUser.builder().data(dataNode).digitrust(extUserDigiTrust).eids(eids).build();

        final BidRequest bidRequest = givenBidRequest(givenSingleImp(bidderToGdpr),
                builder -> builder
                        .ext(ExtRequest.of(ExtRequestPrebid.builder()
                                .data(ExtRequestPrebidData.of(emptyList())).build()))
                        .user(User.builder()
                                .keywords("keyword")
                                .gender("male")
                                .yob(133)
                                .geo(Geo.EMPTY)
                                .ext(extUser)
                                .build()));

        // when
        exchangeService.holdAuction(givenRequestContext(bidRequest));

        // then
        final ExtUser expectedExtUser = ExtUser.builder().digitrust(extUserDigiTrust).eids(eids).build();
        final List<AuctionParticipation> auctionParticipations = captureAuctionParticipansWithBidRequest();
        assertThat(auctionParticipations).hasSize(2)
                .extracting(participation -> participation.getBidderRequest().getBidRequest())
                .extracting(BidRequest::getUser)
                .extracting(User::getKeywords, User::getGender, User::getYob, User::getGeo, User::getExt)
                .containsOnly(
                        tuple("keyword", "male", 133, Geo.EMPTY, expectedExtUser),
                        tuple("keyword", "male", 133, Geo.EMPTY, expectedExtUser));
    }

    @Test
    public void shouldNoMaskUserExtIfDataBiddersListIsNull() {
        // given
        givenWaitForBidResponses(givenEmptyBidderResponse("someBidder"), givenEmptyBidderResponse("missingBidder"));

        final ObjectNode dataNode = mapper.createObjectNode().put("data", "value");
        final Map<String, Integer> bidderToGdpr = doubleMap("someBidder", 1, "missingBidder", 0);

        final BidRequest bidRequest = givenBidRequest(givenSingleImp(bidderToGdpr),
                builder -> builder
                        .ext(ExtRequest.of(ExtRequestPrebid.builder()
                                .data(ExtRequestPrebidData.of(null)).build()))
                        .user(User.builder()
                                .keywords("keyword")
                                .gender("male")
                                .yob(133)
                                .geo(Geo.EMPTY)
                                .ext(ExtUser.builder().data(dataNode).build())
                                .build()));

        // when
        exchangeService.holdAuction(givenRequestContext(bidRequest));

        // then
        final List<AuctionParticipation> auctionParticipations = captureAuctionParticipansWithBidRequest();
        assertThat(auctionParticipations).hasSize(2)
                .extracting(participation -> participation.getBidderRequest().getBidRequest())
                .extracting(BidRequest::getUser)
                .extracting(User::getKeywords, User::getGender, User::getYob, User::getGeo, User::getExt)
                .containsOnly(
                        tuple("keyword", "male", 133, Geo.EMPTY, ExtUser.builder().data(dataNode).build()),
                        tuple("keyword", "male", 133, Geo.EMPTY, ExtUser.builder().data(dataNode).build()));
    }

    @Test
    public void shouldPassSiteExtDataOnlyForAllowedBidder() {
        // given
        givenWaitForBidResponses(givenEmptyBidderResponse("someBidder"), givenEmptyBidderResponse("missingBidder"));

        final ObjectNode dataNode = mapper.createObjectNode().put("data", "value");
        final Map<String, Integer> bidderToGdpr = doubleMap("someBidder", 1, "missingBidder", 0);

        final BidRequest bidRequest = givenBidRequest(givenSingleImp(bidderToGdpr),
                builder -> builder.ext(ExtRequest.of(ExtRequestPrebid.builder()
                        .auctiontimestamp(1000L)
                        .data(ExtRequestPrebidData.of(singletonList("someBidder"))).build()))
                        .site(Site.builder()
                                .keywords("keyword")
                                .search("search")
                                .ext(ExtSite.of(0, dataNode))
                                .build()));

        // when
        exchangeService.holdAuction(givenRequestContext(bidRequest));

        // then
        final List<AuctionParticipation> auctionParticipations = captureAuctionParticipansWithBidRequest();
        assertThat(auctionParticipations).hasSize(2)
                .extracting(participation -> participation.getBidderRequest().getBidRequest())
                .extracting(BidRequest::getSite)
                .extracting(Site::getKeywords, Site::getSearch, Site::getExt)
                .containsOnly(
                        tuple("keyword", "search", ExtSite.of(0, dataNode)),
                        tuple("keyword", "search", ExtSite.of(0, null)));
    }

    @Test
    public void shouldNoMaskPassAppExtAndKeywordsWhenDataBiddersListIsNull() {
        // given
        givenWaitForBidResponses(givenEmptyBidderResponse("someBidder"), givenEmptyBidderResponse("missingBidder"));

        final ObjectNode dataNode = mapper.createObjectNode().put("data", "value");
        final Map<String, Integer> bidderToGdpr = doubleMap("someBidder", 1, "missingBidder", 0);

        final BidRequest bidRequest = givenBidRequest(givenSingleImp(bidderToGdpr),
                builder -> builder.ext(ExtRequest.of(ExtRequestPrebid.builder()
                        .data(ExtRequestPrebidData.of(null)).build()))
                        .app(App.builder()
                                .keywords("keyword")
                                .ext(ExtApp.of(null, dataNode))
                                .build()));

        // when
        exchangeService.holdAuction(givenRequestContext(bidRequest));

        // then
        final List<AuctionParticipation> auctionParticipations = captureAuctionParticipansWithBidRequest();
        assertThat(auctionParticipations).hasSize(2)
                .extracting(participation -> participation.getBidderRequest().getBidRequest())
                .extracting(BidRequest::getApp)
                .extracting(App::getExt, App::getKeywords)
                .containsOnly(
                        tuple(ExtApp.of(null, dataNode), "keyword"),
                        tuple(ExtApp.of(null, dataNode), "keyword"));
    }

    @Test
    public void shouldPassAppExtDataOnlyForAllowedBidder() {
        // given
        givenWaitForBidResponses(givenEmptyBidderResponse("someBidder"), givenEmptyBidderResponse("missingBidder"));

        final ObjectNode dataNode = mapper.createObjectNode().put("data", "value");
        final Map<String, Integer> bidderToGdpr = doubleMap("someBidder", 1, "missingBidder", 0);

        final BidRequest bidRequest = givenBidRequest(givenSingleImp(bidderToGdpr),
                builder -> builder
                        .ext(ExtRequest.of(ExtRequestPrebid.builder()
                                .data(ExtRequestPrebidData.of(singletonList("someBidder")))
                                .auctiontimestamp(1000L)
                                .build()))
                        .app(App.builder()
                                .keywords("keyword")
                                .ext(ExtApp.of(null, dataNode))
                                .build()));

        // when
        exchangeService.holdAuction(givenRequestContext(bidRequest));

        // then
        final List<AuctionParticipation> auctionParticipations = captureAuctionParticipansWithBidRequest();
        assertThat(auctionParticipations).hasSize(2)
                .extracting(participation -> participation.getBidderRequest().getBidRequest())
                .extracting(BidRequest::getApp)
                .extracting(App::getExt, App::getKeywords)
                .containsOnly(
                        tuple(ExtApp.of(null, dataNode), "keyword"),
                        tuple(null, "keyword"));
    }

    @Test
    public void shouldRejectRequestWhenAppAndSiteAppearsTogetherAfterFpdMerge() {
        // given
        final Bidder<?> bidder = mock(Bidder.class);
        givenBidder("someBidder", bidder, givenEmptySeatBid());
        final ObjectNode bidderConfigApp = mapper.valueToTree(App.builder().id("appFromConfig").build());
        final ExtBidderConfig extBidderConfig = ExtBidderConfig.of(
                ExtBidderConfigFpd.of(null, bidderConfigApp, null));
        final ExtRequestPrebidBidderConfig extRequestPrebidBidderConfig = ExtRequestPrebidBidderConfig.of(
                singletonList("someBidder"), extBidderConfig);
        final Site requestSite = Site.builder().id("erased").domain("domain").build();
        final ExtRequest extRequest = ExtRequest.of(
                ExtRequestPrebid.builder()
                        .bidderconfig(singletonList(extRequestPrebidBidderConfig))
                        .build());
        final BidRequest bidRequest = givenBidRequest(givenSingleImp(singletonMap("someBidder", 1)),
                builder -> builder.site(requestSite).ext(extRequest));

        // when
        exchangeService.holdAuction(givenRequestContext(bidRequest));

        // then
        verifyZeroInteractions(httpBidderRequester);
    }

    @Test
    public void shouldUseConcreteOverGeneralSiteWithExtPrebidBidderConfig() {
        // given
        final Bidder<?> bidder = mock(Bidder.class);
        givenBidder("someBidder", bidder, givenEmptySeatBid());

        final ObjectNode siteWithPage = mapper.valueToTree(Site.builder().page("testPage").build());
        final ExtBidderConfig extBidderConfig = ExtBidderConfig.of(
                ExtBidderConfigFpd.of(siteWithPage, null, null));
        final ExtRequestPrebidBidderConfig concreteFpdConfig = ExtRequestPrebidBidderConfig.of(
                singletonList("someBidder"), extBidderConfig);
        final ObjectNode siteWithDomain = mapper.valueToTree(Site.builder().domain("notUsed").build());
        final ExtBidderConfig allExtBidderConfig = ExtBidderConfig.of(
                ExtBidderConfigFpd.of(siteWithDomain, null, null));
        final ExtRequestPrebidBidderConfig allFpdConfig = ExtRequestPrebidBidderConfig.of(singletonList("*"),
                allExtBidderConfig);

        final Site requestSite = Site.builder().id("siteId").page("erased").keywords("keyword").build();
        final ExtRequestPrebid extRequestPrebid = ExtRequestPrebid.builder()
                .bidderconfig(asList(allFpdConfig, concreteFpdConfig))
                .build();
        final BidRequest bidRequest = givenBidRequest(givenSingleImp(singletonMap("someBidder", 1)),
                builder -> builder.site(requestSite).ext(ExtRequest.of(extRequestPrebid)));

        final Site mergedSite = Site.builder()
                .id("siteId")
                .page("testPage")
                .keywords("keyword")
                .build();

        given(fpdResolver.resolveSite(any(), any())).willReturn(mergedSite);

        // when
        exchangeService.holdAuction(givenRequestContext(bidRequest));

        // then
        final ArgumentCaptor<BidRequest> bidRequestCaptor = ArgumentCaptor.forClass(BidRequest.class);
        verify(httpBidderRequester).requestBids(any(), bidRequestCaptor.capture(), any(), anyBoolean());
        final List<BidRequest> capturedBidRequests = bidRequestCaptor.getAllValues();

        assertThat(capturedBidRequests)
                .extracting(BidRequest::getSite)
                .containsOnly(mergedSite);
    }

    @Test
    public void shouldUseConcreteOverGeneralAppWithExtPrebidBidderConfig() {
        // given
        final Bidder<?> bidder = mock(Bidder.class);
        givenBidder("someBidder", bidder, givenEmptySeatBid());

        final Publisher publisherWithId = Publisher.builder().id("testId").build();
        final ObjectNode appWithPublisherId = mapper.valueToTree(App.builder().publisher(publisherWithId).build());
        final ExtBidderConfig extBidderConfig = ExtBidderConfig.of(
                ExtBidderConfigFpd.of(null, appWithPublisherId, null));
        final ExtRequestPrebidBidderConfig concreteFpdConfig = ExtRequestPrebidBidderConfig.of(
                singletonList("someBidder"), extBidderConfig);

        final Publisher publisherWithIdAndDomain = Publisher.builder().id("notUsed").domain("notUsed").build();
        final ObjectNode appWithUpdatedPublisher = mapper.valueToTree(
                App.builder().publisher(publisherWithIdAndDomain).build());
        final ExtBidderConfig allExtBidderConfig = ExtBidderConfig.of(
                ExtBidderConfigFpd.of(null, appWithUpdatedPublisher, null));
        final ExtRequestPrebidBidderConfig allFpdConfig = ExtRequestPrebidBidderConfig.of(singletonList("*"),
                allExtBidderConfig);

        final App requestApp = App.builder().publisher(Publisher.builder().build()).build();

        final ExtRequestPrebid extRequestPrebid = ExtRequestPrebid.builder()
                .bidderconfig(asList(allFpdConfig, concreteFpdConfig))
                .build();
        final BidRequest bidRequest = givenBidRequest(givenSingleImp(singletonMap("someBidder", 1)),
                builder -> builder.app(requestApp).ext(ExtRequest.of(extRequestPrebid)));
        final App mergedApp = App.builder()
                .publisher(Publisher.builder().id("testId").build())
                .build();

        given(fpdResolver.resolveApp(any(), any())).willReturn(mergedApp);

        // when
        exchangeService.holdAuction(givenRequestContext(bidRequest));

        // then
        final ArgumentCaptor<BidRequest> bidRequestCaptor = ArgumentCaptor.forClass(BidRequest.class);
        verify(httpBidderRequester).requestBids(any(), bidRequestCaptor.capture(), any(), anyBoolean());
        final List<BidRequest> capturedBidRequests = bidRequestCaptor.getAllValues();

        assertThat(capturedBidRequests)
                .extracting(BidRequest::getApp)
                .containsOnly(mergedApp);
    }

    @Test
    public void shouldUseConcreteOverGeneralUserWithExtPrebidBidderConfig() {
        // given
        final Bidder<?> bidder = mock(Bidder.class);
        givenBidder("someBidder", bidder, givenEmptySeatBid());
        final ObjectNode bidderConfigUser = mapper.valueToTree(User.builder().id("userFromConfig").build());
        final ExtBidderConfig extBidderConfig = ExtBidderConfig.of(
                ExtBidderConfigFpd.of(null, null, bidderConfigUser));
        final ExtRequestPrebidBidderConfig concreteFpdConfig = ExtRequestPrebidBidderConfig.of(
                singletonList("someBidder"), extBidderConfig);

        final ObjectNode emptyUser = mapper.valueToTree(User.builder().build());
        final ExtBidderConfig allExtBidderConfig = ExtBidderConfig.of(
                ExtBidderConfigFpd.of(null, null, emptyUser));
        final ExtRequestPrebidBidderConfig allFpdConfig = ExtRequestPrebidBidderConfig.of(singletonList("*"),
                allExtBidderConfig);
        final User requestUser = User.builder().id("erased").buyeruid("testBuyerId").build();

        final ExtRequestPrebid extRequestPrebid = ExtRequestPrebid.builder()
                .bidderconfig(asList(allFpdConfig, concreteFpdConfig))
                .build();
        final BidRequest bidRequest = givenBidRequest(givenSingleImp(singletonMap("someBidder", 1)),
                builder -> builder.user(requestUser).ext(ExtRequest.of(extRequestPrebid)));

        final User mergedUser = User.builder().id("userFromConfig").buyeruid("testBuyerId").build();

        given(fpdResolver.resolveUser(any(), any())).willReturn(mergedUser);

        // when
        exchangeService.holdAuction(givenRequestContext(bidRequest));

        // then
        final ArgumentCaptor<BidRequest> bidRequestCaptor = ArgumentCaptor.forClass(BidRequest.class);
        verify(httpBidderRequester).requestBids(any(), bidRequestCaptor.capture(), any(), anyBoolean());
        final List<BidRequest> capturedBidRequests = bidRequestCaptor.getAllValues();

        assertThat(capturedBidRequests)
                .extracting(BidRequest::getUser)
                .containsOnly(mergedUser);
    }

    @Test
    public void shouldAddBuyeridToUserFromRequest() {
        // given
        givenWaitForBidResponses(givenEmptyBidderResponse("someBidder"));
        given(uidsCookie.uidFrom(eq("cookieFamily"))).willReturn("buyerid");

        final BidRequest bidRequest = givenBidRequest(givenSingleImp(singletonMap("someBidder", 1)),
                builder -> builder.user(User.builder().id("userId").build()));

        // when
        exchangeService.holdAuction(givenRequestContext(bidRequest));

        // then
        final List<AuctionParticipation> auctionParticipations = captureAuctionParticipansWithBidRequest();
        assertThat(auctionParticipations).hasSize(1)
                .extracting(participation -> participation.getBidderRequest().getBidRequest())
                .extracting(BidRequest::getUser)
                .containsOnly(User.builder().id("userId").buyeruid("buyerid").build());
    }

    @Test
    public void shouldCreateUserIfMissingInRequestAndBuyeridPresentInCookie() {
        // given
        givenWaitForBidResponses(givenEmptyBidderResponse("someBidder"));

        given(uidsCookie.uidFrom(eq("cookieFamily"))).willReturn("buyerid");

        final BidRequest bidRequest = givenBidRequest(givenSingleImp(singletonMap("someBidder", 1)));

        // when
        exchangeService.holdAuction(givenRequestContext(bidRequest));

        // then
<<<<<<< HEAD
        final List<AuctionParticipation> auctionParticipations = captureAuctionParticipansWithBidRequest();
        assertThat(auctionParticipations).hasSize(1)
                .extracting(participation -> participation.getBidderRequest().getBidRequest())
                .extracting(BidRequest::getUser)
                .containsOnly(User.builder().buyeruid("buyerid").build());
=======
        final User capturedUser = captureBidRequest().getUser();
        assertThat(capturedUser).isEqualTo(User.builder().buyeruid("buyerid").build());
    }

    @Test
    public void shouldPassGlobalTimeoutToConnectorUnchangedIfCachingIsNotRequested() {
        // given
        givenBidder(givenEmptySeatBid());

        final BidRequest bidRequest = givenBidRequest(givenSingleImp(singletonMap("someBidder", 1)));

        // when
        exchangeService.holdAuction(givenRequestContext(bidRequest));

        // then
        verify(httpBidderRequester).requestBids(any(), any(), same(timeout), anyBoolean());
    }

    @Test
    public void shouldPassReducedGlobalTimeoutToConnectorAndOriginalToBidResponseCreator() {
        // given
        exchangeService = new ExchangeService(
                100,
                bidderCatalog,
                storedResponseProcessor,
                privacyEnforcementService,
                fpdResolver,
                httpBidderRequester,
                responseBidValidator,
                currencyService,
                bidResponseCreator,
                bidResponsePostProcessor,
                metrics,
                clock,
                jacksonMapper);

        final Bid bid = Bid.builder().id("bidId1").impid("impId1").price(BigDecimal.valueOf(5.67)).build();
        givenBidder(givenSeatBid(singletonList(givenBid(bid))));

        final BidRequest bidRequest = givenBidRequest(singletonList(
                // imp ids are not really used for matching, included them here for clarity
                givenImp(singletonMap("bidder1", 1), builder -> builder.id("impId1"))),
                builder -> builder.ext(ExtRequest.of(ExtRequestPrebid.builder()
                        .targeting(givenTargeting(true))
                        .cache(ExtRequestPrebidCache.of(ExtRequestPrebidCacheBids.of(null, null), null, null))
                        .auctiontimestamp(1000L)
                        .build())));

        // when
        exchangeService.holdAuction(givenRequestContext(bidRequest)).result();

        // then
        final ArgumentCaptor<Timeout> timeoutCaptor = ArgumentCaptor.forClass(Timeout.class);
        verify(httpBidderRequester).requestBids(any(), any(), timeoutCaptor.capture(), anyBoolean());
        assertThat(timeoutCaptor.getValue().remaining()).isEqualTo(400L);
        verify(bidResponseCreator).create(anyList(), any(), any(), anyBoolean());
    }

    @Test
    public void shouldReturnBidsWithUpdatedPriceCurrencyConversion() {
        // given
        final Bidder<?> bidder = mock(Bidder.class);
        givenBidder("bidder", bidder, givenSeatBid(singletonList(
                givenBid(Bid.builder().price(BigDecimal.valueOf(2.0)).build()))));

        final BidRequest bidRequest = givenBidRequest(singletonList(givenImp(singletonMap("bidder", 2), identity())),
                identity());

        final BigDecimal updatedPrice = BigDecimal.valueOf(5.0);
        given(currencyService.convertCurrency(any(), any(), any(), any(), anyBoolean())).willReturn(updatedPrice);

        givenBidResponseCreator(singletonList(Bid.builder().price(updatedPrice).build()));

        // when
        final BidResponse bidResponse = exchangeService.holdAuction(givenRequestContext(bidRequest)).result();

        // then
        assertThat(bidResponse.getSeatbid())
                .flatExtracting(SeatBid::getBid)
                .extracting(Bid::getPrice).containsExactly(updatedPrice);
    }

    @Test
    public void shouldReturnSameBidPriceIfNoChangesAppliedToBidPrice() {
        // given
        final Bidder<?> bidder = mock(Bidder.class);
        givenBidder("bidder", bidder, givenSeatBid(singletonList(
                givenBid(Bid.builder().price(BigDecimal.ONE).build()))));

        final BidRequest bidRequest = givenBidRequest(singletonList(givenImp(singletonMap("bidder", 2), identity())),
                identity());

        // returns the same price as in argument
        given(currencyService.convertCurrency(any(), any(), any(), any(), anyBoolean()))
                .willAnswer(invocationOnMock -> invocationOnMock.getArgument(0));

        // when
        final BidResponse bidResponse = exchangeService.holdAuction(givenRequestContext(bidRequest)).result();

        // then
        assertThat(bidResponse.getSeatbid())
                .flatExtracting(SeatBid::getBid)
                .extracting(Bid::getPrice).containsExactly(BigDecimal.ONE);
    }

    @SuppressWarnings("unchecked")
    @Test
    public void shouldDropBidIfPrebidExceptionWasThrownDuringCurrencyConversion() {
        // given
        final Bidder<?> bidder = mock(Bidder.class);
        givenBidder("bidder", bidder, givenSeatBid(singletonList(
                givenBid(Bid.builder().price(BigDecimal.valueOf(2.0)).build(), "CUR"))));

        final BidRequest bidRequest = givenBidRequest(singletonList(givenImp(singletonMap("bidder", 2), identity())),
                identity());

        given(currencyService.convertCurrency(any(), any(), any(), any(), any()))
                .willThrow(new PreBidException("no currency conversion available"));

        // when
        exchangeService.holdAuction(givenRequestContext(bidRequest)).result();

        // then
        final ArgumentCaptor<List<BidderResponse>> argumentCaptor = ArgumentCaptor.forClass(List.class);
        verify(bidResponseCreator).create(argumentCaptor.capture(), any(), any(), anyBoolean());

        assertThat(argumentCaptor.getValue()).hasSize(1);

        final BidderError expectedError = BidderError.generic("Unable to covert bid currency CUR to desired ad"
                + " server currency USD. no currency conversion available");
        final BidderSeatBid firstSeatBid = argumentCaptor.getValue().get(0).getSeatBid();
        assertThat(firstSeatBid.getBids()).isEmpty();
        assertThat(firstSeatBid.getErrors()).containsOnly(expectedError);
    }

    @SuppressWarnings("unchecked")
    @Test
    public void shouldUpdateBidPriceWithCurrencyConversionAndPriceAdjustmentFactor() {
        // given
        final Bidder<?> bidder = mock(Bidder.class);
        givenBidder("bidder", bidder, givenSeatBid(singletonList(
                givenBid(Bid.builder().price(BigDecimal.valueOf(2.0)).build()))));

        final BidRequest bidRequest = givenBidRequest(singletonList(givenImp(singletonMap("bidder", 2), identity())),
                builder -> builder.ext(ExtRequest.of(ExtRequestPrebid.builder()
                        .aliases(emptyMap())
                        .bidadjustmentfactors(singletonMap("bidder", BigDecimal.valueOf(10)))
                        .auctiontimestamp(1000L)
                        .build())));

        given(currencyService.convertCurrency(any(), any(), any(), any(), any()))
                .willReturn(BigDecimal.valueOf(10));

        // when
        exchangeService.holdAuction(givenRequestContext(bidRequest)).result();

        // then
        final ArgumentCaptor<List<BidderResponse>> argumentCaptor = ArgumentCaptor.forClass(List.class);
        verify(bidResponseCreator).create(argumentCaptor.capture(), any(), any(), anyBoolean());

        assertThat(argumentCaptor.getValue()).hasSize(1);

        final BigDecimal updatedPrice = BigDecimal.valueOf(100);
        final BidderSeatBid firstSeatBid = argumentCaptor.getValue().get(0).getSeatBid();
        assertThat(firstSeatBid.getBids())
                .extracting(BidderBid::getBid)
                .flatExtracting(Bid::getPrice)
                .containsOnly(updatedPrice);
        assertThat(firstSeatBid.getErrors()).isEmpty();
    }

    @SuppressWarnings("unchecked")
    @Test
    public void shouldUpdatePriceForOneBidAndDropAnotherIfPrebidExceptionHappensForSecondBid() {
        // given
        final BigDecimal firstBidderPrice = BigDecimal.valueOf(2.0);
        final BigDecimal secondBidderPrice = BigDecimal.valueOf(3.0);
        givenBidder("bidder", mock(Bidder.class), givenSeatBid(asList(
                givenBid(Bid.builder().price(firstBidderPrice).build(), "CUR1"),
                givenBid(Bid.builder().price(secondBidderPrice).build(), "CUR2"))));

        final BidRequest bidRequest = givenBidRequest(singletonList(givenImp(singletonMap("bidder", 2), identity())),
                identity());

        final BigDecimal updatedPrice = BigDecimal.valueOf(10.0);
        given(currencyService.convertCurrency(any(), any(), any(), any(), any())).willReturn(updatedPrice)
                .willThrow(new PreBidException("no currency conversion available"));

        // when
        exchangeService.holdAuction(givenRequestContext(bidRequest)).result();

        // then
        final ArgumentCaptor<List<BidderResponse>> argumentCaptor = ArgumentCaptor.forClass(List.class);
        verify(bidResponseCreator).create(argumentCaptor.capture(), any(), any(), anyBoolean());
        verify(currencyService).convertCurrency(eq(firstBidderPrice), eq(null), any(), eq("CUR1"), eq(null));
        verify(currencyService).convertCurrency(eq(secondBidderPrice), eq(null), any(), eq("CUR2"), eq(null));

        assertThat(argumentCaptor.getValue()).hasSize(1);

        final Bid expectedBid = Bid.builder().price(updatedPrice).build();
        final BidderBid expectedBidderBid = BidderBid.of(expectedBid, banner, "CUR1");
        final BidderError expectedError = BidderError.generic("Unable to covert bid currency CUR2 to desired ad"
                + " server currency USD. no currency conversion available");

        final BidderSeatBid firstSeatBid = argumentCaptor.getValue().get(0).getSeatBid();
        assertThat(firstSeatBid.getBids()).containsOnly(expectedBidderBid);
        assertThat(firstSeatBid.getErrors()).containsOnly(expectedError);
    }

    @SuppressWarnings("unchecked")
    @Test
    public void shouldRespondWithOneBidAndErrorWhenBidResponseContainsOneUnsupportedCurrency() {
        // given
        final BigDecimal firstBidderPrice = BigDecimal.valueOf(2.0);
        final BigDecimal secondBidderPrice = BigDecimal.valueOf(10.0);
        givenBidder("bidder1", mock(Bidder.class), givenSeatBid(singletonList(
                givenBid(Bid.builder().price(firstBidderPrice).build(), "USD"))));
        givenBidder("bidder2", mock(Bidder.class), givenSeatBid(singletonList(
                givenBid(Bid.builder().price(BigDecimal.valueOf(10.0)).build(), "CUR"))));

        final BidRequest bidRequest = BidRequest.builder().cur(singletonList("BAD"))
                .imp(singletonList(givenImp(doubleMap("bidder1", 2, "bidder2", 3),
                        identity()))).build();

        final BigDecimal updatedPrice = BigDecimal.valueOf(20);
        given(currencyService.convertCurrency(any(), any(), any(), any(), any())).willReturn(updatedPrice);
        given(currencyService.convertCurrency(any(), any(), eq("BAD"), eq("CUR"), any()))
                .willThrow(new PreBidException("no currency conversion available"));

        // when
        exchangeService.holdAuction(givenRequestContext(bidRequest)).result();

        // then
        final ArgumentCaptor<List<BidderResponse>> argumentCaptor = ArgumentCaptor.forClass(List.class);
        verify(bidResponseCreator).create(argumentCaptor.capture(), any(), any(), anyBoolean());
        verify(currencyService).convertCurrency(eq(firstBidderPrice), eq(null), eq("BAD"), eq("USD"), eq(null));
        verify(currencyService).convertCurrency(eq(secondBidderPrice), eq(null), eq("BAD"), eq("CUR"), eq(null));

        assertThat(argumentCaptor.getValue()).hasSize(2);

        final Bid expectedBid = Bid.builder().price(updatedPrice).build();
        final BidderBid expectedBidderBid = BidderBid.of(expectedBid, banner, "USD");
        assertThat(argumentCaptor.getValue())
                .extracting(BidderResponse::getSeatBid)
                .flatExtracting(BidderSeatBid::getBids)
                .containsOnly(expectedBidderBid);

        final BidderError expectedError = BidderError.generic("Unable to covert bid currency CUR to desired ad"
                + " server currency BAD. no currency conversion available");
        assertThat(argumentCaptor.getValue())
                .extracting(BidderResponse::getSeatBid)
                .flatExtracting(BidderSeatBid::getErrors)
                .containsOnly(expectedError);
    }

    @SuppressWarnings("unchecked")
    @Test
    public void shouldUpdateBidPriceWithCurrencyConversionAndAddErrorAboutMultipleCurrency() {
        // given
        final BigDecimal bidderPrice = BigDecimal.valueOf(2.0);
        givenBidder("bidder", mock(Bidder.class), givenSeatBid(singletonList(
                givenBid(Bid.builder().price(bidderPrice).build(), "USD"))));

        final BidRequest bidRequest = givenBidRequest(
                singletonList(givenImp(singletonMap("bidder", 2), identity())),
                builder -> builder.cur(asList("CUR1", "CUR2", "CUR2")));

        final BigDecimal updatedPrice = BigDecimal.valueOf(10.0);
        given(currencyService.convertCurrency(any(), any(), any(), any(), any())).willReturn(updatedPrice);

        // when
        exchangeService.holdAuction(givenRequestContext(bidRequest)).result();

        // then
        final ArgumentCaptor<List<BidderResponse>> argumentCaptor = ArgumentCaptor.forClass(List.class);
        verify(bidResponseCreator).create(argumentCaptor.capture(), any(), any(), anyBoolean());
        verify(currencyService).convertCurrency(eq(bidderPrice), eq(null), eq("CUR1"), eq("USD"), eq(null));

        assertThat(argumentCaptor.getValue()).hasSize(1);

        final BidderError expectedError = BidderError.badInput("Cur parameter contains more than one currency."
                + " CUR1 will be used");
        final BidderSeatBid firstSeatBid = argumentCaptor.getValue().get(0).getSeatBid();
        assertThat(firstSeatBid.getBids())
                .extracting(BidderBid::getBid)
                .flatExtracting(Bid::getPrice)
                .containsOnly(updatedPrice);
        assertThat(firstSeatBid.getErrors()).containsOnly(expectedError);
    }

    @SuppressWarnings("unchecked")
    @Test
    public void shouldUpdateBidPriceWithCurrencyConversionForMultipleBid() {
        // given
        final BigDecimal bidder1Price = BigDecimal.valueOf(1.5);
        final BigDecimal bidder2Price = BigDecimal.valueOf(2);
        final BigDecimal bidder3Price = BigDecimal.valueOf(3);
        givenBidder("bidder1", mock(Bidder.class), givenSeatBid(singletonList(
                givenBid(Bid.builder().price(bidder1Price).build(), "EUR"))));
        givenBidder("bidder2", mock(Bidder.class), givenSeatBid(singletonList(
                givenBid(Bid.builder().price(bidder2Price).build(), "GBP"))));
        givenBidder("bidder3", mock(Bidder.class), givenSeatBid(singletonList(
                givenBid(Bid.builder().price(bidder3Price).build(), "USD"))));

        final Map<String, Integer> impBidders = new HashMap<>();
        impBidders.put("bidder1", 1);
        impBidders.put("bidder2", 2);
        impBidders.put("bidder3", 3);
        final BidRequest bidRequest = givenBidRequest(
                singletonList(givenImp(impBidders, identity())), builder -> builder.cur(singletonList("USD")));

        final BigDecimal updatedPrice = BigDecimal.valueOf(10.0);
        given(currencyService.convertCurrency(any(), any(), any(), any(), any())).willReturn(updatedPrice);
        given(currencyService.convertCurrency(any(), any(), any(), eq("USD"), any())).willReturn(bidder3Price);

        // when
        exchangeService.holdAuction(givenRequestContext(bidRequest)).result();

        // then
        final ArgumentCaptor<List<BidderResponse>> argumentCaptor = ArgumentCaptor.forClass(List.class);
        verify(bidResponseCreator).create(argumentCaptor.capture(), any(), any(), anyBoolean());
        verify(currencyService).convertCurrency(eq(bidder1Price), eq(null), eq("USD"), eq("EUR"), eq(null));
        verify(currencyService).convertCurrency(eq(bidder2Price), eq(null), eq("USD"), eq("GBP"), eq(null));
        verify(currencyService).convertCurrency(eq(bidder3Price), eq(null), eq("USD"), eq("USD"), eq(null));
        verifyNoMoreInteractions(currencyService);

        assertThat(argumentCaptor.getValue())
                .hasSize(3)
                .extracting(BidderResponse::getSeatBid)
                .flatExtracting(BidderSeatBid::getBids)
                .extracting(BidderBid::getBid)
                .extracting(Bid::getPrice)
                .containsOnly(bidder3Price, updatedPrice, updatedPrice);
>>>>>>> 60a0b988
    }

    @Test
    public void shouldNotAddExtPrebidEventsWhenEventsServiceReturnsEmptyEventsService() {
        // given
        final BigDecimal price = BigDecimal.valueOf(2.0);
        final BidderSeatBid bidderSeatBid = BidderSeatBid.of(
                singletonList(BidderBid.of(
                        Bid.builder().id("bidId").price(price)
                                .ext(mapper.valueToTree(singletonMap("bidExt", 1))).build(), banner, null)),
                emptyList(),
                emptyList());
        givenWaitForBidResponses(givenBidderResponse("someBidder", bidderSeatBid));

        final BidRequest bidRequest = givenBidRequest(givenSingleImp(singletonMap("someBidder", 1)),
                bidRequestBuilder -> bidRequestBuilder.app(App.builder()
                        .publisher(Publisher.builder().id("1001").build()).build()));

        // when
        final AuctionContext result = exchangeService.holdAuction(givenRequestContext(bidRequest)).result();

        // then
        assertThat(result.getBidResponse().getSeatbid()).hasSize(1)
                .flatExtracting(SeatBid::getBid)
                .extracting(bid -> toExtPrebid(bid.getExt()).getPrebid().getEvents())
                .containsNull();
    }

    @Test
    public void shouldIncrementCommonMetrics() {
        // given
        final BidderSeatBid bidderSeatBid = givenSeatBid(singletonList(givenBid(Bid.builder().price(TEN).build())));
        givenWaitForBidResponses(givenBidderResponse("someBidder", bidderSeatBid));

        final BidRequest bidRequest = givenBidRequest(givenSingleImp(singletonMap("someAlias", 1)),
                builder -> builder
                        .site(Site.builder().publisher(Publisher.builder().id("accountId").build()).build())
                        .ext(ExtRequest.of(ExtRequestPrebid.builder()
                                .aliases(singletonMap("someAlias", "someBidder"))
                                .build())));

        // when
        exchangeService.holdAuction(givenRequestContext(bidRequest));

        // then
        verify(metrics).updateAccountRequestMetrics(eq("accountId"), eq(MetricName.openrtb2web));
        verify(metrics)
                .updateAdapterRequestTypeAndNoCookieMetrics(eq("someBidder"), eq(MetricName.openrtb2web), eq(true));
        verify(metrics).updateAdapterResponseTime(eq("someBidder"), eq("accountId"), anyInt());
        verify(metrics).updateAdapterRequestGotbidsMetrics(eq("someBidder"), eq("accountId"));
        verify(metrics).updateAdapterBidMetrics(eq("someBidder"), eq("accountId"), eq(10000L), eq(false), eq("banner"));
    }

    @Test
    public void shouldCallUpdateCookieMetricsWithExpectedValue() {
        // given
        final BidRequest bidRequest = givenBidRequest(givenSingleImp(singletonMap("someAlias", 1)),
                builder -> builder.app(App.builder().build()));

        given(bidderCatalog.nameByAlias("someAlias")).willReturn("someBidder");

        // when
        exchangeService.holdAuction(givenRequestContext(bidRequest));

        // then
        verify(metrics).updateAdapterRequestTypeAndNoCookieMetrics(
                eq("someBidder"), eq(MetricName.openrtb2web), eq(false));
    }

    @Test
    public void shouldUseEmptyStringIfPublisherIdIsEmpty() {
        // given
        final BidderSeatBid bidderSeatBid = givenSeatBid(singletonList(givenBid(Bid.builder().price(TEN).build())));
        givenWaitForBidResponses(givenBidderResponse("someBidder", bidderSeatBid));
        final BidRequest bidRequest = givenBidRequest(givenSingleImp(singletonMap("someBidder", 1)));
        final Account account = Account.builder().id("").build();

        // when
        exchangeService.holdAuction(givenRequestContext(bidRequest, account));

        // then
        verify(metrics).updateAccountRequestMetrics(eq(""), eq(MetricName.openrtb2web));
    }

    @Test
    public void shouldIncrementNoBidRequestsMetric() {
        // given
        givenWaitForBidResponses(givenEmptyBidderResponse("someBidder"));

        final BidRequest bidRequest = givenBidRequest(givenSingleImp(singletonMap("someBidder", 1)));

        // when
        exchangeService.holdAuction(givenRequestContext(bidRequest));

        // then
        verify(metrics).updateAdapterRequestNobidMetrics(eq("someBidder"), eq("accountId"));
    }

    @Test
    public void shouldIncrementGotBidsAndErrorMetricsIfBidderReturnsBidAndDifferentErrors() {
        // given
        final BidderSeatBid bidderSeatBid = BidderSeatBid.of(
                singletonList(givenBid(Bid.builder().price(TEN).build())),
                emptyList(),
                asList(
                        // two identical errors to verify corresponding metric is submitted only once
                        BidderError.badInput("rubicon error"),
                        BidderError.badInput("rubicon error"),
                        BidderError.badServerResponse("rubicon error"),
                        BidderError.failedToRequestBids("rubicon failed to request bids"),
                        BidderError.timeout("timeout error"),
                        BidderError.generic("timeout error")));
        givenWaitForBidResponses(givenBidderResponse("someBidder", bidderSeatBid));

        final BidRequest bidRequest = givenBidRequest(givenSingleImp(singletonMap("someBidder", 1)));

        // when
        exchangeService.holdAuction(givenRequestContext(bidRequest));

        // then
        verify(metrics).updateAdapterRequestGotbidsMetrics(eq("someBidder"), eq("accountId"));
        verify(metrics).updateAdapterRequestErrorMetric(eq("someBidder"), eq(MetricName.badinput));
        verify(metrics).updateAdapterRequestErrorMetric(eq("someBidder"), eq(MetricName.badserverresponse));
        verify(metrics).updateAdapterRequestErrorMetric(eq("someBidder"), eq(MetricName.failedtorequestbids));
        verify(metrics).updateAdapterRequestErrorMetric(eq("someBidder"), eq(MetricName.timeout));
        verify(metrics).updateAdapterRequestErrorMetric(eq("someBidder"), eq(MetricName.unknown_error));
    }

    @Test
    public void shouldPassResponseToPostProcessor() {
        // given
        final BidRequest bidRequest = givenBidRequest(emptyList());

        // when
        exchangeService.holdAuction(givenRequestContext(bidRequest));

        // then
        verify(bidResponsePostProcessor).postProcess(any(), same(uidsCookie), same(bidRequest), any(),
                eq(Account.builder().id("accountId").eventsEnabled(true).build()));
    }

    @Test
    public void shouldReturnBidsWithAdjustedPricesWhenAdjustmentFactorPresent() {
        // given
        final BidderSeatBid bidderSeatBid = givenSeatBid(singletonList(
                givenBid(Bid.builder().price(BigDecimal.valueOf(2)).build())));
        givenWaitForBidResponses(givenBidderResponse("bidder", bidderSeatBid));

        final BidRequest bidRequest = givenBidRequest(singletonList(givenImp(singletonMap("bidder", 2), identity())),
                builder -> builder.ext(ExtRequest.of(ExtRequestPrebid.builder()
                        .aliases(emptyMap())
                        .bidadjustmentfactors(singletonMap("bidder", BigDecimal.valueOf(2.468)))
                        .auctiontimestamp(1000L)
                        .build())));

        givenBidResponseCreator(singletonList(Bid.builder().price(BigDecimal.valueOf(4.936)).build()));

        // when
        final AuctionContext result = exchangeService.holdAuction(givenRequestContext(bidRequest)).result();

        // then
        assertThat(result.getBidResponse().getSeatbid())
                .flatExtracting(SeatBid::getBid)
                .extracting(Bid::getPrice)
                .containsExactly(BigDecimal.valueOf(4.936));
    }

    @Test
    public void shouldReturnBidsWithoutAdjustingPricesWhenAdjustmentFactorNotPresentForBidder() {
        // given

        final BidderSeatBid bidderSeatBid = givenSeatBid(singletonList(
                givenBid(Bid.builder().price(BigDecimal.ONE).build())));
        givenWaitForBidResponses(givenBidderResponse("bidder", bidderSeatBid));

        final BidRequest bidRequest = givenBidRequest(singletonList(givenImp(singletonMap("bidder", 2), identity())),
                builder -> builder.ext(ExtRequest.of(ExtRequestPrebid.builder()
                        .aliases(emptyMap())
                        .auctiontimestamp(1000L)
                        .currency(ExtRequestCurrency.of(null, false))
                        .bidadjustmentfactors(singletonMap("some-other-bidder", BigDecimal.TEN))
                        .build())));

        // when
        final AuctionContext result = exchangeService.holdAuction(givenRequestContext(bidRequest)).result();

        // then
        assertThat(result.getBidResponse().getSeatbid())
                .flatExtracting(SeatBid::getBid)
                .extracting(Bid::getPrice)
                .containsExactly(BigDecimal.ONE);
    }

    private AuctionContext givenRequestContext(BidRequest bidRequest) {
        return givenRequestContext(bidRequest, Account.builder().id("accountId").eventsEnabled(true).build());
    }

    private AuctionContext givenRequestContext(BidRequest bidRequest, Account account) {
        return AuctionContext.builder()
                .uidsCookie(uidsCookie)
                .bidRequest(bidRequest)
                .account(account)
                .requestTypeMetric(MetricName.openrtb2web)
                .timeout(timeout)
                .build();
    }

    private List<AuctionParticipation> captureAuctionParticipansWithBidRequest() {
        @SuppressWarnings("unchecked") final ArgumentCaptor<List<AuctionParticipation>> auctionParticipationsCaptor =
                ArgumentCaptor.forClass(List.class);
        verify(bidRequester).waitForBidResponses(auctionParticipationsCaptor.capture(), any(), anyBoolean(),
                anyBoolean(), any(), any(), any());
        return auctionParticipationsCaptor.getValue();
    }

    private static BidRequest givenBidRequest(
            List<Imp> imp, Function<BidRequestBuilder, BidRequestBuilder> bidRequestBuilderCustomizer) {
        return bidRequestBuilderCustomizer.apply(BidRequest.builder().cur(singletonList("USD")).imp(imp)).build();
    }

    private static BidRequest givenBidRequest(List<Imp> imp) {
        return givenBidRequest(imp, identity());
    }

    private static <T> Imp givenImp(T ext, Function<ImpBuilder, ImpBuilder> impBuilderCustomizer) {
        return impBuilderCustomizer.apply(Imp.builder()
                .ext(ext != null ? mapper.valueToTree(ext) : null))
                .build();
    }

    private static <T> List<Imp> givenSingleImp(T ext) {
        return singletonList(givenImp(ext, identity()));
    }

    private static SeatBid givenSeatBid(List<Bid> bids,
                                        Function<SeatBid.SeatBidBuilder, SeatBid.SeatBidBuilder> seatBidCustomizer) {
        return seatBidCustomizer.apply(SeatBid.builder()
                .seat("someBidder")
                .bid(bids))
                .build();
    }

    private static BidderSeatBid givenSeatBid(List<BidderBid> bids) {
        return BidderSeatBid.of(bids, emptyList(), emptyList());
    }

    private static BidderSeatBid givenSingleSeatBid(BidderBid bid) {
        return givenSeatBid(singletonList(bid));
    }

    private static BidderResponse givenEmptyBidderResponse(String bidder) {
        return givenBidderResponse(bidder, givenSeatBid(emptyList()));
    }

    private static BidderResponse givenBidderResponse(String bidder, BidderSeatBid bidderSeatBid) {
        return BidderResponse.of(bidder, bidderSeatBid, 0);
    }

    private static BidderBid givenBid(Bid bid) {
        return BidderBid.of(bid, banner, null);
    }

    private static BidderBid givenBid(Bid bid, String cur) {
        return BidderBid.of(bid, banner, cur);
    }

    private static Bid givenBid(Function<Bid.BidBuilder, Bid.BidBuilder> bidBuilder) {
        return bidBuilder.apply(Bid.builder()
                .id("bidId")
                .price(BigDecimal.ONE)
                .ext(mapper.valueToTree(ExtPrebid.of(ExtBidPrebid.builder().build(), null))))
                .build();
    }

    private static <K, V> Map<K, V> doubleMap(K key1, V value1, K key2, V value2) {
        final Map<K, V> map = new HashMap<>();
        map.put(key1, value1);
        map.put(key2, value2);
        return map;
    }

    private static ExtPrebid<ExtBidPrebid, ?> toExtPrebid(ObjectNode ext) {
        try {
            return mapper.readValue(mapper.treeAsTokens(ext), new TypeReference<ExtPrebid<ExtBidPrebid, ?>>() {
            });
        } catch (IOException e) {
            return rethrow(e);
        }
    }

    private static ExtRequestTargeting givenTargeting(boolean includebidderkeys) {
        return ExtRequestTargeting.builder().pricegranularity(mapper.valueToTree(
                ExtPriceGranularity.of(2, singletonList(ExtGranularityRange.of(BigDecimal.valueOf(5),
                        BigDecimal.valueOf(0.5))))))
                .includewinners(true)
                .includebidderkeys(includebidderkeys)
                .build();
    }

    private void givenWaitForBidResponses(BidderResponse... bidderResponse) {
        given(bidRequester.waitForBidResponses(any(), any(), anyBoolean(), anyBoolean(), any(), any(), any()))
                .willAnswer(inv -> {
                    final List<AuctionParticipation> auctionParticipations = inv.getArgument(0);
                    for (int i = 0; i < bidderResponse.length; i++) {
                        auctionParticipations.get(i).insertBidderResponse(bidderResponse[i]);
                    }
                    return Future.succeededFuture(auctionParticipations);
                });
    }

    private void givenBidResponseCreator(List<Bid> bids) {
        given(bidResponseCreator.create(anyList(), any(), any(), anyBoolean()))
                .willReturn(Future.succeededFuture(givenBidResponseWithBids(bids)));
    }

    private void givenBidResponseCreator(Map<String, List<ExtBidderError>> errors) {
        given(bidResponseCreator.create(anyList(), any(), any(), anyBoolean()))
                .willReturn(Future.succeededFuture(givenBidResponseWithError(errors)));
    }

    private static BidResponse givenBidResponseWithBids(List<Bid> bids) {
        return BidResponse.builder()
                .cur("USD")
                .seatbid(singletonList(givenSeatBid(bids, identity())))
                .build();
    }

    private static BidResponse givenBidResponseWithError(Map<String, List<ExtBidderError>> errors) {
        return BidResponse.builder()
                .seatbid(emptyList())
                .ext(mapper.valueToTree(ExtBidResponse.of(null, errors, null, null, null, null)))
                .build();
    }
}<|MERGE_RESOLUTION|>--- conflicted
+++ resolved
@@ -30,6 +30,7 @@
 import org.mockito.junit.MockitoRule;
 import org.prebid.server.VertxTest;
 import org.prebid.server.auction.model.AuctionContext;
+import org.prebid.server.auction.model.AuctionParticipation;
 import org.prebid.server.auction.model.AuctionParticipation;
 import org.prebid.server.auction.model.BidRequestCacheInfo;
 import org.prebid.server.auction.model.BidderPrivacyResult;
@@ -99,11 +100,8 @@
 import static org.assertj.core.api.Assertions.assertThat;
 import static org.assertj.core.api.Assertions.tuple;
 import static org.mockito.ArgumentMatchers.anyBoolean;
-<<<<<<< HEAD
 import static org.mockito.ArgumentMatchers.anyInt;
 import static org.mockito.ArgumentMatchers.anyLong;
-=======
->>>>>>> 60a0b988
 import static org.mockito.ArgumentMatchers.anyString;
 import static org.mockito.ArgumentMatchers.argThat;
 import static org.mockito.ArgumentMatchers.eq;
@@ -128,17 +126,9 @@
     @Mock
     private StoredResponseProcessor storedResponseProcessor;
     @Mock
-<<<<<<< HEAD
     private BidRequester bidRequester;
-=======
-    private PrivacyEnforcementService privacyEnforcementService;
     @Mock
     private FpdResolver fpdResolver;
-    @Mock
-    private HttpBidderRequester httpBidderRequester;
-    @Mock
-    private ResponseBidValidator responseBidValidator;
->>>>>>> 60a0b988
     @Mock
     private PrivacyEnforcementService privacyEnforcementService;
     @Mock
@@ -178,22 +168,14 @@
         given(privacyEnforcementService.mask(any(), argThat(MapUtils::isEmpty), any(), any()))
                 .willReturn(Future.succeededFuture(emptyList()));
 
-<<<<<<< HEAD
-        given(usersyncer.getCookieFamilyName()).willReturn("cookieFamily");
-
-        given(bidRequester.waitForBidResponses(any(), any(), anyBoolean(), anyBoolean(), any(), any(), any()))
-                .willAnswer(inv -> Future.succeededFuture(inv.getArgument(0)));
-=======
         given(fpdResolver.resolveUser(any(), any())).willAnswer(invocation -> invocation.getArgument(0));
         given(fpdResolver.resolveSite(any(), any())).willAnswer(invocation -> invocation.getArgument(0));
         given(fpdResolver.resolveApp(any(), any())).willAnswer(invocation -> invocation.getArgument(0));
 
-        given(responseBidValidator.validate(any())).willReturn(ValidationResult.success());
         given(usersyncer.getCookieFamilyName()).willReturn("cookieFamily");
 
-        given(currencyService.convertCurrency(any(), any(), any(), any(), any()))
-                .willAnswer(invocationOnMock -> invocationOnMock.getArgument(0));
->>>>>>> 60a0b988
+        given(bidRequester.waitForBidResponses(any(), any(), anyBoolean(), anyBoolean(), any(), any(), any()))
+                .willAnswer(inv -> Future.succeededFuture(inv.getArgument(0)));
 
         given(storedResponseProcessor.getStoredResponseResult(any(), any(), any()))
                 .willAnswer(inv -> Future.succeededFuture(StoredResponseResult.of(inv.getArgument(0), emptyList())));
@@ -208,13 +190,8 @@
                 storedResponseProcessor,
                 bidRequester,
                 privacyEnforcementService,
-<<<<<<< HEAD
-=======
                 fpdResolver,
-                httpBidderRequester,
-                responseBidValidator,
                 currencyService,
->>>>>>> 60a0b988
                 bidResponseCreator,
                 bidResponsePostProcessor,
                 metrics,
@@ -223,8 +200,6 @@
     }
 
     @Test
-<<<<<<< HEAD
-=======
     public void creationShouldFailOnNegativeExpectedCacheTime() {
         assertThatIllegalArgumentException().isThrownBy(
                 () -> new ExchangeService(
@@ -244,7 +219,6 @@
     }
 
     @Test
->>>>>>> 60a0b988
     public void shouldTolerateImpWithoutExtension() {
         // given
         final BidRequest bidRequest = givenBidRequest(givenSingleImp(null));
@@ -329,7 +303,6 @@
         exchangeService.holdAuction(givenRequestContext(bidRequest));
 
         // then
-<<<<<<< HEAD
         @SuppressWarnings("unchecked") final ArgumentCaptor<List<AuctionParticipation>> auctionParticipationsCaptor =
                 ArgumentCaptor.forClass(List.class);
         verify(bidRequester).waitForBidResponses(auctionParticipationsCaptor.capture(), any(), anyBoolean(),
@@ -352,23 +325,6 @@
                                 ExtRequestPrebid.builder().currency(ExtRequestCurrency.of(currencyRates)).build()))
                         .tmax(500L)
                         .build());
-=======
-        final BidRequest capturedBidRequest = captureBidRequest();
-        assertThat(capturedBidRequest).isEqualTo(BidRequest.builder()
-                .id("requestId")
-                .cur(singletonList("USD"))
-                .imp(singletonList(Imp.builder()
-                        .id("impId")
-                        .banner(Banner.builder()
-                                .format(singletonList(Format.builder().w(400).h(300).build()))
-                                .build())
-                        .ext(mapper.valueToTree(ExtPrebid.of(0, 1)))
-                        .build()))
-                .ext(ExtRequest.of(
-                        ExtRequestPrebid.builder().currency(ExtRequestCurrency.of(currencyRates, false)).build()))
-                .tmax(500L)
-                .build());
->>>>>>> 60a0b988
     }
 
     @SuppressWarnings("unchecked")
@@ -544,14 +500,7 @@
     @Test
     public void shouldReturnFailedFutureWithUnchangedMessageWhenPrivacyEnforcementServiceFails() {
         // given
-<<<<<<< HEAD
-        given(privacyEnforcementService.mask(any(), any(), any(), any(), any()))
-=======
-        final Bidder<?> bidder = mock(Bidder.class);
-        givenBidder("someBidder", bidder, givenEmptySeatBid());
-
         given(privacyEnforcementService.mask(any(), any(), any(), any()))
->>>>>>> 60a0b988
                 .willReturn(Future.failedFuture("Error when retrieving allowed purpose ids"));
 
         final BidRequest bidRequest = givenBidRequest(givenSingleImp(singletonMap("someBidder", 1)),
@@ -644,13 +593,10 @@
         givenBidResponseCreator(emptyMap());
 
         // when
-<<<<<<< HEAD
         final AuctionContext result = exchangeService.holdAuction(givenRequestContext(bidRequest)).result();
-=======
-        final BidResponse bidResponse = exchangeService.holdAuction(givenRequestContext(bidRequest)).result();
-
-        // then
-        assertThat(bidResponse.getSeatbid()).isEmpty();
+
+        // then
+        assertThat(result.getBidResponse().getSeatbid()).isEmpty();
     }
 
     @Test
@@ -687,7 +633,6 @@
 
         // when
         final BidResponse bidResponse = exchangeService.holdAuction(givenRequestContext(bidRequest)).result();
->>>>>>> 60a0b988
 
         // then
         assertThat(result.getBidResponse().getSeatbid()).isEmpty();
@@ -732,20 +677,8 @@
                 .shouldCacheWinningBidsOnly(false)
                 .build();
 
-<<<<<<< HEAD
         final ArgumentCaptor<List<AuctionParticipation>> captor = ArgumentCaptor.forClass(List.class);
-        verify(bidResponseCreator).create(
-                captor.capture(),
-                any(),
-                eq(targeting),
-                eq(expectedCacheInfo),
-                eq(Account.builder().id("accountId").eventsEnabled(true).build()),
-                eq(true),
-                eq(1000L), eq(false), eq(timeout));
-=======
-        final ArgumentCaptor<List<BidderResponse>> captor = ArgumentCaptor.forClass(List.class);
         verify(bidResponseCreator).create(captor.capture(), eq(auctionContext), eq(expectedCacheInfo), eq(false));
->>>>>>> 60a0b988
 
         assertThat(captor.getValue())
                 .extracting(AuctionParticipation::getBidderResponse)
@@ -1094,7 +1027,6 @@
         exchangeService.holdAuction(givenRequestContext(bidRequest));
 
         // then
-<<<<<<< HEAD
         final List<AuctionParticipation> auctionParticipations = captureAuctionParticipansWithBidRequest();
         assertThat(auctionParticipations).hasSize(1)
                 .extracting(participation -> participation.getBidderRequest().getBidRequest())
@@ -1103,12 +1035,6 @@
                         .buyeruid("buyeridFromRequest")
                         .ext(ExtUser.builder().build())
                         .build());
-=======
-        final User capturedBidRequestUser = captureBidRequest().getUser();
-        assertThat(capturedBidRequestUser).isEqualTo(User.builder()
-                .buyeruid("buyeridFromRequest")
-                .build());
->>>>>>> 60a0b988
     }
 
     @Test
@@ -1216,7 +1142,6 @@
         exchangeService.holdAuction(givenRequestContext(bidRequest));
 
         // then
-<<<<<<< HEAD
         final List<AuctionParticipation> auctionParticipations = captureAuctionParticipansWithBidRequest();
         assertThat(auctionParticipations).hasSize(1)
                 .extracting(participation -> participation.getBidderRequest().getBidRequest())
@@ -1225,12 +1150,6 @@
                         .buyeruid("uidval")
                         .ext(ExtUser.builder().build())
                         .build());
-=======
-        final User capturedBidRequestUser = captureBidRequest().getUser();
-        assertThat(capturedBidRequestUser).isEqualTo(User.builder()
-                .buyeruid("uidval")
-                .build());
->>>>>>> 60a0b988
     }
 
     @Test
@@ -1247,7 +1166,6 @@
         exchangeService.holdAuction(givenRequestContext(bidRequest));
 
         // then
-<<<<<<< HEAD
         final List<AuctionParticipation> auctionParticipations = captureAuctionParticipansWithBidRequest();
         assertThat(auctionParticipations).hasSize(1)
                 .extracting(participation -> participation.getBidderRequest().getBidRequest())
@@ -1257,13 +1175,6 @@
                         .data(ExtRequestPrebidData.of(singletonList("someBidder")))
                         .auctiontimestamp(1000L)
                         .build()));
-=======
-        final ExtRequest capturedRequest = captureBidRequest().getExt();
-        assertThat(capturedRequest).isEqualTo(ExtRequest.of(ExtRequestPrebid.builder()
-                .aliases(singletonMap("someBidder", "alias_should_stay"))
-                .auctiontimestamp(1000L)
-                .build()));
->>>>>>> 60a0b988
     }
 
     @Test
@@ -1698,15 +1609,10 @@
         exchangeService.holdAuction(givenRequestContext(bidRequest));
 
         // then
-<<<<<<< HEAD
         final List<AuctionParticipation> auctionParticipations = captureAuctionParticipansWithBidRequest();
         assertThat(auctionParticipations).hasSize(1)
                 .extracting(participation -> participation.getBidderRequest().getBidRequest())
                 .extracting(BidRequest::getUser)
-                .containsOnly(User.builder().buyeruid("buyerid").build());
-=======
-        final User capturedUser = captureBidRequest().getUser();
-        assertThat(capturedUser).isEqualTo(User.builder().buyeruid("buyerid").build());
     }
 
     @Test
@@ -2038,7 +1944,6 @@
                 .extracting(BidderBid::getBid)
                 .extracting(Bid::getPrice)
                 .containsOnly(bidder3Price, updatedPrice, updatedPrice);
->>>>>>> 60a0b988
     }
 
     @Test
